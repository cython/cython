PACKAGENAME=Cython
PYTHON?=python
TESTOPTS?=
REPO = git://github.com/cython/cython.git
VERSION?=$(shell sed -ne 's|^__version__\s*=\s*"\([^"]*\)".*|\1|p' Cython/Shadow.py)
PARALLEL?=$(shell ${PYTHON} -c 'import sys; print("-j5" if sys.version_info >= (3,5) else "")' || true)

<<<<<<< HEAD
MANYLINUX1_IMAGE_X86_64=quay.io/pypa/manylinux1_x86_64
MANYLINUX1_IMAGE_686=quay.io/pypa/manylinux1_i686
MANYLINUX_IMAGE_X86_64=quay.io/pypa/manylinux_2_24_x86_64
MANYLINUX_IMAGE_686=quay.io/pypa/manylinux_2_24_i686
=======
MANYLINUX_CFLAGS=-O3 -g0 -mtune=generic -pipe -fPIC
MANYLINUX_LDFLAGS=
MANYLINUX_IMAGES= \
	manylinux1_x86_64 \
	manylinux1_i686 \
	musllinux_1_1_x86_64 \
	manylinux_2_24_x86_64 \
	manylinux_2_24_i686 \
	manylinux_2_24_aarch64 \
#	manylinux_2_24_ppc64le \
#	manylinux_2_24_s390x
>>>>>>> 20b3d5b5

all:    local

local:
	${PYTHON} setup.py build_ext --inplace $(PARALLEL)

plocal:
	${PYTHON} setup.py build_ext --inplace --cython-profile $(PARALLEL)

sdist: dist/$(PACKAGENAME)-$(VERSION).tar.gz

dist/$(PACKAGENAME)-$(VERSION).tar.gz:
	$(PYTHON) setup.py sdist

pywheel: dist/$(PACKAGENAME)-$(VERSION)-py2.py3-none-any.whl

dist/$(PACKAGENAME)-$(VERSION)-py2.py3-none-any.whl:
	${PYTHON} setup.py bdist_wheel --no-cython-compile --universal
	[ -f "$@" ]  # check that we generated the expected universal wheel

TMPDIR = .repo_tmp
.git: .gitrev
	rm -rf $(TMPDIR)
	git clone -n $(REPO) $(TMPDIR)
	cd $(TMPDIR) && git reset -q "$(shell cat .gitrev)"
	mv $(TMPDIR)/.git .
	rm -rf $(TMPDIR)
	git ls-files -d | xargs git checkout --

# Create a git repo from an unpacked source directory.
repo: .git


clean:
	@echo Cleaning Source
	@rm -fr build
	@rm -f *.py[co] */*.py[co] */*/*.py[co] */*/*/*.py[co]
	@rm -f *.so */*.so */*/*.so
	@rm -f *.pyd */*.pyd */*/*.pyd
	@rm -f *~ */*~ */*/*~
	@rm -f core */core
	@rm -f Cython/*.c
	@rm -f Cython/Compiler/*.c
	@rm -f Cython/Plex/*.c
	@rm -f Cython/Tempita/*.c
	@rm -f Cython/Runtime/refnanny.c
	@(cd Demos; $(MAKE) clean)

testclean:
	rm -fr BUILD TEST_TMP

test:	testclean
	${PYTHON} runtests.py -vv ${TESTOPTS}

checks:
	${PYTHON} runtests.py -vv --no-unit --no-doctest --no-file --no-pyregr --no-examples

s5:
	$(MAKE) -C Doc/s5 slides

qemu-user-static:
	docker run --rm --privileged hypriot/qemu-register

wheel_manylinux: sdist $(addprefix wheel_,$(MANYLINUX_IMAGES))
$(addprefix wheel_,$(filter-out %_x86_64, $(filter-out %_i686, $(MANYLINUX_IMAGES)))): qemu-user-static

wheel_%: dist/$(PACKAGENAME)-$(VERSION).tar.gz
	echo "Building wheels for $(PACKAGENAME) $(VERSION)"
	mkdir -p wheelhouse_$(subst wheel_,,$@)
<<<<<<< HEAD
	for dockerimage in $(if $(patsubst %32,,$@),$(MANYLINUX1_IMAGE_X86_64) $(MANYLINUX_IMAGE_X86_64),$(MANYLINUX1_IMAGE_686) $(MANYLINUX_IMAGE_686)); do \
		time docker run --rm -t \
			-v $(shell pwd):/io \
			-e CFLAGS="-O3 -g0 -mtune=generic -pipe -fPIC" \
			-e LDFLAGS="$(LDFLAGS) -fPIC" \
			-e WHEELHOUSE=wheelhouse_$(subst wheel_,,$@) \
			"$$dockerimage" \
			bash -c '\
				rm -fr /opt/python/*pypy* ; \
				for cpdir in /opt/python/*27* ; do \
				 	if [ -d "$$cpdir" ]; \
				 	then rm -fr /opt/python/*3[78912]; \
 					else rm -fr /opt/python/*{27*,3[456]*}; \
 					fi; break; \
				done ; \
				ls /opt/python/ ; \
				for PYBIN in /opt/python/*/bin; do \
				$$PYBIN/python -V; \
				{ $$PYBIN/pip wheel -w /io/$$WHEELHOUSE /io/$< & } ; \
				done; wait; \
				for whl in /io/$$WHEELHOUSE/$(PACKAGENAME)-$(VERSION)-*-linux_*.whl; do auditwheel repair $$whl -w /io/$$WHEELHOUSE; done' ; \
	done
=======
	time docker run --rm -t \
		-v $(shell pwd):/io \
		-e CFLAGS="$(MANYLINUX_CFLAGS)" \
		-e LDFLAGS="$(MANYLINUX_LDFLAGS) -fPIC" \
		-e WHEELHOUSE=wheelhouse$(subst wheel_musllinux,,$(subst wheel_manylinux,,$@)) \
		quay.io/pypa/$(subst wheel_,,$@) \
		bash -c 'for PYBIN in /opt/python/cp*/bin; do \
		    $$PYBIN/python -V; \
		    { $$PYBIN/pip wheel -w /io/$$WHEELHOUSE /io/$< & } ; \
		    done; wait; \
		    for whl in /io/$$WHEELHOUSE/$(PACKAGENAME)-$(VERSION)-*-linux_*.whl; do auditwheel repair $$whl -w /io/$$WHEELHOUSE; done'
>>>>>>> 20b3d5b5
<|MERGE_RESOLUTION|>--- conflicted
+++ resolved
@@ -5,12 +5,6 @@
 VERSION?=$(shell sed -ne 's|^__version__\s*=\s*"\([^"]*\)".*|\1|p' Cython/Shadow.py)
 PARALLEL?=$(shell ${PYTHON} -c 'import sys; print("-j5" if sys.version_info >= (3,5) else "")' || true)
 
-<<<<<<< HEAD
-MANYLINUX1_IMAGE_X86_64=quay.io/pypa/manylinux1_x86_64
-MANYLINUX1_IMAGE_686=quay.io/pypa/manylinux1_i686
-MANYLINUX_IMAGE_X86_64=quay.io/pypa/manylinux_2_24_x86_64
-MANYLINUX_IMAGE_686=quay.io/pypa/manylinux_2_24_i686
-=======
 MANYLINUX_CFLAGS=-O3 -g0 -mtune=generic -pipe -fPIC
 MANYLINUX_LDFLAGS=
 MANYLINUX_IMAGES= \
@@ -22,7 +16,6 @@
 	manylinux_2_24_aarch64 \
 #	manylinux_2_24_ppc64le \
 #	manylinux_2_24_s390x
->>>>>>> 20b3d5b5
 
 all:    local
 
@@ -92,39 +85,23 @@
 wheel_%: dist/$(PACKAGENAME)-$(VERSION).tar.gz
 	echo "Building wheels for $(PACKAGENAME) $(VERSION)"
 	mkdir -p wheelhouse_$(subst wheel_,,$@)
-<<<<<<< HEAD
-	for dockerimage in $(if $(patsubst %32,,$@),$(MANYLINUX1_IMAGE_X86_64) $(MANYLINUX_IMAGE_X86_64),$(MANYLINUX1_IMAGE_686) $(MANYLINUX_IMAGE_686)); do \
-		time docker run --rm -t \
-			-v $(shell pwd):/io \
-			-e CFLAGS="-O3 -g0 -mtune=generic -pipe -fPIC" \
-			-e LDFLAGS="$(LDFLAGS) -fPIC" \
-			-e WHEELHOUSE=wheelhouse_$(subst wheel_,,$@) \
-			"$$dockerimage" \
-			bash -c '\
-				rm -fr /opt/python/*pypy* ; \
-				for cpdir in /opt/python/*27* ; do \
-				 	if [ -d "$$cpdir" ]; \
-				 	then rm -fr /opt/python/*3[78912]; \
- 					else rm -fr /opt/python/*{27*,3[456]*}; \
- 					fi; break; \
-				done ; \
-				ls /opt/python/ ; \
-				for PYBIN in /opt/python/*/bin; do \
-				$$PYBIN/python -V; \
-				{ $$PYBIN/pip wheel -w /io/$$WHEELHOUSE /io/$< & } ; \
-				done; wait; \
-				for whl in /io/$$WHEELHOUSE/$(PACKAGENAME)-$(VERSION)-*-linux_*.whl; do auditwheel repair $$whl -w /io/$$WHEELHOUSE; done' ; \
-	done
-=======
 	time docker run --rm -t \
 		-v $(shell pwd):/io \
 		-e CFLAGS="$(MANYLINUX_CFLAGS)" \
 		-e LDFLAGS="$(MANYLINUX_LDFLAGS) -fPIC" \
 		-e WHEELHOUSE=wheelhouse$(subst wheel_musllinux,,$(subst wheel_manylinux,,$@)) \
 		quay.io/pypa/$(subst wheel_,,$@) \
-		bash -c 'for PYBIN in /opt/python/cp*/bin; do \
+		bash -c '\
+			rm -fr /opt/python/*pypy* ; \
+			for cpdir in /opt/python/*27* ; do \
+				if [ -d "$$cpdir" ]; \
+				then rm -fr /opt/python/*3[78912]; \
+				else rm -fr /opt/python/*{27*,3[456]*}; \
+				fi; break; \
+			done ; \
+			ls /opt/python/ ; \
+			for PYBIN in /opt/python/cp*/bin; do \
 		    $$PYBIN/python -V; \
 		    { $$PYBIN/pip wheel -w /io/$$WHEELHOUSE /io/$< & } ; \
 		    done; wait; \
-		    for whl in /io/$$WHEELHOUSE/$(PACKAGENAME)-$(VERSION)-*-linux_*.whl; do auditwheel repair $$whl -w /io/$$WHEELHOUSE; done'
->>>>>>> 20b3d5b5
+		    for whl in /io/$$WHEELHOUSE/$(PACKAGENAME)-$(VERSION)-*-linux_*.whl; do auditwheel repair $$whl -w /io/$$WHEELHOUSE; done'