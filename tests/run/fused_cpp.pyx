--- conflicted
+++ resolved
@@ -43,7 +43,16 @@
     cdef const type_info* a = &typeid(cython.integral)
     return a[0] == tidint[0]
 
-<<<<<<< HEAD
+cdef fused_ref(cython.integral& x):
+    return x*2
+
+def test_fused_ref(int x):
+    """
+    >>> test_fused_ref(5)
+    (10, 10)
+    """
+    return fused_ref(x), fused_ref[int](x)
+
 ctypedef fused nested_fused:
     vector[cython.integral]
 
@@ -78,15 +87,4 @@
     cdef map[int, float] mif = { 0: 0.0 }
     cdef map[long, double] mld = { 0: 0.0 }
     print map_of_fused(mif)
-    print map_of_fused(mld)
-=======
-cdef fused_ref(cython.integral& x):
-    return x*2
-
-def test_fused_ref(int x):
-    """
-    >>> test_fused_ref(5)
-    (10, 10)
-    """
-    return fused_ref(x), fused_ref[int](x)
->>>>>>> 0be7a372
+    print map_of_fused(mld)