--- conflicted
+++ resolved
@@ -1,7 +1,4 @@
-<<<<<<< HEAD
-=======
 # mode: run
->>>>>>> 76179a90
 # ticket: 466
 # extension to T409
 
