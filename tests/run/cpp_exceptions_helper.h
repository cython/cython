#include <Python.h>
#include <ios>
#include <new>
#include <stdexcept>

int raise_int(int fire) {
    if (fire) {
        throw 1;
    }
    return 0;
}

int raise_index(int fire) {
    if (fire) {
        throw std::out_of_range("c++ error");
    }
    return 0;
}

class Foo {
 public:
  int bar(int fire) {
    if (fire) {
      throw 1;
    }
    return 0;
  }
};

void raise_domain_error() {
    throw std::domain_error("domain_error");
}

void raise_ios_failure() {
    throw std::ios_base::failure("iostream failure");
}

void raise_memory() {
    // std::bad_alloc can only be default constructed,
    // so we have no control over the error message
    throw std::bad_alloc();
}

void raise_overflow() {
    throw std::overflow_error("overflow_error");
}

void raise_range_error() {
    throw std::range_error("range_error");
}

struct Base { virtual ~Base() {} };
struct Derived : Base { void use() const { abort(); } };

void raise_typeerror() {
    Base foo;
    Base &bar = foo;    // prevents "dynamic_cast can never succeed" warning
    Derived &baz = dynamic_cast<Derived &>(bar);
    baz.use();          // not reached; prevents "unused variable" warning
}

void raise_underflow() {
    throw std::underflow_error("underflow_error");
}

<<<<<<< HEAD
PyObject* raise_py(int fire_py) {
  if (fire_py) {
    PyErr_SetString(PyExc_RuntimeError, "py error");
    return NULL;
  } else {
    throw std::out_of_range("c++ error");
  }
=======
PyObject *raise_or_throw(int py) {
    if (!py) {
        throw std::runtime_error("oopsie");
    }
    PyErr_SetString(PyExc_ValueError, "oopsie");
    return NULL;
>>>>>>> 790b0994
}<|MERGE_RESOLUTION|>--- conflicted
+++ resolved
@@ -63,20 +63,10 @@
     throw std::underflow_error("underflow_error");
 }
 
-<<<<<<< HEAD
-PyObject* raise_py(int fire_py) {
-  if (fire_py) {
-    PyErr_SetString(PyExc_RuntimeError, "py error");
-    return NULL;
-  } else {
-    throw std::out_of_range("c++ error");
-  }
-=======
 PyObject *raise_or_throw(int py) {
     if (!py) {
         throw std::runtime_error("oopsie");
     }
     PyErr_SetString(PyExc_ValueError, "oopsie");
     return NULL;
->>>>>>> 790b0994
 }