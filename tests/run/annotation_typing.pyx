--- conflicted
+++ resolved
@@ -434,29 +434,21 @@
     pass
 
 
-<<<<<<< HEAD
-def pytypes_multi_union(a: Union[list, tuple, None]):
-=======
-def pytypes_multi_union(a: list | tuple | None):
->>>>>>> 7acfb375
-    """
-    >>> pytypes_multi_union([1])
-    ('Python object',)
-    [[1]]
-    >>> pytypes_multi_union((1,))
-    ('Python object',)
-    [(1,)]
-    >>> pytypes_multi_union(1)
-    ('Python object',)
-    [1]
-    """
-    print((typeof(a),))
-    return [a]
-
-<<<<<<< HEAD
-
-=======
->>>>>>> 7acfb375
+def pytypes_multi_union(a: Union[list, tuple, None], b: list | tuple | None):
+    """
+    >>> pytypes_multi_union([1], [2])
+    ('Python object', 'Python object')
+    [[1], [2]]
+    >>> pytypes_multi_union((1,), (2,))
+    ('Python object', 'Python object')
+    [(1,), (2,)]
+    >>> pytypes_multi_union(1, 2)
+    ('Python object', 'Python object')
+    [1, 2]
+    """
+    print((typeof(a), typeof(b)))
+    return [a, b]
+
 _WARNINGS = """
 15:32: Strings should no longer be used for type declarations. Use 'cython.int' etc. directly.
 15:47: Dicts should no longer be used as type annotations. Use 'cython.int' etc. directly.
@@ -467,20 +459,6 @@
 37:40: Found C type name 'long' in a Python annotation. Did you mean to use 'cython.long'?
 37:40: Unknown type declaration 'long' in annotation, ignoring
 37:66: PEP-484 recommends 'typing.Optional[...]' for arguments that can be None.
-<<<<<<< HEAD
-71:44: Found C type name 'long' in a Python annotation. Did you mean to use 'cython.long'?
-71:44: Unknown type declaration 'long' in annotation, ignoring
-71:70: PEP-484 recommends 'typing.Optional[...]' for arguments that can be None.
-105:44: Found C type name 'long' in a Python annotation. Did you mean to use 'cython.long'?
-105:44: Unknown type declaration 'long' in annotation, ignoring
-105:70: PEP-484 recommends 'typing.Optional[...]' for arguments that can be None.
-167:30: Tuples cannot be declared as simple tuples of types. Use 'tuple[type1, type2, ...]'.
-167:59: Tuples cannot be declared as simple tuples of types. Use 'tuple[type1, type2, ...]'.
-172:13: Tuples cannot be declared as simple tuples of types. Use 'tuple[type1, type2, ...]'.
-307:44: Unknown type declaration in annotation, ignoring
-338:15: Annotation ignored since class-level attributes must be Python objects. Were you trying to set up an instance attribute?
-429:32: Unknown type declaration in annotation, ignoring
-=======
 75:44: Found C type name 'long' in a Python annotation. Did you mean to use 'cython.long'?
 75:44: Unknown type declaration 'long' in annotation, ignoring
 75:70: PEP-484 recommends 'typing.Optional[...]' for arguments that can be None.
@@ -492,8 +470,8 @@
 180:13: Tuples cannot be declared as simple tuples of types. Use 'tuple[type1, type2, ...]'.
 315:44: Unknown type declaration in annotation, ignoring
 346:15: Annotation ignored since class-level attributes must be Python objects. Were you trying to set up an instance attribute?
-437:40: Unknown type declaration in annotation, ignoring
->>>>>>> 7acfb375
+437:32: Unknown type declaration in annotation, ignoring
+437:69: Unknown type declaration in annotation, ignoring
 # DUPLICATE:
 75:44: Found C type name 'long' in a Python annotation. Did you mean to use 'cython.long'?
 75:44: Unknown type declaration 'long' in annotation, ignoring
