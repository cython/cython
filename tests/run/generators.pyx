# mode: run
# tag: generators, gh3265

try:
    import backports_abc
except ImportError: pass
else: backports_abc.patch()

try:
    from collections.abc import Generator
except ImportError:
    try:
        from collections import Generator
    except ImportError:
        Generator = object  # easy win


def very_simple():
    """
    >>> x = very_simple()
    >>> next(x)
    1
    >>> next(x)
    Traceback (most recent call last):
    StopIteration
    >>> next(x)
    Traceback (most recent call last):
    StopIteration

    >>> x = very_simple()
    >>> x.send(1)
    Traceback (most recent call last):
    TypeError: can't send non-None value to a just-started generator
    """
    yield 1


def attributes():
    """
    >>> x = attributes()
    >>> x.__name__
    'attributes'
    >>> x.__qualname__
    'attributes'
    >>> x.gi_running  # before next()
    False
    >>> inner = next(x)
    >>> x.gi_running  # after next()
    False
    >>> next(x)
    Traceback (most recent call last):
    StopIteration
    >>> x.gi_running  # after termination
    False

    >>> y = inner()
    >>> y.__name__
    '<lambda>'
    >>> y.__qualname__
    'attributes.<locals>.inner.<locals>.<lambda>'

    >>> y.__name__ = 123
    Traceback (most recent call last):
    TypeError: __name__ must be set to a string object
    >>> y.__name__
    '<lambda>'
    >>> y.__qualname__ = None
    Traceback (most recent call last):
    TypeError: __qualname__ must be set to a string object
    >>> y.__qualname__
    'attributes.<locals>.inner.<locals>.<lambda>'

    >>> y.__name__ = 'abc'
    >>> y.__name__
    'abc'
    >>> y.__name__ = None
    Traceback (most recent call last):
    TypeError: __name__ must be set to a string object
    >>> y.__name__
    'abc'
    >>> y.__qualname__ = 'huhu'
    >>> y.__qualname__
    'huhu'
    >>> y.__qualname__ = 123
    Traceback (most recent call last):
    TypeError: __qualname__ must be set to a string object
    >>> y.__qualname__
    'huhu'
    """
    def inner():
        return (lambda : (yield 1))
    yield inner()


def simple():
    """
    >>> x = simple()
    >>> list(x)
    [1, 2, 3]
    """
    yield 1
    yield 2
    yield 3

def simple_seq(seq):
    """
    >>> x = simple_seq("abc")
    >>> list(x)
    ['a', 'b', 'c']
    """
    for i in seq:
        yield i

def simple_send():
    """
    >>> x = simple_send()
    >>> next(x)
    >>> x.send(1)
    1
    >>> x.send(2)
    2
    >>> x.send(3)
    3
    """
    i = None
    while True:
        i = yield i

def raising():
    """
    >>> x = raising()
    >>> next(x)
    Traceback (most recent call last):
    KeyError: 'foo'
    >>> next(x)
    Traceback (most recent call last):
    StopIteration
    """
    yield {}['foo']

def with_outer(*args):
    """
    >>> x = with_outer(1, 2, 3)
    >>> list(x())
    [1, 2, 3]
    """
    def generator():
        for i in args:
            yield i
    return generator

def with_outer_raising(*args):
    """
    >>> x = with_outer_raising(1, 2, 3)
    >>> list(x())
    [1, 2, 3]
    """
    def generator():
        for i in args:
            yield i
        raise StopIteration
    return generator

def test_close():
    """
    >>> x = test_close()
    >>> x.close()
    >>> x = test_close()
    >>> next(x)
    >>> x.close()
    >>> next(x)
    Traceback (most recent call last):
    StopIteration
    """
    while True:
        yield

def test_ignore_close():
    """
    >>> x = test_ignore_close()
    >>> x.close()
    >>> x = test_ignore_close()
    >>> next(x)
    >>> x.close()
    Traceback (most recent call last):
    RuntimeError: generator ignored GeneratorExit
    """
    try:
        yield
    except GeneratorExit:
        yield

def check_throw():
    """
    >>> x = check_throw()
    >>> x.throw(ValueError)
    Traceback (most recent call last):
    ValueError
    >>> next(x)
    Traceback (most recent call last):
    StopIteration
    >>> x = check_throw()
    >>> next(x)
    >>> x.throw(ValueError)
    >>> next(x)
    >>> x.throw(IndexError, "oops")
    Traceback (most recent call last):
    IndexError: oops
    >>> next(x)
    Traceback (most recent call last):
    StopIteration
    """
    while True:
        try:
            yield
        except ValueError:
            pass

def test_first_assignment():
    """
    >>> gen = test_first_assignment()
    >>> next(gen)
    5
    >>> next(gen)
    10
    >>> next(gen)
    (5, 10)
    """
    cdef x = 5 # first
    yield x
    cdef y = 10 # first
    yield y
    yield (x,y)

def test_swap_assignment():
    """
    >>> gen = test_swap_assignment()
    >>> next(gen)
    (5, 10)
    >>> next(gen)
    (10, 5)
    """
    x,y = 5,10
    yield (x,y)
    x,y = y,x   # no ref-counting here
    yield (x,y)


class Foo(object):
    """
    >>> obj = Foo()
    >>> list(obj.simple(1, 2, 3))
    [1, 2, 3]
    """
    def simple(self, *args):
        for i in args:
            yield i

def generator_nonlocal():
    """
    >>> g = generator_nonlocal()
    >>> list(g(5))
    [2, 3, 4, 5, 6]
    """
    def f(x):
        def g(y):
            nonlocal x
            for i in range(y):
                x += 1
                yield x
        return g
    return f(1)

def test_nested(a, b, c):
    """
    >>> obj = test_nested(1, 2, 3)
    >>> [i() for i in obj]
    [1, 2, 3, 4]
    """
    def one():
        return a
    def two():
        return b
    def three():
        return c
    def new_closure(a, b):
        def sum():
            return a + b
        return sum
    yield one
    yield two
    yield three
    yield new_closure(a, c)


def tolist(func):
    def wrapper(*args, **kwargs):
        return list(func(*args, **kwargs))
    return wrapper

@tolist
def test_decorated(*args):
    """
    >>> test_decorated(1, 2, 3)
    [1, 2, 3]
    """
    for i in args:
        yield i


def test_return(a):
    """
    >>> d = dict()
    >>> obj = test_return(d)
    >>> next(obj)
    1
    >>> next(obj)
    Traceback (most recent call last):
    StopIteration
    >>> d['i_was_here']
    True
    """
    yield 1
    a['i_was_here'] = True
    return


def test_return_in_finally(a):
    """
    >>> d = dict()
    >>> obj = test_return_in_finally(d)
    >>> next(obj)
    1
    >>> next(obj)
    Traceback (most recent call last):
    StopIteration
    >>> d['i_was_here']
    True

    >>> d = dict()
    >>> obj = test_return_in_finally(d)
    >>> next(obj)
    1
    >>> obj.send(2)
    Traceback (most recent call last):
    StopIteration
    >>> d['i_was_here']
    True

    >>> obj = test_return_in_finally(None)
    >>> next(obj)
    1
    >>> next(obj)
    Traceback (most recent call last):
    StopIteration

    >>> obj = test_return_in_finally(None)
    >>> next(obj)
    1
    >>> obj.send(2)
    Traceback (most recent call last):
    StopIteration
    """
    yield 1
    try:
        a['i_was_here'] = True
    finally:
        return


def test_return_none_in_finally(a):
    """
    >>> d = dict()
    >>> obj = test_return_none_in_finally(d)
    >>> next(obj)
    1
    >>> next(obj)
    Traceback (most recent call last):
    StopIteration
    >>> d['i_was_here']
    True

    >>> obj = test_return_none_in_finally(None)
    >>> next(obj)
    1
    >>> next(obj)
    Traceback (most recent call last):
    StopIteration
    """
    yield 1
    try:
        a['i_was_here'] = True
    finally:
        return None


def test_copied_yield(foo):
    """
    >>> class Manager(object):
    ...    def __enter__(self):
    ...        return self
    ...    def __exit__(self, type, value, tb):
    ...        pass
    >>> list(test_copied_yield(Manager()))
    [1]
    """
    with foo:
        yield 1

def test_nested_yield():
    """
    >>> obj = test_nested_yield()
    >>> next(obj)
    1
    >>> obj.send(2)
    2
    >>> obj.send(3)
    3
    >>> obj.send(4)
    Traceback (most recent call last):
    StopIteration
    """
    yield (yield (yield 1))

def test_inside_lambda():
    """
    >>> obj = test_inside_lambda()()
    >>> next(obj)
    1
    >>> next(obj)
    2
    >>> next(obj)
    Traceback (most recent call last):
    StopIteration
    """
    return lambda:((yield 1), (yield 2))

def test_nested_gen(int n):
    """
    >>> [list(a) for a in test_nested_gen(5)]
    [[], [0], [0, 1], [0, 1, 2], [0, 1, 2, 3]]
    """
    for a in range(n):
        yield (b for b in range(a))

def test_lambda(n):
    """
    >>> [i() for i in test_lambda(3)]
    [0, 1, 2]
    """
    for i in range(n):
        yield lambda : i


def test_with_gil_section():
    """
    >>> list(test_with_gil_section())
    [0, 1, 2]
    """
    cdef int i
    with nogil:
        for i in range(3):
            with gil:
                yield i


def test_double_with_gil_section():
    """
    >>> list(test_double_with_gil_section())
    [0, 1, 2, 3]
    """
    cdef int i,j
    with nogil:
        for i in range(2):
            with gil:
                with nogil:
                    for j in range(2):
                        with gil:
                            yield i*2+j
                with nogil:
                    pass
            with gil:
                pass


def test_generator_abc():
    """
    >>> isinstance(test_generator_abc(), Generator)
    True

    >>> try:
    ...     from collections.abc import Generator
    ... except ImportError:
    ...     try:
    ...         from collections import Generator
    ...     except ImportError:
    ...         Generator = object  # easy win

    >>> isinstance(test_generator_abc(), Generator)
    True
    >>> isinstance((lambda:(yield))(), Generator)
    True
    """
    yield 1


def test_generator_frame(a=1):
    """
    >>> gen = test_generator_frame()
    >>> import types
    >>> isinstance(gen.gi_frame, types.FrameType) or gen.gi_frame
    True
    >>> gen.gi_frame is gen.gi_frame  # assert that it's cached
    True
    >>> gen.gi_frame.f_code is not None
    True
    >>> code_obj = gen.gi_frame.f_code
    >>> code_obj.co_argcount
    1
    >>> code_obj.co_varnames
    ('a', 'b')
    """
    b = a + 1
    yield b


# GH Issue 3265 - **kwds could cause a crash in some cases due to not
# handling NULL pointers (in testing it shows as a REFNANNY error).
# This was on creation of the generator and
# doesn't really require it to be iterated through:

def some_function():
    return 0


def test_generator_kwds1(**kwargs):
    """
    >>> for a in test_generator_kwds1():
    ...     print(a)
    0
    """
    yield some_function(**kwargs)


def test_generator_kwds2(**kwargs):
    """
    >>> for a in test_generator_kwds2():
    ...     print(a)
    0
    """
    yield 0


def test_generator_kwds3(**kwargs):
    """
    This didn't actually crash before but is still worth a try
    >>> len(list(test_generator_kwds3()))
    0
    >>> for a in test_generator_kwds3(a=1):
    ...    print(a)
    a
    """
    yield from kwargs.keys()

<<<<<<< HEAD
def test_generator_scope():
    """
    Tests that the function is run at the correct time
    (i.e. when the generator is created, not when it's run)
    >>> list(test_generator_scope())
    inner running
    generator created
    [0, 10]
    """
    def inner(val):
        print("inner running")
        return [0, val]
    gen = (a for a in inner(10))
    print("generator created")
    return gen
=======

def test_generator_frame(a=1):
    """
    >>> gen = test_generator_frame()
    >>> import types
    >>> isinstance(gen.gi_frame, types.FrameType) or gen.gi_frame
    True
    >>> gen.gi_frame is gen.gi_frame  # assert that it's cached
    True
    >>> gen.gi_frame.f_code is not None
    True
    >>> code_obj = gen.gi_frame.f_code
    >>> code_obj.co_argcount
    1
    >>> code_obj.co_varnames
    ('a', 'b')
    """
    b = a + 1
    yield b
>>>>>>> 28c35f43
<|MERGE_RESOLUTION|>--- conflicted
+++ resolved
@@ -562,7 +562,7 @@
     """
     yield from kwargs.keys()
 
-<<<<<<< HEAD
+    
 def test_generator_scope():
     """
     Tests that the function is run at the correct time
@@ -578,7 +578,6 @@
     gen = (a for a in inner(10))
     print("generator created")
     return gen
-=======
 
 def test_generator_frame(a=1):
     """
@@ -597,5 +596,4 @@
     ('a', 'b')
     """
     b = a + 1
-    yield b
->>>>>>> 28c35f43
+    yield b