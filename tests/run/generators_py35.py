--- conflicted
+++ resolved
@@ -30,11 +30,7 @@
     >>> next(gen)
     2.0
     >>> ret, arg = sorted(anno_gen.__annotations__.items())
-<<<<<<< HEAD
-    >>> print(ret[0]); print(str(ret[1]).strip("'")) # strip makes it pass with/without PEP563
-=======
     >>> print(ret[0]); print(str(ret[1]).strip("'"))  # strip makes it pass with/without PEP563
->>>>>>> 7d1dc885
     return
     float
     >>> print(arg[0]); print(str(arg[1]).strip("'"))
