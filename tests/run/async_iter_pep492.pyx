--- conflicted
+++ resolved
@@ -3,12 +3,8 @@
 
 import sys
 
-<<<<<<< HEAD
-if sys.version_info >= (3, 5, 0, 'beta'):
-    __doc__ = u"""
-
-    #### Pass Cython implemented AsyncIter() into a Python async-for loop:
-
+# Pass Cython implemented AsyncIter() into a Python async-for loop:
+__doc__ = u"""
     >>> def test_py35(AsyncIterClass):
     ...     buffer = []
     ...     async def coro():
@@ -16,7 +12,7 @@
     ...             buffer.append(i1 + i2)
     ...     return coro, buffer
 
-    >>> testfunc, buffer = test_py35(AsyncIterOld if sys.version_info < (3, 5, 2) else AsyncIter)
+    >>> testfunc, buffer = test_py35(AsyncIter)
     >>> buffer
     []
 
@@ -55,7 +51,7 @@
     True
     >>> buffer == [i for i in range(1, 21)] + ['end'] or buffer
     True
-    """
+"""
 
 
 async def cy_async_for(it):
@@ -68,27 +64,6 @@
         values.append("what?")
     values.append("end")
     return values
-=======
-# pass Cython implemented AsyncIter() into a Python async-for loop
-__doc__ = u"""
->>> def test_py35(AsyncIterClass):
-...     buffer = []
-...     async def coro():
-...         async for i1, i2 in AsyncIterClass(1):
-...             buffer.append(i1 + i2)
-...     return coro, buffer
-
->>> testfunc, buffer = test_py35(AsyncIter)
->>> buffer
-[]
-
->>> yielded, _ = run_async(testfunc(), check_type=False)
->>> yielded == [i * 100 for i in range(1, 11)] or yielded
-True
->>> buffer == [i*2 for i in range(1, 101)] or buffer
-True
-"""
->>>>>>> 746627fd
 
 
 cdef class AsyncYieldFrom:
