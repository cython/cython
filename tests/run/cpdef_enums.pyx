"""
>>> import sys

>>> ONE, TEN, HUNDRED
(1, 10, 100)
>>> THOUSAND        # doctest: +ELLIPSIS
Traceback (most recent call last):
NameError: ...name 'THOUSAND' is not defined

>>> TWO == 2 or TWO
True
>>> THREE == 3 or THREE
True
>>> FIVE == 5 or FIVE
True
>>> ELEVEN == 11 or ELEVEN
True
>>> SEVEN           # doctest: +ELLIPSIS
Traceback (most recent call last):
NameError: ...name 'SEVEN' is not defined

>>> FOUR == 4 or FOUR
True
>>> EIGHT == 8 or EIGHT
True
>>> SIXTEEN        # doctest: +ELLIPSIS
Traceback (most recent call last):
NameError: ...name 'SIXTEEN' is not defined

>>> RANK_0 == 11 or RANK_0
True
>>> RANK_1 == 37 or RANK_1
True
>>> RANK_2 == 389 or RANK_2
True
>>> RANK_6 == 159 or RANK_6
True
>>> RANK_7 == 889 or RANK_7
True
>>> RANK_3         # doctest: +ELLIPSIS
Traceback (most recent call last):
NameError: ...name 'RANK_3' is not defined

>>> set(PyxEnum) == {TWO, THREE, FIVE}
True
>>> str(PyxEnum.TWO).split(".")[-1]  if sys.version_info < (3,11) else  "TWO" # Py3.10/11 changed the output here
'TWO'
>>> str(PyxEnum.TWO)  if sys.version_info >= (3,11) else  "2" # Py3.10/11 changed the output here
'2'
>>> PyxEnum.TWO + PyxEnum.THREE == PyxEnum.FIVE
True
>>> PyxEnum(2) is PyxEnum["TWO"] is PyxEnum.TWO
True

# not leaking into module namespace
>>> IntEnum        # doctest: +ELLIPSIS
Traceback (most recent call last):
NameError: ...name 'IntEnum' is not defined
"""

cdef extern from *:
    cpdef enum: # ExternPyx
        ONE "1"
        TEN "10"
        HUNDRED "100"

    cdef enum: # ExternSecretPyx
        THOUSAND "1000"

cpdef enum PyxEnum:
    TWO = 2
    THREE = 3
    FIVE = 5

cpdef enum cpdefPyxDocEnum:
    """Home is where...
    """
    ELEVEN = 11

cpdef enum cpdefPyxDocLineEnum:
    """Home is where..."""
    FOURTEEN = 14

cdef enum SecretPyxEnum:
    SEVEN = 7

cdef enum cdefPyxDocEnum:
    """the heart is.
    """
    FIVE_AND_SEVEN = 5077


def test_as_variable_from_cython():
    """
    >>> test_as_variable_from_cython()
    """
    assert list(PyxEnum) == [TWO, THREE, FIVE], list(PyxEnum)
    assert list(PxdEnum) == [RANK_0, RANK_1, RANK_2], list(PxdEnum)

cdef int verify_pure_c() nogil:
    cdef int x = TWO
    cdef int y = PyxEnum.THREE
    cdef int z = SecretPyxEnum.SEVEN
    return x + y + z

# Use it to suppress warning.
verify_pure_c()

def verify_resolution_GH1533():
    """
    >>> verify_resolution_GH1533()
    3
    """
    THREE = 100
    return int(PyxEnum.THREE)


def check_docs():
    """
    >>> PxdEnum.__doc__ not in ("Home is where...\\n    ", "Home is where...")
    True
    >>> PyxEnum.__doc__ not in ("Home is where...\\n    ", "Home is where...")
    True
    >>> cpdefPyxDocEnum.__doc__ == "Home is where...\\n    "
    True
    >>> cpdefPxdDocEnum.__doc__ == "Home is where...\\n    "
    True
    >>> cpdefPyxDocLineEnum.__doc__
    'Home is where...'
    >>> cpdefPxdDocLineEnum.__doc__
    'Home is where...'
    """
    pass

<<<<<<< HEAD

def to_from_py_conversion(PxdEnum val):
    """
    >>> to_from_py_conversion(RANK_1) is PxdEnum.RANK_1
    True

    C enums are commonly enough used as flags that it seems reasonable
    to allow it in Cython
    >>> to_from_py_conversion(RANK_1 | RANK_2) == (RANK_1 | RANK_2)
    True
    """
    return val
=======
def test_pickle():
    """
    >>> from pickle import loads, dumps
    >>> import sys

    Pickling enums won't work without the enum module, so disable the test
    >>> if sys.version_info < (3, 4):
    ...     loads = dumps = lambda x: x
    >>> loads(dumps(PyxEnum.TWO)) == PyxEnum.TWO
    True
    >>> loads(dumps(PxdEnum.RANK_2)) == PxdEnum.RANK_2
    True
    """
    pass
>>>>>>> ac56a661
<|MERGE_RESOLUTION|>--- conflicted
+++ resolved
@@ -132,7 +132,6 @@
     """
     pass
 
-<<<<<<< HEAD
 
 def to_from_py_conversion(PxdEnum val):
     """
@@ -145,7 +144,8 @@
     True
     """
     return val
-=======
+
+
 def test_pickle():
     """
     >>> from pickle import loads, dumps
@@ -159,5 +159,4 @@
     >>> loads(dumps(PxdEnum.RANK_2)) == PxdEnum.RANK_2
     True
     """
-    pass
->>>>>>> ac56a661
+    pass