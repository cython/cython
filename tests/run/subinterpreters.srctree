--- conflicted
+++ resolved
@@ -1,8 +1,4 @@
-<<<<<<< HEAD
-# tag: threads
-=======
-# tag: subinterpreters
->>>>>>> b8b703a5
+# tag: subinterpreters, threads
 
 UNSET CFLAGS
 PYTHON setup.py build_ext --inplace
