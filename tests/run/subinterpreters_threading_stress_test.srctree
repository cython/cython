PYTHON setup.py build_ext --inplace
PYTHON main.py

##################### setup.py ###################

import sys
from setuptools import setup
from Cython.Build import cythonize

if sys.version_info < (3, 13):
    exit(0)

setup(
    ext_modules = cythonize(
        [ "cy_module.pyx" ]
    )
)

#################### cy_module.pyx ##################

# distutils: extra_compile_args = -DCYTHON_USE_MODULE_STATE=1
# cython: subinterpreters_compatible = own_gil

cdef extern from *:
    # actually returns a borrowed PyObject*
    void* __Pyx_State_FindModule(void*)

def run(start_next_queue, stop_queue):
    # queues appear to be the only synchronization primitive we're
    # allowed. So use it to control stopping the test
    cdef void *initial = <void*>__Pyx_State_FindModule(NULL)
    cdef void *current=NULL
    while stop_queue.empty():
        # wait until we're running properly and then allow the
        # next interpreter to start
        if start_next_queue is not None:
            start_next_queue.put(None)
            start_next_queue = None
        for i in range(1000):
            current = <void*>__Pyx_State_FindModule(NULL)
            # if the current module pointer ever changes, then the state
            # has got corrupted somewhere along the way
            assert current == initial, f"{<long>current} {<long>initial}"


################## callable.py ###################

# Note - free globals are evaluated in the interpreter's "__main__" module
# (which we prepare)

def f():
<<<<<<< HEAD
=======
    import _imp
    # TODO - eventually we'll properly allow this, at least for multi-phase.
    _imp._override_multi_interp_extensions_check(-1)
    
>>>>>>> dfac796f
    # wait for previous interpreter to reach its read-loop before proceeding
    # with this one.
    start_next_queue.get(20.0)
    started_queue.put(None)
    import cy_module
    cy_module.run(start_next_queue, stop_queue)
            
################## main.py ######################

# What we're doing here is running isolated sub-interpreters
# (each with their own individual GIL) in parallel with the
# intention of spotting thread-safety issues in __Pyx_State_FindModule.
# Each loaded module repeatedly calls __Pyx_State_FindModule
# expecting the same result each time. At the same time new interpreters
# are started.

import sys
if sys.version_info < (3, 13):
    exit(0)  # test won't work
if hasattr(sys, "_is_gil_enabled"):
    # we aren't allowed to do _imp._override_multi_interp_extensions_check(-1) on freethreading
    exit(0)

# TODO - in Py3.14 this'll probably be in the standard library
from interpreters_backport import interpreters

# create a bunch of interpreters
num_interpreters = 5
all_interpreters = [ interpreters.create() for _ in range(num_interpreters) ]

# set up the queues used for inter-interpreter communication.
# non-empty stop_queue is used to signal that the test is over and all interpreters should stop.
stop_queue = interpreters.create_queue()
# started_queue allows the main interpreter to count how many sub-interpreters have started.
# Each sub-interpreter pushes to it once.
started_queue = interpreters.create_queue()
# start_next_queue allows each sub-interpreter to wait for the previous interpreter to start
# its main loop before proceeding. Each sub-interpreter reads once from it then writes once to it.
start_next_queue = interpreters.create_queue()
start_next_queue.put(None)

for i in all_interpreters:
    # I don't think this exec should be needed, but as of Nov 2024 it is.
    i.exec("from interpreters_backport.interpreters import queues")
    i.prepare_main(
        stop_queue=stop_queue,
        started_queue=started_queue,
        start_next_queue=start_next_queue)

import callable

threads = [ i.call_in_thread(callable.f) for i in all_interpreters ]

# wait until we know all interpreters have started
for _ in range(num_interpreters):
    started_queue.get(20.0)

# signal for the interpreters to stop.
stop_queue.put(None)

for t in threads:
    t.join()<|MERGE_RESOLUTION|>--- conflicted
+++ resolved
@@ -49,13 +49,6 @@
 # (which we prepare)
 
 def f():
-<<<<<<< HEAD
-=======
-    import _imp
-    # TODO - eventually we'll properly allow this, at least for multi-phase.
-    _imp._override_multi_interp_extensions_check(-1)
-    
->>>>>>> dfac796f
     # wait for previous interpreter to reach its read-loop before proceeding
     # with this one.
     start_next_queue.get(20.0)
