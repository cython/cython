--- conflicted
+++ resolved
@@ -142,18 +142,8 @@
     cdef str s = 'abc'
     return str, s
 
-<<<<<<< HEAD
-=======
-def strip_wrapped_string(s):
-    # PEP 563 translates an annotation of "test new test" to '"test new test"'
-    # but choice of string delimiters is a bit arbitrary
-    #  this function handles that
-    assert s[0] == s[-1] # delimiters on either end are the same
-    return s[1:-1] # strip them
-
 
 @cython.annotation_typing(False)
->>>>>>> 5ab7c44f
 def annotation_syntax(a: "test new test", b : "other" = 2, *args: "ARGS", **kwargs: "KWARGS") -> "ret":
     """
     >>> annotation_syntax(1)
