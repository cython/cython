# mode: run

# Extra pattern matching test for Cython-specific features, optimizations, etc.

cimport cython

import array
import sys

__doc__ = ""


cdef bint is_null(int* x):
    match x:
        case NULL:
            return True
        case _:
            return False


def test_is_null():
    """
    >>> test_is_null()
    """
    cdef int some_int = 1
    assert is_null(&some_int) == False
    assert is_null(NULL) == True


<<<<<<< HEAD
if sys.version_info[0] > 2:
    __doc__ += """
    array.array doesn't have the buffer protocol in Py2 and
    this doesn't really feel worth working around to test
    >>> print(test_memoryview(array.array('i', [0, 1, 2])))
    a 1
    >>> print(test_memoryview(array.array('i', [])))
    b
    >>> print(test_memoryview(array.array('i', [5])))
    c [5]
    """

# goes via .shape instead
@cython.test_fail_if_path_exists("//CallNode//NameNode[@name = 'len']")
# No need for "is Sequence check"
@cython.test_fail_if_path_exists("//PythonCapiCallNode//PythonCapiFunctionNode[@cname = '__Pyx_MatchCase_IsSequence']")
def test_memoryview(int[:] x):
    """
    >>> print(test_memoryview(None))
    no!
    """
    match x:
        case [0, y, 2]:
            assert cython.typeof(y) == "int", cython.typeof(y)  # type inference works
            return f"a {y}"
        case []:
            return "b"
        case [*z]:
            return f"c {z}"
    return "no!"

@cython.test_fail_if_path_exists("//PythonCapiCallNode//PythonCapiFunctionNode[@cname = '__Pyx_MatchCase_IsSequence']")
def test_list_to_sequence(list x):
    """
    >>> test_list_to_sequence([1,2,3])
    True
    >>> test_list_to_sequence(None)
    False
    """
    match x:
        case [*_]:
            return True
        case _:
            return False


@cython.test_fail_if_path_exists("//PythonCapiCallNode//PythonCapiFunctionNode[@cname = '__Pyx_MatchCase_IsSequence']")
@cython.test_fail_if_path_exists("//CmpNode")  # There's nothing to compare - it always succeeds!
def test_list_not_None_to_sequence(list x not None):
    """
    >>> test_list_not_None_to_sequence([1,2,3])
    True
    """
    match x:
        case [*_]:
            return True
        case _:
            return False

@cython.test_fail_if_path_exists("//PythonCapiCallNode//PythonCapiFunctionNode[@cname = '__Pyx_MatchCase_IsSequence']")
@cython.test_fail_if_path_exists("//CmpNode")  # There's nothing to compare - it always succeeds!
def test_ctuple_to_sequence((int, int) x):
    """
    >>> test_ctuple_to_sequence((1, 2))
    (1, 2)
    """
    match x:
        case [a, b, c]:  # can't possibly succeed!
            return a, b, c
        case [a, b]:
            assert cython.typeof(a) == "int", cython.typeof(a)  # test that types have inferred
            return a, b
=======
# Pattern matching adopts a slightly stricter approach
# that most of Cython to what "is" an exact bool. Specifically
# regular C ints will never match, while c bints and Python
# objects can match
def match_pybool(x):
    """
    >>> match_pybool(False)
    is False
    >>> match_pybool(True)
    is True
    >>> match_pybool(None)
    is neither
    >>> match_pybool(1)
    is neither
    >>> match_pybool(0)
    is neither
    """
    match x:
        case False:
            print("is False")
        case True:
            print("is True")
        case _:
            print("is neither")

def match_c_bint(bint x):
    """
    >>> match_c_bint(False)
    is False
    >>> match_c_bint(True)
    is True
    """
    match x:
        case False:
            print("is False")
        case True:
            print("is True")
        case _:
            print("is neither")

def match_c_int(int x):
    """
    >>> match_c_int(0)
    is neither
    >>> match_c_int(1)
    is neither
    >>> match_c_int(100)
    is neither
    >>> match_c_int(-1)
    is neither
    """
    match x:
        case False:
            print("is False")
        case True:
            print("is True")
        case _:
            print("is neither")
>>>>>>> 183960b3
<|MERGE_RESOLUTION|>--- conflicted
+++ resolved
@@ -27,80 +27,6 @@
     assert is_null(NULL) == True
 
 
-<<<<<<< HEAD
-if sys.version_info[0] > 2:
-    __doc__ += """
-    array.array doesn't have the buffer protocol in Py2 and
-    this doesn't really feel worth working around to test
-    >>> print(test_memoryview(array.array('i', [0, 1, 2])))
-    a 1
-    >>> print(test_memoryview(array.array('i', [])))
-    b
-    >>> print(test_memoryview(array.array('i', [5])))
-    c [5]
-    """
-
-# goes via .shape instead
-@cython.test_fail_if_path_exists("//CallNode//NameNode[@name = 'len']")
-# No need for "is Sequence check"
-@cython.test_fail_if_path_exists("//PythonCapiCallNode//PythonCapiFunctionNode[@cname = '__Pyx_MatchCase_IsSequence']")
-def test_memoryview(int[:] x):
-    """
-    >>> print(test_memoryview(None))
-    no!
-    """
-    match x:
-        case [0, y, 2]:
-            assert cython.typeof(y) == "int", cython.typeof(y)  # type inference works
-            return f"a {y}"
-        case []:
-            return "b"
-        case [*z]:
-            return f"c {z}"
-    return "no!"
-
-@cython.test_fail_if_path_exists("//PythonCapiCallNode//PythonCapiFunctionNode[@cname = '__Pyx_MatchCase_IsSequence']")
-def test_list_to_sequence(list x):
-    """
-    >>> test_list_to_sequence([1,2,3])
-    True
-    >>> test_list_to_sequence(None)
-    False
-    """
-    match x:
-        case [*_]:
-            return True
-        case _:
-            return False
-
-
-@cython.test_fail_if_path_exists("//PythonCapiCallNode//PythonCapiFunctionNode[@cname = '__Pyx_MatchCase_IsSequence']")
-@cython.test_fail_if_path_exists("//CmpNode")  # There's nothing to compare - it always succeeds!
-def test_list_not_None_to_sequence(list x not None):
-    """
-    >>> test_list_not_None_to_sequence([1,2,3])
-    True
-    """
-    match x:
-        case [*_]:
-            return True
-        case _:
-            return False
-
-@cython.test_fail_if_path_exists("//PythonCapiCallNode//PythonCapiFunctionNode[@cname = '__Pyx_MatchCase_IsSequence']")
-@cython.test_fail_if_path_exists("//CmpNode")  # There's nothing to compare - it always succeeds!
-def test_ctuple_to_sequence((int, int) x):
-    """
-    >>> test_ctuple_to_sequence((1, 2))
-    (1, 2)
-    """
-    match x:
-        case [a, b, c]:  # can't possibly succeed!
-            return a, b, c
-        case [a, b]:
-            assert cython.typeof(a) == "int", cython.typeof(a)  # test that types have inferred
-            return a, b
-=======
 # Pattern matching adopts a slightly stricter approach
 # that most of Cython to what "is" an exact bool. Specifically
 # regular C ints will never match, while c bints and Python
@@ -159,4 +85,71 @@
             print("is True")
         case _:
             print("is neither")
->>>>>>> 183960b3
+
+
+# goes via .shape instead
+@cython.test_fail_if_path_exists("//CallNode//NameNode[@name = 'len']")
+# No need for "is Sequence check"
+@cython.test_fail_if_path_exists("//PythonCapiCallNode//PythonCapiFunctionNode[@cname = '__Pyx_MatchCase_IsSequence']")
+def test_memoryview(int[:] x):
+    """
+    >>> print(test_memoryview(None))
+    no!
+    >>> print(test_memoryview(array.array('i', [0, 1, 2])))
+    a 1
+    >>> print(test_memoryview(array.array('i', [])))
+    b
+    >>> print(test_memoryview(array.array('i', [5])))
+    c [5]
+    """
+    match x:
+        case [0, y, 2]:
+            assert cython.typeof(y) == "int", cython.typeof(y)  # type inference works
+            return f"a {y}"
+        case []:
+            return "b"
+        case [*z]:
+            return f"c {z}"
+    return "no!"
+
+@cython.test_fail_if_path_exists("//PythonCapiCallNode//PythonCapiFunctionNode[@cname = '__Pyx_MatchCase_IsSequence']")
+def test_list_to_sequence(list x):
+    """
+    >>> test_list_to_sequence([1,2,3])
+    True
+    >>> test_list_to_sequence(None)
+    False
+    """
+    match x:
+        case [*_]:
+            return True
+        case _:
+            return False
+
+
+@cython.test_fail_if_path_exists("//PythonCapiCallNode//PythonCapiFunctionNode[@cname = '__Pyx_MatchCase_IsSequence']")
+@cython.test_fail_if_path_exists("//CmpNode")  # There's nothing to compare - it always succeeds!
+def test_list_not_None_to_sequence(list x not None):
+    """
+    >>> test_list_not_None_to_sequence([1,2,3])
+    True
+    """
+    match x:
+        case [*_]:
+            return True
+        case _:
+            return False
+
+@cython.test_fail_if_path_exists("//PythonCapiCallNode//PythonCapiFunctionNode[@cname = '__Pyx_MatchCase_IsSequence']")
+@cython.test_fail_if_path_exists("//CmpNode")  # There's nothing to compare - it always succeeds!
+def test_ctuple_to_sequence((int, int) x):
+    """
+    >>> test_ctuple_to_sequence((1, 2))
+    (1, 2)
+    """
+    match x:
+        case [a, b, c]:  # can't possibly succeed!
+            return a, b, c
+        case [a, b]:
+            assert cython.typeof(a) == "int", cython.typeof(a)  # test that types have inferred
+            return a, b
