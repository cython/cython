# mode: run

# Extra pattern matching test for Cython-specific features, optimizations, etc.

cimport cython

import array

# goes via .shape instead
@cython.test_fail_if_path_exists("//CallNode//NameNode[@name = 'len']")
# No need for "is Sequence check"
@cython.test_fail_if_path_exists("//PythonCapiCallNode//PythonCapiFunctionNode[@cname = '__Pyx_MatchCase_IsSequence']")
def test_memoryview(int[:] x):
    """
    >>> print(test_memoryview(array.array('i', [0, 1, 2])))
    a 1
    >>> print(test_memoryview(array.array('i', [])))
    b
    >>> print(test_memoryview(None))
    no!
    >>> print(test_memoryview(array.array('i', [5])))
    c [5]
    """
    match x:
        case [0, y, 2]:
            assert cython.typeof(y) == "int", cython.typeof(y)  # type inference works
            return f"a {y}"
        case []:
            return "b"
        case [*z]:
            return f"c {z}"
    return "no!"

@cython.test_fail_if_path_exists("//PythonCapiCallNode//PythonCapiFunctionNode[@cname = '__Pyx_MatchCase_IsSequence']")
def test_list_to_sequence(list x):
    """
    >>> test_list_to_sequence([1,2,3])
    True
    >>> test_list_to_sequence(None)
    False
    """
    match x:
        case [*_]:
            return True
        case _:
            return False

@cython.test_fail_if_path_exists("//PythonCapiCallNode//PythonCapiFunctionNode[@cname = '__Pyx_MatchCase_IsSequence']")
@cython.test_fail_if_path_exists("//CmpNode")  # There's nothing to compare - it always succeeds!
def test_list_not_None_to_sequence(list x not None):
    """
    >>> test_list_not_None_to_sequence([1,2,3])
    True
    """
    match x:
        case [*_]:
            return True
        case _:
            return False

@cython.test_fail_if_path_exists("//PythonCapiCallNode//PythonCapiFunctionNode[@cname = '__Pyx_MatchCase_IsSequence']")
@cython.test_fail_if_path_exists("//CmpNode")  # There's nothing to compare - it always succeeds!
def test_ctuple_to_sequence((int, int) x):
    """
    >>> test_ctuple_to_sequence((1, 2))
    (1, 2)
    """
    match x:
        case [a, b, c]:  # can't possibly succeed!
            return a, b, c
        case [a, b]:
            assert cython.typeof(a) == "int", cython.typeof(a)  # test that types have inferred
<<<<<<< HEAD
            return a, b

def test_array_is_sequence(x):
    """
    Because this has to be specifically special-cased on early Python versions
    >>> test_array_is_sequence(array.array('i', [0, 1, 2]))
    1
    >>> test_array_is_sequence(array.array('i', [0, 1, 2, 3, 4]))
    [0, 1, 2, 3, 4]
    """
    match x:
        case [0, y, 2]:
            return y
        case [*z]:
            return z
        case _:
            return "Not a sequence"

def test_duplicate_keys(key1, key2):
    """
    Extra to TestValueErrors in test_patma
    Cython sorts keys into literal and runtime. This tests when two runtime keys clash

    >>> test_duplicate_keys("a", "b")
    True
    >>> test_duplicate_keys("a", "a")
    Traceback (most recent call last):
    ...
    ValueError: mapping pattern checks duplicate key ('a')
    """
    class Keys:
        KEY_1 = key1
        KEY_2 = key2

    match {"a": 1, "b": 2}:
        case {Keys.KEY_1: _, Keys.KEY_2: _}:
            return True
        case _:
            return False
=======
            return a, b
>>>>>>> fc76d4ab
<|MERGE_RESOLUTION|>--- conflicted
+++ resolved
@@ -70,24 +70,8 @@
             return a, b, c
         case [a, b]:
             assert cython.typeof(a) == "int", cython.typeof(a)  # test that types have inferred
-<<<<<<< HEAD
             return a, b
 
-def test_array_is_sequence(x):
-    """
-    Because this has to be specifically special-cased on early Python versions
-    >>> test_array_is_sequence(array.array('i', [0, 1, 2]))
-    1
-    >>> test_array_is_sequence(array.array('i', [0, 1, 2, 3, 4]))
-    [0, 1, 2, 3, 4]
-    """
-    match x:
-        case [0, y, 2]:
-            return y
-        case [*z]:
-            return z
-        case _:
-            return "Not a sequence"
 
 def test_duplicate_keys(key1, key2):
     """
@@ -109,7 +93,4 @@
         case {Keys.KEY_1: _, Keys.KEY_2: _}:
             return True
         case _:
-            return False
-=======
-            return a, b
->>>>>>> fc76d4ab
+            return False