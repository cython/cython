--- conflicted
+++ resolved
@@ -1,4 +1,189 @@
-cimport cython
+import cython
+
+#@cython.test_fail_if_path_exists('//MergedDictNode')
+def wrap_passthrough(f):
+    """
+    >>> def f(a=1): return a
+    >>> wrapped = wrap_passthrough(f)
+    >>> wrapped(1)
+    CALLED
+    1
+    >>> wrapped(a=2)
+    CALLED
+    2
+    """
+    def wrapper(*args, **kwargs):
+        print("CALLED")
+        return f(*args, **kwargs)
+    return wrapper
+
+
+@cython.test_fail_if_path_exists('//MergedDictNode')
+def unused(*args, **kwargs):
+    """
+    >>> unused()
+    ()
+    >>> unused(1, 2)
+    (1, 2)
+    """
+    return args
+
+
+@cython.test_fail_if_path_exists('//MergedDictNode')
+def used_in_closure(**kwargs):
+    """
+    >>> used_in_closure()
+    >>> d = {}
+    >>> used_in_closure(**d)
+    >>> d  # must not be modified
+    {}
+    """
+    def func():
+        kwargs['test'] = 1
+    return func()
+
+
+@cython.test_fail_if_path_exists('//MergedDictNode')
+def modify_in_closure(**kwargs):
+    """
+    >>> func = modify_in_closure()
+    >>> func()
+
+    >>> d = {}
+    >>> func = modify_in_closure(**d)
+    >>> func()
+    >>> d  # must not be modified
+    {}
+    """
+    def func():
+        kwargs['test'] = 1
+    return func
+
+
+@cython.test_assert_path_exists('//MergedDictNode')
+def wrap_passthrough_more(f):
+    """
+    >>> def f(a=1, test=2):
+    ...     return a, test
+    >>> wrapped = wrap_passthrough_more(f)
+    >>> wrapped(1)
+    CALLED
+    (1, 1)
+    >>> wrapped(a=2)
+    CALLED
+    (2, 1)
+    """
+    def wrapper(*args, **kwargs):
+        print("CALLED")
+        return f(*args, test=1, **kwargs)
+    return wrapper
+
+
+#@cython.test_fail_if_path_exists('//MergedDictNode')
+def wrap_passthrough2(f):
+    """
+    >>> def f(a=1): return a
+    >>> wrapped = wrap_passthrough2(f)
+    >>> wrapped(1)
+    CALLED
+    1
+    >>> wrapped(a=2)
+    CALLED
+    2
+    """
+    def wrapper(*args, **kwargs):
+        print("CALLED")
+        f(*args, **kwargs)
+        return f(*args, **kwargs)
+    return wrapper
+
+
+#@cython.test_fail_if_path_exists('//MergedDictNode')
+def wrap_modify(f):
+    """
+    >>> def f(a=1, test=2):
+    ...     return a, test
+
+    >>> wrapped = wrap_modify(f)
+    >>> wrapped(1)
+    CALLED
+    (1, 1)
+    >>> wrapped(a=2)
+    CALLED
+    (2, 1)
+    >>> wrapped(a=2, test=3)
+    CALLED
+    (2, 1)
+    """
+    def wrapper(*args, **kwargs):
+        print("CALLED")
+        kwargs['test'] = 1
+        return f(*args, **kwargs)
+    return wrapper
+
+
+#@cython.test_fail_if_path_exists('//MergedDictNode')
+def wrap_modify_mix(f):
+    """
+    >>> def f(a=1, test=2):
+    ...     return a, test
+
+    >>> wrapped = wrap_modify_mix(f)
+    >>> wrapped(1)
+    CALLED
+    (1, 1)
+    >>> wrapped(a=2)
+    CALLED
+    (2, 1)
+    >>> wrapped(a=2, test=3)
+    CALLED
+    (2, 1)
+
+    >>> def py_modify(**kwargs):
+    ...     print(kwargs)
+    ...     kwargs['new'] = len(kwargs)
+    ...     return kwargs
+
+    >>> wrapped_modify = wrap_modify_mix(py_modify)
+    >>> wrapped_modify(a=1)
+    CALLED
+    {'a': 1}
+    {'a': 1, 'test': 1}
+    {'a': 1, 'test': 1, 'new': 2}
+    """
+    def wrapper(*args, **kwargs):
+        print("CALLED")
+        f(*args, **kwargs)
+        kwargs['test'] = 1
+        return f(*args, **kwargs)
+    return wrapper
+
+
+@cython.test_assert_path_exists('//MergedDictNode')
+def wrap_modify_func(f):
+    """
+    >>> def f(a=1, test=2):
+    ...     return a, test
+
+    >>> wrapped = wrap_modify_func(f)
+    >>> wrapped(1)
+    CALLED
+    (1, 1)
+    >>> wrapped(a=2)
+    CALLED
+    (2, 1)
+    >>> wrapped(a=2, test=3)
+    CALLED
+    (2, 1)
+    """
+    def modify(kw):
+        kw['test'] = 1
+        return kw
+
+    def wrapper(*args, **kwargs):
+        print("CALLED")
+        return f(*args, **modify(kwargs))
+    return wrapper
 
 
 def modify_in_function():
@@ -15,157 +200,13 @@
     print(d)
 
 
-@cython.test_fail_if_path_exists('//MergedDictNode')
-def unused(*args, **kwargs):
-    """
-    >>> unused()
-    ()
-    >>> unused(1, 2)
-    (1, 2)
-    """
-    return args
-
-
-@cython.test_fail_if_path_exists('//MergedDictNode')
-def used_in_closure(**kwargs):
-    """
-    >>> used_in_closure()
-    >>> d = {}
-    >>> used_in_closure(**d)
-    >>> d  # must not be modified
-    {}
-    """
-    def func():
-        kwargs['test'] = 1
-    return func()
-
-
-@cython.test_fail_if_path_exists('//MergedDictNode')
-def modify_in_closure(**kwargs):
-    """
-    >>> func = modify_in_closure()
-    >>> func()
-
-    >>> d = {}
-    >>> func = modify_in_closure(**d)
-    >>> func()
-    >>> d  # must not be modified
-    {}
-    """
-    def func():
-        kwargs['test'] = 1
-    return func
-
-
-@cython.test_assert_path_exists('//MergedDictNode')
-def wrap_passthrough_more(f):
-    """
-    >>> def f(a=1, test=2):
-    ...     return a, test
-    >>> wrapped = wrap_passthrough_more(f)
-    >>> wrapped(1)
-    CALLED
-    (1, 1)
-    >>> wrapped(a=2)
-    CALLED
-    (2, 1)
-    """
-    def wrapper(*args, **kwargs):
-        print("CALLED")
-        return f(*args, test=1, **kwargs)
-    return wrapper
-
-
-<<<<<<< HEAD
-=======
-@cython.test_fail_if_path_exists('//MergedDictNode')
-def wrap_passthrough2(f):
-    """
-    >>> def f(a=1): return a
-    >>> wrapped = wrap_passthrough2(f)
-    >>> wrapped(1)
-    CALLED
-    1
-    >>> wrapped(a=2)
-    CALLED
-    2
-    """
-    def wrapper(*args, **kwargs):
-        print("CALLED")
-        f(*args, **kwargs)
-        return f(*args, **kwargs)
-    return wrapper
-
-
-@cython.test_fail_if_path_exists('//MergedDictNode')
-def wrap_modify(f):
-    """
-    >>> def f(a=1, test=2):
-    ...     return a, test
-
-    >>> wrapped = wrap_modify(f)
-    >>> wrapped(1)
-    CALLED
-    (1, 1)
-    >>> wrapped(a=2)
-    CALLED
-    (2, 1)
-    >>> wrapped(a=2, test=3)
-    CALLED
-    (2, 1)
-    """
-    def wrapper(*args, **kwargs):
-        print("CALLED")
-        kwargs['test'] = 1
-        return f(*args, **kwargs)
-    return wrapper
-
-
-@cython.test_fail_if_path_exists('//MergedDictNode')
-def wrap_modify_mix(f):
-    """
-    >>> def f(a=1, test=2):
-    ...     return a, test
-
-    >>> wrapped = wrap_modify_mix(f)
-    >>> wrapped(1)
-    CALLED
-    (1, 1)
-    >>> wrapped(a=2)
-    CALLED
-    (2, 1)
-    >>> wrapped(a=2, test=3)
-    CALLED
-    (2, 1)
-
-    >>> def py_modify(**kwargs):
-    ...     print(kwargs)
-    ...     kwargs['new'] = len(kwargs)
-    ...     return kwargs
-
-    >>> wrapped_modify = wrap_modify_mix(py_modify)
-    >>> wrapped_modify(a=1)
-    CALLED
-    {'a': 1}
-    {'a': 1, 'test': 1}
-    {'a': 1, 'test': 1, 'new': 2}
-    """
-    def wrapper(*args, **kwargs):
-        print("CALLED")
-        f(*args, **kwargs)
-        kwargs['test'] = 1
-        return f(*args, **kwargs)
-    return wrapper
-
-
->>>>>>> 5704109b
-@cython.test_assert_path_exists('//MergedDictNode')
-def wrap_modify_func(f):
-    """
-    >>> def f(a=1, test=2):
-    ...     return a, test
-
-    >>> wrapped = wrap_modify_func(f)
+#@cython.test_assert_path_exists('//MergedDictNode')
+def wrap_modify_func_mix(f):
+    """
+    >>> def f(a=1, test=2):
+    ...     return a, test
+
+    >>> wrapped = wrap_modify_func_mix(f)
     >>> wrapped(1)
     CALLED
     (1, 1)
@@ -182,33 +223,40 @@
 
     def wrapper(*args, **kwargs):
         print("CALLED")
-        return f(*args, **modify(kwargs))
-    return wrapper
-
-
-@cython.test_assert_path_exists('//MergedDictNode')
-def wrap_modify_func_mix(f):
-    """
-    >>> def f(a=1, test=2):
-    ...     return a, test
-
-    >>> wrapped = wrap_modify_func_mix(f)
-    >>> wrapped(1)
-    CALLED
-    (1, 1)
-    >>> wrapped(a=2)
-    CALLED
-    (2, 1)
-    >>> wrapped(a=2, test=3)
-    CALLED
-    (2, 1)
-    """
-    def modify(kw):
-        kw['test'] = 1
-        return kw
-
-    def wrapper(*args, **kwargs):
-        print("CALLED")
         f(*args, **kwargs)
         return f(*args, **modify(kwargs))
-    return wrapper+    return wrapper
+
+
+#@cython.test_fail_if_path_exists('//MergedDictNode')
+def wrap_reassign(f):
+    """
+    >>> def f(a=1, test=2):
+    ...     return a, test
+    >>> wrapped = wrap_reassign(f)
+    >>> wrapped(1)
+    CALLED
+    (1, 1)
+    >>> wrapped(a=2)
+    CALLED
+    (1, 1)
+    >>> wrapped(a=2, test=3)
+    CALLED
+    (1, 1)
+    """
+    def wrapper(*args, **kwargs):
+        print("CALLED")
+        kwargs = {'test': 1}
+        return f(*args, **kwargs)
+    return wrapper
+
+
+#@cython.test_fail_if_path_exists('//MergedDictNode')
+def kwargs_metaclass(**kwargs):
+    """
+    >>> K = kwargs_metaclass()
+    >>> K = kwargs_metaclass(metaclass=type)
+    """
+    class K(**kwargs):
+        pass
+    return K