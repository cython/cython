# mode: run
# tag: cpp, werror, cpp11, no-cpp-locals
# cython: experimental_cpp_class_def=True

cdef double pi
from math import pi
from libc.math cimport sin, cos
from libcpp cimport bool
from libcpp.memory cimport unique_ptr
from libcpp.vector cimport vector
from cython.operator cimport dereference as deref
import cython

cdef extern from "shapes.h" namespace "shapes":
    cdef cppclass Shape:
        float area() const

cdef cppclass RegularPolygon(Shape):
    float radius # major
    int n
    __init__(int n, float radius):
        this.n = n
        this.radius = radius
    float area() const:
        cdef double theta = pi / this.n
        return this.radius * this.radius * sin(theta) * cos(theta) * this.n
    void do_with() except *:
        # only a compile test - the file doesn't actually have to exist
        # "with" was broken by https://github.com/cython/cython/issues/4212
        with open("doesnt matter") as f:
            return

def test_Poly(int n, float radius=1):
    """
    >>> test_Poly(4)
    2.0
    >>> test_Poly(3)         #doctest: +ELLIPSIS
    1.29903...
    >>> test_Poly(3, 10.0)   #doctest: +ELLIPSIS
    129.903...
    >>> test_Poly(100)       #doctest: +ELLIPSIS
    3.13952...
    >>> test_Poly(1000)      #doctest: +ELLIPSIS
    3.14157...
    """
    cdef RegularPolygon* poly
    try:
        poly = new RegularPolygon(n, radius)
        poly.n = n
        poly.radius = radius
        return poly.area()
    finally:
        del poly

cdef cppclass BaseClass:
    int n
    int method():
        return this.n

cdef cppclass SubClass(BaseClass):
    bool override
    __init__(bool override):
        this.n = 1
        this.override = override
    int method():
        if override:
            return 0
        else:
            return BaseClass.method()

def test_BaseMethods(x):
    """
    >>> test_BaseMethods(True)
    0
    >>> test_BaseMethods(False)
    1
    """
    cdef SubClass* subClass
    try:
        subClass = new SubClass(x)
        return subClass.method()
    finally:
        del subClass

cdef cppclass WithStatic:
    @staticmethod
    double square(double x):
        return x * x

def test_Static(x):
    """
    >>> test_Static(2)
    4.0
    >>> test_Static(0.5)
    0.25
    """
    return WithStatic.square(x)


cdef cppclass InitDealloc:
    __init__():
        try:
            print "Init"
        finally:
            return  # swallow any exceptions
    __dealloc__():
        try:
            print "Dealloc"
        finally:
            return  # swallow any exceptions

def test_init_dealloc():
    """
    >>> test_init_dealloc()
    start
    Init
    live
    Dealloc
    end
    """
    print "start"
    cdef InitDealloc *ptr = new InitDealloc()
    print "live"
    del ptr
    print "end"


cdef cppclass WithTemplate[T]:
    T value
    void set_value(T value):
        this.value = value
    T get_value():
        return this.value

cdef cppclass ResolveTemplate(WithTemplate[long]):
    pass

def test_templates(long value):
    """
    >>> test_templates(10)
    >>> test_templates(-2)
    """
    cdef WithTemplate[long] *base = new WithTemplate[long]()
    del base

    cdef ResolveTemplate *resolved = new ResolveTemplate()
    resolved.set_value(value)
    assert resolved.value == resolved.get_value() == value, resolved.value

    base = resolved
    base.set_value(2 * value)
    assert base.get_value() == base.value == 2 * value, base.value

    del base

cdef cppclass Simple:
  pass

def test_default_init_no_gil():
  with nogil:
    s = new Simple()
    del s


cdef class NoisyAlloc(object):
    cdef public name
    def __init__(self, name):
        print "NoisyAlloc.__init__", name
        self.name = name
    def __dealloc__(self):
        try:
            print "NoisyAlloc.__dealloc__", self.name
        except:
            pass  # Suppress unraisable exception warning.
    def __repr__(self):
        return "NoisyAlloc[%s]" % self.name

cdef cppclass CppClassWithObjectMember:
    NoisyAlloc o
    __init__(name):
        try:
            print "CppClassWithObjectMember.__init__", name
            this.o = NoisyAlloc(name)
        except:
            pass  # Suppress unraisable exception warning.
    __dealloc__():
        try:
            print "CppClassWithObjectMember.__dealloc__", this.o.name
        except:
            pass  # Suppress unraisable exception warning.

def test_CppClassWithObjectMember(name):
    """
    >>> test_CppClassWithObjectMember("gertrude")
    CppClassWithObjectMember.__init__ gertrude
    NoisyAlloc.__init__ gertrude
    CppClassWithObjectMember.__dealloc__ gertrude
    NoisyAlloc.__dealloc__ gertrude
    """
    x = new CppClassWithObjectMember(name)
    del x

def test_CppClassWithObjectMemberCopyAssign(name):
    """
    >>> test_CppClassWithObjectMemberCopyAssign("gretel")
    CppClassWithObjectMember.__init__ gretel
    NoisyAlloc.__init__ gretel
    CppClassWithObjectMember.__dealloc__ gretel
    Alive in vector NoisyAlloc[gretel]
    CppClassWithObjectMember.__init__ leterg
    NoisyAlloc.__init__ leterg
    NoisyAlloc.__dealloc__ gretel
    CppClassWithObjectMember.__dealloc__ leterg
    Alive in vector NoisyAlloc[leterg]
    CppClassWithObjectMember.__dealloc__ leterg
    NoisyAlloc.__dealloc__ leterg
    Nothing alive.
    """
    x = new CppClassWithObjectMember(name)
    cdef vector[CppClassWithObjectMember] v
    # Invokes copy constructor.
    v.push_back(deref(x))
    del x
    print "Alive in vector", v[0].o
    y = new CppClassWithObjectMember(name[::-1])
    # Invokes copy assignment.
    v[0] = deref(y)
    del y
    print "Alive in vector", v[0].o
    v.clear()
    print "Nothing alive."


# Github issue #1886.
cdef public cppclass PublicCppClassWithObjectMember:
  object o

def test_PublicCppClassWithObjectMember():
  """
  >>> test_PublicCppClassWithObjectMember()
  """
  cdef PublicCppClassWithObjectMember c
  assert c.o is None


cdef cppclass UncopyableConstructorArgument:
    unique_ptr[vector[int]] member
    __init__(unique_ptr[vector[int]] arg):
        this.member.reset(arg.release())

def test_uncopyable_constructor_argument():
    """
    >>> test_uncopyable_constructor_argument()
    """
    cdef UncopyableConstructorArgument *c = new UncopyableConstructorArgument(
        unique_ptr[vector[int]](new vector[int]()))
    del c

<<<<<<< HEAD
_WARNINGS="""
23:4: Unraisable exception in function 'RegularPolygon.area'.
"""
=======
cdef cppclass CppClassWithDocstring:
    """
    This is a docstring !
    """

def test_CppClassWithDocstring():
    """
    >>> test_CppClassWithDocstring()
    OK
    """
    cdef CppClassWithDocstring *c = new CppClassWithDocstring()
    del c
    print "OK"
>>>>>>> 12a12db7
<|MERGE_RESOLUTION|>--- conflicted
+++ resolved
@@ -256,11 +256,6 @@
         unique_ptr[vector[int]](new vector[int]()))
     del c
 
-<<<<<<< HEAD
-_WARNINGS="""
-23:4: Unraisable exception in function 'RegularPolygon.area'.
-"""
-=======
 cdef cppclass CppClassWithDocstring:
     """
     This is a docstring !
@@ -274,4 +269,7 @@
     cdef CppClassWithDocstring *c = new CppClassWithDocstring()
     del c
     print "OK"
->>>>>>> 12a12db7
+
+_WARNINGS="""
+23:4: Unraisable exception in function 'RegularPolygon.area'.
+"""