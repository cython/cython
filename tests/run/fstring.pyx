# mode: run
# tag: f_strings, pep498, werror

# Validate that the typedefs use corresponding conversion functions.
# cython: test_assert_c_code_has = __Pyx_PyUnicode_From_uintptr_t\(
# cython: test_assert_c_code_has = __Pyx_PyUnicode_From_intptr_t\(
# cython: test_assert_c_code_has = __Pyx_PyUnicode_From_int\(
# cython: test_fail_if_c_code_has = __Pyx_PyUnicode_From_BIGINT

####
# Cython specific PEP 498 tests in addition to test_fstring.pyx from CPython
####

cimport cython

import sys
IS_PYPY = hasattr(sys, 'pypy_version_info')

from libc.limits cimport INT_MAX, LONG_MAX, LONG_MIN
from libc.stdint cimport uintptr_t

max_int = INT_MAX
max_long = LONG_MAX
min_long = LONG_MIN


@cython.test_fail_if_path_exists(
    "//JoinedStrNode",
)
@cython.test_assert_path_exists(
    "//AddNode",
)
def concat_strings(a, b):
    """
    >>> concat_strings("", "")
    x
    <BLANKLINE>
    x
    x
    x
    xx
    >>> concat_strings("a", "")
    ax
    a
    x
    ax
    ax
    axx
    >>> concat_strings("", "b")
    x
    b
    xb
    xb
    xb
    xxb
    >>> concat_strings("a", "b")
    ax
    ab
    xb
    axb
    axb
    axxb
    >>> concat_strings("".join(["a", "b"]), "")  # fresh temp string left
    abx
    ab
    x
    abx
    abx
    abxx
    >>> concat_strings("", "".join(["a", "b"]))  # fresh temp string right
    x
    ab
    xab
    xab
    xab
    xxab
    """
    print(f"{a}x")
    print(f"{a}{b}")
    print(f"x{b}")
    print(f"{a+'x'}{b}")      # fresh temp string left
    print(f"{a}{'x'+b}")      # fresh temp string right
    print(f"{a+'x'}{'x'+b}")  # fresh temp strings right and left


@cython.test_fail_if_path_exists(
    "//FormattedValueNode",
    "//JoinedStrNode",
    "//AddNode",
)
def escaping():
    """
    >>> escaping()
    """
    assert f'{{{{{"abc"}}}}}{{}}{{' == '{{abc}}{}{'
    s = f'{{{{{"abc"}}}}}{{}}{{'
    assert s == '{{abc}}{}{', s

    assert f'\x7b}}' == '{}'
    s = f'\x7b}}'
    assert s == '{}', s

    assert f'{"{{}}"}' == '{{}}'
    s = f'{"{{}}"}'
    assert s == '{{}}', s


@cython.test_fail_if_path_exists(
    "//FormattedValueNode",
    "//JoinedStrNode",
    "//AddNode",
)
def nested_constant():
    """
    >>> print(nested_constant())
    xyabc123321
    """
    return f"""{f'''xy{f"abc{123}{'321'}"!s}'''}"""


def format2(ab, cd):
    """
    >>> a, b, c = format2(1, 2)
    >>> print(a)
    ab2
    >>> print(b)
    1cd
    >>> print(c)
    12

    >>> a, b, c = format2('ab', 'cd')
    >>> print(a)
    abcd
    >>> print(b)
    abcd
    >>> print(c)
    abcd
    """
    a = f"ab{cd}"
    assert isinstance(a, unicode), type(a)
    b = f"{ab}cd"
    assert isinstance(b, unicode), type(b)
    c = f"{ab}{cd}"
    assert isinstance(c, unicode) or (IS_PYPY and isinstance(c, str)), type(c)
    return a, b, c


ctypedef enum TestValues:
    enum_ABC = 1
    enum_XYZ = 2


@cython.test_fail_if_path_exists(
    "//CoerceToPyTypeNode",
)
def format_c_enum():
    """
    >>> s = format_c_enum()
    >>> s == '1-2' or s
    True
    """
    return f"{enum_ABC}-{enum_XYZ}"


ctypedef int BIGINT

cdef extern from "stdint.h":
    ctypedef signed char intptr_t  # typedef is intentionally too narrow


@cython.test_fail_if_path_exists(
    "//CoerceToPyTypeNode",
)
def format_typedefs(BIGINT local_tdef, uintptr_t ext_tdef, intptr_t wrong_typedef):
    """
    >>> format_typedefs(3434, 4343, 1234)
    4343 3434 1234
    4343 3434 1234
          4343       3434       1234
    >>> format_typedefs(-3434, 4343, -1234)
    4343 -3434 -1234
    4343 -3434 -1234
          4343      -3434      -1234

    >>> format_typedefs(2**30, 2**30, 2**30)
    1073741824 1073741824 1073741824
    1073741824 1073741824 1073741824
    1073741824 1073741824 1073741824
    >>> format_typedefs(-(2**30), 2**30, -(2**30))
    1073741824 -1073741824 -1073741824
    1073741824 -1073741824 -1073741824
    1073741824 -1073741824 -1073741824
    """
    print(f"{ext_tdef} {local_tdef} {wrong_typedef}")
    print(f"{ext_tdef:d} {local_tdef:d} {wrong_typedef:d}")
    print(f"{ext_tdef:-10d} {local_tdef:-10d} {wrong_typedef:-10d}")


def format_c_numbers(signed char c, short s, int n, long l, float f, double d):
    """
    >>> s1, s2, s3, s4 = format_c_numbers(123, 135, 12, 12312312, 2.3456, 3.1415926)
    >>> print(s1)
    123 13512312312122.35
    >>> print(s2)
    3.14 2.3
    >>> print(s3)
      12f
    >>> print(s4)
    0C014 3.14

    >>> s1, s2, s3, s4 = format_c_numbers(-123, -135, -12, -12312312, -2.3456, -3.1415926)
    >>> print(s1)
    -123-135-12312312-12-2.35
    >>> print(s2)
    -3.14-2.3
    >>> print(s3)
     -12f
    >>> print(s4)
    -C-14-3.14

    >>> s1, s2, s3, s4 = format_c_numbers(0, 0, 0, 0, -2.3456, -0.1415926)
    >>> print(s1)
    0   000-2.35
    >>> print(s2)
    -0.142-2.3
    >>> print(s3)
       0f
    >>> print(s4)
    00000-0.142

    """
    s1 = f"{c}{s:4}{l}{n}{f:.3}"
    assert isinstance(s1, unicode), type(s1)
    s2 = f"{d:.3}{f:4.2}"
    assert isinstance(s2, unicode), type(s2)
    s3 = f"{n:-4}f"
    assert isinstance(s3, unicode), type(s3)
    s4 = f"{n:02X}{n:03o}{d:5.3}"
    assert isinstance(s4, unicode), type(s4)
    return s1, s2, s3, s4


def format_c_numbers_unsigned(unsigned char c, unsigned short s, unsigned int n, unsigned long l):
    """
    >>> s1, s2, s3 = format_c_numbers_unsigned(123, 135, 12, 12312312)
    >>> print(s1)
    123 135 5675737012
    >>> print(s2)
      12f
    >>> print(s3)
    0C014    bbdef8

    """
    s1 = f"{c}{s:4} {l:o}{n}"
    assert isinstance(s1, unicode), type(s1)
    s2 = f"{n:-4}f"
    assert isinstance(s2, unicode), type(s2)
    s3 = f"{n:02X}{n:03o}{l:10x}"
    assert isinstance(s3, unicode), type(s3)
    return s1, s2, s3


@cython.test_fail_if_path_exists(
    "//CoerceToPyTypeNode",
)
def format_c_numbers_max(int n, long l):
    """
    >>> n, l = max_int, max_long
    >>> s1, s2 = format_c_numbers_max(n, l)
    >>> s1 == '{n}:{l}'.format(n=n, l=l) or s1
    True
    >>> s2 == '{n:012X}:{l:020X}'.format(n=n, l=l) or s2
    True

    >>> n, l = -max_int-1, -max_long-1
    >>> s1, s2 = format_c_numbers_max(n, l)
    >>> s1 == '{n}:{l}'.format(n=n, l=l) or s1
    True
    >>> s2 == '{n:012X}:{l:020X}'.format(n=n, l=l) or s2
    True
    """
    s1 = f"{n}:{l}"
    assert isinstance(s1, unicode), type(s1)
    s2 = f"{n:012X}:{l:020X}"
    assert isinstance(s2, unicode), type(s2)
    return s1, s2


def format_c_number_const():
    """
    >>> s = format_c_number_const()
    >>> s == '{0}'.format(max_long) or s
    True
    """
    return f"{LONG_MAX}"


@cython.test_fail_if_path_exists(
    "//CoerceToPyTypeNode",
)
def format_c_number_range(int n):
    """
    >>> for i in range(-1000, 1001):
    ...     assert format_c_number_range(i) == str(i)
    """
    return f'{n}'


@cython.test_fail_if_path_exists(
    "//CoerceToPyTypeNode",
)
def format_c_number_range_width(int n):
    """
    >>> for i in range(-1000, 1001):
    ...     formatted = format_c_number_range_width(i)
    ...     expected = '{n:04d}'.format(n=i)
    ...     assert formatted == expected, "%r != %r" % (formatted, expected)
    """
    return f'{n:04}'


def format_c_number_range_width0(int n):
    """
    >>> for i in range(-100, 101):
    ...     formatted = format_c_number_range_width0(i)
    ...     expected = '{n:00d}'.format(n=i)
    ...     assert formatted == expected, "%r != %r" % (formatted, expected)
    """
    return f'{n:00}'


@cython.test_fail_if_path_exists(
    "//CoerceToPyTypeNode",
)
def format_c_number_range_width1(int n):
    """
    >>> for i in range(-100, 101):
    ...     formatted = format_c_number_range_width1(i)
    ...     expected = '{n:01d}'.format(n=i)
    ...     assert formatted == expected, "%r != %r" % (formatted, expected)
    """
    return f'{n:01}'


@cython.test_fail_if_path_exists(
    "//CoerceToPyTypeNode",
)
def format_c_number_range_width_m4(int n):
    """
    >>> for i in range(-100, 101):
    ...     formatted = format_c_number_range_width_m4(i)
    ...     expected = '{n:-4d}'.format(n=i)
    ...     assert formatted == expected, "%r != %r" % (formatted, expected)
    """
    return f'{n:-4}'


def format_c_number_range_dyn_width(int n, int width):
    """
    >>> for i in range(-1000, 1001):
    ...     assert format_c_number_range_dyn_width(i, 0) == str(i), format_c_number_range_dyn_width(i, 0)
    ...     assert format_c_number_range_dyn_width(i, 1) == '%01d' % i, format_c_number_range_dyn_width(i, 1)
    ...     assert format_c_number_range_dyn_width(i, 4) == '%04d' % i, format_c_number_range_dyn_width(i, 4)
    ...     assert format_c_number_range_dyn_width(i, 5) == '%05d' % i, format_c_number_range_dyn_width(i, 5)
    ...     assert format_c_number_range_dyn_width(i, 6) == '%06d' % i, format_c_number_range_dyn_width(i, 6)
    """
    return f'{n:0{width}}'


@cython.test_fail_if_path_exists(
    "//CoerceToPyTypeNode",
)
def format_bool(bint x):
    """
    >>> a, b, c, d = format_bool(1)
    >>> print(a)  # 1
    True
    >>> print(b)  # 1
    True
    >>> print(c)  # 1
    False
    >>> print(d)  # 1
    False

    >>> a, b, c, d = format_bool(2)
    >>> print(a)  # 2
    True
    >>> print(b)  # 2
    True
    >>> print(c)  # 2
    False
    >>> print(d)  # 2
    False

    >>> a, b, c, d = format_bool(0)
    >>> print(a)  # 3
    False
    >>> print(b)  # 3
    True
    >>> print(c)  # 3
    False
    >>> print(d)  # 3
    False
    """
    return f'{x}', f'{True}', f'{x == 2}', f'{2 > 3}'


def format_c_values(Py_UCS4 uchar, Py_UNICODE pyunicode):
    """
    >>> s, s1, s2, s3 = format_c_values(b'A'.decode('ascii'), b'X'.decode('ascii'))
    >>> print(s)
    AXAX
    >>> print(s1)
    A
    >>> print(s2)
    X
    >>> print(s3)
    None

    """
    s = f"{uchar}{pyunicode}{uchar!s}{pyunicode!s}"
    assert isinstance(s, unicode), type(s)
    s1 = f"{uchar}"
    assert isinstance(s1, unicode), type(s1)
    s2 = f"{pyunicode}"
    assert isinstance(s2, unicode), type(s2)
    l = [1, 2, 3]
    s3 = f"{l.reverse()}"  # C int return value => 'None'
    assert isinstance(s3, unicode), type(s3)
    assert l == [3, 2, 1]
    return s, s1, s2, s3


xyz_ustring = u'xÄyÖz'

def format_strings(str s, unicode u):
    u"""
    >>> a, b, c, d, e, f, g = format_strings('abc', b'xyz'.decode('ascii'))
    >>> print(a)
    abcxyz
    >>> print(b)
    xyzabc
    >>> print(c)
    uxyzsabc
    >>> print(d)
    sabcuxyz
    >>> print(e)
    sabcuÄÄuxyz
    >>> print(f)
    sabcu\N{SNOWMAN}uxyz
    >>> print(g)
    sabcu\N{OLD PERSIAN SIGN A}uxyz\N{SNOWMAN}

    >>> a, b, c, d, e, f, g = format_strings('abc', xyz_ustring)
    >>> print(a)
    abcxÄyÖz
    >>> print(b)
    xÄyÖzabc
    >>> print(c)
    uxÄyÖzsabc
    >>> print(d)
    sabcuxÄyÖz
    >>> print(e)
    sabcuÄÄuxÄyÖz
    >>> print(f)
    sabcu\N{SNOWMAN}uxÄyÖz
    >>> print(g)
    sabcu\N{OLD PERSIAN SIGN A}uxÄyÖz\N{SNOWMAN}
    """
    a = f"{s}{u}"
    assert isinstance(a, unicode), type(a)
    b = f"{u}{s}"
    assert isinstance(b, unicode), type(b)
    c = f"u{u}s{s}"
    assert isinstance(c, unicode), type(c)
    d = f"s{s}u{u}"
    assert isinstance(d, unicode), type(d)
    e = f"s{s}uÄÄu{u}"
    assert isinstance(e, unicode), type(e)
    f = f"s{s}u\N{SNOWMAN}u{u}"
    assert isinstance(f, unicode), type(f)
    g = f"s{s}u\N{OLD PERSIAN SIGN A}u{u}\N{SNOWMAN}"
    assert isinstance(g, unicode), type(g)
    return a, b, c, d, e, f, g


def format_pystr(str s1, str s2):
    """
    >>> a, b, c, d = format_pystr('abc', 'xyz')
    >>> print(a)
    abcxyz
    >>> print(b)
    xyzabc
    >>> print(c)
    uxyzsabc
    >>> print(d)
    sabcuxyz
    """
    a = f"{s1}{s2}"
    assert isinstance(a, unicode) or (IS_PYPY and isinstance(a, str)), type(a)
    b = f"{s2}{s1}"
    assert isinstance(b, unicode) or (IS_PYPY and isinstance(a, str)), type(b)
    c = f"u{s2}s{s1}"
    assert isinstance(c, unicode), type(c)
    d = f"s{s1}u{s2}"
    assert isinstance(d, unicode), type(d)
    return a, b, c, d


def raw_fstring(value):
    """
    >>> print(raw_fstring('abc'))
    abc\\x61
    """
    return fr'{value}\x61'


def format_repr(value):
    """
    >>> a, b = format_repr('abc')
    >>> print('x{value!r}x'.format(value='abc'))
    x'abc'x
    >>> print('x{value!r:6}x'.format(value='abc'))
    x'abc' x
    >>> print(a)
    x'abc'x
    >>> print(b)
    x'abc' x
    """
    a = f'x{value!r}x'
    assert isinstance(a, unicode), type(a)
    b = f'x{value!r:6}x'
    assert isinstance(b, unicode), type(b)
    return a, b


def format_str(value):
    """
    >>> a, b = format_str('abc')
    >>> print('x{value!s}x'.format(value='abc'))
    xabcx
    >>> print('x{value!s:6}x'.format(value='abc'))
    xabc   x
    >>> print(a)
    xabcx
    >>> print(b)
    xabc   x
    """
    a = f'x{value!s}x'
    assert isinstance(a, unicode), type(a)
    b = f'x{value!s:6}x'
    assert isinstance(b, unicode), type(b)
    return a, b


@cython.test_fail_if_path_exists(
    "//FormattedValueNode",  # bytes.decode() returns unicode => formatting is useless
    "//JoinedStrNode",       # replaced by call to PyUnicode_Concat()
    "//PythonCapiCallNode//PythonCapiCallNode",
)
def format_decoded_bytes(bytes value):
    """
    >>> print(format_decoded_bytes(b'xyz'))
    U-xyz
    """
    return f"U-{value.decode('utf-8')}"


@cython.test_fail_if_path_exists(
    "//CoerceToPyTypeNode",
)
def format_uchar(int x):
    """
    >>> format_uchar(0)
    ('\\x00', '           \\x00', '       \\x00')
    >>> format_uchar(13)
    ('\\r', '           \\r', '       \\r')
    >>> format_uchar(1114111 + 1)
    Traceback (most recent call last):
    OverflowError: %c arg not in range(0x110000)
    """
    return f"{x:c}", f"{x:12c}", f"{x:>8c}"


@cython.test_fail_if_path_exists(
    "//CoerceToPyTypeNode",
)
def format_chars(int x, int y, int z):
    """
    >>> format_chars(32, 32, 32)
    '   '
    >>> format_chars(32, ord('ö'), 32)
    ' ö '
    >>> snowman = ord('\\N{SNOWMAN}')
    >>> emoji = ord('\\N{WHITE SMILING FACE}')
    >>> format_chars(32, snowman, 32)
    ' \N{SNOWMAN} '
    >>> format_chars(snowman, emoji, snowman)
    '\N{SNOWMAN}\N{WHITE SMILING FACE}\N{SNOWMAN}'
    >>> format_chars(emoji, snowman, snowman)
    '\N{WHITE SMILING FACE}\N{SNOWMAN}\N{SNOWMAN}'
    >>> format_chars(snowman, snowman, emoji)
    '\N{SNOWMAN}\N{SNOWMAN}\N{WHITE SMILING FACE}'
    """
    return f"{x:c}{y:c}{z:c}"


<<<<<<< HEAD
=======
@cython.test_assert_path_exists(
    "//CoerceToPyTypeNode",
)
def format_cint_padding(int x):
    """
    >>> format_cint_padding(123)
    ('x=123\N{SNOWMAN}\N{SNOWMAN}=x', 'x=\N{SNOWMAN}\N{SNOWMAN}123=x')
    """
    # not currently optimised
    return f"x={x:\N{SNOWMAN}<5}=x", f"x={x:\N{SNOWMAN}>5}=x"


>>>>>>> 08b15fc4
@cython.test_fail_if_path_exists(
    "//AddNode",
    "//ModNode",
)
@cython.test_assert_path_exists(
    "//FormattedValueNode",
    "//JoinedStrNode",
)
def generated_fstring(int i, float f, unicode u not None, o):
    """
    >>> i, f, u, o = 11, 1.3125, u'xyz', [1]
    >>> print(((
    ...     u"(i) %s-%.3s-%r-%.3r-%d-%3d-%-3d-%o-%04o-%x-%4x-%X-%03X-%.1f-%04.2f %% "
    ...     u"(u) %s-%.2s-%r-%.7r-%05s-%-5s %% "
    ...     u"(o) %s-%.2s-%r-%.2r %% "
    ...     u"(f) %.2f-%d"
    ... ) % (
    ...     i, i, i, i, i, i, i, i, i, i, i, i, i, i, i,
    ...     u, u, u, u, u, u,
    ...     o, o, o, o,
    ...     f, f,
    ... )).replace("-u'xyz'", "-'xyz'"))
    (i) 11-11-11-11-11- 11-11 -13-0013-b-   b-B-00B-11.0-11.00 % (u) xyz-xy-'xyz'-'xyz'-  xyz-xyz   % (o) [1]-[1-[1]-[1 % (f) 1.31-1

    >>> print(generated_fstring(i, f, u, o).replace("-u'xyz'", "-'xyz'"))
    (i) 11-11-11-11-11- 11-11 -13-0013-b-   b-B-00B-11.0-11.00 % (u) xyz-xy-'xyz'-'xyz'-  xyz-xyz   % (o) [1]-[1-[1]-[1 % (f) 1.31-1
    """
    return (
        u"(i) %s-%.3s-%r-%.3r-%d-%3d-%-3d-%o-%04o-%x-%4x-%X-%03X-%.1f-%04.2f %% "
        u"(u) %s-%.2s-%r-%.7r-%05s-%-5s %% "
        u"(o) %s-%.2s-%r-%.2r %% "
        u"(f) %.2f-%d"
    ) % (
        i, i, i, i, i, i, i, i, i, i, i, i, i, i, i,
        u, u, u, u, u, u,
        o, o, o, o,
        f, f,
    )


@cython.test_assert_path_exists(
    "//FormattedValueNode",
    "//JoinedStrNode",
)
def percent_s_unicode(u, int i):
    u"""
    >>> u = u'x\\u0194z'
    >>> print(percent_s_unicode(u, 12))
    x\\u0194z-12
    """
    return u"%s-%d" % (u, i)


@cython.test_assert_path_exists(
    "//FormattedValueNode",
)
def sideeffect(l):
    """
    >>> class Listish(list):
    ...     def __format__(self, format_spec):
    ...         self.append("format called")
    ...         return repr(self)
    ...     def append(self, item):
    ...         list.append(self, item)
    ...         return self

    >>> l = Listish()
    >>> sideeffect(l)  if getattr(sys, 'pypy_version_info', ())[:2] != (7,3) else [123, 'format called']   # 7.3.4, 7.3.5
    [123, 'format called']
    """
    f"{l.append(123)}"  # unused f-string !
    return list(l)


@cython.test_assert_path_exists(
    "//JoinedStrNode",
    "//JoinedStrNode/CloneNode",
)
def dedup_same(x, int i, float f):
    """
    >>> dedup_same('abc', 5, 5.5)
    'xabci5f5.5xabci5f5.5'
    """
    return f"x{x}i{i}f{f}x{x}i{i}f{f}"


@cython.test_assert_path_exists(
    "//JoinedStrNode",
    "//JoinedStrNode/CloneNode",
)
def dedup_same_kind(x, int i, float f):
    """
    >>> dedup_same_kind('abc', 5, 5.5)
    'xabci5f5.5xabci5f5.5'
    """
    return f"x{x}i{i}f{f}x{x!s}i{i!s}f{f!s}"


@cython.test_fail_if_path_exists(
    "//JoinedStrNode//CloneNode",
)
@cython.test_assert_path_exists(
    "//JoinedStrNode",
)
def dedup_different_format_char(x, int i, float f):
    """
    >>> dedup_different_format_char('abc', 5, 5.5)
    "xabci5f5.5x'abc'i5f5.5"
    """
    return f"x{x}i{i}f{f}x{x!r}i{i:d}f{f!a}"


@cython.test_fail_if_path_exists(
    "//JoinedStrNode//CloneNode",
)
@cython.test_assert_path_exists(
    "//JoinedStrNode",
)
def dedup_non_simple(x, int i, float f):
    """
    >>> dedup_non_simple('abc', 5, 5.5)
    'xabci6f6.5xabci6f6.5'
    """
    return f"x{x+''}i{i+1}f{f+1}x{x}i{i+1}f{f+1}"


########################################
# await inside f-string

def test_await_inside_f_string():
    """
    >>> test_await_inside_f_string()
    PARSED_SUCCESSFULLY
    """

    async def f():
        return "some value"

    async def main():
        print(f"{await f()}")

    print("PARSED_SUCCESSFULLY")


# Be very careful allowing this test to be reformatted by an editor.
# It deliberately contains tabs which should not be replaced with spaces.
def test_print_self_documenting_tabs(x):
    r"""
    >>> test_print_self_documenting_tabs(5)
    '\tx\t=5'
    """
    print(repr(f'{	x	=}'))<|MERGE_RESOLUTION|>--- conflicted
+++ resolved
@@ -605,8 +605,6 @@
     return f"{x:c}{y:c}{z:c}"
 
 
-<<<<<<< HEAD
-=======
 @cython.test_assert_path_exists(
     "//CoerceToPyTypeNode",
 )
@@ -619,7 +617,6 @@
     return f"x={x:\N{SNOWMAN}<5}=x", f"x={x:\N{SNOWMAN}>5}=x"
 
 
->>>>>>> 08b15fc4
 @cython.test_fail_if_path_exists(
     "//AddNode",
     "//ModNode",
