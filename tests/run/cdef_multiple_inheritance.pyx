--- conflicted
+++ resolved
@@ -14,11 +14,7 @@
 @cython.binding(True)
 cdef class BothBound(CBase, PyBase):
     """
-<<<<<<< HEAD
-    >>> b = BothUnbound()
-=======
     >>> b = BothBound()
->>>>>>> 1ef28a89
     >>> b.py_method()
     'PyBase'
     >>> b.cp_method()
