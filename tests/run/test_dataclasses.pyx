# AUTO-GENERATED BY Tools/make_dataclass_tests.py
# DO NOT EDIT

# cython: language_level=3
include "test_dataclasses.pxi"

@dataclass
@cclass
class C_TestCase_test_no_fields:
    pass

@dataclass
@cclass
class C_TestCase_test_no_fields_but_member_variable:
    i = 0

@dataclass
@cclass
class C_TestCase_test_one_field_no_default:
    x: int

@dataclass
@cclass
class C_TestCase_test_named_init_params:
    x: int

@dataclass
@cclass
class C_TestCase_test_field_named_object:
    object: str

@dataclass(frozen=True)
@cclass
class C_TestCase_test_field_named_object_frozen:
    object: str

@dataclass
@cclass
class C_TestCase_test_field_no_default:
    x: int = field()

@dataclass
@cclass
class C_TestCase_test_not_in_compare:
    x: int = 0
    y: int = field(compare=False, default=4)

<<<<<<< HEAD
@dataclass()
@cclass
class C_TestCase_test_no_options:
    x: int
=======
class Mutable_TestCase_test_deliberately_mutable_defaults:

    def __init__(self):
        self.l = []

@dataclass
@cclass
class C_TestCase_test_deliberately_mutable_defaults:
    x: Mutable_TestCase_test_deliberately_mutable_defaults
>>>>>>> e2dde2ea

@dataclass
@cclass
class Point_TestCase_test_not_tuple:
    x: int
    y: int

@dataclass
@cclass
class C_TestCase_test_not_tuple:
    x: int
    y: int

@dataclass
@cclass
class Point3D_TestCase_test_not_other_dataclass:
    x: int
    y: int
    z: int

@dataclass
@cclass
class Date_TestCase_test_not_other_dataclass:
    year: int
    month: int
    day: int

@dataclass
@cclass
class Point3Dv1_TestCase_test_not_other_dataclass:
    x: int = 0
    y: int = 0
    z: int = 0

@dataclass
@cclass
class C_TestCase_test_post_init_classmethod:
    flag = False
    x: int
    y: int

    @classmethod
    def __post_init__(cls):
        cls.flag = True

@dataclass
@cclass
class C_TestCase_test_class_var_no_default:
    x: ClassVar[int]

@dataclass
@cclass
class C_TestCase_test_init_var:
    x: int = None
    init_param: InitVar[int] = None

    def __post_init__(self, init_param):
        if self.x is None:
            self.x = init_param * 2

@dataclass
@cclass
class Foo_TestCase_test_default_factory_derived:
    x: dict = field(default_factory=dict)

@dataclass
@cclass
class Bar_TestCase_test_default_factory_derived(Foo_TestCase_test_default_factory_derived):
    y: int = 1

@dataclass
@cclass
class Baz_TestCase_test_default_factory_derived(Foo_TestCase_test_default_factory_derived):
    pass

class NotDataClass_TestCase_test_is_dataclass:
    pass

@dataclass
@cclass
class C_TestCase_test_is_dataclass:
    x: int

@dataclass
@cclass
class D_TestCase_test_is_dataclass:
    d: C_TestCase_test_is_dataclass
    e: int

class A_TestCase_test_is_dataclass_when_getattr_always_returns:

    def __getattr__(self, key):
        return 0

class B_TestCase_test_is_dataclass_when_getattr_always_returns:
    pass

@dataclass
@cclass
class C_TestCase_test_helper_fields_with_class_instance:
    x: int
    y: float

class C_TestCase_test_helper_fields_exception:
    pass

@dataclass
@cclass
class C_TestCase_test_helper_asdict:
    x: int
    y: int

@dataclass
@cclass
class C_TestCase_test_helper_asdict_raises_on_classes:
    x: int
    y: int

@dataclass
@cclass
class C_TestCase_test_helper_asdict_copy_values:
    x: int
    y: List[int] = field(default_factory=list)

@dataclass
@cclass
class UserId_TestCase_test_helper_asdict_nested:
    token: int
    group: int

@dataclass
@cclass
class User_TestCase_test_helper_asdict_nested:
    name: str
    id: UserId_TestCase_test_helper_asdict_nested

@dataclass
@cclass
class User_TestCase_test_helper_asdict_builtin_containers:
    name: str
    id: int

@dataclass
@cclass
class GroupList_TestCase_test_helper_asdict_builtin_containers:
    id: int
    users: List[User_TestCase_test_helper_asdict_builtin_containers]

@dataclass
@cclass
class GroupTuple_TestCase_test_helper_asdict_builtin_containers:
    id: int
    users: Tuple[User_TestCase_test_helper_asdict_builtin_containers, ...]

@dataclass
@cclass
class GroupDict_TestCase_test_helper_asdict_builtin_containers:
    id: int
    users: Dict[str, User_TestCase_test_helper_asdict_builtin_containers]

@dataclass
@cclass
class Child_TestCase_test_helper_asdict_builtin_object_containers:
    d: object

@dataclass
@cclass
class Parent_TestCase_test_helper_asdict_builtin_object_containers:
    child: Child_TestCase_test_helper_asdict_builtin_object_containers

@dataclass
@cclass
class C_TestCase_test_helper_asdict_factory:
    x: int
    y: int

@dataclass
@cclass
class C_TestCase_test_helper_asdict_namedtuple:
    x: str
    y: T

@dataclass
@cclass
class C_TestCase_test_helper_asdict_namedtuple_key:
    f: dict

class T_TestCase_test_helper_asdict_namedtuple_derived(namedtuple('Tbase', 'a')):

    def my_a(self):
        return self.a

@dataclass
@cclass
class C_TestCase_test_helper_asdict_namedtuple_derived:
    f: T_TestCase_test_helper_asdict_namedtuple_derived

@dataclass
@cclass
class C_TestCase_test_helper_astuple:
    x: int
    y: int = 0

@dataclass
@cclass
class C_TestCase_test_helper_astuple_raises_on_classes:
    x: int
    y: int

@dataclass
@cclass
class C_TestCase_test_helper_astuple_copy_values:
    x: int
    y: List[int] = field(default_factory=list)

@dataclass
@cclass
class UserId_TestCase_test_helper_astuple_nested:
    token: int
    group: int

@dataclass
@cclass
class User_TestCase_test_helper_astuple_nested:
    name: str
    id: UserId_TestCase_test_helper_astuple_nested

@dataclass
@cclass
class User_TestCase_test_helper_astuple_builtin_containers:
    name: str
    id: int

@dataclass
@cclass
class GroupList_TestCase_test_helper_astuple_builtin_containers:
    id: int
    users: List[User_TestCase_test_helper_astuple_builtin_containers]

@dataclass
@cclass
class GroupTuple_TestCase_test_helper_astuple_builtin_containers:
    id: int
    users: Tuple[User_TestCase_test_helper_astuple_builtin_containers, ...]

@dataclass
@cclass
class GroupDict_TestCase_test_helper_astuple_builtin_containers:
    id: int
    users: Dict[str, User_TestCase_test_helper_astuple_builtin_containers]

@dataclass
@cclass
class Child_TestCase_test_helper_astuple_builtin_object_containers:
    d: object

@dataclass
@cclass
class Parent_TestCase_test_helper_astuple_builtin_object_containers:
    child: Child_TestCase_test_helper_astuple_builtin_object_containers

@dataclass
@cclass
class C_TestCase_test_helper_astuple_factory:
    x: int
    y: int

@dataclass
@cclass
class C_TestCase_test_helper_astuple_namedtuple:
    x: str
    y: T

@dataclass
@cclass
class C_TestCase_test_init_in_order:
    a: int
    b: int = field()
    c: list = field(default_factory=list, init=False)
    d: list = field(default_factory=list)
    e: int = field(default=4, init=False)
    f: int = 4

@dataclass
@cclass
class C_TestCase_test_alternate_classmethod_constructor:
    x: int

    @classmethod
    def from_file(cls, filename):
        value_in_file = 20
        return cls(value_in_file)

@dataclass
@cclass
class C_TestCase_test_field_metadata_default:
    i: int

@dataclass
@cclass
class P_TestCase_test_dataclasses_pickleable:
    x: int
    y: int = 0

@dataclass
@cclass
class Q_TestCase_test_dataclasses_pickleable:
    x: int
    y: int = field(default=0, init=False)

@dataclass
@cclass
class R_TestCase_test_dataclasses_pickleable:
    x: int
    y: List[int] = field(default_factory=list)

@dataclass(init=False)
@cclass
class C_TestInit_test_no_init:
    i: int = 0

@dataclass(init=False)
@cclass
class C_TestInit_test_no_init_:
    i: int = 2

    def __init__(self):
        self.i = 3

@dataclass
@cclass
class C_TestInit_test_overwriting_init:
    x: int

    def __init__(self, x):
        self.x = 2 * x

@dataclass(init=True)
@cclass
class C_TestInit_test_overwriting_init_:
    x: int

    def __init__(self, x):
        self.x = 2 * x

@dataclass(init=False)
@cclass
class C_TestInit_test_overwriting_init__:
    x: int

    def __init__(self, x):
        self.x = 2 * x

@dataclass
@cclass
class C_TestRepr_test_overwriting_repr:
    x: int

    def __repr__(self):
        return 'x'

@dataclass(repr=True)
@cclass
class C_TestRepr_test_overwriting_repr_:
    x: int

    def __repr__(self):
        return 'x'

@dataclass(repr=False)
@cclass
class C_TestRepr_test_overwriting_repr__:
    x: int

    def __repr__(self):
        return 'x'

@dataclass
@cclass
class C_TestEq_test_overwriting_eq:
    x: int

    def __eq__(self, other):
        return other == 3

@dataclass(eq=True)
@cclass
class C_TestEq_test_overwriting_eq_:
    x: int

    def __eq__(self, other):
        return other == 4

@dataclass(eq=False)
@cclass
class C_TestEq_test_overwriting_eq__:
    x: int

    def __eq__(self, other):
        return other == 5

class Base1_TestMakeDataclass_test_base:
    pass

class Base2_TestMakeDataclass_test_base:
    pass

@dataclass
@cclass
class Base1_TestMakeDataclass_test_base_dataclass:
    x: int

class Base2_TestMakeDataclass_test_base_dataclass:
    pass

@dataclass(frozen=True)
@cclass
class C_TestReplace_test:
    x: int
    y: int

@dataclass(frozen=True)
@cclass
class C_TestReplace_test_invalid_field_name:
    x: int
    y: int

@dataclass(frozen=True)
@cclass
class C_TestReplace_test_invalid_object:
    x: int
    y: int

@dataclass
@cclass
class C_TestReplace_test_no_init:
    x: int
    y: int = field(init=False, default=10)

@dataclass
@cclass
class C_TestReplace_test_classvar:
    x: int
    y: ClassVar[int] = 1000

@dataclass
@cclass
class C_TestReplace_test_initvar_is_specified:
    x: int
    y: InitVar[int]

    def __post_init__(self, y):
        self.x *= y

class CustomError(Exception):
    pass

class TestCase(unittest.TestCase):

    def test_no_fields(self):
        C = C_TestCase_test_no_fields
        o = C()
        self.assertEqual(len(fields(C)), 0)

    def test_no_fields_but_member_variable(self):
        C = C_TestCase_test_no_fields_but_member_variable
        o = C()
        self.assertEqual(len(fields(C)), 0)

    def test_one_field_no_default(self):
        C = C_TestCase_test_one_field_no_default
        o = C(42)
        self.assertEqual(o.x, 42)

    def test_named_init_params(self):
        C = C_TestCase_test_named_init_params
        o = C(x=32)
        self.assertEqual(o.x, 32)

    def test_field_named_object(self):
        C = C_TestCase_test_field_named_object
        c = C('foo')
        self.assertEqual(c.object, 'foo')

    def test_field_named_object_frozen(self):
        C = C_TestCase_test_field_named_object_frozen
        c = C('foo')
        self.assertEqual(c.object, 'foo')

    def test_field_no_default(self):
        C = C_TestCase_test_field_no_default
        self.assertEqual(C(5).x, 5)
        with self.assertRaises(TypeError):
            C()

    def test_not_in_compare(self):
        C = C_TestCase_test_not_in_compare
        self.assertEqual(C(), C(0, 20))
        self.assertEqual(C(1, 10), C(1, 20))
        self.assertNotEqual(C(3), C(4, 10))
        self.assertNotEqual(C(3, 10), C(4, 10))

<<<<<<< HEAD
    def test_no_options(self):
        C = C_TestCase_test_no_options
        self.assertEqual(C(42).x, 42)
=======
    def test_deliberately_mutable_defaults(self):
        Mutable = Mutable_TestCase_test_deliberately_mutable_defaults
        C = C_TestCase_test_deliberately_mutable_defaults
        lst = Mutable()
        o1 = C(lst)
        o2 = C(lst)
        self.assertEqual(o1, o2)
        o1.x.l.extend([1, 2])
        self.assertEqual(o1, o2)
        self.assertEqual(o1.x.l, [1, 2])
        self.assertIs(o1.x, o2.x)
>>>>>>> e2dde2ea

    def test_not_tuple(self):
        Point = Point_TestCase_test_not_tuple
        self.assertNotEqual(Point(1, 2), (1, 2))
        C = C_TestCase_test_not_tuple
        self.assertNotEqual(Point(1, 3), C(1, 3))

    def test_not_other_dataclass(self):
        Point3D = Point3D_TestCase_test_not_other_dataclass
        Date = Date_TestCase_test_not_other_dataclass
        self.assertNotEqual(Point3D(2017, 6, 3), Date(2017, 6, 3))
        self.assertNotEqual(Point3D(1, 2, 3), (1, 2, 3))
        with self.assertRaises(TypeError):
            (x, y, z) = Point3D(4, 5, 6)
        Point3Dv1 = Point3Dv1_TestCase_test_not_other_dataclass
        self.assertNotEqual(Point3D(0, 0, 0), Point3Dv1())

    @skip_on_versions_below((3, 10))
    def test_post_init_classmethod(self):
        C = C_TestCase_test_post_init_classmethod
        self.assertFalse(C.flag)
        c = C(3, 4)
        self.assertEqual((c.x, c.y), (3, 4))
        self.assertTrue(C.flag)

    def test_class_var_no_default(self):
        C = C_TestCase_test_class_var_no_default
        self.assertNotIn('x', C.__dict__)

    def test_init_var(self):
        C = C_TestCase_test_init_var
        c = C(init_param=10)
        self.assertEqual(c.x, 20)

    @skip_on_versions_below((3, 10))
    def test_init_var_preserve_type(self):
        self.assertEqual(InitVar[int].type, int)
        self.assertEqual(repr(InitVar[int]), 'dataclasses.InitVar[int]')
        self.assertEqual(repr(InitVar[List[int]]), 'dataclasses.InitVar[typing.List[int]]')
        self.assertEqual(repr(InitVar[list[int]]), 'dataclasses.InitVar[list[int]]')
        self.assertEqual(repr(InitVar[int | str]), 'dataclasses.InitVar[int | str]')

    def test_default_factory_derived(self):
        Foo = Foo_TestCase_test_default_factory_derived
        Bar = Bar_TestCase_test_default_factory_derived
        self.assertEqual(Foo().x, {})
        self.assertEqual(Bar().x, {})
        self.assertEqual(Bar().y, 1)
        Baz = Baz_TestCase_test_default_factory_derived
        self.assertEqual(Baz().x, {})

    def test_is_dataclass(self):
        NotDataClass = NotDataClass_TestCase_test_is_dataclass
        self.assertFalse(is_dataclass(0))
        self.assertFalse(is_dataclass(int))
        self.assertFalse(is_dataclass(NotDataClass))
        self.assertFalse(is_dataclass(NotDataClass()))
        C = C_TestCase_test_is_dataclass
        D = D_TestCase_test_is_dataclass
        c = C(10)
        d = D(c, 4)
        self.assertTrue(is_dataclass(C))
        self.assertTrue(is_dataclass(c))
        self.assertFalse(is_dataclass(c.x))
        self.assertTrue(is_dataclass(d.d))
        self.assertFalse(is_dataclass(d.e))

    def test_is_dataclass_when_getattr_always_returns(self):
        A = A_TestCase_test_is_dataclass_when_getattr_always_returns
        self.assertFalse(is_dataclass(A))
        a = A()
        B = B_TestCase_test_is_dataclass_when_getattr_always_returns
        b = B()
        b.__dataclass_fields__ = []
        for obj in (a, b):
            with self.subTest(obj=obj):
                self.assertFalse(is_dataclass(obj))
                with self.assertRaises(TypeError):
                    asdict(obj)
                with self.assertRaises(TypeError):
                    astuple(obj)
                with self.assertRaises(TypeError):
                    replace(obj, x=0)

    def test_helper_fields_with_class_instance(self):
        C = C_TestCase_test_helper_fields_with_class_instance
        self.assertEqual(fields(C), fields(C(0, 0.0)))

    def test_helper_fields_exception(self):
        with self.assertRaises(TypeError):
            fields(0)
        C = C_TestCase_test_helper_fields_exception
        with self.assertRaises(TypeError):
            fields(C)
        with self.assertRaises(TypeError):
            fields(C())

    def test_helper_asdict(self):
        C = C_TestCase_test_helper_asdict
        c = C(1, 2)
        self.assertEqual(asdict(c), {'x': 1, 'y': 2})
        self.assertEqual(asdict(c), asdict(c))
        self.assertIsNot(asdict(c), asdict(c))
        c.x = 42
        self.assertEqual(asdict(c), {'x': 42, 'y': 2})
        self.assertIs(type(asdict(c)), dict)

    def test_helper_asdict_raises_on_classes(self):
        C = C_TestCase_test_helper_asdict_raises_on_classes
        with self.assertRaises(TypeError):
            asdict(C)
        with self.assertRaises(TypeError):
            asdict(int)

    def test_helper_asdict_copy_values(self):
        C = C_TestCase_test_helper_asdict_copy_values
        initial = []
        c = C(1, initial)
        d = asdict(c)
        self.assertEqual(d['y'], initial)
        self.assertIsNot(d['y'], initial)
        c = C(1)
        d = asdict(c)
        d['y'].append(1)
        self.assertEqual(c.y, [])

    def test_helper_asdict_nested(self):
        UserId = UserId_TestCase_test_helper_asdict_nested
        User = User_TestCase_test_helper_asdict_nested
        u = User('Joe', UserId(123, 1))
        d = asdict(u)
        self.assertEqual(d, {'name': 'Joe', 'id': {'token': 123, 'group': 1}})
        self.assertIsNot(asdict(u), asdict(u))
        u.id.group = 2
        self.assertEqual(asdict(u), {'name': 'Joe', 'id': {'token': 123, 'group': 2}})

    def test_helper_asdict_builtin_containers(self):
        User = User_TestCase_test_helper_asdict_builtin_containers
        GroupList = GroupList_TestCase_test_helper_asdict_builtin_containers
        GroupTuple = GroupTuple_TestCase_test_helper_asdict_builtin_containers
        GroupDict = GroupDict_TestCase_test_helper_asdict_builtin_containers
        a = User('Alice', 1)
        b = User('Bob', 2)
        gl = GroupList(0, [a, b])
        gt = GroupTuple(0, (a, b))
        gd = GroupDict(0, {'first': a, 'second': b})
        self.assertEqual(asdict(gl), {'id': 0, 'users': [{'name': 'Alice', 'id': 1}, {'name': 'Bob', 'id': 2}]})
        self.assertEqual(asdict(gt), {'id': 0, 'users': ({'name': 'Alice', 'id': 1}, {'name': 'Bob', 'id': 2})})
        self.assertEqual(asdict(gd), {'id': 0, 'users': {'first': {'name': 'Alice', 'id': 1}, 'second': {'name': 'Bob', 'id': 2}}})

    def test_helper_asdict_builtin_object_containers(self):
        Child = Child_TestCase_test_helper_asdict_builtin_object_containers
        Parent = Parent_TestCase_test_helper_asdict_builtin_object_containers
        self.assertEqual(asdict(Parent(Child([1]))), {'child': {'d': [1]}})
        self.assertEqual(asdict(Parent(Child({1: 2}))), {'child': {'d': {1: 2}}})

    def test_helper_asdict_factory(self):
        C = C_TestCase_test_helper_asdict_factory
        c = C(1, 2)
        d = asdict(c, dict_factory=OrderedDict)
        self.assertEqual(d, OrderedDict([('x', 1), ('y', 2)]))
        self.assertIsNot(d, asdict(c, dict_factory=OrderedDict))
        c.x = 42
        d = asdict(c, dict_factory=OrderedDict)
        self.assertEqual(d, OrderedDict([('x', 42), ('y', 2)]))
        self.assertIs(type(d), OrderedDict)

    def test_helper_asdict_namedtuple(self):
        T = namedtuple('T', 'a b c')
        C = C_TestCase_test_helper_asdict_namedtuple
        c = C('outer', T(1, C('inner', T(11, 12, 13)), 2))
        d = asdict(c)
        self.assertEqual(d, {'x': 'outer', 'y': T(1, {'x': 'inner', 'y': T(11, 12, 13)}, 2)})
        d = asdict(c, dict_factory=OrderedDict)
        self.assertEqual(d, {'x': 'outer', 'y': T(1, {'x': 'inner', 'y': T(11, 12, 13)}, 2)})
        self.assertIs(type(d), OrderedDict)
        self.assertIs(type(d['y'][1]), OrderedDict)

    def test_helper_asdict_namedtuple_key(self):
        C = C_TestCase_test_helper_asdict_namedtuple_key
        T = namedtuple('T', 'a')
        c = C({T('an a'): 0})
        self.assertEqual(asdict(c), {'f': {T(a='an a'): 0}})

    def test_helper_asdict_namedtuple_derived(self):
        T = T_TestCase_test_helper_asdict_namedtuple_derived
        C = C_TestCase_test_helper_asdict_namedtuple_derived
        t = T(6)
        c = C(t)
        d = asdict(c)
        self.assertEqual(d, {'f': T(a=6)})
        self.assertIsNot(d['f'], t)
        self.assertEqual(d['f'].my_a(), 6)

    def test_helper_astuple(self):
        C = C_TestCase_test_helper_astuple
        c = C(1)
        self.assertEqual(astuple(c), (1, 0))
        self.assertEqual(astuple(c), astuple(c))
        self.assertIsNot(astuple(c), astuple(c))
        c.y = 42
        self.assertEqual(astuple(c), (1, 42))
        self.assertIs(type(astuple(c)), tuple)

    def test_helper_astuple_raises_on_classes(self):
        C = C_TestCase_test_helper_astuple_raises_on_classes
        with self.assertRaises(TypeError):
            astuple(C)
        with self.assertRaises(TypeError):
            astuple(int)

    def test_helper_astuple_copy_values(self):
        C = C_TestCase_test_helper_astuple_copy_values
        initial = []
        c = C(1, initial)
        t = astuple(c)
        self.assertEqual(t[1], initial)
        self.assertIsNot(t[1], initial)
        c = C(1)
        t = astuple(c)
        t[1].append(1)
        self.assertEqual(c.y, [])

    def test_helper_astuple_nested(self):
        UserId = UserId_TestCase_test_helper_astuple_nested
        User = User_TestCase_test_helper_astuple_nested
        u = User('Joe', UserId(123, 1))
        t = astuple(u)
        self.assertEqual(t, ('Joe', (123, 1)))
        self.assertIsNot(astuple(u), astuple(u))
        u.id.group = 2
        self.assertEqual(astuple(u), ('Joe', (123, 2)))

    def test_helper_astuple_builtin_containers(self):
        User = User_TestCase_test_helper_astuple_builtin_containers
        GroupList = GroupList_TestCase_test_helper_astuple_builtin_containers
        GroupTuple = GroupTuple_TestCase_test_helper_astuple_builtin_containers
        GroupDict = GroupDict_TestCase_test_helper_astuple_builtin_containers
        a = User('Alice', 1)
        b = User('Bob', 2)
        gl = GroupList(0, [a, b])
        gt = GroupTuple(0, (a, b))
        gd = GroupDict(0, {'first': a, 'second': b})
        self.assertEqual(astuple(gl), (0, [('Alice', 1), ('Bob', 2)]))
        self.assertEqual(astuple(gt), (0, (('Alice', 1), ('Bob', 2))))
        self.assertEqual(astuple(gd), (0, {'first': ('Alice', 1), 'second': ('Bob', 2)}))

    def test_helper_astuple_builtin_object_containers(self):
        Child = Child_TestCase_test_helper_astuple_builtin_object_containers
        Parent = Parent_TestCase_test_helper_astuple_builtin_object_containers
        self.assertEqual(astuple(Parent(Child([1]))), (([1],),))
        self.assertEqual(astuple(Parent(Child({1: 2}))), (({1: 2},),))

    def test_helper_astuple_factory(self):
        C = C_TestCase_test_helper_astuple_factory
        NT = namedtuple('NT', 'x y')

        def nt(lst):
            return NT(*lst)
        c = C(1, 2)
        t = astuple(c, tuple_factory=nt)
        self.assertEqual(t, NT(1, 2))
        self.assertIsNot(t, astuple(c, tuple_factory=nt))
        c.x = 42
        t = astuple(c, tuple_factory=nt)
        self.assertEqual(t, NT(42, 2))
        self.assertIs(type(t), NT)

    def test_helper_astuple_namedtuple(self):
        T = namedtuple('T', 'a b c')
        C = C_TestCase_test_helper_astuple_namedtuple
        c = C('outer', T(1, C('inner', T(11, 12, 13)), 2))
        t = astuple(c)
        self.assertEqual(t, ('outer', T(1, ('inner', (11, 12, 13)), 2)))
        t = astuple(c, tuple_factory=list)
        self.assertEqual(t, ['outer', T(1, ['inner', T(11, 12, 13)], 2)])

    def test_init_in_order(self):
        C = C_TestCase_test_init_in_order
        calls = []

        def setattr(self, name, value):
            calls.append((name, value))
        C.__setattr__ = setattr
        c = C(0, 1)
        self.assertEqual(('a', 0), calls[0])
        self.assertEqual(('b', 1), calls[1])
        self.assertEqual(('c', []), calls[2])
        self.assertEqual(('d', []), calls[3])
        self.assertNotIn(('e', 4), calls)
        self.assertEqual(('f', 4), calls[4])

    def test_alternate_classmethod_constructor(self):
        C = C_TestCase_test_alternate_classmethod_constructor
        self.assertEqual(C.from_file('filename').x, 20)

    def test_field_metadata_default(self):
        C = C_TestCase_test_field_metadata_default
        self.assertFalse(fields(C)[0].metadata)
        self.assertEqual(len(fields(C)[0].metadata), 0)
        with self.assertRaises(TypeError):
            fields(C)[0].metadata['test'] = 3

    def test_dataclasses_pickleable(self):
        global P, Q, R
        P = P_TestCase_test_dataclasses_pickleable
        Q = Q_TestCase_test_dataclasses_pickleable
        R = R_TestCase_test_dataclasses_pickleable
        q = Q(1)
        q.y = 2
        samples = [P(1), P(1, 2), Q(1), q, R(1), R(1, [2, 3, 4])]
        for sample in samples:
            for proto in range(pickle.HIGHEST_PROTOCOL + 1):
                with self.subTest(sample=sample, proto=proto):
                    new_sample = pickle.loads(pickle.dumps(sample, proto))
                    self.assertEqual(sample.x, new_sample.x)
                    self.assertEqual(sample.y, new_sample.y)
                    self.assertIsNot(sample, new_sample)
                    new_sample.x = 42
                    another_new_sample = pickle.loads(pickle.dumps(new_sample, proto))
                    self.assertEqual(new_sample.x, another_new_sample.x)
                    self.assertEqual(sample.y, another_new_sample.y)

class TestFieldNoAnnotation(unittest.TestCase):
    pass

class TestInit(unittest.TestCase):

    def test_no_init(self):
        C = C_TestInit_test_no_init
        self.assertEqual(C().i, 0)
        C = C_TestInit_test_no_init_
        self.assertEqual(C().i, 3)

    def test_overwriting_init(self):
        C = C_TestInit_test_overwriting_init
        self.assertEqual(C(3).x, 6)
        C = C_TestInit_test_overwriting_init_
        self.assertEqual(C(4).x, 8)
        C = C_TestInit_test_overwriting_init__
        self.assertEqual(C(5).x, 10)

class TestRepr(unittest.TestCase):

    def test_overwriting_repr(self):
        C = C_TestRepr_test_overwriting_repr
        self.assertEqual(repr(C(0)), 'x')
        C = C_TestRepr_test_overwriting_repr_
        self.assertEqual(repr(C(0)), 'x')
        C = C_TestRepr_test_overwriting_repr__
        self.assertEqual(repr(C(0)), 'x')

class TestEq(unittest.TestCase):

    def test_overwriting_eq(self):
        C = C_TestEq_test_overwriting_eq
        self.assertEqual(C(1), 3)
        self.assertNotEqual(C(1), 1)
        C = C_TestEq_test_overwriting_eq_
        self.assertEqual(C(1), 4)
        self.assertNotEqual(C(1), 1)
        C = C_TestEq_test_overwriting_eq__
        self.assertEqual(C(1), 5)
        self.assertNotEqual(C(1), 1)

class TestOrdering(unittest.TestCase):
    pass

class TestHash(unittest.TestCase):
    pass

class TestMakeDataclass(unittest.TestCase):
    pass

class TestReplace(unittest.TestCase):

    def test(self):
        C = C_TestReplace_test
        c = C(1, 2)
        c1 = replace(c, x=3)
        self.assertEqual(c1.x, 3)
        self.assertEqual(c1.y, 2)

    def test_invalid_field_name(self):
        C = C_TestReplace_test_invalid_field_name
        c = C(1, 2)
        with self.assertRaises(TypeError):
            c1 = replace(c, z=3)

    def test_invalid_object(self):
        C = C_TestReplace_test_invalid_object
        with self.assertRaises(TypeError):
            replace(C, x=3)
        with self.assertRaises(TypeError):
            replace(0, x=3)

    def test_no_init(self):
        C = C_TestReplace_test_no_init
        c = C(1)
        c.y = 20
        c1 = replace(c, x=5)
        self.assertEqual((c1.x, c1.y), (5, 10))
        with self.assertRaises(ValueError):
            replace(c, x=2, y=30)
        with self.assertRaises(ValueError):
            replace(c, y=30)

    def test_classvar(self):
        C = C_TestReplace_test_classvar
        c = C(1)
        d = C(2)
        self.assertIs(c.y, d.y)
        self.assertEqual(c.y, 1000)
        with self.assertRaises(TypeError):
            replace(c, y=30)
        replace(c, x=5)

    def test_initvar_is_specified(self):
        C = C_TestReplace_test_initvar_is_specified
        c = C(1, 10)
        self.assertEqual(c.x, 10)
        with self.assertRaises(ValueError):
            replace(c, x=3)
        c = replace(c, x=3, y=5)
        self.assertEqual(c.x, 15)

class TestAbstract(unittest.TestCase):
    pass

class TestKeywordArgs(unittest.TestCase):
    pass
if __name__ == '__main__':
    unittest.main()<|MERGE_RESOLUTION|>--- conflicted
+++ resolved
@@ -45,12 +45,6 @@
     x: int = 0
     y: int = field(compare=False, default=4)
 
-<<<<<<< HEAD
-@dataclass()
-@cclass
-class C_TestCase_test_no_options:
-    x: int
-=======
 class Mutable_TestCase_test_deliberately_mutable_defaults:
 
     def __init__(self):
@@ -60,7 +54,11 @@
 @cclass
 class C_TestCase_test_deliberately_mutable_defaults:
     x: Mutable_TestCase_test_deliberately_mutable_defaults
->>>>>>> e2dde2ea
+
+@dataclass()
+@cclass
+class C_TestCase_test_no_options:
+    x: int
 
 @dataclass
 @cclass
@@ -333,16 +331,6 @@
 class C_TestCase_test_helper_astuple_namedtuple:
     x: str
     y: T
-
-@dataclass
-@cclass
-class C_TestCase_test_init_in_order:
-    a: int
-    b: int = field()
-    c: list = field(default_factory=list, init=False)
-    d: list = field(default_factory=list)
-    e: int = field(default=4, init=False)
-    f: int = 4
 
 @dataclass
 @cclass
@@ -563,11 +551,6 @@
         self.assertNotEqual(C(3), C(4, 10))
         self.assertNotEqual(C(3, 10), C(4, 10))
 
-<<<<<<< HEAD
-    def test_no_options(self):
-        C = C_TestCase_test_no_options
-        self.assertEqual(C(42).x, 42)
-=======
     def test_deliberately_mutable_defaults(self):
         Mutable = Mutable_TestCase_test_deliberately_mutable_defaults
         C = C_TestCase_test_deliberately_mutable_defaults
@@ -579,7 +562,10 @@
         self.assertEqual(o1, o2)
         self.assertEqual(o1.x.l, [1, 2])
         self.assertIs(o1.x, o2.x)
->>>>>>> e2dde2ea
+
+    def test_no_options(self):
+        C = C_TestCase_test_no_options
+        self.assertEqual(C(42).x, 42)
 
     def test_not_tuple(self):
         Point = Point_TestCase_test_not_tuple
@@ -856,21 +842,6 @@
         self.assertEqual(t, ('outer', T(1, ('inner', (11, 12, 13)), 2)))
         t = astuple(c, tuple_factory=list)
         self.assertEqual(t, ['outer', T(1, ['inner', T(11, 12, 13)], 2)])
-
-    def test_init_in_order(self):
-        C = C_TestCase_test_init_in_order
-        calls = []
-
-        def setattr(self, name, value):
-            calls.append((name, value))
-        C.__setattr__ = setattr
-        c = C(0, 1)
-        self.assertEqual(('a', 0), calls[0])
-        self.assertEqual(('b', 1), calls[1])
-        self.assertEqual(('c', []), calls[2])
-        self.assertEqual(('d', []), calls[3])
-        self.assertNotIn(('e', 4), calls)
-        self.assertEqual(('f', 4), calls[4])
 
     def test_alternate_classmethod_constructor(self):
         C = C_TestCase_test_alternate_classmethod_constructor
