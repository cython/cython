# AUTO-GENERATED BY Tools/make_dataclass_tests.py
# DO NOT EDIT

# cython: language_level=3
include "test_dataclasses.pxi"

@dataclass
@cclass
class C_TestCase_test_no_fields:
    pass

@dataclass
@cclass
class C_TestCase_test_no_fields_but_member_variable:
    i = 0

@dataclass
@cclass
class C_TestCase_test_one_field_no_default:
    x: int

@dataclass
@cclass
class C_TestCase_test_named_init_params:
    x: int

@dataclass
@cclass
class C_TestCase_test_field_named_object:
    object: str

@dataclass(frozen=True)
@cclass
class C_TestCase_test_field_named_object_frozen:
    object: str

@dataclass
@cclass
class C0_TestCase_test_0_field_compare:
    pass

@dataclass(order=False)
@cclass
class C1_TestCase_test_0_field_compare:
    pass

@dataclass(order=True)
@cclass
class C_TestCase_test_0_field_compare:
    pass

@dataclass
@cclass
class C0_TestCase_test_1_field_compare:
    x: int

@dataclass(order=False)
@cclass
class C1_TestCase_test_1_field_compare:
    x: int

@dataclass(order=True)
@cclass
class C_TestCase_test_1_field_compare:
    x: int

@dataclass
@cclass
class C_TestCase_test_not_in_compare:
    x: int = 0
    y: int = field(compare=False, default=4)

class Mutable_TestCase_test_deliberately_mutable_defaults:

    def __init__(self):
        self.l = []

@dataclass
@cclass
class C_TestCase_test_deliberately_mutable_defaults:
    x: Mutable_TestCase_test_deliberately_mutable_defaults

@dataclass
@cclass
class Point_TestCase_test_not_tuple:
    x: int
    y: int

@dataclass
@cclass
class C_TestCase_test_not_tuple:
    x: int
    y: int

@dataclass
@cclass
class Point3D_TestCase_test_not_other_dataclass:
    x: int
    y: int
    z: int

@dataclass
@cclass
class Date_TestCase_test_not_other_dataclass:
    year: int
    month: int
    day: int

@dataclass
@cclass
class Point3Dv1_TestCase_test_not_other_dataclass:
    x: int = 0
    y: int = 0
    z: int = 0

@dataclass
@cclass
class C_TestCase_test_post_init_classmethod:
    flag = False
    x: int
    y: int

    @classmethod
    def __post_init__(cls):
        cls.flag = True

@dataclass
@cclass
class C_TestCase_test_class_var_no_default:
    x: ClassVar[int]

@dataclass
@cclass
class C_TestCase_test_init_var:
    x: int = None
    init_param: InitVar[int] = None

    def __post_init__(self, init_param):
        if self.x is None:
            self.x = init_param * 2

@dataclass
@cclass
class Foo_TestCase_test_default_factory_derived:
    x: dict = field(default_factory=dict)

@dataclass
@cclass
class Bar_TestCase_test_default_factory_derived(Foo_TestCase_test_default_factory_derived):
    y: int = 1

@dataclass
@cclass
class Baz_TestCase_test_default_factory_derived(Foo_TestCase_test_default_factory_derived):
    pass

class NotDataClass_TestCase_test_is_dataclass:
    pass

@dataclass
@cclass
class C_TestCase_test_is_dataclass:
    x: int

@dataclass
@cclass
class D_TestCase_test_is_dataclass:
    d: C_TestCase_test_is_dataclass
    e: int

class A_TestCase_test_is_dataclass_when_getattr_always_returns:

    def __getattr__(self, key):
        return 0

class B_TestCase_test_is_dataclass_when_getattr_always_returns:
    pass

@dataclass
@cclass
class C_TestCase_test_helper_fields_with_class_instance:
    x: int
    y: float

class C_TestCase_test_helper_fields_exception:
    pass

@dataclass
@cclass
class C_TestCase_test_helper_asdict:
    x: int
    y: int

@dataclass
@cclass
class C_TestCase_test_helper_asdict_raises_on_classes:
    x: int
    y: int

@dataclass
@cclass
class C_TestCase_test_helper_asdict_copy_values:
    x: int
    y: List[int] = field(default_factory=list)

@dataclass
@cclass
class UserId_TestCase_test_helper_asdict_nested:
    token: int
    group: int

@dataclass
@cclass
class User_TestCase_test_helper_asdict_nested:
    name: str
    id: UserId_TestCase_test_helper_asdict_nested

@dataclass
@cclass
class User_TestCase_test_helper_asdict_builtin_containers:
    name: str
    id: int

@dataclass
@cclass
class GroupList_TestCase_test_helper_asdict_builtin_containers:
    id: int
    users: List[User_TestCase_test_helper_asdict_builtin_containers]

@dataclass
@cclass
class GroupTuple_TestCase_test_helper_asdict_builtin_containers:
    id: int
    users: Tuple[User_TestCase_test_helper_asdict_builtin_containers, ...]

@dataclass
@cclass
class GroupDict_TestCase_test_helper_asdict_builtin_containers:
    id: int
    users: Dict[str, User_TestCase_test_helper_asdict_builtin_containers]

@dataclass
@cclass
class Child_TestCase_test_helper_asdict_builtin_object_containers:
    d: object

@dataclass
@cclass
class Parent_TestCase_test_helper_asdict_builtin_object_containers:
    child: Child_TestCase_test_helper_asdict_builtin_object_containers

@dataclass
@cclass
class C_TestCase_test_helper_asdict_factory:
    x: int
    y: int

@dataclass
@cclass
class C_TestCase_test_helper_asdict_namedtuple:
    x: str
    y: T

@dataclass
@cclass
class C_TestCase_test_helper_asdict_namedtuple_key:
    f: dict

class T_TestCase_test_helper_asdict_namedtuple_derived(namedtuple('Tbase', 'a')):

    def my_a(self):
        return self.a

@dataclass
@cclass
class C_TestCase_test_helper_asdict_namedtuple_derived:
    f: T_TestCase_test_helper_asdict_namedtuple_derived

@dataclass
@cclass
class C_TestCase_test_helper_astuple:
    x: int
    y: int = 0

@dataclass
@cclass
class C_TestCase_test_helper_astuple_raises_on_classes:
    x: int
    y: int

@dataclass
@cclass
class C_TestCase_test_helper_astuple_copy_values:
    x: int
    y: List[int] = field(default_factory=list)

@dataclass
@cclass
class UserId_TestCase_test_helper_astuple_nested:
    token: int
    group: int

@dataclass
@cclass
class User_TestCase_test_helper_astuple_nested:
    name: str
    id: UserId_TestCase_test_helper_astuple_nested

@dataclass
@cclass
class User_TestCase_test_helper_astuple_builtin_containers:
    name: str
    id: int

@dataclass
@cclass
class GroupList_TestCase_test_helper_astuple_builtin_containers:
    id: int
    users: List[User_TestCase_test_helper_astuple_builtin_containers]

@dataclass
@cclass
class GroupTuple_TestCase_test_helper_astuple_builtin_containers:
    id: int
    users: Tuple[User_TestCase_test_helper_astuple_builtin_containers, ...]

@dataclass
@cclass
class GroupDict_TestCase_test_helper_astuple_builtin_containers:
    id: int
    users: Dict[str, User_TestCase_test_helper_astuple_builtin_containers]

@dataclass
@cclass
class Child_TestCase_test_helper_astuple_builtin_object_containers:
    d: object

@dataclass
@cclass
class Parent_TestCase_test_helper_astuple_builtin_object_containers:
    child: Child_TestCase_test_helper_astuple_builtin_object_containers

@dataclass
@cclass
class C_TestCase_test_helper_astuple_factory:
    x: int
    y: int

@dataclass
@cclass
class C_TestCase_test_helper_astuple_namedtuple:
    x: str
    y: T

@dataclass
@cclass
class C_TestCase_test_alternate_classmethod_constructor:
    x: int

    @classmethod
    def from_file(cls, filename):
        value_in_file = 20
        return cls(value_in_file)

@dataclass
@cclass
class C_TestCase_test_field_metadata_default:
    i: int

@dataclass
@cclass
class P_TestCase_test_dataclasses_pickleable:
    x: int
    y: int = 0

@dataclass
@cclass
class Q_TestCase_test_dataclasses_pickleable:
    x: int
    y: int = field(default=0, init=False)

@dataclass
@cclass
class R_TestCase_test_dataclasses_pickleable:
    x: int
    y: List[int] = field(default_factory=list)

@dataclass
@cclass
class C_TestInit_test_overwriting_init:
    x: int

    def __init__(self, x):
        self.x = 2 * x

@dataclass(init=True)
@cclass
class C_TestInit_test_overwriting_init_:
    x: int

    def __init__(self, x):
        self.x = 2 * x

@dataclass(init=False)
@cclass
class C_TestInit_test_overwriting_init__:
    x: int

    def __init__(self, x):
        self.x = 2 * x

@dataclass
@cclass
class C_TestRepr_test_overwriting_repr:
    x: int

    def __repr__(self):
        return 'x'

@dataclass(repr=True)
@cclass
class C_TestRepr_test_overwriting_repr_:
    x: int

    def __repr__(self):
        return 'x'

@dataclass(repr=False)
@cclass
class C_TestRepr_test_overwriting_repr__:
    x: int

    def __repr__(self):
        return 'x'

@dataclass(eq=False)
@cclass
class C_TestEq_test_no_eq:
    x: int

@dataclass(eq=False)
@cclass
class C_TestEq_test_no_eq_:
    x: int

    def __eq__(self, other):
        return other == 10

@dataclass
@cclass
class C_TestEq_test_overwriting_eq:
    x: int

    def __eq__(self, other):
        return other == 3

@dataclass(eq=True)
@cclass
class C_TestEq_test_overwriting_eq_:
    x: int

    def __eq__(self, other):
        return other == 4

@dataclass(eq=False)
@cclass
class C_TestEq_test_overwriting_eq__:
    x: int

    def __eq__(self, other):
        return other == 5

<<<<<<< HEAD
@dataclass(unsafe_hash=True)
@cclass
class C_TestHash_test_unsafe_hash:
    x: int
    y: str

@dataclass(frozen=True)
@cclass
class C_TestHash_test_0_field_hash:
    pass

@dataclass(unsafe_hash=True)
@cclass
class C_TestHash_test_0_field_hash_:
    pass

@dataclass(frozen=True)
@cclass
class C_TestHash_test_1_field_hash:
    x: int

@dataclass(unsafe_hash=True)
@cclass
class C_TestHash_test_1_field_hash_:
    x: int

@cclass
=======
>>>>>>> e2dde2ea
class Base1_TestMakeDataclass_test_base:
    pass

class Base2_TestMakeDataclass_test_base:
    pass

@dataclass
@cclass
class Base1_TestMakeDataclass_test_base_dataclass:
    x: int

class Base2_TestMakeDataclass_test_base_dataclass:
    pass

@dataclass(frozen=True)
@cclass
class C_TestReplace_test:
    x: int
    y: int

@dataclass(frozen=True)
@cclass
class C_TestReplace_test_invalid_field_name:
    x: int
    y: int

@dataclass(frozen=True)
@cclass
class C_TestReplace_test_invalid_object:
    x: int
    y: int

@dataclass
@cclass
class C_TestReplace_test_no_init:
    x: int
    y: int = field(init=False, default=10)

@dataclass
@cclass
class C_TestReplace_test_classvar:
    x: int
    y: ClassVar[int] = 1000

@dataclass
@cclass
class C_TestReplace_test_initvar_is_specified:
    x: int
    y: InitVar[int]

    def __post_init__(self, y):
        self.x *= y

class CustomError(Exception):
    pass

class TestCase(unittest.TestCase):

    def test_no_fields(self):
        C = C_TestCase_test_no_fields
        o = C()
        self.assertEqual(len(fields(C)), 0)

    def test_no_fields_but_member_variable(self):
        C = C_TestCase_test_no_fields_but_member_variable
        o = C()
        self.assertEqual(len(fields(C)), 0)

    def test_one_field_no_default(self):
        C = C_TestCase_test_one_field_no_default
        o = C(42)
        self.assertEqual(o.x, 42)

    def test_named_init_params(self):
        C = C_TestCase_test_named_init_params
        o = C(x=32)
        self.assertEqual(o.x, 32)

    def test_field_named_object(self):
        C = C_TestCase_test_field_named_object
        c = C('foo')
        self.assertEqual(c.object, 'foo')

    def test_field_named_object_frozen(self):
        C = C_TestCase_test_field_named_object_frozen
        c = C('foo')
        self.assertEqual(c.object, 'foo')

    def test_0_field_compare(self):
        C0 = C0_TestCase_test_0_field_compare
        C1 = C1_TestCase_test_0_field_compare
        for cls in [C0, C1]:
            with self.subTest(cls=cls):
                self.assertEqual(cls(), cls())
                for (idx, fn) in enumerate([lambda a, b: a < b, lambda a, b: a <= b, lambda a, b: a > b, lambda a, b: a >= b]):
                    with self.subTest(idx=idx):
                        with self.assertRaises(TypeError):
                            fn(cls(), cls())
        C = C_TestCase_test_0_field_compare
        self.assertLessEqual(C(), C())
        self.assertGreaterEqual(C(), C())

    def test_1_field_compare(self):
        C0 = C0_TestCase_test_1_field_compare
        C1 = C1_TestCase_test_1_field_compare
        for cls in [C0, C1]:
            with self.subTest(cls=cls):
                self.assertEqual(cls(1), cls(1))
                self.assertNotEqual(cls(0), cls(1))
                for (idx, fn) in enumerate([lambda a, b: a < b, lambda a, b: a <= b, lambda a, b: a > b, lambda a, b: a >= b]):
                    with self.subTest(idx=idx):
                        with self.assertRaises(TypeError):
                            fn(cls(0), cls(0))
        C = C_TestCase_test_1_field_compare
        self.assertLess(C(0), C(1))
        self.assertLessEqual(C(0), C(1))
        self.assertLessEqual(C(1), C(1))
        self.assertGreater(C(1), C(0))
        self.assertGreaterEqual(C(1), C(0))
        self.assertGreaterEqual(C(1), C(1))

    def test_not_in_compare(self):
        C = C_TestCase_test_not_in_compare
        self.assertEqual(C(), C(0, 20))
        self.assertEqual(C(1, 10), C(1, 20))
        self.assertNotEqual(C(3), C(4, 10))
        self.assertNotEqual(C(3, 10), C(4, 10))

    def test_deliberately_mutable_defaults(self):
        Mutable = Mutable_TestCase_test_deliberately_mutable_defaults
        C = C_TestCase_test_deliberately_mutable_defaults
        lst = Mutable()
        o1 = C(lst)
        o2 = C(lst)
        self.assertEqual(o1, o2)
        o1.x.l.extend([1, 2])
        self.assertEqual(o1, o2)
        self.assertEqual(o1.x.l, [1, 2])
        self.assertIs(o1.x, o2.x)

    def test_not_tuple(self):
        Point = Point_TestCase_test_not_tuple
        self.assertNotEqual(Point(1, 2), (1, 2))
        C = C_TestCase_test_not_tuple
        self.assertNotEqual(Point(1, 3), C(1, 3))

    def test_not_other_dataclass(self):
        Point3D = Point3D_TestCase_test_not_other_dataclass
        Date = Date_TestCase_test_not_other_dataclass
        self.assertNotEqual(Point3D(2017, 6, 3), Date(2017, 6, 3))
        self.assertNotEqual(Point3D(1, 2, 3), (1, 2, 3))
        with self.assertRaises(TypeError):
            (x, y, z) = Point3D(4, 5, 6)
        Point3Dv1 = Point3Dv1_TestCase_test_not_other_dataclass
        self.assertNotEqual(Point3D(0, 0, 0), Point3Dv1())

    @skip_on_versions_below((3, 10))
    def test_post_init_classmethod(self):
        C = C_TestCase_test_post_init_classmethod
        self.assertFalse(C.flag)
        c = C(3, 4)
        self.assertEqual((c.x, c.y), (3, 4))
        self.assertTrue(C.flag)

    def test_class_var_no_default(self):
        C = C_TestCase_test_class_var_no_default
        self.assertNotIn('x', C.__dict__)

    def test_init_var(self):
        C = C_TestCase_test_init_var
        c = C(init_param=10)
        self.assertEqual(c.x, 20)

    @skip_on_versions_below((3, 10))
    def test_init_var_preserve_type(self):
        self.assertEqual(InitVar[int].type, int)
        self.assertEqual(repr(InitVar[int]), 'dataclasses.InitVar[int]')
        self.assertEqual(repr(InitVar[List[int]]), 'dataclasses.InitVar[typing.List[int]]')
        self.assertEqual(repr(InitVar[list[int]]), 'dataclasses.InitVar[list[int]]')
        self.assertEqual(repr(InitVar[int | str]), 'dataclasses.InitVar[int | str]')

    def test_default_factory_derived(self):
        Foo = Foo_TestCase_test_default_factory_derived
        Bar = Bar_TestCase_test_default_factory_derived
        self.assertEqual(Foo().x, {})
        self.assertEqual(Bar().x, {})
        self.assertEqual(Bar().y, 1)
        Baz = Baz_TestCase_test_default_factory_derived
        self.assertEqual(Baz().x, {})

    def test_is_dataclass(self):
        NotDataClass = NotDataClass_TestCase_test_is_dataclass
        self.assertFalse(is_dataclass(0))
        self.assertFalse(is_dataclass(int))
        self.assertFalse(is_dataclass(NotDataClass))
        self.assertFalse(is_dataclass(NotDataClass()))
        C = C_TestCase_test_is_dataclass
        D = D_TestCase_test_is_dataclass
        c = C(10)
        d = D(c, 4)
        self.assertTrue(is_dataclass(C))
        self.assertTrue(is_dataclass(c))
        self.assertFalse(is_dataclass(c.x))
        self.assertTrue(is_dataclass(d.d))
        self.assertFalse(is_dataclass(d.e))

    def test_is_dataclass_when_getattr_always_returns(self):
        A = A_TestCase_test_is_dataclass_when_getattr_always_returns
        self.assertFalse(is_dataclass(A))
        a = A()
        B = B_TestCase_test_is_dataclass_when_getattr_always_returns
        b = B()
        b.__dataclass_fields__ = []
        for obj in (a, b):
            with self.subTest(obj=obj):
                self.assertFalse(is_dataclass(obj))
                with self.assertRaises(TypeError):
                    asdict(obj)
                with self.assertRaises(TypeError):
                    astuple(obj)
                with self.assertRaises(TypeError):
                    replace(obj, x=0)

    def test_helper_fields_with_class_instance(self):
        C = C_TestCase_test_helper_fields_with_class_instance
        self.assertEqual(fields(C), fields(C(0, 0.0)))

    def test_helper_fields_exception(self):
        with self.assertRaises(TypeError):
            fields(0)
        C = C_TestCase_test_helper_fields_exception
        with self.assertRaises(TypeError):
            fields(C)
        with self.assertRaises(TypeError):
            fields(C())

    def test_helper_asdict(self):
        C = C_TestCase_test_helper_asdict
        c = C(1, 2)
        self.assertEqual(asdict(c), {'x': 1, 'y': 2})
        self.assertEqual(asdict(c), asdict(c))
        self.assertIsNot(asdict(c), asdict(c))
        c.x = 42
        self.assertEqual(asdict(c), {'x': 42, 'y': 2})
        self.assertIs(type(asdict(c)), dict)

    def test_helper_asdict_raises_on_classes(self):
        C = C_TestCase_test_helper_asdict_raises_on_classes
        with self.assertRaises(TypeError):
            asdict(C)
        with self.assertRaises(TypeError):
            asdict(int)

    def test_helper_asdict_copy_values(self):
        C = C_TestCase_test_helper_asdict_copy_values
        initial = []
        c = C(1, initial)
        d = asdict(c)
        self.assertEqual(d['y'], initial)
        self.assertIsNot(d['y'], initial)
        c = C(1)
        d = asdict(c)
        d['y'].append(1)
        self.assertEqual(c.y, [])

    def test_helper_asdict_nested(self):
        UserId = UserId_TestCase_test_helper_asdict_nested
        User = User_TestCase_test_helper_asdict_nested
        u = User('Joe', UserId(123, 1))
        d = asdict(u)
        self.assertEqual(d, {'name': 'Joe', 'id': {'token': 123, 'group': 1}})
        self.assertIsNot(asdict(u), asdict(u))
        u.id.group = 2
        self.assertEqual(asdict(u), {'name': 'Joe', 'id': {'token': 123, 'group': 2}})

    def test_helper_asdict_builtin_containers(self):
        User = User_TestCase_test_helper_asdict_builtin_containers
        GroupList = GroupList_TestCase_test_helper_asdict_builtin_containers
        GroupTuple = GroupTuple_TestCase_test_helper_asdict_builtin_containers
        GroupDict = GroupDict_TestCase_test_helper_asdict_builtin_containers
        a = User('Alice', 1)
        b = User('Bob', 2)
        gl = GroupList(0, [a, b])
        gt = GroupTuple(0, (a, b))
        gd = GroupDict(0, {'first': a, 'second': b})
        self.assertEqual(asdict(gl), {'id': 0, 'users': [{'name': 'Alice', 'id': 1}, {'name': 'Bob', 'id': 2}]})
        self.assertEqual(asdict(gt), {'id': 0, 'users': ({'name': 'Alice', 'id': 1}, {'name': 'Bob', 'id': 2})})
        self.assertEqual(asdict(gd), {'id': 0, 'users': {'first': {'name': 'Alice', 'id': 1}, 'second': {'name': 'Bob', 'id': 2}}})

    def test_helper_asdict_builtin_object_containers(self):
        Child = Child_TestCase_test_helper_asdict_builtin_object_containers
        Parent = Parent_TestCase_test_helper_asdict_builtin_object_containers
        self.assertEqual(asdict(Parent(Child([1]))), {'child': {'d': [1]}})
        self.assertEqual(asdict(Parent(Child({1: 2}))), {'child': {'d': {1: 2}}})

    def test_helper_asdict_factory(self):
        C = C_TestCase_test_helper_asdict_factory
        c = C(1, 2)
        d = asdict(c, dict_factory=OrderedDict)
        self.assertEqual(d, OrderedDict([('x', 1), ('y', 2)]))
        self.assertIsNot(d, asdict(c, dict_factory=OrderedDict))
        c.x = 42
        d = asdict(c, dict_factory=OrderedDict)
        self.assertEqual(d, OrderedDict([('x', 42), ('y', 2)]))
        self.assertIs(type(d), OrderedDict)

    def test_helper_asdict_namedtuple(self):
        T = namedtuple('T', 'a b c')
        C = C_TestCase_test_helper_asdict_namedtuple
        c = C('outer', T(1, C('inner', T(11, 12, 13)), 2))
        d = asdict(c)
        self.assertEqual(d, {'x': 'outer', 'y': T(1, {'x': 'inner', 'y': T(11, 12, 13)}, 2)})
        d = asdict(c, dict_factory=OrderedDict)
        self.assertEqual(d, {'x': 'outer', 'y': T(1, {'x': 'inner', 'y': T(11, 12, 13)}, 2)})
        self.assertIs(type(d), OrderedDict)
        self.assertIs(type(d['y'][1]), OrderedDict)

    def test_helper_asdict_namedtuple_key(self):
        C = C_TestCase_test_helper_asdict_namedtuple_key
        T = namedtuple('T', 'a')
        c = C({T('an a'): 0})
        self.assertEqual(asdict(c), {'f': {T(a='an a'): 0}})

    def test_helper_asdict_namedtuple_derived(self):
        T = T_TestCase_test_helper_asdict_namedtuple_derived
        C = C_TestCase_test_helper_asdict_namedtuple_derived
        t = T(6)
        c = C(t)
        d = asdict(c)
        self.assertEqual(d, {'f': T(a=6)})
        self.assertIsNot(d['f'], t)
        self.assertEqual(d['f'].my_a(), 6)

    def test_helper_astuple(self):
        C = C_TestCase_test_helper_astuple
        c = C(1)
        self.assertEqual(astuple(c), (1, 0))
        self.assertEqual(astuple(c), astuple(c))
        self.assertIsNot(astuple(c), astuple(c))
        c.y = 42
        self.assertEqual(astuple(c), (1, 42))
        self.assertIs(type(astuple(c)), tuple)

    def test_helper_astuple_raises_on_classes(self):
        C = C_TestCase_test_helper_astuple_raises_on_classes
        with self.assertRaises(TypeError):
            astuple(C)
        with self.assertRaises(TypeError):
            astuple(int)

    def test_helper_astuple_copy_values(self):
        C = C_TestCase_test_helper_astuple_copy_values
        initial = []
        c = C(1, initial)
        t = astuple(c)
        self.assertEqual(t[1], initial)
        self.assertIsNot(t[1], initial)
        c = C(1)
        t = astuple(c)
        t[1].append(1)
        self.assertEqual(c.y, [])

    def test_helper_astuple_nested(self):
        UserId = UserId_TestCase_test_helper_astuple_nested
        User = User_TestCase_test_helper_astuple_nested
        u = User('Joe', UserId(123, 1))
        t = astuple(u)
        self.assertEqual(t, ('Joe', (123, 1)))
        self.assertIsNot(astuple(u), astuple(u))
        u.id.group = 2
        self.assertEqual(astuple(u), ('Joe', (123, 2)))

    def test_helper_astuple_builtin_containers(self):
        User = User_TestCase_test_helper_astuple_builtin_containers
        GroupList = GroupList_TestCase_test_helper_astuple_builtin_containers
        GroupTuple = GroupTuple_TestCase_test_helper_astuple_builtin_containers
        GroupDict = GroupDict_TestCase_test_helper_astuple_builtin_containers
        a = User('Alice', 1)
        b = User('Bob', 2)
        gl = GroupList(0, [a, b])
        gt = GroupTuple(0, (a, b))
        gd = GroupDict(0, {'first': a, 'second': b})
        self.assertEqual(astuple(gl), (0, [('Alice', 1), ('Bob', 2)]))
        self.assertEqual(astuple(gt), (0, (('Alice', 1), ('Bob', 2))))
        self.assertEqual(astuple(gd), (0, {'first': ('Alice', 1), 'second': ('Bob', 2)}))

    def test_helper_astuple_builtin_object_containers(self):
        Child = Child_TestCase_test_helper_astuple_builtin_object_containers
        Parent = Parent_TestCase_test_helper_astuple_builtin_object_containers
        self.assertEqual(astuple(Parent(Child([1]))), (([1],),))
        self.assertEqual(astuple(Parent(Child({1: 2}))), (({1: 2},),))

    def test_helper_astuple_factory(self):
        C = C_TestCase_test_helper_astuple_factory
        NT = namedtuple('NT', 'x y')

        def nt(lst):
            return NT(*lst)
        c = C(1, 2)
        t = astuple(c, tuple_factory=nt)
        self.assertEqual(t, NT(1, 2))
        self.assertIsNot(t, astuple(c, tuple_factory=nt))
        c.x = 42
        t = astuple(c, tuple_factory=nt)
        self.assertEqual(t, NT(42, 2))
        self.assertIs(type(t), NT)

    def test_helper_astuple_namedtuple(self):
        T = namedtuple('T', 'a b c')
        C = C_TestCase_test_helper_astuple_namedtuple
        c = C('outer', T(1, C('inner', T(11, 12, 13)), 2))
        t = astuple(c)
        self.assertEqual(t, ('outer', T(1, ('inner', (11, 12, 13)), 2)))
        t = astuple(c, tuple_factory=list)
        self.assertEqual(t, ['outer', T(1, ['inner', T(11, 12, 13)], 2)])

    def test_alternate_classmethod_constructor(self):
        C = C_TestCase_test_alternate_classmethod_constructor
        self.assertEqual(C.from_file('filename').x, 20)

    def test_field_metadata_default(self):
        C = C_TestCase_test_field_metadata_default
        self.assertFalse(fields(C)[0].metadata)
        self.assertEqual(len(fields(C)[0].metadata), 0)
        with self.assertRaises(TypeError):
            fields(C)[0].metadata['test'] = 3

    def test_dataclasses_pickleable(self):
        global P, Q, R
        P = P_TestCase_test_dataclasses_pickleable
        Q = Q_TestCase_test_dataclasses_pickleable
        R = R_TestCase_test_dataclasses_pickleable
        q = Q(1)
        q.y = 2
        samples = [P(1), P(1, 2), Q(1), q, R(1), R(1, [2, 3, 4])]
        for sample in samples:
            for proto in range(pickle.HIGHEST_PROTOCOL + 1):
                with self.subTest(sample=sample, proto=proto):
                    new_sample = pickle.loads(pickle.dumps(sample, proto))
                    self.assertEqual(sample.x, new_sample.x)
                    self.assertEqual(sample.y, new_sample.y)
                    self.assertIsNot(sample, new_sample)
                    new_sample.x = 42
                    another_new_sample = pickle.loads(pickle.dumps(new_sample, proto))
                    self.assertEqual(new_sample.x, another_new_sample.x)
                    self.assertEqual(sample.y, another_new_sample.y)

class TestFieldNoAnnotation(unittest.TestCase):
    pass

class TestInit(unittest.TestCase):

    def test_overwriting_init(self):
        C = C_TestInit_test_overwriting_init
        self.assertEqual(C(3).x, 6)
        C = C_TestInit_test_overwriting_init_
        self.assertEqual(C(4).x, 8)
        C = C_TestInit_test_overwriting_init__
        self.assertEqual(C(5).x, 10)

class TestRepr(unittest.TestCase):

    def test_overwriting_repr(self):
        C = C_TestRepr_test_overwriting_repr
        self.assertEqual(repr(C(0)), 'x')
        C = C_TestRepr_test_overwriting_repr_
        self.assertEqual(repr(C(0)), 'x')
        C = C_TestRepr_test_overwriting_repr__
        self.assertEqual(repr(C(0)), 'x')

class TestEq(unittest.TestCase):

    def test_no_eq(self):
        C = C_TestEq_test_no_eq
        self.assertNotEqual(C(0), C(0))
        c = C(3)
        self.assertEqual(c, c)
        C = C_TestEq_test_no_eq_
        self.assertEqual(C(3), 10)

    def test_overwriting_eq(self):
        C = C_TestEq_test_overwriting_eq
        self.assertEqual(C(1), 3)
        self.assertNotEqual(C(1), 1)
        C = C_TestEq_test_overwriting_eq_
        self.assertEqual(C(1), 4)
        self.assertNotEqual(C(1), 1)
        C = C_TestEq_test_overwriting_eq__
        self.assertEqual(C(1), 5)
        self.assertNotEqual(C(1), 1)

class TestOrdering(unittest.TestCase):
    pass

class TestHash(unittest.TestCase):

    def test_unsafe_hash(self):
        C = C_TestHash_test_unsafe_hash
        self.assertEqual(hash(C(1, 'foo')), hash((1, 'foo')))

    def test_0_field_hash(self):
        C = C_TestHash_test_0_field_hash
        self.assertEqual(hash(C()), hash(()))
        C = C_TestHash_test_0_field_hash_
        self.assertEqual(hash(C()), hash(()))

    def test_1_field_hash(self):
        C = C_TestHash_test_1_field_hash
        self.assertEqual(hash(C(4)), hash((4,)))
        self.assertEqual(hash(C(42)), hash((42,)))
        C = C_TestHash_test_1_field_hash_
        self.assertEqual(hash(C(4)), hash((4,)))
        self.assertEqual(hash(C(42)), hash((42,)))

class TestMakeDataclass(unittest.TestCase):
    pass

class TestReplace(unittest.TestCase):

    def test(self):
        C = C_TestReplace_test
        c = C(1, 2)
        c1 = replace(c, x=3)
        self.assertEqual(c1.x, 3)
        self.assertEqual(c1.y, 2)

    def test_invalid_field_name(self):
        C = C_TestReplace_test_invalid_field_name
        c = C(1, 2)
        with self.assertRaises(TypeError):
            c1 = replace(c, z=3)

    def test_invalid_object(self):
        C = C_TestReplace_test_invalid_object
        with self.assertRaises(TypeError):
            replace(C, x=3)
        with self.assertRaises(TypeError):
            replace(0, x=3)

    def test_no_init(self):
        C = C_TestReplace_test_no_init
        c = C(1)
        c.y = 20
        c1 = replace(c, x=5)
        self.assertEqual((c1.x, c1.y), (5, 10))
        with self.assertRaises(ValueError):
            replace(c, x=2, y=30)
        with self.assertRaises(ValueError):
            replace(c, y=30)

    def test_classvar(self):
        C = C_TestReplace_test_classvar
        c = C(1)
        d = C(2)
        self.assertIs(c.y, d.y)
        self.assertEqual(c.y, 1000)
        with self.assertRaises(TypeError):
            replace(c, y=30)
        replace(c, x=5)

    def test_initvar_is_specified(self):
        C = C_TestReplace_test_initvar_is_specified
        c = C(1, 10)
        self.assertEqual(c.x, 10)
        with self.assertRaises(ValueError):
            replace(c, x=3)
        c = replace(c, x=3, y=5)
        self.assertEqual(c.x, 15)

class TestAbstract(unittest.TestCase):
    pass

class TestKeywordArgs(unittest.TestCase):
    pass
if __name__ == '__main__':
    unittest.main()<|MERGE_RESOLUTION|>--- conflicted
+++ resolved
@@ -33,36 +33,6 @@
 @cclass
 class C_TestCase_test_field_named_object_frozen:
     object: str
-
-@dataclass
-@cclass
-class C0_TestCase_test_0_field_compare:
-    pass
-
-@dataclass(order=False)
-@cclass
-class C1_TestCase_test_0_field_compare:
-    pass
-
-@dataclass(order=True)
-@cclass
-class C_TestCase_test_0_field_compare:
-    pass
-
-@dataclass
-@cclass
-class C0_TestCase_test_1_field_compare:
-    x: int
-
-@dataclass(order=False)
-@cclass
-class C1_TestCase_test_1_field_compare:
-    x: int
-
-@dataclass(order=True)
-@cclass
-class C_TestCase_test_1_field_compare:
-    x: int
 
 @dataclass
 @cclass
@@ -385,6 +355,19 @@
     x: int
     y: List[int] = field(default_factory=list)
 
+@dataclass(init=False)
+@cclass
+class C_TestInit_test_no_init:
+    i: int = 0
+
+@dataclass(init=False)
+@cclass
+class C_TestInit_test_no_init_:
+    i: int = 2
+
+    def __init__(self):
+        self.i = 3
+
 @dataclass
 @cclass
 class C_TestInit_test_overwriting_init:
@@ -433,19 +416,6 @@
     def __repr__(self):
         return 'x'
 
-@dataclass(eq=False)
-@cclass
-class C_TestEq_test_no_eq:
-    x: int
-
-@dataclass(eq=False)
-@cclass
-class C_TestEq_test_no_eq_:
-    x: int
-
-    def __eq__(self, other):
-        return other == 10
-
 @dataclass
 @cclass
 class C_TestEq_test_overwriting_eq:
@@ -470,7 +440,6 @@
     def __eq__(self, other):
         return other == 5
 
-<<<<<<< HEAD
 @dataclass(unsafe_hash=True)
 @cclass
 class C_TestHash_test_unsafe_hash:
@@ -497,9 +466,6 @@
 class C_TestHash_test_1_field_hash_:
     x: int
 
-@cclass
-=======
->>>>>>> e2dde2ea
 class Base1_TestMakeDataclass_test_base:
     pass
 
@@ -587,39 +553,6 @@
         C = C_TestCase_test_field_named_object_frozen
         c = C('foo')
         self.assertEqual(c.object, 'foo')
-
-    def test_0_field_compare(self):
-        C0 = C0_TestCase_test_0_field_compare
-        C1 = C1_TestCase_test_0_field_compare
-        for cls in [C0, C1]:
-            with self.subTest(cls=cls):
-                self.assertEqual(cls(), cls())
-                for (idx, fn) in enumerate([lambda a, b: a < b, lambda a, b: a <= b, lambda a, b: a > b, lambda a, b: a >= b]):
-                    with self.subTest(idx=idx):
-                        with self.assertRaises(TypeError):
-                            fn(cls(), cls())
-        C = C_TestCase_test_0_field_compare
-        self.assertLessEqual(C(), C())
-        self.assertGreaterEqual(C(), C())
-
-    def test_1_field_compare(self):
-        C0 = C0_TestCase_test_1_field_compare
-        C1 = C1_TestCase_test_1_field_compare
-        for cls in [C0, C1]:
-            with self.subTest(cls=cls):
-                self.assertEqual(cls(1), cls(1))
-                self.assertNotEqual(cls(0), cls(1))
-                for (idx, fn) in enumerate([lambda a, b: a < b, lambda a, b: a <= b, lambda a, b: a > b, lambda a, b: a >= b]):
-                    with self.subTest(idx=idx):
-                        with self.assertRaises(TypeError):
-                            fn(cls(0), cls(0))
-        C = C_TestCase_test_1_field_compare
-        self.assertLess(C(0), C(1))
-        self.assertLessEqual(C(0), C(1))
-        self.assertLessEqual(C(1), C(1))
-        self.assertGreater(C(1), C(0))
-        self.assertGreaterEqual(C(1), C(0))
-        self.assertGreaterEqual(C(1), C(1))
 
     def test_not_in_compare(self):
         C = C_TestCase_test_not_in_compare
@@ -952,6 +885,12 @@
 
 class TestInit(unittest.TestCase):
 
+    def test_no_init(self):
+        C = C_TestInit_test_no_init
+        self.assertEqual(C().i, 0)
+        C = C_TestInit_test_no_init_
+        self.assertEqual(C().i, 3)
+
     def test_overwriting_init(self):
         C = C_TestInit_test_overwriting_init
         self.assertEqual(C(3).x, 6)
@@ -971,14 +910,6 @@
         self.assertEqual(repr(C(0)), 'x')
 
 class TestEq(unittest.TestCase):
-
-    def test_no_eq(self):
-        C = C_TestEq_test_no_eq
-        self.assertNotEqual(C(0), C(0))
-        c = C(3)
-        self.assertEqual(c, c)
-        C = C_TestEq_test_no_eq_
-        self.assertEqual(C(3), 10)
 
     def test_overwriting_eq(self):
         C = C_TestEq_test_overwriting_eq
