--- conflicted
+++ resolved
@@ -224,10 +224,10 @@
     """
     a: double = 2.0
 
-<<<<<<< HEAD
 def get_dataclass_initvar():
     return py_dataclasses.InitVar
-=======
+
+  
 @dataclass(kw_only=True)
 cdef class TestKwOnly:
     """
@@ -254,7 +254,7 @@
 
     a: double = 2.0
     b: long
->>>>>>> f753deec
+
 
 import sys
 if sys.version_info >= (3, 7):
