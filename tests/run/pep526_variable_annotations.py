--- conflicted
+++ resolved
@@ -148,8 +148,16 @@
         s += d[key]
     return s
 
-
-<<<<<<< HEAD
+  
+def literal_list_ptr():
+    """
+    >>> literal_list_ptr()
+    4
+    """
+    a : cython.p_int = [1, 2, 3, 4, 5]
+    return a[3]
+  
+  
 def test_subscripted_types():
     """
     >>> test_subscripted_types()
@@ -201,15 +209,6 @@
     ...
     TypeError: Expected dict, got D
     """
-=======
-def literal_list_ptr():
-    """
-    >>> literal_list_ptr()
-    4
-    """
-    a : cython.p_int = [1, 2, 3, 4, 5]
-    return a[3]
->>>>>>> c6571f32
 
 
 _WARNINGS = """
