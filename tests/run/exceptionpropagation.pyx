--- conflicted
+++ resolved
@@ -134,7 +134,84 @@
     except RuntimeError:
         print("exception")
 
-<<<<<<< HEAD
+
+cdef double return_double(double arg, bint fail):
+    if fail:
+        raise RuntimeError
+    return arg
+
+ctypedef double (*func_ptr1)(double, bint) except? -1
+
+def test_return_double(fail):
+    """
+    >>> test_return_double(False)
+    2.0
+    >>> test_return_double(True)
+    exception
+    """
+    # Test that we can assign to the function pointer we expect
+    # https://github.com/cython/cython/issues/5709 - representation of the "-1" was fragile
+    cdef func_ptr1 p1 = return_double
+    try:
+        return p1(2.0, fail)
+    except RuntimeError:
+        print("exception")
+
+cdef enum E:
+    E1
+    E2
+
+cdef E return_enum1(bint fail) except? E.E1:
+    if fail:
+        raise RuntimeError
+    return E.E2
+
+cdef E return_enum2(bint fail) except? E1:
+    if fail:
+        raise RuntimeError
+    return E.E2
+
+def test_enum1(fail):
+    """
+    >>> test_enum1(False)
+    True
+    >>> test_enum1(True)
+    exception
+    """
+    try:
+        return return_enum1(fail) == E2
+    except RuntimeError:
+        print("exception")
+
+def test_enum2(fail):
+    """
+    >>> test_enum2(False)
+    True
+    >>> test_enum2(True)
+    exception
+    """
+    try:
+        return return_enum2(fail) == E2
+    except RuntimeError:
+        print("exception")
+
+cdef char return_char(fail) except 'a':
+    if fail:
+        raise RuntimeError
+    return 'b'
+
+def test_return_char(fail):
+    """
+    >>> test_return_char(False)
+    'b'
+    >>> test_return_char(True)
+    exception
+    """
+    try:
+        return chr(return_char(fail))
+    except RuntimeError:
+        print("exception")
+
 
 
 cdef fused number_or_object:
@@ -143,14 +220,10 @@
     object
 
 cdef number_or_object return_fused_type(number_or_object arg, bint fail):
-=======
-cdef double return_double(double arg, bint fail):
->>>>>>> 9666e110
     if fail:
         raise RuntimeError
     return arg
 
-<<<<<<< HEAD
 ctypedef double (*fused_ptr1)(double, bint) except? -1
 ctypedef int (*fused_ptr2)(int, bint) except? -1
 ctypedef object (*fused_ptr3)(object, bint)
@@ -250,77 +323,4 @@
     # int
     print(return_fused_type_noexcept(1))
 
-# TODO - what about fused pointer return types????
-=======
-ctypedef double (*func_ptr1)(double, bint) except? -1
-
-def test_return_double(fail):
-    """
-    >>> test_return_double(False)
-    2.0
-    >>> test_return_double(True)
-    exception
-    """
-    # Test that we can assign to the function pointer we expect
-    # https://github.com/cython/cython/issues/5709 - representation of the "-1" was fragile
-    cdef func_ptr1 p1 = return_double
-    try:
-        return p1(2.0, fail)
-    except RuntimeError:
-        print("exception")
-
-cdef enum E:
-    E1
-    E2
-
-cdef E return_enum1(bint fail) except? E.E1:
-    if fail:
-        raise RuntimeError
-    return E.E2
-
-cdef E return_enum2(bint fail) except? E1:
-    if fail:
-        raise RuntimeError
-    return E.E2
-
-def test_enum1(fail):
-    """
-    >>> test_enum1(False)
-    True
-    >>> test_enum1(True)
-    exception
-    """
-    try:
-        return return_enum1(fail) == E2
-    except RuntimeError:
-        print("exception")
-
-def test_enum2(fail):
-    """
-    >>> test_enum2(False)
-    True
-    >>> test_enum2(True)
-    exception
-    """
-    try:
-        return return_enum2(fail) == E2
-    except RuntimeError:
-        print("exception")
-
-cdef char return_char(fail) except 'a':
-    if fail:
-        raise RuntimeError
-    return 'b'
-
-def test_return_char(fail):
-    """
-    >>> test_return_char(False)
-    'b'
-    >>> test_return_char(True)
-    exception
-    """
-    try:
-        return chr(return_char(fail))
-    except RuntimeError:
-        print("exception")
->>>>>>> 9666e110
+# TODO - what about fused pointer return types????