# mode: run
# tag: openmp

cimport cython
cimport cython.parallel

from threading import Thread

cdef cython.pymutex global_lock

cdef void hide_the_reduction(int *x) noexcept nogil:
    x[0] = x[0] + 1

def global_lock_with_prange():
    """
    >>> global_lock_with_prange()
    5000
    """
    cdef int count = 0
    cdef int i
    for i in cython.parallel.prange(5000, nogil=True):
        with global_lock:
            hide_the_reduction(&count)
    return count

def local_lock_with_prange():
    """
    >>> local_lock_with_prange()
    5000
    """
    cdef int count = 0
    cdef int i
    cdef cython.pymutex lock
    for i in cython.parallel.prange(5000, nogil=True):
        with lock:
            hide_the_reduction(&count)
    return count

cdef class HasLockAttribute:
    cdef cython.pymutex lock

def lock_on_attribute(HasLockAttribute has_lock):
    """
    >>> lock_on_attribute(HasLockAttribute())
    5000
    """
    cdef int count = 0
    cdef int i
    for i in cython.parallel.prange(5000, nogil=True):
        with has_lock.lock:
            hide_the_reduction(&count)
    return count

def lock_in_closure():
    """
    >>> lock_in_closure()
    5000
    """
    cdef int count = 0
    cdef int i
    # pythread_type_lock and pymutex should behave basically the same. So test them both
    cdef cython.pythread_type_lock lock

    def inner():
        with lock:
            hide_the_reduction(&count)

    for i in cython.parallel.prange(5000, nogil=True):
        with gil:
            inner()

    return count 

def manual_acquire_release():
    """
    >>> manual_acquire_release()
    5000
    """
    cdef int count = 0
    cdef int i
    cdef cython.pymutex lock

    for i in cython.parallel.prange(5000, nogil=True):
        # Test it both with and without the GIL
        if i % 2 == 0:
            with gil:
                lock.acquire()
                hide_the_reduction(&count)
                lock.release()
        else:
            lock.acquire()
            hide_the_reduction(&count)
            lock.release()
    return count

# Although forbidden to pass a copy of the lock, pointers are fine
cdef void acquire_and_hide(cython.pymutex* l, int* i) nogil noexcept:
    with l[0]:
        hide_the_reduction(i)

def pass_as_pointer():
    """
    >>> pass_as_pointer()
    5000
    """
    cdef int count = 0
    cdef int i
    cdef cython.pymutex lock
    for i in cython.parallel.prange(5000, nogil=True):
        acquire_and_hide(&lock, &count)
    return count

<<<<<<< HEAD

# Using C is just a quick way to inject a few Python calls
# into the generator tests.  With generators and critical sections
# putting these calls between yields would definitely break.
# We don't expect the same to apply to pymutex but it makes the test
# a little more robust.
g = {}
exec(
    """
class C:
    x = 1
    def f(self):
        self.x += 1
    """, g, g)
C = g['C']
del g

def generator_local():
    """
    Really simple generator - a bit pointless because
    nothing outside it can access the lock, but it should still work.

    >>> g = generator_local()
    >>> next(g)
    1
    >>> C().f()  # inject Python "work"
    >>> next(g)
    2
    >>> try: next(g)
    ... except StopIteration: pass
    ... else: print("Fail")
    """
    cdef cython.pymutex m
    with m:
        yield 1
        yield 2

def generator_global(value_in):
    """
    >>> g = generator_global(1)
    >>> thread_func_result = None
    >>> def thread_func():
    ...    global thread_func_result
    ...    g2 = generator_global(2)
    ...    thread_func_result = [ x for x in g2 ]
    >>> next(g)
    1
    >>> from threading import Thread; t = Thread(target=thread_func); t.start()
    >>> assert thread_func_result is None  # blocked by lock
    >>> try: next(g)
    ... except StopIteration: pass
    ... else: print("Fail")
    >>> t.join(10.)
    >>> thread_func_result
    [2]
    """
    with global_lock:
        yield value_in

def make_captured_mutex_generator():
    """
    >>> gen_func = make_captured_mutex_generator()
    >>> g = gen_func('a')
    >>> thread_func_result = None
    >>> def thread_func():
    ...    global thread_func_result
    ...    thread_func_result = [ x for x in gen_func('b') ]
    >>> next(g)
    'a 0'
    >>> from threading import Thread; t = Thread(target=thread_func); t.start()
    >>> assert thread_func_result is None  # blocked by lock
    >>> C().f()  # dummy Python work
    >>> next(g)
    'a 1'
    >>> assert thread_func_result is None  # blocked by lock
    >>> try: next(g)
    ... except StopIteration: pass
    ... else: print("Fail")
    >>> t.join(10.)
    >>> thread_func_result
    ['b 0', 'b 1']
    """
    cdef cython.pymutex m
    def g(id):
        with m:
            yield f"{id} 0"
            yield f"{id} 1"
    return g

def generator_cclass(HasLockAttribute o, id):
    """
    >>> l = HasLockAttribute()
    >>> g1 = generator_cclass(l, 'a')
    >>> thread_func_result = None
    >>> def thread_func():
    ...    global thread_func_result
    ...    thread_func_result = [ x for x in generator_cclass(l, 'b') ]
    >>> next(g1)
    'a 0'
    >>> from threading import Thread; t = Thread(target=thread_func); t.start()
    >>> assert thread_func_result is None  # blocked by lock
    >>> C().f()  # dummy Python work
    >>> next(g1)
    'a 1'
    >>> assert thread_func_result is None  # blocked by lock
    >>> try: next(g1)
    ... except StopIteration: pass
    ... else: print("Fail")
    >>> t.join(10.)
    >>> thread_func_result
    ['b 0', 'b 1']
    """
    with o.lock:
        yield f"{id} 0"
        yield f"{id} 1"
=======
def pymutex_with_gil():
    """
    >>> pymutex_with_gil()
    4000
    """
    cdef cython.pymutex lock
    cdef int count = 0
    def thread_func():
        nonlocal count
        for i in range(1000):
            with lock:
                count += 1
    threads = [ Thread(target=thread_func) for _ in range(4) ]
    for t in threads:
        t.start()
    for t in threads:
        t.join()
    return count

def old_lock_with_gil():
    """
    >>> old_lock_with_gil()
    4000
    """
    cdef cython.pythread_type_lock lock
    cdef int count = 0
    def thread_func():
        nonlocal count
        for i in range(1000):
            with lock:
                count += 1
    threads = [ Thread(target=thread_func) for _ in range(4) ]
    for t in threads:
        t.start()
    for t in threads:
        t.join()
    return count

def pymutex_without_gil():
    """
    >>> pymutex_without_gil()
    4000
    """
    cdef cython.pymutex lock
    cdef int count = 0
    def thread_func():
        nonlocal count
        with nogil:
            for i in range(1000):
                with lock:
                    count += 1
    threads = [ Thread(target=thread_func) for _ in range(4) ]
    for t in threads:
        t.start()
    for t in threads:
        t.join()
    return count

def old_lock_without_gil():
    """
    >>> old_lock_without_gil()
    4000
    """
    cdef cython.pythread_type_lock lock
    cdef int count = 0
    def thread_func():
        nonlocal count
        with nogil:
            for i in range(1000):
                with lock:
                    count += 1
    threads = [ Thread(target=thread_func) for _ in range(4) ]
    for t in threads:
        t.start()
    for t in threads:
        t.join()
    return count

cdef void pymutex_unknown_gil_impl(cython.pymutex* lock, int* count) nogil noexcept:
    with lock[0]:
        count[0] += 1

def pymutex_unknown_gil():
    """
    >>> pymutex_unknown_gil()
    4000
    """
    cdef cython.pymutex lock
    cdef int count = 0
    def thread_func():
        for i in range(1000):
            if i % 2:
                pymutex_unknown_gil_impl(&lock, &count)
            else:
                with nogil:
                    pymutex_unknown_gil_impl(&lock, &count)
    threads = [ Thread(target=thread_func) for _ in range(4) ]
    for t in threads:
        t.start()
    for t in threads:
        t.join()
    return count

cdef void old_lock_unknown_gil_impl(cython.pythread_type_lock* lock, int* count) nogil noexcept:
    with lock[0]:
        count[0] += 1

def old_lock_unknown_gil():
    """
    >>> old_lock_unknown_gil()
    4000
    """
    cdef cython.pythread_type_lock lock
    cdef int count = 0
    def thread_func():
        for i in range(1000):
            if i % 2:
                old_lock_unknown_gil_impl(&lock, &count)
            else:
                with nogil:
                    old_lock_unknown_gil_impl(&lock, &count)
    threads = [ Thread(target=thread_func) for _ in range(4) ]
    for t in threads:
        t.start()
    for t in threads:
        t.join()
    return count
>>>>>>> e6c56154
<|MERGE_RESOLUTION|>--- conflicted
+++ resolved
@@ -110,7 +110,6 @@
         acquire_and_hide(&lock, &count)
     return count
 
-<<<<<<< HEAD
 
 # Using C is just a quick way to inject a few Python calls
 # into the generator tests.  With generators and critical sections
@@ -226,7 +225,7 @@
     with o.lock:
         yield f"{id} 0"
         yield f"{id} 1"
-=======
+
 def pymutex_with_gil():
     """
     >>> pymutex_with_gil()
@@ -353,5 +352,4 @@
         t.start()
     for t in threads:
         t.join()
-    return count
->>>>>>> e6c56154
+    return count