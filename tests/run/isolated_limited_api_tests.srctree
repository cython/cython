# mode: run
# tag: limited-api

# This is a bare minimum test to test compilation of the limited
# API with the Py_LIMITED_API macro defined, with an example that's
# known and working. It should be dropped once the limited API is
# better tested

PYTHON setup.py build_ext --inplace
PYTHON run.py


##################### setup.py ################################

from setuptools import setup
from Cython.Build import cythonize

setup(
    ext_modules = cythonize("limited.pyx"),
)

##################### run.py ##################################

import decimal

import limited
import weakref
import sys

limited.fib(11)

assert limited.lsum(list(range(10))) == 90
assert limited.lsum(tuple(range(10))) == 90
assert limited.lsum(iter(range(10))) == 45

try:
    limited.raises()
except RuntimeError:
    pass
    
limited.catches()

limited.C()
limited.D()
limited.E()
if sys.version_info >= (3, 9):
    # Weak-referenceable classes won't work in Python <3.9 because
    # of an interpreter bug (https://github.com/python/cpython/issues/82321).
    # This depends on the interpreter version, not the limited API version.
    weakref.ref(limited.D())
    weakref.ref(limited.E())

assert limited.C.cm() == limited.C().cm() == limited.C
assert limited.D.cm() == limited.D().cm() == limited.D

assert limited.decode(b'a', bytearray(b'b')) == "ab"

assert limited.cast_float(1) == 1.0
assert limited.cast_float("2.0") == 2.0
assert limited.cast_float(bytearray(b"3")) == 3.0

assert limited.add_one(2) == 3
assert limited.float_equals(1.5)
assert not limited.float_equals(2)
assert not limited.float_equals(None)
assert limited.float_equals(decimal.Decimal("1.5"))



##################### limited.pyx #############################

# distutils: extra_compile_args = -DCYTHON_LIMITED_API=1 -DPy_LIMITED_API=0x030700f0

import cython

@cython.binding(False)
def fib(int n):
    cdef int a, b
    a, b = 0, 1
    while b < n:
        a, b = b, a + b
    return b

def lsum(values):
    cdef long result = 0
    for value in values:
        result += value
    if type(values) is list:
        for value in reversed(<list>values):
            result += value
    elif type(values) is tuple:
        for value in reversed(<tuple>values):
            result += value
    return result
    
def add_one(value):
    return value + 1

@cython.binding(False)
def raises():
    raise RuntimeError()

def decode(bytes b, bytearray ba):
    return b.decode("utf-8") + ba.decode("utf-8")
    
def catches():
    try:
        raises()
    except Exception:
        pass
    
def cast_float(object o):
    return float(o)

def float_equals(o):
    return o == 1.5

class C:
    @classmethod
    def cm(cls):
        return cls

cdef class D:
<<<<<<< HEAD
    cdef object __weakref__
=======
    @classmethod
    def cm(cls):
        return cls
>>>>>>> d9dde8bb

cdef class E(D):
    pass<|MERGE_RESOLUTION|>--- conflicted
+++ resolved
@@ -121,13 +121,11 @@
         return cls
 
 cdef class D:
-<<<<<<< HEAD
     cdef object __weakref__
-=======
+
     @classmethod
     def cm(cls):
         return cls
->>>>>>> d9dde8bb
 
 cdef class E(D):
     pass