--- conflicted
+++ resolved
@@ -79,7 +79,6 @@
 
 def decode(bytes b, bytearray ba):
     return b.decode("utf-8") + ba.decode("utf-8")
-<<<<<<< HEAD
     
 def catches():
     try:
@@ -87,12 +86,9 @@
     except Exception:
         pass
     
-=======
-
 def cast_float(object o):
     return float(o)
 
->>>>>>> 04245140
 class C:
     pass
 
