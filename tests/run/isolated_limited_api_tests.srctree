# mode: run
# tag: limited-api

# This is a bare minimum test to test compilation of the limited
# API with the Py_LIMITED_API macro defined, with an example that's
# known and working. It should be dropped once the limited API is
# better tested

PYTHON setup.py build_ext --inplace
PYTHON run.py


##################### setup.py ################################

from setuptools import setup
from Cython.Build import cythonize

setup(
    ext_modules = cythonize("limited.pyx"),
)

##################### run.py ##################################

import limited

limited.fib(11)

assert limited.lsum(list(range(10))) == 90
assert limited.lsum(tuple(range(10))) == 90
assert limited.lsum(iter(range(10))) == 45

try:
    limited.raises()
except RuntimeError:
    pass
    
limited.catches()

limited.C()
limited.D()
limited.E()

assert limited.decode(b'a', bytearray(b'b')) == "ab"

assert limited.cast_float(1) == 1.0
assert limited.cast_float("2.0") == 2.0
assert limited.cast_float(bytearray(b"3")) == 3.0

<<<<<<< HEAD
gen = limited.my_generator(1)
assert next(gen) == 1
assert next(gen) == 1
try:
    next(gen)
except StopIteration:
    pass
else:
    assert False  # should have finished

gen = limited.my_generator("raise")
try:
    next(gen)
except RuntimeError:
    pass
else:
    assert False  # should have raised
=======
assert limited.add_one(2) == 3
>>>>>>> 16b87cfa


##################### limited.pyx #############################

# distutils: extra_compile_args = -DCYTHON_LIMITED_API=1 -DPy_LIMITED_API=0x030700f0

import cython

@cython.binding(False)
def fib(int n):
    cdef int a, b
    a, b = 0, 1
    while b < n:
        a, b = b, a + b
    return b

def lsum(values):
    cdef long result = 0
    for value in values:
        result += value
    if type(values) is list:
        for value in reversed(<list>values):
            result += value
    elif type(values) is tuple:
        for value in reversed(<tuple>values):
            result += value
    return result
    
def add_one(value):
    return value + 1

@cython.binding(False)
def raises():
    raise RuntimeError()

def decode(bytes b, bytearray ba):
    return b.decode("utf-8") + ba.decode("utf-8")
    
def catches():
    try:
        raises()
    except Exception:
        pass
    
def cast_float(object o):
    return float(o)

class C:
    pass

cdef class D:
    pass

cdef class E(D):
    pass

def my_generator(x):
    if x == "raise":
        raise RuntimeError
    yield x
    yield x<|MERGE_RESOLUTION|>--- conflicted
+++ resolved
@@ -46,7 +46,6 @@
 assert limited.cast_float("2.0") == 2.0
 assert limited.cast_float(bytearray(b"3")) == 3.0
 
-<<<<<<< HEAD
 gen = limited.my_generator(1)
 assert next(gen) == 1
 assert next(gen) == 1
@@ -64,9 +63,8 @@
     pass
 else:
     assert False  # should have raised
-=======
+
 assert limited.add_one(2) == 3
->>>>>>> 16b87cfa
 
 
 ##################### limited.pyx #############################
