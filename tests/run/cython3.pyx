# cython: language_level=3, binding=True, annotation_typing=False
# mode: run
# tag: generators, python3, exceptions, gh2230, gh2811

print(end='')  # test that language_level 3 applies immediately at the module start, for the first token.

cimport cython

__doc__ = """
>>> items = sorted(locals_function(1).items())
>>> for item in items:
...     print('%s = %r' % item)
a = 1
b = 2
x = 'abc'

>>> except_as_deletes
True

>>> no_match_does_not_touch_target
True
"""


def locals_function(a, b=2):
    x = 'abc'
    return locals()


### "new style" classes

class T:
    """
    >>> t = T()
    >>> isinstance(t, T)
    True
    >>> isinstance(T, type)  # not a Py2 old style class!
    True
    """


### true division

def truediv(x):
    """
    >>> truediv(4)
    2.0
    >>> truediv(3)
    1.5
    """
    return x / 2


def truediv_int(int x):
    """
    >>> truediv_int(4)
    2.0
    >>> truediv_int(3)
    1.5
    """
    return x / 2


@cython.cdivision(True)
def cdiv_int(int x):
    """
    >>> cdiv_int(4)
    2
    >>> cdiv_int(3)
    1
    """
    return x / 2


### module level except-as tests

exc = [None]
e = None
try:
    raise KeyError
except AttributeError as e:
    exc[0] = e
except KeyError       as e:
    exc[0] = e
except IndexError     as e:
    exc[0] = e
except:
    exc[0] = 'SOMETHING ELSE'

try:
    e
except NameError:
    except_as_deletes = True
else:
    except_as_deletes = False


e = 123
try:
    raise TypeError
except NameError as e:
    pass
except TypeError:
    pass
no_match_does_not_touch_target = (e == 123)


### more except-as tests

def except_as_no_raise_does_not_touch_target(a):
    """
    >>> except_as_no_raise_does_not_touch_target(TypeError)
    (1, 1)
    """
    d = a  # mark used

    b = 1
    try:
        i = 1
    except a as b:
        i = 2
    return i, b


def except_as_raise_deletes_target(x, a):
    """
    >>> except_as_raise_deletes_target(None, TypeError)
    1
    1
    >>> except_as_raise_deletes_target(TypeError('test'), TypeError)
    Traceback (most recent call last):
    UnboundLocalError: local variable 'b' referenced before assignment
    >>> except_as_raise_deletes_target(ValueError('test'), TypeError)
    Traceback (most recent call last):
    ValueError: test
    >>> except_as_raise_deletes_target(None, TypeError)
    1
    1
    """
    b = 1
    try:
        i = 1
        if x:
            raise x
    except a as b:
        i = 2
        assert isinstance(b, a)
    print(b)  # raises UnboundLocalError if except clause was executed
    return i


def except_as_raise_deletes_target_even_after_del(x, a):
    """
    >>> except_as_raise_deletes_target_even_after_del(None, TypeError)
    1
    1
    >>> except_as_raise_deletes_target_even_after_del(TypeError('test'), TypeError)
    2
    >>> except_as_raise_deletes_target_even_after_del(ValueError('test'), TypeError)
    Traceback (most recent call last):
    ValueError: test
    >>> except_as_raise_deletes_target_even_after_del(None, TypeError)
    1
    1
    """
    b = 1
    try:
        i = 1
        if x:
            raise x
    except a as b:
        i = 2
        assert isinstance(b, a)
        del b  # let's see if Cython can still 'del' it after this line!
    try:
        print(b)  # raises UnboundLocalError if except clause was executed
    except UnboundLocalError:
        pass
    else:
        if x:
            print("UnboundLocalError not raised!")
    return i


def except_as_raise_deletes_target_on_error(x, a):
    """
    >>> except_as_raise_deletes_target_on_error(None, TypeError)
    1
    1
    >>> except_as_raise_deletes_target_on_error(TypeError('test'), TypeError)
    Traceback (most recent call last):
    UnboundLocalError: local variable 'b' referenced before assignment
    >>> except_as_raise_deletes_target_on_error(ValueError('test'), TypeError)
    Traceback (most recent call last):
    ValueError: test
    >>> except_as_raise_deletes_target_on_error(None, TypeError)
    1
    1
    """
    b = 1
    try:
        try:
            i = 1
            if x:
                raise x
        except a as b:
            i = 2
            raise IndexError("TEST")
    except IndexError as e:
        assert 'TEST' in str(e), str(e)
    print(b)  # raises UnboundLocalError if except clause was executed
    return i


def except_as_raise_with_empty_except(x, a):
    """
    >>> except_as_raise_with_empty_except(None, TypeError)
    1
    >>> except_as_raise_with_empty_except(TypeError('test'), TypeError)
    >>> except_as_raise_with_empty_except(ValueError('test'), TypeError)
    Traceback (most recent call last):
    ValueError: test
    >>> except_as_raise_with_empty_except(None, TypeError)
    1
    """
    try:
        if x:
            raise x
        b = 1
    except a as b:  # previously raised UnboundLocalError
        pass
    try:
        print(b)  # raises UnboundLocalError if except clause was executed
    except UnboundLocalError:
        if not x:
            print("unexpected UnboundLocalError raised!")
    else:
        if x:
            print("expected UnboundLocalError not raised!")


def except_as_deletes_target_in_gen(x, a):
    """
    >>> list(except_as_deletes_target_in_gen(None, TypeError))
    [(1, 1), (2, 1), (5, 1)]
    >>> list(except_as_deletes_target_in_gen(TypeError('test'), TypeError))
    [(1, 1), 3, 6]
    >>> list(except_as_deletes_target_in_gen(ValueError('test'), TypeError))
    [(1, 1), (4, 1), (5, 1)]
    """
    b = 1
    try:
        i = 1
        yield (1, b)
        if x:
            raise x
        yield (2, b)
    except a as b:
        i = 2
        assert isinstance(b, a)
        yield 3
    except:
        yield (4, b)
    try:
        yield (5, b)
    except UnboundLocalError:
        yield 6


def nested_except_gh3666(a=False, b=False):
    """
    >>> print(nested_except_gh3666())
    A
    >>> print(nested_except_gh3666(a=True))
    B-V
    >>> print(nested_except_gh3666(a=True, b=True))
    B-V-T
    """
    try:
        if a:
            raise ValueError
        return "A"
    except TypeError as exc:
        return "A-T"
    except ValueError as exc:
        try:
            if b:
                raise TypeError
            return "B-V"
        except ValueError as exc:
            return "B-V-V"
        except TypeError as exc:
            return "B-V-T"


### Py3 feature tests

def print_function(*args):
    """
    >>> print_function(1,2,3)
    1 2 3
    """
    print(*args) # this isn't valid Py2 syntax


def exec3_function(cmd):
    """
    >>> exec3_function('a = 1+1')['a']
    2
    """
    g = {}
    l = {}
    exec(cmd, g, l)
    return l


def exec2_function(cmd):
    """
    >>> exec2_function('a = 1+1')['a']
    2
    """
    g = {}
    exec(cmd, g)
    return g


EXEC_GLOBAL = [5]

def exec1_function(cmd):
    """
    >>> exec1_function('EXEC_GLOBAL.append(1)')
    [1]
    """
    old = len(EXEC_GLOBAL)
    exec(cmd)
    return EXEC_GLOBAL[old:]


ustring = "abcdefg"

def unicode_literals():
    """
    >>> print( unicode_literals() )
    True
    abcdefg
    """
    print(isinstance(ustring, unicode) or type(ustring))
    return ustring


def non_ascii_unprefixed_str():
    """
    >>> s = non_ascii_unprefixed_str()
    >>> isinstance(s, bytes)
    False
    >>> len(s)
    3
    """
    s = 'ø\x20\u0020'
    assert isinstance(s, unicode)
    return s


def non_ascii_raw_str():
    """
    >>> s = non_ascii_raw_str()
    >>> isinstance(s, bytes)
    False
    >>> len(s)
    11
    """
    s = r'ø\x20\u0020'
    assert isinstance(s, unicode)
    return s


def non_ascii_raw_prefixed_unicode():
    """
    >>> s = non_ascii_raw_prefixed_unicode()
    >>> isinstance(s, bytes)
    False
    >>> len(s)
    11
    """
    s = ru'ø\x20\u0020'
    assert isinstance(s, unicode)
    return s


def str_type_is_unicode():
    """
    >>> str_type, s = str_type_is_unicode()
    >>> isinstance(s, type(ustring)) or (s, str_type)
    True
    >>> isinstance(s, str_type) or (s, str_type)
    True
    >>> isinstance(ustring, str_type) or str_type
    True
    """
    cdef str s = 'abc'
    return str, s


def loop_over_unicode_literal():
    """
    >>> print( loop_over_unicode_literal() )
    Py_UCS4
    """
    # Py_UCS4 can represent any Unicode character
    for uchar in 'abcdefg':
        assert uchar in 'abcdefg'
    return cython.typeof(uchar)


def list_comp():
    """
    >>> list_comp()
    [0, 4, 8]
    """
    x = 'abc'
    result = [x*2 for x in range(5) if x % 2 == 0]
    assert x == 'abc' # don't leak in Py3 code
    return result


def list_comp_iterable(it):
    """
    >>> list_comp_iterable([])
    []
    >>> list_comp_iterable([0])
    [0]
    >>> list_comp_iterable([1])
    []
    >>> list_comp_iterable([0, 1])
    [0]
    >>> list_comp_iterable([2])
    [4]
    >>> list_comp_iterable(range(5))
    [0, 4, 8]
    """
    x = 'abc'
    result = [x*2 for x in it if x % 2 == 0]
    assert x == 'abc' # don't leak in Py3 code
    return result


def list_comp_with_lambda():
    """
    >>> list_comp_with_lambda()
    [0, 4, 8]
    """
    x = 'abc'
    result = [x*2 for x in range(5) if (lambda x:x % 2)(x) == 0]
    assert x == 'abc' # don't leak in Py3 code
    return result


class ListCompInClass(object):
    """
    >>> x = ListCompInClass()
    >>> x.listcomp
    [1, 2, 3]
    """
    listcomp = [i+1 for i in range(3)]


cdef class ListCompInCClass:
    """
    >>> x = ListCompInCClass()
    >>> x.listcomp
    [1, 2, 3]
    """
    listcomp = [i+1 for i in range(3)]


module_level_lc = [ module_level_loopvar*2 for module_level_loopvar in range(4) ]
def list_comp_module_level():
    """
    >>> module_level_lc
    [0, 2, 4, 6]
    >>> module_level_loopvar         # doctest: +ELLIPSIS
    Traceback (most recent call last):
    NameError: ...name 'module_level_loopvar' is not defined
    """


module_level_list_genexp = list(module_level_genexp_loopvar*2 for module_level_genexp_loopvar in range(4))
def genexpr_module_level():
    """
    >>> module_level_list_genexp
    [0, 2, 4, 6]
    >>> module_level_genexp_loopvar         # doctest: +ELLIPSIS
    Traceback (most recent call last):
    NameError: ...name 'module_level_genexp_loopvar' is not defined
    """


def list_comp_unknown_type(l):
    """
    >>> list_comp_unknown_type(range(5))
    [0, 4, 8]
    """
    return [x*2 for x in l if x % 2 == 0]


def listcomp_as_condition(sequence):
    """
    >>> listcomp_as_condition(['a', 'b', '+'])
    True
    >>> listcomp_as_condition('ab+')
    True
    >>> listcomp_as_condition('abc')
    False
    """
    if [1 for c in sequence if c in '+-*/<=>!%&|([^~,']:
        return True
    return False


def set_comp():
    """
    >>> sorted(set_comp())
    [0, 4, 8]
    """
    x = 'abc'
    result = {x*2 for x in range(5) if x % 2 == 0}
    assert x == 'abc' # don't leak
    return result


def dict_comp():
    """
    >>> sorted(dict_comp().items())
    [(0, 0), (2, 4), (4, 8)]
    """
    x = 'abc'
    result = {x:x*2 for x in range(5) if x % 2 == 0}
    assert x == 'abc' # don't leak
    return result


# in Python 3, d.keys/values/items() are the iteration methods
@cython.test_assert_path_exists(
    "//WhileStatNode",
    "//WhileStatNode//DictIterationNextNode")
@cython.test_fail_if_path_exists(
    "//ForInStatNode")
def dict_iter(dict d):
    """
    >>> d = {'a' : 1, 'b' : 2, 'c' : 3}
    >>> keys, values, items = dict_iter(d)
    >>> sorted(keys)
    ['a', 'b', 'c']
    >>> sorted(values)
    [1, 2, 3]
    >>> sorted(items)
    [('a', 1), ('b', 2), ('c', 3)]

    >>> dict_iter({})
    ([], [], [])
    """
    keys = [ key for key in d.keys() ]
    values = [ value for value in d.values() ]
    items = [ item for item in d.items() ]
    return keys, values, items


@cython.test_assert_path_exists(
    "//WhileStatNode",
    "//WhileStatNode//DictIterationNextNode")
@cython.test_fail_if_path_exists(
    "//ForInStatNode")
def dict_iter_new_dict():
    """
    >>> dict_keys, keys, values, items = dict_iter_new_dict()
    >>> sorted(dict_keys)
    [11, 22, 33]
    >>> sorted(keys)
    [11, 22, 33]
    >>> sorted(values)
    [1, 2, 3]
    >>> sorted(items)
    [(11, 1), (22, 2), (33, 3)]
    """
    dict_keys = [ key for key in {11 : 1, 22 : 2, 33 : 3} ]
    keys = [ key for key in {11 : 1, 22 : 2, 33 : 3}.keys() ]
    values = [ value for value in {11 : 1, 22 : 2, 33 : 3}.values() ]
    items = [ item for item in {11 : 1, 22 : 2, 33 : 3}.items() ]
    return dict_keys, keys, values, items


def int_literals():
    """
    >>> int_literals()
    long
    long
    unsigned long
    unsigned long
    """
    print(cython.typeof(1L))
    print(cython.typeof(10000000000000L))
    print(cython.typeof(1UL))
    print(cython.typeof(10000000000000UL))


def annotation_syntax(a: "test new test", b : "other" = 2, *args: "ARGS", **kwargs: "KWARGS") -> "ret":
    """
    >>> annotation_syntax(1)
    3
    >>> annotation_syntax(1,3)
    4

    >>> len(annotation_syntax.__annotations__)
    5
    >>> print(annotation_syntax.__annotations__['a'])
    'test new test'
    >>> print(annotation_syntax.__annotations__['b'])
    'other'
    >>> print(annotation_syntax.__annotations__['args'])
    'ARGS'
    >>> print(annotation_syntax.__annotations__['kwargs'])
    'KWARGS'
    >>> print(annotation_syntax.__annotations__['return'])
    'ret'
    """
    result : int = a + b

    return result


@cython.annotation_typing(False)
def builtin_as_ignored_annotation(text: str):
    # Used to crash the compiler when annotation typing is disabled.
    # See https://github.com/cython/cython/issues/2811
    """
    >>> builtin_as_ignored_annotation("abc")
    a
    b
    c
    """
    for c in text:
        print(c)


@cython.annotation_typing(True)
def int_annotation(x: int) -> int:
    """
    >>> print(int_annotation(1))
    2
    >>> print(int_annotation(10))
    1024
    >>> print(int_annotation(100))
    1267650600228229401496703205376
    >>> print(int_annotation((10 * 1000 * 1000) // 1000 // 1000))  # 'long' arg in Py2
    1024
    >>> print(int_annotation((100 * 1000 * 1000) // 1000 // 1000))  # 'long' arg in Py2
    1267650600228229401496703205376
    """
    return 2 ** x


@cython.annotation_typing(True)
async def async_def_annotations(x: 'int') -> 'float':
    """
    >>> ret, arg = sorted(async_def_annotations.__annotations__.items())
    >>> print(ret[0]); print(ret[1])
    return
    'float'
    >>> print(arg[0]); print(arg[1])
    x
    'int'
    """
    return float(x)


<<<<<<< HEAD
def const_str_index(int n):
    """
    >>> const_str_index(0)
    '0'
    >>> const_str_index(12)
    '1'
    """
    return str(n)[0]
=======
@cython.test_fail_if_path_exists(
    "//CoerceToPyTypeNode",
)
@cython.test_assert_path_exists(
    "//MulNode[@is_sequence_mul = True]",
)
def string_multiply(str s, int N):
    """
    >>> print(string_multiply(u"abc", 3))
    abcabcabc
    """
    return s * N


@cython.test_fail_if_path_exists(
    "//CoerceToPyTypeNode",
)
@cython.test_assert_path_exists(
    "//MulNode[@is_sequence_mul = True]",
)
def string_multiply_call(s, int N):
    """
    >>> print(string_multiply_call(u"abc", 3))
    abcabcabc
    """
    return str(s) * N
>>>>>>> 77e32461
<|MERGE_RESOLUTION|>--- conflicted
+++ resolved
@@ -673,7 +673,6 @@
     return float(x)
 
 
-<<<<<<< HEAD
 def const_str_index(int n):
     """
     >>> const_str_index(0)
@@ -682,7 +681,8 @@
     '1'
     """
     return str(n)[0]
-=======
+
+
 @cython.test_fail_if_path_exists(
     "//CoerceToPyTypeNode",
 )
@@ -708,5 +708,4 @@
     >>> print(string_multiply_call(u"abc", 3))
     abcabcabc
     """
-    return str(s) * N
->>>>>>> 77e32461
+    return str(s) * N