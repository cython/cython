# mode: run
# ticket: 1772
# cython: language_level=3str

cimport cython
from cython.view cimport array

from cython cimport integral
from cpython cimport Py_INCREF

from Cython import Shadow as pure_cython
ctypedef char * string_t

# floating = cython.fused_type(float, double) floating
# integral = cython.fused_type(int, long) integral
ctypedef cython.floating floating
fused_type1 = cython.fused_type(int, long, float, double, string_t)
fused_type2 = cython.fused_type(string_t)
ctypedef fused_type1 *composed_t
other_t = cython.fused_type(int, double)
ctypedef double *p_double
ctypedef int *p_int
fused_type3 = cython.fused_type(int, double)
fused_composite = cython.fused_type(fused_type2, fused_type3)
just_float = cython.fused_type(float)

<<<<<<< HEAD
ctypedef int inttypedef
ctypedef double doubletypedef
fused_with_typedef = cython.fused_type(inttypedef, doubletypedef)

=======
>>>>>>> e0d2a360

def test_pure():
    """
    >>> test_pure()
    10
    """
    mytype = pure_cython.typedef(pure_cython.fused_type(int, complex))
    print(mytype(10))


cdef cdef_func_with_fused_args(fused_type1 x, fused_type1 y, fused_type2 z):
    if fused_type1 is string_t:
        print(x.decode('ascii'), y.decode('ascii'), z.decode('ascii'))
    else:
        print(x, y, z.decode('ascii'))

    return x + y

def test_cdef_func_with_fused_args():
    """
    >>> test_cdef_func_with_fused_args()
    spam ham eggs
    spamham
    10 20 butter
    30
    4.2 8.6 bunny
    12.8
    """
    print(cdef_func_with_fused_args(b'spam', b'ham', b'eggs').decode('ascii'))
    print(cdef_func_with_fused_args(10, 20, b'butter'))
    print(cdef_func_with_fused_args(4.2, 8.6, b'bunny'))

cdef fused_type1 fused_with_pointer(fused_type1 *array):
    for i in range(5):
        if fused_type1 is string_t:
            print(array[i].decode('ascii'))
        else:
            print(array[i])

    obj = array[0] + array[1] + array[2] + array[3] + array[4]
    # if cython.typeof(fused_type1) is string_t:
    Py_INCREF(obj)
    return obj

def test_fused_with_pointer():
    """
    >>> test_fused_with_pointer()
    0
    1
    2
    3
    4
    10
    <BLANKLINE>
    0
    1
    2
    3
    4
    10
    <BLANKLINE>
    0.0
    1.0
    2.0
    3.0
    4.0
    10.0
    <BLANKLINE>
    humpty
    dumpty
    fall
    splatch
    breakfast
    humptydumptyfallsplatchbreakfast
    """
    cdef int[5] int_array
    cdef long[5] long_array
    cdef float[5] float_array
    cdef string_t[5] string_array

    cdef char *s

    strings = [b"humpty", b"dumpty", b"fall", b"splatch", b"breakfast"]

    for i in range(5):
        int_array[i] = i
        long_array[i] = i
        float_array[i] = i
        s = strings[i]
        string_array[i] = s

    print(fused_with_pointer(int_array))
    print()
    print(fused_with_pointer(long_array))
    print()
    print(fused_with_pointer(float_array))
    print()
    print(fused_with_pointer(string_array).decode('ascii'))

cdef fused_type1* fused_pointer_except_null(fused_type1* x) except NULL:
    if fused_type1 is string_t:
        assert(bool(x[0]))
    else:
        assert(x[0] < 10)
    return x

def test_fused_pointer_except_null(value):
    """
    >>> test_fused_pointer_except_null(1)
    1
    >>> test_fused_pointer_except_null(2.0)
    2.0
    >>> test_fused_pointer_except_null(b'foo')
    foo
    >>> test_fused_pointer_except_null(16)
    Traceback (most recent call last):
    AssertionError
    >>> test_fused_pointer_except_null(15.1)
    Traceback (most recent call last):
    AssertionError
    >>> test_fused_pointer_except_null(b'')
    Traceback (most recent call last):
    AssertionError
    """
    if isinstance(value, int):
        test_int = cython.declare(cython.int, value)
        print(fused_pointer_except_null(&test_int)[0])
    elif isinstance(value, float):
        test_float = cython.declare(cython.float, value)
        print(fused_pointer_except_null(&test_float)[0])
    elif isinstance(value, bytes):
        test_str = cython.declare(string_t, value)
        print(fused_pointer_except_null(&test_str)[0].decode('ascii'))

include "../testsupport/cythonarrayutil.pxi"

cpdef cython.integral test_fused_memoryviews(cython.integral[:, ::1] a):
    """
    >>> import cython
    >>> a = create_array((3, 5), mode="c")
    >>> test_fused_memoryviews[cython.int](a)
    7
    """
    return a[1, 2]

ctypedef int[:, ::1] memview_int
ctypedef long[:, ::1] memview_long
memview_t = cython.fused_type(memview_int, memview_long)

def test_fused_memoryview_def(memview_t a):
    """
    >>> a = create_array((3, 5), mode="c")
    >>> test_fused_memoryview_def["memview_int"](a)
    7
    """
    return a[1, 2]

cdef test_specialize(fused_type1 x, fused_type1 *y, composed_t z, other_t *a):
    cdef fused_type1 result

    if composed_t is p_double:
        print("double pointer")

    if fused_type1 in floating:
        result = x + y[0] + z[0] + a[0]
        return result

def test_specializations():
    """
    >>> test_specializations()
    double pointer
    double pointer
    double pointer
    double pointer
    double pointer
    """
    cdef object (*f)(double, double *, double *, int *)

    cdef double somedouble = 2.2
    cdef double otherdouble = 3.3
    cdef int someint = 4

    cdef p_double somedouble_p = &somedouble
    cdef p_double otherdouble_p = &otherdouble
    cdef p_int someint_p = &someint

    f = test_specialize
    assert f(1.1, somedouble_p, otherdouble_p, someint_p) == 10.6

    f = <object (*)(double, double *, double *, int *)> test_specialize
    assert f(1.1, somedouble_p, otherdouble_p, someint_p) == 10.6

    assert (<object (*)(double, double *, double *, int *)>
            test_specialize)(1.1, somedouble_p, otherdouble_p, someint_p) == 10.6

    f = test_specialize[double, int]
    assert f(1.1, somedouble_p, otherdouble_p, someint_p) == 10.6

    assert test_specialize[double, int](1.1, somedouble_p, otherdouble_p, someint_p) == 10.6

    # The following cases are not supported
    # f = test_specialize[double][p_int]
    # print f(1.1, somedouble_p, otherdouble_p)
    # print

    # print test_specialize[double][p_int](1.1, somedouble_p, otherdouble_p)
    # print

    # print test_specialize[double](1.1, somedouble_p, otherdouble_p)
    # print

cdef opt_args(integral x, floating y = 4.0):
    print(x, y)

def test_opt_args():
    """
    >>> test_opt_args()
    3 4.0
    3 4.0
    3 4.0
    3 4.0
    """
    opt_args[int,  float](3)
    opt_args[int, double](3)
    opt_args[int,  float](3, 4.0)
    opt_args[int, double](3, 4.0)

class NormalClass(object):
    def method(self, cython.integral i):
        print(cython.typeof(i), i)

def test_normal_class():
    """
    >>> test_normal_class()
    short 10
    """
    NormalClass().method[pure_cython.short](10)

def test_normal_class_refcount():
    """
    >>> test_normal_class_refcount()
    short 10
    0
    """
    import sys
    x = NormalClass()
    c = sys.getrefcount(x)
    x.method[pure_cython.short](10)
    print(sys.getrefcount(x) - c)

def test_fused_declarations(cython.integral i, cython.floating f):
    """
    >>> test_fused_declarations[pure_cython.short, pure_cython.float](5, 6.6)
    short
    float
    25 43.56
    >>> test_fused_declarations[pure_cython.long, pure_cython.double](5, 6.6)
    long
    double
    25 43.56
    """
    cdef cython.integral squared_int = i * i
    cdef cython.floating squared_float = f * f

    assert cython.typeof(squared_int) == cython.typeof(i)
    assert cython.typeof(squared_float) == cython.typeof(f)

    print(cython.typeof(squared_int))
    print(cython.typeof(squared_float))
    print('%d %.2f' % (squared_int, squared_float))

def test_sizeof_fused_type(fused_type1 b):
    """
    >>> test_sizeof_fused_type[pure_cython.double](11.1)
    """
    t = sizeof(b), sizeof(fused_type1), sizeof(double)
    assert t[0] == t[1] == t[2], t

def get_array(itemsize, format):
    result = array((10,), itemsize, format)
    result[5] = 5.0
    result[6] = 6.0
    return result

def get_intc_array():
    result = array((10,), sizeof(int), 'i')
    result[5] = 5
    result[6] = 6
    return result

def test_fused_memslice_dtype(cython.floating[:] array):
    """
    Note: the np.ndarray dtype test is in numpy_test

    >>> import cython
    >>> sorted(test_fused_memslice_dtype.__signatures__)
    ['double', 'float']

    >>> test_fused_memslice_dtype[cython.double](get_array(8, 'd'))
    double[:] double[:] 5.0 6.0
    >>> test_fused_memslice_dtype[cython.float](get_array(4, 'f'))
    float[:] float[:] 5.0 6.0

    # None should evaluate to *something* (currently the first
    # in the list, but this shouldn't be a hard requirement)
    >>> test_fused_memslice_dtype(None)
    float[:]
    >>> test_fused_memslice_dtype[cython.double](None)
    double[:]
    """
    if array is None:
        print(cython.typeof(array))
        return
    cdef cython.floating[:] otherarray = array[0:100:1]
    print(cython.typeof(array), cython.typeof(otherarray),
          array[5], otherarray[6])
    cdef cython.floating value;
    cdef cython.floating[:] test_cast = <cython.floating[:1:1]>&value

def test_fused_memslice_dtype_repeated(cython.floating[:] array1, cython.floating[:] array2):
    """
    Note: the np.ndarray dtype test is in numpy_test

    >>> sorted(test_fused_memslice_dtype_repeated.__signatures__)
    ['double', 'float']

    >>> test_fused_memslice_dtype_repeated(get_array(8, 'd'), get_array(8, 'd'))
    double[:] double[:]
    >>> test_fused_memslice_dtype_repeated(get_array(4, 'f'), get_array(4, 'f'))
    float[:] float[:]
    >>> test_fused_memslice_dtype_repeated(get_array(8, 'd'), get_array(4, 'f'))
    Traceback (most recent call last):
    ValueError: Buffer dtype mismatch, expected 'double' but got 'float'
    """
    print(cython.typeof(array1), cython.typeof(array2))

def test_fused_memslice_dtype_repeated_2(cython.floating[:] array1, cython.floating[:] array2,
                                         fused_type3[:] array3):
    """
    Note: the np.ndarray dtype test is in numpy_test

    >>> sorted(test_fused_memslice_dtype_repeated_2.__signatures__)
    ['double|double', 'double|int', 'float|double', 'float|int']

    >>> test_fused_memslice_dtype_repeated_2(get_array(8, 'd'), get_array(8, 'd'), get_array(8, 'd'))
    double[:] double[:] double[:]
    >>> test_fused_memslice_dtype_repeated_2(get_array(8, 'd'), get_array(8, 'd'), get_intc_array())
    double[:] double[:] int[:]
    >>> test_fused_memslice_dtype_repeated_2(get_array(4, 'f'), get_array(4, 'f'), get_intc_array())
    float[:] float[:] int[:]
    """
    print(cython.typeof(array1), cython.typeof(array2), cython.typeof(array3))

def test_fused_const_memslice_dtype_repeated(const cython.floating[:] array1, cython.floating[:] array2):
    """Test fused types memory view with one being const

    >>> sorted(test_fused_const_memslice_dtype_repeated.__signatures__)
    ['double', 'float']

    >>> test_fused_const_memslice_dtype_repeated(get_array(8, 'd'), get_array(8, 'd'))
    const double[:] double[:]
    >>> test_fused_const_memslice_dtype_repeated(get_array(4, 'f'), get_array(4, 'f'))
    const float[:] float[:]
    >>> test_fused_const_memslice_dtype_repeated(get_array(8, 'd'), get_array(4, 'f'))
    Traceback (most recent call last):
    ValueError: Buffer dtype mismatch, expected 'double' but got 'float'
    """
    print(cython.typeof(array1), cython.typeof(array2))

def test_cython_numeric(cython.numeric arg):
    """
    Test to see whether complex numbers have their utility code declared
    properly.

    >>> test_cython_numeric(10.0 + 1j)
    double complex (10+1j)
    """
    print(cython.typeof(arg), arg)


cdef fused int_t:
    int

def test_pylong(int_t i):
    """
    >>> import cython
    >>> try:    long = long # Python 2
    ... except: long = int  # Python 3

    >>> test_pylong[int](int(0))
    int
    >>> test_pylong[cython.int](int(0))
    int
    >>> test_pylong(int(0))
    int

    >>> test_pylong[int](long(0))
    int
    >>> test_pylong[cython.int](long(0))
    int
    >>> test_pylong(long(0))
    int

    >>> test_pylong[cython.long](0)  # doctest: +ELLIPSIS
    Traceback (most recent call last):
    KeyError: ...
    """
    print(cython.typeof(i))


cdef fused ints_t:
    int
    long

cdef _test_index_fused_args(cython.floating f, ints_t i):
    print(cython.typeof(f), cython.typeof(i))

def test_index_fused_args(cython.floating f, ints_t i):
    """
    >>> import cython
    >>> test_index_fused_args[cython.double, cython.int](2.0, 3)
    double int
    """
    _test_index_fused_args[cython.floating, ints_t](f, i)

cdef _test_index_const_fused_args(const cython.floating f, const ints_t i):
    print((cython.typeof(f), cython.typeof(i)))

def test_index_const_fused_args(const cython.floating f, const ints_t i):
    """Test indexing function implementation with const fused type args

    >>> import cython
    >>> test_index_const_fused_args[cython.double, cython.int](2.0, 3)
    ('const double', 'const int')
    """
    _test_index_const_fused_args[cython.floating, ints_t](f, i)


def test_composite(fused_composite x):
    """
    >>> print(test_composite(b'a').decode('ascii'))
    a
    >>> test_composite(3)
    6
    >>> test_composite(3.0)
    6.0
    """
    if fused_composite is string_t:
        return x
    else:
        return 2 * x


cdef cdef_func_const_fused_arg(const cython.floating val,
                               const fused_type1 * ptr_to_const,
                               const (cython.floating *) const_ptr):
    print((val, cython.typeof(val)))
    print((ptr_to_const[0], cython.typeof(ptr_to_const[0])))
    print((const_ptr[0], cython.typeof(const_ptr[0])))

    ptr_to_const = NULL  # pointer is not const, value is const
    const_ptr[0] = 0.0  # pointer is const, value is not const

def test_cdef_func_with_const_fused_arg():
    """Test cdef function with const fused type argument

    >>> test_cdef_func_with_const_fused_arg()
    (0.0, 'const float')
    (1, 'const int')
    (2.0, 'float')
    """
    cdef float arg0 = 0.0
    cdef int arg1 = 1
    cdef float arg2 = 2.0
    cdef_func_const_fused_arg(arg0, &arg1, &arg2)


cdef in_check_1(just_float x):
    return just_float in floating

cdef in_check_2(just_float x, floating y):
    # the "floating" on the right-hand side of the in statement should not be specialized
    # - the test should still work.
    return just_float in floating

cdef in_check_3(floating x):
    # the floating on the left-hand side of the in statement should be specialized
    # but the one of the right-hand side should not (so that the test can still work).
    return floating in floating

def test_fused_in_check():
    """
    It should be possible to use fused types on in "x in ...fused_type" statements
    even if that type is specialized in the function.

    >>> test_fused_in_check()
    True
    True
    True
    True
    """
    print(in_check_1(1.0))
    print(in_check_2(1.0, 2.0))
    print(in_check_2[float, double](1.0, 2.0))
    print(in_check_3[float](1.0))


### see GH3642 - presence of cdef inside "unrelated" caused a type to be incorrectly inferred
cdef unrelated(cython.floating x):
    cdef cython.floating t = 1
    return t

cdef handle_float(float* x): return 'float'

cdef handle_double(double* x): return 'double'

def convert_to_ptr(cython.floating x):
    """
    >>> convert_to_ptr(1.0)
    'double'
    >>> convert_to_ptr['double'](1.0)
    'double'
    >>> convert_to_ptr['float'](1.0)
    'float'
    """
    if cython.floating is float:
        return handle_float(&x)
    elif cython.floating is double:
        return handle_double(&x)

def constfused_with_typedef(const fused_with_typedef[:] x):
    """
    >>> constfused_with_typedef(get_array(8, 'd'))
    5.0
    >>> constfused_with_typedef(get_intc_array())
    5
    """
    return x[5]

cdef double get_double():
    return 1.0
cdef float get_float():
    return 0.0

cdef call_func_pointer(cython.floating (*f)()):
    return f()

def test_fused_func_pointer():
    """
    >>> test_fused_func_pointer()
    1.0
    0.0
    """
    print(call_func_pointer(get_double))
    print(call_func_pointer(get_float))

cdef double get_double_from_int(int i):
    return i

cdef call_func_pointer_with_1(cython.floating (*f)(cython.integral)):
    return f(1)

def test_fused_func_pointer2():
    """
    >>> test_fused_func_pointer2()
    1.0
    """
    print(call_func_pointer_with_1(get_double_from_int))

cdef call_function_that_calls_fused_pointer(object (*f)(cython.floating (*)(cython.integral))):
    if cython.floating is double and cython.integral is int:
        return 5*f(get_double_from_int)
    else:
        return None  # practically it's hard to make this kind of function useful...

def test_fused_func_pointer_multilevel():
    """
    >>> test_fused_func_pointer_multilevel()
    5.0
    None
    """
    print(call_function_that_calls_fused_pointer(call_func_pointer_with_1[double, int]))
    print(call_function_that_calls_fused_pointer(call_func_pointer_with_1[float, int]))

cdef null_default(cython.floating x, cython.floating *x_minus_1_out=NULL):
    # On C++ a void* can't be assigned to a regular pointer, therefore setting up
    # needs to avoid going through a void* temp
    if x_minus_1_out:
        x_minus_1_out[0] = x-1
    return x

def test_null_default():
    """
    >>> test_null_default()
    2.0 1.0
    2.0
    2.0 1.0
    2.0
    """
    cdef double xd = 2.
    cdef double xd_minus_1
    result = null_default(xd, &xd_minus_1)
    print(result, xd_minus_1)
    result = null_default(xd)
    print(result)

    cdef float xf = 2.
    cdef float xf_minus_1
    result = null_default(xf, &xf_minus_1)
    print(result, xf_minus_1)
    result = null_default(xf)
    print(result)


cdef cython.numeric fused_numeric_default(int a = 1, cython.numeric x = 0):
    return x + a

def test_fused_numeric_default(int a, x):
    """
    >>> test_fused_numeric_default(1, 0)
    [1, 1.0, (1+0j)]

    >>> test_fused_numeric_default(1, 2)
    [3, 3.0, (3+0j)]

    >>> test_fused_numeric_default(2, 0)
    [2, 2.0, (2+0j)]

    >>> test_fused_numeric_default(2, 1)
    [3, 3.0, (3+0j)]
    """
    result = []

    if a == 1 and x == 0:
        result.append(fused_numeric_default[int]())
    elif x == 0:
        result.append(fused_numeric_default[int](a))
    elif a == 1:
        result.append(fused_numeric_default[int](1, x))
    else:
        result.append(fused_numeric_default[int](a, x))

    if a == 1 and x == 0:
        result.append(fused_numeric_default[float]())
    elif x == 0:
        result.append(fused_numeric_default[float](a))
    elif a == 1:
        result.append(fused_numeric_default[float](1, x))
    else:
        result.append(fused_numeric_default[float](a, x))

    if a == 1 and x == 0:
        result.append(fused_numeric_default[cython.doublecomplex]())
    elif x == 0:
        result.append(fused_numeric_default[cython.doublecomplex](a))
    elif a == 1:
        result.append(fused_numeric_default[cython.doublecomplex](1, x))
    else:
        result.append(fused_numeric_default[cython.doublecomplex](a, x))

    return result<|MERGE_RESOLUTION|>--- conflicted
+++ resolved
@@ -24,13 +24,10 @@
 fused_composite = cython.fused_type(fused_type2, fused_type3)
 just_float = cython.fused_type(float)
 
-<<<<<<< HEAD
 ctypedef int inttypedef
 ctypedef double doubletypedef
 fused_with_typedef = cython.fused_type(inttypedef, doubletypedef)
 
-=======
->>>>>>> e0d2a360
 
 def test_pure():
     """
