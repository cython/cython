--- conflicted
+++ resolved
@@ -558,8 +558,6 @@
     elif cython.floating is double:
         return handle_double(&x)
 
-<<<<<<< HEAD
-
 def constfused_with_typedef(const fused_with_typedef[:] x):
     """
     >>> constfused_with_typedef(get_array(8, 'd'))
@@ -568,7 +566,7 @@
     5
     """
     return x[5]
-=======
+
 cdef double get_double():
     return 1.0
 cdef float get_float():
@@ -690,5 +688,4 @@
     else:
         result.append(fused_numeric_default[cython.doublecomplex](a, x))
 
-    return result
->>>>>>> ff9e68a2
+    return result