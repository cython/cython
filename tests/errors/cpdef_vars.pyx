# mode: error

cpdef str a = "123"
cpdef b = 2

cdef class C:
    cpdef float c

def func():
    """
    >>> c = func()
    >>> isinstance(c, C) or c
    True
    """
    cpdef d = C()
    return d

<<<<<<< HEAD
_ERRORS = """
3:6: Variables can not be cpdef
4:6: Variables can not be cpdef
7:10: Variables can not be cpdef
10:10: Variables can not be cpdef
=======

_WARNINGS = """
3:6: cpdef variables will not be supported in Cython 3; currently they are no different from cdef variables
4:6: cpdef variables will not be supported in Cython 3; currently they are no different from cdef variables
7:10: cpdef variables will not be supported in Cython 3; currently they are no different from cdef variables
15:10: cpdef variables will not be supported in Cython 3; currently they are no different from cdef variables
>>>>>>> 66eb66f2
"""<|MERGE_RESOLUTION|>--- conflicted
+++ resolved
@@ -15,18 +15,10 @@
     cpdef d = C()
     return d
 
-<<<<<<< HEAD
+
 _ERRORS = """
 3:6: Variables can not be cpdef
 4:6: Variables can not be cpdef
 7:10: Variables can not be cpdef
-10:10: Variables can not be cpdef
-=======
-
-_WARNINGS = """
-3:6: cpdef variables will not be supported in Cython 3; currently they are no different from cdef variables
-4:6: cpdef variables will not be supported in Cython 3; currently they are no different from cdef variables
-7:10: cpdef variables will not be supported in Cython 3; currently they are no different from cdef variables
-15:10: cpdef variables will not be supported in Cython 3; currently they are no different from cdef variables
->>>>>>> 66eb66f2
+15:10: Variables can not be cpdef
 """