--- conflicted
+++ resolved
@@ -11,11 +11,6 @@
 
 
 _ERRORS = u"""
-<<<<<<< HEAD
-9:8: Cannot assign type 'spamfunc' to 'grailfunc'. Exception values are incompatible. Suggest adding 'noexcept' to the type of 'spam'.
-10:7: Cannot assign type 'grailfunc' to 'spamfunc'. Exception values are incompatible.
-=======
-9:8: Cannot assign type 'spamfunc' (alias of 'int (*)(int, char *) except 42') to 'grailfunc' (alias of 'int (*)(int, char *) noexcept'). Exception values are incompatible. Suggest adding 'noexcept' to type 'int (int, char *) except 42'.
+9:8: Cannot assign type 'spamfunc' (alias of 'int (*)(int, char *) except 42') to 'grailfunc' (alias of 'int (*)(int, char *) noexcept'). Exception values are incompatible. Suggest adding 'noexcept' to the type of 'spam'.
 10:7: Cannot assign type 'grailfunc' (alias of 'int (*)(int, char *) noexcept') to 'spamfunc' (alias of 'int (*)(int, char *) except 42'). Exception values are incompatible.
->>>>>>> 8d56987b
 """