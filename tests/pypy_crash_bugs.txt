--- conflicted
+++ resolved
@@ -7,9 +7,6 @@
 
 # gc issue?
 memoryview_in_subclasses
-<<<<<<< HEAD
 
 # """Fatal RPython error: NotImplementedError"""
-pep442_tp_finalize
-=======
->>>>>>> 62ff0737
+pep442_tp_finalize