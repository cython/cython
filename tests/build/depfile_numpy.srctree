# tag: numpy

<<<<<<< HEAD
CYTHONIZE -M dep_np.pyx
=======
"""
PYTHON -m Cython.Build.Cythonize -M dep_np.pyx
>>>>>>> 6e2c8d0c
PYTHON check_np.py
"""

######## dep_np.pyx ########

cimport numpy as np
np.import_array()



######## check_np.py ########

import os.path

import numpy as np
import Cython

with open("dep_np.c.dep", "r") as f:
    contents = f.read().replace('\\\n', ' ').replace('\n', ' ')

contents = contents.split()

cy_prefix, _ = os.path.split(Cython.__file__)
contents = [fname.replace(cy_prefix, "cy_prefix") for fname in contents]

np_prefix, _ = os.path.split(np.__file__)
contents = [fname.replace(np_prefix, "np_prefix") for fname in contents]

<<<<<<< HEAD
# filter out the version number from `np_prefix/__init__.cython-30.pxd`.
contents = [re.sub('[.]cython-[0-9]+', '', entry) for entry in contents]

expected = ['cy_prefix/Includes/cpython/object.pxd',
=======
contents = [path.split(os.sep) for path in contents]
contents.sort()

expected = [path.split('/') for path in [
    'cy_prefix/Includes/cpython/buffer.pxd',
    'cy_prefix/Includes/cpython/mem.pxd',
    'cy_prefix/Includes/cpython/object.pxd',
>>>>>>> 6e2c8d0c
    'cy_prefix/Includes/cpython/ref.pxd',
    'cy_prefix/Includes/cpython/type.pxd',
    'cy_prefix/Includes/libc/stdio.pxd',
    'cy_prefix/Includes/libc/string.pxd',
    'dep_np.c:',
    'dep_np.pyx',
]]

# Also account for legacy numpy versions, which do not ship
# `__init__.pxd` hence the fallback is used:
if ['cy_prefix', 'Includes', 'numpy', '__init__.pxd'] in contents:
    expected.append(['cy_prefix', 'Includes', 'numpy', '__init__.pxd'])
else:
    expected.append(['np_prefix', '__init__.pxd'])

expected.sort()
assert contents == expected, contents<|MERGE_RESOLUTION|>--- conflicted
+++ resolved
@@ -1,11 +1,7 @@
 # tag: numpy
 
-<<<<<<< HEAD
+"""
 CYTHONIZE -M dep_np.pyx
-=======
-"""
-PYTHON -m Cython.Build.Cythonize -M dep_np.pyx
->>>>>>> 6e2c8d0c
 PYTHON check_np.py
 """
 
@@ -19,6 +15,7 @@
 ######## check_np.py ########
 
 import os.path
+import re
 
 import numpy as np
 import Cython
@@ -34,20 +31,14 @@
 np_prefix, _ = os.path.split(np.__file__)
 contents = [fname.replace(np_prefix, "np_prefix") for fname in contents]
 
-<<<<<<< HEAD
 # filter out the version number from `np_prefix/__init__.cython-30.pxd`.
 contents = [re.sub('[.]cython-[0-9]+', '', entry) for entry in contents]
 
-expected = ['cy_prefix/Includes/cpython/object.pxd',
-=======
 contents = [path.split(os.sep) for path in contents]
 contents.sort()
 
 expected = [path.split('/') for path in [
-    'cy_prefix/Includes/cpython/buffer.pxd',
-    'cy_prefix/Includes/cpython/mem.pxd',
     'cy_prefix/Includes/cpython/object.pxd',
->>>>>>> 6e2c8d0c
     'cy_prefix/Includes/cpython/ref.pxd',
     'cy_prefix/Includes/cpython/type.pxd',
     'cy_prefix/Includes/libc/stdio.pxd',
