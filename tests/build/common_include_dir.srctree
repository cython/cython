--- conflicted
+++ resolved
@@ -28,12 +28,8 @@
 nthreads = 0
 if not (hasattr(sys, 'pypy_version_info') or
         (hasattr(sys, 'implementation') and sys.implementation.name == 'graalpython') or
-<<<<<<< HEAD
+        sys.platform == 'win32' or
         is_mac_os):
-=======
-        sys.platform == 'win32' or
-        osx_on_ci):
->>>>>>> 18ad9281
     try:
         import multiprocessing
         multiprocessing.Pool(2).close()
