--- conflicted
+++ resolved
@@ -19,16 +19,6 @@
 line_profile_test
 cdef_multiple_inheritance_errors
 cline_in_traceback
-<<<<<<< HEAD
-
-# Something to do with complex
-view_count
-matrix_with_buffer
-fused_types
-pycapsule
-r_extcomplex2
-=======
->>>>>>> 0316cef6
 
 # cimport cpython
 clone
