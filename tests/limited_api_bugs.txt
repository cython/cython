# This file contains tests corresponding to unresolved bugs using CPython's
# Limited API which will be skipped in the normal testing run.

min_async
pep492_badsyntax_async4
builtin_pycomplex
builtin_subtype_methods_T653
builtin_type_inheritance_T608
builtinslice
builtin_divmod
cdivision_CEP_516
cpp_stl_conversion
cpp_nonstdint
run[.]any
run[.]all
embedsignatures_python
embedsignatures_clinic
extern_builtins_T258
ext_attribute_cache
fastcall
run[.]generators_py
generator_frame_cycle
# probably just an exact error message
importfrom
run[.]no_gc
run[.]numpy
line_trace
longintrepr
pstats_profile_test
py35_pep492_interop
py_ucs4_type
pep442_tp_finalize
test_asyncgen
tracebacks
tuple_constants
tss
sys_monitoring
special_method_docstrings
run[.]ufunc
slice2b
verbatiminclude
test_coroutines_pep492

# Possibly only on early versions of Python?
fused_def
legacy_implicit_noexcept
method_module_name_T422

# Something to do with complex
view_count
matrix_with_buffer
fused_types
pycapsule
r_extcomplex2

# cimport cpython
extension_type_memoryview
memslice
memoryviewattrs
clone
overhead
open_file
cython_array
# unfortunately this excludes a few working tests too - I can't get the pattern specific enough
memoryview[.]memoryview$
numpy_memoryview
memoryview_inplace_division
clear_to_null
convolve2
<<<<<<< HEAD
dict_animal
not_none
queue3
test_queue
memoryview
memview
buffer

# https://bugs.python.org/issue40703 - fused function is given a wrong
# __module__ attribute. This is fixable with type-specs along but 
# probably not with the limited API
cyfunction_pickle
=======
casting_python
parameter_refcount
cpython_capi_py35
complex_numbers_T305
cpython_capi
complex_numbers_cxx_T398
complex_numbers_c99_T398
complex_numbers_c89_T398
cython_includes
cythonscope
complex_extern_GH1433
cdef_bool_T227
annotation_typing
datetime_cimport
datetime_pxd
datetime_members
run[.]exttype
exceptionrefcount
isinstance
pycontextvar
run[.]pytype
run[.]pyarray
pyclass_scope_T671
pyclass_special_methods
pep448_extended_unpacking
r_pythonapi
refcount_in_meth
time_pxd
run[.]type_inference
special_methods_T561
run[.]slice_ptr
running_with_gil
run[.]with_gil

# example in docs that use features unavailable in the limited API
# (and it's a decision for the docs writers rather than a limitation
# of Cython's support)
embedded
extension_types.c_property
array.resize
array.safe_usage
array.unsafe_usage
wrapping_CPlusPlus.python_to_cpp

# Tests explicitly use internals
compile[.]pylong

# Inherit builtin type: PEP697
bytearraymethods
cdef_subclass_builtin
ext_auto_richcmp
pylistsubtype
r_hordijk1
trashcan
unbound_special_methods
unicode_formatting

# Py_UNICODE
builtin_ord
for_in_string
fstring
run[.]inop
run[.]notinop
py_unicode_strings
py_unicode_type
unicode_indexing

# Only on specific versions
# (TODO) be more specific here
weakfail
reduce_pickle
test_dataclasses
test_genericclass_exttype
test_class_getitem_errors_2
yield_from_pep380

# Excluded for now - to be enabled incrementally
buffers[.]
>>>>>>> ad875aef
<|MERGE_RESOLUTION|>--- conflicted
+++ resolved
@@ -67,20 +67,6 @@
 memoryview_inplace_division
 clear_to_null
 convolve2
-<<<<<<< HEAD
-dict_animal
-not_none
-queue3
-test_queue
-memoryview
-memview
-buffer
-
-# https://bugs.python.org/issue40703 - fused function is given a wrong
-# __module__ attribute. This is fixable with type-specs along but 
-# probably not with the limited API
-cyfunction_pickle
-=======
 casting_python
 parameter_refcount
 cpython_capi_py35
@@ -156,7 +142,10 @@
 test_genericclass_exttype
 test_class_getitem_errors_2
 yield_from_pep380
+# https://bugs.python.org/issue40703 - fused function is given a wrong
+# __module__ attribute. This is fixable with type-specs along but 
+# probably not with the limited API
+cyfunction_pickle
 
 # Excluded for now - to be enabled incrementally
-buffers[.]
->>>>>>> ad875aef
+buffers[.]