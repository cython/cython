--- conflicted
+++ resolved
@@ -1,11 +1,6 @@
 # This file contains tests corresponding to unresolved bugs using CPython's
 # Limited API which will be skipped in the normal testing run.
 
-<<<<<<< HEAD
-min_async
-=======
-builtin_divmod
->>>>>>> 0316cef6
 cpp_nonstdint
 embedsignatures_python
 embedsignatures_clinic
