# https://ci.appveyor.com/project/cython/cython

environment:

  global:
    # SDK v7.0 MSVC Express 2008's SetEnv.cmd script will fail if the
    # /E:ON and /V:ON options are not enabled in the batch script interpreter
    # See: https://stackoverflow.com/questions/11267463/compiling-python-modules-on-windows-x64/13751649#13751649
    WITH_ENV: "cmd /E:ON /V:ON /C .\\appveyor\\run_with_env.cmd"
    BACKEND: c
    PARALLEL: "-j4"
    EXTRA_CFLAGS: ""

  matrix:
    - PYTHON: "C:\\Python27"
      PYTHON_VERSION: "2.7"
      PYTHON_ARCH: "32"
      PYTHONIOENCODING: "utf-8"
      PARALLEL: ""

    - PYTHON: "C:\\Python27-x64"
      PYTHON_VERSION: "2.7"
      PYTHON_ARCH: "64"
      PYTHONIOENCODING: "utf-8"
      PARALLEL: ""

    - PYTHON: "C:\\Python39"
      PYTHON_VERSION: "3.9"
      PYTHON_ARCH: "32"

    - PYTHON: "C:\\Python39-x64"
      PYTHON_VERSION: "3.9"
      PYTHON_ARCH: "64"

    - PYTHON: "C:\\Python38"
      PYTHON_VERSION: "3.8"
      PYTHON_ARCH: "32"

    - PYTHON: "C:\\Python38-x64"
      PYTHON_VERSION: "3.8"
      PYTHON_ARCH: "64"
<<<<<<< HEAD
      EXTRA_CFLAGS: "-DCYTHON_USE_TYPE_SPECS=1"

    - PYTHON: "C:\\Python38-x64"
      PYTHON_VERSION: "3.8"
      PYTHON_ARCH: "64"
=======
      BACKEND: c,cpp
>>>>>>> 0b74f1d1

    - PYTHON: "C:\\Python37"
      PYTHON_VERSION: "3.7"
      PYTHON_ARCH: "32"
      BACKEND: c,cpp

    - PYTHON: "C:\\Python37-x64"
      PYTHON_VERSION: "3.7"
      PYTHON_ARCH: "64"

<<<<<<< HEAD
    - PYTHON: "C:\\Python37-x64"
      PYTHON_VERSION: "3.7"
      PYTHON_ARCH: "64"
      EXTRA_CFLAGS: "-DCYTHON_USE_TYPE_SPECS=1"

    - PYTHON: "C:\\Python37-x64"
      PYTHON_VERSION: "3.7"
      PYTHON_ARCH: "64"
      BACKEND: cpp

=======
>>>>>>> 0b74f1d1
    - PYTHON: "C:\\Python36"
      PYTHON_VERSION: "3.6"
      PYTHON_ARCH: "32"

    - PYTHON: "C:\\Python36-x64"
      PYTHON_VERSION: "3.6"
      PYTHON_ARCH: "64"

    - PYTHON: "C:\\Python35"
      PYTHON_VERSION: "3.5"
      PYTHON_ARCH: "32"

    - PYTHON: "C:\\Python35-x64"
      PYTHON_VERSION: "3.5"
      PYTHON_ARCH: "64"

    - PYTHON: "C:\\Python34"
      PYTHON_VERSION: "3.4"
      PYTHON_ARCH: "32"
      PARALLEL: ""

    - PYTHON: "C:\\Python34-x64"
      PYTHON_VERSION: "3.4"
      PYTHON_ARCH: "64"
      PARALLEL: ""

    - PYTHON: "C:\\Python27-x64"
      PYTHON_VERSION: "2.7"
      PYTHON_ARCH: "64"
      BACKEND: cpp
      PYTHONIOENCODING: "utf-8"
      PARALLEL: ""

clone_depth: 5

branches:
  only:
    - master
    - release

init:
  - "ECHO Python %PYTHON_VERSION% (%PYTHON_ARCH%bit) from %PYTHON%"

install:
  - "powershell appveyor\\install.ps1"
  - "%PYTHON%\\python.exe --version"
  - "%PYTHON%\\Scripts\\pip.exe --version"
  - "%PYTHON%\\Scripts\\wheel.exe version"

build: off
build_script:
  - "%WITH_ENV% %PYTHON%\\python.exe setup.py build_ext --inplace %PARALLEL%"
  - "%WITH_ENV% %PYTHON%\\python.exe setup.py bdist_wheel"

test: off
test_script:
  - "%PYTHON%\\Scripts\\pip.exe install -r test-requirements.txt"
  - "%PYTHON%\\Scripts\\pip.exe install win_unicode_console"
  - "set CFLAGS=/Od /W3 %EXTRA_CFLAGS%"
  - "%WITH_ENV% %PYTHON%\\python.exe runtests.py -vv --backend=%BACKEND% --no-code-style -j5"

artifacts:
  - path: dist\*

cache:
  - C:\Downloads\Cython -> appveyor\install.ps1

#on_success:
#  - TODO: upload the content of dist/*.whl to a public wheelhouse<|MERGE_RESOLUTION|>--- conflicted
+++ resolved
@@ -39,15 +39,12 @@
     - PYTHON: "C:\\Python38-x64"
       PYTHON_VERSION: "3.8"
       PYTHON_ARCH: "64"
-<<<<<<< HEAD
       EXTRA_CFLAGS: "-DCYTHON_USE_TYPE_SPECS=1"
 
     - PYTHON: "C:\\Python38-x64"
       PYTHON_VERSION: "3.8"
       PYTHON_ARCH: "64"
-=======
       BACKEND: c,cpp
->>>>>>> 0b74f1d1
 
     - PYTHON: "C:\\Python37"
       PYTHON_VERSION: "3.7"
@@ -58,7 +55,6 @@
       PYTHON_VERSION: "3.7"
       PYTHON_ARCH: "64"
 
-<<<<<<< HEAD
     - PYTHON: "C:\\Python37-x64"
       PYTHON_VERSION: "3.7"
       PYTHON_ARCH: "64"
@@ -69,8 +65,6 @@
       PYTHON_ARCH: "64"
       BACKEND: cpp
 
-=======
->>>>>>> 0b74f1d1
     - PYTHON: "C:\\Python36"
       PYTHON_VERSION: "3.6"
       PYTHON_ARCH: "32"
