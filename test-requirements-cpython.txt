ipython
pytest  # needed by IPython/Jupyter integration tests
<<<<<<< HEAD
line_profiler
setuptools<60
=======
line_profiler != 4.*  # 4 collects no profiling info
>>>>>>> 169dd3ac
<|MERGE_RESOLUTION|>--- conflicted
+++ resolved
@@ -1,8 +1,3 @@
 ipython
 pytest  # needed by IPython/Jupyter integration tests
-<<<<<<< HEAD
-line_profiler
-setuptools<60
-=======
-line_profiler != 4.*  # 4 collects no profiling info
->>>>>>> 169dd3ac
+line_profiler != 4.*  # 4 collects no profiling info