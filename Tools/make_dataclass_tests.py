--- conflicted
+++ resolved
@@ -140,19 +140,6 @@
         #======
         # not specifically a dataclass issue - a C int crashes classvar
         ("TestCase", "test_class_var"),
-<<<<<<< HEAD
-        ("TestReplace", "test_recursive_repr"),  # recursion error
-        ("TestReplace", "test_recursive_repr_two_attrs"),  # recursion error
-        ("TestReplace", "test_recursive_repr_misc_attrs"),  # recursion error
-        ("TestReplace", "test_recursive_repr_indirection"),  # recursion error
-        ("TestReplace", "test_recursive_repr_indirection_two"),  # recursion error
-=======
-        ("TestCase", "test_field_order"),  # invalid C code (__pyx_base?)
-        (
-            "TestCase",
-            "test_overwrite_fields_in_derived_class",
-        ),  # invalid C code (__pyx_base?)
->>>>>>> 323e5c8c
         (
             "TestFrozen",
         ),  # raises AttributeError, not FrozenInstanceError (may be hard to fix)
