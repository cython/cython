--- conflicted
+++ resolved
@@ -6,151 +6,6 @@
 import os.path
 import sys
 
-<<<<<<< HEAD
-unavailable_functions = frozenset({
-    'dataclass_textanno',  # part of CPython test module
-    'dataclass_module_1',  # part of CPython test module
-    'make_dataclass',  # not implemented in Cython dataclasses (probably won't be implemented)
-})
-
-skip_tests = frozenset({
-    # needs Cython compile
-    ('TestCase', 'test_field_default_default_factory_error'),
-    ('TestCase', 'test_two_fields_one_default'),
-    ('TestCase', 'test_overwrite_hash'),
-    ('TestCase', 'test_eq_order'),
-    ('TestCase', 'test_no_unhashable_default'),
-    ('TestCase', 'test_disallowed_mutable_defaults'),
-    ('TestCase', 'test_classvar_default_factory'),
-    ('TestCase', 'test_field_metadata_mapping'),
-    ('TestFieldNoAnnotation', 'test_field_without_annotation'),
-    ('TestFieldNoAnnotation', 'test_field_without_annotation_but_annotation_in_base'),
-    ('TestFieldNoAnnotation', 'test_field_without_annotation_but_annotation_in_base_not_dataclass'),
-    ('TestOrdering', 'test_overwriting_order'),
-    ('TestHash', 'test_hash_rules'),
-    ('TestHash', 'test_hash_no_args'),
-    ('TestFrozen', 'test_inherit_nonfrozen_from_empty_frozen'),
-    ('TestFrozen', 'test_inherit_nonfrozen_from_frozen'),
-    ('TestFrozen', 'test_inherit_frozen_from_nonfrozen'),
-    ('TestFrozen', 'test_overwriting_frozen'),
-    ('TestSlots', 'test_add_slots_when_slots_exists'),
-    ('TestSlots', 'test_cant_inherit_from_iterator_slots'),
-    ('TestSlots', 'test_weakref_slot_without_slot'),
-    ('TestKeywordArgs', 'test_no_classvar_kwarg'),
-    ('TestKeywordArgs', 'test_KW_ONLY_twice'),
-    ('TestKeywordArgs', 'test_defaults'),
-    # uses local variable in class definition
-    ('TestCase', 'test_default_factory'),
-    ('TestCase', 'test_default_factory_with_no_init'),
-    ('TestCase', 'test_field_default'),
-    ('TestCase', 'test_function_annotations'),
-    ('TestDescriptors', 'test_lookup_on_instance'),
-    ('TestCase', 'test_default_factory_not_called_if_value_given'),
-    ('TestCase', 'test_class_attrs'),
-    ('TestStringAnnotations',),  # almost all the texts here use local variables
-
-    # Currently unsupported
-    ('TestOrdering', 'test_functools_total_ordering'),  # combination of cython dataclass and total_ordering
-    ('TestCase', 'test_missing_default_factory'),  # we're MISSING MISSING
-    ('TestCase', 'test_missing_default'),  # MISSING
-    ('TestCase', 'test_missing_repr'),  # MISSING
-    ('TestSlots',),  # __slots__ isn't understood
-    ('TestMatchArgs',),
-    ('TestKeywordArgs', 'test_field_marked_as_kwonly'),
-    ('TestKeywordArgs', 'test_match_args'),
-    ('TestKeywordArgs', 'test_KW_ONLY'),
-    ('TestKeywordArgs', 'test_KW_ONLY_as_string'),
-    ('TestKeywordArgs', 'test_post_init'),
-    ('TestCase', 'test_class_var_frozen'),  # __annotations__ not present on cdef classes https://github.com/cython/cython/issues/4519
-    ('TestCase', 'test_dont_include_other_annotations'),  # __annotations__
-    ('TestDocString',),  # don't think cython dataclasses currently set __doc__
-
-    # either cython.dataclasses.field or cython.dataclasses.dataclass called directly as functions
-    # (will probably never be supported)
-    ('TestCase', 'test_field_repr'),
-    ('TestCase', 'test_dynamic_class_creation'),
-    ('TestCase', 'test_dynamic_class_creation_using_field'),
-
-    # Requires inheritance from non-cdef class
-    ('TestCase', 'test_is_dataclass_genericalias'),
-    ('TestCase', 'test_generic_extending'),
-    ('TestCase', 'test_generic_dataclasses'),
-    ('TestCase', 'test_generic_dynamic'),
-    ('TestInit', 'test_inherit_from_protocol'),
-    ('TestAbstract', 'test_abc_implementation'),
-    ('TestAbstract', 'test_maintain_abc'),
-    # Requires multiple inheritance from extension types (or to identify the second base and make it a regular class)
-    ('TestCase', 'test_post_init_not_auto_added'),
-    ('TestCase', 'test_helper_asdict_namedtuple_derived'),
-    # Refers to nonlocal from enclosing function
-    ('TestCase', 'test_post_init_staticmethod'),  # TODO replicate the gist of the test elsewhere
-    # difficult to translate the test, requires non-cdef class
-    ('TestCase', 'test_deliberately_mutable_defaults'),
-    ('TestCase', 'test_is_dataclass_when_getattr_always_returns'),
-    ('TestDescriptors', 'test_non_descriptor'),
-    ('TestDescriptors', 'test_set_name'),
-    ('TestDescriptors', 'test_setting_field_calls_set'),
-    ('TestDescriptors', 'test_setting_uninitialized_descriptor_field'),
-    # Looks up __dict__, which cdef classes don't typically have
-    ('TestCase', 'test_init_false_no_default'),
-    ('TestCase', 'test_init_var_inheritance'),  # __dict__ again
-    ('TestCase', 'test_base_has_init'),
-    ('TestInit', 'test_base_has_init'),  # needs __dict__ for vars
-    # Requires arbitrary attributes to be writeable
-    ('TestCase', 'test_post_init_super'),
-    # Cython being strict about argument types - expected difference
-    ('TestDescriptors', 'test_getting_field_calls_get'),
-    ('TestDescriptors', 'test_init_calls_set'),
-    ('TestHash', 'test_eq_only'),
-    # I think an expected difference with cdef classes - the property will be in the dict
-    ('TestCase', 'test_items_in_dicts'),
-    # These tests are probably fine, but the string substitution in this file doesn't get it right
-    ('TestRepr', 'test_repr'),
-    ('TestCase', 'test_not_in_repr'),
-    ('TestRepr', 'test_no_repr'),
-    # class variable doesn't exist in Cython so uninitialized variable appears differently - for now this is deliberate
-    ('TestInit', 'test_no_init'),
-    # I believe the test works but the ordering functions do appear in the class dict (and default slot wrappers which
-    # just raise NotImplementedError
-    ('TestOrdering', 'test_no_order'),
-
-    # Bugs
-    ('TestCase', 'test_no_options'),  # @dataclass()
-    ('TestCase', 'test_field_no_default'),  # field()
-    ('TestCase', 'test_init_in_order'),  # field()
-    ('TestCase', 'test_hash_field_rules'),  # compiler crash
-    ('TestCase', 'test_class_var'),  # not sure but compiler crash
-    ('TestCase', 'test_field_order'),  # invalid C code (__pyx_base?)
-    ('TestCase', 'test_overwrite_fields_in_derived_class'),  # invalid C code (__pyx_base?)
-    ('TestReplace', 'test_recursive_repr'),  # recursion error
-    ('TestReplace', 'test_recursive_repr_two_attrs'),  # recursion error
-    ('TestReplace', 'test_recursive_repr_misc_attrs'),  # recursion error
-    ('TestReplace', 'test_recursive_repr_indirection'),  # recursion error
-    ('TestReplace', 'test_recursive_repr_indirection_two'),  # recursion error
-    ('TestCase', 'test_intermediate_non_dataclass'),  # issue with propagating through intermediate class
-    ('TestFrozen',),  # raises AttributeError, not FrozenInstanceError (may be hard to fix)
-    ('TestReplace', 'test_frozen'),  # AttributeError not FrozenInstanceError
-    ('TestCase', 'test_post_init'),  # Works except for AttributeError instead of FrozenInstanceError
-    ('TestCase', 'test_dataclasses_qualnames'),  # doesn't define __setattr__ and just relies on Cython to enforce readonly properties
-    ('TestCase', 'test_compare_subclasses'),  # wrong comparison
-    ('TestCase', 'test_simple_compare'),  # wrong comparison
-    ('TestCase', 'test_field_named_self'),  # I think just an error in inspecting the signature
-    ('TestCase', 'test_init_var_default_factory'),  # should be raising a compile error
-    ('TestCase', 'test_init_var_no_default'),  # should be raising a compile error
-    ('TestCase', 'test_init_var_with_default'),  # not sure...
-    ('TestReplace', 'test_initvar_with_default_value'),  # needs investigating
-    
-
-    # Maybe bugs?
-    # non-default argument 'z' follows default argument in dataclass __init__ - this message looks right to me!
-    ('TestCase', 'test_class_marker'),
-    # cython.dataclasses.field parameter 'metadata' must be a literal value - possibly not something we can support?
-    ('TestCase', 'test_field_metadata_custom_mapping'),
-    ('TestCase', 'test_class_var_default_factory'),  # possibly to do with ClassVar being assigned a field
-    ('TestCase', 'test_class_var_with_default'),  # possibly to do with ClassVar being assigned a field
-    ('TestDescriptors',),  # mostly don't work - I think this may be a limitation of cdef classes but needs investigating
-})
-=======
 unavailable_functions = frozenset(
     {
         "dataclass_textanno",  # part of CPython test module
@@ -324,18 +179,6 @@
             "test_class_var_with_default",
         ),  # possibly to do with ClassVar being assigned a field
         (
-            "TestHash",
-            "test_unsafe_hash",
-        ),  # not sure if it's a bug or just a difference in how the hash is calculated
-        (
-            "TestHash",
-            "test_1_field_hash",
-        ),  # not sure if it's a bug or just a difference in how the hash is calculated
-        (
-            "TestHash",
-            "test_0_field_hash",
-        ),  # not sure if it's a bug or just a difference in how the hash is calculated
-        (
             "TestDescriptors",
         ),  # mostly don't work - I think this may be a limitation of cdef classes but needs investigating
     }
@@ -353,7 +196,6 @@
     ),  # not possible to add attributes on extension types
 }
 
->>>>>>> e2dde2ea
 
 class DataclassInDecorators(ast.NodeVisitor):
     found = False
