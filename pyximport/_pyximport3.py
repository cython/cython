"""
Import hooks; when installed with the install() function, these hooks
allow importing .pyx files as if they were Python modules.

If you want the hook installed every time you run Python
you can add it to your Python version by adding these lines to
sitecustomize.py (which you can create from scratch in site-packages
if it doesn't exist there or somewhere else on your python path)::

    import pyximport
    pyximport.install()

For instance on the Mac with a non-system Python 2.3, you could create
sitecustomize.py with only those two lines at
/usr/local/lib/python2.3/site-packages/sitecustomize.py .

A custom distutils.core.Extension instance and setup() args
(Distribution) for for the build can be defined by a <modulename>.pyxbld
file like:

# examplemod.pyxbld
def make_ext(modname, pyxfilename):
    from distutils.extension import Extension
    return Extension(name = modname,
                     sources=[pyxfilename, 'hello.c'],
                     include_dirs=['/myinclude'] )
def make_setup_args():
    return dict(script_args=["--compiler=mingw32"])

Extra dependencies can be defined by a <modulename>.pyxdep .
See README.

Since Cython 0.11, the :mod:`pyximport` module also has experimental
compilation support for normal Python modules.  This allows you to
automatically run Cython on every .pyx and .py module that Python
imports, including parts of the standard library and installed
packages.  Cython will still fail to compile a lot of Python modules,
in which case the import mechanism will fall back to loading the
Python source modules instead.  The .py import mechanism is installed
like this::

    pyximport.install(pyimport = True)

Running this module as a top-level script will run a test and then print
the documentation.
"""

import glob
import importlib
import os
import sys
from importlib.abc import MetaPathFinder
from importlib.machinery import ExtensionFileLoader, SourceFileLoader
from importlib.util import spec_from_file_location

mod_name = "pyximport"

PY_EXT = ".py"
PYX_EXT = ".pyx"
PYXDEP_EXT = ".pyxdep"
PYXBLD_EXT = ".pyxbld"

DEBUG_IMPORT = False


def _print(message, args):
    if args:
        message = message % args
    print(message)


def _debug(message, *args):
    if DEBUG_IMPORT:
        _print(message, args)


def _info(message, *args):
    _print(message, args)


def load_source(file_path):
    import importlib.util
    from importlib.machinery import SourceFileLoader
    spec = importlib.util.spec_from_file_location("XXXX", file_path, loader=SourceFileLoader("XXXX", file_path))
    module = importlib.util.module_from_spec(spec)
    spec.loader.exec_module(module)
    return module


def get_distutils_extension(modname, pyxfilename, language_level=None):
#    try:
#        import hashlib
#    except ImportError:
#        import md5 as hashlib
#    extra = "_" + hashlib.md5(open(pyxfilename).read()).hexdigest()
#    modname = modname + extra
    extension_mod,setup_args = handle_special_build(modname, pyxfilename)
    if not extension_mod:
        if not isinstance(pyxfilename, str):
            # distutils is stupid in Py2 and requires exactly 'str'
            # => encode accidentally coerced unicode strings back to str
            pyxfilename = pyxfilename.encode(sys.getfilesystemencoding())
        from distutils.extension import Extension
        extension_mod = Extension(name = modname, sources=[pyxfilename])
        if language_level is not None:
            extension_mod.cython_directives = {'language_level': language_level}
    return extension_mod,setup_args


def handle_special_build(modname, pyxfilename):
    special_build = os.path.splitext(pyxfilename)[0] + PYXBLD_EXT
    ext = None
    setup_args={}
    if os.path.exists(special_build):
        # globls = {}
        # locs = {}
        # execfile(special_build, globls, locs)
        # ext = locs["make_ext"](modname, pyxfilename)
        mod = load_source(special_build)
        make_ext = getattr(mod,'make_ext',None)
        if make_ext:
            ext = make_ext(modname, pyxfilename)
            assert ext and ext.sources, "make_ext in %s did not return Extension" % special_build
        make_setup_args = getattr(mod, 'make_setup_args',None)
        if make_setup_args:
            setup_args = make_setup_args()
            assert isinstance(setup_args,dict), ("make_setup_args in %s did not return a dict"
                                         % special_build)
        assert set or setup_args, ("neither make_ext nor make_setup_args %s"
                                         % special_build)
        ext.sources = [os.path.join(os.path.dirname(special_build), source)
                       for source in ext.sources]
    return ext, setup_args


def handle_dependencies(pyxfilename):
    testing = '_test_files' in globals()
    dependfile = os.path.splitext(pyxfilename)[0] + PYXDEP_EXT

    # by default let distutils decide whether to rebuild on its own
    # (it has a better idea of what the output file will be)

    # but we know more about dependencies so force a rebuild if
    # some of the dependencies are newer than the pyxfile.
    if os.path.exists(dependfile):
        with open(dependfile) as fid:
            depends = fid.readlines()
        depends = [depend.strip() for depend in depends]

        # gather dependencies in the "files" variable
        # the dependency file is itself a dependency
        files = [dependfile]
        for depend in depends:
            fullpath = os.path.join(os.path.dirname(dependfile),
                                    depend)
            files.extend(glob.glob(fullpath))

        # only for unit testing to see we did the right thing
        if testing:
            _test_files[:] = []  #$pycheck_no

        # if any file that the pyxfile depends upon is newer than
        # the pyx file, 'touch' the pyx file so that distutils will
        # be tricked into rebuilding it.
        for file in files:
            from distutils.dep_util import newer
            if newer(file, pyxfilename):
                _debug("Rebuilding %s because of %s", pyxfilename, file)
                filetime = os.path.getmtime(file)
                os.utime(pyxfilename, (filetime, filetime))
                if testing:
                    _test_files.append(file)


def build_module(name, pyxfilename, pyxbuild_dir=None, inplace=False, language_level=None):
    assert os.path.exists(pyxfilename), "Path does not exist: %s" % pyxfilename
    handle_dependencies(pyxfilename)

    extension_mod, setup_args = get_distutils_extension(name, pyxfilename, language_level)
    build_in_temp = pyxargs.build_in_temp
    sargs = pyxargs.setup_args.copy()
    sargs.update(setup_args)
    build_in_temp = sargs.pop('build_in_temp',build_in_temp)

    from . import pyxbuild
    olddir = os.getcwd()
    common = ''
    if pyxbuild_dir:
        # Windows concantenates the pyxbuild_dir to the pyxfilename when
        # compiling, and then complains that the filename is too long
        common = os.path.commonprefix([pyxbuild_dir, pyxfilename])
    if len(common) > 30:
<<<<<<< HEAD
        os.chdir(common)
        pyxfilename = os.path.relpath(pyxfilename)
        pyxbuild_dir = os.path.relpath(pyxbuild_dir)
=======
        pyxfilename = os.path.relpath(pyxfilename)
        pyxbuild_dir = os.path.relpath(pyxbuild_dir)
        os.chdir(common)
>>>>>>> b190c217
    try:
        so_path = pyxbuild.pyx_to_dll(pyxfilename, extension_mod,
                                      build_in_temp=build_in_temp,
                                      pyxbuild_dir=pyxbuild_dir,
                                      setup_args=sargs,
                                      inplace=inplace,
                                      reload_support=pyxargs.reload_support)
    finally:
        os.chdir(olddir)
    so_path = os.path.join(common, so_path)
    assert os.path.exists(so_path), "Cannot find: %s" % so_path

    junkpath = os.path.join(os.path.dirname(so_path), name+"_*")  #very dangerous with --inplace ? yes, indeed, trying to eat my files ;)
    junkstuff = glob.glob(junkpath)
    for path in junkstuff:
        if path != so_path:
            try:
                os.remove(path)
            except IOError:
                _info("Couldn't remove %s", path)

    return so_path


# import hooks

class PyxImportMetaFinder(MetaPathFinder):

    def __init__(self, extension=PYX_EXT, pyxbuild_dir=None, inplace=False, language_level=None):
        self.pyxbuild_dir = pyxbuild_dir
        self.inplace = inplace
        self.language_level = language_level
        self.extension = extension

    def find_spec(self, fullname, path, target=None):
        if not path:
            path = [os.getcwd()]  # top level import --
        if "." in fullname:
            *parents, name = fullname.split(".")
        else:
            name = fullname
        for entry in path:
            if os.path.isdir(os.path.join(entry, name)):
                # this module has child modules
                filename = os.path.join(entry, name, "__init__" + self.extension)
                submodule_locations = [os.path.join(entry, name)]
            else:
                filename = os.path.join(entry, name + self.extension)
                submodule_locations = None
            if not os.path.exists(filename):
                continue

            return spec_from_file_location(
                fullname, filename,
                loader=PyxImportLoader(filename, self.pyxbuild_dir, self.inplace, self.language_level),
                submodule_search_locations=submodule_locations)

        return None  # we don't know how to import this


class PyImportMetaFinder(MetaPathFinder):

    def __init__(self, extension=PY_EXT, pyxbuild_dir=None, inplace=False, language_level=None):
        self.pyxbuild_dir = pyxbuild_dir
        self.inplace = inplace
        self.language_level = language_level
        self.extension = extension
        self.uncompilable_modules = {}
        self.blocked_modules = ['Cython', 'pyxbuild', 'pyximport.pyxbuild',
                                'distutils', 'cython']
        self.blocked_packages = ['Cython.', 'distutils.']

    def find_spec(self, fullname, path, target=None):
        if fullname in sys.modules:
            return None
        if any([fullname.startswith(pkg) for pkg in self.blocked_packages]):
            return None
        if fullname in self.blocked_modules:
            # prevent infinite recursion
            return None

        self.blocked_modules.append(fullname)
        name = fullname
        if not path:
            path = [os.getcwd()]  # top level import --
        try:
            for entry in path:
                if os.path.isdir(os.path.join(entry, name)):
                    # this module has child modules
                    filename = os.path.join(entry, name, "__init__" + self.extension)
                    submodule_locations = [os.path.join(entry, name)]
                else:
                    filename = os.path.join(entry, name + self.extension)
                    submodule_locations = None
                if not os.path.exists(filename):
                    continue

                return spec_from_file_location(
                    fullname, filename,
                    loader=PyxImportLoader(filename, self.pyxbuild_dir, self.inplace, self.language_level),
                    submodule_search_locations=submodule_locations)
        finally:
            self.blocked_modules.pop()

        return None  # we don't know how to import this


class PyxImportLoader(ExtensionFileLoader):

    def __init__(self, filename, pyxbuild_dir, inplace, language_level):
        module_name = os.path.splitext(os.path.basename(filename))[0]
        super().__init__(module_name, filename)
        self._pyxbuild_dir = pyxbuild_dir
        self._inplace = inplace
        self._language_level = language_level

    def create_module(self, spec):
        try:
            so_path = build_module(spec.name, pyxfilename=spec.origin, pyxbuild_dir=self._pyxbuild_dir,
                                   inplace=self._inplace, language_level=self._language_level)
            self.path = so_path
            spec.origin = so_path
            return super().create_module(spec)
        except Exception as failure_exc:
            _debug("Failed to load extension module: %r" % failure_exc)
            if pyxargs.load_py_module_on_import_failure and spec.origin.endswith(PY_EXT):
                spec = importlib.util.spec_from_file_location(spec.name, spec.origin,
                                                              loader=SourceFileLoader(spec.name, spec.origin))
                mod = importlib.util.module_from_spec(spec)
                assert mod.__file__ in (spec.origin, spec.origin + 'c', spec.origin + 'o'), (mod.__file__, spec.origin)
                return mod
            else:
                tb = sys.exc_info()[2]
                import traceback
                exc = ImportError("Building module %s failed: %s" % (
                    spec.name, traceback.format_exception_only(*sys.exc_info()[:2])))
                raise exc.with_traceback(tb)

    def exec_module(self, module):
        try:
            return super().exec_module(module)
        except Exception as failure_exc:
            import traceback
            _debug("Failed to load extension module: %r" % failure_exc)
            raise ImportError("Executing module %s failed %s" % (
                    module.__file__, traceback.format_exception_only(*sys.exc_info()[:2])))


#install args
class PyxArgs(object):
    build_dir=True
    build_in_temp=True
    setup_args={}   #None


def _have_importers():
    has_py_importer = False
    has_pyx_importer = False
    for importer in sys.meta_path:
        if isinstance(importer, PyxImportMetaFinder):
            if isinstance(importer, PyImportMetaFinder):
                has_py_importer = True
            else:
                has_pyx_importer = True

    return has_py_importer, has_pyx_importer


def install(pyximport=True, pyimport=False, build_dir=None, build_in_temp=True,
            setup_args=None, reload_support=False,
            load_py_module_on_import_failure=False, inplace=False,
            language_level=None):
    """ Main entry point for pyxinstall.

    Call this to install the ``.pyx`` import hook in
    your meta-path for a single Python process.  If you want it to be
    installed whenever you use Python, add it to your ``sitecustomize``
    (as described above).

    :param pyximport: If set to False, does not try to import ``.pyx`` files.

    :param pyimport: You can pass ``pyimport=True`` to also
        install the ``.py`` import hook
        in your meta-path.  Note, however, that it is rather experimental,
        will not work at all for some ``.py`` files and packages, and will
        heavily slow down your imports due to search and compilation.
        Use at your own risk.

    :param build_dir: By default, compiled modules will end up in a ``.pyxbld``
        directory in the user's home directory.  Passing a different path
        as ``build_dir`` will override this.

    :param build_in_temp: If ``False``, will produce the C files locally. Working
        with complex dependencies and debugging becomes more easy. This
        can principally interfere with existing files of the same name.

    :param setup_args: Dict of arguments for Distribution.
        See ``distutils.core.setup()``.

    :param reload_support: Enables support for dynamic
        ``reload(my_module)``, e.g. after a change in the Cython code.
        Additional files ``<so_path>.reloadNN`` may arise on that account, when
        the previously loaded module file cannot be overwritten.

    :param load_py_module_on_import_failure: If the compilation of a ``.py``
        file succeeds, but the subsequent import fails for some reason,
        retry the import with the normal ``.py`` module instead of the
        compiled module.  Note that this may lead to unpredictable results
        for modules that change the system state during their import, as
        the second import will rerun these modifications in whatever state
        the system was left after the import of the compiled module
        failed.

    :param inplace: Install the compiled module
        (``.so`` for Linux and Mac / ``.pyd`` for Windows)
        next to the source file.

    :param language_level: The source language level to use: 2 or 3.
        The default is to use the language level of the current Python
        runtime for .py files and Py2 for ``.pyx`` files.
    """
    if setup_args is None:
        setup_args = {}
    if not build_dir:
        build_dir = os.path.join(os.path.expanduser('~'), '.pyxbld')

    global pyxargs
    pyxargs = PyxArgs()  #$pycheck_no
    pyxargs.build_dir = build_dir
    pyxargs.build_in_temp = build_in_temp
    pyxargs.setup_args = (setup_args or {}).copy()
    pyxargs.reload_support = reload_support
    pyxargs.load_py_module_on_import_failure = load_py_module_on_import_failure

    has_py_importer, has_pyx_importer = _have_importers()
    py_importer, pyx_importer = None, None

    if pyimport and not has_py_importer:
        py_importer = PyImportMetaFinder(pyxbuild_dir=build_dir, inplace=inplace,
                                         language_level=language_level)
        # make sure we import Cython before we install the import hook
        import Cython.Compiler.Main, Cython.Compiler.Pipeline, Cython.Compiler.Optimize
        sys.meta_path.insert(0, py_importer)

    if pyximport and not has_pyx_importer:
        pyx_importer = PyxImportMetaFinder(pyxbuild_dir=build_dir, inplace=inplace,
                                           language_level=language_level)
        sys.meta_path.append(pyx_importer)

    return py_importer, pyx_importer


def uninstall(py_importer, pyx_importer):
    """
    Uninstall an import hook.
    """
    try:
        sys.meta_path.remove(py_importer)
    except ValueError:
        pass

    try:
        sys.meta_path.remove(pyx_importer)
    except ValueError:
        pass


# MAIN

def show_docs():
    import __main__
    __main__.__name__ = mod_name
    for name in dir(__main__):
        item = getattr(__main__, name)
        try:
            setattr(item, "__module__", mod_name)
        except (AttributeError, TypeError):
            pass
    help(__main__)


if __name__ == '__main__':
    show_docs()<|MERGE_RESOLUTION|>--- conflicted
+++ resolved
@@ -190,15 +190,9 @@
         # compiling, and then complains that the filename is too long
         common = os.path.commonprefix([pyxbuild_dir, pyxfilename])
     if len(common) > 30:
-<<<<<<< HEAD
-        os.chdir(common)
-        pyxfilename = os.path.relpath(pyxfilename)
-        pyxbuild_dir = os.path.relpath(pyxbuild_dir)
-=======
         pyxfilename = os.path.relpath(pyxfilename)
         pyxbuild_dir = os.path.relpath(pyxbuild_dir)
         os.chdir(common)
->>>>>>> b190c217
     try:
         so_path = pyxbuild.pyx_to_dll(pyxfilename, extension_mod,
                                       build_in_temp=build_in_temp,
