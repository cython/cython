--- conflicted
+++ resolved
@@ -1,9 +1,3 @@
-<<<<<<< HEAD
-from pyximport import *
-
-# replicate docstring
-from pyximport import __doc__
-=======
 """
 Import hooks; when installed with the install() function, these hooks 
 allow importing .pyx files as if they were Python modules.
@@ -53,4 +47,6 @@
 This code is based on the Py2.3+ import protocol as described in PEP 302.
 """
 from pyximport import *
->>>>>>> 2ace13ac
+
+# replicate docstring
+from pyximport import __doc__