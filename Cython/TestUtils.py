--- conflicted
+++ resolved
@@ -396,21 +396,13 @@
         write_file(file_path, content, dedent=dedent, encoding=encoding)
 
 
-<<<<<<< HEAD
 def parse_python_code(code):
     """
     Compiles code far enough to get errors from the parser and post-parse stage.
-=======
-def py_parse_code(code):
-    """
-    Compiles code far enough to get errors from the parser and post-parse stage.
-
->>>>>>> a8b26e9a
     Is useful for checking for syntax errors, however it doesn't generate runable
     code.
     """
     context = StringParseContext("test")
-<<<<<<< HEAD
     class DummyModuleNode(object):
         child_attrs = []
     post_parse = PostParse(context)
@@ -422,15 +414,6 @@
             result = result.substitute()
         if errors:
             raise errors[0]  # compile error, which should get caught
-=======
-    # all the errors we care about are in the parsing or postparse stage
-    try:
-        with Errors.local_errors() as errors:
-            result = TreeFragment(code, pipeline=[PostParse(context)])
-            result = result.substitute()
-        if errors:
-            raise errors[0]  # compile error, which should get caught below
->>>>>>> a8b26e9a
         else:
             return result
     except Errors.CompileError as e:
