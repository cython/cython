from __future__ import absolute_import

import os
import unittest
import shlex
import sys
import tempfile
from io import open

from .Compiler import Errors
from .CodeWriter import CodeWriter
from .Compiler.TreeFragment import TreeFragment, strip_common_indent
from .Compiler.Visitor import TreeVisitor, VisitorTransform
from .Compiler import TreePath


class NodeTypeWriter(TreeVisitor):
    def __init__(self):
        super(NodeTypeWriter, self).__init__()
        self._indents = 0
        self.result = []

    def visit_Node(self, node):
        if not self.access_path:
            name = u"(root)"
        else:
            tip = self.access_path[-1]
            if tip[2] is not None:
                name = u"%s[%d]" % tip[1:3]
            else:
                name = tip[1]

        self.result.append(u"  " * self._indents +
                           u"%s: %s" % (name, node.__class__.__name__))
        self._indents += 1
        self.visitchildren(node)
        self._indents -= 1


def treetypes(root):
    """Returns a string representing the tree by class names.
    There's a leading and trailing whitespace so that it can be
    compared by simple string comparison while still making test
    cases look ok."""
    w = NodeTypeWriter()
    w.visit(root)
    return u"\n".join([u""] + w.result + [u""])


class CythonTest(unittest.TestCase):

    def setUp(self):
        self.listing_file = Errors.listing_file
        self.echo_file = Errors.echo_file
        Errors.listing_file = Errors.echo_file = None

    def tearDown(self):
        Errors.listing_file = self.listing_file
        Errors.echo_file = self.echo_file

    def assertLines(self, expected, result):
        "Checks that the given strings or lists of strings are equal line by line"
        if not isinstance(expected, list):
            expected = expected.split(u"\n")
        if not isinstance(result, list):
            result = result.split(u"\n")
        for idx, (expected_line, result_line) in enumerate(zip(expected, result)):
            self.assertEqual(expected_line, result_line,
                             "Line %d:\nExp: %s\nGot: %s" % (idx, expected_line, result_line))
        self.assertEqual(len(expected), len(result),
                         "Unmatched lines. Got:\n%s\nExpected:\n%s" % ("\n".join(expected), u"\n".join(result)))

    def codeToLines(self, tree):
        writer = CodeWriter()
        writer.write(tree)
        return writer.result.lines

    def codeToString(self, tree):
        return "\n".join(self.codeToLines(tree))

    def assertCode(self, expected, result_tree):
        result_lines = self.codeToLines(result_tree)

        expected_lines = strip_common_indent(expected.split("\n"))

        for idx, (line, expected_line) in enumerate(zip(result_lines, expected_lines)):
            self.assertEqual(expected_line, line,
                             "Line %d:\nGot: %s\nExp: %s" % (idx, line, expected_line))
        self.assertEqual(len(result_lines), len(expected_lines),
                         "Unmatched lines. Got:\n%s\nExpected:\n%s" % ("\n".join(result_lines), expected))

    def assertNodeExists(self, path, result_tree):
        self.assertNotEqual(TreePath.find_first(result_tree, path), None,
                            "Path '%s' not found in result tree" % path)

    def fragment(self, code, pxds=None, pipeline=None):
        "Simply create a tree fragment using the name of the test-case in parse errors."
        if pxds is None:
            pxds = {}
        if pipeline is None:
            pipeline = []
        name = self.id()
        if name.startswith("__main__."):
            name = name[len("__main__."):]
        name = name.replace(".", "_")
        return TreeFragment(code, name, pxds, pipeline=pipeline)

    def treetypes(self, root):
        return treetypes(root)

    def should_fail(self, func, exc_type=Exception):
        """Calls "func" and fails if it doesn't raise the right exception
        (any exception by default). Also returns the exception in question.
        """
        try:
            func()
            self.fail("Expected an exception of type %r" % exc_type)
        except exc_type as e:
            self.assertTrue(isinstance(e, exc_type))
            return e

    def should_not_fail(self, func):
        """Calls func and succeeds if and only if no exception is raised
        (i.e. converts exception raising into a failed testcase). Returns
        the return value of func."""
        try:
            return func()
        except Exception as exc:
            self.fail(str(exc))


class TransformTest(CythonTest):
    """
    Utility base class for transform unit tests. It is based around constructing
    test trees (either explicitly or by parsing a Cython code string); running
    the transform, serialize it using a customized Cython serializer (with
    special markup for nodes that cannot be represented in Cython),
    and do a string-comparison line-by-line of the result.

    To create a test case:
     - Call run_pipeline. The pipeline should at least contain the transform you
       are testing; pyx should be either a string (passed to the parser to
       create a post-parse tree) or a node representing input to pipeline.
       The result will be a transformed result.

     - Check that the tree is correct. If wanted, assertCode can be used, which
       takes a code string as expected, and a ModuleNode in result_tree
       (it serializes the ModuleNode to a string and compares line-by-line).

    All code strings are first stripped for whitespace lines and then common
    indentation.

    Plans: One could have a pxd dictionary parameter to run_pipeline.
    """

    def run_pipeline(self, pipeline, pyx, pxds=None):
        if pxds is None:
            pxds = {}
        tree = self.fragment(pyx, pxds).root
        # Run pipeline
        for T in pipeline:
            tree = T(tree)
        return tree


class TreeAssertVisitor(VisitorTransform):
    # actually, a TreeVisitor would be enough, but this needs to run
    # as part of the compiler pipeline

    def visit_CompilerDirectivesNode(self, node):
        directives = node.directives
        if 'test_assert_path_exists' in directives:
            for path in directives['test_assert_path_exists']:
                if TreePath.find_first(node, path) is None:
                    Errors.error(
                        node.pos,
                        "Expected path '%s' not found in result tree" % path)
        if 'test_fail_if_path_exists' in directives:
            for path in directives['test_fail_if_path_exists']:
                if TreePath.find_first(node, path) is not None:
                    Errors.error(
                        node.pos,
                        "Unexpected path '%s' found in result tree" %  path)
        self.visitchildren(node)
        return node

    visit_Node = VisitorTransform.recurse_to_children


<<<<<<< HEAD
def unpack_source_tree(tree_file, dir=None):
    if dir is None:
        dir = tempfile.mkdtemp()
    header = []
    cur_file = None
    with open(tree_file, mode='rb') as f:
        lines = f.readlines()
    try:
        for line in lines:
            if line[:5] == b'#####':
                filename = line.strip().strip(b'#').strip().decode('utf8').replace('/', os.path.sep)
                path = os.path.join(dir, filename)
                if not os.path.exists(os.path.dirname(path)):
                    os.makedirs(os.path.dirname(path))
                if cur_file is not None:
                    f, cur_file = cur_file, None
                    f.close()
                cur_file = open(path, 'wb')
            elif cur_file is not None:
                cur_file.write(line)
            elif line.strip() and not line.lstrip().startswith(b'#'):
                if line.strip() not in (b'"""', b"'''"):
                    header.append(line.decode('utf8'))
    finally:
        if cur_file is not None:
            cur_file.close()
    return dir, ''.join(header)
=======
def unpack_source_tree(tree_file, workdir, cython_root):
    programs = {
        'PYTHON': [sys.executable],
        'CYTHON': [sys.executable, os.path.join(cython_root, 'cython.py')],
        'CYTHONIZE': [sys.executable, os.path.join(cython_root, 'cythonize.py')]
    }

    if workdir is None:
        workdir = tempfile.mkdtemp()
    header, cur_file = [], None
    with open(tree_file) as f:
        try:
            for line in f:
                if line.startswith('#####'):
                    filename = line.strip().strip('#').strip().replace('/', os.path.sep)
                    path = os.path.join(workdir, filename)
                    if not os.path.exists(os.path.dirname(path)):
                        os.makedirs(os.path.dirname(path))
                    if cur_file is not None:
                        to_close, cur_file = cur_file, None
                        to_close.close()
                    cur_file = open(path, 'w')
                elif cur_file is not None:
                    cur_file.write(line)
                elif line.strip() and not line.lstrip().startswith('#'):
                    if line.strip() not in ('"""', "'''"):
                        command = shlex.split(line)
                        if not command: continue
                        # In Python 3: prog, *args = command
                        prog, args = command[0], command[1:]
                        try:
                            header.append(programs[prog]+args)
                        except KeyError:
                            header.append(command)
        finally:
            if cur_file is not None:
                cur_file.close()
    return workdir, header
>>>>>>> 6515c0e4
<|MERGE_RESOLUTION|>--- conflicted
+++ resolved
@@ -187,35 +187,6 @@
     visit_Node = VisitorTransform.recurse_to_children
 
 
-<<<<<<< HEAD
-def unpack_source_tree(tree_file, dir=None):
-    if dir is None:
-        dir = tempfile.mkdtemp()
-    header = []
-    cur_file = None
-    with open(tree_file, mode='rb') as f:
-        lines = f.readlines()
-    try:
-        for line in lines:
-            if line[:5] == b'#####':
-                filename = line.strip().strip(b'#').strip().decode('utf8').replace('/', os.path.sep)
-                path = os.path.join(dir, filename)
-                if not os.path.exists(os.path.dirname(path)):
-                    os.makedirs(os.path.dirname(path))
-                if cur_file is not None:
-                    f, cur_file = cur_file, None
-                    f.close()
-                cur_file = open(path, 'wb')
-            elif cur_file is not None:
-                cur_file.write(line)
-            elif line.strip() and not line.lstrip().startswith(b'#'):
-                if line.strip() not in (b'"""', b"'''"):
-                    header.append(line.decode('utf8'))
-    finally:
-        if cur_file is not None:
-            cur_file.close()
-    return dir, ''.join(header)
-=======
 def unpack_source_tree(tree_file, workdir, cython_root):
     programs = {
         'PYTHON': [sys.executable],
@@ -226,23 +197,23 @@
     if workdir is None:
         workdir = tempfile.mkdtemp()
     header, cur_file = [], None
-    with open(tree_file) as f:
+    with open(tree_file, 'rb') as f:
         try:
             for line in f:
-                if line.startswith('#####'):
-                    filename = line.strip().strip('#').strip().replace('/', os.path.sep)
+                if line[:5] == b'#####':
+                    filename = line.strip().strip(b'#').strip().decode('utf8').replace('/', os.path.sep)
                     path = os.path.join(workdir, filename)
                     if not os.path.exists(os.path.dirname(path)):
                         os.makedirs(os.path.dirname(path))
                     if cur_file is not None:
                         to_close, cur_file = cur_file, None
                         to_close.close()
-                    cur_file = open(path, 'w')
+                    cur_file = open(path, 'wb')
                 elif cur_file is not None:
                     cur_file.write(line)
-                elif line.strip() and not line.lstrip().startswith('#'):
-                    if line.strip() not in ('"""', "'''"):
-                        command = shlex.split(line)
+                elif line.strip() and not line.lstrip().startswith(b'#'):
+                    if line.strip() not in (b'"""', b"'''"):
+                        command = shlex.split(line.decode('utf8'))
                         if not command: continue
                         # In Python 3: prog, *args = command
                         prog, args = command[0], command[1:]
@@ -253,5 +224,4 @@
         finally:
             if cur_file is not None:
                 cur_file.close()
-    return workdir, header
->>>>>>> 6515c0e4
+    return workdir, header