from __future__ import absolute_import, print_function

import cython
from .. import __version__

import collections
import contextlib
import hashlib
import os
import shutil
import subprocess
import re, sys, time
from glob import iglob
from io import open as io_open
from os.path import relpath as _relpath
from distutils.extension import Extension
from distutils.util import strtobool
import zipfile

try:
    from collections.abc import Iterable
except ImportError:
    from collections import Iterable

try:
    import gzip
    gzip_open = gzip.open
    gzip_ext = '.gz'
except ImportError:
    gzip_open = open
    gzip_ext = ''

try:
    import zlib
    zipfile_compression_mode = zipfile.ZIP_DEFLATED
except ImportError:
    zipfile_compression_mode = zipfile.ZIP_STORED

try:
    import pythran
except:
    pythran = None

from .. import Utils
from ..Utils import (cached_function, cached_method, path_exists,
    safe_makedirs, copy_file_to_dir_if_newer, is_package_dir)
from ..Compiler import Errors
from ..Compiler.Main import Context
from ..Compiler.Options import CompilationOptions, default_options

join_path = cached_function(os.path.join)
copy_once_if_newer = cached_function(copy_file_to_dir_if_newer)
safe_makedirs_once = cached_function(safe_makedirs)

if sys.version_info[0] < 3:
    # stupid Py2 distutils enforces str type in list of sources
    _fs_encoding = sys.getfilesystemencoding()
    if _fs_encoding is None:
        _fs_encoding = sys.getdefaultencoding()
    def encode_filename_in_py2(filename):
        if not isinstance(filename, bytes):
            return filename.encode(_fs_encoding)
        return filename
else:
    def encode_filename_in_py2(filename):
        return filename
    basestring = str


def _make_relative(file_paths, base=None):
    if not base:
        base = os.getcwd()
    if base[-1] != os.path.sep:
        base += os.path.sep
    return [_relpath(path, base) if path.startswith(base) else path
            for path in file_paths]


def extended_iglob(pattern):
    if '{' in pattern:
        m = re.match('(.*){([^}]+)}(.*)', pattern)
        if m:
            before, switch, after = m.groups()
            for case in switch.split(','):
                for path in extended_iglob(before + case + after):
                    yield path
            return
    if '**/' in pattern:
        seen = set()
        first, rest = pattern.split('**/', 1)
        if first:
            first = iglob(first+'/')
        else:
            first = ['']
        for root in first:
            for path in extended_iglob(join_path(root, rest)):
                if path not in seen:
                    seen.add(path)
                    yield path
            for path in extended_iglob(join_path(root, '*', '**/' + rest)):
                if path not in seen:
                    seen.add(path)
                    yield path
    else:
        for path in iglob(pattern):
            yield path


def nonempty(it, error_msg="expected non-empty iterator"):
    empty = True
    for value in it:
        empty = False
        yield value
    if empty:
        raise ValueError(error_msg)


@cached_function
def file_hash(filename):
    path = os.path.normpath(filename)
    prefix = ('%d:%s' % (len(path), path)).encode("UTF-8")
    m = hashlib.sha1(prefix)
    with open(path, 'rb') as f:
        data = f.read(65000)
        while data:
            m.update(data)
            data = f.read(65000)
    return m.hexdigest()


def update_pythran_extension(ext):
    if pythran is None:
        raise RuntimeError("You first need to install Pythran to use the np_pythran directive.")
    try:
        pythran_ext = pythran.config.make_extension(python=True)
    except TypeError:  # older pythran version only
        pythran_ext = pythran.config.make_extension()

    ext.include_dirs.extend(pythran_ext['include_dirs'])
    ext.extra_compile_args.extend(pythran_ext['extra_compile_args'])
    ext.extra_link_args.extend(pythran_ext['extra_link_args'])
    ext.define_macros.extend(pythran_ext['define_macros'])
    ext.undef_macros.extend(pythran_ext['undef_macros'])
    ext.library_dirs.extend(pythran_ext['library_dirs'])
    ext.libraries.extend(pythran_ext['libraries'])
    ext.language = 'c++'

    # These options are not compatible with the way normal Cython extensions work
    for bad_option in ["-fwhole-program", "-fvisibility=hidden"]:
        try:
            ext.extra_compile_args.remove(bad_option)
        except ValueError:
            pass


def parse_list(s):
    """
    >>> parse_list("")
    []
    >>> parse_list("a")
    ['a']
    >>> parse_list("a b c")
    ['a', 'b', 'c']
    >>> parse_list("[a, b, c]")
    ['a', 'b', 'c']
    >>> parse_list('a " " b')
    ['a', ' ', 'b']
    >>> parse_list('[a, ",a", "a,", ",", ]')
    ['a', ',a', 'a,', ',']
    """
    if len(s) >= 2 and s[0] == '[' and s[-1] == ']':
        s = s[1:-1]
        delimiter = ','
    else:
        delimiter = ' '
    s, literals = strip_string_literals(s)
    def unquote(literal):
        literal = literal.strip()
        if literal[0] in "'\"":
            return literals[literal[1:-1]]
        else:
            return literal
    return [unquote(item) for item in s.split(delimiter) if item.strip()]


transitive_str = object()
transitive_list = object()
bool_or = object()

distutils_settings = {
    'name':                 str,
    'sources':              list,
    'define_macros':        list,
    'undef_macros':         list,
    'libraries':            transitive_list,
    'library_dirs':         transitive_list,
    'runtime_library_dirs': transitive_list,
    'include_dirs':         transitive_list,
    'extra_objects':        list,
    'extra_compile_args':   transitive_list,
    'extra_link_args':      transitive_list,
    'export_symbols':       list,
    'depends':              transitive_list,
    'language':             transitive_str,
    'np_pythran':           bool_or
}


@cython.locals(start=cython.Py_ssize_t, end=cython.Py_ssize_t)
def line_iter(source):
    if isinstance(source, basestring):
        start = 0
        while True:
            end = source.find('\n', start)
            if end == -1:
                yield source[start:]
                return
            yield source[start:end]
            start = end+1
    else:
        for line in source:
            yield line


class DistutilsInfo(object):

    def __init__(self, source=None, exn=None):
        self.values = {}
        if source is not None:
            for line in line_iter(source):
                line = line.lstrip()
                if not line:
                    continue
                if line[0] != '#':
                    break
                line = line[1:].lstrip()
                kind = next((k for k in ("distutils:","cython:") if line.startswith(k)), None)
                if kind is not None:
                    key, _, value = [s.strip() for s in line[len(kind):].partition('=')]
                    type = distutils_settings.get(key, None)
                    if line.startswith("cython:") and type is None: continue
                    if type in (list, transitive_list):
                        value = parse_list(value)
                        if key == 'define_macros':
                            value = [tuple(macro.split('=', 1))
                                     if '=' in macro else (macro, None)
                                     for macro in value]
                    if type is bool_or:
                        value = strtobool(value)
                    self.values[key] = value
        elif exn is not None:
            for key in distutils_settings:
                if key in ('name', 'sources','np_pythran'):
                    continue
                value = getattr(exn, key, None)
                if value:
                    self.values[key] = value

    def merge(self, other):
        if other is None:
            return self
        for key, value in other.values.items():
            type = distutils_settings[key]
            if type is transitive_str and key not in self.values:
                self.values[key] = value
            elif type is transitive_list:
                if key in self.values:
                    # Change a *copy* of the list (Trac #845)
                    all = self.values[key][:]
                    for v in value:
                        if v not in all:
                            all.append(v)
                    value = all
                self.values[key] = value
            elif type is bool_or:
                self.values[key] = self.values.get(key, False) | value
        return self

    def subs(self, aliases):
        if aliases is None:
            return self
        resolved = DistutilsInfo()
        for key, value in self.values.items():
            type = distutils_settings[key]
            if type in [list, transitive_list]:
                new_value_list = []
                for v in value:
                    if v in aliases:
                        v = aliases[v]
                    if isinstance(v, list):
                        new_value_list += v
                    else:
                        new_value_list.append(v)
                value = new_value_list
            else:
                if value in aliases:
                    value = aliases[value]
            resolved.values[key] = value
        return resolved

    def apply(self, extension):
        for key, value in self.values.items():
            type = distutils_settings[key]
            if type in [list, transitive_list]:
                value = getattr(extension, key) + list(value)
            setattr(extension, key, value)


@cython.locals(start=cython.Py_ssize_t, q=cython.Py_ssize_t,
               single_q=cython.Py_ssize_t, double_q=cython.Py_ssize_t,
               hash_mark=cython.Py_ssize_t, end=cython.Py_ssize_t,
               k=cython.Py_ssize_t, counter=cython.Py_ssize_t, quote_len=cython.Py_ssize_t)
def strip_string_literals(code, prefix='__Pyx_L'):
    """
    Normalizes every string literal to be of the form '__Pyx_Lxxx',
    returning the normalized code and a mapping of labels to
    string literals.
    """
    new_code = []
    literals = {}
    counter = 0
    start = q = 0
    in_quote = False
    hash_mark = single_q = double_q = -1
    code_len = len(code)
    quote_type = None
    quote_len = -1

    while True:
        if hash_mark < q:
            hash_mark = code.find('#', q)
        if single_q < q:
            single_q = code.find("'", q)
        if double_q < q:
            double_q = code.find('"', q)
        q = min(single_q, double_q)
        if q == -1:
            q = max(single_q, double_q)

        # We're done.
        if q == -1 and hash_mark == -1:
            new_code.append(code[start:])
            break

        # Try to close the quote.
        elif in_quote:
            if code[q-1] == u'\\':
                k = 2
                while q >= k and code[q-k] == u'\\':
                    k += 1
                if k % 2 == 0:
                    q += 1
                    continue
            if code[q] == quote_type and (
                    quote_len == 1 or (code_len > q + 2 and quote_type == code[q+1] == code[q+2])):
                counter += 1
                label = "%s%s_" % (prefix, counter)
                literals[label] = code[start+quote_len:q]
                full_quote = code[q:q+quote_len]
                new_code.append(full_quote)
                new_code.append(label)
                new_code.append(full_quote)
                q += quote_len
                in_quote = False
                start = q
            else:
                q += 1

        # Process comment.
        elif -1 != hash_mark and (hash_mark < q or q == -1):
            new_code.append(code[start:hash_mark+1])
            end = code.find('\n', hash_mark)
            counter += 1
            label = "%s%s_" % (prefix, counter)
            if end == -1:
                end_or_none = None
            else:
                end_or_none = end
            literals[label] = code[hash_mark+1:end_or_none]
            new_code.append(label)
            if end == -1:
                break
            start = q = end

        # Open the quote.
        else:
            if code_len >= q+3 and (code[q] == code[q+1] == code[q+2]):
                quote_len = 3
            else:
                quote_len = 1
            in_quote = True
            quote_type = code[q]
            new_code.append(code[start:q])
            start = q
            q += quote_len

    return "".join(new_code), literals


# We need to allow spaces to allow for conditional compilation like
# IF ...:
#     cimport ...
dependency_regex = re.compile(r"(?:^\s*from +([0-9a-zA-Z_.]+) +cimport)|"
                              r"(?:^\s*cimport +([0-9a-zA-Z_.]+(?: *, *[0-9a-zA-Z_.]+)*))|"
                              r"(?:^\s*cdef +extern +from +['\"]([^'\"]+)['\"])|"
                              r"(?:^\s*include +['\"]([^'\"]+)['\"])", re.M)
dependency_after_from_regex = re.compile(
    r"(?:^\s+\(([0-9a-zA-Z_., ]*)\)[#\n])|"
    r"(?:^\s+([0-9a-zA-Z_., ]*)[#\n])",
    re.M)


def normalize_existing(base_path, rel_paths):
    return normalize_existing0(os.path.dirname(base_path), tuple(set(rel_paths)))


@cached_function
def normalize_existing0(base_dir, rel_paths):
    """
    Given some base directory ``base_dir`` and a list of path names
    ``rel_paths``, normalize each relative path name ``rel`` by
    replacing it by ``os.path.join(base, rel)`` if that file exists.

    Return a couple ``(normalized, needed_base)`` where ``normalized``
    if the list of normalized file names and ``needed_base`` is
    ``base_dir`` if we actually needed ``base_dir``. If no paths were
    changed (for example, if all paths were already absolute), then
    ``needed_base`` is ``None``.
    """
    normalized = []
    needed_base = None
    for rel in rel_paths:
        if os.path.isabs(rel):
            normalized.append(rel)
            continue
        path = join_path(base_dir, rel)
        if path_exists(path):
            normalized.append(os.path.normpath(path))
            needed_base = base_dir
        else:
            normalized.append(rel)
    return (normalized, needed_base)


def resolve_depends(depends, include_dirs):
    include_dirs = tuple(include_dirs)
    resolved = []
    for depend in depends:
        path = resolve_depend(depend, include_dirs)
        if path is not None:
            resolved.append(path)
    return resolved


@cached_function
def resolve_depend(depend, include_dirs):
    if depend[0] == '<' and depend[-1] == '>':
        return None
    for dir in include_dirs:
        path = join_path(dir, depend)
        if path_exists(path):
            return os.path.normpath(path)
    return None


@cached_function
def package(filename):
    dir = os.path.dirname(os.path.abspath(str(filename)))
    if dir != filename and is_package_dir(dir):
        return package(dir) + (os.path.basename(dir),)
    else:
        return ()


@cached_function
def fully_qualified_name(filename):
    module = os.path.splitext(os.path.basename(filename))[0]
    return '.'.join(package(filename) + (module,))


@cached_function
def parse_dependencies(source_filename):
    # Actual parsing is way too slow, so we use regular expressions.
    # The only catch is that we must strip comments and string
    # literals ahead of time.
    with Utils.open_source_file(source_filename, error_handling='ignore') as fh:
        source = fh.read()
    distutils_info = DistutilsInfo(source)
    source, literals = strip_string_literals(source)
    source = source.replace('\\\n', ' ').replace('\t', ' ')

    # TODO: pure mode
    cimports = []
    includes = []
    externs  = []
    for m in dependency_regex.finditer(source):
        cimport_from, cimport_list, extern, include = m.groups()
        if cimport_from:
            cimports.append(cimport_from)
            m_after_from = dependency_after_from_regex.search(source, pos=m.end())
            if m_after_from:
                multiline, one_line = m_after_from.groups()
                subimports = multiline or one_line
                cimports.extend("{0}.{1}".format(cimport_from, s.strip())
                                for s in subimports.split(','))

        elif cimport_list:
            cimports.extend(x.strip() for x in cimport_list.split(","))
        elif extern:
            externs.append(literals[extern])
        else:
            includes.append(literals[include])
    return cimports, includes, externs, distutils_info


class DependencyTree(object):

    def __init__(self, context, quiet=False):
        self.context = context
        self.quiet = quiet
        self._transitive_cache = {}

    def parse_dependencies(self, source_filename):
        if path_exists(source_filename):
            source_filename = os.path.normpath(source_filename)
        return parse_dependencies(source_filename)

    @cached_method
    def included_files(self, filename):
        # This is messy because included files are textually included, resolving
        # cimports (but not includes) relative to the including file.
        all = set()
        for include in self.parse_dependencies(filename)[1]:
            include_path = join_path(os.path.dirname(filename), include)
            if not path_exists(include_path):
                include_path = self.context.find_include_file(include, source_file_path=filename)
            if include_path:
                if '.' + os.path.sep in include_path:
                    include_path = os.path.normpath(include_path)
                all.add(include_path)
                all.update(self.included_files(include_path))
            elif not self.quiet:
                print(u"Unable to locate '%s' referenced from '%s'" % (filename, include))
        return all

    @cached_method
    def cimports_externs_incdirs(self, filename):
        # This is really ugly. Nested cimports are resolved with respect to the
        # includer, but includes are resolved with respect to the includee.
        cimports, includes, externs = self.parse_dependencies(filename)[:3]
        cimports = set(cimports)
        externs = set(externs)
        incdirs = set()
        for include in self.included_files(filename):
            included_cimports, included_externs, included_incdirs = self.cimports_externs_incdirs(include)
            cimports.update(included_cimports)
            externs.update(included_externs)
            incdirs.update(included_incdirs)
        externs, incdir = normalize_existing(filename, externs)
        if incdir:
            incdirs.add(incdir)
        return tuple(cimports), externs, incdirs

    def cimports(self, filename):
        return self.cimports_externs_incdirs(filename)[0]

    def package(self, filename):
        return package(filename)

    def fully_qualified_name(self, filename):
        return fully_qualified_name(filename)

    @cached_method
    def find_pxd(self, module, filename=None):
        is_relative = module[0] == '.'
        if is_relative and not filename:
            raise NotImplementedError("New relative imports.")
        if filename is not None:
            module_path = module.split('.')
            if is_relative:
                module_path.pop(0)  # just explicitly relative
            package_path = list(self.package(filename))
            while module_path and not module_path[0]:
                try:
                    package_path.pop()
                except IndexError:
                    return None   # FIXME: error?
                module_path.pop(0)
            relative = '.'.join(package_path + module_path)
            pxd = self.context.find_pxd_file(relative, source_file_path=filename)
            if pxd:
                return pxd
        if is_relative:
            return None   # FIXME: error?
        return self.context.find_pxd_file(module, source_file_path=filename)

    @cached_method
    def cimported_files(self, filename):
        filename_root, filename_ext = os.path.splitext(filename)
        if filename_ext in ('.pyx', '.py') and path_exists(filename_root + '.pxd'):
            pxd_list = [filename_root + '.pxd']
        else:
            pxd_list = []
        # Cimports generates all possible combinations package.module
        # when imported as from package cimport module.
        for module in self.cimports(filename):
            if module[:7] == 'cython.' or module == 'cython':
                continue
            pxd_file = self.find_pxd(module, filename)
            if pxd_file is not None:
                pxd_list.append(pxd_file)
        return tuple(pxd_list)

    @cached_method
    def immediate_dependencies(self, filename):
        all_deps = {filename}
        all_deps.update(self.cimported_files(filename))
        all_deps.update(self.included_files(filename))
        return all_deps

    def all_dependencies(self, filename):
        return self.transitive_merge(filename, self.immediate_dependencies, set.union)

    @cached_method
    def timestamp(self, filename):
        return os.path.getmtime(filename)

    def extract_timestamp(self, filename):
        return self.timestamp(filename), filename

    def newest_dependency(self, filename):
        return max([self.extract_timestamp(f) for f in self.all_dependencies(filename)])

    def transitive_fingerprint(self, filename, module, compilation_options):
        r"""
        Return a fingerprint of a cython file that is about to be cythonized.

        Fingerprints are looked up in future compilations. If the fingerprint
        is found, the cythonization can be skipped. The fingerprint must
        incorporate everything that has an influence on the generated code.
        """
        try:
            m = hashlib.sha1(__version__.encode('UTF-8'))
            m.update(file_hash(filename).encode('UTF-8'))
            for x in sorted(self.all_dependencies(filename)):
                if os.path.splitext(x)[1] not in ('.c', '.cpp', '.h'):
                    m.update(file_hash(x).encode('UTF-8'))
            # Include the module attributes that change the compilation result
            # in the fingerprint. We do not iterate over module.__dict__ and
            # include almost everything here as users might extend Extension
            # with arbitrary (random) attributes that would lead to cache
            # misses.
            m.update(str((
                module.language,
                getattr(module, 'py_limited_api', False),
                getattr(module, 'np_pythran', False)
            )).encode('UTF-8'))

            m.update(compilation_options.get_fingerprint().encode('UTF-8'))
            return m.hexdigest()
        except IOError:
            return None

    def distutils_info0(self, filename):
        info = self.parse_dependencies(filename)[3]
        kwds = info.values
        cimports, externs, incdirs = self.cimports_externs_incdirs(filename)
        basedir = os.getcwd()
        # Add dependencies on "cdef extern from ..." files
        if externs:
            externs = _make_relative(externs, basedir)
            if 'depends' in kwds:
                kwds['depends'] = list(set(kwds['depends']).union(externs))
            else:
                kwds['depends'] = list(externs)
        # Add include_dirs to ensure that the C compiler will find the
        # "cdef extern from ..." files
        if incdirs:
            include_dirs = list(kwds.get('include_dirs', []))
            for inc in _make_relative(incdirs, basedir):
                if inc not in include_dirs:
                    include_dirs.append(inc)
            kwds['include_dirs'] = include_dirs
        return info

    def distutils_info(self, filename, aliases=None, base=None):
        return (self.transitive_merge(filename, self.distutils_info0, DistutilsInfo.merge)
            .subs(aliases)
            .merge(base))

    def transitive_merge(self, node, extract, merge):
        try:
            seen = self._transitive_cache[extract, merge]
        except KeyError:
            seen = self._transitive_cache[extract, merge] = {}
        return self.transitive_merge_helper(
            node, extract, merge, seen, {}, self.cimported_files)[0]

    def transitive_merge_helper(self, node, extract, merge, seen, stack, outgoing):
        if node in seen:
            return seen[node], None
        deps = extract(node)
        if node in stack:
            return deps, node
        try:
            stack[node] = len(stack)
            loop = None
            for next in outgoing(node):
                sub_deps, sub_loop = self.transitive_merge_helper(next, extract, merge, seen, stack, outgoing)
                if sub_loop is not None:
                    if loop is not None and stack[loop] < stack[sub_loop]:
                        pass
                    else:
                        loop = sub_loop
                deps = merge(deps, sub_deps)
            if loop == node:
                loop = None
            if loop is None:
                seen[node] = deps
            return deps, loop
        finally:
            del stack[node]


_dep_tree = None

def create_dependency_tree(ctx=None, quiet=False):
    global _dep_tree
    if _dep_tree is None:
        if ctx is None:
            ctx = Context(["."], CompilationOptions(default_options))
        _dep_tree = DependencyTree(ctx, quiet=quiet)
    return _dep_tree


# If this changes, change also docs/src/reference/compilation.rst
# which mentions this function
def default_create_extension(template, kwds):
    if 'depends' in kwds:
        include_dirs = kwds.get('include_dirs', []) + ["."]
        depends = resolve_depends(kwds['depends'], include_dirs)
        kwds['depends'] = sorted(set(depends + template.depends))

    t = template.__class__
    ext = t(**kwds)
    metadata = dict(distutils=kwds, module_name=kwds['name'])
    return (ext, metadata)


# This may be useful for advanced users?
def create_extension_list(patterns, exclude=None, ctx=None, aliases=None, quiet=False, language=None,
                          exclude_failures=False, ext_opts={}):
    if language is not None:
        print('Warning: passing language={0!r} to cythonize() is deprecated. '
              'Instead, put "# distutils: language={0}" in your .pyx or .pxd file(s)'.format(language))
    if exclude is None:
        exclude = []
    if patterns is None:
        return [], {}
    elif isinstance(patterns, basestring) or not isinstance(patterns, Iterable):
        patterns = [patterns]
    explicit_modules = {m.name for m in patterns if isinstance(m, Extension)}
    seen = set()
    deps = create_dependency_tree(ctx, quiet=quiet)
    to_exclude = set()
    if not isinstance(exclude, list):
        exclude = [exclude]
    for pattern in exclude:
        to_exclude.update(map(os.path.abspath, extended_iglob(pattern)))

    module_list = []
    module_metadata = {}

    # workaround for setuptools
    if 'setuptools' in sys.modules:
        Extension_distutils = sys.modules['setuptools.extension']._Extension
        Extension_setuptools = sys.modules['setuptools'].Extension
    else:
        # dummy class, in case we do not have setuptools
        Extension_distutils = Extension
        class Extension_setuptools(Extension): pass

    # if no create_extension() function is defined, use a simple
    # default function.
    create_extension = ctx.options.create_extension or default_create_extension

    for pattern in patterns:
        if not isinstance(pattern, (Extension_distutils, Extension_setuptools)):
            pattern = encode_filename_in_py2(pattern)
        if isinstance(pattern, str):
            filepattern = pattern
            template = Extension(pattern, [])  # Fake Extension without sources
            name = '*'
            base = None
            ext_language = language
        elif isinstance(pattern, (Extension_distutils, Extension_setuptools)):
            cython_sources = [s for s in pattern.sources
                              if os.path.splitext(s)[1] in ('.py', '.pyx')]
            if cython_sources:
                filepattern = cython_sources[0]
                if len(cython_sources) > 1:
                    print(u"Warning: Multiple cython sources found for extension '%s': %s\n"
                          u"See https://cython.readthedocs.io/en/latest/src/userguide/sharing_declarations.html "
                          u"for sharing declarations among Cython files." % (pattern.name, cython_sources))
            else:
                # ignore non-cython modules
                module_list.append(pattern)
                continue
            template = pattern
            name = template.name
            base = DistutilsInfo(exn=template)
            ext_language = None  # do not override whatever the Extension says
        else:
            msg = str("pattern is not of type str nor subclass of Extension (%s)"
                      " but of type %s and class %s" % (repr(Extension),
                                                        type(pattern),
                                                        pattern.__class__))
            raise TypeError(msg)

        for file in nonempty(sorted(extended_iglob(filepattern)), "'%s' doesn't match any files" % filepattern):
            if os.path.abspath(file) in to_exclude:
                continue
            module_name = deps.fully_qualified_name(file)
            if '*' in name:
                if module_name in explicit_modules:
                    continue
            elif name:
                module_name = name

            Utils.raise_error_if_module_name_forbidden(module_name)

            if module_name not in seen:
                try:
                    kwds = deps.distutils_info(file, aliases, base).values
                except Exception:
                    if exclude_failures:
                        continue
                    raise
                if base is not None:
                    for key, value in base.values.items():
                        if key not in kwds:
                            kwds[key] = value
                for key, value in ext_opts.items():
                    if key not in kwds:
                        kwds[key] = value
                    elif isinstance(kwds[key], list):
                        kwds[key] += value if isinstance(value, list) else [value]

                kwds['name'] = module_name

                sources = [file] + [m for m in template.sources if m != filepattern]
                if 'sources' in kwds:
                    # allow users to add .c files etc.
                    for source in kwds['sources']:
                        source = encode_filename_in_py2(source)
                        if source not in sources:
                            sources.append(source)
                kwds['sources'] = sources

                if ext_language and 'language' not in kwds:
                    kwds['language'] = ext_language

                np_pythran = kwds.pop('np_pythran', False)

                # Create the new extension
                m, metadata = create_extension(template, kwds)
                m.np_pythran = np_pythran or getattr(m, 'np_pythran', False)
                if m.np_pythran:
                    update_pythran_extension(m)
                module_list.append(m)

                # Store metadata (this will be written as JSON in the
                # generated C file but otherwise has no purpose)
                module_metadata[module_name] = metadata

                if file not in m.sources:
                    # Old setuptools unconditionally replaces .pyx with .c/.cpp
                    target_file = os.path.splitext(file)[0] + ('.cpp' if m.language == 'c++' else '.c')
                    try:
                        m.sources.remove(target_file)
                    except ValueError:
                        # never seen this in the wild, but probably better to warn about this unexpected case
                        print(u"Warning: Cython source file not found in sources list, adding %s" % file)
                    m.sources.insert(0, file)
                seen.add(name)
    return module_list, module_metadata


# This is the user-exposed entry point.
<<<<<<< HEAD
def cythonize(module_list, exclude=None, nthreads=0, aliases=None, quiet=False, force=False, language=None,
              exclude_failures=False, ext_opts={}, **options):
=======
def cythonize(module_list, exclude=None, nthreads=0, aliases=None, quiet=False, force=None, language=None,
              exclude_failures=False, show_all_warnings=False, **options):
>>>>>>> b2792a3d
    """
    Compile a set of source modules into C/C++ files and return a list of distutils
    Extension objects for them.

<<<<<<< HEAD
    As module list, pass either a glob pattern, a list of glob patterns or a list of
    Extension objects.  The latter allows you to configure the extensions separately
    through the normal distutils options.

    When using glob patterns, you can exclude certain module names explicitly
    by passing them into the 'exclude' option.

    To globally enable C++ mode, you can pass language='c++'.  Otherwise, this
    will be determined at a per-file level based on compiler directives.  This
    affects only modules found based on file names.  Extension instances passed
    into cythonize() will not be changed.

    For parallel compilation, set the 'nthreads' option to the number of
    concurrent builds.

    For a broad 'try to compile' mode that ignores compilation failures and
    simply excludes the failed extensions, pass 'exclude_failures=True'. Note
    that this only really makes sense for compiling .py files which can also
    be used without compilation.

    Additional compilation options can be passed as keyword arguments.

    To add C/C++ compilation options to all generated Extension objects, pass
    a dictionary object as 'ext_opts'. For example:
    'ext_opts={"include_dirs":numpy.get_include()}'

=======
    :param module_list: As module list, pass either a glob pattern, a list of glob
                        patterns or a list of Extension objects.  The latter
                        allows you to configure the extensions separately
                        through the normal distutils options.
                        You can also pass Extension objects that have
                        glob patterns as their sources. Then, cythonize
                        will resolve the pattern and create a
                        copy of the Extension for every matching file.

    :param exclude: When passing glob patterns as ``module_list``, you can exclude certain
                    module names explicitly by passing them into the ``exclude`` option.

    :param nthreads: The number of concurrent builds for parallel compilation
                     (requires the ``multiprocessing`` module).

    :param aliases: If you want to use compiler directives like ``# distutils: ...`` but
                    can only know at compile time (when running the ``setup.py``) which values
                    to use, you can use aliases and pass a dictionary mapping those aliases
                    to Python strings when calling :func:`cythonize`. As an example, say you
                    want to use the compiler
                    directive ``# distutils: include_dirs = ../static_libs/include/``
                    but this path isn't always fixed and you want to find it when running
                    the ``setup.py``. You can then do ``# distutils: include_dirs = MY_HEADERS``,
                    find the value of ``MY_HEADERS`` in the ``setup.py``, put it in a python
                    variable called ``foo`` as a string, and then call
                    ``cythonize(..., aliases={'MY_HEADERS': foo})``.

    :param quiet: If True, Cython won't print error, warning, or status messages during the
                  compilation.

    :param force: Forces the recompilation of the Cython modules, even if the timestamps
                  don't indicate that a recompilation is necessary.

    :param language: To globally enable C++ mode, you can pass ``language='c++'``. Otherwise, this
                     will be determined at a per-file level based on compiler directives.  This
                     affects only modules found based on file names.  Extension instances passed
                     into :func:`cythonize` will not be changed. It is recommended to rather
                     use the compiler directive ``# distutils: language = c++`` than this option.

    :param exclude_failures: For a broad 'try to compile' mode that ignores compilation
                             failures and simply excludes the failed extensions,
                             pass ``exclude_failures=True``. Note that this only
                             really makes sense for compiling ``.py`` files which can also
                             be used without compilation.

    :param show_all_warnings: By default, not all Cython warnings are printed.
                              Set to true to show all warnings.

    :param annotate: If ``True``, will produce a HTML file for each of the ``.pyx`` or ``.py``
                     files compiled. The HTML file gives an indication
                     of how much Python interaction there is in
                     each of the source code lines, compared to plain C code.
                     It also allows you to see the C/C++ code
                     generated for each line of Cython code. This report is invaluable when
                     optimizing a function for speed,
                     and for determining when to :ref:`release the GIL <nogil>`:
                     in general, a ``nogil`` block may contain only "white" code.
                     See examples in :ref:`determining_where_to_add_types` or
                     :ref:`primes`.


    :param annotate-fullc: If ``True`` will produce a colorized HTML version of
                           the source which includes entire generated C/C++-code.


    :param compiler_directives: Allow to set compiler directives in the ``setup.py`` like this:
                                ``compiler_directives={'embedsignature': True}``.
                                See :ref:`compiler-directives`.

    :param depfile: produce depfiles for the sources if True.
>>>>>>> b2792a3d
    """
    if exclude is None:
        exclude = []
    if 'include_path' not in options:
        options['include_path'] = ['.']
    if 'common_utility_include_dir' in options:
        safe_makedirs(options['common_utility_include_dir'])

    depfile = options.pop('depfile', None)

    if pythran is None:
        pythran_options = None
    else:
        pythran_options = CompilationOptions(**options)
        pythran_options.cplus = True
        pythran_options.np_pythran = True

    if force is None:
        force = os.environ.get("CYTHON_FORCE_REGEN") == "1"  # allow global overrides for build systems

    c_options = CompilationOptions(**options)
    cpp_options = CompilationOptions(**options); cpp_options.cplus = True
    ctx = Context.from_options(c_options)
    options = c_options
    module_list, module_metadata = create_extension_list(
        module_list,
        exclude=exclude,
        ctx=ctx,
        quiet=quiet,
        exclude_failures=exclude_failures,
        language=language,
<<<<<<< HEAD
        aliases=aliases,
        ext_opts=ext_opts)
=======
        aliases=aliases)

    fix_windows_unicode_modules(module_list)

>>>>>>> b2792a3d
    deps = create_dependency_tree(ctx, quiet=quiet)
    build_dir = getattr(options, 'build_dir', None)

    def copy_to_build_dir(filepath, root=os.getcwd()):
        filepath_abs = os.path.abspath(filepath)
        if os.path.isabs(filepath):
            filepath = filepath_abs
        if filepath_abs.startswith(root):
            # distutil extension depends are relative to cwd
            mod_dir = join_path(build_dir,
                                os.path.dirname(_relpath(filepath, root)))
            copy_once_if_newer(filepath_abs, mod_dir)

    modules_by_cfile = collections.defaultdict(list)
    to_compile = []
    for m in module_list:
        if build_dir:
            for dep in m.depends:
                copy_to_build_dir(dep)

        cy_sources = [
            source for source in m.sources
            if os.path.splitext(source)[1] in ('.pyx', '.py')]
        if len(cy_sources) == 1:
            # normal "special" case: believe the Extension module name to allow user overrides
            full_module_name = m.name
        else:
            # infer FQMN from source files
            full_module_name = None

        new_sources = []
        for source in m.sources:
            base, ext = os.path.splitext(source)
            if ext in ('.pyx', '.py'):
                if m.np_pythran:
                    c_file = base + '.cpp'
                    options = pythran_options
                elif m.language == 'c++':
                    c_file = base + '.cpp'
                    options = cpp_options
                else:
                    c_file = base + '.c'
                    options = c_options

                # setup for out of place build directory if enabled
                if build_dir:
                    if os.path.isabs(c_file):
                        c_file = os.path.splitdrive(c_file)[1]
                        c_file = c_file.split(os.sep, 1)[1]
                    c_file = os.path.join(build_dir, c_file)
                    dir = os.path.dirname(c_file)
                    safe_makedirs_once(dir)

                # write out the depfile, if requested
                if depfile:
                    dependencies = deps.all_dependencies(source)
                    src_base_dir, _ = os.path.split(source)
                    if not src_base_dir.endswith(os.sep):
                        src_base_dir += os.sep
                    # paths below the base_dir are relative, otherwise absolute
                    paths = []
                    for fname in dependencies:
                        if fname.startswith(src_base_dir):
                            paths.append(os.path.relpath(fname, src_base_dir))
                        else:
                            paths.append(os.path.abspath(fname))

                    depline = os.path.split(c_file)[1] + ": \\\n  "
                    depline += " \\\n  ".join(paths) + "\n"
                    with open(c_file+'.dep', 'w') as outfile:
                        outfile.write(depline)

                # Missing files and those generated by other Cython versions should always be recreated.
                if Utils.file_generated_by_this_cython(c_file):
                    c_timestamp = os.path.getmtime(c_file)
                else:
                    c_timestamp = -1

                # Priority goes first to modified files, second to direct
                # dependents, and finally to indirect dependents.
                if c_timestamp < deps.timestamp(source):
                    dep_timestamp, dep = deps.timestamp(source), source
                    priority = 0
                else:
                    dep_timestamp, dep = deps.newest_dependency(source)
                    priority = 2 - (dep in deps.immediate_dependencies(source))
                if force or c_timestamp < dep_timestamp:
                    if not quiet and not force:
                        if source == dep:
                            print(u"Compiling %s because it changed." % Utils.decode_filename(source))
                        else:
                            print(u"Compiling %s because it depends on %s." % (
                                Utils.decode_filename(source),
                                Utils.decode_filename(dep),
                            ))
                    if not force and options.cache:
                        fingerprint = deps.transitive_fingerprint(source, m, options)
                    else:
                        fingerprint = None
                    to_compile.append((
                        priority, source, c_file, fingerprint, quiet,
                        options, not exclude_failures, module_metadata.get(m.name),
                        full_module_name, show_all_warnings))
                new_sources.append(c_file)
                modules_by_cfile[c_file].append(m)
            else:
                new_sources.append(source)
                if build_dir:
                    copy_to_build_dir(source)
        m.sources = new_sources

    if options.cache:
        if not os.path.exists(options.cache):
            os.makedirs(options.cache)
    to_compile.sort()
    # Drop "priority" component of "to_compile" entries and add a
    # simple progress indicator.
    N = len(to_compile)
    progress_fmt = "[{0:%d}/{1}] " % len(str(N))
    for i in range(N):
        progress = progress_fmt.format(i+1, N)
        to_compile[i] = to_compile[i][1:] + (progress,)

    if N <= 1:
        nthreads = 0
    if nthreads:
        import multiprocessing
        pool = multiprocessing.Pool(
            nthreads, initializer=_init_multiprocessing_helper)
        # This is a bit more involved than it should be, because KeyboardInterrupts
        # break the multiprocessing workers when using a normal pool.map().
        # See, for example:
        # https://noswap.com/blog/python-multiprocessing-keyboardinterrupt
        try:
            result = pool.map_async(cythonize_one_helper, to_compile, chunksize=1)
            pool.close()
            while not result.ready():
                try:
                    result.get(99999)  # seconds
                except multiprocessing.TimeoutError:
                    pass
        except KeyboardInterrupt:
            pool.terminate()
            raise
        pool.join()
    else:
        for args in to_compile:
            cythonize_one(*args)

    if exclude_failures:
        failed_modules = set()
        for c_file, modules in modules_by_cfile.items():
            if not os.path.exists(c_file):
                failed_modules.update(modules)
            elif os.path.getsize(c_file) < 200:
                f = io_open(c_file, 'r', encoding='iso8859-1')
                try:
                    if f.read(len('#error ')) == '#error ':
                        # dead compilation result
                        failed_modules.update(modules)
                finally:
                    f.close()
        if failed_modules:
            for module in failed_modules:
                module_list.remove(module)
            print(u"Failed compilations: %s" % ', '.join(sorted([
                module.name for module in failed_modules])))

    if options.cache:
        cleanup_cache(options.cache, getattr(options, 'cache_size', 1024 * 1024 * 100))
    # cythonize() is often followed by the (non-Python-buffered)
    # compiler output, flush now to avoid interleaving output.
    sys.stdout.flush()
    return module_list


def fix_windows_unicode_modules(module_list):
    # Hack around a distutils 3.[5678] bug on Windows for unicode module names.
    # https://bugs.python.org/issue39432
    if sys.platform != "win32":
        return
    if sys.version_info < (3, 5) or sys.version_info >= (3, 8, 2):
        return

    def make_filtered_list(ignored_symbol, old_entries):
        class FilteredExportSymbols(list):
            # export_symbols for unicode filename cause link errors on Windows
            # Cython doesn't need them (it already defines PyInit with the correct linkage)
            # so use this class as a temporary fix to stop them from being generated
            def __contains__(self, val):
                # so distutils doesn't "helpfully" add PyInit_<name>
                return val == ignored_symbol or list.__contains__(self, val)

        filtered_list = FilteredExportSymbols(old_entries)
        if old_entries:
            filtered_list.extend(name for name in old_entries if name != ignored_symbol)
        return filtered_list

    for m in module_list:
        # TODO: use m.name.isascii() in Py3.7+
        try:
            m.name.encode("ascii")
            continue
        except UnicodeEncodeError:
            pass
        m.export_symbols = make_filtered_list(
            "PyInit_" + m.name.rsplit(".", 1)[-1],
            m.export_symbols,
        )


if os.environ.get('XML_RESULTS'):
    compile_result_dir = os.environ['XML_RESULTS']
    def record_results(func):
        def with_record(*args):
            t = time.time()
            success = True
            try:
                try:
                    func(*args)
                except:
                    success = False
            finally:
                t = time.time() - t
                module = fully_qualified_name(args[0])
                name = "cythonize." + module
                failures = 1 - success
                if success:
                    failure_item = ""
                else:
                    failure_item = "failure"
                output = open(os.path.join(compile_result_dir, name + ".xml"), "w")
                output.write("""
                    <?xml version="1.0" ?>
                    <testsuite name="%(name)s" errors="0" failures="%(failures)s" tests="1" time="%(t)s">
                    <testcase classname="%(name)s" name="cythonize">
                    %(failure_item)s
                    </testcase>
                    </testsuite>
                """.strip() % locals())
                output.close()
        return with_record
else:
    def record_results(func):
        return func


# TODO: Share context? Issue: pyx processing leaks into pxd module
@record_results
def cythonize_one(pyx_file, c_file, fingerprint, quiet, options=None,
                  raise_on_failure=True, embedded_metadata=None,
                  full_module_name=None, show_all_warnings=False,
                  progress=""):
    from ..Compiler.Main import compile_single, default_options
    from ..Compiler.Errors import CompileError, PyrexError

    if fingerprint:
        if not os.path.exists(options.cache):
            safe_makedirs(options.cache)
        # Cython-generated c files are highly compressible.
        # (E.g. a compression ratio of about 10 for Sage).
        fingerprint_file_base = join_path(
            options.cache, "%s-%s" % (os.path.basename(c_file), fingerprint))
        gz_fingerprint_file = fingerprint_file_base + gzip_ext
        zip_fingerprint_file = fingerprint_file_base + '.zip'
        if os.path.exists(gz_fingerprint_file) or os.path.exists(zip_fingerprint_file):
            if not quiet:
                print(u"%sFound compiled %s in cache" % (progress, pyx_file))
            if os.path.exists(gz_fingerprint_file):
                os.utime(gz_fingerprint_file, None)
                with contextlib.closing(gzip_open(gz_fingerprint_file, 'rb')) as g:
                    with contextlib.closing(open(c_file, 'wb')) as f:
                        shutil.copyfileobj(g, f)
            else:
                os.utime(zip_fingerprint_file, None)
                dirname = os.path.dirname(c_file)
                with contextlib.closing(zipfile.ZipFile(zip_fingerprint_file)) as z:
                    for artifact in z.namelist():
                        z.extract(artifact, os.path.join(dirname, artifact))
            return
    if not quiet:
        print(u"%sCythonizing %s" % (progress, Utils.decode_filename(pyx_file)))
    if options is None:
        options = CompilationOptions(default_options)
    options.output_file = c_file
    options.embedded_metadata = embedded_metadata

    old_warning_level = Errors.LEVEL
    if show_all_warnings:
        Errors.LEVEL = 0

    any_failures = 0
    try:
        result = compile_single(pyx_file, options, full_module_name=full_module_name)
        if result.num_errors > 0:
            any_failures = 1
    except (EnvironmentError, PyrexError) as e:
        sys.stderr.write('%s\n' % e)
        any_failures = 1
        # XXX
        import traceback
        traceback.print_exc()
    except Exception:
        if raise_on_failure:
            raise
        import traceback
        traceback.print_exc()
        any_failures = 1
    finally:
        if show_all_warnings:
            Errors.LEVEL = old_warning_level

    if any_failures:
        if raise_on_failure:
            raise CompileError(None, pyx_file)
        elif os.path.exists(c_file):
            os.remove(c_file)
    elif fingerprint:
        artifacts = list(filter(None, [
            getattr(result, attr, None)
            for attr in ('c_file', 'h_file', 'api_file', 'i_file')]))
        if len(artifacts) == 1:
            fingerprint_file = gz_fingerprint_file
            with contextlib.closing(open(c_file, 'rb')) as f:
                with contextlib.closing(gzip_open(fingerprint_file + '.tmp', 'wb')) as g:
                    shutil.copyfileobj(f, g)
        else:
            fingerprint_file = zip_fingerprint_file
            with contextlib.closing(zipfile.ZipFile(
                    fingerprint_file + '.tmp', 'w', zipfile_compression_mode)) as zip:
                for artifact in artifacts:
                    zip.write(artifact, os.path.basename(artifact))
        os.rename(fingerprint_file + '.tmp', fingerprint_file)


def cythonize_one_helper(m):
    import traceback
    try:
        return cythonize_one(*m)
    except Exception:
        traceback.print_exc()
        raise


def _init_multiprocessing_helper():
    # KeyboardInterrupt kills workers, so don't let them get it
    import signal
    signal.signal(signal.SIGINT, signal.SIG_IGN)


def cleanup_cache(cache, target_size, ratio=.85):
    try:
        p = subprocess.Popen(['du', '-s', '-k', os.path.abspath(cache)], stdout=subprocess.PIPE)
        stdout, _ = p.communicate()
        res = p.wait()
        if res == 0:
            total_size = 1024 * int(stdout.strip().split()[0])
            if total_size < target_size:
                return
    except (OSError, ValueError):
        pass
    total_size = 0
    all = []
    for file in os.listdir(cache):
        path = join_path(cache, file)
        s = os.stat(path)
        total_size += s.st_size
        all.append((s.st_atime, s.st_size, path))
    if total_size > target_size:
        for time, size, file in reversed(sorted(all)):
            os.unlink(file)
            total_size -= size
            if total_size < target_size * ratio:
                break<|MERGE_RESOLUTION|>--- conflicted
+++ resolved
@@ -887,45 +887,12 @@
 
 
 # This is the user-exposed entry point.
-<<<<<<< HEAD
-def cythonize(module_list, exclude=None, nthreads=0, aliases=None, quiet=False, force=False, language=None,
-              exclude_failures=False, ext_opts={}, **options):
-=======
 def cythonize(module_list, exclude=None, nthreads=0, aliases=None, quiet=False, force=None, language=None,
-              exclude_failures=False, show_all_warnings=False, **options):
->>>>>>> b2792a3d
+              exclude_failures=False, show_all_warnings=False, ext_opts={}, **options):
     """
     Compile a set of source modules into C/C++ files and return a list of distutils
     Extension objects for them.
 
-<<<<<<< HEAD
-    As module list, pass either a glob pattern, a list of glob patterns or a list of
-    Extension objects.  The latter allows you to configure the extensions separately
-    through the normal distutils options.
-
-    When using glob patterns, you can exclude certain module names explicitly
-    by passing them into the 'exclude' option.
-
-    To globally enable C++ mode, you can pass language='c++'.  Otherwise, this
-    will be determined at a per-file level based on compiler directives.  This
-    affects only modules found based on file names.  Extension instances passed
-    into cythonize() will not be changed.
-
-    For parallel compilation, set the 'nthreads' option to the number of
-    concurrent builds.
-
-    For a broad 'try to compile' mode that ignores compilation failures and
-    simply excludes the failed extensions, pass 'exclude_failures=True'. Note
-    that this only really makes sense for compiling .py files which can also
-    be used without compilation.
-
-    Additional compilation options can be passed as keyword arguments.
-
-    To add C/C++ compilation options to all generated Extension objects, pass
-    a dictionary object as 'ext_opts'. For example:
-    'ext_opts={"include_dirs":numpy.get_include()}'
-
-=======
     :param module_list: As module list, pass either a glob pattern, a list of glob
                         patterns or a list of Extension objects.  The latter
                         allows you to configure the extensions separately
@@ -974,6 +941,10 @@
     :param show_all_warnings: By default, not all Cython warnings are printed.
                               Set to true to show all warnings.
 
+    :param ext_opts: To add C/C++ compilation options to all generated Extension objects, pass
+                     a dictionary object as 'ext_opts'. For example:
+                     'ext_opts={"include_dirs":numpy.get_include()}'
+
     :param annotate: If ``True``, will produce a HTML file for each of the ``.pyx`` or ``.py``
                      files compiled. The HTML file gives an indication
                      of how much Python interaction there is in
@@ -996,7 +967,6 @@
                                 See :ref:`compiler-directives`.
 
     :param depfile: produce depfiles for the sources if True.
->>>>>>> b2792a3d
     """
     if exclude is None:
         exclude = []
@@ -1028,15 +998,10 @@
         quiet=quiet,
         exclude_failures=exclude_failures,
         language=language,
-<<<<<<< HEAD
         aliases=aliases,
         ext_opts=ext_opts)
-=======
-        aliases=aliases)
 
     fix_windows_unicode_modules(module_list)
-
->>>>>>> b2792a3d
     deps = create_dependency_tree(ctx, quiet=quiet)
     build_dir = getattr(options, 'build_dir', None)
 
