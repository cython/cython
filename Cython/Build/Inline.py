import gc
import hashlib
import inspect
import os
import re
import sys
import time

from distutils.core import Distribution, Extension
from distutils.command.build_ext import build_ext

import Cython
from ..Compiler.Main import Context
from ..Compiler.Options import (default_options, CompilationOptions,
    get_directive_defaults)

from ..Compiler.Visitor import CythonTransform, EnvTransform
from ..Compiler.ParseTreeTransforms import SkipDeclarations
from ..Compiler.TreeFragment import parse_from_strings
from .Dependencies import strip_string_literals, cythonize, cached_function
from .Cache import get_cython_cache_dir
from ..Compiler import Pipeline
import cython as cython_module

import importlib.util
from importlib.machinery import ExtensionFileLoader

def load_dynamic(name, path):
    spec = importlib.util.spec_from_file_location(name, loader=ExtensionFileLoader(name, path))
    module = importlib.util.module_from_spec(spec)
    spec.loader.exec_module(module)
    return module


class UnboundSymbols(EnvTransform, SkipDeclarations):
    def __init__(self):
        super(EnvTransform, self).__init__(context=None)
        self.unbound = set()
    def visit_NameNode(self, node):
        if not self.current_env().lookup(node.name):
            self.unbound.add(node.name)
        return node
    def __call__(self, node):
        super().__call__(node)
        return self.unbound


@cached_function
def unbound_symbols(code, context=None):
    if context is None:
        context = Context([], get_directive_defaults(),
                          options=CompilationOptions(default_options))
    from ..Compiler.ParseTreeTransforms import AnalyseDeclarationsTransform
    tree = parse_from_strings('(tree fragment)', code)
    for phase in Pipeline.create_pipeline(context, 'pyx'):
        if phase is None:
            continue
        tree = phase(tree)
        if isinstance(phase, AnalyseDeclarationsTransform):
            break
    import builtins
    return tuple(UnboundSymbols()(tree) - set(dir(builtins)))


def unsafe_type(arg, context=None):
    py_type = type(arg)
    if py_type is int:
        return 'long'
    else:
        return safe_type(arg, context)


def safe_type(arg, context=None):
    py_type = type(arg)
    if py_type in (list, tuple, dict, str):
        return py_type.__name__
    elif py_type is complex:
        return 'double complex'
    elif py_type is float:
        return 'double'
    elif py_type is bool:
        return 'bint'
    elif 'numpy' in sys.modules and isinstance(arg, sys.modules['numpy'].ndarray):
        return 'numpy.ndarray[numpy.%s_t, ndim=%s]' % (arg.dtype.name, arg.ndim)
    else:
        for base_type in py_type.__mro__:
            if base_type.__module__ in ('__builtin__', 'builtins'):
                return 'object'
            module = context.find_module(base_type.__module__, need_pxd=False)
            if module:
                entry = module.lookup(base_type.__name__)
                if entry.is_type:
                    return '%s.%s' % (base_type.__module__, base_type.__name__)
        return 'object'


def _get_build_extension():
    dist = Distribution()
    # Ensure the build respects distutils configuration by parsing
    # the configuration files
    config_files = dist.find_config_files()
    dist.parse_config_files(config_files)
    build_extension = build_ext(dist)
    build_extension.finalize_options()
    return build_extension


@cached_function
def _create_context(cython_include_dirs):
    return Context(
        list(cython_include_dirs),
        get_directive_defaults(),
        options=CompilationOptions(default_options)
    )


_cython_inline_cache = {}
_cython_inline_default_context = _create_context(('.',))


def _populate_unbound(kwds, unbound_symbols, locals=None, globals=None):
    for symbol in unbound_symbols:
        if symbol not in kwds:
            if locals is None or globals is None:
                calling_frame = inspect.currentframe().f_back.f_back.f_back
                if locals is None:
                    locals = calling_frame.f_locals
                if globals is None:
                    globals = calling_frame.f_globals
            if not isinstance(locals, dict):
                # FrameLocalsProxy is stricter than dict on how it looks up keys
                # and this means our "EncodedStrings" don't match the keys in locals.
                # Therefore copy to a dict.
                locals = dict(locals)
            if symbol in locals:
                kwds[symbol] = locals[symbol]
            elif symbol in globals:
                kwds[symbol] = globals[symbol]
            else:
                print("Couldn't find %r" % symbol)


def _inline_key(orig_code, arg_sigs, language_level):
    key = orig_code, arg_sigs, sys.version_info, sys.executable, language_level, Cython.__version__
    return hashlib.sha256(str(key).encode('utf-8')).hexdigest()


<<<<<<< HEAD
def cython_inline(code, get_type=unsafe_type,
                  lib_dir=os.path.join(get_cython_cache_dir(), 'inline'),
                  cython_include_dirs=None, cython_compiler_directives=None,
                  force=False, quiet=False, locals=None, globals=None, language_level=None, **kwds):
=======
def cython_inline_module(code, lib_dir=os.path.join(get_cython_cache_dir(), 'inline'),
                  cython_include_dirs=None, c_include_dirs=[], cflags = None, force=False, include_numpy = True, **kwds):
    if cython_include_dirs is None:
        cython_include_dirs = ['.']
    code = to_unicode(code)
    orig_code = code
    code, literals = strip_string_literals(code)
    code = strip_common_indent(code)
    ctx = _create_context(tuple(cython_include_dirs))
    key = orig_code, cflags, sys.version_info, sys.executable, Cython.__version__
    module_name = "_cython_inline_module_" + hashlib.md5(_unicode(key).encode('utf-8')).hexdigest()

    if module_name in sys.modules:
        module = sys.modules[module_name]
    else:
        build_extension = None
        #little weird to access/set so_ext from here, but nothing technically wrong with it
        if cython_inline.so_ext is None:
            # Figure out and cache current extension suffix
            build_extension = _get_build_extension()
            cython_inline.so_ext = build_extension.get_ext_filename('')

        module_path = os.path.join(lib_dir, module_name + cython_inline.so_ext)

        if not os.path.exists(lib_dir):
            os.makedirs(lib_dir)
        if force or not os.path.isfile(module_path):
            qualified = re.compile(r'([.\w]+)[.]')
            #assume everybody wants numpy
            if include_numpy:
                try:
                    import numpy as np
                    c_include_dirs = c_include_dirs + [np.get_include()]
                except ImportError:
                    pass
            pyx_file = os.path.join(lib_dir, module_name + '.pyx')
            fh = open(pyx_file, 'w')
            try:
                fh.write(code)
            finally:
                fh.close()
            extension = Extension(
                name = module_name,
                sources = [pyx_file],
                include_dirs = c_include_dirs,
                extra_compile_args = cflags)
            if build_extension is None:
                build_extension = _get_build_extension()
            build_extension.extensions = cythonize([extension], include_path=cython_include_dirs, **kwds)
            build_extension.build_temp = os.path.dirname(pyx_file)
            build_extension.build_lib  = lib_dir
            build_extension.run()
        module = imp.load_dynamic(module_name, module_path)
    return module
>>>>>>> 032a9030

    if get_type is None:
        get_type = lambda x: 'object'
    ctx = _create_context(tuple(cython_include_dirs)) if cython_include_dirs else _cython_inline_default_context

    cython_compiler_directives = dict(cython_compiler_directives) if cython_compiler_directives else {}
    if language_level is None and 'language_level' not in cython_compiler_directives:
        language_level = '3'
    if language_level is not None:
        cython_compiler_directives['language_level'] = language_level

    key_hash = None

    # Fast path if this has been called in this session.
    _unbound_symbols = _cython_inline_cache.get(code)
    if _unbound_symbols is not None:
        _populate_unbound(kwds, _unbound_symbols, locals, globals)
        args = sorted(kwds.items())
        arg_sigs = tuple([(get_type(value, ctx), arg) for arg, value in args])
        key_hash = _inline_key(code, arg_sigs, language_level)
        invoke = _cython_inline_cache.get((code, arg_sigs, key_hash))
        if invoke is not None:
            arg_list = [arg[1] for arg in args]
            return invoke(*arg_list)

    orig_code = code
    code, literals = strip_string_literals(code)
    code = strip_common_indent(code)
    if locals is None:
        locals = inspect.currentframe().f_back.f_back.f_locals
    if globals is None:
        globals = inspect.currentframe().f_back.f_back.f_globals
    try:
        _cython_inline_cache[orig_code] = _unbound_symbols = unbound_symbols(code)
        _populate_unbound(kwds, _unbound_symbols, locals, globals)
    except AssertionError:
        if not quiet:
            # Parsing from strings not fully supported (e.g. cimports).
            print("Could not parse code as a string (to extract unbound symbols).")

    cimports = []
    for name, arg in list(kwds.items()):
        if arg is cython_module:
            cimports.append('\ncimport cython as %s' % name)
            del kwds[name]
    arg_names = sorted(kwds)
    arg_sigs = tuple([(get_type(kwds[arg], ctx), arg) for arg in arg_names])
    if key_hash is None:
        key_hash = _inline_key(orig_code, arg_sigs, language_level)
    module_name = "_cython_inline_" + key_hash

    if module_name in sys.modules:
        module = sys.modules[module_name]

    else:
        build_extension = None
        if cython_inline.so_ext is None:
            # Figure out and cache current extension suffix
            build_extension = _get_build_extension()
            cython_inline.so_ext = build_extension.get_ext_filename('')

        lib_dir = os.path.abspath(lib_dir)
        module_path = os.path.join(lib_dir, module_name + cython_inline.so_ext)

        if not os.path.exists(lib_dir):
            os.makedirs(lib_dir)
        if force or not os.path.isfile(module_path):
            cflags = []
            define_macros = []
            c_include_dirs = []
            qualified = re.compile(r'([.\w]+)[.]')
            for type, _ in arg_sigs:
                m = qualified.match(type)
                if m:
                    cimports.append('\ncimport %s' % m.groups()[0])
                    # one special case
                    if m.groups()[0] == 'numpy':
                        import numpy
                        c_include_dirs.append(numpy.get_include())
                        define_macros.append(("NPY_NO_DEPRECATED_API", "NPY_1_7_API_VERSION"))
                        # cflags.append('-Wno-unused')
            module_body, func_body = extract_func_code(code)
            params = ', '.join(['%s %s' % a for a in arg_sigs])
            module_code = """
%(module_body)s
%(cimports)s
def __invoke(%(params)s):
%(func_body)s
    return locals()
            """ % {'cimports': '\n'.join(cimports),
                   'module_body': module_body,
                   'params': params,
                   'func_body': func_body }
            for key, value in literals.items():
                module_code = module_code.replace(key, value)
            pyx_file = os.path.join(lib_dir, module_name + '.pyx')
            fh = open(pyx_file, 'w')
            try:
                fh.write(module_code)
            finally:
                fh.close()
            extension = Extension(
                name=module_name,
                sources=[pyx_file],
                include_dirs=c_include_dirs or None,
                extra_compile_args=cflags or None,
                define_macros=define_macros or None,
            )
            if build_extension is None:
                build_extension = _get_build_extension()
            build_extension.extensions = cythonize(
                [extension],
                include_path=cython_include_dirs or ['.'],
                compiler_directives=cython_compiler_directives,
                quiet=quiet)
            build_extension.build_temp = os.path.dirname(pyx_file)
            build_extension.build_lib  = lib_dir
            build_extension.run()

        if sys.platform == 'win32':
            with os.add_dll_directory(os.path.abspath(lib_dir)):
                module = load_dynamic(module_name, module_path)
        else:
            module = load_dynamic(module_name, module_path)

    _cython_inline_cache[orig_code, arg_sigs, key_hash] = module.__invoke
    arg_list = [kwds[arg] for arg in arg_names]
    return module.__invoke(*arg_list)


# The code template used for cymeit benchmark runs.
# We keep the benchmark repetition separate from the benchmarked code
# to prevent the C compiler from doing unhelpful loop optimisations.
_CYMEIT_TEMPLATE = """
def __PYX_repeat_benchmark(benchmark, timer, size_t number):
    cdef size_t i

    t0 = timer()
    for i in range(number):
        benchmark()
    t1 = timer()
    return t1 - t0

def __PYX_make_benchmark():
    {setup_code}

    def __PYX_run_benchmark():
        {benchmark_code}

    return __PYX_run_benchmark
"""


def cymeit(code, setup_code=None, import_module=None, directives=None, timer=time.perf_counter, repeat=9):
    """Benchmark a Cython code string similar to 'timeit'.

    'setup_code': string of setup code that will be run before taking the timings.

    'import_module': a module namespace to run the benchmark in
                     (usually a compiled Cython module).

    'directives': Cython directives to use when compiling the benchmark code.

    'timer': The timer function. Defaults to 'time.perf_counter', returning float seconds.
             Nanosecond timers are detected (and can only be used) if they return integers.

    'repeat': The number of timings to take and return.

    Returns a tuple: (list of single-loop timings, number of loops run for each)
    """
    import textwrap

    # Compile the benchmark code as an inline closure function.

    setup_code = strip_common_indent(setup_code) if setup_code else ''
    code = strip_common_indent(code) if code.strip() else 'pass'

    module_namespace = __import__(import_module).__dict__ if import_module else None

    cymeit_code = _CYMEIT_TEMPLATE.format(
        setup_code=textwrap.indent(setup_code, ' '*4).strip(),
        benchmark_code=textwrap.indent(code, ' '*8).strip(),

    )

    namespace = cython_inline(
        cymeit_code,
        cython_compiler_directives=directives,
        locals=module_namespace,
    )

    make_benchmark = namespace['__PYX_make_benchmark']
    repeat_benchmark = namespace['__PYX_repeat_benchmark']

    # Based on 'timeit' in CPython 3.13.

    def timeit(number):
        benchmark = make_benchmark()

        gcold = gc.isenabled()
        gc.disable()
        try:
            timing = repeat_benchmark(benchmark, timer, number)
        finally:
            if gcold:
                gc.enable()
        return timing

    # Find a sufficiently large number of loops, warm up the system.

    timer_returns_nanoseconds = isinstance(timer(), int)
    one_second = 1_000_000_000 if timer_returns_nanoseconds else 1.0

    # Run for at least 0.2 seconds, either as integer nanoseconds or floating point seconds.
    min_runtime = one_second // 5 if timer_returns_nanoseconds else one_second / 5

    def autorange():
        i = 1
        while True:
            for j in 1, 2, 5:
                number = i * j
                time_taken = timeit(number)
                assert isinstance(time_taken, int if timer_returns_nanoseconds else float)
                if time_taken >= min_runtime:
                    return number
                elif timer_returns_nanoseconds and (time_taken < 10 and number >= 10):
                    # Arbitrary sanity check to prevent endless loops for non-ns timers.
                    raise RuntimeError(f"Timer seems to return non-ns timings: {timer}")
            i *= 10

    autorange()  # warmup
    number = autorange()

    # Run and repeat the benchmark.
    timings = [
        timeit(number)
        for _ in range(repeat)
    ]

    half = number // 2  # for integer rounding

    timings = [
        (timing + half) // number if timer_returns_nanoseconds else timing / number
        for timing in timings
    ]

    return (timings, number)


# Cached suffix used by cython_inline above.  None should get
# overridden with actual value upon the first cython_inline invocation
cython_inline.so_ext = None

_find_non_space = re.compile(r'\S').search


def strip_common_indent(code):
    min_indent = None
    lines = code.splitlines()
    for line in lines:
        match = _find_non_space(line)
        if not match:
            continue  # blank
        indent = match.start()
        if line[indent] == '#':
            continue  # comment
        if min_indent is None or min_indent > indent:
            min_indent = indent
    for ix, line in enumerate(lines):
        match = _find_non_space(line)
        if not match or not line or line[indent:indent+1] == '#':
            continue
        lines[ix] = line[min_indent:]
    return '\n'.join(lines)


module_statement = re.compile(r'^((cdef +(extern|class))|cimport|(from .+ cimport)|(from .+ import +[*]))')
def extract_func_code(code):
    module = []
    function = []
    current = function
    code = code.replace('\t', ' ')
    lines = code.split('\n')
    for line in lines:
        if not line.startswith(' '):
            if module_statement.match(line):
                current = module
            else:
                current = function
        current.append(line)
    return '\n'.join(module), '    ' + '\n    '.join(function)


def get_body(source):
    ix = source.index(':')
    if source[:5] == 'lambda':
        return "return %s" % source[ix+1:]
    else:
        return source[ix+1:]


# Lots to be done here... It would be especially cool if compiled functions
# could invoke each other quickly.
class RuntimeCompiledFunction:

    def __init__(self, f):
        self._f = f
        self._body = get_body(inspect.getsource(f))

    def __call__(self, *args, **kwds):
        all = inspect.getcallargs(self._f, *args, **kwds)
        return cython_inline(self._body, locals=self._f.__globals__, globals=self._f.__globals__, **all)<|MERGE_RESOLUTION|>--- conflicted
+++ resolved
@@ -113,44 +113,6 @@
         options=CompilationOptions(default_options)
     )
 
-
-_cython_inline_cache = {}
-_cython_inline_default_context = _create_context(('.',))
-
-
-def _populate_unbound(kwds, unbound_symbols, locals=None, globals=None):
-    for symbol in unbound_symbols:
-        if symbol not in kwds:
-            if locals is None or globals is None:
-                calling_frame = inspect.currentframe().f_back.f_back.f_back
-                if locals is None:
-                    locals = calling_frame.f_locals
-                if globals is None:
-                    globals = calling_frame.f_globals
-            if not isinstance(locals, dict):
-                # FrameLocalsProxy is stricter than dict on how it looks up keys
-                # and this means our "EncodedStrings" don't match the keys in locals.
-                # Therefore copy to a dict.
-                locals = dict(locals)
-            if symbol in locals:
-                kwds[symbol] = locals[symbol]
-            elif symbol in globals:
-                kwds[symbol] = globals[symbol]
-            else:
-                print("Couldn't find %r" % symbol)
-
-
-def _inline_key(orig_code, arg_sigs, language_level):
-    key = orig_code, arg_sigs, sys.version_info, sys.executable, language_level, Cython.__version__
-    return hashlib.sha256(str(key).encode('utf-8')).hexdigest()
-
-
-<<<<<<< HEAD
-def cython_inline(code, get_type=unsafe_type,
-                  lib_dir=os.path.join(get_cython_cache_dir(), 'inline'),
-                  cython_include_dirs=None, cython_compiler_directives=None,
-                  force=False, quiet=False, locals=None, globals=None, language_level=None, **kwds):
-=======
 def cython_inline_module(code, lib_dir=os.path.join(get_cython_cache_dir(), 'inline'),
                   cython_include_dirs=None, c_include_dirs=[], cflags = None, force=False, include_numpy = True, **kwds):
     if cython_include_dirs is None:
@@ -205,7 +167,42 @@
             build_extension.run()
         module = imp.load_dynamic(module_name, module_path)
     return module
->>>>>>> 032a9030
+
+_cython_inline_cache = {}
+_cython_inline_default_context = _create_context(('.',))
+
+
+def _populate_unbound(kwds, unbound_symbols, locals=None, globals=None):
+    for symbol in unbound_symbols:
+        if symbol not in kwds:
+            if locals is None or globals is None:
+                calling_frame = inspect.currentframe().f_back.f_back.f_back
+                if locals is None:
+                    locals = calling_frame.f_locals
+                if globals is None:
+                    globals = calling_frame.f_globals
+            if not isinstance(locals, dict):
+                # FrameLocalsProxy is stricter than dict on how it looks up keys
+                # and this means our "EncodedStrings" don't match the keys in locals.
+                # Therefore copy to a dict.
+                locals = dict(locals)
+            if symbol in locals:
+                kwds[symbol] = locals[symbol]
+            elif symbol in globals:
+                kwds[symbol] = globals[symbol]
+            else:
+                print("Couldn't find %r" % symbol)
+
+
+def _inline_key(orig_code, arg_sigs, language_level):
+    key = orig_code, arg_sigs, sys.version_info, sys.executable, language_level, Cython.__version__
+    return hashlib.sha256(str(key).encode('utf-8')).hexdigest()
+
+
+def cython_inline(code, get_type=unsafe_type,
+                  lib_dir=os.path.join(get_cython_cache_dir(), 'inline'),
+                  cython_include_dirs=None, cython_compiler_directives=None,
+                  force=False, quiet=False, locals=None, globals=None, language_level=None, **kwds):
 
     if get_type is None:
         get_type = lambda x: 'object'
