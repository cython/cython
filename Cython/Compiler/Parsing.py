--- conflicted
+++ resolved
@@ -2867,30 +2867,6 @@
         is_const = s.systring == 'const' and s.sy == 'IDENT'
         if is_const:
             s.next()
-<<<<<<< HEAD
-            const_base = p_c_declarator(s, ctx, empty = empty,
-                                       is_type = is_type,
-                                       cmethod_flag = cmethod_flag,
-                                       assignable = assignable,
-                                       nonempty = nonempty)
-            base = Nodes.CConstDeclaratorNode(const_pos, base = const_base)
-        else:
-            base = p_c_declarator(s, ctx, empty = empty, is_type = is_type,
-                                  cmethod_flag = cmethod_flag,
-                                  assignable = assignable, nonempty = nonempty)
-        result = Nodes.CPtrDeclaratorNode(pos,
-            base = base)
-    elif s.sy == '**':  # scanner returns this as a single token
-        s.next()
-        base = p_c_declarator(s, ctx, empty = empty, is_type = is_type,
-                              cmethod_flag = cmethod_flag,
-                              assignable = assignable, nonempty = nonempty)
-        result = Nodes.CPtrDeclaratorNode(pos,
-            base = Nodes.CPtrDeclaratorNode(pos,
-                base = base))
-    elif s.sy == '&' or (s.sy == '&&' and s.context.cpp):
-        ref_cls = Nodes.CppRvalueReferenceDeclaratorNode if s.sy == '&&' else Nodes.CReferenceDeclaratorNode
-=======
 
         base = p_c_declarator(s, ctx, empty=empty, is_type=is_type,
                               cmethod_flag=cmethod_flag,
@@ -2900,13 +2876,13 @@
         if is_ptrptr:
             base = Nodes.CPtrDeclaratorNode(pos, base=base)
         result = Nodes.CPtrDeclaratorNode(pos, base=base)
-    elif s.sy == '&':
->>>>>>> ac0810cf
+    elif s.sy == '&' or (s.sy == '&&' and s.context.cpp):
+        node_class = Nodes.CppRvalueReferenceDeclaratorNode if s.sy == '&&' else Nodes.CReferenceDeclaratorNode
         s.next()
         base = p_c_declarator(s, ctx, empty=empty, is_type=is_type,
                               cmethod_flag=cmethod_flag,
                               assignable=assignable, nonempty=nonempty)
-        result = ref_cls(pos, base=base)
+        result = node_class(pos, base=base)
     else:
         rhs = None
         if s.sy == 'IDENT':
