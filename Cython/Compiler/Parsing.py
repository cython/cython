# cython: auto_cpdef=True, infer_types=True, py2_import=True
#
#   Parser
#


# This should be done automatically
import cython
cython.declare(Nodes=object, ExprNodes=object, EncodedString=object,
               bytes_literal=object, StringEncoding=object,
               FileSourceDescriptor=object, lookup_unicodechar=object, unicode_category=object,
               Future=object, Options=object, error=object, warning=object,
               Builtin=object, ModuleNode=object, Utils=object, _unicode=object, _bytes=object,
               re=object, _parse_escape_sequences=object, _parse_escape_sequences_raw=object,
               partial=object, reduce=object,
               _CDEF_MODIFIERS=tuple, COMMON_BINOP_MISTAKES=dict)

from io import StringIO
import re
from unicodedata import lookup as lookup_unicodechar, category as unicode_category
from functools import partial, reduce

from .Scanning import PyrexScanner, FileSourceDescriptor, tentatively_scan
from . import Nodes
from . import ExprNodes
from . import MatchCaseNodes
from . import Builtin
from . import StringEncoding
from .StringEncoding import EncodedString, bytes_literal
from .ModuleNode import ModuleNode
from .Errors import error, warning
from .. import Utils
from . import Future
from . import Options


_CDEF_MODIFIERS = ('inline', 'nogil', 'api')


class Ctx:
    #  Parsing context
    level = 'other'
    visibility = 'private'
    cdef_flag = 0
    typedef_flag = 0
    api = 0
    overridable = 0
    nogil = 0
    namespace = None
    templates = None
    allow_struct_enum_decorator = False

    def __init__(self, **kwds):
        self.__dict__.update(kwds)

    def __call__(self, **kwds):
        ctx = Ctx()
        d = ctx.__dict__
        d.update(self.__dict__)
        d.update(kwds)
        return ctx


def p_ident(s, message="Expected an identifier"):
    if s.sy == 'IDENT':
        name = s.context.intern_ustring(s.systring)
        s.next()
        return name
    else:
        s.error(message)

def p_ident_list(s):
    names = []
    while s.sy == 'IDENT':
        names.append(s.context.intern_ustring(s.systring))
        s.next()
        if s.sy != ',':
            break
        s.next()
    return names

#------------------------------------------
#
#   Expressions
#
#------------------------------------------

def p_binop_operator(s):
    pos = s.position()
    op = s.sy
    s.next()
    return op, pos

def p_binop_expr(s, ops, p_sub_expr):
    n1 = p_sub_expr(s)
    while s.sy in ops:
        op, pos = p_binop_operator(s)
        n2 = p_sub_expr(s)
        n1 = ExprNodes.binop_node(pos, op, n1, n2)
        if op == '/':
            if Future.division in s.context.future_directives:
                n1.truedivision = True
            else:
                n1.truedivision = None  # unknown
    return n1

#lambdef: 'lambda' [varargslist] ':' test

def p_lambdef(s):
    # s.sy == 'lambda'
    pos = s.position()
    s.next()
    if s.sy == ':':
        args = []
        star_arg = starstar_arg = None
    else:
        args, star_arg, starstar_arg = p_varargslist(
            s, terminator=':', annotated=False)
    s.expect(':')
    expr = p_test(s)
    return ExprNodes.LambdaNode(
        pos, args = args,
        star_arg = star_arg, starstar_arg = starstar_arg,
        result_expr = expr)

#test: or_test ['if' or_test 'else' test] | lambdef

def p_test(s):
    # The check for a following ':=' is only for error reporting purposes.
    # It simply changes a
    #   expected ')', found ':='
    # message into something a bit more descriptive.
    # It is close to what the PEG parser does in CPython, where an expression has
    # a lookahead assertion that it isn't followed by ':='
    expr = p_test_allow_walrus_after(s)
    if s.sy == ':=':
        s.error("invalid syntax: assignment expression not allowed in this context")
    return expr

def p_test_allow_walrus_after(s):
    if s.sy == 'lambda':
        return p_lambdef(s)
    pos = s.position()
    expr = p_or_test(s)
    if s.sy == 'if':
        s.next()
        test = p_or_test(s)
        s.expect('else')
        other = p_test(s)
        return ExprNodes.CondExprNode(pos, test=test, true_val=expr, false_val=other)
    else:
        return expr

def p_namedexpr_test(s):
    # defined in the LL parser as
    #  namedexpr_test: test [':=' test]
    # The requirement that the LHS is a name is not enforced in the grammar.
    # For comparison the PEG parser does:
    #  1. look for "name :=", if found it's definitely a named expression
    #     so look for expression
    #  2. Otherwise, look for expression
    lhs = p_test_allow_walrus_after(s)
    if s.sy == ':=':
        position = s.position()
        if not lhs.is_name:
            s.error("Left-hand side of assignment expression must be an identifier", fatal=False)
        s.next()
        rhs = p_test(s)
        return ExprNodes.AssignmentExpressionNode(position, lhs=lhs, rhs=rhs)
    return lhs


#or_test: and_test ('or' and_test)*

COMMON_BINOP_MISTAKES = {'||': 'or', '&&': 'and'}

def p_or_test(s):
    return p_rassoc_binop_expr(s, 'or', p_and_test)

def p_rassoc_binop_expr(s, op, p_subexpr):
    n1 = p_subexpr(s)
    if s.sy == op:
        pos = s.position()
        op = s.sy
        s.next()
        n2 = p_rassoc_binop_expr(s, op, p_subexpr)
        n1 = ExprNodes.binop_node(pos, op, n1, n2)
    elif s.sy in COMMON_BINOP_MISTAKES and COMMON_BINOP_MISTAKES[s.sy] == op:
        # Only report this for the current operator since we pass through here twice for 'and' and 'or'.
        warning(s.position(),
                "Found the C operator '%s', did you mean the Python operator '%s'?" % (s.sy, op),
                level=1)
    return n1

#and_test: not_test ('and' not_test)*

def p_and_test(s):
    #return p_binop_expr(s, ('and',), p_not_test)
    return p_rassoc_binop_expr(s, 'and', p_not_test)

#not_test: 'not' not_test | comparison

def p_not_test(s):
    if s.sy == 'not':
        pos = s.position()
        s.next()
        return ExprNodes.NotNode(pos, operand = p_not_test(s))
    else:
        return p_comparison(s)

#comparison: expr (comp_op expr)*
#comp_op: '<'|'>'|'=='|'>='|'<='|'<>'|'!='|'in'|'not' 'in'|'is'|'is' 'not'

def p_comparison(s):
    n1 = p_starred_expr(s)
    if s.sy in comparison_ops:
        pos = s.position()
        op = p_cmp_op(s)
        n2 = p_starred_expr(s)
        n1 = ExprNodes.PrimaryCmpNode(pos,
            operator = op, operand1 = n1, operand2 = n2)
        if s.sy in comparison_ops:
            n1.cascade = p_cascaded_cmp(s)
    return n1

def p_test_or_starred_expr(s):
    if s.sy == '*':
        return p_starred_expr(s)
    else:
        return p_test(s)

def p_namedexpr_test_or_starred_expr(s):
    if s.sy == '*':
        return p_starred_expr(s)
    else:
        return p_namedexpr_test(s)

def p_starred_expr(s):
    pos = s.position()
    if s.sy == '*':
        starred = True
        s.next()
    else:
        starred = False
    expr = p_bit_expr(s)
    if starred:
        expr = ExprNodes.StarredUnpackingNode(pos, expr)
    return expr

def p_cascaded_cmp(s):
    pos = s.position()
    op = p_cmp_op(s)
    n2 = p_starred_expr(s)
    result = ExprNodes.CascadedCmpNode(pos,
        operator = op, operand2 = n2)
    if s.sy in comparison_ops:
        result.cascade = p_cascaded_cmp(s)
    return result

def p_cmp_op(s):
    if s.sy == 'not':
        s.next()
        s.expect('in')
        op = 'not_in'
    elif s.sy == 'is':
        s.next()
        if s.sy == 'not':
            s.next()
            op = 'is_not'
        else:
            op = 'is'
    else:
        op = s.sy
        s.next()
    if op == '<>':
        op = '!='
    return op

comparison_ops = cython.declare(frozenset, frozenset((
    '<', '>', '==', '>=', '<=', '<>', '!=',
    'in', 'is', 'not'
)))

#expr: xor_expr ('|' xor_expr)*

def p_bit_expr(s):
    return p_binop_expr(s, ('|',), p_xor_expr)

#xor_expr: and_expr ('^' and_expr)*

def p_xor_expr(s):
    return p_binop_expr(s, ('^',), p_and_expr)

#and_expr: shift_expr ('&' shift_expr)*

def p_and_expr(s):
    return p_binop_expr(s, ('&',), p_shift_expr)

#shift_expr: arith_expr (('<<'|'>>') arith_expr)*

def p_shift_expr(s):
    return p_binop_expr(s, ('<<', '>>'), p_arith_expr)

#arith_expr: term (('+'|'-') term)*

def p_arith_expr(s):
    return p_binop_expr(s, ('+', '-'), p_term)

#term: factor (('*'|'@'|'/'|'%'|'//') factor)*

def p_term(s):
    return p_binop_expr(s, ('*', '@', '/', '%', '//'), p_factor)

#factor: ('+'|'-'|'~'|'&'|typecast|sizeof) factor | power

def p_factor(s):
    # little indirection for C-ification purposes
    return _p_factor(s)

def _p_factor(s):
    sy = s.sy
    if sy in ('+', '-', '~'):
        op = s.sy
        pos = s.position()
        s.next()
        return ExprNodes.unop_node(pos, op, p_factor(s))
    elif not s.in_python_file:
        if sy == '&':
            pos = s.position()
            s.next()
            arg = p_factor(s)
            return ExprNodes.AmpersandNode(pos, operand = arg)
        elif sy == "<":
            return p_typecast(s)
        elif sy == 'IDENT' and s.systring == "sizeof":
            return p_sizeof(s)
    return p_power(s)

def p_typecast(s):
    # s.sy == "<"
    pos = s.position()
    s.next()
    base_type = p_c_base_type(s)
    is_memslice = isinstance(base_type, Nodes.MemoryViewSliceTypeNode)
    is_other_unnamed_type = isinstance(base_type, (
        Nodes.TemplatedTypeNode,
        Nodes.CConstOrVolatileTypeNode,
        Nodes.CTupleBaseTypeNode,
    ))
    if not (is_memslice or is_other_unnamed_type) and base_type.name is None:
        s.error("Unknown type")
    declarator = p_c_declarator(s, empty = 1)
    if s.sy == '?':
        s.next()
        typecheck = 1
    else:
        typecheck = 0
    s.expect(">")
    operand = p_factor(s)
    if is_memslice:
        return ExprNodes.CythonArrayNode(pos, base_type_node=base_type, operand=operand)

    return ExprNodes.TypecastNode(pos,
        base_type = base_type,
        declarator = declarator,
        operand = operand,
        typecheck = typecheck)

def p_sizeof(s):
    # s.sy == ident "sizeof"
    pos = s.position()
    s.next()
    s.expect('(')
    # Here we decide if we are looking at an expression or type
    # If it is actually a type, but parsable as an expression,
    # we treat it as an expression here.
    if looking_at_expr(s):
        operand = p_test(s)
        node = ExprNodes.SizeofVarNode(pos, operand = operand)
    else:
        base_type = p_c_base_type(s)
        declarator = p_c_declarator(s, empty = 1)
        node = ExprNodes.SizeofTypeNode(pos,
            base_type = base_type, declarator = declarator)
    s.expect(')')
    return node


def p_yield_expression(s):
    # s.sy == "yield"
    pos = s.position()
    s.next()
    is_yield_from = False
    if s.sy == 'from':
        is_yield_from = True
        s.next()
    if s.sy != ')' and s.sy not in statement_terminators:
        # "yield from" does not support implicit tuples, but "yield" does ("yield 1,2")
        arg = p_test(s) if is_yield_from else p_testlist(s)
    else:
        if is_yield_from:
            s.error("'yield from' requires a source argument",
                    pos=pos, fatal=False)
        arg = None
    if is_yield_from:
        return ExprNodes.YieldFromExprNode(pos, arg=arg)
    else:
        return ExprNodes.YieldExprNode(pos, arg=arg)


def p_yield_statement(s):
    # s.sy == "yield"
    yield_expr = p_yield_expression(s)
    return Nodes.ExprStatNode(yield_expr.pos, expr=yield_expr)


def p_async_statement(s, ctx, decorators):
    # s.sy >> 'async' ...
    if s.sy == 'def':
        # 'async def' statements aren't allowed in pxd files
        if 'pxd' in ctx.level:
            s.error('def statement not allowed here')
        s.level = ctx.level
        return p_def_statement(s, decorators, is_async_def=True)
    elif decorators:
        s.error("Decorators can only be followed by functions or classes")
    elif s.sy == 'for':
        return p_for_statement(s, is_async=True)
    elif s.sy == 'with':
        s.next()
        return p_with_items(s, is_async=True)
    else:
        s.error("expected one of 'def', 'for', 'with' after 'async'")


#power: atom_expr ('**' factor)*
#atom_expr: ['await'] atom trailer*

def p_power(s):
    if s.systring == 'new' and s.peek()[0] == 'IDENT':
        return p_new_expr(s)
    await_pos = None
    if s.sy == 'await':
        await_pos = s.position()
        s.next()
    n1 = p_atom(s)
    while s.sy in ('(', '[', '.'):
        n1 = p_trailer(s, n1)
    if await_pos:
        n1 = ExprNodes.AwaitExprNode(await_pos, arg=n1)
    if s.sy == '**':
        pos = s.position()
        s.next()
        n2 = p_factor(s)
        n1 = ExprNodes.binop_node(pos, '**', n1, n2)
    return n1


def p_new_expr(s):
    # s.systring == 'new'.
    pos = s.position()
    s.next()
    cppclass = p_c_base_type(s)
    return p_call(s, ExprNodes.NewExprNode(pos, cppclass = cppclass))

#trailer: '(' [arglist] ')' | '[' subscriptlist ']' | '.' NAME

def p_trailer(s, node1):
    pos = s.position()
    if s.sy == '(':
        return p_call(s, node1)
    elif s.sy == '[':
        return p_index(s, node1)
    else:  # s.sy == '.'
        s.next()
        name = p_ident(s)
        return ExprNodes.AttributeNode(pos,
            obj=node1, attribute=name)


# arglist:  argument (',' argument)* [',']
# argument: [test '='] test       # Really [keyword '='] test

# since PEP 448:
# argument: ( test [comp_for] |
#             test '=' test |
#             '**' expr |
#             star_expr )

def p_call_parse_args(s, allow_genexp=True):
    # s.sy == '('
    pos = s.position()
    s.next()
    positional_args = []
    keyword_args = []
    starstar_seen = False
    last_was_tuple_unpack = False
    while s.sy != ')':
        if s.sy == '*':
            if starstar_seen:
                s.error("Non-keyword arg following keyword arg", pos=s.position())
            s.next()
            positional_args.append(p_test(s))
            last_was_tuple_unpack = True
        elif s.sy == '**':
            s.next()
            keyword_args.append(p_test(s))
            starstar_seen = True
        else:
            arg = p_namedexpr_test(s)
            if s.sy == '=':
                s.next()
                if not arg.is_name:
                    s.error("Expected an identifier before '='",
                            pos=arg.pos)
                encoded_name = s.context.intern_ustring(arg.name)
                keyword = ExprNodes.IdentifierStringNode(
                    arg.pos, value=encoded_name)
                arg = p_test(s)
                keyword_args.append((keyword, arg))
            else:
                if keyword_args:
                    s.error("Non-keyword arg following keyword arg", pos=arg.pos)
                if positional_args and not last_was_tuple_unpack:
                    positional_args[-1].append(arg)
                else:
                    positional_args.append([arg])
                last_was_tuple_unpack = False
        if s.sy != ',':
            break
        s.next()

    if s.sy in ('for', 'async'):
        if not keyword_args and not last_was_tuple_unpack:
            if len(positional_args) == 1 and len(positional_args[0]) == 1:
                positional_args = [[p_genexp(s, positional_args[0][0])]]
    s.expect(')')
    return positional_args or [[]], keyword_args


def p_call_build_packed_args(pos, positional_args, keyword_args):
    keyword_dict = None

    subtuples = [
        ExprNodes.TupleNode(pos, args=arg) if isinstance(arg, list) else ExprNodes.AsTupleNode(pos, arg=arg)
        for arg in positional_args
    ]
    # TODO: implement a faster way to join tuples than creating each one and adding them
    arg_tuple = reduce(partial(ExprNodes.binop_node, pos, '+'), subtuples)

    if keyword_args:
        kwargs = []
        dict_items = []
        for item in keyword_args:
            if isinstance(item, tuple):
                key, value = item
                dict_items.append(ExprNodes.DictItemNode(pos=key.pos, key=key, value=value))
            elif item.is_dict_literal:
                # unpack "**{a:b}" directly
                dict_items.extend(item.key_value_pairs)
            else:
                if dict_items:
                    kwargs.append(ExprNodes.DictNode(
                        dict_items[0].pos, key_value_pairs=dict_items, reject_duplicates=True))
                    dict_items = []
                kwargs.append(item)

        if dict_items:
            kwargs.append(ExprNodes.DictNode(
                dict_items[0].pos, key_value_pairs=dict_items, reject_duplicates=True))

        if kwargs:
            if len(kwargs) == 1 and kwargs[0].is_dict_literal:
                # only simple keyword arguments found -> one dict
                keyword_dict = kwargs[0]
            else:
                # at least one **kwargs
                keyword_dict = ExprNodes.MergedDictNode(pos, keyword_args=kwargs)

    return arg_tuple, keyword_dict


def p_call(s, function):
    # s.sy == '('
    pos = s.position()
    positional_args, keyword_args = p_call_parse_args(s)

    if not keyword_args and len(positional_args) == 1 and isinstance(positional_args[0], list):
        return ExprNodes.SimpleCallNode(pos, function=function, args=positional_args[0])
    else:
        arg_tuple, keyword_dict = p_call_build_packed_args(pos, positional_args, keyword_args)
        return ExprNodes.GeneralCallNode(
            pos, function=function, positional_args=arg_tuple, keyword_args=keyword_dict)


#lambdef: 'lambda' [varargslist] ':' test

#subscriptlist: subscript (',' subscript)* [',']

def p_index(s, base):
    # s.sy == '['
    pos = s.position()
    s.next()
    subscripts, is_single_value = p_subscript_list(s)
    if is_single_value and len(subscripts[0]) == 2:
        start, stop = subscripts[0]
        result = ExprNodes.SliceIndexNode(pos,
            base = base, start = start, stop = stop)
    else:
        indexes = make_slice_nodes(pos, subscripts)
        if is_single_value:
            index = indexes[0]
        else:
            index = ExprNodes.TupleNode(pos, args = indexes)
        result = ExprNodes.IndexNode(pos,
            base = base, index = index)
    s.expect(']')
    return result

def p_subscript_list(s):
    is_single_value = True
    items = [p_subscript(s)]
    while s.sy == ',':
        is_single_value = False
        s.next()
        if s.sy == ']':
            break
        items.append(p_subscript(s))
    return items, is_single_value

#subscript: '.' '.' '.' | test | [test] ':' [test] [':' [test]]

def p_subscript(s):
    # Parse a subscript and return a list of
    # 1, 2 or 3 ExprNodes, depending on how
    # many slice elements were encountered.
    pos = s.position()
    start = p_slice_element(s, (':',))
    if s.sy != ':':
        return [start]
    s.next()
    stop = p_slice_element(s, (':', ',', ']'))
    if s.sy != ':':
        return [start, stop]
    s.next()
    step = p_slice_element(s, (':', ',', ']'))
    return [start, stop, step]

def p_slice_element(s, follow_set):
    # Simple expression which may be missing iff
    # it is followed by something in follow_set.
    if s.sy not in follow_set:
        return p_test(s)
    else:
        return None

def expect_ellipsis(s):
    s.expect('...')

def make_slice_nodes(pos, subscripts):
    # Convert a list of subscripts as returned
    # by p_subscript_list into a list of ExprNodes,
    # creating SliceNodes for elements with 2 or
    # more components.
    result = []
    for subscript in subscripts:
        if len(subscript) == 1:
            result.append(subscript[0])
        else:
            result.append(make_slice_node(pos, *subscript))
    return result

def make_slice_node(pos, start, stop = None, step = None):
    if not start:
        start = ExprNodes.NoneNode(pos)
    if not stop:
        stop = ExprNodes.NoneNode(pos)
    if not step:
        step = ExprNodes.NoneNode(pos)
    return ExprNodes.SliceNode(pos,
        start = start, stop = stop, step = step)

#atom: '(' [yield_expr|testlist_comp] ')' | '[' [listmaker] ']' | '{' [dict_or_set_maker] '}' | '`' testlist '`' | NAME | NUMBER | STRING+

def p_atom(s):
    pos = s.position()
    sy = s.sy
    if sy == '(':
        s.next()
        if s.sy == ')':
            result = ExprNodes.TupleNode(pos, args = [])
        elif s.sy == 'yield':
            result = p_yield_expression(s)
        else:
            result = p_testlist_comp(s)
        s.expect(')')
        return result
    elif sy == '[':
        return p_list_maker(s)
    elif sy == '{':
        return p_dict_or_set_maker(s)
    elif sy == '`':
        return p_backquote_expr(s)
    elif sy == '...':
        expect_ellipsis(s)
        return ExprNodes.EllipsisNode(pos)
    elif sy == 'INT':
        return p_int_literal(s)
    elif sy == 'FLOAT':
        value = s.systring
        s.next()
        return ExprNodes.FloatNode(pos, value = value)
    elif sy == 'IMAG':
        value = s.systring[:-1]
        s.next()
        return ExprNodes.ImagNode(pos, value = value)
    elif sy == 'BEGIN_STRING':
        return p_atom_string(s)
    elif sy == 'IDENT':
        result = p_atom_ident_constants(s)
        if result is None:
            result = p_name(s, s.systring)
            s.next()
        return result
    else:
        s.error("Expected an identifier or literal")


def p_atom_string(s):
    # s.sy == 'BEGIN_STRING'
    pos = s.position()
    kind, bytes_value, unicode_value = p_cat_string_literal(s)
    if kind == 'c':
        return ExprNodes.CharNode(pos, value=bytes_value)
    elif kind == 'u':
        return ExprNodes.UnicodeNode(pos, value=unicode_value, bytes_value=bytes_value)
    elif kind == 'b':
        return ExprNodes.BytesNode(pos, value=bytes_value)
    elif kind == 'f':
        return ExprNodes.JoinedStrNode(pos, values=unicode_value)
    elif kind == '':
        return ExprNodes.StringNode(pos, value=bytes_value, unicode_value=unicode_value)
    else:
        s.error("invalid string kind '%s'" % kind)


def p_atom_ident_constants(s, bools_are_pybool=False):
    """
    Returns None if it isn't a special-cased named constant.
    Only calls s.next() if it successfully matches a named constant.
    """
    # s.sy == 'IDENT'
    pos = s.position()
    name = s.systring
<<<<<<< HEAD
    result = None
    if bools_are_pybool:
        extra_kwds = {'type': Builtin.bool_type}
    else:
        extra_kwds = {}
=======
>>>>>>> 05c72ac7
    if name == "None":
        result = ExprNodes.NoneNode(pos)
    elif name == "True":
        result = ExprNodes.BoolNode(pos, value=True, **extra_kwds)
    elif name == "False":
        result = ExprNodes.BoolNode(pos, value=False, **extra_kwds)
    elif name == "NULL" and not s.in_python_file:
        result = ExprNodes.NullNode(pos)
    else:
        return None
    s.next()
    return result


def p_int_literal(s):
    pos = s.position()
    value = s.systring
    s.next()
    unsigned = ""
    longness = ""
    while value[-1] in "UuLl":
        if value[-1] in "Ll":
            longness += "L"
        else:
            unsigned += "U"
        value = value[:-1]
    # '3L' is ambiguous in Py2 but not in Py3.  '3U' and '3LL' are
    # illegal in Py2 Python files.  All suffixes are illegal in Py3
    # Python files.
    is_c_literal = None
    if unsigned:
        is_c_literal = True
    elif longness:
        if longness == 'LL' or s.context.language_level >= 3:
            is_c_literal = True
    if s.in_python_file:
        if is_c_literal:
            error(pos, "illegal integer literal syntax in Python source file")
        is_c_literal = False
    return ExprNodes.IntNode(pos,
                             is_c_literal = is_c_literal,
                             value = value,
                             unsigned = unsigned,
                             longness = longness)


def p_name(s, name):
    pos = s.position()
    if not s.compile_time_expr and name in s.compile_time_env:
        value = s.compile_time_env.lookup_here(name)
        node = wrap_compile_time_constant(pos, value)
        if node is not None:
            return node
    return ExprNodes.NameNode(pos, name=name)


def wrap_compile_time_constant(pos, value):
    if value is None:
        return ExprNodes.NoneNode(pos)
    elif value is Ellipsis:
        return ExprNodes.EllipsisNode(pos)
    elif isinstance(value, bool):
        return ExprNodes.BoolNode(pos, value=value)
    elif isinstance(value, int):
        return ExprNodes.IntNode(pos, value=repr(value), constant_result=value)
    elif isinstance(value, float):
        return ExprNodes.FloatNode(pos, value=repr(value), constant_result=value)
    elif isinstance(value, complex):
        node = ExprNodes.ImagNode(pos, value=repr(value.imag), constant_result=complex(0.0, value.imag))
        if value.real:
            # FIXME: should we care about -0.0 ?
            # probably not worth using the '-' operator for negative imag values
            node = ExprNodes.binop_node(
                pos, '+', ExprNodes.FloatNode(pos, value=repr(value.real), constant_result=value.real), node,
                constant_result=value)
        return node
    elif isinstance(value, str):
        return ExprNodes.UnicodeNode(pos, value=EncodedString(value))
    elif isinstance(value, bytes):
        bvalue = bytes_literal(value, 'ascii')  # actually: unknown encoding, but BytesLiteral requires one
        return ExprNodes.BytesNode(pos, value=bvalue, constant_result=value)
    elif isinstance(value, tuple):
        args = [wrap_compile_time_constant(pos, arg) for arg in value]
        if None in args:
            # error already reported
            return None
        return ExprNodes.TupleNode(pos, args=args)

    error(pos, "Invalid type for compile-time constant: %r (type %s)"
               % (value, value.__class__.__name__))
    return None


def p_cat_string_literal(s):
    # A sequence of one or more adjacent string literals.
    # Returns (kind, bytes_value, unicode_value)
    # where kind in ('b', 'c', 'u', 'f', '')
    pos = s.position()
    kind, bytes_value, unicode_value = p_string_literal(s)
    if kind == 'c' or s.sy != 'BEGIN_STRING':
        return kind, bytes_value, unicode_value
    bstrings, ustrings, positions = [bytes_value], [unicode_value], [pos]
    bytes_value = unicode_value = None
    while s.sy == 'BEGIN_STRING':
        pos = s.position()
        next_kind, next_bytes_value, next_unicode_value = p_string_literal(s)
        if next_kind == 'c':
            error(pos, "Cannot concatenate char literal with another string or char literal")
            continue
        elif next_kind != kind:
            # concatenating f strings and normal strings is allowed and leads to an f string
            if {kind, next_kind} in ({'f', 'u'}, {'f', ''}):
                kind = 'f'
            else:
                error(pos, "Cannot mix string literals of different types, expected %s'', got %s''" % (
                    kind, next_kind))
                continue
        bstrings.append(next_bytes_value)
        ustrings.append(next_unicode_value)
        positions.append(pos)
    # join and rewrap the partial literals
    if kind in ('b', 'c', '') or kind == 'u' and None not in bstrings:
        # Py3 enforced unicode literals are parsed as bytes/unicode combination
        bytes_value = bytes_literal(StringEncoding.join_bytes(bstrings), s.source_encoding)
    if kind in ('u', ''):
        unicode_value = EncodedString(''.join([u for u in ustrings if u is not None]))
    if kind == 'f':
        unicode_value = []
        for u, pos in zip(ustrings, positions):
            if isinstance(u, list):
                unicode_value += u
            else:
                # non-f-string concatenated into the f-string
                unicode_value.append(ExprNodes.UnicodeNode(pos, value=EncodedString(u)))
    return kind, bytes_value, unicode_value


def p_opt_string_literal(s, required_type='u'):
    if s.sy != 'BEGIN_STRING':
        return None
    pos = s.position()
    kind, bytes_value, unicode_value = p_string_literal(s, required_type)
    if required_type == 'u':
        if kind == 'f':
            s.error("f-string not allowed here", pos)
        return unicode_value
    elif required_type == 'b':
        return bytes_value
    else:
        s.error("internal parser configuration error")


def check_for_non_ascii_characters(string):
    for c in string:
        if c >= '\x80':
            return True
    return False


def p_string_literal(s, kind_override=None):
    # A single string or char literal.  Returns (kind, bvalue, uvalue)
    # where kind in ('b', 'c', 'u', 'f', '').  The 'bvalue' is the source
    # code byte sequence of the string literal, 'uvalue' is the
    # decoded Unicode string.  Either of the two may be None depending
    # on the 'kind' of string, only unprefixed strings have both
    # representations. In f-strings, the uvalue is a list of the Unicode
    # strings and f-string expressions that make up the f-string.

    # s.sy == 'BEGIN_STRING'
    pos = s.position()
    is_python3_source = s.context.language_level >= 3
    has_non_ascii_literal_characters = False
    string_start_pos = (pos[0], pos[1], pos[2] + len(s.systring))
    kind_string = s.systring.rstrip('"\'').lower()
    if len(kind_string) > 1:
        if len(set(kind_string)) != len(kind_string):
            error(pos, 'Duplicate string prefix character')
        if 'b' in kind_string and 'u' in kind_string:
            error(pos, 'String prefixes b and u cannot be combined')
        if 'b' in kind_string and 'f' in kind_string:
            error(pos, 'String prefixes b and f cannot be combined')
        if 'u' in kind_string and 'f' in kind_string:
            error(pos, 'String prefixes u and f cannot be combined')

    is_raw = 'r' in kind_string

    if 'c' in kind_string:
        # this should never happen, since the lexer does not allow combining c
        # with other prefix characters
        if len(kind_string) != 1:
            error(pos, 'Invalid string prefix for character literal')
        kind = 'c'
    elif 'f' in kind_string:
        kind = 'f'     # u is ignored
        is_raw = True  # postpone the escape resolution
    elif 'b' in kind_string:
        kind = 'b'
    elif 'u' in kind_string:
        kind = 'u'
    else:
        kind = ''

    if kind == '' and kind_override is None and Future.unicode_literals in s.context.future_directives:
        chars = StringEncoding.StrLiteralBuilder(s.source_encoding)
        kind = 'u'
    else:
        if kind_override is not None and kind_override in 'ub':
            kind = kind_override
        if kind in ('u', 'f'):  # f-strings are scanned exactly like Unicode literals, but are parsed further later
            chars = StringEncoding.UnicodeLiteralBuilder()
        elif kind == '':
            chars = StringEncoding.StrLiteralBuilder(s.source_encoding)
        else:
            chars = StringEncoding.BytesLiteralBuilder(s.source_encoding)

    while 1:
        s.next()
        sy = s.sy
        systr = s.systring
        # print "p_string_literal: sy =", sy, repr(s.systring) ###
        if sy == 'CHARS':
            chars.append(systr)
            if is_python3_source and not has_non_ascii_literal_characters and check_for_non_ascii_characters(systr):
                has_non_ascii_literal_characters = True
        elif sy == 'ESCAPE':
            # in Py2, 'ur' raw unicode strings resolve unicode escapes but nothing else
            if is_raw and (is_python3_source or kind != 'u' or systr[1] not in 'Uu'):
                chars.append(systr)
                if is_python3_source and not has_non_ascii_literal_characters and check_for_non_ascii_characters(systr):
                    has_non_ascii_literal_characters = True
            else:
                _append_escape_sequence(kind, chars, systr, s)
        elif sy == 'NEWLINE':
            chars.append('\n')
        elif sy == 'END_STRING':
            break
        elif sy == 'EOF':
            s.error("Unclosed string literal", pos=pos)
        else:
            s.error("Unexpected token %r:%r in string literal" % (
                sy, s.systring))

    if kind == 'c':
        unicode_value = None
        bytes_value = chars.getchar()
        if len(bytes_value) != 1:
            error(pos, "invalid character literal: %r" % bytes_value)
    else:
        bytes_value, unicode_value = chars.getstrings()
        if (has_non_ascii_literal_characters
                and is_python3_source and Future.unicode_literals in s.context.future_directives):
            # Python 3 forbids literal non-ASCII characters in byte strings
            if kind == 'b':
                s.error("bytes can only contain ASCII literal characters.", pos=pos)
            bytes_value = None
    if kind == 'f':
        unicode_value = p_f_string(s, unicode_value, string_start_pos, is_raw='r' in kind_string)
    s.next()
    return (kind, bytes_value, unicode_value)


def _append_escape_sequence(kind, builder, escape_sequence, s):
    c = escape_sequence[1]
    if c in "01234567":
        builder.append_charval(int(escape_sequence[1:], 8))
    elif c in "'\"\\":
        builder.append(c)
    elif c in "abfnrtv":
        builder.append(StringEncoding.char_from_escape_sequence(escape_sequence))
    elif c == '\n':
        pass  # line continuation
    elif c == 'x':  # \xXX
        if len(escape_sequence) == 4:
            builder.append_charval(int(escape_sequence[2:], 16))
        else:
            s.error("Invalid hex escape '%s'" % escape_sequence, fatal=False)
    elif c in 'NUu' and kind in ('u', 'f', ''):  # \uxxxx, \Uxxxxxxxx, \N{...}
        chrval = -1
        if c == 'N':
            uchar = None
            try:
                uchar = lookup_unicodechar(escape_sequence[3:-1])
                chrval = ord(uchar)
            except KeyError:
                s.error("Unknown Unicode character name %s" %
                        repr(escape_sequence[3:-1]).lstrip('u'), fatal=False)
        elif len(escape_sequence) in (6, 10):
            chrval = int(escape_sequence[2:], 16)
            if chrval > 1114111:  # sys.maxunicode:
                s.error("Invalid unicode escape '%s'" % escape_sequence)
                chrval = -1
        else:
            s.error("Invalid unicode escape '%s'" % escape_sequence, fatal=False)
        if chrval >= 0:
            builder.append_uescape(chrval, escape_sequence)
    else:
        builder.append(escape_sequence)


_parse_escape_sequences_raw, _parse_escape_sequences = [re.compile((
    # escape sequences:
    br'(\\(?:' +
    (br'\\?' if is_raw else (
        br'[\\abfnrtv"\'{]|'
        br'[0-7]{2,3}|'
        br'N\{[^}]*\}|'
        br'x[0-9a-fA-F]{2}|'
        br'u[0-9a-fA-F]{4}|'
        br'U[0-9a-fA-F]{8}|'
        br'[NxuU]|'  # detect invalid escape sequences that do not match above
    )) +
    br')?|'
    # non-escape sequences:
    br'\{\{?|'
    br'\}\}?|'
    br'[^\\{}]+)'
    ).decode('us-ascii')).match
    for is_raw in (True, False)
]


def _f_string_error_pos(pos, string, i):
    return (pos[0], pos[1], pos[2] + i + 1)  # FIXME: handle newlines in string


def p_f_string(s, unicode_value, pos, is_raw):
    # Parses a PEP 498 f-string literal into a list of nodes. Nodes are either UnicodeNodes
    # or FormattedValueNodes.
    values = []
    next_start = 0
    size = len(unicode_value)
    builder = StringEncoding.UnicodeLiteralBuilder()
    _parse_seq = _parse_escape_sequences_raw if is_raw else _parse_escape_sequences

    while next_start < size:
        end = next_start
        match = _parse_seq(unicode_value, next_start)
        if match is None:
            error(_f_string_error_pos(pos, unicode_value, next_start), "Invalid escape sequence")

        next_start = match.end()
        part = match.group()
        c = part[0]
        if c == '\\':
            if not is_raw and len(part) > 1:
                _append_escape_sequence('f', builder, part, s)
            else:
                builder.append(part)
        elif c == '{':
            if part == '{{':
                builder.append('{')
            else:
                # start of an expression
                if builder.chars:
                    values.append(ExprNodes.UnicodeNode(pos, value=builder.getstring()))
                    builder = StringEncoding.UnicodeLiteralBuilder()
                next_start, expr_nodes = p_f_string_expr(s, unicode_value, pos, next_start, is_raw)
                values.extend(expr_nodes)
        elif c == '}':
            if part == '}}':
                builder.append('}')
            else:
                error(_f_string_error_pos(pos, unicode_value, end),
                      "f-string: single '}' is not allowed")
        else:
            builder.append(part)

    if builder.chars:
        values.append(ExprNodes.UnicodeNode(pos, value=builder.getstring()))
    return values


def p_f_string_expr(s, unicode_value, pos, starting_index, is_raw):
    # Parses a {}-delimited expression inside an f-string. Returns a list of nodes
    # [UnicodeNode?, FormattedValueNode] and the index in the string that follows
    # the expression.
    #
    # ? = Optional
    i = starting_index
    size = len(unicode_value)
    conversion_char = terminal_char = format_spec = None
    format_spec_str = None
    expr_text = None
    NO_CHAR = 2**30

    nested_depth = 0
    quote_char = NO_CHAR
    in_triple_quotes = False
    backslash_reported = False

    while True:
        if i >= size:
            break  # error will be reported below
        c = unicode_value[i]

        if quote_char != NO_CHAR:
            if c == '\\':
                # avoid redundant error reports along '\' sequences
                if not backslash_reported:
                    error(_f_string_error_pos(pos, unicode_value, i),
                          "backslashes not allowed in f-strings")
                backslash_reported = True
            elif c == quote_char:
                if in_triple_quotes:
                    if i + 2 < size and unicode_value[i + 1] == c and unicode_value[i + 2] == c:
                        in_triple_quotes = False
                        quote_char = NO_CHAR
                        i += 2
                else:
                    quote_char = NO_CHAR
        elif c in '\'"':
            quote_char = c
            if i + 2 < size and unicode_value[i + 1] == c and unicode_value[i + 2] == c:
                in_triple_quotes = True
                i += 2
        elif c in '{[(':
            nested_depth += 1
        elif nested_depth != 0 and c in '}])':
            nested_depth -= 1
        elif c == '#':
            error(_f_string_error_pos(pos, unicode_value, i),
                  "format string cannot include #")
        elif nested_depth == 0 and c in '><=!:}':
            # allow special cases with '!' and '='
            if i + 1 < size and c in '!=><':
                if unicode_value[i + 1] == '=':
                    i += 2  # we checked 2, so we can skip 2: '!=', '==', '>=', '<='
                    continue
                elif c in '><':  # allow single '<' and '>'
                    i += 1
                    continue
            terminal_char = c
            break
        i += 1

    # normalise line endings as the parser expects that
    expr_str = unicode_value[starting_index:i].replace('\r\n', '\n').replace('\r', '\n')
    expr_pos = (pos[0], pos[1], pos[2] + starting_index + 2)  # TODO: find exact code position (concat, multi-line, ...)

    if not expr_str.strip():
        error(_f_string_error_pos(pos, unicode_value, starting_index),
              "empty expression not allowed in f-string")

    if terminal_char == '=':
        i += 1
        while i < size and unicode_value[i].isspace():
            i += 1

        if i < size:
            terminal_char = unicode_value[i]
            expr_text = unicode_value[starting_index:i]
        # otherwise: error will be reported below

    if terminal_char == '!':
        i += 1
        if i + 2 > size:
            pass  # error will be reported below
        else:
            conversion_char = unicode_value[i]
            i += 1
            terminal_char = unicode_value[i]

    if terminal_char == ':':
        in_triple_quotes = False
        in_string = False
        nested_depth = 0
        start_format_spec = i + 1
        while True:
            if i >= size:
                break  # error will be reported below
            c = unicode_value[i]
            if not in_triple_quotes and not in_string:
                if c == '{':
                    nested_depth += 1
                elif c == '}':
                    if nested_depth > 0:
                        nested_depth -= 1
                    else:
                        terminal_char = c
                        break
            if c in '\'"':
                if not in_string and i + 2 < size and unicode_value[i + 1] == c and unicode_value[i + 2] == c:
                    in_triple_quotes = not in_triple_quotes
                    i += 2
                elif not in_triple_quotes:
                    in_string = not in_string
            i += 1

        format_spec_str = unicode_value[start_format_spec:i]

    if expr_text and conversion_char is None and format_spec_str is None:
        conversion_char = 'r'

    if terminal_char != '}':
        error(_f_string_error_pos(pos, unicode_value, i),
              "missing '}' in format string expression" + (
                  ", found '%s'" % terminal_char if terminal_char else ""))

    # parse the expression as if it was surrounded by parentheses
    buf = StringIO('(%s)' % expr_str)
    scanner = PyrexScanner(buf, expr_pos[0], parent_scanner=s, source_encoding=s.source_encoding, initial_pos=expr_pos)
    expr = p_testlist(scanner)  # TODO is testlist right here?

    # validate the conversion char
    if conversion_char is not None and not ExprNodes.FormattedValueNode.find_conversion_func(conversion_char):
        error(expr_pos, "invalid conversion character '%s'" % conversion_char)

    # the format spec is itself treated like an f-string
    if format_spec_str:
        format_spec = ExprNodes.JoinedStrNode(pos, values=p_f_string(s, format_spec_str, pos, is_raw))

    nodes = []
    if expr_text:
        nodes.append(ExprNodes.UnicodeNode(pos, value=StringEncoding.EncodedString(expr_text)))
    nodes.append(ExprNodes.FormattedValueNode(pos, value=expr, conversion_char=conversion_char, format_spec=format_spec))

    return i + 1, nodes


# since PEP 448:
# list_display  ::=     "[" [listmaker] "]"
# listmaker     ::=     (named_test|star_expr) ( comp_for | (',' (named_test|star_expr))* [','] )
# comp_iter     ::=     comp_for | comp_if
# comp_for      ::=     ["async"] "for" expression_list "in" testlist [comp_iter]
# comp_if       ::=     "if" test [comp_iter]

def p_list_maker(s):
    # s.sy == '['
    pos = s.position()
    s.next()
    if s.sy == ']':
        s.expect(']')
        return ExprNodes.ListNode(pos, args=[])

    expr = p_namedexpr_test_or_starred_expr(s)
    if s.sy in ('for', 'async'):
        if expr.is_starred:
            s.error("iterable unpacking cannot be used in comprehension")
        append = ExprNodes.ComprehensionAppendNode(pos, expr=expr)
        loop = p_comp_for(s, append)
        s.expect(']')
        return ExprNodes.ComprehensionNode(
            pos, loop=loop, append=append, type=Builtin.list_type,
            # list comprehensions leak their loop variable in Py2
            has_local_scope=s.context.language_level >= 3)

    # (merged) list literal
    if s.sy == ',':
        s.next()
        exprs = p_namedexpr_test_or_starred_expr_list(s, expr)
    else:
        exprs = [expr]
    s.expect(']')
    return ExprNodes.ListNode(pos, args=exprs)


def p_comp_iter(s, body):
    if s.sy in ('for', 'async'):
        return p_comp_for(s, body)
    elif s.sy == 'if':
        return p_comp_if(s, body)
    else:
        # insert the 'append' operation into the loop
        return body

def p_comp_for(s, body):
    pos = s.position()
    # [async] for ...
    is_async = False
    if s.sy == 'async':
        is_async = True
        s.next()

    # s.sy == 'for'
    s.expect('for')
    kw = p_for_bounds(s, allow_testlist=False, is_async=is_async)
    kw.update(else_clause=None, body=p_comp_iter(s, body), is_async=is_async)
    return Nodes.ForStatNode(pos, **kw)

def p_comp_if(s, body):
    # s.sy == 'if'
    pos = s.position()
    s.next()
    # Note that Python 3.9+ is actually more restrictive here and Cython now follows
    # the Python 3.9+ behaviour: https://github.com/python/cpython/issues/86014
    # On Python <3.9 `[i for i in range(10) if lambda: i if True else 1]` was disallowed
    # but `[i for i in range(10) if lambda: i]` was allowed.
    # On Python >=3.9 they're both disallowed.
    test = p_or_test(s)
    return Nodes.IfStatNode(pos,
        if_clauses = [Nodes.IfClauseNode(pos, condition = test,
                                         body = p_comp_iter(s, body))],
        else_clause = None )


# since PEP 448:
#dictorsetmaker: ( ((test ':' test | '**' expr)
#                   (comp_for | (',' (test ':' test | '**' expr))* [','])) |
#                  ((test | star_expr)
#                   (comp_for | (',' (test | star_expr))* [','])) )

def p_dict_or_set_maker(s):
    # s.sy == '{'
    pos = s.position()
    s.next()
    if s.sy == '}':
        s.next()
        return ExprNodes.DictNode(pos, key_value_pairs=[])

    parts = []
    target_type = 0
    last_was_simple_item = False
    while True:
        if s.sy in ('*', '**'):
            # merged set/dict literal
            if target_type == 0:
                target_type = 1 if s.sy == '*' else 2  # 'stars'
            elif target_type != len(s.sy):
                s.error("unexpected %sitem found in %s literal" % (
                    s.sy, 'set' if target_type == 1 else 'dict'))
            s.next()
            if s.sy == '*':
                s.error("expected expression, found '*'")
            item = p_starred_expr(s)
            parts.append(item)
            last_was_simple_item = False
        else:
            item = p_test(s)
            if target_type == 0:
                target_type = 2 if s.sy == ':' else 1  # dict vs. set
            if target_type == 2:
                # dict literal
                s.expect(':')
                key = item
                value = p_test(s)
                item = ExprNodes.DictItemNode(key.pos, key=key, value=value)
            if last_was_simple_item:
                parts[-1].append(item)
            else:
                parts.append([item])
                last_was_simple_item = True

        if s.sy == ',':
            s.next()
            if s.sy == '}':
                break
        else:
            break

    if s.sy in ('for', 'async'):
        # dict/set comprehension
        if len(parts) == 1 and isinstance(parts[0], list) and len(parts[0]) == 1:
            item = parts[0][0]
            if target_type == 2:
                assert isinstance(item, ExprNodes.DictItemNode), type(item)
                comprehension_type = Builtin.dict_type
                append = ExprNodes.DictComprehensionAppendNode(
                    item.pos, key_expr=item.key, value_expr=item.value)
            else:
                comprehension_type = Builtin.set_type
                append = ExprNodes.ComprehensionAppendNode(item.pos, expr=item)
            loop = p_comp_for(s, append)
            s.expect('}')
            return ExprNodes.ComprehensionNode(pos, loop=loop, append=append, type=comprehension_type)
        else:
            # syntax error, try to find a good error message
            if len(parts) == 1 and not isinstance(parts[0], list):
                s.error("iterable unpacking cannot be used in comprehension")
            else:
                # e.g. "{1,2,3 for ..."
                s.expect('}')
            return ExprNodes.DictNode(pos, key_value_pairs=[])

    s.expect('}')
    if target_type == 1:
        # (merged) set literal
        items = []
        set_items = []
        for part in parts:
            if isinstance(part, list):
                set_items.extend(part)
            else:
                if set_items:
                    items.append(ExprNodes.SetNode(set_items[0].pos, args=set_items))
                    set_items = []
                items.append(part)
        if set_items:
            items.append(ExprNodes.SetNode(set_items[0].pos, args=set_items))
        if len(items) == 1 and items[0].is_set_literal:
            return items[0]
        return ExprNodes.MergedSequenceNode(pos, args=items, type=Builtin.set_type)
    else:
        # (merged) dict literal
        items = []
        dict_items = []
        for part in parts:
            if isinstance(part, list):
                dict_items.extend(part)
            else:
                if dict_items:
                    items.append(ExprNodes.DictNode(dict_items[0].pos, key_value_pairs=dict_items))
                    dict_items = []
                items.append(part)
        if dict_items:
            items.append(ExprNodes.DictNode(dict_items[0].pos, key_value_pairs=dict_items))
        if len(items) == 1 and items[0].is_dict_literal:
            return items[0]
        return ExprNodes.MergedDictNode(pos, keyword_args=items, reject_duplicates=False)


# NOTE: no longer in Py3 :)
def p_backquote_expr(s):
    # s.sy == '`'
    pos = s.position()
    s.next()
    args = [p_test(s)]
    while s.sy == ',':
        s.next()
        args.append(p_test(s))
    s.expect('`')
    if len(args) == 1:
        arg = args[0]
    else:
        arg = ExprNodes.TupleNode(pos, args = args)
    return ExprNodes.BackquoteNode(pos, arg = arg)

def p_simple_expr_list(s, expr=None):
    exprs = expr is not None and [expr] or []
    while s.sy not in expr_terminators:
        exprs.append( p_test(s) )
        if s.sy != ',':
            break
        s.next()
    return exprs


def p_test_or_starred_expr_list(s, expr=None):
    exprs = expr is not None and [expr] or []
    while s.sy not in expr_terminators:
        exprs.append(p_test_or_starred_expr(s))
        if s.sy != ',':
            break
        s.next()
    return exprs

def p_namedexpr_test_or_starred_expr_list(s, expr=None):
    exprs = expr is not None and [expr] or []
    while s.sy not in expr_terminators:
        exprs.append(p_namedexpr_test_or_starred_expr(s))
        if s.sy != ',':
            break
        s.next()
    return exprs


#testlist: test (',' test)* [',']

def p_testlist(s):
    pos = s.position()
    expr = p_test(s)
    if s.sy == ',':
        s.next()
        exprs = p_simple_expr_list(s, expr)
        return ExprNodes.TupleNode(pos, args = exprs)
    else:
        return expr

# testlist_star_expr: (test|star_expr) ( comp_for | (',' (test|star_expr))* [','] )

def p_testlist_star_expr(s):
    pos = s.position()
    expr = p_test_or_starred_expr(s)
    if s.sy == ',':
        s.next()
        exprs = p_test_or_starred_expr_list(s, expr)
        return ExprNodes.TupleNode(pos, args = exprs)
    else:
        return expr

# testlist_comp: (test|star_expr) ( comp_for | (',' (test|star_expr))* [','] )

def p_testlist_comp(s):
    pos = s.position()
    expr = p_namedexpr_test_or_starred_expr(s)
    if s.sy == ',':
        s.next()
        exprs = p_namedexpr_test_or_starred_expr_list(s, expr)
        return ExprNodes.TupleNode(pos, args = exprs)
    elif s.sy in ('for', 'async'):
        return p_genexp(s, expr)
    else:
        return expr

def p_genexp(s, expr):
    # s.sy == 'async' | 'for'
    loop = p_comp_for(s, Nodes.ExprStatNode(
        expr.pos, expr = ExprNodes.YieldExprNode(expr.pos, arg=expr)))
    return ExprNodes.GeneratorExpressionNode(expr.pos, loop=loop)

expr_terminators = cython.declare(frozenset, frozenset((
    ')', ']', '}', ':', '=', 'NEWLINE')))


#-------------------------------------------------------
#
#   Statements
#
#-------------------------------------------------------

def p_global_statement(s):
    # assume s.sy == 'global'
    pos = s.position()
    s.next()
    names = p_ident_list(s)
    return Nodes.GlobalNode(pos, names = names)


def p_nonlocal_statement(s):
    pos = s.position()
    s.next()
    names = p_ident_list(s)
    return Nodes.NonlocalNode(pos, names = names)


def p_expression_or_assignment(s):
    expr = p_testlist_star_expr(s)
    has_annotation = False
    if s.sy == ':' and (expr.is_name or expr.is_subscript or expr.is_attribute):
        has_annotation = True
        s.next()
        expr.annotation = p_annotation(s)

    if s.sy == '=' and expr.is_starred:
        # This is a common enough error to make when learning Cython to let
        # it fail as early as possible and give a very clear error message.
        s.error("a starred assignment target must be in a list or tuple"
                " - maybe you meant to use an index assignment: var[0] = ...",
                pos=expr.pos)

    expr_list = [expr]
    while s.sy == '=':
        s.next()
        if s.sy == 'yield':
            expr = p_yield_expression(s)
        else:
            expr = p_testlist_star_expr(s)
        expr_list.append(expr)
    if len(expr_list) == 1:
        if re.match(r"([-+*/%^&|]|<<|>>|\*\*|//|@)=", s.sy):
            lhs = expr_list[0]
            if isinstance(lhs, ExprNodes.SliceIndexNode):
                # implementation requires IndexNode
                lhs = ExprNodes.IndexNode(
                    lhs.pos,
                    base=lhs.base,
                    index=make_slice_node(lhs.pos, lhs.start, lhs.stop))
            elif not isinstance(lhs, (ExprNodes.AttributeNode, ExprNodes.IndexNode, ExprNodes.NameNode)):
                error(lhs.pos, "Illegal operand for inplace operation.")
            operator = s.sy[:-1]
            s.next()
            if s.sy == 'yield':
                rhs = p_yield_expression(s)
            else:
                rhs = p_testlist(s)
            return Nodes.InPlaceAssignmentNode(lhs.pos, operator=operator, lhs=lhs, rhs=rhs)
        expr = expr_list[0]
        return Nodes.ExprStatNode(expr.pos, expr=expr)

    rhs = expr_list[-1]
    if len(expr_list) == 2:
        return Nodes.SingleAssignmentNode(rhs.pos, lhs=expr_list[0], rhs=rhs, first=has_annotation)
    else:
        return Nodes.CascadedAssignmentNode(rhs.pos, lhs_list=expr_list[:-1], rhs=rhs)


def p_print_statement(s):
    # s.sy == 'print'
    pos = s.position()
    ends_with_comma = 0
    s.next()
    if s.sy == '>>':
        s.next()
        stream = p_test(s)
        if s.sy == ',':
            s.next()
            ends_with_comma = s.sy in ('NEWLINE', 'EOF')
    else:
        stream = None
    args = []
    if s.sy not in ('NEWLINE', 'EOF'):
        args.append(p_test(s))
        while s.sy == ',':
            s.next()
            if s.sy in ('NEWLINE', 'EOF'):
                ends_with_comma = 1
                break
            args.append(p_test(s))
    arg_tuple = ExprNodes.TupleNode(pos, args=args)
    return Nodes.PrintStatNode(pos,
        arg_tuple=arg_tuple, stream=stream,
        append_newline=not ends_with_comma)


def p_exec_statement(s):
    # s.sy == 'exec'
    pos = s.position()
    s.next()
    code = p_bit_expr(s)
    if isinstance(code, ExprNodes.TupleNode):
        # Py3 compatibility syntax
        tuple_variant = True
        args = code.args
        if len(args) not in (2, 3):
            s.error("expected tuple of length 2 or 3, got length %d" % len(args),
                    pos=pos, fatal=False)
            args = [code]
    else:
        tuple_variant = False
        args = [code]
    if s.sy == 'in':
        if tuple_variant:
            s.error("tuple variant of exec does not support additional 'in' arguments",
                    fatal=False)
        s.next()
        args.append(p_test(s))
        if s.sy == ',':
            s.next()
            args.append(p_test(s))
    return Nodes.ExecStatNode(pos, args=args)

def p_del_statement(s):
    # s.sy == 'del'
    pos = s.position()
    s.next()
    # FIXME: 'exprlist' in Python
    args = p_simple_expr_list(s)
    return Nodes.DelStatNode(pos, args = args)

def p_pass_statement(s, with_newline = 0):
    pos = s.position()
    s.expect('pass')
    if with_newline:
        s.expect_newline("Expected a newline", ignore_semicolon=True)
    return Nodes.PassStatNode(pos)

def p_break_statement(s):
    # s.sy == 'break'
    pos = s.position()
    s.next()
    return Nodes.BreakStatNode(pos)

def p_continue_statement(s):
    # s.sy == 'continue'
    pos = s.position()
    s.next()
    return Nodes.ContinueStatNode(pos)

def p_return_statement(s):
    # s.sy == 'return'
    pos = s.position()
    s.next()
    if s.sy not in statement_terminators:
        value = p_testlist(s)
    else:
        value = None
    return Nodes.ReturnStatNode(pos, value = value)

def p_raise_statement(s):
    # s.sy == 'raise'
    pos = s.position()
    s.next()
    exc_type = None
    exc_value = None
    exc_tb = None
    cause = None
    if s.sy not in statement_terminators:
        exc_type = p_test(s)
        if s.sy == ',':
            s.next()
            exc_value = p_test(s)
            if s.sy == ',':
                s.next()
                exc_tb = p_test(s)
        elif s.sy == 'from':
            s.next()
            cause = p_test(s)
    if exc_type or exc_value or exc_tb:
        return Nodes.RaiseStatNode(pos,
            exc_type = exc_type,
            exc_value = exc_value,
            exc_tb = exc_tb,
            cause = cause)
    else:
        return Nodes.ReraiseStatNode(pos)


def p_import_statement(s):
    # s.sy in ('import', 'cimport')
    pos = s.position()
    kind = s.sy
    s.next()
    items = [p_dotted_name(s, as_allowed=1)]
    while s.sy == ',':
        s.next()
        items.append(p_dotted_name(s, as_allowed=1))
    stats = []
    is_absolute = Future.absolute_import in s.context.future_directives
    for pos, target_name, dotted_name, as_name in items:
        if kind == 'cimport':
            stat = Nodes.CImportStatNode(
                pos,
                module_name=dotted_name,
                as_name=as_name,
                is_absolute=is_absolute)
        else:
            stat = Nodes.SingleAssignmentNode(
                pos,
                lhs=ExprNodes.NameNode(pos, name=as_name or target_name),
                rhs=ExprNodes.ImportNode(
                    pos,
                    module_name=ExprNodes.IdentifierStringNode(pos, value=dotted_name),
                    level=0 if is_absolute else None,
                    get_top_level_module='.' in dotted_name and as_name is None,
                    name_list=None))
        stats.append(stat)
    return Nodes.StatListNode(pos, stats=stats)


def p_from_import_statement(s, first_statement = 0):
    # s.sy == 'from'
    pos = s.position()
    s.next()
    if s.sy in ('.', '...'):
        # count relative import level
        level = 0
        while s.sy in ('.', '...'):
            level += len(s.sy)
            s.next()
    else:
        level = None
    if level is not None and s.sy in ('import', 'cimport'):
        # we are dealing with "from .. import foo, bar"
        dotted_name_pos, dotted_name = s.position(), s.context.intern_ustring('')
    else:
        if level is None and Future.absolute_import in s.context.future_directives:
            level = 0
        (dotted_name_pos, _, dotted_name, _) = p_dotted_name(s, as_allowed=False)
    if s.sy not in ('import', 'cimport'):
        s.error("Expected 'import' or 'cimport'")
    kind = s.sy
    s.next()

    is_cimport = kind == 'cimport'
    is_parenthesized = False
    if s.sy == '*':
        imported_names = [(s.position(), s.context.intern_ustring("*"), None)]
        s.next()
    else:
        if s.sy == '(':
            is_parenthesized = True
            s.next()
        imported_names = [p_imported_name(s)]
    while s.sy == ',':
        s.next()
        if is_parenthesized and s.sy == ')':
            break
        imported_names.append(p_imported_name(s))
    if is_parenthesized:
        s.expect(')')
    if dotted_name == '__future__':
        if not first_statement:
            s.error("from __future__ imports must occur at the beginning of the file")
        elif level:
            s.error("invalid syntax")
        else:
            for (name_pos, name, as_name) in imported_names:
                if name == "braces":
                    s.error("not a chance", name_pos)
                    break
                try:
                    directive = getattr(Future, name)
                except AttributeError:
                    s.error("future feature %s is not defined" % name, name_pos)
                    break
                s.context.future_directives.add(directive)
        return Nodes.PassStatNode(pos)
    elif is_cimport:
        return Nodes.FromCImportStatNode(
            pos, module_name=dotted_name,
            relative_level=level,
            imported_names=imported_names)
    else:
        imported_name_strings = []
        items = []
        for (name_pos, name, as_name) in imported_names:
            imported_name_strings.append(
                ExprNodes.IdentifierStringNode(name_pos, value=name))
            items.append(
                (name, ExprNodes.NameNode(name_pos, name=as_name or name)))
        import_list = ExprNodes.ListNode(
            imported_names[0][0], args=imported_name_strings)
        return Nodes.FromImportStatNode(pos,
            module = ExprNodes.ImportNode(dotted_name_pos,
                module_name = ExprNodes.IdentifierStringNode(pos, value = dotted_name),
                level = level,
                name_list = import_list),
            items = items)


def p_imported_name(s):
    pos = s.position()
    name = p_ident(s)
    as_name = p_as_name(s)
    return (pos, name, as_name)


def p_dotted_name(s, as_allowed):
    pos = s.position()
    target_name = p_ident(s)
    as_name = None
    names = [target_name]
    while s.sy == '.':
        s.next()
        names.append(p_ident(s))
    if as_allowed:
        as_name = p_as_name(s)
    return (pos, target_name, s.context.intern_ustring('.'.join(names)), as_name)


def p_as_name(s):
    if s.sy == 'IDENT' and s.systring == 'as':
        s.next()
        return p_ident(s)
    else:
        return None


def p_assert_statement(s):
    # s.sy == 'assert'
    pos = s.position()
    s.next()
    cond = p_test(s)
    if s.sy == ',':
        s.next()
        value = p_test(s)
    else:
        value = None
    return Nodes.AssertStatNode(pos, condition=cond, value=value)


statement_terminators = cython.declare(frozenset, frozenset((
    ';', 'NEWLINE', 'EOF')))

def p_if_statement(s):
    # s.sy == 'if'
    pos = s.position()
    s.next()
    if_clauses = [p_if_clause(s)]
    while s.sy == 'elif':
        s.next()
        if_clauses.append(p_if_clause(s))
    else_clause = p_else_clause(s)
    return Nodes.IfStatNode(pos,
        if_clauses = if_clauses, else_clause = else_clause)

def p_if_clause(s):
    pos = s.position()
    test = p_namedexpr_test(s)
    body = p_suite(s)
    return Nodes.IfClauseNode(pos,
        condition = test, body = body)

def p_else_clause(s):
    if s.sy == 'else':
        s.next()
        return p_suite(s)
    else:
        return None

def p_while_statement(s):
    # s.sy == 'while'
    pos = s.position()
    s.next()
    test = p_namedexpr_test(s)
    body = p_suite(s)
    else_clause = p_else_clause(s)
    return Nodes.WhileStatNode(pos,
        condition = test, body = body,
        else_clause = else_clause)


def p_for_statement(s, is_async=False):
    # s.sy == 'for'
    pos = s.position()
    s.next()
    kw = p_for_bounds(s, allow_testlist=True, is_async=is_async)
    body = p_suite(s)
    else_clause = p_else_clause(s)
    kw.update(body=body, else_clause=else_clause, is_async=is_async)
    return Nodes.ForStatNode(pos, **kw)


def p_for_bounds(s, allow_testlist=True, is_async=False):
    target = p_for_target(s)
    if s.sy == 'in':
        s.next()
        iterator = p_for_iterator(s, allow_testlist, is_async=is_async)
        return dict(target=target, iterator=iterator)
    elif not s.in_python_file and not is_async:
        if s.sy == 'from':
            s.next()
            bound1 = p_bit_expr(s)
        else:
            # Support shorter "for a <= x < b" syntax
            bound1, target = target, None
        rel1 = p_for_from_relation(s)
        name2_pos = s.position()
        name2 = p_ident(s)
        rel2_pos = s.position()
        rel2 = p_for_from_relation(s)
        bound2 = p_bit_expr(s)
        step = p_for_from_step(s)
        if target is None:
            target = ExprNodes.NameNode(name2_pos, name = name2)
        else:
            if not target.is_name:
                error(target.pos,
                    "Target of for-from statement must be a variable name")
            elif name2 != target.name:
                error(name2_pos,
                    "Variable name in for-from range does not match target")
        if rel1[0] != rel2[0]:
            error(rel2_pos,
                "Relation directions in for-from do not match")
        return dict(target = target,
                    bound1 = bound1,
                    relation1 = rel1,
                    relation2 = rel2,
                    bound2 = bound2,
                    step = step,
                    )
    else:
        s.expect('in')
        return {}

def p_for_from_relation(s):
    if s.sy in inequality_relations:
        op = s.sy
        s.next()
        return op
    else:
        s.error("Expected one of '<', '<=', '>' '>='")

def p_for_from_step(s):
    if s.sy == 'IDENT' and s.systring == 'by':
        s.next()
        step = p_bit_expr(s)
        return step
    else:
        return None

inequality_relations = cython.declare(frozenset, frozenset((
    '<', '<=', '>', '>=')))

def p_target(s, terminator):
    pos = s.position()
    expr = p_starred_expr(s)
    if s.sy == ',':
        s.next()
        exprs = [expr]
        while s.sy != terminator:
            exprs.append(p_starred_expr(s))
            if s.sy != ',':
                break
            s.next()
        return ExprNodes.TupleNode(pos, args = exprs)
    else:
        return expr


def p_for_target(s):
    return p_target(s, 'in')


def p_for_iterator(s, allow_testlist=True, is_async=False):
    pos = s.position()
    if allow_testlist:
        expr = p_testlist(s)
    else:
        expr = p_or_test(s)
    return (ExprNodes.AsyncIteratorNode if is_async else ExprNodes.IteratorNode)(pos, sequence=expr)


def p_try_statement(s):
    # s.sy == 'try'
    pos = s.position()
    s.next()
    body = p_suite(s)
    except_clauses = []
    else_clause = None
    if s.sy in ('except', 'else'):
        while s.sy == 'except':
            except_clauses.append(p_except_clause(s))
        if s.sy == 'else':
            s.next()
            else_clause = p_suite(s)
        body = Nodes.TryExceptStatNode(pos,
            body = body, except_clauses = except_clauses,
            else_clause = else_clause)
        if s.sy != 'finally':
            return body
        # try-except-finally is equivalent to nested try-except/try-finally
    if s.sy == 'finally':
        s.next()
        finally_clause = p_suite(s)
        return Nodes.TryFinallyStatNode(pos,
            body = body, finally_clause = finally_clause)
    else:
        s.error("Expected 'except' or 'finally'")

def p_except_clause(s):
    # s.sy == 'except'
    pos = s.position()
    s.next()
    exc_type = None
    exc_value = None
    is_except_as = False
    if s.sy != ':':
        exc_type = p_test(s)
        # normalise into list of single exception tests
        if isinstance(exc_type, ExprNodes.TupleNode):
            exc_type = exc_type.args
        else:
            exc_type = [exc_type]
        if s.sy == ',' or (s.sy == 'IDENT' and s.systring == 'as'
                           and s.context.language_level == 2):
            s.next()
            exc_value = p_test(s)
        elif s.sy == 'IDENT' and s.systring == 'as':
            # Py3 syntax requires a name here
            s.next()
            pos2 = s.position()
            name = p_ident(s)
            exc_value = ExprNodes.NameNode(pos2, name = name)
            is_except_as = True
    body = p_suite(s)
    return Nodes.ExceptClauseNode(pos,
        pattern = exc_type, target = exc_value,
        body = body, is_except_as=is_except_as)

def p_include_statement(s, ctx):
    pos = s.position()
    s.next()  # 'include'
    unicode_include_file_name = p_string_literal(s, 'u')[2]
    s.expect_newline("Syntax error in include statement")
    if s.compile_time_eval:
        include_file_name = unicode_include_file_name
        include_file_path = s.context.find_include_file(include_file_name, pos)
        if include_file_path:
            s.included_files.append(include_file_name)
            with Utils.open_source_file(include_file_path) as f:
                source_desc = FileSourceDescriptor(include_file_path)
                s2 = PyrexScanner(f, source_desc, s, source_encoding=f.encoding, parse_comments=s.parse_comments)
                tree = p_statement_list(s2, ctx)
            return tree
        else:
            return None
    else:
        return Nodes.PassStatNode(pos)


def p_with_statement(s):
    s.next()  # 'with'
    if s.systring == 'template' and not s.in_python_file:
        node = p_with_template(s)
    else:
        node = p_with_items(s)
    return node


def p_with_items(s, is_async=False):
    """
    Copied from CPython:
    | 'with' '(' a[asdl_withitem_seq*]=','.with_item+ ','? ')' ':' b=block {
        _PyAST_With(a, b, NULL, EXTRA) }
    | 'with' a[asdl_withitem_seq*]=','.with_item+ ':' tc=[TYPE_COMMENT] b=block {
        _PyAST_With(a, b, NEW_TYPE_COMMENT(p, tc), EXTRA) }
    Therefore the first thing to try is the bracket-enclosed
    version and if that fails try the regular version
    """
    brackets_succeeded = False
    items = ()  # unused, but static analysis fails to track that below
    if s.sy == '(':
        with tentatively_scan(s) as errors:
            s.next()
            items = p_with_items_list(s, is_async)
            s.expect(")")
            if s.sy != ":":
                # Fail - the message doesn't matter because we'll try the
                # non-bracket version so it'll never be shown
                s.error("")
        brackets_succeeded = not errors
    if not brackets_succeeded:
        # try the non-bracket version
        items = p_with_items_list(s, is_async)
    body = p_suite(s)
    for cls, pos, kwds in reversed(items):
        # construct the actual nodes now that we know what the body is
        body = cls(pos, body=body, **kwds)
    return body


def p_with_items_list(s, is_async):
    items = []
    while True:
        items.append(p_with_item(s, is_async))
        if s.sy != ",":
            break
        s.next()
        if s.sy == ")":
            # trailing commas allowed
            break
    return items


def p_with_item(s, is_async):
    # In contrast to most parsing functions, this returns a tuple of
    #  class, pos, kwd_dict
    # This is because GILStatNode does a reasonable amount of initialization in its
    # constructor, and requires "body" to be set, which we don't currently have
    pos = s.position()
    if not s.in_python_file and s.sy == 'IDENT' and s.systring in ('nogil', 'gil'):
        if is_async:
            s.error("with gil/nogil cannot be async")
        state = s.systring
        s.next()

        # support conditional gil/nogil
        condition = None
        if s.sy == '(':
            s.next()
            condition = p_test(s)
            s.expect(')')

        return Nodes.GILStatNode, pos, {"state": state, "condition": condition}
    else:
        manager = p_test(s)
        target = None
        if s.sy == 'IDENT' and s.systring == 'as':
            s.next()
            target = p_starred_expr(s)
        return Nodes.WithStatNode, pos, {"manager": manager, "target": target, "is_async": is_async}


def p_with_template(s):
    pos = s.position()
    templates = []
    s.next()
    s.expect('[')
    templates.append(s.systring)
    s.next()
    while s.systring == ',':
        s.next()
        templates.append(s.systring)
        s.next()
    s.expect(']')
    if s.sy == ':':
        s.next()
        s.expect_newline("Syntax error in template function declaration")
        s.expect_indent()
        body_ctx = Ctx()
        body_ctx.templates = templates
        func_or_var = p_c_func_or_var_declaration(s, pos, body_ctx)
        s.expect_dedent()
        return func_or_var
    else:
        error(pos, "Syntax error in template function declaration")

def p_simple_statement(s, first_statement = 0):
    #print "p_simple_statement:", s.sy, s.systring ###
    if s.sy == 'global':
        node = p_global_statement(s)
    elif s.sy == 'nonlocal':
        node = p_nonlocal_statement(s)
    elif s.sy == 'print':
        node = p_print_statement(s)
    elif s.sy == 'exec':
        node = p_exec_statement(s)
    elif s.sy == 'del':
        node = p_del_statement(s)
    elif s.sy == 'break':
        node = p_break_statement(s)
    elif s.sy == 'continue':
        node = p_continue_statement(s)
    elif s.sy == 'return':
        node = p_return_statement(s)
    elif s.sy == 'raise':
        node = p_raise_statement(s)
    elif s.sy in ('import', 'cimport'):
        node = p_import_statement(s)
    elif s.sy == 'from':
        node = p_from_import_statement(s, first_statement = first_statement)
    elif s.sy == 'yield':
        node = p_yield_statement(s)
    elif s.sy == 'assert':
        node = p_assert_statement(s)
    elif s.sy == 'pass':
        node = p_pass_statement(s)
    else:
        node = p_expression_or_assignment(s)
    return node

def p_simple_statement_list(s, ctx, first_statement = 0):
    # Parse a series of simple statements on one line
    # separated by semicolons.
    stat = p_simple_statement(s, first_statement = first_statement)
    pos = stat.pos
    stats = []
    if not isinstance(stat, Nodes.PassStatNode):
        stats.append(stat)
    while s.sy == ';':
        #print "p_simple_statement_list: maybe more to follow" ###
        s.next()
        if s.sy in ('NEWLINE', 'EOF'):
            break
        stat = p_simple_statement(s, first_statement = first_statement)
        if isinstance(stat, Nodes.PassStatNode):
            continue
        stats.append(stat)
        first_statement = False

    if not stats:
        stat = Nodes.PassStatNode(pos)
    elif len(stats) == 1:
        stat = stats[0]
    else:
        stat = Nodes.StatListNode(pos, stats = stats)

    if s.sy not in ('NEWLINE', 'EOF'):
        # provide a better error message for users who accidentally write Cython code in .py files
        if isinstance(stat, Nodes.ExprStatNode):
            if stat.expr.is_name and stat.expr.name == 'cdef':
                s.error("The 'cdef' keyword is only allowed in Cython files (pyx/pxi/pxd)", pos)
    s.expect_newline("Syntax error in simple statement list")

    return stat

def p_compile_time_expr(s):
    old = s.compile_time_expr
    s.compile_time_expr = 1
    expr = p_testlist(s)
    s.compile_time_expr = old
    return expr

def p_DEF_statement(s):
    pos = s.position()
    denv = s.compile_time_env
    s.next()  # 'DEF'
    name = p_ident(s)
    s.expect('=')
    expr = p_compile_time_expr(s)
    if s.compile_time_eval:
        value = expr.compile_time_value(denv)
        #print "p_DEF_statement: %s = %r" % (name, value) ###
        denv.declare(name, value)
    s.expect_newline("Expected a newline", ignore_semicolon=True)
    return Nodes.PassStatNode(pos)

def p_IF_statement(s, ctx):
    pos = s.position()
    saved_eval = s.compile_time_eval
    current_eval = saved_eval
    denv = s.compile_time_env
    result = None
    while 1:
        s.next()  # 'IF' or 'ELIF'
        expr = p_compile_time_expr(s)
        s.compile_time_eval = current_eval and bool(expr.compile_time_value(denv))
        body = p_suite(s, ctx)
        if s.compile_time_eval:
            result = body
            current_eval = 0
        if s.sy != 'ELIF':
            break
    if s.sy == 'ELSE':
        s.next()
        s.compile_time_eval = current_eval
        body = p_suite(s, ctx)
        if current_eval:
            result = body
    if not result:
        result = Nodes.PassStatNode(pos)
    s.compile_time_eval = saved_eval
    return result

def p_statement(s, ctx, first_statement = 0):
    cdef_flag = ctx.cdef_flag
    decorators = None
    if s.sy == 'ctypedef':
        if ctx.level not in ('module', 'module_pxd'):
            s.error("ctypedef statement not allowed here")
        #if ctx.api:
        #    error(s.position(), "'api' not allowed with 'ctypedef'")
        return p_ctypedef_statement(s, ctx)
    elif s.sy == 'DEF':
        # We used to dep-warn about this but removed the warning again since
        # we don't have a good answer yet for all use cases.
        # warning(s.position(),
        #         "The 'DEF' statement is deprecated and will be removed in a future Cython version. "
        #         "Consider using global variables, constants, and in-place literals instead. "
        #         "See https://github.com/cython/cython/issues/4310", level=1)
        return p_DEF_statement(s)
    elif s.sy == 'IF':
        warning(s.position(),
                "The 'IF' statement is deprecated and will be removed in a future Cython version. "
                "Consider using runtime conditions or C macros instead. "
                "See https://github.com/cython/cython/issues/4310", level=1)
        return p_IF_statement(s, ctx)
    elif s.sy == '@':
        if ctx.level not in ('module', 'class', 'c_class', 'function', 'property', 'module_pxd', 'c_class_pxd', 'other'):
            s.error('decorator not allowed here')
        s.level = ctx.level
        decorators = p_decorators(s)
        if not ctx.allow_struct_enum_decorator and s.sy not in ('def', 'cdef', 'cpdef', 'class', 'async'):
            if s.sy == 'IDENT' and s.systring == 'async':
                pass  # handled below
            else:
                s.error("Decorators can only be followed by functions or classes")
    elif s.sy == 'pass' and cdef_flag:
        # empty cdef block
        return p_pass_statement(s, with_newline=1)

    overridable = 0
    if s.sy == 'cdef':
        cdef_flag = 1
        s.next()
    elif s.sy == 'cpdef':
        cdef_flag = 1
        overridable = 1
        s.next()
    if cdef_flag:
        if ctx.level not in ('module', 'module_pxd', 'function', 'c_class', 'c_class_pxd'):
            s.error('cdef statement not allowed here')
        s.level = ctx.level
        node = p_cdef_statement(s, ctx(overridable=overridable))
        if decorators is not None:
            tup = (Nodes.CFuncDefNode, Nodes.CVarDefNode, Nodes.CClassDefNode)
            if ctx.allow_struct_enum_decorator:
                tup += (Nodes.CStructOrUnionDefNode, Nodes.CEnumDefNode)
            if not isinstance(node, tup):
                s.error("Decorators can only be followed by functions or classes")
            node.decorators = decorators
        return node
    else:
        if ctx.api:
            s.error("'api' not allowed with this statement", fatal=False)
        elif s.sy == 'def':
            # def statements aren't allowed in pxd files, except
            # as part of a cdef class
            if ('pxd' in ctx.level) and (ctx.level != 'c_class_pxd'):
                s.error('def statement not allowed here')
            s.level = ctx.level
            return p_def_statement(s, decorators)
        elif s.sy == 'class':
            if ctx.level not in ('module', 'function', 'class', 'other'):
                s.error("class definition not allowed here")
            return p_class_statement(s, decorators)
        elif s.sy == 'include':
            if ctx.level not in ('module', 'module_pxd'):
                s.error("include statement not allowed here")
            return p_include_statement(s, ctx)
        elif ctx.level == 'c_class' and s.sy == 'IDENT' and s.systring == 'property':
            return p_property_decl(s)
        elif s.sy == 'pass' and ctx.level != 'property':
            return p_pass_statement(s, with_newline=True)
        else:
            if ctx.level in ('c_class_pxd', 'property'):
                node = p_ignorable_statement(s)
                if node is not None:
                    return node
                s.error("Executable statement not allowed here")
            if s.sy == 'if':
                return p_if_statement(s)
            elif s.sy == 'while':
                return p_while_statement(s)
            elif s.sy == 'for':
                return p_for_statement(s)
            elif s.sy == 'try':
                return p_try_statement(s)
            elif s.sy == 'with':
                return p_with_statement(s)
            elif s.sy == 'async':
                s.next()
                return p_async_statement(s, ctx, decorators)
            else:
                if s.sy == 'IDENT' and s.systring == 'async':
                    ident_name = s.systring
                    ident_pos = s.position()
                    # PEP 492 enables the async/await keywords when it spots "async def ..."
                    s.next()
                    if s.sy == 'def':
                        return p_async_statement(s, ctx, decorators)
                    elif decorators:
                        s.error("Decorators can only be followed by functions or classes")
                    s.put_back('IDENT', ident_name, ident_pos)  # re-insert original token
                if s.sy == 'IDENT' and s.systring == 'match':
                    # p_match_statement returns None on a "soft" initial failure
                    match_statement = p_match_statement(s, ctx)
                    if match_statement is not None:
                        return match_statement
                return p_simple_statement_list(s, ctx, first_statement=first_statement)


def p_statement_list(s, ctx, first_statement = 0):
    # Parse a series of statements separated by newlines.
    pos = s.position()
    stats = []
    while s.sy not in ('DEDENT', 'EOF'):
        stat = p_statement(s, ctx, first_statement = first_statement)
        if isinstance(stat, Nodes.PassStatNode):
            continue
        stats.append(stat)
        first_statement = False
    if not stats:
        return Nodes.PassStatNode(pos)
    elif len(stats) == 1:
        return stats[0]
    else:
        return Nodes.StatListNode(pos, stats = stats)


def p_suite(s, ctx=Ctx()):
    return p_suite_with_docstring(s, ctx, with_doc_only=False)[1]


def p_suite_with_docstring(s, ctx, with_doc_only=False):
    s.expect(':')
    doc = None
    if s.sy == 'NEWLINE':
        s.next()
        s.expect_indent()
        if with_doc_only:
            doc = p_doc_string(s)
        body = p_statement_list(s, ctx)
        s.expect_dedent()
    else:
        if ctx.api:
            s.error("'api' not allowed with this statement", fatal=False)
        if ctx.level in ('module', 'class', 'function', 'other'):
            body = p_simple_statement_list(s, ctx)
        else:
            body = p_pass_statement(s)
            s.expect_newline("Syntax error in declarations", ignore_semicolon=True)
    if not with_doc_only:
        doc, body = _extract_docstring(body)
    return doc, body


def p_positional_and_keyword_args(s, end_sy_set, templates = None):
    """
    Parses positional and keyword arguments. end_sy_set
    should contain any s.sy that terminate the argument list.
    Argument expansion (* and **) are not allowed.

    Returns: (positional_args, keyword_args)
    """
    positional_args = []
    keyword_args = []
    pos_idx = 0

    while s.sy not in end_sy_set:
        if s.sy == '*' or s.sy == '**':
            s.error('Argument expansion not allowed here.', fatal=False)

        parsed_type = False
        if s.sy == 'IDENT' and s.peek()[0] == '=':
            ident = s.systring
            s.next()  # s.sy is '='
            s.next()
            if looking_at_expr(s):
                arg = p_test(s)
            else:
                base_type = p_c_base_type(s, templates = templates)
                declarator = p_c_declarator(s, empty = 1)
                arg = Nodes.CComplexBaseTypeNode(base_type.pos,
                    base_type = base_type, declarator = declarator)
                parsed_type = True
            keyword_node = ExprNodes.IdentifierStringNode(arg.pos, value=ident)
            keyword_args.append((keyword_node, arg))
            was_keyword = True

        else:
            if looking_at_expr(s):
                arg = p_test(s)
            else:
                base_type = p_c_base_type(s, templates = templates)
                declarator = p_c_declarator(s, empty = 1)
                arg = Nodes.CComplexBaseTypeNode(base_type.pos,
                    base_type = base_type, declarator = declarator)
                parsed_type = True
            positional_args.append(arg)
            pos_idx += 1
            if len(keyword_args) > 0:
                s.error("Non-keyword arg following keyword arg",
                        pos=arg.pos)

        if s.sy != ',':
            if s.sy not in end_sy_set:
                if parsed_type:
                    s.error("Unmatched %s" % " or ".join(end_sy_set))
            break
        s.next()
    return positional_args, keyword_args

def p_c_base_type(s, nonempty=False, templates=None):
    if s.sy == '(':
        return p_c_complex_base_type(s, templates = templates)
    else:
        return p_c_simple_base_type(s, nonempty=nonempty, templates=templates)

def p_calling_convention(s):
    if s.sy == 'IDENT' and s.systring in calling_convention_words:
        result = s.systring
        s.next()
        return result
    else:
        return ""


calling_convention_words = cython.declare(frozenset, frozenset((
    "__stdcall", "__cdecl", "__fastcall")))


def p_c_complex_base_type(s, templates = None):
    # s.sy == '('
    pos = s.position()
    s.next()
    base_type = p_c_base_type(s, templates=templates)
    declarator = p_c_declarator(s, empty=True)
    type_node = Nodes.CComplexBaseTypeNode(
        pos, base_type=base_type, declarator=declarator)
    if s.sy == ',':
        components = [type_node]
        while s.sy == ',':
            s.next()
            if s.sy == ')':
                break
            base_type = p_c_base_type(s, templates=templates)
            declarator = p_c_declarator(s, empty=True)
            components.append(Nodes.CComplexBaseTypeNode(
                pos, base_type=base_type, declarator=declarator))
        type_node = Nodes.CTupleBaseTypeNode(pos, components = components)

    s.expect(')')
    if s.sy == '[':
        if is_memoryviewslice_access(s):
            type_node = p_memoryviewslice_access(s, type_node)
        else:
            type_node = p_buffer_or_template(s, type_node, templates)
    return type_node


def p_c_simple_base_type(s, nonempty, templates=None):
    is_basic = 0
    signed = 1
    longness = 0
    complex = 0
    module_path = []
    pos = s.position()

    # Handle const/volatile
    is_const = is_volatile = 0
    while s.sy == 'IDENT':
        if s.systring == 'const':
            if is_const: error(pos, "Duplicate 'const'")
            is_const = 1
        elif s.systring == 'volatile':
            if is_volatile: error(pos, "Duplicate 'volatile'")
            is_volatile = 1
        else:
            break
        s.next()
    if is_const or is_volatile:
        base_type = p_c_base_type(s, nonempty=nonempty, templates=templates)
        if isinstance(base_type, Nodes.MemoryViewSliceTypeNode):
            # reverse order to avoid having to write "(const int)[:]"
            base_type.base_type_node = Nodes.CConstOrVolatileTypeNode(pos,
                base_type=base_type.base_type_node, is_const=is_const, is_volatile=is_volatile)
            return base_type
        return Nodes.CConstOrVolatileTypeNode(pos,
            base_type=base_type, is_const=is_const, is_volatile=is_volatile)

    if s.sy != 'IDENT':
        error(pos, "Expected an identifier, found '%s'" % s.sy)
    if looking_at_base_type(s):
        #print "p_c_simple_base_type: looking_at_base_type at", s.position()
        is_basic = 1
        if s.sy == 'IDENT' and s.systring in special_basic_c_types:
            signed, longness = special_basic_c_types[s.systring]
            name = s.systring
            s.next()
        else:
            signed, longness = p_sign_and_longness(s)
            if s.sy == 'IDENT' and s.systring in basic_c_type_names:
                name = s.systring
                s.next()
            else:
                name = 'int'  # long [int], short [int], long [int] complex, etc.
        if s.sy == 'IDENT' and s.systring == 'complex':
            complex = 1
            s.next()
    elif looking_at_dotted_name(s):
        #print "p_c_simple_base_type: looking_at_type_name at", s.position()
        name = s.systring
        s.next()
        while s.sy == '.':
            module_path.append(name)
            s.next()
            name = p_ident(s)
    else:
        name = s.systring
        name_pos = s.position()
        s.next()
        if nonempty and s.sy != 'IDENT':
            # Make sure this is not a declaration of a variable or function.
            if s.sy == '(':
                old_pos = s.position()
                s.next()
                if (s.sy == '*' or s.sy == '**' or s.sy == '&'
                        or (s.sy == 'IDENT' and s.systring in calling_convention_words)):
                    s.put_back('(', '(', old_pos)
                else:
                    s.put_back('(', '(', old_pos)
                    s.put_back('IDENT', name, name_pos)
                    name = None
            elif s.sy not in ('*', '**', '[', '&'):
                s.put_back('IDENT', name, name_pos)
                name = None

    type_node = Nodes.CSimpleBaseTypeNode(pos,
        name = name, module_path = module_path,
        is_basic_c_type = is_basic, signed = signed,
        complex = complex, longness = longness,
        templates = templates)

    #    declarations here.
    if s.sy == '[':
        if is_memoryviewslice_access(s):
            type_node = p_memoryviewslice_access(s, type_node)
        else:
            type_node = p_buffer_or_template(s, type_node, templates)

    if s.sy == '.':
        s.next()
        name = p_ident(s)
        type_node = Nodes.CNestedBaseTypeNode(pos, base_type = type_node, name = name)

    return type_node

def p_buffer_or_template(s, base_type_node, templates):
    # s.sy == '['
    pos = s.position()
    s.next()
    # Note that buffer_positional_options_count=1, so the only positional argument is dtype.
    # For templated types, all parameters are types.
    positional_args, keyword_args = (
        p_positional_and_keyword_args(s, (']',), templates)
    )
    s.expect(']')

    if s.sy == '[':
        base_type_node = p_buffer_or_template(s, base_type_node, templates)

    keyword_dict = ExprNodes.DictNode(pos,
        key_value_pairs = [
            ExprNodes.DictItemNode(pos=key.pos, key=key, value=value)
            for key, value in keyword_args
        ])
    result = Nodes.TemplatedTypeNode(pos,
        positional_args = positional_args,
        keyword_args = keyword_dict,
        base_type_node = base_type_node)
    return result

def p_bracketed_base_type(s, base_type_node, nonempty, empty):
    # s.sy == '['
    if empty and not nonempty:
        # sizeof-like thing.  Only anonymous C arrays allowed (int[SIZE]).
        return base_type_node
    elif not empty and nonempty:
        # declaration of either memoryview slice or buffer.
        if is_memoryviewslice_access(s):
            return p_memoryviewslice_access(s, base_type_node)
        else:
            return p_buffer_or_template(s, base_type_node, None)
            # return p_buffer_access(s, base_type_node)
    elif not empty and not nonempty:
        # only anonymous C arrays and memoryview slice arrays here.  We
        # disallow buffer declarations for now, due to ambiguity with anonymous
        # C arrays.
        if is_memoryviewslice_access(s):
            return p_memoryviewslice_access(s, base_type_node)
        else:
            return base_type_node

def is_memoryviewslice_access(s):
    # s.sy == '['
    # a memoryview slice declaration is distinguishable from a buffer access
    # declaration by the first entry in the bracketed list.  The buffer will
    # not have an unnested colon in the first entry; the memoryview slice will.
    saved = [(s.sy, s.systring, s.position())]
    s.next()
    retval = False
    if s.systring == ':':
        retval = True
    elif s.sy == 'INT':
        saved.append((s.sy, s.systring, s.position()))
        s.next()
        if s.sy == ':':
            retval = True

    for sv in saved[::-1]:
        s.put_back(*sv)

    return retval

def p_memoryviewslice_access(s, base_type_node):
    # s.sy == '['
    pos = s.position()
    s.next()
    subscripts, _ = p_subscript_list(s)
    # make sure each entry in subscripts is a slice
    for subscript in subscripts:
        if len(subscript) < 2:
            s.error("An axis specification in memoryview declaration does not have a ':'.")
    s.expect(']')
    indexes = make_slice_nodes(pos, subscripts)
    result = Nodes.MemoryViewSliceTypeNode(pos,
            base_type_node = base_type_node,
            axes = indexes)
    return result

def looking_at_name(s):
    return s.sy == 'IDENT' and s.systring not in calling_convention_words

def looking_at_expr(s):
    if s.systring in base_type_start_words:
        return False
    elif s.sy == 'IDENT':
        is_type = False
        name = s.systring
        name_pos = s.position()
        dotted_path = []
        s.next()

        while s.sy == '.':
            s.next()
            dotted_path.append((s.systring, s.position()))
            s.expect('IDENT')

        saved = s.sy, s.systring, s.position()
        if s.sy == 'IDENT':
            is_type = True
        elif s.sy == '*' or s.sy == '**':
            s.next()
            is_type = s.sy in (')', ']')
            s.put_back(*saved)
        elif s.sy == '(':
            s.next()
            is_type = s.sy == '*'
            s.put_back(*saved)
        elif s.sy == '[':
            s.next()
            is_type = s.sy == ']' or not looking_at_expr(s)  # could be a nested template type
            s.put_back(*saved)

        dotted_path.reverse()
        for p in dotted_path:
            s.put_back('IDENT', *p)
            s.put_back('.', '.', p[1])  # gets the position slightly wrong

        s.put_back('IDENT', name, name_pos)
        return not is_type and saved[0]
    else:
        return True

def looking_at_base_type(s):
    #print "looking_at_base_type?", s.sy, s.systring, s.position()
    return s.sy == 'IDENT' and s.systring in base_type_start_words

def looking_at_dotted_name(s):
    if s.sy == 'IDENT':
        name = s.systring
        name_pos = s.position()
        s.next()
        result = s.sy == '.'
        s.put_back('IDENT', name, name_pos)
        return result
    else:
        return 0


basic_c_type_names = cython.declare(frozenset, frozenset((
    "void", "char", "int", "float", "double", "bint")))

special_basic_c_types = cython.declare(dict, {
    # name : (signed, longness)
    "Py_UNICODE" : (0, 0),
    "Py_UCS4"    : (0, 0),
    "Py_hash_t"  : (2, 0),
    "Py_ssize_t" : (2, 0),
    "ssize_t"    : (2, 0),
    "size_t"     : (0, 0),
    "ptrdiff_t"  : (2, 0),
    "Py_tss_t"   : (1, 0),
})

sign_and_longness_words = cython.declare(frozenset, frozenset((
    "short", "long", "signed", "unsigned")))

base_type_start_words = cython.declare(
    frozenset,
    basic_c_type_names
    | sign_and_longness_words
    | frozenset(special_basic_c_types))

struct_enum_union = cython.declare(frozenset, frozenset((
    "struct", "union", "enum", "packed")))

def p_sign_and_longness(s):
    signed = 1
    longness = 0
    while s.sy == 'IDENT' and s.systring in sign_and_longness_words:
        if s.systring == 'unsigned':
            signed = 0
        elif s.systring == 'signed':
            signed = 2
        elif s.systring == 'short':
            longness = -1
        elif s.systring == 'long':
            longness += 1
        s.next()
    return signed, longness

def p_opt_cname(s):
    literal = p_opt_string_literal(s, 'u')
    if literal is not None:
        cname = EncodedString(literal)
        cname.encoding = s.source_encoding
    else:
        cname = None
    return cname

def p_c_declarator(s, ctx = Ctx(), empty = 0, is_type = 0, cmethod_flag = 0,
                   assignable = 0, nonempty = 0,
                   calling_convention_allowed = 0):
    # If empty is true, the declarator must be empty. If nonempty is true,
    # the declarator must be nonempty. Otherwise we don't care.
    # If cmethod_flag is true, then if this declarator declares
    # a function, it's a C method of an extension type.
    pos = s.position()
    if s.sy == '(':
        s.next()
        if s.sy == ')' or looking_at_name(s):
            base = Nodes.CNameDeclaratorNode(pos, name=s.context.intern_ustring(""), cname=None)
            result = p_c_func_declarator(s, pos, ctx, base, cmethod_flag)
        else:
            result = p_c_declarator(s, ctx, empty = empty, is_type = is_type,
                                    cmethod_flag = cmethod_flag,
                                    nonempty = nonempty,
                                    calling_convention_allowed = 1)
            s.expect(')')
    else:
        result = p_c_simple_declarator(s, ctx, empty, is_type, cmethod_flag,
                                       assignable, nonempty)
    if not calling_convention_allowed and result.calling_convention and s.sy != '(':
        error(s.position(), "%s on something that is not a function"
            % result.calling_convention)
    while s.sy in ('[', '('):
        pos = s.position()
        if s.sy == '[':
            result = p_c_array_declarator(s, result)
        else:  # sy == '('
            s.next()
            result = p_c_func_declarator(s, pos, ctx, result, cmethod_flag)
        cmethod_flag = 0
    return result

def p_c_array_declarator(s, base):
    pos = s.position()
    s.next()  # '['
    if s.sy != ']':
        dim = p_testlist(s)
    else:
        dim = None
    s.expect(']')
    return Nodes.CArrayDeclaratorNode(pos, base = base, dimension = dim)

def p_c_func_declarator(s, pos, ctx, base, cmethod_flag):
    # Opening paren has already been skipped
    args = p_c_arg_list(s, ctx, cmethod_flag = cmethod_flag,
                        nonempty_declarators = 0)
    ellipsis = p_optional_ellipsis(s)
    s.expect(')')
    nogil = p_nogil(s)
    exc_val, exc_check, exc_clause = p_exception_value_clause(s, ctx.visibility == 'extern')
    if nogil and exc_clause:
        warning(
            s.position(),
            "The keyword 'nogil' should appear at the end of the "
            "function signature line. Placing it before 'except' "
            "or 'noexcept' will be disallowed in a future version "
            "of Cython.",
            level=2
        )
    nogil = nogil or p_nogil(s)
    with_gil = p_with_gil(s)
    return Nodes.CFuncDeclaratorNode(pos,
        base = base, args = args, has_varargs = ellipsis,
        exception_value = exc_val, exception_check = exc_check,
        nogil = nogil or ctx.nogil or with_gil, with_gil = with_gil)

supported_overloaded_operators = cython.declare(frozenset, frozenset((
    '+', '-', '*', '/', '%',
    '++', '--', '~', '|', '&', '^', '<<', '>>', ',',
    '==', '!=', '>=', '>', '<=', '<',
    '[]', '()', '!', '=',
    'bool',
)))

def p_c_simple_declarator(s, ctx, empty, is_type, cmethod_flag,
                          assignable, nonempty):
    pos = s.position()
    calling_convention = p_calling_convention(s)
    if s.sy in ('*', '**'):
        # scanner returns '**' as a single token
        is_ptrptr = s.sy == '**'
        s.next()

        const_pos = s.position()
        is_const = s.systring == 'const' and s.sy == 'IDENT'
        if is_const:
            s.next()

        base = p_c_declarator(s, ctx, empty=empty, is_type=is_type,
                              cmethod_flag=cmethod_flag,
                              assignable=assignable, nonempty=nonempty)
        if is_const:
            base = Nodes.CConstDeclaratorNode(const_pos, base=base)
        if is_ptrptr:
            base = Nodes.CPtrDeclaratorNode(pos, base=base)
        result = Nodes.CPtrDeclaratorNode(pos, base=base)
    elif s.sy == '&' or (s.sy == '&&' and s.context.cpp):
        node_class = Nodes.CppRvalueReferenceDeclaratorNode if s.sy == '&&' else Nodes.CReferenceDeclaratorNode
        s.next()
        base = p_c_declarator(s, ctx, empty=empty, is_type=is_type,
                              cmethod_flag=cmethod_flag,
                              assignable=assignable, nonempty=nonempty)
        result = node_class(pos, base=base)
    else:
        rhs = None
        if s.sy == 'IDENT':
            name = s.systring
            if empty:
                error(s.position(), "Declarator should be empty")
            s.next()
            cname = p_opt_cname(s)
            if name != 'operator' and s.sy == '=' and assignable:
                s.next()
                rhs = p_test(s)
        else:
            if nonempty:
                error(s.position(), "Empty declarator")
            name = ""
            cname = None
        if cname is None and ctx.namespace is not None and nonempty:
            cname = ctx.namespace + "::" + name
        if name == 'operator' and ctx.visibility == 'extern' and nonempty:
            op = s.sy
            if [1 for c in op if c in '+-*/<=>!%&|([^~,']:
                s.next()
                # Handle diphthong operators.
                if op == '(':
                    s.expect(')')
                    op = '()'
                elif op == '[':
                    s.expect(']')
                    op = '[]'
                elif op in ('-', '+', '|', '&') and s.sy == op:
                    op *= 2       # ++, --, ...
                    s.next()
                elif s.sy == '=':
                    op += s.sy    # +=, -=, ...
                    s.next()
                if op not in supported_overloaded_operators:
                    s.error("Overloading operator '%s' not yet supported." % op,
                            fatal=False)
                name += op
            elif op == 'IDENT':
                op = s.systring
                if op not in supported_overloaded_operators:
                    s.error("Overloading operator '%s' not yet supported." % op,
                            fatal=False)
                name = name + ' ' + op
                s.next()
        result = Nodes.CNameDeclaratorNode(pos,
            name = name, cname = cname, default = rhs)
    result.calling_convention = calling_convention
    return result

def p_nogil(s):
    if s.sy == 'IDENT' and s.systring == 'nogil':
        s.next()
        return 1
    else:
        return 0

def p_with_gil(s):
    if s.sy == 'with':
        s.next()
        s.expect_keyword('gil')
        return 1
    else:
        return 0

def p_exception_value_clause(s, is_extern):
    """
    Parse exception value clause.

    Maps clauses to exc_check / exc_value / exc_clause as follows:
     ______________________________________________________________________
    |                             |             |             |            |
    | Clause                      | exc_check   | exc_value   | exc_clause |
    | ___________________________ | ___________ | ___________ | __________ |
    |                             |             |             |            |
    | <nothing> (default func.)   | True        | None        | False      |
    | <nothing> (cdef extern)     | False       | None        | False      |
    | noexcept                    | False       | None        | True       |
    | except <val>                | False       | <val>       | True       |
    | except? <val>               | True        | <val>       | True       |
    | except *                    | True        | None        | True       |
    | except +                    | '+'         | None        | True       |
    | except +*                   | '+'         | '*'         | True       |
    | except +<PyErr>             | '+'         | <PyErr>     | True       |
    | ___________________________ | ___________ | ___________ | __________ |

    Note that the only reason we need `exc_clause` is to raise a
    warning when `'except'` or `'noexcept'` is placed after the
    `'nogil'` keyword.
    """
    exc_clause = False
    exc_val = None
    exc_check = False if is_extern else True

    if s.sy == 'IDENT' and s.systring == 'noexcept':
        exc_clause = True
        s.next()
        exc_check = False
    elif s.sy == 'except':
        exc_clause = True
        s.next()
        if s.sy == '*':
            exc_check = True
            s.next()
        elif s.sy == '+':
            exc_check = '+'
            plus_char_pos = s.position()[2]
            s.next()
            if s.sy == 'IDENT':
                name = s.systring
                if name == 'nogil':
                    if s.position()[2] == plus_char_pos + 1:
                        error(s.position(),
                              "'except +nogil' defines an exception handling function. Use 'except + nogil' for the 'nogil' modifier.")
                    # 'except + nogil' is parsed outside
                else:
                    exc_val = p_name(s, name)
                    s.next()
            elif s.sy == '*':
                exc_val = ExprNodes.CharNode(s.position(), value='*')
                s.next()
        else:
            if s.sy == '?':
                exc_check = True
                s.next()
            else:
                exc_check = False
            # exc_val can be non-None even if exc_check is False, c.f. "except -1"
            exc_val = p_test(s)
    if not is_extern and not exc_clause and s.context.legacy_implicit_noexcept:
        exc_check = False
        warning(s.position(), "Implicit noexcept declaration is deprecated. Function declaration should contain 'noexcept' keyword.", level=2)
    return exc_val, exc_check, exc_clause

c_arg_list_terminators = cython.declare(frozenset, frozenset((
    '*', '**', '...', ')', ':', '/')))

def p_c_arg_list(s, ctx = Ctx(), in_pyfunc = 0, cmethod_flag = 0,
                 nonempty_declarators = 0, kw_only = 0, annotated = 1):
    #  Comma-separated list of C argument declarations, possibly empty.
    #  May have a trailing comma.
    args = []
    is_self_arg = cmethod_flag
    while s.sy not in c_arg_list_terminators:
        args.append(p_c_arg_decl(s, ctx, in_pyfunc, is_self_arg,
            nonempty = nonempty_declarators, kw_only = kw_only,
            annotated = annotated))
        if s.sy != ',':
            break
        s.next()
        is_self_arg = 0
    return args

def p_optional_ellipsis(s):
    if s.sy == '...':
        expect_ellipsis(s)
        return 1
    else:
        return 0

def p_c_arg_decl(s, ctx, in_pyfunc, cmethod_flag = 0, nonempty = 0,
                 kw_only = 0, annotated = 1):
    pos = s.position()
    not_none = or_none = 0
    default = None
    annotation = None
    if s.in_python_file:
        # empty type declaration
        base_type = Nodes.CSimpleBaseTypeNode(pos,
            name = None, module_path = [],
            is_basic_c_type = 0, signed = 0,
            complex = 0, longness = 0,
            is_self_arg = cmethod_flag, templates = None)
    else:
        base_type = p_c_base_type(s, nonempty=nonempty)
    declarator = p_c_declarator(s, ctx, nonempty = nonempty)
    if s.sy in ('not', 'or') and not s.in_python_file:
        kind = s.sy
        s.next()
        if s.sy == 'IDENT' and s.systring == 'None':
            s.next()
        else:
            s.error("Expected 'None'")
        if not in_pyfunc:
            error(pos, "'%s None' only allowed in Python functions" % kind)
        or_none = kind == 'or'
        not_none = kind == 'not'
    if annotated and s.sy == ':':
        s.next()
        annotation = p_annotation(s)
    if s.sy == '=':
        s.next()
        if 'pxd' in ctx.level:
            if s.sy in ['*', '?']:
                # TODO(github/1736): Make this an error for inline declarations.
                default = ExprNodes.NoneNode(pos)
                s.next()
            elif 'inline' in ctx.modifiers:
                default = p_test(s)
            else:
                error(pos, "default values cannot be specified in pxd files, use ? or *")
        else:
            default = p_test(s)
    return Nodes.CArgDeclNode(pos,
        base_type = base_type,
        declarator = declarator,
        not_none = not_none,
        or_none = or_none,
        default = default,
        annotation = annotation,
        kw_only = kw_only)

def p_api(s):
    if s.sy == 'IDENT' and s.systring == 'api':
        s.next()
        return 1
    else:
        return 0

def p_cdef_statement(s, ctx):
    pos = s.position()
    ctx.visibility = p_visibility(s, ctx.visibility)
    ctx.api = ctx.api or p_api(s)
    if ctx.api:
        if ctx.visibility not in ('private', 'public'):
            error(pos, "Cannot combine 'api' with '%s'" % ctx.visibility)
    if (ctx.visibility == 'extern') and s.sy == 'from':
        return p_cdef_extern_block(s, pos, ctx)
    elif s.sy == 'import':
        s.next()
        return p_cdef_extern_block(s, pos, ctx)
    elif p_nogil(s):
        ctx.nogil = 1
        if ctx.overridable:
            error(pos, "cdef blocks cannot be declared cpdef")
        return p_cdef_block(s, ctx)
    elif s.sy == ':':
        if ctx.overridable:
            error(pos, "cdef blocks cannot be declared cpdef")
        return p_cdef_block(s, ctx)
    elif s.sy == 'class':
        if ctx.level not in ('module', 'module_pxd'):
            error(pos, "Extension type definition not allowed here")
        if ctx.overridable:
            error(pos, "Extension types cannot be declared cpdef")
        return p_c_class_definition(s, pos, ctx)
    elif s.sy == 'IDENT' and s.systring == 'cppclass':
        return p_cpp_class_definition(s, pos, ctx)
    elif s.sy == 'IDENT' and s.systring in struct_enum_union:
        if ctx.level not in ('module', 'module_pxd'):
            error(pos, "C struct/union/enum definition not allowed here")
        if ctx.overridable:
            if s.systring != 'enum':
                error(pos, "C struct/union cannot be declared cpdef")
        return p_struct_enum(s, pos, ctx)
    elif s.sy == 'IDENT' and s.systring == 'fused':
        return p_fused_definition(s, pos, ctx)
    else:
        return p_c_func_or_var_declaration(s, pos, ctx)

def p_cdef_block(s, ctx):
    return p_suite(s, ctx(cdef_flag = 1))

def p_cdef_extern_block(s, pos, ctx):
    if ctx.overridable:
        error(pos, "cdef extern blocks cannot be declared cpdef")
    include_file = None
    s.expect('from')
    if s.sy == '*':
        s.next()
    else:
        include_file = p_string_literal(s, 'u')[2]
    ctx = ctx(cdef_flag = 1, visibility = 'extern')
    if s.systring == "namespace":
        s.next()
        ctx.namespace = p_string_literal(s, 'u')[2]
    if p_nogil(s):
        ctx.nogil = 1

    # Use "docstring" as verbatim string to include
    verbatim_include, body = p_suite_with_docstring(s, ctx, True)

    return Nodes.CDefExternNode(pos,
        include_file = include_file,
        verbatim_include = verbatim_include,
        body = body,
        namespace = ctx.namespace)

def p_c_enum_definition(s, pos, ctx):
    # s.sy == ident 'enum'
    s.next()

    scoped = False
    if s.context.cpp and (s.sy == 'class' or (s.sy == 'IDENT' and s.systring == 'struct')):
        scoped = True
        s.next()

    if s.sy == 'IDENT':
        name = s.systring
        s.next()
        cname = p_opt_cname(s)
        if cname is None and ctx.namespace is not None:
            cname = ctx.namespace + "::" + name
    else:
        name = cname = None
        if scoped:
            s.error("Unnamed scoped enum not allowed")

    if scoped and s.sy == '(':
        s.next()
        underlying_type = p_c_base_type(s)
        s.expect(')')
    else:
        underlying_type = Nodes.CSimpleBaseTypeNode(
            pos,
            name="int",
            module_path = [],
            is_basic_c_type = True,
            signed = 1,
            complex = 0,
            longness = 0
        )

    s.expect(':')
    items = []

    doc = None
    if s.sy != 'NEWLINE':
        p_c_enum_line(s, ctx, items)
    else:
        s.next()  # 'NEWLINE'
        s.expect_indent()
        doc = p_doc_string(s)

        while s.sy not in ('DEDENT', 'EOF'):
            p_c_enum_line(s, ctx, items)

        s.expect_dedent()

    if not items and ctx.visibility != "extern":
        error(pos, "Empty enum definition not allowed outside a 'cdef extern from' block")

    return Nodes.CEnumDefNode(
        pos, name=name, cname=cname,
        scoped=scoped, items=items,
        underlying_type=underlying_type,
        typedef_flag=ctx.typedef_flag, visibility=ctx.visibility,
        create_wrapper=ctx.overridable,
        api=ctx.api, in_pxd=ctx.level == 'module_pxd', doc=doc)

def p_c_enum_line(s, ctx, items):
    if s.sy != 'pass':
        p_c_enum_item(s, ctx, items)
        while s.sy == ',':
            s.next()
            if s.sy in ('NEWLINE', 'EOF'):
                break
            p_c_enum_item(s, ctx, items)
    else:
        s.next()
    s.expect_newline("Syntax error in enum item list")

def p_c_enum_item(s, ctx, items):
    pos = s.position()
    name = p_ident(s)
    cname = p_opt_cname(s)
    if cname is None and ctx.namespace is not None:
        cname = ctx.namespace + "::" + name
    value = None
    if s.sy == '=':
        s.next()
        value = p_test(s)
    items.append(Nodes.CEnumDefItemNode(pos,
        name = name, cname = cname, value = value))

def p_c_struct_or_union_definition(s, pos, ctx):
    packed = False
    if s.systring == 'packed':
        packed = True
        s.next()
        if s.sy != 'IDENT' or s.systring != 'struct':
            s.expected('struct')
    # s.sy == ident 'struct' or 'union'
    kind = s.systring
    s.next()
    name = p_ident(s)
    cname = p_opt_cname(s)
    if cname is None and ctx.namespace is not None:
        cname = ctx.namespace + "::" + name
    attributes = None
    if s.sy == ':':
        s.next()
        attributes = []
        if s.sy == 'pass':
            s.next()
            s.expect_newline("Expected a newline", ignore_semicolon=True)
        else:
            s.expect('NEWLINE')
            s.expect_indent()
            body_ctx = Ctx(visibility=ctx.visibility)
            while s.sy != 'DEDENT':
                if s.sy != 'pass':
                    attributes.append(
                        p_c_func_or_var_declaration(s, s.position(), body_ctx))
                else:
                    s.next()
                    s.expect_newline("Expected a newline")
            s.expect_dedent()

        if not attributes and ctx.visibility != "extern":
            error(pos, "Empty struct or union definition not allowed outside a 'cdef extern from' block")
    else:
        s.expect_newline("Syntax error in struct or union definition")

    return Nodes.CStructOrUnionDefNode(pos,
        name = name, cname = cname, kind = kind, attributes = attributes,
        typedef_flag = ctx.typedef_flag, visibility = ctx.visibility,
        api = ctx.api, in_pxd = ctx.level == 'module_pxd', packed = packed)

def p_fused_definition(s, pos, ctx):
    """
    c(type)def fused my_fused_type:
        ...
    """
    # s.systring == 'fused'

    if ctx.level not in ('module', 'module_pxd'):
        error(pos, "Fused type definition not allowed here")

    s.next()
    name = p_ident(s)

    s.expect(":")
    s.expect_newline()
    s.expect_indent()

    types = []
    while s.sy != 'DEDENT':
        if s.sy != 'pass':
            #types.append(p_c_declarator(s))
            types.append(p_c_base_type(s))  #, nonempty=1))
        else:
            s.next()

        s.expect_newline()

    s.expect_dedent()

    if not types:
        error(pos, "Need at least one type")

    return Nodes.FusedTypeNode(pos, name=name, types=types)

def p_struct_enum(s, pos, ctx):
    if s.systring == 'enum':
        return p_c_enum_definition(s, pos, ctx)
    else:
        return p_c_struct_or_union_definition(s, pos, ctx)

def p_visibility(s, prev_visibility):
    pos = s.position()
    visibility = prev_visibility
    if s.sy == 'IDENT' and s.systring in ('extern', 'public', 'readonly'):
        visibility = s.systring
        if prev_visibility != 'private' and visibility != prev_visibility:
            s.error("Conflicting visibility options '%s' and '%s'"
                % (prev_visibility, visibility), fatal=False)
        s.next()
    return visibility

def p_c_modifiers(s):
    if s.sy == 'IDENT' and s.systring in ('inline',):
        modifier = s.systring
        s.next()
        return [modifier] + p_c_modifiers(s)
    return []

def p_c_func_or_var_declaration(s, pos, ctx):
    cmethod_flag = ctx.level in ('c_class', 'c_class_pxd')
    modifiers = p_c_modifiers(s)
    base_type = p_c_base_type(s, nonempty = 1, templates = ctx.templates)
    declarator = p_c_declarator(s, ctx(modifiers=modifiers), cmethod_flag = cmethod_flag,
                                assignable = 1, nonempty = 1)
    declarator.overridable = ctx.overridable
    if s.sy == 'IDENT' and s.systring == 'const' and ctx.level == 'cpp_class':
        s.next()
        is_const_method = 1
    else:
        is_const_method = 0
    if s.sy == '->':
        # Special enough to give a better error message and keep going.
        s.error(
            "Return type annotation is not allowed in cdef/cpdef signatures. "
            "Please define it before the function name, as in C signatures.",
            fatal=False)
        s.next()
        p_test(s)  # Keep going, but ignore result.
    if s.sy == ':':
        if ctx.level not in ('module', 'c_class', 'module_pxd', 'c_class_pxd', 'cpp_class') and not ctx.templates:
            s.error("C function definition not allowed here")
        doc, suite = p_suite_with_docstring(s, Ctx(level='function'))
        result = Nodes.CFuncDefNode(pos,
            visibility = ctx.visibility,
            base_type = base_type,
            declarator = declarator,
            body = suite,
            doc = doc,
            modifiers = modifiers,
            api = ctx.api,
            overridable = ctx.overridable,
            is_const_method = is_const_method)
    else:
        #if api:
        #    s.error("'api' not allowed with variable declaration")
        if is_const_method:
            declarator.is_const_method = is_const_method
        declarators = [declarator]
        while s.sy == ',':
            s.next()
            if s.sy == 'NEWLINE':
                break
            declarator = p_c_declarator(s, ctx, cmethod_flag = cmethod_flag,
                                        assignable = 1, nonempty = 1)
            declarators.append(declarator)
        doc_line = s.start_line + 1
        s.expect_newline("Syntax error in C variable declaration", ignore_semicolon=True)
        if ctx.level in ('c_class', 'c_class_pxd') and s.start_line == doc_line:
            doc = p_doc_string(s)
        else:
            doc = None
        result = Nodes.CVarDefNode(pos,
            visibility = ctx.visibility,
            base_type = base_type,
            declarators = declarators,
            in_pxd = ctx.level in ('module_pxd', 'c_class_pxd'),
            doc = doc,
            api = ctx.api,
            modifiers = modifiers,
            overridable = ctx.overridable)
    return result

def p_ctypedef_statement(s, ctx):
    # s.sy == 'ctypedef'
    pos = s.position()
    s.next()
    visibility = p_visibility(s, ctx.visibility)
    api = p_api(s)
    ctx = ctx(typedef_flag = 1, visibility = visibility)
    if api:
        ctx.api = 1
    if s.sy == 'class':
        return p_c_class_definition(s, pos, ctx)
    elif s.sy == 'IDENT' and s.systring in struct_enum_union:
        return p_struct_enum(s, pos, ctx)
    elif s.sy == 'IDENT' and s.systring == 'fused':
        return p_fused_definition(s, pos, ctx)
    else:
        base_type = p_c_base_type(s, nonempty = 1)
        declarator = p_c_declarator(s, ctx, is_type = 1, nonempty = 1)
        s.expect_newline("Syntax error in ctypedef statement", ignore_semicolon=True)
        return Nodes.CTypeDefNode(
            pos, base_type = base_type,
            declarator = declarator,
            visibility = visibility, api = api,
            in_pxd = ctx.level == 'module_pxd')

def p_decorators(s):
    decorators = []
    while s.sy == '@':
        pos = s.position()
        s.next()
        decorator = p_namedexpr_test(s)
        decorators.append(Nodes.DecoratorNode(pos, decorator=decorator))
        s.expect_newline("Expected a newline after decorator")
    return decorators


def _reject_cdef_modifier_in_py(s, name):
    """Step over incorrectly placed cdef modifiers (@see _CDEF_MODIFIERS) to provide a good error message for them.
    """
    if s.sy == 'IDENT' and name in _CDEF_MODIFIERS:
        # Special enough to provide a good error message.
        s.error("Cannot use cdef modifier '%s' in Python function signature. Use a decorator instead." % name, fatal=False)
        return p_ident(s)  # Keep going, in case there are other errors.
    return name


def p_def_statement(s, decorators=None, is_async_def=False):
    # s.sy == 'def'
    pos = decorators[0].pos if decorators else s.position()
    # PEP 492 switches the async/await keywords on in "async def" functions
    if is_async_def:
        s.enter_async()
    s.next()
    name = _reject_cdef_modifier_in_py(s, p_ident(s))
    s.expect(
        '(',
        "Expected '(', found '%s'. Did you use cdef syntax in a Python declaration? "
        "Use decorators and Python type annotations instead." % (
            s.systring if s.sy == 'IDENT' else s.sy))
    args, star_arg, starstar_arg = p_varargslist(s, terminator=')')
    s.expect(')')
    _reject_cdef_modifier_in_py(s, s.systring)
    return_type_annotation = None
    if s.sy == '->':
        s.next()
        return_type_annotation = p_annotation(s)
        _reject_cdef_modifier_in_py(s, s.systring)

    doc, body = p_suite_with_docstring(s, Ctx(level='function'))
    if is_async_def:
        s.exit_async()

    return Nodes.DefNode(
        pos, name=name, args=args, star_arg=star_arg, starstar_arg=starstar_arg,
        doc=doc, body=body, decorators=decorators, is_async_def=is_async_def,
        return_type_annotation=return_type_annotation)


def p_varargslist(s, terminator=')', annotated=1):
    args = p_c_arg_list(s, in_pyfunc = 1, nonempty_declarators = 1,
                        annotated = annotated)
    star_arg = None
    starstar_arg = None
    if s.sy == '/':
        if len(args) == 0:
            s.error("Got zero positional-only arguments despite presence of "
                    "positional-only specifier '/'")
        s.next()
        # Mark all args to the left as pos only
        for arg in args:
            arg.pos_only = 1
        if s.sy == ',':
            s.next()
            args.extend(p_c_arg_list(s, in_pyfunc = 1,
                nonempty_declarators = 1, annotated = annotated))
        elif s.sy != terminator:
            s.error("Syntax error in Python function argument list")
    if s.sy == '*':
        s.next()
        if s.sy == 'IDENT':
            star_arg = p_py_arg_decl(s, annotated=annotated)
        if s.sy == ',':
            s.next()
            args.extend(p_c_arg_list(s, in_pyfunc = 1,
                nonempty_declarators = 1, kw_only = 1, annotated = annotated))
        elif s.sy != terminator:
            s.error("Syntax error in Python function argument list")
    if s.sy == '**':
        s.next()
        starstar_arg = p_py_arg_decl(s, annotated=annotated)
    if s.sy == ',':
        s.next()
    return (args, star_arg, starstar_arg)

def p_py_arg_decl(s, annotated = 1):
    pos = s.position()
    name = p_ident(s)
    annotation = None
    if annotated and s.sy == ':':
        s.next()
        annotation = p_annotation(s)
    return Nodes.PyArgDeclNode(pos, name = name, annotation = annotation)


def p_class_statement(s, decorators):
    # s.sy == 'class'
    pos = s.position()
    s.next()
    class_name = EncodedString(p_ident(s))
    class_name.encoding = s.source_encoding  # FIXME: why is this needed?
    arg_tuple = None
    keyword_dict = None
    if s.sy == '(':
        positional_args, keyword_args = p_call_parse_args(s, allow_genexp=False)
        arg_tuple, keyword_dict = p_call_build_packed_args(pos, positional_args, keyword_args)
    if arg_tuple is None:
        # XXX: empty arg_tuple
        arg_tuple = ExprNodes.TupleNode(pos, args=[])
    doc, body = p_suite_with_docstring(s, Ctx(level='class'))
    return Nodes.PyClassDefNode(
        pos, name=class_name,
        bases=arg_tuple,
        keyword_args=keyword_dict,
        doc=doc, body=body, decorators=decorators,
        force_py3_semantics=s.context.language_level >= 3)


def p_c_class_definition(s, pos,  ctx):
    # s.sy == 'class'
    s.next()
    module_path = []
    class_name = p_ident(s)
    while s.sy == '.':
        s.next()
        module_path.append(class_name)
        class_name = p_ident(s)
    if module_path and ctx.visibility != 'extern':
        error(pos, "Qualified class name only allowed for 'extern' C class")
    if module_path and s.sy == 'IDENT' and s.systring == 'as':
        s.next()
        as_name = p_ident(s)
    else:
        as_name = class_name
    objstruct_name = None
    typeobj_name = None
    bases = None
    check_size = None
    if s.sy == '(':
        positional_args, keyword_args = p_call_parse_args(s, allow_genexp=False)
        if keyword_args:
            s.error("C classes cannot take keyword bases.")
        bases, _ = p_call_build_packed_args(pos, positional_args, keyword_args)
    if bases is None:
        bases = ExprNodes.TupleNode(pos, args=[])

    if s.sy == '[':
        if ctx.visibility not in ('public', 'extern') and not ctx.api:
            error(s.position(), "Name options only allowed for 'public', 'api', or 'extern' C class")
        objstruct_name, typeobj_name, check_size = p_c_class_options(s)
    if s.sy == ':':
        if ctx.level == 'module_pxd':
            body_level = 'c_class_pxd'
        else:
            body_level = 'c_class'
        doc, body = p_suite_with_docstring(s, Ctx(level=body_level))
    else:
        s.expect_newline("Syntax error in C class definition")
        doc = None
        body = None
    if ctx.visibility == 'extern':
        if not module_path:
            error(pos, "Module name required for 'extern' C class")
        if typeobj_name:
            error(pos, "Type object name specification not allowed for 'extern' C class")
    elif ctx.visibility == 'public':
        if not objstruct_name:
            error(pos, "Object struct name specification required for 'public' C class")
        if not typeobj_name:
            error(pos, "Type object name specification required for 'public' C class")
    elif ctx.visibility == 'private':
        if ctx.api:
            if not objstruct_name:
                error(pos, "Object struct name specification required for 'api' C class")
            if not typeobj_name:
                error(pos, "Type object name specification required for 'api' C class")
    else:
        error(pos, "Invalid class visibility '%s'" % ctx.visibility)
    return Nodes.CClassDefNode(pos,
        visibility = ctx.visibility,
        typedef_flag = ctx.typedef_flag,
        api = ctx.api,
        module_name = ".".join(module_path),
        class_name = class_name,
        as_name = as_name,
        bases = bases,
        objstruct_name = objstruct_name,
        typeobj_name = typeobj_name,
        check_size = check_size,
        in_pxd = ctx.level == 'module_pxd',
        doc = doc,
        body = body)


def p_c_class_options(s):
    objstruct_name = None
    typeobj_name = None
    check_size = None
    s.expect('[')
    while 1:
        if s.sy != 'IDENT':
            break
        if s.systring == 'object':
            s.next()
            objstruct_name = p_ident(s)
        elif s.systring == 'type':
            s.next()
            typeobj_name = p_ident(s)
        elif s.systring == 'check_size':
            s.next()
            check_size = p_ident(s)
            if check_size not in ('ignore', 'warn', 'error'):
                s.error("Expected one of ignore, warn or error, found %r" % check_size)
        if s.sy != ',':
            break
        s.next()
    s.expect(']', "Expected 'object', 'type' or 'check_size'")
    return objstruct_name, typeobj_name, check_size


def p_property_decl(s):
    pos = s.position()
    s.next()  # 'property'
    name = p_ident(s)
    doc, body = p_suite_with_docstring(
        s, Ctx(level='property'), with_doc_only=True)
    return Nodes.PropertyNode(pos, name=name, doc=doc, body=body)


def p_ignorable_statement(s):
    """
    Parses any kind of ignorable statement that is allowed in .pxd files.
    """
    if s.sy == 'BEGIN_STRING':
        pos = s.position()
        string_node = p_atom(s)
        s.expect_newline("Syntax error in string", ignore_semicolon=True)
        return Nodes.ExprStatNode(pos, expr=string_node)
    return None


def p_doc_string(s):
    if s.sy == 'BEGIN_STRING':
        pos = s.position()
        kind, bytes_result, unicode_result = p_cat_string_literal(s)
        s.expect_newline("Syntax error in doc string", ignore_semicolon=True)
        if kind in ('u', ''):
            return unicode_result
        warning(pos, "Python 3 requires docstrings to be unicode strings")
        return bytes_result
    else:
        return None


def _extract_docstring(node):
    """
    Extract a docstring from a statement or from the first statement
    in a list.  Remove the statement if found.  Return a tuple
    (plain-docstring or None, node).
    """
    doc_node = None
    if node is None:
        pass
    elif isinstance(node, Nodes.ExprStatNode):
        if node.expr.is_string_literal:
            doc_node = node.expr
            node = Nodes.StatListNode(node.pos, stats=[])
    elif isinstance(node, Nodes.StatListNode) and node.stats:
        stats = node.stats
        if isinstance(stats[0], Nodes.ExprStatNode):
            if stats[0].expr.is_string_literal:
                doc_node = stats[0].expr
                del stats[0]

    if doc_node is None:
        doc = None
    elif isinstance(doc_node, ExprNodes.BytesNode):
        warning(node.pos,
                "Python 3 requires docstrings to be unicode strings")
        doc = doc_node.value
    elif isinstance(doc_node, ExprNodes.StringNode):
        doc = doc_node.unicode_value
        if doc is None:
            doc = doc_node.value
    else:
        doc = doc_node.value
    return doc, node


def p_code(s, level=None, ctx=Ctx):
    body = p_statement_list(s, ctx(level = level), first_statement = 1)
    if s.sy != 'EOF':
        s.error("Syntax error in statement [%s,%s]" % (
            repr(s.sy), repr(s.systring)))
    return body


_match_compiler_directive_comment = cython.declare(object, re.compile(
    r"^#\s*cython\s*:\s*((\w|[.])+\s*=.*)$").match)


def p_compiler_directive_comments(s):
    result = {}
    while s.sy == 'commentline':
        pos = s.position()
        m = _match_compiler_directive_comment(s.systring)
        if m:
            directives_string = m.group(1).strip()
            try:
                new_directives = Options.parse_directive_list(directives_string, ignore_unknown=True)
            except ValueError as e:
                s.error(e.args[0], fatal=False)
                s.next()
                continue

            for name in new_directives:
                if name not in result:
                    pass
                elif Options.directive_types.get(name) is list:
                    result[name] += new_directives[name]
                    new_directives[name] = result[name]
                elif new_directives[name] == result[name]:
                    warning(pos, "Duplicate directive found: %s" % (name,))
                else:
                    s.error("Conflicting settings found for top-level directive %s: %r and %r" % (
                        name, result[name], new_directives[name]), pos=pos)

            if 'language_level' in new_directives:
                # Make sure we apply the language level already to the first token that follows the comments.
                s.context.set_language_level(new_directives['language_level'])
            if 'legacy_implicit_noexcept' in new_directives:
                s.context.legacy_implicit_noexcept = new_directives['legacy_implicit_noexcept']


            result.update(new_directives)

        s.next()
    return result


def p_module(s, pxd, full_module_name, ctx=Ctx):
    pos = s.position()

    directive_comments = p_compiler_directive_comments(s)
    s.parse_comments = False

    if s.context.language_level is None:
        s.context.set_language_level('3')
        if pos[0].filename:
            import warnings
            warnings.warn(
                "Cython directive 'language_level' not set, using '3' (Py3). "
                "This has changed from earlier releases! File: %s" % pos[0].filename,
                FutureWarning,
                stacklevel=1 if cython.compiled else 2,
            )

    level = 'module_pxd' if pxd else 'module'
    doc = p_doc_string(s)
    body = p_statement_list(s, ctx(level=level), first_statement = 1)
    if s.sy != 'EOF':
        s.error("Syntax error in statement [%s,%s]" % (
            repr(s.sy), repr(s.systring)))
    return ModuleNode(pos, doc = doc, body = body,
                      full_module_name = full_module_name,
                      directive_comments = directive_comments)

def p_template_definition(s):
    name = p_ident(s)
    if s.sy == '=':
        s.expect('=')
        s.expect('*')
        required = False
    else:
        required = True
    return name, required

def p_cpp_class_definition(s, pos,  ctx):
    # s.sy == 'cppclass'
    s.next()
    class_name = p_ident(s)
    cname = p_opt_cname(s)
    if cname is None and ctx.namespace is not None:
        cname = ctx.namespace + "::" + class_name
    if s.sy == '.':
        error(pos, "Qualified class name not allowed C++ class")
    if s.sy == '[':
        s.next()
        templates = [p_template_definition(s)]
        while s.sy == ',':
            s.next()
            templates.append(p_template_definition(s))
        s.expect(']')
        template_names = [name for name, required in templates]
    else:
        templates = None
        template_names = None
    if s.sy == '(':
        s.next()
        base_classes = [p_c_base_type(s, templates = template_names)]
        while s.sy == ',':
            s.next()
            base_classes.append(p_c_base_type(s, templates = template_names))
        s.expect(')')
    else:
        base_classes = []
    if s.sy == '[':
        error(s.position(), "Name options not allowed for C++ class")
    nogil = p_nogil(s)
    if s.sy == ':':
        s.next()
        s.expect('NEWLINE')
        s.expect_indent()
        # Allow a cppclass to have docstrings. It will be discarded as comment.
        # The goal of this is consistency: we can make docstrings inside cppclass methods,
        # so why not on the cppclass itself ?
        p_doc_string(s)
        attributes = []
        body_ctx = Ctx(visibility = ctx.visibility, level='cpp_class', nogil=nogil or ctx.nogil)
        body_ctx.templates = template_names
        while s.sy != 'DEDENT':
            if s.sy != 'pass':
                attributes.append(p_cpp_class_attribute(s, body_ctx))
            else:
                s.next()
                s.expect_newline("Expected a newline")
        s.expect_dedent()
    else:
        attributes = None
        s.expect_newline("Syntax error in C++ class definition")
    return Nodes.CppClassNode(pos,
        name = class_name,
        cname = cname,
        base_classes = base_classes,
        visibility = ctx.visibility,
        in_pxd = ctx.level == 'module_pxd',
        attributes = attributes,
        templates = templates)

def p_cpp_class_attribute(s, ctx):
    decorators = None
    if s.sy == '@':
        decorators = p_decorators(s)
    if s.systring == 'cppclass':
        return p_cpp_class_definition(s, s.position(), ctx)
    elif s.systring == 'ctypedef':
        return p_ctypedef_statement(s, ctx)
    elif s.sy == 'IDENT' and s.systring in struct_enum_union:
        if s.systring != 'enum':
            return p_cpp_class_definition(s, s.position(), ctx)
        else:
            return p_struct_enum(s, s.position(), ctx)
    else:
        node = p_c_func_or_var_declaration(s, s.position(), ctx)
        if decorators is not None:
            tup = Nodes.CFuncDefNode, Nodes.CVarDefNode, Nodes.CClassDefNode
            if ctx.allow_struct_enum_decorator:
                tup += Nodes.CStructOrUnionDefNode, Nodes.CEnumDefNode
            if not isinstance(node, tup):
                s.error("Decorators can only be followed by functions or classes")
            node.decorators = decorators
        return node


def p_match_statement(s, ctx):
    assert s.sy == "IDENT" and s.systring == "match"
    pos = s.position()
    with tentatively_scan(s) as errors:
        s.next()
        subject = p_namedexpr_test(s)
        subjects = None
        if s.sy == ",":
            subjects = [subject]
        while s.sy == ",":
            s.next()
            if s.sy == ":":
                break
            subjects.append(p_test(s))
        if subjects is not None:
            subject = ExprNodes.TupleNode(pos, args=subjects)
        s.expect(":")
    if errors:
        return None

    # at this stage we are committed to it being a match block so continue
    # outside "with tentatively_scan"
    # (I think this deviates from the PEG parser slightly, and it'd
    # backtrack on the whole thing)
    s.expect_newline()
    s.expect_indent()
    cases = []
    while s.sy != "DEDENT":
        cases.append(p_case_block(s, ctx))
    s.expect_dedent()
    return MatchCaseNodes.MatchNode(pos, subject=subject, cases=cases)


def p_case_block(s, ctx):
    if not (s.sy == "IDENT" and s.systring == "case"):
        s.expected("case")
    s.next()
    pos = s.position()
    pattern = p_patterns(s)
    guard = None
    if s.sy == 'if':
        s.next()
        guard = p_test(s)
    body = p_suite(s, ctx)

    return MatchCaseNodes.MatchCaseNode(pos, pattern=pattern, body=body, guard=guard)


def p_patterns(s):
    # note - in slight contrast to the name (which comes from the Python grammar),
    # returns a single pattern
    patterns = []
    seq = False
    pos = s.position()
    while True:
        with tentatively_scan(s) as errors:
            pattern = p_maybe_star_pattern(s)
        if errors:
            if patterns:
                break  # all is good provided we have at least 1 pattern
            else:
                e = errors[0]
                s.error(e.args[1], pos=e.args[0])
        patterns.append(pattern)

        if s.sy == ",":
            seq = True
            s.next()
            if s.sy in [":", "if"]:
                break  # common reasons to break
        else:
            break

    if seq:
        return MatchCaseNodes.MatchSequencePatternNode(pos, patterns=patterns)
    else:
        return patterns[0]


def p_maybe_star_pattern(s):
    # For match case. Either star_pattern or pattern
    if s.sy == "*":
        # star pattern
        s.next()
        target = None
        if s.systring != "_":  # for match-case '_' is treated as a special wildcard
            target = p_pattern_capture_target(s)
        else:
            s.next()
        pattern = MatchCaseNodes.MatchAndAssignPatternNode(
            s.position(), target=target, is_star=True
        )
        return pattern
    else:
        pattern = p_pattern(s)
        return pattern


def p_pattern(s):
    # try "as_pattern" then "or_pattern"
    # (but practically "as_pattern" starts with "or_pattern" too)
    patterns = []
    pos = s.position()
    while True:
        patterns.append(p_closed_pattern(s))
        if s.sy != "|":
            break
        s.next()

    if len(patterns) > 1:
        pattern = MatchCaseNodes.OrPatternNode(
            pos,
            alternatives=patterns
        )
    else:
        pattern = patterns[0]

    if s.sy == 'IDENT' and s.systring == 'as':
        s.next()
        with tentatively_scan(s) as errors:
            pattern.as_targets.append(p_pattern_capture_target(s))
        if errors and s.sy == "_":
            s.next()
            # make this a specific error
            return Nodes.ErrorNode(errors[0].args[0], what=errors[0].args[1])
        elif errors:
            with tentatively_scan(s):
                expr = p_test(s)
                return Nodes.ErrorNode(expr.pos, what="Invalid pattern target")
            s.error(errors[0])
    return pattern


def p_closed_pattern(s):
    """
    The PEG parser specifies it as
    | literal_pattern
    | capture_pattern
    | wildcard_pattern
    | value_pattern
    | group_pattern
    | sequence_pattern
    | mapping_pattern
    | class_pattern

    For the sake avoiding too much backtracking, we know:
    * starts with "{" is a sequence_pattern
    * starts with "[" is a mapping_pattern
    * starts with "(" is a group_pattern or sequence_pattern
    * wildcard pattern is just identifier=='_'
    The rest are then tried in order with backtracking
    """
    if s.sy == 'IDENT' and s.systring == '_':
        pos = s.position()
        s.next()
        return MatchCaseNodes.MatchAndAssignPatternNode(pos)
    elif s.sy == '{':
        return p_mapping_pattern(s)
    elif s.sy == '[':
        return p_sequence_pattern(s)
    elif s.sy == '(':
        with tentatively_scan(s) as errors:
            result = p_group_pattern(s)
            if not errors:
                return result
        return p_sequence_pattern(s)

    with tentatively_scan(s) as errors:
        result = p_literal_pattern(s)
        if not errors:
            return result
    with tentatively_scan(s) as errors:
        result = p_capture_pattern(s)
        if not errors:
            return result
    with tentatively_scan(s) as errors:
        result = p_value_pattern(s)
        if not errors:
            return result
    return p_class_pattern(s)


def p_literal_pattern(s):
    # a lot of duplication in this function with "p_atom"
    next_must_be_a_number = False
    sign = ''
    if s.sy == '-':
        sign = s.sy
        sign_pos = s.position()
        s.next()
        next_must_be_a_number = True

    sy = s.sy
    pos = s.position()

    res = None
    if sy == 'INT':
        res = p_int_literal(s)
    elif sy == 'FLOAT':
        value = s.systring
        s.next()
        res = ExprNodes.FloatNode(pos, value=value)

    if res is not None and sign == "-":
        res = ExprNodes.UnaryMinusNode(sign_pos, operand=res)

    if res is not None and s.sy in ['+', '-']:
        sign = s.sy
        s.next()
        if s.sy != 'IMAG':
            s.error("Expected imaginary number")
        else:
            add_pos = s.position()
            value = s.systring[:-1]
            s.next()
            res = ExprNodes.binop_node(
                add_pos,
                sign,
                operand1=res,
                operand2=ExprNodes.ImagNode(s.position(), value=value)
            )

    if res is None and sy == 'IMAG':
        value = s.systring[:-1]
        s.next()
        res = ExprNodes.ImagNode(pos, value=sign+value)
        if sign == "-":
            res = ExprNodes.UnaryMinusNode(sign_pos, operand=res)

    if res is not None:
        return MatchCaseNodes.MatchValuePatternNode(pos, value=res)

    if next_must_be_a_number:
        s.error("Expected a number")
    if sy == 'BEGIN_STRING':
        res = p_atom_string(s)
        # Whether f-strings are suitable is validated in PostParse.
        return MatchCaseNodes.MatchValuePatternNode(pos, value=res)
    elif sy == 'IDENT':
        # Note that p_atom_ident_constants includes NULL.
        # This is a deliberate Cython addition to the pattern matching specification
        result = p_atom_ident_constants(s, bools_are_pybool=True)
        if result:
            return MatchCaseNodes.MatchValuePatternNode(pos, value=result, is_is_check=True)

    s.error("Failed to match literal")


def p_capture_pattern(s):
    return MatchCaseNodes.MatchAndAssignPatternNode(
        s.position(),
        target=p_pattern_capture_target(s)
    )


def p_value_pattern(s):
    if s.sy != "IDENT":
        s.error("Expected identifier")
    pos = s.position()
    res = p_name(s, s.systring)
    s.next()
    if s.sy != '.':
        s.error(".")
    while s.sy == '.':
        attr_pos = s.position()
        s.next()
        attr = p_ident(s)
        res = ExprNodes.AttributeNode(attr_pos, obj=res, attribute=attr)
    if s.sy in ['(', '=']:
        s.error("Unexpected symbol '%s'" % s.sy)
    return MatchCaseNodes.MatchValuePatternNode(pos, value=res)


def p_group_pattern(s):
    s.expect("(")
    pattern = p_pattern(s)
    s.expect(")")
    return pattern


def p_sequence_pattern(s):
    opener = s.sy
    pos = s.position()
    if opener in ['[', '(']:
        closer = ']' if opener == '[' else ')'
        s.next()
        # maybe_sequence_pattern and open_sequence_pattern
        patterns = []
        while s.sy != closer:
            patterns.append(p_maybe_star_pattern(s))
            if s.sy == ",":
                s.next()
            else:
                if opener == '(' and len(patterns) == 1:
                    s.error("tuple-like pattern of length 1 must finish with ','")
                break
        s.expect(closer)
        return MatchCaseNodes.MatchSequencePatternNode(pos, patterns=patterns)
    else:
        s.error("Expected '[' or '('")


def p_mapping_pattern(s):
    pos = s.position()
    s.expect('{')
    if s.sy == '}':
        # trivial empty mapping
        s.next()
        return MatchCaseNodes.MatchMappingPatternNode(pos)

    double_star_capture_target = None
    items_patterns = []
    star_star_arg_pos = None
    while s.sy != '}':
        if double_star_capture_target and not star_star_arg_pos:
            star_star_arg_pos = s.position()
        if s.sy == '**':
            s.next()
            double_star_capture_target = p_pattern_capture_target(s)
        else:
            # key=(literal_expr | attr)
            with tentatively_scan(s) as errors:
                pattern = p_literal_pattern(s)
                key = pattern.value
            if errors:
                pattern = p_value_pattern(s)
                key = pattern.value
            s.expect(':')
            value = p_pattern(s)
            items_patterns.append((key, value))
        if s.sy != ',':
            break
        s.next()
    s.expect('}')

    if star_star_arg_pos is not None:
        return Nodes.ErrorNode(
            star_star_arg_pos,
            what = "** pattern must be the final part of a mapping pattern."
        )
    return MatchCaseNodes.MatchMappingPatternNode(
        pos,
        keys = [kv[0] for kv in items_patterns],
        value_patterns = [kv[1] for kv in items_patterns],
        double_star_capture_target = double_star_capture_target
    )


def p_class_pattern(s):
    # start by parsing the class as name_or_attr
    pos = s.position()
    res = p_name(s, s.systring)
    s.next()
    while s.sy == '.':
        attr_pos = s.position()
        s.next()
        attr = p_ident(s)
        res = ExprNodes.AttributeNode(attr_pos, obj=res, attribute=attr)
    class_ = res

    s.expect("(")
    if s.sy == ")":
        # trivial case with no arguments matched
        s.next()
        return MatchCaseNodes.ClassPatternNode(pos, class_=class_)

    # parse the arguments
    positional_patterns = []
    keyword_patterns = []
    keyword_patterns_error = None
    while s.sy != ')':
        with tentatively_scan(s) as errors:
            positional_patterns.append(p_pattern(s))
        if not errors:
            if keyword_patterns:
                keyword_patterns_error = s.position()
        else:
            with tentatively_scan(s) as errors:
                keyword_patterns.append(p_keyword_pattern(s))
        if s.sy != ",":
            break
        s.next()
    s.expect(")")

    if keyword_patterns_error is not None:
        return Nodes.ErrorNode(
            keyword_patterns_error,
            what="Positional patterns follow keyword patterns"
        )
    return MatchCaseNodes.ClassPatternNode(
        pos, class_ = class_,
        positional_patterns = positional_patterns,
        keyword_pattern_names = [kv[0] for kv in keyword_patterns],
        keyword_pattern_patterns = [kv[1] for kv in keyword_patterns],
    )


def p_keyword_pattern(s):
    if s.sy != "IDENT":
        s.error("Expected identifier")
    arg = p_name(s, s.systring)
    s.next()
    s.expect("=")
    value = p_pattern(s)
    return arg, value


def p_pattern_capture_target(s):
    # any name but '_', and with some constraints on what follows
    if s.sy != 'IDENT':
        s.error("Expected identifier")
    if s.systring == '_':
        s.error("Pattern capture target cannot be '_'")
    target = p_name(s, s.systring)
    s.next()
    if s.sy in ['.', '(', '=']:
        s.error("Illegal next symbol '%s'" % s.sy)
    return target



#----------------------------------------------
#
#   Debugging
#
#----------------------------------------------

def print_parse_tree(f, node, level, key = None):
    ind = "  " * level
    if node:
        f.write(ind)
        if key:
            f.write("%s: " % key)
        t = type(node)
        if t is tuple:
            f.write("(%s @ %s\n" % (node[0], node[1]))
            for i in range(2, len(node)):
                print_parse_tree(f, node[i], level+1)
            f.write("%s)\n" % ind)
            return
        elif isinstance(node, Nodes.Node):
            try:
                tag = node.tag
            except AttributeError:
                tag = node.__class__.__name__
            f.write("%s @ %s\n" % (tag, node.pos))
            for name, value in node.__dict__.items():
                if name != 'tag' and name != 'pos':
                    print_parse_tree(f, value, level+1, name)
            return
        elif t is list:
            f.write("[\n")
            for i in range(len(node)):
                print_parse_tree(f, node[i], level+1)
            f.write("%s]\n" % ind)
            return
    f.write("%s%s\n" % (ind, node))

def p_annotation(s):
    """An annotation just has the "test" syntax, but also stores the string it came from

    Note that the string is *allowed* to be changed/processed (although isn't here)
    so may not exactly match the string generated by Python, and if it doesn't
    then it is not a bug.
    """
    pos = s.position()
    expr = p_test(s)
    return ExprNodes.AnnotationNode(pos, expr=expr)<|MERGE_RESOLUTION|>--- conflicted
+++ resolved
@@ -752,14 +752,11 @@
     # s.sy == 'IDENT'
     pos = s.position()
     name = s.systring
-<<<<<<< HEAD
     result = None
     if bools_are_pybool:
         extra_kwds = {'type': Builtin.bool_type}
     else:
         extra_kwds = {}
-=======
->>>>>>> 05c72ac7
     if name == "None":
         result = ExprNodes.NoneNode(pos)
     elif name == "True":
