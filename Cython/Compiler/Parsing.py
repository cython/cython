--- conflicted
+++ resolved
@@ -11,13 +11,8 @@
                FileSourceDescriptor=object, lookup_unicodechar=object, unicode_category=object,
                Future=object, Options=object, error=object, warning=object,
                Builtin=object, ModuleNode=object, Utils=object, _unicode=object, _bytes=object,
-<<<<<<< HEAD
-               re=object, sys=object, _parse_escape_sequences=object, _parse_escape_sequences_raw=object,
-               partial=object, reduce=object, _IS_2BYTE_UNICODE=cython.bint,
-=======
                re=object, _parse_escape_sequences=object, _parse_escape_sequences_raw=object,
                partial=object, reduce=object,
->>>>>>> fcd5a495
                _CDEF_MODIFIERS=tuple, COMMON_BINOP_MISTAKES=dict)
 
 from io import StringIO
