--- conflicted
+++ resolved
@@ -2156,17 +2156,12 @@
         else:
             s.error("Expected 'None'")
         if not in_pyfunc:
-<<<<<<< HEAD
-            error(pos, "'not None' only allowed in Python functions")
-        not_none = 1
-    if annotated and s.sy == ':':
-        s.next()
-        annotation = p_simple_expr(s)
-=======
             error(pos, "'%s None' only allowed in Python functions" % kind)
         or_none = kind == 'or'
         not_none = kind == 'not'
->>>>>>> bcbee4a8
+    if annotated and s.sy == ':':
+        s.next()
+        annotation = p_simple_expr(s)
     if s.sy == '=':
         s.next()
         if 'pxd' in s.level:
