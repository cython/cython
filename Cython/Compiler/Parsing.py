--- conflicted
+++ resolved
@@ -2454,16 +2454,12 @@
                         return p_async_statement(s, ctx, decorators)
                     elif decorators:
                         s.error("Decorators can only be followed by functions or classes")
-<<<<<<< HEAD
-                    s.put_back(u'IDENT', ident_name, ident_pos)  # re-insert original token
+                    s.put_back('IDENT', ident_name, ident_pos)  # re-insert original token
                 if s.sy == 'IDENT' and s.systring == 'match':
                     # p_match_statement returns None on a "soft" initial failure
                     match_statement = p_match_statement(s, ctx)
                     if match_statement:
                         return match_statement
-=======
-                    s.put_back('IDENT', ident_name, ident_pos)  # re-insert original token
->>>>>>> 6f7a9493
                 return p_simple_statement_list(s, ctx, first_statement=first_statement)
 
 
