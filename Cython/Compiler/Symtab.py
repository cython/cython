--- conflicted
+++ resolved
@@ -2250,12 +2250,7 @@
                 cname = punycodify_name(cname, Naming.unicode_structmember_prefix)
             if type.is_cpp_class and visibility != 'extern':
                 type.check_nullary_constructor(pos)
-<<<<<<< HEAD
-                self.use_utility_code(Code.UtilityCode("#include <new>"))
             entry = self.declare(name, cname, type, pos, visibility.strip("?"))
-=======
-            entry = self.declare(name, cname, type, pos, visibility)
->>>>>>> cf89182f
             entry.is_variable = 1
             self.var_entries.append(entry)
             if type.is_memoryviewslice:
