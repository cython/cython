#
#   Symbol Table
#

from __future__ import absolute_import

import re
import copy
import operator

try:
    import __builtin__ as builtins
except ImportError:  # Py3
    import builtins

from .Errors import warning, error, InternalError
from .StringEncoding import EncodedString
from . import Options, Naming
from . import PyrexTypes
from .PyrexTypes import py_object_type, unspecified_type
from .TypeSlots import (
    pyfunction_signature, pymethod_signature, richcmp_special_methods,
    get_slot_table, get_property_accessor_signature)
from . import Future

from . import Code

iso_c99_keywords = {
    'auto', 'break', 'case', 'char', 'const', 'continue', 'default', 'do',
    'double', 'else', 'enum', 'extern', 'float', 'for', 'goto', 'if',
    'int', 'long', 'register', 'return', 'short', 'signed', 'sizeof',
    'static', 'struct', 'switch', 'typedef', 'union', 'unsigned', 'void',
    'volatile', 'while',
    '_Bool', '_Complex'', _Imaginary', 'inline', 'restrict',
}


def c_safe_identifier(cname):
    # There are some C limitations on struct entry names.
    if ((cname[:2] == '__' and not (cname.startswith(Naming.pyrex_prefix)
                                    or cname in ('__weakref__', '__dict__')))
            or cname in iso_c99_keywords):
        cname = Naming.pyrex_prefix + cname
    return cname

def punycodify_name(cname, mangle_with=None):
    # if passed the mangle_with should be a byte string
    # modified from  PEP489
    try:
        cname.encode('ascii')
    except UnicodeEncodeError:
        cname = cname.encode('punycode').replace(b'-', b'_').decode('ascii')
        if mangle_with:
            # sometimes it necessary to mangle unicode names alone where
            # they'll be inserted directly into C, because the punycode
            # transformation can turn them into invalid identifiers
            cname = "%s_%s" % (mangle_with, cname)
        elif cname.startswith(Naming.pyrex_prefix):
            # a punycode name could also be a valid ascii variable name so
            # change the prefix to distinguish
            cname = cname.replace(Naming.pyrex_prefix,
                                  Naming.pyunicode_identifier_prefix, 1)

    return cname




class BufferAux(object):
    writable_needed = False

    def __init__(self, buflocal_nd_var, rcbuf_var):
        self.buflocal_nd_var = buflocal_nd_var
        self.rcbuf_var = rcbuf_var

    def __repr__(self):
        return "<BufferAux %r>" % self.__dict__


class Entry(object):
    # A symbol table entry in a Scope or ModuleNamespace.
    #
    # name             string     Python name of entity
    # cname            string     C name of entity
    # type             PyrexType  Type of entity
    # doc              string     Doc string
    # annotation       ExprNode   PEP 484/526 annotation
    # init             string     Initial value
    # visibility       'private' or 'public' or 'extern'
    # is_builtin       boolean    Is an entry in the Python builtins dict
    # is_cglobal       boolean    Is a C global variable
    # is_pyglobal      boolean    Is a Python module-level variable
    #                               or class attribute during
    #                               class construction
    # is_member        boolean    Is an assigned class member
    # is_pyclass_attr  boolean    Is a name in a Python class namespace
    # is_variable      boolean    Is a variable
    # is_cfunction     boolean    Is a C function
    # is_cmethod       boolean    Is a C method of an extension type
    # is_builtin_cmethod boolean  Is a C method of a builtin type (implies is_cmethod)
    # is_unbound_cmethod boolean  Is an unbound C method of an extension type
    # is_final_cmethod   boolean  Is non-overridable C method
    # is_inline_cmethod  boolean  Is inlined C method
    # is_anonymous     boolean    Is a anonymous pyfunction entry
    # is_type          boolean    Is a type definition
    # is_cclass        boolean    Is an extension class
    # is_cpp_class     boolean    Is a C++ class
    # is_const         boolean    Is a constant
    # is_property      boolean    Is a property of an extension type:
    # doc_cname        string or None  C const holding the docstring
    # getter_cname     string          C func for getting property
    # setter_cname     string          C func for setting or deleting property
    # is_cproperty     boolean         Is an inline property of an external type
    # is_self_arg      boolean    Is the "self" arg of an exttype method
    # is_arg           boolean    Is the arg of a method
    # is_local         boolean    Is a local variable
    # in_closure       boolean    Is referenced in an inner scope
    # in_subscope      boolean    Belongs to a generator expression scope
    # is_readonly      boolean    Can't be assigned to
    # func_cname       string     C func implementing Python func
    # func_modifiers   [string]   C function modifiers ('inline')
    # pos              position   Source position where declared
    # namespace_cname  string     If is_pyglobal, the C variable
    #                               holding its home namespace
    # pymethdef_cname  string     PyMethodDef structure
    # signature        Signature  Arg & return types for Python func
    # as_variable      Entry      Alternative interpretation of extension
    #                               type name or builtin C function as a variable
    # xdecref_cleanup  boolean    Use Py_XDECREF for error cleanup
    # in_cinclude      boolean    Suppress C declaration code
    # enum_values      [Entry]    For enum types, list of values
    # qualified_name   string     "modname.funcname" or "modname.classname"
    #                               or "modname.classname.funcname"
    # is_declared_generic  boolean  Is declared as PyObject * even though its
    #                                 type is an extension type
    # as_module        None       Module scope, if a cimported module
    # is_inherited     boolean    Is an inherited attribute of an extension type
    # pystring_cname   string     C name of Python version of string literal
    # is_interned      boolean    For string const entries, value is interned
    # is_identifier    boolean    For string const entries, value is an identifier
    # used             boolean
    # is_special       boolean    Is a special method or property accessor
    #                               of an extension type
    # defined_in_pxd   boolean    Is defined in a .pxd file (not just declared)
    # api              boolean    Generate C API for C class or function
    # utility_code     string     Utility code needed when this entry is used
    #
    # buffer_aux       BufferAux or None  Extra information needed for buffer variables
    # inline_func_in_pxd boolean  Hacky special case for inline function in pxd file.
    #                             Ideally this should not be necessary.
    # might_overflow   boolean    In an arithmetic expression that could cause
    #                             overflow (used for type inference).
    # utility_code_definition     For some Cython builtins, the utility code
    #                             which contains the definition of the entry.
    #                             Currently only supported for CythonScope entries.
    # error_on_uninitialized      Have Control Flow issue an error when this entry is
    #                             used uninitialized
    # cf_used          boolean    Entry is used
    # is_fused_specialized boolean Whether this entry of a cdef or def function
    #                              is a specialization
    # is_cgetter       boolean    Is a c-level getter function
    # is_cpp_optional  boolean    Entry should be declared as std::optional (cpp_locals directive)
    # known_standard_library_import     Either None (default), an empty string (definitely can't be determined)
    #                             or a string of "modulename.something.attribute"
    #                             Used for identifying imports from typing/dataclasses etc

    # TODO: utility_code and utility_code_definition serves the same purpose...

    inline_func_in_pxd = False
    borrowed = 0
    init = ""
    annotation = None
    pep563_annotation = None
    visibility = 'private'
    is_builtin = 0
    is_cglobal = 0
    is_pyglobal = 0
    is_member = 0
    is_pyclass_attr = 0
    is_variable = 0
    is_cfunction = 0
    is_cmethod = 0
    is_builtin_cmethod = False
    is_unbound_cmethod = 0
    is_final_cmethod = 0
    is_inline_cmethod = 0
    is_anonymous = 0
    is_type = 0
    is_cclass = 0
    is_cpp_class = 0
    is_const = 0
    is_property = 0
    is_cproperty = 0
    doc_cname = None
    getter_cname = None
    setter_cname = None
    is_self_arg = 0
    is_arg = 0
    is_local = 0
    in_closure = 0
    from_closure = 0
    in_subscope = 0
    is_declared_generic = 0
    is_readonly = 0
    pyfunc_cname = None
    func_cname = None
    func_modifiers = []
    final_func_cname = None
    doc = None
    as_variable = None
    xdecref_cleanup = 0
    in_cinclude = 0
    as_module = None
    is_inherited = 0
    pystring_cname = None
    is_identifier = 0
    is_interned = 0
    used = 0
    is_special = 0
    defined_in_pxd = 0
    is_implemented = 0
    api = 0
    utility_code = None
    is_overridable = 0
    buffer_aux = None
    prev_entry = None
    might_overflow = 0
    fused_cfunction = None
    is_fused_specialized = False
    utility_code_definition = None
    needs_property = False
    in_with_gil_block = 0
    from_cython_utility_code = None
    error_on_uninitialized = False
    cf_used = True
    outer_entry = None
    is_cgetter = False
    is_cpp_optional = False
    known_standard_library_import = None

    def __init__(self, name, cname, type, pos = None, init = None):
        self.name = name
        self.cname = cname
        self.type = type
        self.pos = pos
        self.init = init
        self.overloaded_alternatives = []
        self.cf_assignments = []
        self.cf_references = []
        self.inner_entries = []
        self.defining_entry = self

    def __repr__(self):
        return "%s(<%x>, name=%s, type=%s)" % (type(self).__name__, id(self), self.name, self.type)

    def already_declared_here(self):
        error(self.pos, "Previous declaration is here")

    def redeclared(self, pos):
        error(pos, "'%s' does not match previous declaration" % self.name)
        self.already_declared_here()

    def all_alternatives(self):
        return [self] + self.overloaded_alternatives

    def all_entries(self):
        return [self] + self.inner_entries

    def __lt__(left, right):
        if isinstance(left, Entry) and isinstance(right, Entry):
            return (left.name, left.cname) < (right.name, right.cname)
        else:
            return NotImplemented

    @property
    def cf_is_reassigned(self):
        return len(self.cf_assignments) > 1

    def make_cpp_optional(self):
        assert self.type.is_cpp_class
        self.is_cpp_optional = True
        assert not self.utility_code  # we're not overwriting anything?
        self.utility_code_definition = Code.UtilityCode.load_cached("OptionalLocals", "CppSupport.cpp")


class InnerEntry(Entry):
    """
    An entry in a closure scope that represents the real outer Entry.
    """
    from_closure = True

    def __init__(self, outer_entry, scope):
        Entry.__init__(self, outer_entry.name,
                       outer_entry.cname,
                       outer_entry.type,
                       outer_entry.pos)
        self.outer_entry = outer_entry
        self.scope = scope

        # share state with (outermost) defining entry
        outermost_entry = outer_entry
        while outermost_entry.outer_entry:
            outermost_entry = outermost_entry.outer_entry
        self.defining_entry = outermost_entry
        self.inner_entries = outermost_entry.inner_entries
        self.cf_assignments = outermost_entry.cf_assignments
        self.cf_references = outermost_entry.cf_references
        self.overloaded_alternatives = outermost_entry.overloaded_alternatives
        self.is_cpp_optional = outermost_entry.is_cpp_optional
        self.inner_entries.append(self)

    def __getattr__(self, name):
        if name.startswith('__'):
            # we wouldn't have been called if it was there
            raise AttributeError(name)
        return getattr(self.defining_entry, name)

    def all_entries(self):
        return self.defining_entry.all_entries()


class Scope(object):
    # name              string             Unqualified name
    # outer_scope       Scope or None      Enclosing scope
    # entries           {string : Entry}   Python name to entry, non-types
    # const_entries     [Entry]            Constant entries
    # type_entries      [Entry]            Struct/union/enum/typedef/exttype entries
    # sue_entries       [Entry]            Struct/union/enum entries
    # arg_entries       [Entry]            Function argument entries
    # var_entries       [Entry]            User-defined variable entries
    # pyfunc_entries    [Entry]            Python function entries
    # cfunc_entries     [Entry]            C function entries
    # c_class_entries   [Entry]            All extension type entries
    # cname_to_entry    {string : Entry}   Temp cname to entry mapping
    # return_type       PyrexType or None  Return type of function owning scope
    # is_builtin_scope  boolean            Is the builtin scope of Python/Cython
    # is_py_class_scope boolean            Is a Python class scope
    # is_c_class_scope  boolean            Is an extension type scope
    # is_closure_scope  boolean            Is a closure scope
    # is_generator_expression_scope boolean   A subset of closure scope used for generator expressions
    # is_passthrough    boolean            Outer scope is passed directly
    # is_cpp_class_scope  boolean          Is a C++ class scope
    # is_property_scope boolean            Is a extension type property scope
    # scope_prefix      string             Disambiguator for C names
    # in_cinclude       boolean            Suppress C declaration code
    # qualified_name    string             "modname" or "modname.classname"
    #                                        Python strings in this scope
    # nogil             boolean            In a nogil section
    # directives        dict               Helper variable for the recursive
    #                                      analysis, contains directive values.
    # is_internal       boolean            Is only used internally (simpler setup)

    is_builtin_scope = 0
    is_py_class_scope = 0
    is_c_class_scope = 0
    is_closure_scope = 0
    is_generator_expression_scope = 0
    is_comprehension_scope = 0
    is_passthrough = 0
    is_cpp_class_scope = 0
    is_property_scope = 0
    is_module_scope = 0
    is_internal = 0
    scope_prefix = ""
    in_cinclude = 0
    nogil = 0
    fused_to_specific = None
    return_type = None

    def __init__(self, name, outer_scope, parent_scope):
        # The outer_scope is the next scope in the lookup chain.
        # The parent_scope is used to derive the qualified name of this scope.
        self.name = name
        self.outer_scope = outer_scope
        self.parent_scope = parent_scope
        mangled_name = "%d%s_" % (len(name), name.replace('.', '_dot_'))
        qual_scope = self.qualifying_scope()
        if qual_scope:
            self.qualified_name = qual_scope.qualify_name(name)
            self.scope_prefix = qual_scope.scope_prefix + mangled_name
        else:
            self.qualified_name = EncodedString(name)
            self.scope_prefix = mangled_name
        self.entries = {}
        self.subscopes = set()
        self.const_entries = []
        self.type_entries = []
        self.sue_entries = []
        self.arg_entries = []
        self.var_entries = []
        self.pyfunc_entries = []
        self.cfunc_entries = []
        self.c_class_entries = []
        self.defined_c_classes = []
        self.imported_c_classes = {}
        self.cname_to_entry = {}
        self.identifier_to_entry = {}
        self.num_to_entry = {}
        self.obj_to_entry = {}
        self.buffer_entries = []
        self.lambda_defs = []
        self.id_counters = {}

    def __deepcopy__(self, memo):
        return self

    def merge_in(self, other, merge_unused=True, allowlist=None):
        # Use with care...
        entries = []
        for name, entry in other.entries.items():
            if not allowlist or name in allowlist:
                if entry.used or merge_unused:
                    entries.append((name, entry))

        self.entries.update(entries)

        for attr in ('const_entries',
                     'type_entries',
                     'sue_entries',
                     'arg_entries',
                     'var_entries',
                     'pyfunc_entries',
                     'cfunc_entries',
                     'c_class_entries'):
            self_entries = getattr(self, attr)
            names = set(e.name for e in self_entries)
            for entry in getattr(other, attr):
                if (entry.used or merge_unused) and entry.name not in names:
                    self_entries.append(entry)

    def __str__(self):
        return "<%s %s>" % (self.__class__.__name__, self.qualified_name)

    def qualifying_scope(self):
        return self.parent_scope

    def mangle(self, prefix, name = None):
        if name:
            return punycodify_name("%s%s%s" % (prefix, self.scope_prefix, name))
        else:
            return self.parent_scope.mangle(prefix, self.name)

    def mangle_internal(self, name):
        # Mangle an internal name so as not to clash with any
        # user-defined name in this scope.
        prefix = "%s%s_" % (Naming.pyrex_prefix, name)
        return self.mangle(prefix)
        #return self.parent_scope.mangle(prefix, self.name)

    def mangle_class_private_name(self, name):
        if self.parent_scope:
            return self.parent_scope.mangle_class_private_name(name)
        return name

    def next_id(self, name=None):
        # Return a cname fragment that is unique for this module
        counters = self.global_scope().id_counters
        try:
            count = counters[name] + 1
        except KeyError:
            count = 0
        counters[name] = count
        if name:
            if not count:
                # unique names don't need a suffix, reoccurrences will get one
                return name
            return '%s%d' % (name, count)
        else:
            return '%d' % count

    def global_scope(self):
        """ Return the module-level scope containing this scope. """
        return self.outer_scope.global_scope()

    def builtin_scope(self):
        """ Return the module-level scope containing this scope. """
        return self.outer_scope.builtin_scope()

    def iter_local_scopes(self):
        yield self
        if self.subscopes:
            for scope in sorted(self.subscopes, key=operator.attrgetter('scope_prefix')):
                yield scope

    def declare(self, name, cname, type, pos, visibility, shadow = 0, is_type = 0, create_wrapper = 0):
        # Create new entry, and add to dictionary if
        # name is not None. Reports a warning if already
        # declared.
        if type.is_buffer and not isinstance(self, LocalScope):  # and not is_type:
            error(pos, 'Buffer types only allowed as function local variables')
        if not self.in_cinclude and cname and re.match("^_[_A-Z]+$", cname):
            # See https://www.gnu.org/software/libc/manual/html_node/Reserved-Names.html#Reserved-Names
            warning(pos, "'%s' is a reserved name in C." % cname, -1)

        entries = self.entries
<<<<<<< HEAD
        entry = None
        cpp_already_overridden = False
        if name and name in entries and not shadow:
=======
        if name and name in entries and not shadow and not self.is_builtin_scope:
>>>>>>> 26ddc79c
            old_entry = entries[name]

            # Reject redeclared C++ functions only if they have the same type signature.
            cpp_override_allowed = False
            if type.is_cfunction and old_entry.type.is_cfunction and self.is_cpp():
                for alt_entry in old_entry.all_alternatives():
                    if type.compatible_signature_with(alt_entry.type):
                        if name == '<init>' and not type.args:
                            # Cython pre-declares the no-args constructor - allow later user definitions.
                            cpp_override_allowed = True
                        elif alt_entry.is_inherited:
                            cpp_override_allowed = True
                        if cpp_override_allowed:
                            alt_entry.type = type
                            alt_entry.is_inherited = False
                            alt_entry.cname = cname
                            alt_entry.pos = pos
                            cpp_already_overridden = True
                            entry = alt_entry
                        break
                else:
                    cpp_override_allowed = True

            if cpp_override_allowed:
                # C++ function/method overrides with different signatures are ok.
                pass
            elif self.is_cpp_class_scope and entries[name].is_inherited:
                # Likewise ignore inherited classes.
                pass
            elif visibility == 'extern':
                # Silenced outside of "cdef extern" blocks, until we have a safe way to
                # prevent pxd-defined cpdef functions from ending up here.
                warning(pos, "'%s' redeclared " % name, 1 if self.in_cinclude else 0)
            elif visibility != 'ignore':
                error(pos, "'%s' redeclared " % name)
                entries[name].already_declared_here()
        if not cpp_already_overridden:
            entry = Entry(name, cname, type, pos = pos)
            entry.in_cinclude = self.in_cinclude
            entry.create_wrapper = create_wrapper
            if name:
                entry.qualified_name = self.qualify_name(name)
                if not shadow:
                    if name in entries and self.is_cpp() and type.is_cfunction and not entries[name].is_cmethod:
                        # Which means: already present function or cppclass method
                        entries[name].overloaded_alternatives.append(entry)
                    else:
                        entries[name] = entry

        if type.is_memoryviewslice:
            entry.init = type.default_value

        entry.scope = self
        entry.visibility = visibility
        return entry

    def qualify_name(self, name):
        return EncodedString("%s.%s" % (self.qualified_name, name))

    def declare_const(self, name, type, value, pos, cname = None, visibility = 'private', api = 0, create_wrapper = 0):
        # Add an entry for a named constant.
        if not cname:
            if self.in_cinclude or (visibility == 'public' or api):
                cname = name
            else:
                cname = self.mangle(Naming.enum_prefix, name)
        entry = self.declare(name, cname, type, pos, visibility, create_wrapper = create_wrapper)
        entry.is_const = 1
        entry.value_node = value
        return entry

    def declare_type(self, name, type, pos,
            cname = None, visibility = 'private', api = 0, defining = 1,
            shadow = 0, template = 0):
        # Add an entry for a type definition.
        if not cname:
            cname = name
        entry = self.declare(name, cname, type, pos, visibility, shadow,
                             is_type=True)
        entry.is_type = 1
        entry.api = api
        if defining:
            self.type_entries.append(entry)

        if not template:
            type.entry = entry

        # here we would set as_variable to an object representing this type
        return entry

    def declare_typedef(self, name, base_type, pos, cname = None,
                        visibility = 'private', api = 0):
        if not cname:
            if self.in_cinclude or (visibility != 'private' or api):
                cname = name
            else:
                cname = self.mangle(Naming.type_prefix, name)
        try:
            if self.is_cpp_class_scope:
                namespace = self.outer_scope.lookup(self.name).type
            else:
                namespace = None
            type = PyrexTypes.create_typedef_type(name, base_type, cname,
                                                  (visibility == 'extern'),
                                                  namespace)
        except ValueError as e:
            error(pos, e.args[0])
            type = PyrexTypes.error_type
        entry = self.declare_type(name, type, pos, cname,
                                  visibility = visibility, api = api)
        type.qualified_name = entry.qualified_name
        return entry

    def declare_struct_or_union(self, name, kind, scope,
                                typedef_flag, pos, cname = None,
                                visibility = 'private', api = 0,
                                packed = False):
        # Add an entry for a struct or union definition.
        if not cname:
            if self.in_cinclude or (visibility == 'public' or api):
                cname = name
            else:
                cname = self.mangle(Naming.type_prefix, name)
        entry = self.lookup_here(name)
        if not entry:
            in_cpp = self.is_cpp()
            type = PyrexTypes.CStructOrUnionType(
                name, kind, scope, typedef_flag, cname, packed,
                in_cpp = in_cpp)
            entry = self.declare_type(name, type, pos, cname,
                visibility = visibility, api = api,
                defining = scope is not None)
            self.sue_entries.append(entry)
            type.entry = entry
        else:
            if not (entry.is_type and entry.type.is_struct_or_union
                    and entry.type.kind == kind):
                warning(pos, "'%s' redeclared  " % name, 0)
            elif scope and entry.type.scope:
                warning(pos, "'%s' already defined  (ignoring second definition)" % name, 0)
            else:
                self.check_previous_typedef_flag(entry, typedef_flag, pos)
                self.check_previous_visibility(entry, visibility, pos)
                if scope:
                    entry.type.scope = scope
                    self.type_entries.append(entry)
        if self.is_cpp_class_scope:
            entry.type.namespace = self.outer_scope.lookup(self.name).type
        return entry

    def declare_cpp_class(self, name, scope,
            pos, cname = None, base_classes = (),
            visibility = 'extern', templates = None):
        if cname is None:
            if self.in_cinclude or (visibility != 'private'):
                cname = name
            else:
                cname = self.mangle(Naming.type_prefix, name)
        base_classes = list(base_classes)
        entry = self.lookup_here(name)
        if not entry:
            type = PyrexTypes.CppClassType(
                name, scope, cname, base_classes, templates = templates)
            entry = self.declare_type(name, type, pos, cname,
                visibility = visibility, defining = scope is not None)
            self.sue_entries.append(entry)
        else:
            if not (entry.is_type and entry.type.is_cpp_class):
                error(pos, "'%s' redeclared " % name)
                entry.already_declared_here()
                return None
            elif scope and entry.type.scope:
                warning(pos, "'%s' already defined  (ignoring second definition)" % name, 0)
            else:
                if scope:
                    entry.type.scope = scope
                    self.type_entries.append(entry)
            if base_classes:
                if entry.type.base_classes and entry.type.base_classes != base_classes:
                    error(pos, "Base type does not match previous declaration")
                    entry.already_declared_here()
                else:
                    entry.type.base_classes = base_classes
            if templates or entry.type.templates:
                if templates != entry.type.templates:
                    error(pos, "Template parameters do not match previous declaration")
                    entry.already_declared_here()

        def declare_inherited_attributes(entry, base_classes):
            for base_class in base_classes:
                if base_class is PyrexTypes.error_type:
                    continue
                if base_class.scope is None:
                    error(pos, "Cannot inherit from incomplete type")
                else:
                    declare_inherited_attributes(entry, base_class.base_classes)
                    entry.type.scope.declare_inherited_cpp_attributes(base_class)
        if scope:
            declare_inherited_attributes(entry, base_classes)
            scope.declare_var(name="this", cname="this", type=PyrexTypes.CPtrType(entry.type), pos=entry.pos)
        if self.is_cpp_class_scope:
            entry.type.namespace = self.outer_scope.lookup(self.name).type
        return entry

    def check_previous_typedef_flag(self, entry, typedef_flag, pos):
        if typedef_flag != entry.type.typedef_flag:
            error(pos, "'%s' previously declared using '%s'" % (
                entry.name, ("cdef", "ctypedef")[entry.type.typedef_flag]))

    def check_previous_visibility(self, entry, visibility, pos):
        if entry.visibility != visibility:
            error(pos, "'%s' previously declared as '%s'" % (
                entry.name, entry.visibility))

    def declare_enum(self, name, pos, cname, scoped, typedef_flag,
            visibility='private', api=0, create_wrapper=0, doc=None):
        if name:
            if not cname:
                if (self.in_cinclude or visibility == 'public'
                        or visibility == 'extern' or api):
                    cname = name
                else:
                    cname = self.mangle(Naming.type_prefix, name)
            if self.is_cpp_class_scope:
                namespace = self.outer_scope.lookup(self.name).type
            else:
                namespace = None

            if scoped:
                type = PyrexTypes.CppScopedEnumType(name, cname, namespace, doc=doc)
            else:
                type = PyrexTypes.CEnumType(name, cname, typedef_flag, namespace, doc=doc)
        else:
            type = PyrexTypes.c_anon_enum_type
        entry = self.declare_type(name, type, pos, cname = cname,
            visibility = visibility, api = api)
        if scoped:
            entry.utility_code = Code.UtilityCode.load_cached("EnumClassDecl", "CppSupport.cpp")
            self.use_entry_utility_code(entry)
        entry.create_wrapper = create_wrapper
        entry.enum_values = []

        self.sue_entries.append(entry)
        return entry

    def declare_tuple_type(self, pos, components):
        return self.outer_scope.declare_tuple_type(pos, components)

    def declare_var(self, name, type, pos,
                    cname = None, visibility = 'private',
                    api = 0, in_pxd = 0, is_cdef = 0):
        # Add an entry for a variable.
        if not cname:
            if visibility != 'private' or api:
                cname = name
            else:
                cname = self.mangle(Naming.var_prefix, name)
        entry = self.declare(name, cname, type, pos, visibility)
        entry.is_variable = 1
        if type.is_cpp_class and visibility != 'extern':
            if self.directives['cpp_locals']:
                entry.make_cpp_optional()
            else:
                type.check_nullary_constructor(pos)
        if in_pxd and visibility != 'extern':
            entry.defined_in_pxd = 1
            entry.used = 1
        if api:
            entry.api = 1
            entry.used = 1
        return entry

    def declare_assignment_expression_target(self, name, type, pos):
        # In most cases declares the variable as normal.
        # For generator expressions and comprehensions the variable is declared in their parent
        return self.declare_var(name, type, pos)

    def declare_builtin(self, name, pos):
        name = self.mangle_class_private_name(name)
        return self.outer_scope.declare_builtin(name, pos)

    def _declare_pyfunction(self, name, pos, visibility='extern', entry=None):
        if entry and not entry.type.is_cfunction:
            error(pos, "'%s' already declared" % name)
            error(entry.pos, "Previous declaration is here")
        entry = self.declare_var(name, py_object_type, pos, visibility=visibility)
        entry.signature = pyfunction_signature
        self.pyfunc_entries.append(entry)
        return entry

    def declare_pyfunction(self, name, pos, allow_redefine=False, visibility='extern'):
        # Add an entry for a Python function.
        entry = self.lookup_here(name)
        if not allow_redefine:
            return self._declare_pyfunction(name, pos, visibility=visibility, entry=entry)
        if entry:
            if entry.type.is_unspecified:
                entry.type = py_object_type
            elif entry.type is not py_object_type:
                return self._declare_pyfunction(name, pos, visibility=visibility, entry=entry)
        else:  # declare entry stub
            self.declare_var(name, py_object_type, pos, visibility=visibility)
        entry = self.declare_var(None, py_object_type, pos,
                                 cname=name, visibility='private')
        entry.name = EncodedString(name)
        entry.qualified_name = self.qualify_name(name)
        entry.signature = pyfunction_signature
        entry.is_anonymous = True
        return entry

    def declare_lambda_function(self, lambda_name, pos):
        # Add an entry for an anonymous Python function.
        func_cname = self.mangle(Naming.lambda_func_prefix + u'funcdef_', lambda_name)
        pymethdef_cname = self.mangle(Naming.lambda_func_prefix + u'methdef_', lambda_name)
        qualified_name = self.qualify_name(lambda_name)

        entry = self.declare(None, func_cname, py_object_type, pos, 'private')
        entry.name = EncodedString(lambda_name)
        entry.qualified_name = qualified_name
        entry.pymethdef_cname = pymethdef_cname
        entry.func_cname = func_cname
        entry.signature = pyfunction_signature
        entry.is_anonymous = True
        return entry

    def add_lambda_def(self, def_node):
        self.lambda_defs.append(def_node)

    def register_pyfunction(self, entry):
        self.pyfunc_entries.append(entry)

    def declare_cfunction(self, name, type, pos,
                          cname=None, visibility='private', api=0, in_pxd=0,
                          defining=0, modifiers=(), utility_code=None, overridable=False):
        # Add an entry for a C function.
        if not cname:
            if visibility != 'private' or api:
                cname = name
            else:
                cname = self.mangle(Naming.func_prefix, name)
        entry = self.lookup_here(name)
        if entry:
            if not in_pxd and visibility != entry.visibility and visibility == 'extern':
                # Previously declared, but now extern => treat this
                # as implementing the function, using the new cname
                defining = True
                visibility = entry.visibility
                entry.cname = cname
                entry.func_cname = cname
            if visibility != 'private' and visibility != entry.visibility:
                warning(pos, "Function '%s' previously declared as '%s', now as '%s'" % (
                    name, entry.visibility, visibility), 1)
            if overridable != entry.is_overridable:
                warning(pos, "Function '%s' previously declared as '%s'" % (
                    name, 'cpdef' if overridable else 'cdef'), 1)
            if entry.type.same_as(type):
                # Fix with_gil vs nogil.
                entry.type = entry.type.with_with_gil(type.with_gil)
            else:
                if visibility == 'extern' and entry.visibility == 'extern':
                    can_override = self.is_builtin_scope
                    if self.is_cpp():
                        can_override = True
                    elif cname and not can_override:
                        # if all alternatives have different cnames,
                        # it's safe to allow signature overrides
                        for alt_entry in entry.all_alternatives():
                            if not alt_entry.cname or cname == alt_entry.cname:
                                break  # cname not unique!
                        else:
                            can_override = True
                    if can_override:
                        temp = self.add_cfunction(name, type, pos, cname, visibility, modifiers)
                        temp.overloaded_alternatives = entry.all_alternatives()
                        entry = temp
                    else:
                        warning(pos, "Function signature does not match previous declaration", 1)
                        entry.type = type
                elif not in_pxd and entry.defined_in_pxd and type.compatible_signature_with(entry.type):
                    # TODO: check that this was done by a signature optimisation and not a user error.
                    #warning(pos, "Function signature does not match previous declaration", 1)
                    entry.type = type
                else:
                    error(pos, "Function signature does not match previous declaration")
        else:
            entry = self.add_cfunction(name, type, pos, cname, visibility, modifiers)
            entry.func_cname = cname
            entry.is_overridable = overridable
        if in_pxd and visibility != 'extern':
            entry.defined_in_pxd = 1
        if api:
            entry.api = 1
        if not defining and not in_pxd and visibility != 'extern':
            error(pos, "Non-extern C function '%s' declared but not defined" % name)
        if defining:
            entry.is_implemented = True
        if modifiers:
            entry.func_modifiers = modifiers
        if utility_code:
            assert not entry.utility_code, "duplicate utility code definition in entry %s (%s)" % (name, cname)
            entry.utility_code = utility_code
        if overridable:
            # names of cpdef functions can be used as variables and can be assigned to
            var_entry = Entry(name, cname, py_object_type)   # FIXME: cname?
            var_entry.qualified_name = self.qualify_name(name)
            var_entry.is_variable = 1
            var_entry.is_pyglobal = 1
            var_entry.scope = entry.scope
            entry.as_variable = var_entry
        type.entry = entry
        return entry

    def declare_cgetter(self, name, return_type, pos=None, cname=None,
                        visibility="private", modifiers=(), defining=False, **cfunc_type_config):
        assert all(
            k in ('exception_value', 'exception_check', 'nogil', 'with_gil', 'is_const_method', 'is_static_method')
            for k in cfunc_type_config
        )
        cfunc_type = PyrexTypes.CFuncType(
            return_type,
            [PyrexTypes.CFuncTypeArg("self", self.parent_type, None)],
            **cfunc_type_config)
        entry = self.declare_cfunction(
            name, cfunc_type, pos, cname=None, visibility=visibility, modifiers=modifiers, defining=defining)
        entry.is_cgetter = True
        if cname is not None:
            entry.func_cname = cname
        return entry

    def add_cfunction(self, name, type, pos, cname, visibility, modifiers, inherited=False):
        # Add a C function entry without giving it a func_cname.
        entry = self.declare(name, cname, type, pos, visibility)
        entry.is_cfunction = 1
        if modifiers:
            entry.func_modifiers = modifiers
        if inherited or type.is_fused:
            self.cfunc_entries.append(entry)
        else:
            # For backwards compatibility reasons, we must keep all non-fused methods
            # before all fused methods, but separately for each type.
            i = len(self.cfunc_entries)
            for cfunc_entry in reversed(self.cfunc_entries):
                if cfunc_entry.is_inherited or not cfunc_entry.type.is_fused:
                    break
                i -= 1
            self.cfunc_entries.insert(i, entry)
        return entry

    def find(self, name, pos):
        # Look up name, report error if not found.
        entry = self.lookup(name)
        if entry:
            return entry
        else:
            error(pos, "'%s' is not declared" % name)

    def find_imported_module(self, path, pos):
        # Look up qualified name, must be a module, report error if not found.
        # Path is a list of names.
        scope = self
        for name in path:
            entry = scope.find(name, pos)
            if not entry:
                return None
            if entry.as_module:
                scope = entry.as_module
            else:
                error(pos, "'%s' is not a cimported module" % '.'.join(path))
                return None
        return scope

    def lookup(self, name):
        # Look up name in this scope or an enclosing one.
        # Return None if not found.

        mangled_name = self.mangle_class_private_name(name)
        entry = (self.lookup_here(name)  # lookup here also does mangling
                or (self.outer_scope and self.outer_scope.lookup(mangled_name))
                or None)
        if entry:
            return entry

        # look up the original name in the outer scope
        # Not strictly Python behaviour but see https://github.com/cython/cython/issues/3544
        entry = (self.outer_scope and self.outer_scope.lookup(name)) or None
        if entry and entry.is_pyglobal:
            self._emit_class_private_warning(entry.pos, name)
        return entry

    def lookup_here(self, name):
        # Look up in this scope only, return None if not found.

        entry = self.entries.get(self.mangle_class_private_name(name), None)
        if entry:
            return entry
        # Also check the unmangled name in the current scope
        # (even if mangling should give us something else).
        # This is to support things like global __foo which makes a declaration for __foo
        return self.entries.get(name, None)

    def lookup_here_unmangled(self, name):
        return self.entries.get(name, None)

    def lookup_assignment_expression_target(self, name):
        # For most cases behaves like "lookup_here".
        # However, it does look outwards for comprehension and generator expression scopes
        return self.lookup_here(name)

    def lookup_target(self, name):
        # Look up name in this scope only. Declare as Python
        # variable if not found.
        entry = self.lookup_here(name)
        if not entry:
            entry = self.lookup_here_unmangled(name)
            if entry and entry.is_pyglobal:
                self._emit_class_private_warning(entry.pos, name)
        if not entry:
            entry = self.declare_var(name, py_object_type, None)
        return entry

    def _type_or_specialized_type_from_entry(self, entry):
        if entry and entry.is_type:
            if entry.type.is_fused and self.fused_to_specific:
                return entry.type.specialize(self.fused_to_specific)
            return entry.type

    def lookup_type(self, name):
        entry = self.lookup(name)
        # The logic here is:
        #  1. if entry is a type then return it (and maybe specialize it)
        #  2. if the entry comes from a known standard library import then follow that
        #  3. repeat step 1 with the (possibly) updated entry

        tp = self._type_or_specialized_type_from_entry(entry)
        if tp:
            return tp
        # allow us to find types from the "typing" module and similar
        if entry and entry.known_standard_library_import:
            from .Builtin import get_known_standard_library_entry
            entry = get_known_standard_library_entry(entry.known_standard_library_import)
        return self._type_or_specialized_type_from_entry(entry)

    def lookup_operator(self, operator, operands):
        if operands[0].type.is_cpp_class:
            obj_type = operands[0].type
            method = obj_type.scope.lookup("operator%s" % operator)
            if method is not None:
                arg_types = [arg.type for arg in operands[1:]]
                res = PyrexTypes.best_match(arg_types, method.all_alternatives())
                if res is not None:
                    return res
        function = self.lookup("operator%s" % operator)
        function_alternatives = []
        if function is not None:
            function_alternatives = function.all_alternatives()

        # look-up nonmember methods listed within a class
        method_alternatives = []
        if len(operands) == 2:  # binary operators only
            for n in range(2):
                if operands[n].type.is_cpp_class:
                    obj_type = operands[n].type
                    method = obj_type.scope.lookup("operator%s" % operator)
                    if method is not None:
                        method_alternatives += method.all_alternatives()

        if (not method_alternatives) and (not function_alternatives):
            return None

        # select the unique alternatives
        all_alternatives = list(set(method_alternatives + function_alternatives))

        return PyrexTypes.best_match([arg.type for arg in operands],
                                     all_alternatives)

    def lookup_operator_for_types(self, pos, operator, types):
        from .Nodes import Node
        class FakeOperand(Node):
            pass
        operands = [FakeOperand(pos, type=type) for type in types]
        return self.lookup_operator(operator, operands)

    def _emit_class_private_warning(self, pos, name):
        warning(pos, "Global name %s matched from within class scope "
                            "in contradiction to to Python 'class private name' rules. "
                            "This may change in a future release." % name, 1)

    def use_utility_code(self, new_code):
        self.global_scope().use_utility_code(new_code)

    def use_entry_utility_code(self, entry):
        self.global_scope().use_entry_utility_code(entry)

    def defines_any(self, names):
        # Test whether any of the given names are defined in this scope.
        for name in names:
            if name in self.entries:
                return 1
        return 0

    def defines_any_special(self, names):
        # Test whether any of the given names are defined as special methods in this scope.
        for name in names:
            if name in self.entries and self.entries[name].is_special:
                return 1
        return 0

    def infer_types(self):
        from .TypeInference import get_type_inferer
        get_type_inferer().infer_types(self)

    def is_cpp(self):
        outer = self.outer_scope
        if outer is None:
            return False
        else:
            return outer.is_cpp()

    def add_include_file(self, filename, verbatim_include=None, late=False):
        self.outer_scope.add_include_file(filename, verbatim_include, late)


class PreImportScope(Scope):

    namespace_cname = Naming.preimport_cname

    def __init__(self):
        Scope.__init__(self, Options.pre_import, None, None)

    def declare_builtin(self, name, pos):
        entry = self.declare(name, name, py_object_type, pos, 'private')
        entry.is_variable = True
        entry.is_pyglobal = True
        return entry


class BuiltinScope(Scope):
    #  The builtin namespace.

    is_builtin_scope = True

    def __init__(self):
        if Options.pre_import is None:
            Scope.__init__(self, "__builtin__", None, None)
        else:
            Scope.__init__(self, "__builtin__", PreImportScope(), None)
        self.type_names = {}

        for name, definition in sorted(self.builtin_entries.items()):
            cname, type = definition
            self.declare_var(name, type, None, cname)

    def lookup(self, name, language_level=None, str_is_str=None):
        # 'language_level' and 'str_is_str' are passed by ModuleScope
        if name == 'str':
            if str_is_str is None:
                str_is_str = language_level in (None, 2)
            if not str_is_str:
                name = 'unicode'
        return Scope.lookup(self, name)

    def declare_builtin(self, name, pos):
        if not hasattr(builtins, name):
            if self.outer_scope is not None:
                return self.outer_scope.declare_builtin(name, pos)
            else:
                if Options.error_on_unknown_names:
                    error(pos, "undeclared name not builtin: %s" % name)
                else:
                    warning(pos, "undeclared name not builtin: %s" % name, 2)

    def declare_builtin_cfunction(self, name, type, cname, python_equiv=None, utility_code=None):
        # If python_equiv == "*", the Python equivalent has the same name
        # as the entry, otherwise it has the name specified by python_equiv.
        name = EncodedString(name)
        entry = self.declare_cfunction(name, type, None, cname, visibility='extern', utility_code=utility_code)
        if python_equiv:
            if python_equiv == "*":
                python_equiv = name
            else:
                python_equiv = EncodedString(python_equiv)
            var_entry = Entry(python_equiv, python_equiv, py_object_type)
            var_entry.qualified_name = self.qualify_name(name)
            var_entry.is_variable = 1
            var_entry.is_builtin = 1
            var_entry.utility_code = utility_code
            var_entry.scope = entry.scope
            entry.as_variable = var_entry
        return entry

    def declare_builtin_type(self, name, cname, utility_code = None, objstruct_cname = None):
        name = EncodedString(name)
        type = PyrexTypes.BuiltinObjectType(name, cname, objstruct_cname)
        scope = CClassScope(name, outer_scope=None, visibility='extern')
        scope.directives = {}
        if name == 'bool':
            type.is_final_type = True
        type.set_scope(scope)
        self.type_names[name] = 1
        entry = self.declare_type(name, type, None, visibility='extern')
        entry.utility_code = utility_code

        var_entry = Entry(
            name=entry.name,
            type=self.lookup('type').type,  # make sure "type" is the first type declared...
            pos=entry.pos,
            cname=entry.type.typeptr_cname,
        )
        var_entry.qualified_name = self.qualify_name(name)
        var_entry.is_variable = 1
        var_entry.is_cglobal = 1
        var_entry.is_readonly = 1
        var_entry.is_builtin = 1
        var_entry.utility_code = utility_code
        var_entry.scope = self
        if Options.cache_builtins:
            var_entry.is_const = True
        entry.as_variable = var_entry

        return type

    def builtin_scope(self):
        return self

    # FIXME: remove redundancy with Builtin.builtin_types_table
    builtin_entries = {

        "type":   ["((PyObject*)&PyType_Type)", py_object_type],

        "bool":   ["((PyObject*)&PyBool_Type)", py_object_type],
        "int":    ["((PyObject*)&PyInt_Type)", py_object_type],
        "long":   ["((PyObject*)&PyLong_Type)", py_object_type],
        "float":  ["((PyObject*)&PyFloat_Type)", py_object_type],
        "complex":["((PyObject*)&PyComplex_Type)", py_object_type],

        "bytes":  ["((PyObject*)&PyBytes_Type)", py_object_type],
        "bytearray":   ["((PyObject*)&PyByteArray_Type)", py_object_type],
        "str":    ["((PyObject*)&PyString_Type)", py_object_type],
        "unicode":["((PyObject*)&PyUnicode_Type)", py_object_type],

        "tuple":  ["((PyObject*)&PyTuple_Type)", py_object_type],
        "list":   ["((PyObject*)&PyList_Type)", py_object_type],
        "dict":   ["((PyObject*)&PyDict_Type)", py_object_type],
        "set":    ["((PyObject*)&PySet_Type)", py_object_type],
        "frozenset":   ["((PyObject*)&PyFrozenSet_Type)", py_object_type],

        "slice":  ["((PyObject*)&PySlice_Type)", py_object_type],
#        "file":   ["((PyObject*)&PyFile_Type)", py_object_type],  # not in Py3

        "None":   ["Py_None", py_object_type],
        "False":  ["Py_False", py_object_type],
        "True":   ["Py_True", py_object_type],
    }

const_counter = 1  # As a temporary solution for compiling code in pxds

class ModuleScope(Scope):
    # module_name          string             Python name of the module
    # module_cname         string             C name of Python module object
    # #module_dict_cname   string             C name of module dict object
    # method_table_cname   string             C name of method table
    # doc                  string             Module doc string
    # doc_cname            string             C name of module doc string
    # utility_code_list    [UtilityCode]      Queuing utility codes for forwarding to Code.py
    # c_includes           {key: IncludeCode} C headers or verbatim code to be generated
    #                                         See process_include() for more documentation
    # identifier_to_entry  {string : Entry}   Map identifier string const to entry
    # context              Context
    # parent_module        Scope              Parent in the import namespace
    # module_entries       {string : Entry}   For cimport statements
    # type_names           {string : 1}       Set of type names (used during parsing)
    # included_files       [string]           Cython sources included with 'include'
    # pxd_file_loaded      boolean            Corresponding .pxd file has been processed
    # cimported_modules    [ModuleScope]      Modules imported with cimport
    # types_imported       {PyrexType}        Set of types for which import code generated
    # has_import_star      boolean            Module contains import *
    # cpp                  boolean            Compiling a C++ file
    # is_cython_builtin    boolean            Is this the Cython builtin scope (or a child scope)
    # is_package           boolean            Is this a package module? (__init__)

    is_module_scope = 1
    has_import_star = 0
    is_cython_builtin = 0
    old_style_globals = 0

    def __init__(self, name, parent_module, context):
        from . import Builtin
        self.parent_module = parent_module
        outer_scope = Builtin.builtin_scope
        Scope.__init__(self, name, outer_scope, parent_module)
        if name == "__init__":
            # Treat Spam/__init__.pyx specially, so that when Python loads
            # Spam/__init__.so, initSpam() is defined.
            self.module_name = parent_module.module_name
            self.is_package = True
        else:
            self.module_name = name
            self.is_package = False
        self.module_name = EncodedString(self.module_name)
        self.context = context
        self.module_cname = Naming.module_cname
        self.module_dict_cname = Naming.moddict_cname
        self.method_table_cname = Naming.methtable_cname
        self.doc = ""
        self.doc_cname = Naming.moddoc_cname
        self.utility_code_list = []
        self.module_entries = {}
        self.c_includes = {}
        self.type_names = dict(outer_scope.type_names)
        self.pxd_file_loaded = 0
        self.cimported_modules = []
        self.types_imported = set()
        self.included_files = []
        self.has_extern_class = 0
        self.cached_builtins = []
        self.undeclared_cached_builtins = []
        self.namespace_cname = self.module_cname
        self._cached_tuple_types = {}
        for var_name in ['__builtins__', '__name__', '__file__', '__doc__', '__path__',
                         '__spec__', '__loader__', '__package__', '__cached__']:
            self.declare_var(EncodedString(var_name), py_object_type, None)
        self.process_include(Code.IncludeCode("Python.h", initial=True))

    def qualifying_scope(self):
        return self.parent_module

    def global_scope(self):
        return self

    def lookup(self, name, language_level=None, str_is_str=None):
        entry = self.lookup_here(name)
        if entry is not None:
            return entry

        if language_level is None:
            language_level = self.context.language_level if self.context is not None else 3
        if str_is_str is None:
            str_is_str = language_level == 2 or (
                self.context is not None and Future.unicode_literals not in self.context.future_directives)

        return self.outer_scope.lookup(name, language_level=language_level, str_is_str=str_is_str)

    def declare_tuple_type(self, pos, components):
        components = tuple(components)
        try:
            ttype = self._cached_tuple_types[components]
        except KeyError:
            ttype = self._cached_tuple_types[components] = PyrexTypes.c_tuple_type(components)
        cname = ttype.cname
        entry = self.lookup_here(cname)
        if not entry:
            scope = StructOrUnionScope(cname)
            for ix, component in enumerate(components):
                scope.declare_var(name="f%s" % ix, type=component, pos=pos)
            struct_entry = self.declare_struct_or_union(
                cname + '_struct', 'struct', scope, typedef_flag=True, pos=pos, cname=cname)
            self.type_entries.remove(struct_entry)
            ttype.struct_entry = struct_entry
            entry = self.declare_type(cname, ttype, pos, cname)
        ttype.entry = entry
        return entry

    def declare_builtin(self, name, pos):
        if not hasattr(builtins, name) \
               and name not in Code.non_portable_builtins_map \
               and name not in Code.uncachable_builtins:
            if self.has_import_star:
                entry = self.declare_var(name, py_object_type, pos)
                return entry
            else:
                if Options.error_on_unknown_names:
                    error(pos, "undeclared name not builtin: %s" % name)
                else:
                    warning(pos, "undeclared name not builtin: %s" % name, 2)
                # unknown - assume it's builtin and look it up at runtime
                entry = self.declare(name, None, py_object_type, pos, 'private')
                entry.is_builtin = 1
                return entry
        if Options.cache_builtins:
            for entry in self.cached_builtins:
                if entry.name == name:
                    return entry
        if name == 'globals' and not self.old_style_globals:
            return self.outer_scope.lookup('__Pyx_Globals')
        else:
            entry = self.declare(None, None, py_object_type, pos, 'private')
        if Options.cache_builtins and name not in Code.uncachable_builtins:
            entry.is_builtin = 1
            entry.is_const = 1  # cached
            entry.name = name
            entry.cname = Naming.builtin_prefix + name
            self.cached_builtins.append(entry)
            self.undeclared_cached_builtins.append(entry)
        else:
            entry.is_builtin = 1
            entry.name = name
        entry.qualified_name = self.builtin_scope().qualify_name(name)
        return entry

    def find_module(self, module_name, pos, relative_level=-1):
        # Find a module in the import namespace, interpreting
        # relative imports relative to this module's parent.
        # Finds and parses the module's .pxd file if the module
        # has not been referenced before.
        relative_to = None
        absolute_fallback = False
        if relative_level is not None and relative_level > 0:
            # explicit relative cimport
            # error of going beyond top-level is handled in cimport node
            relative_to = self
            while relative_level > 0 and relative_to:
                relative_to = relative_to.parent_module
                relative_level -= 1
        elif relative_level != 0:
            # -1 or None: try relative cimport first, then absolute
            relative_to = self.parent_module
            absolute_fallback = True

        module_scope = self.global_scope()
        return module_scope.context.find_module(
            module_name, relative_to=relative_to, pos=pos, absolute_fallback=absolute_fallback)

    def find_submodule(self, name):
        # Find and return scope for a submodule of this module,
        # creating a new empty one if necessary. Doesn't parse .pxd.
        if '.' in name:
            name, submodule = name.split('.', 1)
        else:
            submodule = None
        scope = self.lookup_submodule(name)
        if not scope:
            scope = ModuleScope(name, parent_module=self, context=self.context)
            self.module_entries[name] = scope
        if submodule:
            scope = scope.find_submodule(submodule)
        return scope

    def lookup_submodule(self, name):
        # Return scope for submodule of this module, or None.
        if '.' in name:
            name, submodule = name.split('.', 1)
        else:
            submodule = None
        module = self.module_entries.get(name, None)
        if submodule and module is not None:
            module = module.lookup_submodule(submodule)
        return module

    def add_include_file(self, filename, verbatim_include=None, late=False):
        """
        Add `filename` as include file. Add `verbatim_include` as
        verbatim text in the C file.
        Both `filename` and `verbatim_include` can be `None` or empty.
        """
        inc = Code.IncludeCode(filename, verbatim_include, late=late)
        self.process_include(inc)

    def process_include(self, inc):
        """
        Add `inc`, which is an instance of `IncludeCode`, to this
        `ModuleScope`. This either adds a new element to the
        `c_includes` dict or it updates an existing entry.

        In detail: the values of the dict `self.c_includes` are
        instances of `IncludeCode` containing the code to be put in the
        generated C file. The keys of the dict are needed to ensure
        uniqueness in two ways: if an include file is specified in
        multiple "cdef extern" blocks, only one `#include` statement is
        generated. Second, the same include might occur multiple times
        if we find it through multiple "cimport" paths. So we use the
        generated code (of the form `#include "header.h"`) as dict key.

        If verbatim code does not belong to any include file (i.e. it
        was put in a `cdef extern from *` block), then we use a unique
        dict key: namely, the `sortkey()`.

        One `IncludeCode` object can contain multiple pieces of C code:
        one optional "main piece" for the include file and several other
        pieces for the verbatim code. The `IncludeCode.dict_update`
        method merges the pieces of two different `IncludeCode` objects
        if needed.
        """
        key = inc.mainpiece()
        if key is None:
            key = inc.sortkey()
        inc.dict_update(self.c_includes, key)
        inc = self.c_includes[key]

    def add_imported_module(self, scope):
        if scope not in self.cimported_modules:
            for inc in scope.c_includes.values():
                self.process_include(inc)
            self.cimported_modules.append(scope)
            for m in scope.cimported_modules:
                self.add_imported_module(m)

    def add_imported_entry(self, name, entry, pos):
        if entry.is_pyglobal:
            # Allow cimports to follow imports.
            entry.is_variable = True
        if entry not in self.entries:
            self.entries[name] = entry
        else:
            warning(pos, "'%s' redeclared  " % name, 0)

    def declare_module(self, name, scope, pos):
        # Declare a cimported module. This is represented as a
        # Python module-level variable entry with a module
        # scope attached to it. Reports an error and returns
        # None if previously declared as something else.
        entry = self.lookup_here(name)
        if entry:
            if entry.is_pyglobal and entry.as_module is scope:
                return entry  # Already declared as the same module
            if not (entry.is_pyglobal and not entry.as_module):
                # SAGE -- I put this here so Pyrex
                # cimport's work across directories.
                # Currently it tries to multiply define
                # every module appearing in an import list.
                # It shouldn't be an error for a module
                # name to appear again, and indeed the generated
                # code compiles fine.
                return entry
        else:
            entry = self.declare_var(name, py_object_type, pos)
            entry.is_variable = 0
        entry.as_module = scope
        self.add_imported_module(scope)
        return entry

    def declare_var(self, name, type, pos,
                    cname = None, visibility = 'private',
                    api = 0, in_pxd = 0, is_cdef = 0):
        # Add an entry for a global variable. If it is a Python
        # object type, and not declared with cdef, it will live
        # in the module dictionary, otherwise it will be a C
        # global variable.
        if visibility not in ('private', 'public', 'extern'):
            error(pos, "Module-level variable cannot be declared %s" % visibility)
        if not is_cdef:
            if type is unspecified_type:
                type = py_object_type
            if not (type.is_pyobject and not type.is_extension_type):
                raise InternalError(
                    "Non-cdef global variable is not a generic Python object")

        if not cname:
            defining = not in_pxd
            if visibility == 'extern' or (visibility == 'public' and defining):
                cname = name
            else:
                cname = self.mangle(Naming.var_prefix, name)

        entry = self.lookup_here(name)
        if entry and entry.defined_in_pxd:
            #if visibility != 'private' and visibility != entry.visibility:
            #    warning(pos, "Variable '%s' previously declared as '%s'" % (name, entry.visibility), 1)
            if not entry.type.same_as(type):
                if visibility == 'extern' and entry.visibility == 'extern':
                    warning(pos, "Variable '%s' type does not match previous declaration" % name, 1)
                    entry.type = type
                #else:
                #    error(pos, "Variable '%s' type does not match previous declaration" % name)
            if entry.visibility != "private":
                mangled_cname = self.mangle(Naming.var_prefix, name)
                if entry.cname == mangled_cname:
                    cname = name
                    entry.cname = name
            if not entry.is_implemented:
                entry.is_implemented = True
                return entry

        entry = Scope.declare_var(self, name, type, pos,
                                  cname=cname, visibility=visibility,
                                  api=api, in_pxd=in_pxd, is_cdef=is_cdef)
        if is_cdef:
            entry.is_cglobal = 1
            if entry.type.declaration_value:
                entry.init = entry.type.declaration_value
            self.var_entries.append(entry)
        else:
            entry.is_pyglobal = 1
        if Options.cimport_from_pyx:
            entry.used = 1
        return entry

    def declare_cfunction(self, name, type, pos,
                          cname=None, visibility='private', api=0, in_pxd=0,
                          defining=0, modifiers=(), utility_code=None, overridable=False):
        if not defining and 'inline' in modifiers:
            # TODO(github/1736): Make this an error.
            warning(pos, "Declarations should not be declared inline.", 1)
        # Add an entry for a C function.
        if not cname:
            if visibility == 'extern' or (visibility == 'public' and defining):
                cname = name
            else:
                cname = self.mangle(Naming.func_prefix, name)
        if visibility == 'extern' and type.optional_arg_count:
            error(pos, "Extern functions cannot have default arguments values.")
        entry = self.lookup_here(name)
        if entry and entry.defined_in_pxd:
            if entry.visibility != "private":
                mangled_cname = self.mangle(Naming.var_prefix, name)
                if entry.cname == mangled_cname:
                    cname = name
                    entry.cname = cname
                    entry.func_cname = cname
        entry = Scope.declare_cfunction(
            self, name, type, pos,
            cname=cname, visibility=visibility, api=api, in_pxd=in_pxd,
            defining=defining, modifiers=modifiers, utility_code=utility_code,
            overridable=overridable)
        return entry

    def declare_global(self, name, pos):
        entry = self.lookup_here(name)
        if not entry:
            self.declare_var(name, py_object_type, pos)

    def use_utility_code(self, new_code):
        if new_code is not None:
            self.utility_code_list.append(new_code)

    def use_entry_utility_code(self, entry):
        if entry is None:
            return
        if entry.utility_code:
            self.utility_code_list.append(entry.utility_code)
        if entry.utility_code_definition:
            self.utility_code_list.append(entry.utility_code_definition)

    def declare_c_class(self, name, pos, defining=0, implementing=0,
            module_name=None, base_type=None, objstruct_cname=None,
            typeobj_cname=None, typeptr_cname=None, visibility='private',
            typedef_flag=0, api=0, check_size=None,
            buffer_defaults=None, shadow=0):
        # If this is a non-extern typedef class, expose the typedef, but use
        # the non-typedef struct internally to avoid needing forward
        # declarations for anonymous structs.
        if typedef_flag and visibility != 'extern':
            if not (visibility == 'public' or api):
                warning(pos, "ctypedef only valid for 'extern' , 'public', and 'api'", 2)
            objtypedef_cname = objstruct_cname
            typedef_flag = 0
        else:
            objtypedef_cname = None
        #
        #  Look for previous declaration as a type
        #
        entry = self.lookup_here(name)
        if entry and not shadow:
            type = entry.type
            if not (entry.is_type and type.is_extension_type):
                entry = None  # Will cause redeclaration and produce an error
            else:
                scope = type.scope
                if typedef_flag and (not scope or scope.defined):
                    self.check_previous_typedef_flag(entry, typedef_flag, pos)
                if (scope and scope.defined) or (base_type and type.base_type):
                    if base_type and base_type is not type.base_type:
                        error(pos, "Base type does not match previous declaration")
                if base_type and not type.base_type:
                    type.base_type = base_type
        #
        #  Make a new entry if needed
        #
        if not entry or shadow:
            type = PyrexTypes.PyExtensionType(
                name, typedef_flag, base_type, visibility == 'extern', check_size=check_size)
            type.pos = pos
            type.buffer_defaults = buffer_defaults
            if objtypedef_cname is not None:
                type.objtypedef_cname = objtypedef_cname
            if visibility == 'extern':
                type.module_name = module_name
            else:
                type.module_name = self.qualified_name
            if typeptr_cname:
                type.typeptr_cname = typeptr_cname
            else:
                type.typeptr_cname = self.mangle(Naming.typeptr_prefix, name)
            entry = self.declare_type(name, type, pos, visibility = visibility,
                defining = 0, shadow = shadow)
            entry.is_cclass = True
            if objstruct_cname:
                type.objstruct_cname = objstruct_cname
            elif not entry.in_cinclude:
                type.objstruct_cname = self.mangle(Naming.objstruct_prefix, name)
            else:
                error(entry.pos,
                    "Object name required for 'public' or 'extern' C class")
            self.attach_var_entry_to_c_class(entry)
            self.c_class_entries.append(entry)
        #
        #  Check for re-definition and create scope if needed
        #
        if not type.scope:
            if defining or implementing:
                scope = CClassScope(name = name, outer_scope = self,
                    visibility = visibility)
                scope.directives = self.directives.copy()
                if base_type and base_type.scope:
                    scope.declare_inherited_c_attributes(base_type.scope)
                type.set_scope(scope)
                self.type_entries.append(entry)
        else:
            if defining and type.scope.defined:
                error(pos, "C class '%s' already defined" % name)
            elif implementing and type.scope.implemented:
                error(pos, "C class '%s' already implemented" % name)
        #
        #  Fill in options, checking for compatibility with any previous declaration
        #
        if defining:
            entry.defined_in_pxd = 1
        if implementing:   # So that filenames in runtime exceptions refer to
            entry.pos = pos  # the .pyx file and not the .pxd file
        if visibility != 'private' and entry.visibility != visibility:
            error(pos, "Class '%s' previously declared as '%s'"
                % (name, entry.visibility))
        if api:
            entry.api = 1
        if objstruct_cname:
            if type.objstruct_cname and type.objstruct_cname != objstruct_cname:
                error(pos, "Object struct name differs from previous declaration")
            type.objstruct_cname = objstruct_cname
        if typeobj_cname:
            if type.typeobj_cname and type.typeobj_cname != typeobj_cname:
                    error(pos, "Type object name differs from previous declaration")
            type.typeobj_cname = typeobj_cname

        if self.directives.get('final'):
            entry.type.is_final_type = True

        # cdef classes are always exported, but we need to set it to
        # distinguish between unused Cython utility code extension classes
        entry.used = True

        #
        # Return new or existing entry
        #
        return entry

    def allocate_vtable_names(self, entry):
        #  If extension type has a vtable, allocate vtable struct and
        #  slot names for it.
        type = entry.type
        if type.base_type and type.base_type.vtabslot_cname:
            #print "...allocating vtabslot_cname because base type has one" ###
            type.vtabslot_cname = "%s.%s" % (
                Naming.obj_base_cname, type.base_type.vtabslot_cname)
        elif type.scope and type.scope.cfunc_entries:
            # one special case here: when inheriting from builtin
            # types, the methods may also be built-in, in which
            # case they won't need a vtable
            entry_count = len(type.scope.cfunc_entries)
            base_type = type.base_type
            while base_type:
                # FIXME: this will break if we ever get non-inherited C methods
                if not base_type.scope or entry_count > len(base_type.scope.cfunc_entries):
                    break
                if base_type.is_builtin_type:
                    # builtin base type defines all methods => no vtable needed
                    return
                base_type = base_type.base_type
            #print "...allocating vtabslot_cname because there are C methods" ###
            type.vtabslot_cname = Naming.vtabslot_cname
        if type.vtabslot_cname:
            #print "...allocating other vtable related cnames" ###
            type.vtabstruct_cname = self.mangle(Naming.vtabstruct_prefix, entry.name)
            type.vtabptr_cname = self.mangle(Naming.vtabptr_prefix, entry.name)

    def check_c_classes_pxd(self):
        # Performs post-analysis checking and finishing up of extension types
        # being implemented in this module. This is called only for the .pxd.
        #
        # Checks all extension types declared in this scope to
        # make sure that:
        #
        #    * The extension type is fully declared
        #
        # Also allocates a name for the vtable if needed.
        #
        for entry in self.c_class_entries:
            # Check defined
            if not entry.type.scope:
                error(entry.pos, "C class '%s' is declared but not defined" % entry.name)

    def check_c_class(self, entry):
        type = entry.type
        name = entry.name
        visibility = entry.visibility
        # Check defined
        if not type.scope:
            error(entry.pos, "C class '%s' is declared but not defined" % name)
        # Generate typeobj_cname
        if visibility != 'extern' and not type.typeobj_cname:
            type.typeobj_cname = self.mangle(Naming.typeobj_prefix, name)
        ## Generate typeptr_cname
        #type.typeptr_cname = self.mangle(Naming.typeptr_prefix, name)
        # Check C methods defined
        if type.scope:
            for method_entry in type.scope.cfunc_entries:
                if not method_entry.is_inherited and not method_entry.func_cname:
                    error(method_entry.pos, "C method '%s' is declared but not defined" %
                        method_entry.name)
        # Allocate vtable name if necessary
        if type.vtabslot_cname:
            #print "ModuleScope.check_c_classes: allocating vtable cname for", self ###
            type.vtable_cname = self.mangle(Naming.vtable_prefix, entry.name)

    def check_c_classes(self):
        # Performs post-analysis checking and finishing up of extension types
        # being implemented in this module. This is called only for the main
        # .pyx file scope, not for cimported .pxd scopes.
        #
        # Checks all extension types declared in this scope to
        # make sure that:
        #
        #    * The extension type is implemented
        #    * All required object and type names have been specified or generated
        #    * All non-inherited C methods are implemented
        #
        # Also allocates a name for the vtable if needed.
        #
        debug_check_c_classes = 0
        if debug_check_c_classes:
            print("Scope.check_c_classes: checking scope " + self.qualified_name)
        for entry in self.c_class_entries:
            if debug_check_c_classes:
                print("...entry %s %s" % (entry.name, entry))
                print("......type = ",  entry.type)
                print("......visibility = ", entry.visibility)
            self.check_c_class(entry)

    def check_c_functions(self):
        # Performs post-analysis checking making sure all
        # defined c functions are actually implemented.
        for name, entry in self.entries.items():
            if entry.is_cfunction:
                if (entry.defined_in_pxd
                        and entry.scope is self
                        and entry.visibility != 'extern'
                        and not entry.in_cinclude
                        and not entry.is_implemented):
                    error(entry.pos, "Non-extern C function '%s' declared but not defined" % name)

    def attach_var_entry_to_c_class(self, entry):
        # The name of an extension class has to serve as both a type
        # name and a variable name holding the type object. It is
        # represented in the symbol table by a type entry with a
        # variable entry attached to it. For the variable entry,
        # we use a read-only C global variable whose name is an
        # expression that refers to the type object.
        from . import Builtin
        var_entry = Entry(name = entry.name,
            type = Builtin.type_type,
            pos = entry.pos,
            cname = entry.type.typeptr_cname)
        var_entry.qualified_name = entry.qualified_name
        var_entry.is_variable = 1
        var_entry.is_cglobal = 1
        var_entry.is_readonly = 1
        var_entry.scope = entry.scope
        entry.as_variable = var_entry

    def is_cpp(self):
        return self.cpp

    def infer_types(self):
        from .TypeInference import PyObjectTypeInferer
        PyObjectTypeInferer().infer_types(self)


class LocalScope(Scope):

    # Does the function have a 'with gil:' block?
    has_with_gil_block = False

    # Transient attribute, used for symbol table variable declarations
    _in_with_gil_block = False

    def __init__(self, name, outer_scope, parent_scope = None):
        if parent_scope is None:
            parent_scope = outer_scope
        Scope.__init__(self, name, outer_scope, parent_scope)

    def mangle(self, prefix, name):
        return punycodify_name(prefix + name)

    def declare_arg(self, name, type, pos):
        # Add an entry for an argument of a function.
        name = self.mangle_class_private_name(name)
        cname = self.mangle(Naming.var_prefix, name)
        entry = self.declare(name, cname, type, pos, 'private')
        entry.is_variable = 1
        if type.is_pyobject:
            entry.init = "0"
        entry.is_arg = 1
        #entry.borrowed = 1 # Not using borrowed arg refs for now
        self.arg_entries.append(entry)
        return entry

    def declare_var(self, name, type, pos,
                    cname = None, visibility = 'private',
                    api = 0, in_pxd = 0, is_cdef = 0):
        name = self.mangle_class_private_name(name)
        # Add an entry for a local variable.
        if visibility in ('public', 'readonly'):
            error(pos, "Local variable cannot be declared %s" % visibility)
        entry = Scope.declare_var(self, name, type, pos,
                                  cname=cname, visibility=visibility,
                                  api=api, in_pxd=in_pxd, is_cdef=is_cdef)
        if entry.type.declaration_value:
            entry.init = entry.type.declaration_value
        entry.is_local = 1

        entry.in_with_gil_block = self._in_with_gil_block
        self.var_entries.append(entry)
        return entry

    def declare_global(self, name, pos):
        # Pull entry from global scope into local scope.
        if self.lookup_here(name):
            warning(pos, "'%s' redeclared  ", 0)
        else:
            entry = self.global_scope().lookup_target(name)
            self.entries[name] = entry

    def declare_nonlocal(self, name, pos):
        # Pull entry from outer scope into local scope
        orig_entry = self.lookup_here(name)
        if orig_entry and orig_entry.scope is self and not orig_entry.from_closure:
            error(pos, "'%s' redeclared as nonlocal" % name)
            orig_entry.already_declared_here()
        else:
            entry = self.lookup(name)
            if entry is None or not entry.from_closure:
                error(pos, "no binding for nonlocal '%s' found" % name)

    def _create_inner_entry_for_closure(self, name, entry):
        entry.in_closure = True
        inner_entry = InnerEntry(entry, self)
        inner_entry.is_variable = True
        self.entries[name] = inner_entry
        return inner_entry

    def lookup(self, name):
        # Look up name in this scope or an enclosing one.
        # Return None if not found.

        entry = Scope.lookup(self, name)
        if entry is not None:
            entry_scope = entry.scope
            while entry_scope.is_comprehension_scope:
                entry_scope = entry_scope.outer_scope
            if entry_scope is not self and entry_scope.is_closure_scope:
                if hasattr(entry.scope, "scope_class"):
                    raise InternalError("lookup() after scope class created.")
                # The actual c fragment for the different scopes differs
                # on the outside and inside, so we make a new entry
                return self._create_inner_entry_for_closure(name, entry)
        return entry

    def mangle_closure_cnames(self, outer_scope_cname):
        for scope in self.iter_local_scopes():
            for entry in scope.entries.values():
                if entry.from_closure:
                    cname = entry.outer_entry.cname
                    if self.is_passthrough:
                        entry.cname = cname
                    else:
                        if cname.startswith(Naming.cur_scope_cname):
                            cname = cname[len(Naming.cur_scope_cname)+2:]
                        entry.cname = "%s->%s" % (outer_scope_cname, cname)
                elif entry.in_closure:
                    entry.original_cname = entry.cname
                    entry.cname = "%s->%s" % (Naming.cur_scope_cname, entry.cname)
                    if entry.type.is_cpp_class and entry.scope.directives['cpp_locals']:
                        entry.make_cpp_optional()


class ComprehensionScope(Scope):
    """Scope for comprehensions (but not generator expressions, which use ClosureScope).
    As opposed to generators, these can be easily inlined in some cases, so all
    we really need is a scope that holds the loop variable(s).
    """
    is_comprehension_scope = True

    def __init__(self, outer_scope):
        parent_scope = outer_scope
        # TODO: also ignore class scopes?
        while parent_scope.is_comprehension_scope:
            parent_scope = parent_scope.parent_scope
        name = parent_scope.global_scope().next_id(Naming.genexpr_id_ref)
        Scope.__init__(self, name, outer_scope, parent_scope)
        self.directives = outer_scope.directives
        self.genexp_prefix = "%s%d%s" % (Naming.pyrex_prefix, len(name), name)

        # Class/ExtType scopes are filled at class creation time, i.e. from the
        # module init function or surrounding function.
        while outer_scope.is_comprehension_scope or outer_scope.is_c_class_scope or outer_scope.is_py_class_scope:
            outer_scope = outer_scope.outer_scope
        self.var_entries = outer_scope.var_entries  # keep declarations outside
        outer_scope.subscopes.add(self)

    def mangle(self, prefix, name):
        return '%s%s' % (self.genexp_prefix, self.parent_scope.mangle(prefix, name))

    def declare_var(self, name, type, pos,
                    cname = None, visibility = 'private',
                    api = 0, in_pxd = 0, is_cdef = True):
        if type is unspecified_type:
            # if the outer scope defines a type for this variable, inherit it
            outer_entry = self.outer_scope.lookup(name)
            if outer_entry and outer_entry.is_variable:
                type = outer_entry.type  # may still be 'unspecified_type' !
        # the parent scope needs to generate code for the variable, but
        # this scope must hold its name exclusively
        cname = '%s%s' % (self.genexp_prefix, self.parent_scope.mangle(Naming.var_prefix, name or self.next_id()))
        entry = self.declare(name, cname, type, pos, visibility)
        entry.is_variable = True
        if self.parent_scope.is_module_scope:
            entry.is_cglobal = True
        else:
            entry.is_local = True
        entry.in_subscope = True
        self.var_entries.append(entry)
        self.entries[name] = entry
        return entry

    def declare_assignment_expression_target(self, name, type, pos):
        # should be declared in the parent scope instead
        return self.parent_scope.declare_var(name, type, pos)

    def declare_pyfunction(self, name, pos, allow_redefine=False):
        return self.outer_scope.declare_pyfunction(
            name, pos, allow_redefine)

    def declare_lambda_function(self, func_cname, pos):
        return self.outer_scope.declare_lambda_function(func_cname, pos)

    def add_lambda_def(self, def_node):
        return self.outer_scope.add_lambda_def(def_node)

    def lookup_assignment_expression_target(self, name):
        entry = self.lookup_here(name)
        if not entry:
            entry = self.parent_scope.lookup_assignment_expression_target(name)
        return entry


class ClosureScope(LocalScope):

    is_closure_scope = True

    def __init__(self, name, scope_name, outer_scope, parent_scope=None):
        LocalScope.__init__(self, name, outer_scope, parent_scope)
        self.closure_cname = "%s%s" % (Naming.closure_scope_prefix, scope_name)

#    def mangle_closure_cnames(self, scope_var):
#        for entry in self.entries.values() + self.temp_entries:
#            entry.in_closure = 1
#        LocalScope.mangle_closure_cnames(self, scope_var)

#    def mangle(self, prefix, name):
#        return "%s->%s" % (self.cur_scope_cname, name)
#        return "%s->%s" % (self.closure_cname, name)

    def declare_pyfunction(self, name, pos, allow_redefine=False):
        return LocalScope.declare_pyfunction(self, name, pos, allow_redefine, visibility='private')

    def declare_assignment_expression_target(self, name, type, pos):
        return self.declare_var(name, type, pos)


class GeneratorExpressionScope(ClosureScope):
    is_generator_expression_scope = True

    def declare_assignment_expression_target(self, name, type, pos):
        entry = self.parent_scope.declare_var(name, type, pos)
        return self._create_inner_entry_for_closure(name, entry)

    def lookup_assignment_expression_target(self, name):
        entry = self.lookup_here(name)
        if not entry:
            entry = self.parent_scope.lookup_assignment_expression_target(name)
            if entry:
                return self._create_inner_entry_for_closure(name, entry)
        return entry


class StructOrUnionScope(Scope):
    #  Namespace of a C struct or union.

    def __init__(self, name="?"):
        Scope.__init__(self, name, None, None)

    def declare_var(self, name, type, pos,
                    cname = None, visibility = 'private',
                    api = 0, in_pxd = 0, is_cdef = 0,
                    allow_pyobject=False, allow_memoryview=False, allow_refcounted=False):
        # Add an entry for an attribute.
        if not cname:
            cname = name
            if visibility == 'private':
                cname = c_safe_identifier(cname)
        if type.is_cfunction:
            type = PyrexTypes.CPtrType(type)
        entry = self.declare(name, cname, type, pos, visibility)
        entry.is_variable = 1
        self.var_entries.append(entry)
        if type.is_pyobject:
            if not allow_pyobject:
                error(pos, "C struct/union member cannot be a Python object")
        elif type.is_memoryviewslice:
            if not allow_memoryview:
                # Memory views wrap their buffer owner as a Python object.
                error(pos, "C struct/union member cannot be a memory view")
        elif type.needs_refcounting:
            if not allow_refcounted:
                error(pos, "C struct/union member cannot be reference-counted type '%s'" % type)
        if visibility != 'private':
            error(pos, "C struct/union member cannot be declared %s" % visibility)
        return entry

    def declare_cfunction(self, name, type, pos,
                          cname=None, visibility='private', api=0, in_pxd=0,
                          defining=0, modifiers=(), overridable=False):  # currently no utility code ...
        if overridable:
            error(pos, "C struct/union member cannot be declared 'cpdef'")
        return self.declare_var(name, type, pos,
                                cname=cname, visibility=visibility)


class ClassScope(Scope):
    #  Abstract base class for namespace of
    #  Python class or extension type.
    #
    #  class_name     string   Python name of the class
    #  scope_prefix   string   Additional prefix for names
    #                          declared in the class
    #  doc    string or None   Doc string

    def mangle_class_private_name(self, name):
        # a few utilitycode names need to specifically be ignored
        if name and name.lower().startswith("__pyx_"):
            return name
        if name and name.startswith('__') and not name.endswith('__'):
            name = EncodedString('_%s%s' % (self.class_name.lstrip('_'), name))
        return name

    def __init__(self, name, outer_scope):
        Scope.__init__(self, name, outer_scope, outer_scope)
        self.class_name = name
        self.doc = None

    def lookup(self, name):
        entry = Scope.lookup(self, name)
        if entry:
            return entry
        if name == "classmethod":
            # We don't want to use the builtin classmethod here 'cause it won't do the
            # right thing in this scope (as the class members aren't still functions).
            # Don't want to add a cfunction to this scope 'cause that would mess with
            # the type definition, so we just return the right entry.
            entry = Entry(
                "classmethod",
                "__Pyx_Method_ClassMethod",
                PyrexTypes.CFuncType(
                    py_object_type,
                    [PyrexTypes.CFuncTypeArg("", py_object_type, None)], 0, 0))
            entry.utility_code_definition = Code.UtilityCode.load_cached("ClassMethod", "CythonFunction.c")
            self.use_entry_utility_code(entry)
            entry.is_cfunction = 1
        return entry


class PyClassScope(ClassScope):
    #  Namespace of a Python class.
    #
    #  class_obj_cname     string   C variable holding class object

    is_py_class_scope = 1

    def declare_var(self, name, type, pos,
                    cname = None, visibility = 'private',
                    api = 0, in_pxd = 0, is_cdef = 0):
        name = self.mangle_class_private_name(name)
        if type is unspecified_type:
            type = py_object_type
        # Add an entry for a class attribute.
        entry = Scope.declare_var(self, name, type, pos,
                                  cname=cname, visibility=visibility,
                                  api=api, in_pxd=in_pxd, is_cdef=is_cdef)
        entry.is_pyglobal = 1
        entry.is_pyclass_attr = 1
        return entry

    def declare_nonlocal(self, name, pos):
        # Pull entry from outer scope into local scope
        orig_entry = self.lookup_here(name)
        if orig_entry and orig_entry.scope is self and not orig_entry.from_closure:
            error(pos, "'%s' redeclared as nonlocal" % name)
            orig_entry.already_declared_here()
        else:
            entry = self.lookup(name)
            if entry is None:
                error(pos, "no binding for nonlocal '%s' found" % name)
            else:
                # FIXME: this works, but it's unclear if it's the
                # right thing to do
                self.entries[name] = entry

    def declare_global(self, name, pos):
        # Pull entry from global scope into local scope.
        if self.lookup_here(name):
            warning(pos, "'%s' redeclared  ", 0)
        else:
            entry = self.global_scope().lookup_target(name)
            self.entries[name] = entry

    def add_default_value(self, type):
        return self.outer_scope.add_default_value(type)


class CClassScope(ClassScope):
    #  Namespace of an extension type.
    #
    #  parent_type           PyExtensionType
    #  #typeobj_cname        string or None
    #  #objstruct_cname      string
    #  method_table_cname    string
    #  getset_table_cname    string
    #  has_pyobject_attrs    boolean  Any PyObject attributes?
    #  has_memoryview_attrs  boolean  Any memory view attributes?
    #  has_cpp_class_attrs   boolean  Any (non-pointer) C++ attributes?
    #  has_cyclic_pyobject_attrs    boolean  Any PyObject attributes that may need GC?
    #  property_entries      [Entry]
    #  defined               boolean  Defined in .pxd file
    #  implemented           boolean  Defined in .pyx file
    #  inherited_var_entries [Entry]  Adapted var entries from base class

    is_c_class_scope = 1
    is_closure_class_scope = False

    has_pyobject_attrs = False
    has_memoryview_attrs = False
    has_cpp_constructable_attrs = False
    has_cyclic_pyobject_attrs = False
    defined = False
    implemented = False

    def __init__(self, name, outer_scope, visibility):
        ClassScope.__init__(self, name, outer_scope)
        if visibility != 'extern':
            self.method_table_cname = outer_scope.mangle(Naming.methtab_prefix, name)
            self.getset_table_cname = outer_scope.mangle(Naming.gstab_prefix, name)
        self.property_entries = []
        self.inherited_var_entries = []

    def needs_gc(self):
        # If the type or any of its base types have Python-valued
        # C attributes, then it needs to participate in GC.
        if self.has_cyclic_pyobject_attrs and not self.directives.get('no_gc', False):
            return True
        base_type = self.parent_type.base_type
        if base_type and base_type.scope is not None:
            return base_type.scope.needs_gc()
        elif self.parent_type.is_builtin_type:
            return not self.parent_type.is_gc_simple
        return False

    def needs_trashcan(self):
        # If the trashcan directive is explicitly set to False,
        # unconditionally disable the trashcan.
        directive = self.directives.get('trashcan')
        if directive is False:
            return False
        # If the directive is set to True and the class has Python-valued
        # C attributes, then it should use the trashcan in tp_dealloc.
        if directive and self.has_cyclic_pyobject_attrs:
            return True
        # Use the trashcan if the base class uses it
        base_type = self.parent_type.base_type
        if base_type and base_type.scope is not None:
            return base_type.scope.needs_trashcan()
        return self.parent_type.builtin_trashcan

    def needs_tp_clear(self):
        """
        Do we need to generate an implementation for the tp_clear slot? Can
        be disabled to keep references for the __dealloc__ cleanup function.
        """
        return self.needs_gc() and not self.directives.get('no_gc_clear', False)

    def get_refcounted_entries(self, include_weakref=False,
                               include_gc_simple=True):
        py_attrs = []
        py_buffers = []
        memoryview_slices = []

        for entry in self.var_entries:
            if entry.type.is_pyobject:
                if include_weakref or (self.is_closure_class_scope or entry.name != "__weakref__"):
                    if include_gc_simple or not entry.type.is_gc_simple:
                        py_attrs.append(entry)
            elif entry.type == PyrexTypes.c_py_buffer_type:
                py_buffers.append(entry)
            elif entry.type.is_memoryviewslice:
                memoryview_slices.append(entry)

        have_entries = py_attrs or py_buffers or memoryview_slices
        return have_entries, (py_attrs, py_buffers, memoryview_slices)

    def declare_var(self, name, type, pos,
                    cname = None, visibility = 'private',
                    api = 0, in_pxd = 0, is_cdef = 0):
        name = self.mangle_class_private_name(name)

        if type.python_type_constructor_name == "typing.ClassVar":
            is_cdef = 0
            type = type.resolve()

        if (type.python_type_constructor_name == "dataclasses.InitVar" and
                'dataclasses.dataclass' not in self.directives):
            error(pos, "Use of cython.dataclasses.InitVar does not make sense outside a dataclass")

        if is_cdef:
            # Add an entry for an attribute.
            if self.defined:
                error(pos,
                    "C attributes cannot be added in implementation part of"
                    " extension type defined in a pxd")
            if (not self.is_closure_class_scope and
                    get_slot_table(self.directives).get_special_method_signature(name)):
                error(pos,
                    "The name '%s' is reserved for a special method."
                        % name)
            if not cname:
                cname = name
                if visibility == 'private':
                    cname = c_safe_identifier(cname)
                cname = punycodify_name(cname, Naming.unicode_structmember_prefix)
            entry = self.declare(name, cname, type, pos, visibility)
            entry.is_variable = 1
            self.var_entries.append(entry)
            if type.is_cpp_class and visibility != 'extern':
                if self.directives['cpp_locals']:
                    entry.make_cpp_optional()
                else:
                    type.check_nullary_constructor(pos)
            if type.is_memoryviewslice:
                self.has_memoryview_attrs = True
            elif type.needs_cpp_construction:
                self.use_utility_code(Code.UtilityCode("#include <new>"))
                self.has_cpp_constructable_attrs = True
            elif type.is_pyobject and (self.is_closure_class_scope or name != '__weakref__'):
                self.has_pyobject_attrs = True
                if (not type.is_builtin_type
                        or not type.scope or type.scope.needs_gc()):
                    self.has_cyclic_pyobject_attrs = True
            if visibility not in ('private', 'public', 'readonly'):
                error(pos,
                    "Attribute of extension type cannot be declared %s" % visibility)
            if visibility in ('public', 'readonly'):
                # If the field is an external typedef, we cannot be sure about the type,
                # so do conversion ourself rather than rely on the CPython mechanism (through
                # a property; made in AnalyseDeclarationsTransform).
                entry.needs_property = True
                if not self.is_closure_class_scope and name == "__weakref__":
                    error(pos, "Special attribute __weakref__ cannot be exposed to Python")
                if not (type.is_pyobject or type.can_coerce_to_pyobject(self)):
                    # we're not testing for coercion *from* Python here - that would fail later
                    error(pos, "C attribute of type '%s' cannot be accessed from Python" % type)
            else:
                entry.needs_property = False
            return entry
        else:
            if type is unspecified_type:
                type = py_object_type
            # Add an entry for a class attribute.
            entry = Scope.declare_var(self, name, type, pos,
                                      cname=cname, visibility=visibility,
                                      api=api, in_pxd=in_pxd, is_cdef=is_cdef)
            entry.is_member = 1
            # xxx: is_pyglobal changes behaviour in so many places that I keep it in for now.
            # is_member should be enough later on
            entry.is_pyglobal = 1
            self.namespace_cname = "(PyObject *)%s" % self.parent_type.typeptr_cname

            return entry

    def declare_pyfunction(self, name, pos, allow_redefine=False):
        # Add an entry for a method.
        if name in richcmp_special_methods:
            if self.lookup_here('__richcmp__'):
                error(pos, "Cannot define both % and __richcmp__" % name)
        elif name == '__richcmp__':
            for n in richcmp_special_methods:
                if self.lookup_here(n):
                    error(pos, "Cannot define both % and __richcmp__" % n)
        if name == "__new__":
            error(pos, "__new__ method of extension type will change semantics "
                "in a future version of Pyrex and Cython. Use __cinit__ instead.")
        entry = self.declare_var(name, py_object_type, pos,
                                 visibility='extern')
        special_sig = get_slot_table(self.directives).get_special_method_signature(name)
        if special_sig:
            # Special methods get put in the method table with a particular
            # signature declared in advance.
            entry.signature = special_sig
            entry.is_special = 1
        else:
            entry.signature = pymethod_signature
            entry.is_special = 0

        self.pyfunc_entries.append(entry)
        return entry

    def lookup_here(self, name):
        if not self.is_closure_class_scope and name == "__new__":
            name = EncodedString("__cinit__")
        entry = ClassScope.lookup_here(self, name)
        if entry and entry.is_builtin_cmethod:
            if not self.parent_type.is_builtin_type:
                # For subtypes of builtin types, we can only return
                # optimised C methods if the type if final.
                # Otherwise, subtypes may choose to override the
                # method, but the optimisation would prevent the
                # subtype method from being called.
                if not self.parent_type.is_final_type:
                    return None
        return entry

    def declare_cfunction(self, name, type, pos,
                          cname=None, visibility='private', api=0, in_pxd=0,
                          defining=0, modifiers=(), utility_code=None, overridable=False):
        name = self.mangle_class_private_name(name)
        if (get_slot_table(self.directives).get_special_method_signature(name)
                and not self.parent_type.is_builtin_type):
            error(pos, "Special methods must be declared with 'def', not 'cdef'")
        args = type.args
        if not type.is_static_method:
            if not args:
                error(pos, "C method has no self argument")
            elif not self.parent_type.assignable_from(args[0].type):
                error(pos, "Self argument (%s) of C method '%s' does not match parent type (%s)" %
                      (args[0].type, name, self.parent_type))
        entry = self.lookup_here(name)
        if cname is None:
            cname = punycodify_name(c_safe_identifier(name), Naming.unicode_vtabentry_prefix)
        if entry:
            if not entry.is_cfunction:
                error(pos, "'%s' redeclared " % name)
                entry.already_declared_here()
            else:
                if defining and entry.func_cname:
                    error(pos, "'%s' already defined" % name)
                #print "CClassScope.declare_cfunction: checking signature" ###
                if entry.is_final_cmethod and entry.is_inherited:
                    error(pos, "Overriding final methods is not allowed")
                elif type.same_c_signature_as(entry.type, as_cmethod = 1) and type.nogil == entry.type.nogil:
                    # Fix with_gil vs nogil.
                    entry.type = entry.type.with_with_gil(type.with_gil)
                elif type.compatible_signature_with(entry.type, as_cmethod = 1) and type.nogil == entry.type.nogil:
                    if (self.defined and not in_pxd
                            and not type.same_c_signature_as_resolved_type(
                                entry.type, as_cmethod=1, as_pxd_definition=1)):
                        # TODO(robertwb): Make this an error.
                        warning(pos,
                            "Compatible but non-identical C method '%s' not redeclared "
                            "in definition part of extension type '%s'.  "
                            "This may cause incorrect vtables to be generated." % (
                                name, self.class_name), 2)
                        warning(entry.pos, "Previous declaration is here", 2)
                    entry = self.add_cfunction(name, type, pos, cname, visibility='ignore', modifiers=modifiers)
                else:
                    error(pos, "Signature not compatible with previous declaration")
                    error(entry.pos, "Previous declaration is here")
        else:
            if self.defined:
                error(pos,
                    "C method '%s' not previously declared in definition part of"
                    " extension type '%s'" % (name, self.class_name))
            entry = self.add_cfunction(name, type, pos, cname, visibility, modifiers)
        if defining:
            entry.func_cname = self.mangle(Naming.func_prefix, name)
        entry.utility_code = utility_code
        type.entry = entry

        if u'inline' in modifiers:
            entry.is_inline_cmethod = True

        if self.parent_type.is_final_type or entry.is_inline_cmethod or self.directives.get('final'):
            entry.is_final_cmethod = True
            entry.final_func_cname = entry.func_cname

        return entry

    def add_cfunction(self, name, type, pos, cname, visibility, modifiers, inherited=False):
        # Add a cfunction entry without giving it a func_cname.
        prev_entry = self.lookup_here(name)
        entry = ClassScope.add_cfunction(
            self, name, type, pos, cname, visibility, modifiers, inherited=inherited)
        entry.is_cmethod = 1
        entry.prev_entry = prev_entry
        return entry

    def declare_builtin_cfunction(self, name, type, cname, utility_code = None):
        # overridden methods of builtin types still have their Python
        # equivalent that must be accessible to support bound methods
        name = EncodedString(name)
        entry = self.declare_cfunction(
            name, type, pos=None, cname=cname, visibility='extern', utility_code=utility_code)
        var_entry = Entry(name, name, py_object_type)
        var_entry.qualified_name = name
        var_entry.is_variable = 1
        var_entry.is_builtin = 1
        var_entry.utility_code = utility_code
        var_entry.scope = entry.scope
        entry.as_variable = var_entry
        return entry

    def declare_property(self, name, doc, pos, ctype=None, property_scope=None):
        entry = self.lookup_here(name)
        if entry is None:
            entry = self.declare(name, name, py_object_type if ctype is None else ctype, pos, 'private')
        entry.is_property = True
        if ctype is not None:
            entry.is_cproperty = True
        entry.doc = doc
        if property_scope is None:
            entry.scope = PropertyScope(name, class_scope=self)
        else:
            entry.scope = property_scope
        self.property_entries.append(entry)
        return entry

    def declare_cproperty(self, name, type, cfunc_name, doc=None, pos=None, visibility='extern',
                          nogil=False, with_gil=False, exception_value=None, exception_check=False,
                          utility_code=None):
        """Internal convenience method to declare a C property function in one go.
        """
        property_entry = self.declare_property(name, doc=doc, ctype=type, pos=pos)
        cfunc_entry = property_entry.scope.declare_cfunction(
            name=name,
            type=PyrexTypes.CFuncType(
                type,
                [PyrexTypes.CFuncTypeArg("self", self.parent_type, pos=None)],
                nogil=nogil,
                with_gil=with_gil,
                exception_value=exception_value,
                exception_check=exception_check,
            ),
            cname=cfunc_name,
            utility_code=utility_code,
            visibility=visibility,
            pos=pos,
        )
        return property_entry, cfunc_entry

    def declare_inherited_c_attributes(self, base_scope):
        # Declare entries for all the C attributes of an
        # inherited type, with cnames modified appropriately
        # to work with this type.
        def adapt(cname):
            return "%s.%s" % (Naming.obj_base_cname, base_entry.cname)

        entries = base_scope.inherited_var_entries + base_scope.var_entries
        for base_entry in entries:
            entry = self.declare(
                base_entry.name, adapt(base_entry.cname),
                base_entry.type, None, 'private')
            entry.is_variable = 1
            entry.annotation = base_entry.annotation
            self.inherited_var_entries.append(entry)

        # If the class defined in a pxd, specific entries have not been added.
        # Ensure now that the parent (base) scope has specific entries
        # Iterate over a copy as get_all_specialized_function_types() will mutate
        for base_entry in base_scope.cfunc_entries[:]:
            if base_entry.type.is_fused:
                base_entry.type.get_all_specialized_function_types()

        for base_entry in base_scope.cfunc_entries:
            cname = base_entry.cname
            var_entry = base_entry.as_variable
            is_builtin = var_entry and var_entry.is_builtin
            if not is_builtin:
                cname = adapt(cname)
            entry = self.add_cfunction(
                base_entry.name, base_entry.type, base_entry.pos, cname,
                base_entry.visibility, base_entry.func_modifiers, inherited=True)
            entry.is_inherited = 1
            if base_entry.is_final_cmethod:
                entry.is_final_cmethod = True
                entry.is_inline_cmethod = base_entry.is_inline_cmethod
                if (self.parent_scope == base_scope.parent_scope or
                        entry.is_inline_cmethod):
                    entry.final_func_cname = base_entry.final_func_cname
            if is_builtin:
                entry.is_builtin_cmethod = True
                entry.as_variable = var_entry
            if base_entry.utility_code:
                entry.utility_code = base_entry.utility_code


class CppClassScope(Scope):
    #  Namespace of a C++ class.

    is_cpp_class_scope = 1

    default_constructor = None
    type = None

    def __init__(self, name, outer_scope, templates=None):
        Scope.__init__(self, name, outer_scope, None)
        self.directives = outer_scope.directives
        self.inherited_var_entries = []
        if templates is not None:
            for T in templates:
                template_entry = self.declare(
                    T, T, PyrexTypes.TemplatePlaceholderType(T), None, 'extern')
                template_entry.is_type = 1

    def declare_var(self, name, type, pos,
                    cname = None, visibility = 'extern',
                    api = 0, in_pxd = 0, is_cdef = 0, defining = 0):
        # Add an entry for an attribute.
        if not cname:
            cname = name
        entry = self.lookup_here(name)
        if defining and entry is not None:
            if type.is_cfunction:
                entry = self.declare(name, cname, type, pos, visibility)
            elif entry.type.same_as(type):
                # Fix with_gil vs nogil.
                entry.type = entry.type.with_with_gil(type.with_gil)
            else:
                error(pos, "Function signature does not match previous declaration")
        else:
            entry = self.declare(name, cname, type, pos, visibility)
            if type.is_cfunction and not defining:
                entry.is_inherited = 1
        entry.is_variable = 1
        if type.is_cfunction:
            entry.is_cfunction = 1
            if self.type and not self.type.get_fused_types():
                entry.func_cname = "%s::%s" % (self.type.empty_declaration_code(), cname)
        if name != "this" and (defining or name != "<init>"):
            self.var_entries.append(entry)
        return entry

    def declare_cfunction(self, name, type, pos,
                          cname=None, visibility='extern', api=0, in_pxd=0,
                          defining=0, modifiers=(), utility_code=None, overridable=False):
        class_name = self.name.split('::')[-1]
        if name in (class_name, '__init__') and cname is None:
            cname = "%s__init__%s" % (Naming.func_prefix, class_name)
            name = EncodedString('<init>')
            type.return_type = PyrexTypes.CVoidType()
            # This is called by the actual constructor, but need to support
            # arguments that cannot by called by value.
            type.original_args = type.args
            def maybe_ref(arg):
                if arg.type.is_cpp_class and not arg.type.is_reference:
                    return PyrexTypes.CFuncTypeArg(
                        arg.name, PyrexTypes.c_ref_type(arg.type), arg.pos)
                else:
                    return arg
            type.args = [maybe_ref(arg) for arg in type.args]
        elif name == '__dealloc__' and cname is None:
            cname = "%s__dealloc__%s" % (Naming.func_prefix, class_name)
            name = EncodedString('<del>')
            type.return_type = PyrexTypes.CVoidType()
        if name in ('<init>', '<del>') and type.nogil:
            for base in self.type.base_classes:
                base_entry = base.scope.lookup(name)
                if base_entry and not base_entry.type.nogil:
                    error(pos, "Constructor cannot be called without GIL unless all base constructors can also be called without GIL")
                    error(base_entry.pos, "Base constructor defined here.")
        # The previous entries management is now done directly in Scope.declare
        #prev_entry = self.lookup_here(name)
        entry = self.declare_var(name, type, pos,
                                 defining=defining,
                                 cname=cname, visibility=visibility)
        #if prev_entry and not defining:
        #    entry.overloaded_alternatives = prev_entry.all_alternatives()
        entry.utility_code = utility_code
        type.entry = entry
        return entry

    def declare_inherited_cpp_attributes(self, base_class):
        base_scope = base_class.scope
        template_type = base_class
        while getattr(template_type, 'template_type', None):
            template_type = template_type.template_type
        if getattr(template_type, 'templates', None):
            base_templates = [T.name for T in template_type.templates]
        else:
            base_templates = ()
        # Declare entries for all the C++ attributes of an
        # inherited type, with cnames modified appropriately
        # to work with this type.
        for base_entry in base_scope.inherited_var_entries + base_scope.var_entries:
            #constructor/destructor is not inherited
            if base_entry.name in ("<init>", "<del>"):
                continue
            #print base_entry.name, self.entries
            if base_entry.name in self.entries:
                base_entry.name    # FIXME: is there anything to do in this case?
            entry = self.declare(base_entry.name, base_entry.cname,
                base_entry.type, None, 'extern')
            entry.is_variable = 1
            entry.is_inherited = 1
            if base_entry.is_cfunction:
                entry.is_cfunction = 1
                entry.func_cname = base_entry.func_cname
            self.inherited_var_entries.append(entry)
        for base_entry in base_scope.cfunc_entries:
            entry = self.declare_cfunction(base_entry.name, base_entry.type,
                                           base_entry.pos, base_entry.cname,
                                           base_entry.visibility, api=0,
                                           modifiers=base_entry.func_modifiers,
                                           utility_code=base_entry.utility_code)
            entry.is_inherited = 1
        for base_entry in base_scope.type_entries:
            if base_entry.name not in base_templates:
                entry = self.declare_type(base_entry.name, base_entry.type,
                                          base_entry.pos, base_entry.cname,
                                          base_entry.visibility)
                entry.is_inherited = 1

    def specialize(self, values, type_entry):
        scope = CppClassScope(self.name, self.outer_scope)
        scope.type = type_entry
        for entry in self.entries.values():
            if entry.is_type:
                scope.declare_type(entry.name,
                                   entry.type.specialize(values),
                                   entry.pos,
                                   entry.cname,
                                   template=1)
            elif entry.type.is_cfunction:
                for e in entry.all_alternatives():
                    scope.declare_cfunction(e.name,
                                            e.type.specialize(values),
                                            e.pos,
                                            e.cname,
                                            utility_code=e.utility_code)
            else:
                scope.declare_var(entry.name,
                                  entry.type.specialize(values),
                                  entry.pos,
                                  entry.cname,
                                  entry.visibility)

        return scope

    def lookup_here(self, name):
        if name == "__init__":
            name = "<init>"
        elif name == "__dealloc__":
            name = "<del>"
        return super(CppClassScope, self).lookup_here(name)


class CppScopedEnumScope(Scope):
    #  Namespace of a ScopedEnum

    def __init__(self, name, outer_scope):
        Scope.__init__(self, name, outer_scope, None)

    def declare_var(self, name, type, pos,
                    cname=None, visibility='extern'):
        # Add an entry for an attribute.
        if not cname:
            cname = name
        entry = self.declare(name, cname, type, pos, visibility)
        entry.is_variable = True
        return entry


class PropertyScope(Scope):
    #  Scope holding the __get__, __set__ and __del__ methods for
    #  a property of an extension type.
    #
    #  parent_type   PyExtensionType   The type to which the property belongs

    is_property_scope = 1

    def __init__(self, name, class_scope):
        # outer scope is None for some internal properties
        outer_scope = class_scope.global_scope() if class_scope.outer_scope else None
        Scope.__init__(self, name, outer_scope, parent_scope=class_scope)
        self.parent_type = class_scope.parent_type
        self.directives = class_scope.directives

    def declare_cfunction(self, name, type, pos, *args, **kwargs):
        """Declare a C property function.
        """
        if type.return_type.is_void:
            error(pos, "C property method cannot return 'void'")

        if type.args and type.args[0].type is py_object_type:
            # Set 'self' argument type to extension type.
            type.args[0].type = self.parent_scope.parent_type
        elif len(type.args) != 1:
            error(pos, "C property method must have a single (self) argument")
        elif not (type.args[0].type.is_pyobject or type.args[0].type is self.parent_scope.parent_type):
            error(pos, "C property method must have a single (object) argument")

        entry = Scope.declare_cfunction(self, name, type, pos, *args, **kwargs)
        entry.is_cproperty = True
        return entry

    def declare_pyfunction(self, name, pos, allow_redefine=False):
        # Add an entry for a method.
        signature = get_property_accessor_signature(name)
        if signature:
            entry = self.declare(name, name, py_object_type, pos, 'private')
            entry.is_special = 1
            entry.signature = signature
            return entry
        else:
            error(pos, "Only __get__, __set__ and __del__ methods allowed "
                "in a property declaration")
            return None


class CConstOrVolatileScope(Scope):

    def __init__(self, base_type_scope, is_const=0, is_volatile=0):
        Scope.__init__(
            self,
            'cv_' + base_type_scope.name,
            base_type_scope.outer_scope,
            base_type_scope.parent_scope)
        self.base_type_scope = base_type_scope
        self.is_const = is_const
        self.is_volatile = is_volatile

    def lookup_here(self, name):
        entry = self.base_type_scope.lookup_here(name)
        if entry is not None:
            entry = copy.copy(entry)
            entry.type = PyrexTypes.c_const_or_volatile_type(
                    entry.type, self.is_const, self.is_volatile)
            return entry


class TemplateScope(Scope):
    def __init__(self, name, outer_scope):
        Scope.__init__(self, name, outer_scope, None)
        self.directives = outer_scope.directives<|MERGE_RESOLUTION|>--- conflicted
+++ resolved
@@ -493,13 +493,9 @@
             warning(pos, "'%s' is a reserved name in C." % cname, -1)
 
         entries = self.entries
-<<<<<<< HEAD
         entry = None
         cpp_already_overridden = False
-        if name and name in entries and not shadow:
-=======
         if name and name in entries and not shadow and not self.is_builtin_scope:
->>>>>>> 26ddc79c
             old_entry = entries[name]
 
             # Reject redeclared C++ functions only if they have the same type signature.
