--- conflicted
+++ resolved
@@ -348,13 +348,8 @@
     is_py_class_scope = 0
     is_c_class_scope = 0
     is_closure_scope = 0
-<<<<<<< HEAD
-    is_generator_expression_scope = 0  # note - distinct from "is_gexpr_scope" which no longer refers to
-                        # generator expressions (see PR #4275)
-    is_genexpr_scope = 0
-=======
+    is_generator_expression_scope = 0
     is_comprehension_scope = 0
->>>>>>> 12d17bb0
     is_passthrough = 0
     is_cpp_class_scope = 0
     is_property_scope = 0
