#
#   Symbol Table
#

from __future__ import absolute_import

import re
import copy
import operator

try:
    import __builtin__ as builtins
except ImportError:  # Py3
    import builtins

from .Errors import warning, error, InternalError
from .StringEncoding import EncodedString
from . import Options, Naming
from . import PyrexTypes
from .PyrexTypes import py_object_type, unspecified_type
from .TypeSlots import (
    pyfunction_signature, pymethod_signature, richcmp_special_methods,
    get_special_method_signature, get_property_accessor_signature)
from . import Future

from . import Code

iso_c99_keywords = set(
['auto', 'break', 'case', 'char', 'const', 'continue', 'default', 'do',
    'double', 'else', 'enum', 'extern', 'float', 'for', 'goto', 'if',
    'int', 'long', 'register', 'return', 'short', 'signed', 'sizeof',
    'static', 'struct', 'switch', 'typedef', 'union', 'unsigned', 'void',
    'volatile', 'while',
    '_Bool', '_Complex'', _Imaginary', 'inline', 'restrict'])


def c_safe_identifier(cname):
    # There are some C limitations on struct entry names.
    if ((cname[:2] == '__' and not (cname.startswith(Naming.pyrex_prefix)
                                    or cname in ('__weakref__', '__dict__')))
            or cname in iso_c99_keywords):
        cname = Naming.pyrex_prefix + cname
    return cname

def punycodify_name(cname, mangle_with=None):
    # if passed the mangle_with should be a byte string
    # modified from  PEP489
    try:
        cname.encode('ascii')
    except UnicodeEncodeError:
        cname = cname.encode('punycode').replace(b'-', b'_').decode('ascii')
        if mangle_with:
            # sometimes it necessary to mangle unicode names alone where
            # they'll be inserted directly into C, because the punycode
            # transformation can turn them into invalid identifiers
            cname = "%s_%s" % (mangle_with, cname)
        elif cname.startswith(Naming.pyrex_prefix):
            # a punycode name could also be a valid ascii variable name so
            # change the prefix to distinguish
            cname = cname.replace(Naming.pyrex_prefix,
                                  Naming.pyunicode_identifier_prefix, 1)

    return cname




class BufferAux(object):
    writable_needed = False

    def __init__(self, buflocal_nd_var, rcbuf_var):
        self.buflocal_nd_var = buflocal_nd_var
        self.rcbuf_var = rcbuf_var

    def __repr__(self):
        return "<BufferAux %r>" % self.__dict__


class Entry(object):
    # A symbol table entry in a Scope or ModuleNamespace.
    #
    # name             string     Python name of entity
    # cname            string     C name of entity
    # type             PyrexType  Type of entity
    # doc              string     Doc string
    # annotation       ExprNode   PEP 484/526 annotation
    # init             string     Initial value
    # visibility       'private' or 'public' or 'extern'
    # is_builtin       boolean    Is an entry in the Python builtins dict
    # is_cglobal       boolean    Is a C global variable
    # is_pyglobal      boolean    Is a Python module-level variable
    #                               or class attribute during
    #                               class construction
    # is_member        boolean    Is an assigned class member
    # is_pyclass_attr  boolean    Is a name in a Python class namespace
    # is_variable      boolean    Is a variable
    # is_cfunction     boolean    Is a C function
    # is_cmethod       boolean    Is a C method of an extension type
    # is_builtin_cmethod boolean  Is a C method of a builtin type (implies is_cmethod)
    # is_unbound_cmethod boolean  Is an unbound C method of an extension type
    # is_final_cmethod   boolean  Is non-overridable C method
    # is_inline_cmethod  boolean  Is inlined C method
    # is_anonymous     boolean    Is a anonymous pyfunction entry
    # is_type          boolean    Is a type definition
    # is_cclass        boolean    Is an extension class
    # is_cpp_class     boolean    Is a C++ class
    # is_const         boolean    Is a constant
    # is_property      boolean    Is a property of an extension type:
    # doc_cname        string or None  C const holding the docstring
    # getter_cname     string          C func for getting property
    # setter_cname     string          C func for setting or deleting property
    # is_cproperty     boolean         Is an inline property of an external type
    # is_self_arg      boolean    Is the "self" arg of an exttype method
    # is_arg           boolean    Is the arg of a method
    # is_local         boolean    Is a local variable
    # in_closure       boolean    Is referenced in an inner scope
    # in_subscope      boolean    Belongs to a generator expression scope
    # is_readonly      boolean    Can't be assigned to
    # func_cname       string     C func implementing Python func
    # func_modifiers   [string]   C function modifiers ('inline')
    # pos              position   Source position where declared
    # namespace_cname  string     If is_pyglobal, the C variable
    #                               holding its home namespace
    # pymethdef_cname  string     PyMethodDef structure
    # signature        Signature  Arg & return types for Python func
    # as_variable      Entry      Alternative interpretation of extension
    #                               type name or builtin C function as a variable
    # xdecref_cleanup  boolean    Use Py_XDECREF for error cleanup
    # in_cinclude      boolean    Suppress C declaration code
    # enum_values      [Entry]    For enum types, list of values
    # qualified_name   string     "modname.funcname" or "modname.classname"
    #                               or "modname.classname.funcname"
    # is_declared_generic  boolean  Is declared as PyObject * even though its
    #                                 type is an extension type
    # as_module        None       Module scope, if a cimported module
    # is_inherited     boolean    Is an inherited attribute of an extension type
    # pystring_cname   string     C name of Python version of string literal
    # is_interned      boolean    For string const entries, value is interned
    # is_identifier    boolean    For string const entries, value is an identifier
    # used             boolean
    # is_special       boolean    Is a special method or property accessor
    #                               of an extension type
    # defined_in_pxd   boolean    Is defined in a .pxd file (not just declared)
    # api              boolean    Generate C API for C class or function
    # utility_code     string     Utility code needed when this entry is used
    #
    # buffer_aux       BufferAux or None  Extra information needed for buffer variables
    # inline_func_in_pxd boolean  Hacky special case for inline function in pxd file.
    #                             Ideally this should not be necessary.
    # might_overflow   boolean    In an arithmetic expression that could cause
    #                             overflow (used for type inference).
    # utility_code_definition     For some Cython builtins, the utility code
    #                             which contains the definition of the entry.
    #                             Currently only supported for CythonScope entries.
    # error_on_uninitialized      Have Control Flow issue an error when this entry is
    #                             used uninitialized
    # cf_used          boolean    Entry is used
    # is_fused_specialized boolean Whether this entry of a cdef or def function
    #                              is a specialization
    # is_cgetter       boolean    Is a c-level getter function
    # known_standard_library_import     Either None (default), False (definitely can't be determined)
    #                             or a string of "modulename.something.attribute"
    #                             Used for identifying imports from typing/dataclasses etc

    # TODO: utility_code and utility_code_definition serves the same purpose...

    inline_func_in_pxd = False
    borrowed = 0
    init = ""
    annotation = None
    pep563_annotation = None
    visibility = 'private'
    is_builtin = 0
    is_cglobal = 0
    is_pyglobal = 0
    is_member = 0
    is_pyclass_attr = 0
    is_variable = 0
    is_cfunction = 0
    is_cmethod = 0
    is_builtin_cmethod = False
    is_unbound_cmethod = 0
    is_final_cmethod = 0
    is_inline_cmethod = 0
    is_anonymous = 0
    is_type = 0
    is_cclass = 0
    is_cpp_class = 0
    is_const = 0
    is_property = 0
    is_cproperty = 0
    doc_cname = None
    getter_cname = None
    setter_cname = None
    is_self_arg = 0
    is_arg = 0
    is_local = 0
    in_closure = 0
    from_closure = 0
    in_subscope = 0
    is_declared_generic = 0
    is_readonly = 0
    pyfunc_cname = None
    func_cname = None
    func_modifiers = []
    final_func_cname = None
    doc = None
    as_variable = None
    xdecref_cleanup = 0
    in_cinclude = 0
    as_module = None
    is_inherited = 0
    pystring_cname = None
    is_identifier = 0
    is_interned = 0
    used = 0
    is_special = 0
    defined_in_pxd = 0
    is_implemented = 0
    api = 0
    utility_code = None
    is_overridable = 0
    buffer_aux = None
    prev_entry = None
    might_overflow = 0
    fused_cfunction = None
    is_fused_specialized = False
    utility_code_definition = None
    needs_property = False
    in_with_gil_block = 0
    from_cython_utility_code = None
    error_on_uninitialized = False
    cf_used = True
    outer_entry = None
    is_cgetter = False
    known_standard_library_import = None

    def __init__(self, name, cname, type, pos = None, init = None):
        self.name = name
        self.cname = cname
        self.type = type
        self.pos = pos
        self.init = init
        self.overloaded_alternatives = []
        self.cf_assignments = []
        self.cf_references = []
        self.inner_entries = []
        self.defining_entry = self

    def __repr__(self):
        return "%s(<%x>, name=%s, type=%s)" % (type(self).__name__, id(self), self.name, self.type)

    def already_declared_here(self):
        error(self.pos, "Previous declaration is here")

    def redeclared(self, pos):
        error(pos, "'%s' does not match previous declaration" % self.name)
        self.already_declared_here()

    def all_alternatives(self):
        return [self] + self.overloaded_alternatives

    def all_entries(self):
        return [self] + self.inner_entries

    def __lt__(left, right):
        if isinstance(left, Entry) and isinstance(right, Entry):
            return (left.name, left.cname) < (right.name, right.cname)
        else:
            return NotImplemented

    @property
    def cf_is_reassigned(self):
        return len(self.cf_assignments) > 1


class InnerEntry(Entry):
    """
    An entry in a closure scope that represents the real outer Entry.
    """
    from_closure = True

    def __init__(self, outer_entry, scope):
        Entry.__init__(self, outer_entry.name,
                       outer_entry.cname,
                       outer_entry.type,
                       outer_entry.pos)
        self.outer_entry = outer_entry
        self.scope = scope

        # share state with (outermost) defining entry
        outermost_entry = outer_entry
        while outermost_entry.outer_entry:
            outermost_entry = outermost_entry.outer_entry
        self.defining_entry = outermost_entry
        self.inner_entries = outermost_entry.inner_entries
        self.cf_assignments = outermost_entry.cf_assignments
        self.cf_references = outermost_entry.cf_references
        self.overloaded_alternatives = outermost_entry.overloaded_alternatives
        self.inner_entries.append(self)

    def __getattr__(self, name):
        if name.startswith('__'):
            # we wouldn't have been called if it was there
            raise AttributeError(name)
        return getattr(self.defining_entry, name)

    def all_entries(self):
        return self.defining_entry.all_entries()


class Scope(object):
    # name              string             Unqualified name
    # outer_scope       Scope or None      Enclosing scope
    # entries           {string : Entry}   Python name to entry, non-types
    # const_entries     [Entry]            Constant entries
    # type_entries      [Entry]            Struct/union/enum/typedef/exttype entries
    # sue_entries       [Entry]            Struct/union/enum entries
    # arg_entries       [Entry]            Function argument entries
    # var_entries       [Entry]            User-defined variable entries
    # pyfunc_entries    [Entry]            Python function entries
    # cfunc_entries     [Entry]            C function entries
    # c_class_entries   [Entry]            All extension type entries
    # cname_to_entry    {string : Entry}   Temp cname to entry mapping
    # return_type       PyrexType or None  Return type of function owning scope
    # is_builtin_scope  boolean            Is the builtin scope of Python/Cython
    # is_py_class_scope boolean            Is a Python class scope
    # is_c_class_scope  boolean            Is an extension type scope
    # is_closure_scope  boolean            Is a closure scope
    # is_passthrough    boolean            Outer scope is passed directly
    # is_cpp_class_scope  boolean          Is a C++ class scope
    # is_property_scope boolean            Is a extension type property scope
    # scope_prefix      string             Disambiguator for C names
    # in_cinclude       boolean            Suppress C declaration code
    # qualified_name    string             "modname" or "modname.classname"
    #                                        Python strings in this scope
    # nogil             boolean            In a nogil section
    # directives        dict               Helper variable for the recursive
    #                                      analysis, contains directive values.
    # is_internal       boolean            Is only used internally (simpler setup)

    is_builtin_scope = 0
    is_py_class_scope = 0
    is_c_class_scope = 0
    is_closure_scope = 0
    is_genexpr_scope = 0
    is_passthrough = 0
    is_cpp_class_scope = 0
    is_property_scope = 0
    is_module_scope = 0
    is_internal = 0
    scope_prefix = ""
    in_cinclude = 0
    nogil = 0
    fused_to_specific = None
    return_type = None

    def __init__(self, name, outer_scope, parent_scope):
        # The outer_scope is the next scope in the lookup chain.
        # The parent_scope is used to derive the qualified name of this scope.
        self.name = name
        self.outer_scope = outer_scope
        self.parent_scope = parent_scope
        mangled_name = "%d%s_" % (len(name), name.replace('.', '_dot_'))
        qual_scope = self.qualifying_scope()
        if qual_scope:
            self.qualified_name = qual_scope.qualify_name(name)
            self.scope_prefix = qual_scope.scope_prefix + mangled_name
        else:
            self.qualified_name = EncodedString(name)
            self.scope_prefix = mangled_name
        self.entries = {}
        self.subscopes = set()
        self.const_entries = []
        self.type_entries = []
        self.sue_entries = []
        self.arg_entries = []
        self.var_entries = []
        self.pyfunc_entries = []
        self.cfunc_entries = []
        self.c_class_entries = []
        self.defined_c_classes = []
        self.imported_c_classes = {}
        self.cname_to_entry = {}
        self.identifier_to_entry = {}
        self.num_to_entry = {}
        self.obj_to_entry = {}
        self.buffer_entries = []
        self.lambda_defs = []
        self.id_counters = {}

    def __deepcopy__(self, memo):
        return self

    def merge_in(self, other, merge_unused=True, allowlist=None):
        # Use with care...
        entries = []
        for name, entry in other.entries.items():
            if not allowlist or name in allowlist:
                if entry.used or merge_unused:
                    entries.append((name, entry))

        self.entries.update(entries)

        for attr in ('const_entries',
                     'type_entries',
                     'sue_entries',
                     'arg_entries',
                     'var_entries',
                     'pyfunc_entries',
                     'cfunc_entries',
                     'c_class_entries'):
            self_entries = getattr(self, attr)
            names = set(e.name for e in self_entries)
            for entry in getattr(other, attr):
                if (entry.used or merge_unused) and entry.name not in names:
                    self_entries.append(entry)

    def __str__(self):
        return "<%s %s>" % (self.__class__.__name__, self.qualified_name)

    def qualifying_scope(self):
        return self.parent_scope

    def mangle(self, prefix, name = None):
        if name:
            return punycodify_name("%s%s%s" % (prefix, self.scope_prefix, name))
        else:
            return self.parent_scope.mangle(prefix, self.name)

    def mangle_internal(self, name):
        # Mangle an internal name so as not to clash with any
        # user-defined name in this scope.
        prefix = "%s%s_" % (Naming.pyrex_prefix, name)
        return self.mangle(prefix)
        #return self.parent_scope.mangle(prefix, self.name)

    def mangle_class_private_name(self, name):
        if self.parent_scope:
            return self.parent_scope.mangle_class_private_name(name)
        return name

    def next_id(self, name=None):
        # Return a cname fragment that is unique for this module
        counters = self.global_scope().id_counters
        try:
            count = counters[name] + 1
        except KeyError:
            count = 0
        counters[name] = count
        if name:
            if not count:
                # unique names don't need a suffix, reoccurrences will get one
                return name
            return '%s%d' % (name, count)
        else:
            return '%d' % count

    def global_scope(self):
        """ Return the module-level scope containing this scope. """
        return self.outer_scope.global_scope()

    def builtin_scope(self):
        """ Return the module-level scope containing this scope. """
        return self.outer_scope.builtin_scope()

    def iter_local_scopes(self):
        yield self
        if self.subscopes:
            for scope in sorted(self.subscopes, key=operator.attrgetter('scope_prefix')):
                yield scope

    def declare(self, name, cname, type, pos, visibility, shadow = 0, is_type = 0, create_wrapper = 0):
        # Create new entry, and add to dictionary if
        # name is not None. Reports a warning if already
        # declared.
        if type.is_buffer and not isinstance(self, LocalScope):  # and not is_type:
            error(pos, 'Buffer types only allowed as function local variables')
        if not self.in_cinclude and cname and re.match("^_[_A-Z]+$", cname):
            # See https://www.gnu.org/software/libc/manual/html_node/Reserved-Names.html#Reserved-Names
            warning(pos, "'%s' is a reserved name in C." % cname, -1)

        entries = self.entries
        if name and name in entries and not shadow:
            old_entry = entries[name]

            # Reject redeclared C++ functions only if they have the same type signature.
            cpp_override_allowed = False
            if type.is_cfunction and old_entry.type.is_cfunction and self.is_cpp():
                for alt_entry in old_entry.all_alternatives():
                    if type == alt_entry.type:
                        if name == '<init>' and not type.args:
                            # Cython pre-declares the no-args constructor - allow later user definitions.
                            cpp_override_allowed = True
                        break
                else:
                    cpp_override_allowed = True

            if cpp_override_allowed:
                # C++ function/method overrides with different signatures are ok.
                pass
            elif self.is_cpp_class_scope and entries[name].is_inherited:
                # Likewise ignore inherited classes.
                pass
            elif visibility == 'extern':
                # Silenced outside of "cdef extern" blocks, until we have a safe way to
                # prevent pxd-defined cpdef functions from ending up here.
                warning(pos, "'%s' redeclared " % name, 1 if self.in_cinclude else 0)
            elif visibility != 'ignore':
                error(pos, "'%s' redeclared " % name)
                entries[name].already_declared_here()
        entry = Entry(name, cname, type, pos = pos)
        entry.in_cinclude = self.in_cinclude
        entry.create_wrapper = create_wrapper
        if name:
            entry.qualified_name = self.qualify_name(name)
#            if name in entries and self.is_cpp():
#                entries[name].overloaded_alternatives.append(entry)
#            else:
#                entries[name] = entry
            if not shadow:
                entries[name] = entry

        if type.is_memoryviewslice:
            entry.init = type.default_value

        entry.scope = self
        entry.visibility = visibility
        return entry

    def qualify_name(self, name):
        return EncodedString("%s.%s" % (self.qualified_name, name))

    def declare_const(self, name, type, value, pos, cname = None, visibility = 'private', api = 0, create_wrapper = 0):
        # Add an entry for a named constant.
        if not cname:
            if self.in_cinclude or (visibility == 'public' or api):
                cname = name
            else:
                cname = self.mangle(Naming.enum_prefix, name)
        entry = self.declare(name, cname, type, pos, visibility, create_wrapper = create_wrapper)
        entry.is_const = 1
        entry.value_node = value
        return entry

    def declare_type(self, name, type, pos,
            cname = None, visibility = 'private', api = 0, defining = 1,
            shadow = 0, template = 0):
        # Add an entry for a type definition.
        if not cname:
            cname = name
        entry = self.declare(name, cname, type, pos, visibility, shadow,
                             is_type=True)
        entry.is_type = 1
        entry.api = api
        if defining:
            self.type_entries.append(entry)

        if not template:
            type.entry = entry

        # here we would set as_variable to an object representing this type
        return entry

    def declare_typedef(self, name, base_type, pos, cname = None,
                        visibility = 'private', api = 0):
        if not cname:
            if self.in_cinclude or (visibility != 'private' or api):
                cname = name
            else:
                cname = self.mangle(Naming.type_prefix, name)
        try:
            if self.is_cpp_class_scope:
                namespace = self.outer_scope.lookup(self.name).type
            else:
                namespace = None
            type = PyrexTypes.create_typedef_type(name, base_type, cname,
                                                  (visibility == 'extern'),
                                                  namespace)
        except ValueError as e:
            error(pos, e.args[0])
            type = PyrexTypes.error_type
        entry = self.declare_type(name, type, pos, cname,
                                  visibility = visibility, api = api)
        type.qualified_name = entry.qualified_name
        return entry

    def declare_struct_or_union(self, name, kind, scope,
                                typedef_flag, pos, cname = None,
                                visibility = 'private', api = 0,
                                packed = False):
        # Add an entry for a struct or union definition.
        if not cname:
            if self.in_cinclude or (visibility == 'public' or api):
                cname = name
            else:
                cname = self.mangle(Naming.type_prefix, name)
        entry = self.lookup_here(name)
        if not entry:
            in_cpp = self.is_cpp()
            type = PyrexTypes.CStructOrUnionType(
                name, kind, scope, typedef_flag, cname, packed,
                in_cpp = in_cpp)
            entry = self.declare_type(name, type, pos, cname,
                visibility = visibility, api = api,
                defining = scope is not None)
            self.sue_entries.append(entry)
            type.entry = entry
        else:
            if not (entry.is_type and entry.type.is_struct_or_union
                    and entry.type.kind == kind):
                warning(pos, "'%s' redeclared  " % name, 0)
            elif scope and entry.type.scope:
                warning(pos, "'%s' already defined  (ignoring second definition)" % name, 0)
            else:
                self.check_previous_typedef_flag(entry, typedef_flag, pos)
                self.check_previous_visibility(entry, visibility, pos)
                if scope:
                    entry.type.scope = scope
                    self.type_entries.append(entry)
        if self.is_cpp_class_scope:
            entry.type.namespace = self.outer_scope.lookup(self.name).type
        return entry

    def declare_cpp_class(self, name, scope,
            pos, cname = None, base_classes = (),
            visibility = 'extern', templates = None):
        if cname is None:
            if self.in_cinclude or (visibility != 'private'):
                cname = name
            else:
                cname = self.mangle(Naming.type_prefix, name)
        base_classes = list(base_classes)
        entry = self.lookup_here(name)
        if not entry:
            type = PyrexTypes.CppClassType(
                name, scope, cname, base_classes, templates = templates)
            entry = self.declare_type(name, type, pos, cname,
                visibility = visibility, defining = scope is not None)
            self.sue_entries.append(entry)
        else:
            if not (entry.is_type and entry.type.is_cpp_class):
                error(pos, "'%s' redeclared " % name)
                entry.already_declared_here()
                return None
            elif scope and entry.type.scope:
                warning(pos, "'%s' already defined  (ignoring second definition)" % name, 0)
            else:
                if scope:
                    entry.type.scope = scope
                    self.type_entries.append(entry)
            if base_classes:
                if entry.type.base_classes and entry.type.base_classes != base_classes:
                    error(pos, "Base type does not match previous declaration")
                    entry.already_declared_here()
                else:
                    entry.type.base_classes = base_classes
            if templates or entry.type.templates:
                if templates != entry.type.templates:
                    error(pos, "Template parameters do not match previous declaration")
                    entry.already_declared_here()

        def declare_inherited_attributes(entry, base_classes):
            for base_class in base_classes:
                if base_class is PyrexTypes.error_type:
                    continue
                if base_class.scope is None:
                    error(pos, "Cannot inherit from incomplete type")
                else:
                    declare_inherited_attributes(entry, base_class.base_classes)
                    entry.type.scope.declare_inherited_cpp_attributes(base_class)
        if scope:
            declare_inherited_attributes(entry, base_classes)
            scope.declare_var(name="this", cname="this", type=PyrexTypes.CPtrType(entry.type), pos=entry.pos)
        if self.is_cpp_class_scope:
            entry.type.namespace = self.outer_scope.lookup(self.name).type
        return entry

    def check_previous_typedef_flag(self, entry, typedef_flag, pos):
        if typedef_flag != entry.type.typedef_flag:
            error(pos, "'%s' previously declared using '%s'" % (
                entry.name, ("cdef", "ctypedef")[entry.type.typedef_flag]))

    def check_previous_visibility(self, entry, visibility, pos):
        if entry.visibility != visibility:
            error(pos, "'%s' previously declared as '%s'" % (
                entry.name, entry.visibility))

    def declare_enum(self, name, pos, cname, scoped, typedef_flag,
            visibility='private', api=0, create_wrapper=0, doc=None):
        if name:
            if not cname:
                if (self.in_cinclude or visibility == 'public'
                        or visibility == 'extern' or api):
                    cname = name
                else:
                    cname = self.mangle(Naming.type_prefix, name)
            if self.is_cpp_class_scope:
                namespace = self.outer_scope.lookup(self.name).type
            else:
                namespace = None

            if scoped:
                type = PyrexTypes.CppScopedEnumType(name, cname, namespace, doc=doc)
            else:
                type = PyrexTypes.CEnumType(name, cname, typedef_flag, namespace, doc=doc)
        else:
            type = PyrexTypes.c_anon_enum_type
        entry = self.declare_type(name, type, pos, cname = cname,
            visibility = visibility, api = api)
        if scoped:
            entry.utility_code = Code.UtilityCode.load_cached("EnumClassDecl", "CppSupport.cpp")
            self.use_entry_utility_code(entry)
        entry.create_wrapper = create_wrapper
        entry.enum_values = []

        self.sue_entries.append(entry)
        return entry

    def declare_tuple_type(self, pos, components):
        return self.outer_scope.declare_tuple_type(pos, components)

    def declare_var(self, name, type, pos,
                    cname = None, visibility = 'private',
                    api = 0, in_pxd = 0, is_cdef = 0):
        # Add an entry for a variable.
        if not cname:
            if visibility != 'private' or api:
                cname = name
            else:
                cname = self.mangle(Naming.var_prefix, name)
        if type.is_cpp_class and visibility != 'extern':
            type.check_nullary_constructor(pos)
        entry = self.declare(name, cname, type, pos, visibility)
        entry.is_variable = 1
        if in_pxd and visibility != 'extern':
            entry.defined_in_pxd = 1
            entry.used = 1
        if api:
            entry.api = 1
            entry.used = 1
        return entry

    def declare_builtin(self, name, pos):
        name = self.mangle_class_private_name(name)
        return self.outer_scope.declare_builtin(name, pos)

    def _declare_pyfunction(self, name, pos, visibility='extern', entry=None):
        if entry and not entry.type.is_cfunction:
            error(pos, "'%s' already declared" % name)
            error(entry.pos, "Previous declaration is here")
        entry = self.declare_var(name, py_object_type, pos, visibility=visibility)
        entry.signature = pyfunction_signature
        self.pyfunc_entries.append(entry)
        return entry

    def declare_pyfunction(self, name, pos, allow_redefine=False, visibility='extern'):
        # Add an entry for a Python function.
        entry = self.lookup_here(name)
        if not allow_redefine:
            return self._declare_pyfunction(name, pos, visibility=visibility, entry=entry)
        if entry:
            if entry.type.is_unspecified:
                entry.type = py_object_type
            elif entry.type is not py_object_type:
                return self._declare_pyfunction(name, pos, visibility=visibility, entry=entry)
        else:  # declare entry stub
            self.declare_var(name, py_object_type, pos, visibility=visibility)
        entry = self.declare_var(None, py_object_type, pos,
                                 cname=name, visibility='private')
        entry.name = EncodedString(name)
        entry.qualified_name = self.qualify_name(name)
        entry.signature = pyfunction_signature
        entry.is_anonymous = True
        return entry

    def declare_lambda_function(self, lambda_name, pos):
        # Add an entry for an anonymous Python function.
        func_cname = self.mangle(Naming.lambda_func_prefix + u'funcdef_', lambda_name)
        pymethdef_cname = self.mangle(Naming.lambda_func_prefix + u'methdef_', lambda_name)
        qualified_name = self.qualify_name(lambda_name)

        entry = self.declare(None, func_cname, py_object_type, pos, 'private')
        entry.name = EncodedString(lambda_name)
        entry.qualified_name = qualified_name
        entry.pymethdef_cname = pymethdef_cname
        entry.func_cname = func_cname
        entry.signature = pyfunction_signature
        entry.is_anonymous = True
        return entry

    def add_lambda_def(self, def_node):
        self.lambda_defs.append(def_node)

    def register_pyfunction(self, entry):
        self.pyfunc_entries.append(entry)

    def declare_cfunction(self, name, type, pos,
                          cname=None, visibility='private', api=0, in_pxd=0,
                          defining=0, modifiers=(), utility_code=None, overridable=False):
        # Add an entry for a C function.
        if not cname:
            if visibility != 'private' or api:
                cname = name
            else:
                cname = self.mangle(Naming.func_prefix, name)
        entry = self.lookup_here(name)
        if entry:
            if not in_pxd and visibility != entry.visibility and visibility == 'extern':
                # Previously declared, but now extern => treat this
                # as implementing the function, using the new cname
                defining = True
                visibility = entry.visibility
                entry.cname = cname
                entry.func_cname = cname
            if visibility != 'private' and visibility != entry.visibility:
                warning(pos, "Function '%s' previously declared as '%s', now as '%s'" % (
                    name, entry.visibility, visibility), 1)
            if overridable != entry.is_overridable:
                warning(pos, "Function '%s' previously declared as '%s'" % (
                    name, 'cpdef' if overridable else 'cdef'), 1)
            if entry.type.same_as(type):
                # Fix with_gil vs nogil.
                entry.type = entry.type.with_with_gil(type.with_gil)
            else:
                if visibility == 'extern' and entry.visibility == 'extern':
                    can_override = False
                    if self.is_cpp():
                        can_override = True
                    elif cname:
                        # if all alternatives have different cnames,
                        # it's safe to allow signature overrides
                        for alt_entry in entry.all_alternatives():
                            if not alt_entry.cname or cname == alt_entry.cname:
                                break  # cname not unique!
                        else:
                            can_override = True
                    if can_override:
                        temp = self.add_cfunction(name, type, pos, cname, visibility, modifiers)
                        temp.overloaded_alternatives = entry.all_alternatives()
                        entry = temp
                    else:
                        warning(pos, "Function signature does not match previous declaration", 1)
                        entry.type = type
                elif not in_pxd and entry.defined_in_pxd and type.compatible_signature_with(entry.type):
                    # TODO: check that this was done by a signature optimisation and not a user error.
                    #warning(pos, "Function signature does not match previous declaration", 1)
                    entry.type = type
                else:
                    error(pos, "Function signature does not match previous declaration")
        else:
            entry = self.add_cfunction(name, type, pos, cname, visibility, modifiers)
            entry.func_cname = cname
            entry.is_overridable = overridable
        if in_pxd and visibility != 'extern':
            entry.defined_in_pxd = 1
        if api:
            entry.api = 1
        if not defining and not in_pxd and visibility != 'extern':
            error(pos, "Non-extern C function '%s' declared but not defined" % name)
        if defining:
            entry.is_implemented = True
        if modifiers:
            entry.func_modifiers = modifiers
        if utility_code:
            assert not entry.utility_code, "duplicate utility code definition in entry %s (%s)" % (name, cname)
            entry.utility_code = utility_code
        if overridable:
            # names of cpdef functions can be used as variables and can be assigned to
            var_entry = Entry(name, cname, py_object_type)   # FIXME: cname?
            var_entry.qualified_name = self.qualify_name(name)
            var_entry.is_variable = 1
            var_entry.is_pyglobal = 1
            var_entry.scope = entry.scope
            entry.as_variable = var_entry
        type.entry = entry
        return entry

    def declare_cgetter(self, name, return_type, pos=None, cname=None,
                        visibility="private", modifiers=(), defining=False, **cfunc_type_config):
        assert all(
            k in ('exception_value', 'exception_check', 'nogil', 'with_gil', 'is_const_method', 'is_static_method')
            for k in cfunc_type_config
        )
        cfunc_type = PyrexTypes.CFuncType(
            return_type,
            [PyrexTypes.CFuncTypeArg("self", self.parent_type, None)],
            **cfunc_type_config)
        entry = self.declare_cfunction(
            name, cfunc_type, pos, cname=None, visibility=visibility, modifiers=modifiers, defining=defining)
        entry.is_cgetter = True
        if cname is not None:
            entry.func_cname = cname
        return entry

    def add_cfunction(self, name, type, pos, cname, visibility, modifiers, inherited=False):
        # Add a C function entry without giving it a func_cname.
        entry = self.declare(name, cname, type, pos, visibility)
        entry.is_cfunction = 1
        if modifiers:
            entry.func_modifiers = modifiers
        if inherited or type.is_fused:
            self.cfunc_entries.append(entry)
        else:
            # For backwards compatibility reasons, we must keep all non-fused methods
            # before all fused methods, but separately for each type.
            i = len(self.cfunc_entries)
            for cfunc_entry in reversed(self.cfunc_entries):
                if cfunc_entry.is_inherited or not cfunc_entry.type.is_fused:
                    break
                i -= 1
            self.cfunc_entries.insert(i, entry)
        return entry

    def find(self, name, pos):
        # Look up name, report error if not found.
        entry = self.lookup(name)
        if entry:
            return entry
        else:
            error(pos, "'%s' is not declared" % name)

    def find_imported_module(self, path, pos):
        # Look up qualified name, must be a module, report error if not found.
        # Path is a list of names.
        scope = self
        for name in path:
            entry = scope.find(name, pos)
            if not entry:
                return None
            if entry.as_module:
                scope = entry.as_module
            else:
                error(pos, "'%s' is not a cimported module" % '.'.join(path))
                return None
        return scope

    def lookup(self, name):
        # Look up name in this scope or an enclosing one.
        # Return None if not found.
        mangled_name = self.mangle_class_private_name(name)
        entry = (self.lookup_here(name)  # lookup here also does mangling
                or (self.outer_scope and self.outer_scope.lookup(mangled_name))
                or None)
        if entry:
            return entry

        # look up the original name in the outer scope
        # Not strictly Python behaviour but see https://github.com/cython/cython/issues/3544
        entry = (self.outer_scope and self.outer_scope.lookup(name)) or None
        if entry and entry.is_pyglobal:
            self._emit_class_private_warning(entry.pos, name)
        return entry

    def lookup_here(self, name):
        # Look up in this scope only, return None if not found.

        entry = self.entries.get(self.mangle_class_private_name(name), None)
        if entry:
            return entry
        # Also check the unmangled name in the current scope
        # (even if mangling should give us something else).
        # This is to support things like global __foo which makes a declaration for __foo
        return self.entries.get(name, None)

    def lookup_here_unmangled(self, name):
        return self.entries.get(name, None)

    def lookup_target(self, name):
        # Look up name in this scope only. Declare as Python
        # variable if not found.
        entry = self.lookup_here(name)
        if not entry:
            entry = self.lookup_here_unmangled(name)
            if entry and entry.is_pyglobal:
                self._emit_class_private_warning(entry.pos, name)
        if not entry:
            entry = self.declare_var(name, py_object_type, None)
        return entry

    def lookup_type(self, name):
        entry = self.lookup(name)
        for i in range(2):
            if entry and entry.is_type:
                if entry.type.is_fused and self.fused_to_specific:
                    return entry.type.specialize(self.fused_to_specific)
                return entry.type
            # allow us to find types from the "typing" module and similar
            if i<1 and entry and entry.known_standard_library_import:
<<<<<<< HEAD
                from .CythonScope import get_known_python_import
                entry = get_known_python_import(entry.known_standard_library_import)
=======
                from .CythonScope import get_known_standard_library_entry
                entry = get_known_standard_library_entry(entry.known_standard_library_import)
>>>>>>> 38297161


    def lookup_operator(self, operator, operands):
        if operands[0].type.is_cpp_class:
            obj_type = operands[0].type
            method = obj_type.scope.lookup("operator%s" % operator)
            if method is not None:
                arg_types = [arg.type for arg in operands[1:]]
                res = PyrexTypes.best_match(arg_types, method.all_alternatives())
                if res is not None:
                    return res
        function = self.lookup("operator%s" % operator)
        function_alternatives = []
        if function is not None:
            function_alternatives = function.all_alternatives()

        # look-up nonmember methods listed within a class
        method_alternatives = []
        if len(operands) == 2:  # binary operators only
            for n in range(2):
                if operands[n].type.is_cpp_class:
                    obj_type = operands[n].type
                    method = obj_type.scope.lookup("operator%s" % operator)
                    if method is not None:
                        method_alternatives += method.all_alternatives()

        if (not method_alternatives) and (not function_alternatives):
            return None

        # select the unique alternatives
        all_alternatives = list(set(method_alternatives + function_alternatives))

        return PyrexTypes.best_match([arg.type for arg in operands],
                                     all_alternatives)

    def lookup_operator_for_types(self, pos, operator, types):
        from .Nodes import Node
        class FakeOperand(Node):
            pass
        operands = [FakeOperand(pos, type=type) for type in types]
        return self.lookup_operator(operator, operands)

    def _emit_class_private_warning(self, pos, name):
        warning(pos, "Global name %s matched from within class scope "
                            "in contradiction to to Python 'class private name' rules. "
                            "This may change in a future release." % name, 1)

    def use_utility_code(self, new_code):
        self.global_scope().use_utility_code(new_code)

    def use_entry_utility_code(self, entry):
        self.global_scope().use_entry_utility_code(entry)

    def defines_any(self, names):
        # Test whether any of the given names are defined in this scope.
        for name in names:
            if name in self.entries:
                return 1
        return 0

    def defines_any_special(self, names):
        # Test whether any of the given names are defined as special methods in this scope.
        for name in names:
            if name in self.entries and self.entries[name].is_special:
                return 1
        return 0

    def infer_types(self):
        from .TypeInference import get_type_inferer
        get_type_inferer().infer_types(self)

    def is_cpp(self):
        outer = self.outer_scope
        if outer is None:
            return False
        else:
            return outer.is_cpp()

    def add_include_file(self, filename, verbatim_include=None, late=False):
        self.outer_scope.add_include_file(filename, verbatim_include, late)


class PreImportScope(Scope):

    namespace_cname = Naming.preimport_cname

    def __init__(self):
        Scope.__init__(self, Options.pre_import, None, None)

    def declare_builtin(self, name, pos):
        entry = self.declare(name, name, py_object_type, pos, 'private')
        entry.is_variable = True
        entry.is_pyglobal = True
        return entry


class BuiltinScope(Scope):
    #  The builtin namespace.

    is_builtin_scope = True

    def __init__(self):
        if Options.pre_import is None:
            Scope.__init__(self, "__builtin__", None, None)
        else:
            Scope.__init__(self, "__builtin__", PreImportScope(), None)
        self.type_names = {}

        for name, definition in sorted(self.builtin_entries.items()):
            cname, type = definition
            self.declare_var(name, type, None, cname)

    def lookup(self, name, language_level=None, str_is_str=None):
        # 'language_level' and 'str_is_str' are passed by ModuleScope
        if name == 'str':
            if str_is_str is None:
                str_is_str = language_level in (None, 2)
            if not str_is_str:
                name = 'unicode'
        return Scope.lookup(self, name)

    def declare_builtin(self, name, pos):
        if not hasattr(builtins, name):
            if self.outer_scope is not None:
                return self.outer_scope.declare_builtin(name, pos)
            else:
                if Options.error_on_unknown_names:
                    error(pos, "undeclared name not builtin: %s" % name)
                else:
                    warning(pos, "undeclared name not builtin: %s" % name, 2)

    def declare_builtin_cfunction(self, name, type, cname, python_equiv=None, utility_code=None):
        # If python_equiv == "*", the Python equivalent has the same name
        # as the entry, otherwise it has the name specified by python_equiv.
        name = EncodedString(name)
        entry = self.declare_cfunction(name, type, None, cname, visibility='extern', utility_code=utility_code)
        if python_equiv:
            if python_equiv == "*":
                python_equiv = name
            else:
                python_equiv = EncodedString(python_equiv)
            var_entry = Entry(python_equiv, python_equiv, py_object_type)
            var_entry.qualified_name = self.qualify_name(name)
            var_entry.is_variable = 1
            var_entry.is_builtin = 1
            var_entry.utility_code = utility_code
            var_entry.scope = entry.scope
            entry.as_variable = var_entry
        return entry

    def declare_builtin_type(self, name, cname, utility_code = None, objstruct_cname = None):
        name = EncodedString(name)
        type = PyrexTypes.BuiltinObjectType(name, cname, objstruct_cname)
        scope = CClassScope(name, outer_scope=None, visibility='extern')
        scope.directives = {}
        if name == 'bool':
            type.is_final_type = True
        type.set_scope(scope)
        self.type_names[name] = 1
        entry = self.declare_type(name, type, None, visibility='extern')
        entry.utility_code = utility_code

        var_entry = Entry(
            name=entry.name,
            type=self.lookup('type').type,  # make sure "type" is the first type declared...
            pos=entry.pos,
            cname=entry.type.typeptr_cname,
        )
        var_entry.qualified_name = self.qualify_name(name)
        var_entry.is_variable = 1
        var_entry.is_cglobal = 1
        var_entry.is_readonly = 1
        var_entry.is_builtin = 1
        var_entry.utility_code = utility_code
        var_entry.scope = self
        if Options.cache_builtins:
            var_entry.is_const = True
        entry.as_variable = var_entry

        return type

    def builtin_scope(self):
        return self

    builtin_entries = {

        "type":   ["((PyObject*)&PyType_Type)", py_object_type],

        "bool":   ["((PyObject*)&PyBool_Type)", py_object_type],
        "int":    ["((PyObject*)&PyInt_Type)", py_object_type],
        "long":   ["((PyObject*)&PyLong_Type)", py_object_type],
        "float":  ["((PyObject*)&PyFloat_Type)", py_object_type],
        "complex":["((PyObject*)&PyComplex_Type)", py_object_type],

        "bytes":  ["((PyObject*)&PyBytes_Type)", py_object_type],
        "bytearray":   ["((PyObject*)&PyByteArray_Type)", py_object_type],
        "str":    ["((PyObject*)&PyString_Type)", py_object_type],
        "unicode":["((PyObject*)&PyUnicode_Type)", py_object_type],

        "tuple":  ["((PyObject*)&PyTuple_Type)", py_object_type],
        "list":   ["((PyObject*)&PyList_Type)", py_object_type],
        "dict":   ["((PyObject*)&PyDict_Type)", py_object_type],
        "set":    ["((PyObject*)&PySet_Type)", py_object_type],
        "frozenset":   ["((PyObject*)&PyFrozenSet_Type)", py_object_type],

        "slice":  ["((PyObject*)&PySlice_Type)", py_object_type],
#        "file":   ["((PyObject*)&PyFile_Type)", py_object_type],  # not in Py3

        "None":   ["Py_None", py_object_type],
        "False":  ["Py_False", py_object_type],
        "True":   ["Py_True", py_object_type],
    }

const_counter = 1  # As a temporary solution for compiling code in pxds

class ModuleScope(Scope):
    # module_name          string             Python name of the module
    # module_cname         string             C name of Python module object
    # #module_dict_cname   string             C name of module dict object
    # method_table_cname   string             C name of method table
    # doc                  string             Module doc string
    # doc_cname            string             C name of module doc string
    # utility_code_list    [UtilityCode]      Queuing utility codes for forwarding to Code.py
    # c_includes           {key: IncludeCode} C headers or verbatim code to be generated
    #                                         See process_include() for more documentation
    # identifier_to_entry  {string : Entry}   Map identifier string const to entry
    # context              Context
    # parent_module        Scope              Parent in the import namespace
    # module_entries       {string : Entry}   For cimport statements
    # type_names           {string : 1}       Set of type names (used during parsing)
    # included_files       [string]           Cython sources included with 'include'
    # pxd_file_loaded      boolean            Corresponding .pxd file has been processed
    # cimported_modules    [ModuleScope]      Modules imported with cimport
    # types_imported       {PyrexType}        Set of types for which import code generated
    # has_import_star      boolean            Module contains import *
    # cpp                  boolean            Compiling a C++ file
    # is_cython_builtin    boolean            Is this the Cython builtin scope (or a child scope)
    # is_package           boolean            Is this a package module? (__init__)

    is_module_scope = 1
    has_import_star = 0
    is_cython_builtin = 0
    old_style_globals = 0

    def __init__(self, name, parent_module, context):
        from . import Builtin
        self.parent_module = parent_module
        outer_scope = Builtin.builtin_scope
        Scope.__init__(self, name, outer_scope, parent_module)
        if name == "__init__":
            # Treat Spam/__init__.pyx specially, so that when Python loads
            # Spam/__init__.so, initSpam() is defined.
            self.module_name = parent_module.module_name
            self.is_package = True
        else:
            self.module_name = name
            self.is_package = False
        self.module_name = EncodedString(self.module_name)
        self.context = context
        self.module_cname = Naming.module_cname
        self.module_dict_cname = Naming.moddict_cname
        self.method_table_cname = Naming.methtable_cname
        self.doc = ""
        self.doc_cname = Naming.moddoc_cname
        self.utility_code_list = []
        self.module_entries = {}
        self.c_includes = {}
        self.type_names = dict(outer_scope.type_names)
        self.pxd_file_loaded = 0
        self.cimported_modules = []
        self.types_imported = set()
        self.included_files = []
        self.has_extern_class = 0
        self.cached_builtins = []
        self.undeclared_cached_builtins = []
        self.namespace_cname = self.module_cname
        self._cached_tuple_types = {}
        for var_name in ['__builtins__', '__name__', '__file__', '__doc__', '__path__',
                         '__spec__', '__loader__', '__package__', '__cached__']:
            self.declare_var(EncodedString(var_name), py_object_type, None)
        self.process_include(Code.IncludeCode("Python.h", initial=True))

    def qualifying_scope(self):
        return self.parent_module

    def global_scope(self):
        return self

    def lookup(self, name, language_level=None, str_is_str=None):
        entry = self.lookup_here(name)
        if entry is not None:
            return entry

        if language_level is None:
            language_level = self.context.language_level if self.context is not None else 3
        if str_is_str is None:
            str_is_str = language_level == 2 or (
                self.context is not None and Future.unicode_literals not in self.context.future_directives)

        return self.outer_scope.lookup(name, language_level=language_level, str_is_str=str_is_str)

    def declare_tuple_type(self, pos, components):
        components = tuple(components)
        try:
            ttype = self._cached_tuple_types[components]
        except KeyError:
            ttype = self._cached_tuple_types[components] = PyrexTypes.c_tuple_type(components)
        cname = ttype.cname
        entry = self.lookup_here(cname)
        if not entry:
            scope = StructOrUnionScope(cname)
            for ix, component in enumerate(components):
                scope.declare_var(name="f%s" % ix, type=component, pos=pos)
            struct_entry = self.declare_struct_or_union(
                cname + '_struct', 'struct', scope, typedef_flag=True, pos=pos, cname=cname)
            self.type_entries.remove(struct_entry)
            ttype.struct_entry = struct_entry
            entry = self.declare_type(cname, ttype, pos, cname)
        ttype.entry = entry
        return entry

    def declare_builtin(self, name, pos):
        if not hasattr(builtins, name) \
               and name not in Code.non_portable_builtins_map \
               and name not in Code.uncachable_builtins:
            if self.has_import_star:
                entry = self.declare_var(name, py_object_type, pos)
                return entry
            else:
                if Options.error_on_unknown_names:
                    error(pos, "undeclared name not builtin: %s" % name)
                else:
                    warning(pos, "undeclared name not builtin: %s" % name, 2)
                # unknown - assume it's builtin and look it up at runtime
                entry = self.declare(name, None, py_object_type, pos, 'private')
                entry.is_builtin = 1
                return entry
        if Options.cache_builtins:
            for entry in self.cached_builtins:
                if entry.name == name:
                    return entry
        if name == 'globals' and not self.old_style_globals:
            return self.outer_scope.lookup('__Pyx_Globals')
        else:
            entry = self.declare(None, None, py_object_type, pos, 'private')
        if Options.cache_builtins and name not in Code.uncachable_builtins:
            entry.is_builtin = 1
            entry.is_const = 1  # cached
            entry.name = name
            entry.cname = Naming.builtin_prefix + name
            self.cached_builtins.append(entry)
            self.undeclared_cached_builtins.append(entry)
        else:
            entry.is_builtin = 1
            entry.name = name
        entry.qualified_name = self.builtin_scope().qualify_name(name)
        return entry

    def find_module(self, module_name, pos, relative_level=-1):
        # Find a module in the import namespace, interpreting
        # relative imports relative to this module's parent.
        # Finds and parses the module's .pxd file if the module
        # has not been referenced before.
        relative_to = None
        absolute_fallback = False
        if relative_level is not None and relative_level > 0:
            # explicit relative cimport
            # error of going beyond top-level is handled in cimport node
            relative_to = self
            while relative_level > 0 and relative_to:
                relative_to = relative_to.parent_module
                relative_level -= 1
        elif relative_level != 0:
            # -1 or None: try relative cimport first, then absolute
            relative_to = self.parent_module
            absolute_fallback = True

        module_scope = self.global_scope()
        return module_scope.context.find_module(
            module_name, relative_to=relative_to, pos=pos, absolute_fallback=absolute_fallback)

    def find_submodule(self, name):
        # Find and return scope for a submodule of this module,
        # creating a new empty one if necessary. Doesn't parse .pxd.
        if '.' in name:
            name, submodule = name.split('.', 1)
        else:
            submodule = None
        scope = self.lookup_submodule(name)
        if not scope:
            scope = ModuleScope(name, parent_module=self, context=self.context)
            self.module_entries[name] = scope
        if submodule:
            scope = scope.find_submodule(submodule)
        return scope

    def lookup_submodule(self, name):
        # Return scope for submodule of this module, or None.
        if '.' in name:
            name, submodule = name.split('.', 1)
        else:
            submodule = None
        module = self.module_entries.get(name, None)
        if submodule and module is not None:
            module = module.lookup_submodule(submodule)
        return module

    def add_include_file(self, filename, verbatim_include=None, late=False):
        """
        Add `filename` as include file. Add `verbatim_include` as
        verbatim text in the C file.
        Both `filename` and `verbatim_include` can be `None` or empty.
        """
        inc = Code.IncludeCode(filename, verbatim_include, late=late)
        self.process_include(inc)

    def process_include(self, inc):
        """
        Add `inc`, which is an instance of `IncludeCode`, to this
        `ModuleScope`. This either adds a new element to the
        `c_includes` dict or it updates an existing entry.

        In detail: the values of the dict `self.c_includes` are
        instances of `IncludeCode` containing the code to be put in the
        generated C file. The keys of the dict are needed to ensure
        uniqueness in two ways: if an include file is specified in
        multiple "cdef extern" blocks, only one `#include` statement is
        generated. Second, the same include might occur multiple times
        if we find it through multiple "cimport" paths. So we use the
        generated code (of the form `#include "header.h"`) as dict key.

        If verbatim code does not belong to any include file (i.e. it
        was put in a `cdef extern from *` block), then we use a unique
        dict key: namely, the `sortkey()`.

        One `IncludeCode` object can contain multiple pieces of C code:
        one optional "main piece" for the include file and several other
        pieces for the verbatim code. The `IncludeCode.dict_update`
        method merges the pieces of two different `IncludeCode` objects
        if needed.
        """
        key = inc.mainpiece()
        if key is None:
            key = inc.sortkey()
        inc.dict_update(self.c_includes, key)
        inc = self.c_includes[key]

    def add_imported_module(self, scope):
        if scope not in self.cimported_modules:
            for inc in scope.c_includes.values():
                self.process_include(inc)
            self.cimported_modules.append(scope)
            for m in scope.cimported_modules:
                self.add_imported_module(m)

    def add_imported_entry(self, name, entry, pos):
        if entry.is_pyglobal:
            # Allow cimports to follow imports.
            entry.is_variable = True
        if entry not in self.entries:
            self.entries[name] = entry
        else:
            warning(pos, "'%s' redeclared  " % name, 0)

    def declare_module(self, name, scope, pos):
        # Declare a cimported module. This is represented as a
        # Python module-level variable entry with a module
        # scope attached to it. Reports an error and returns
        # None if previously declared as something else.
        entry = self.lookup_here(name)
        if entry:
            if entry.is_pyglobal and entry.as_module is scope:
                return entry  # Already declared as the same module
            if not (entry.is_pyglobal and not entry.as_module):
                # SAGE -- I put this here so Pyrex
                # cimport's work across directories.
                # Currently it tries to multiply define
                # every module appearing in an import list.
                # It shouldn't be an error for a module
                # name to appear again, and indeed the generated
                # code compiles fine.
                return entry
        else:
            entry = self.declare_var(name, py_object_type, pos)
            entry.is_variable = 0
        entry.as_module = scope
        self.add_imported_module(scope)
        return entry

    def declare_var(self, name, type, pos,
                    cname = None, visibility = 'private',
                    api = 0, in_pxd = 0, is_cdef = 0):
        # Add an entry for a global variable. If it is a Python
        # object type, and not declared with cdef, it will live
        # in the module dictionary, otherwise it will be a C
        # global variable.
        if visibility not in ('private', 'public', 'extern'):
            error(pos, "Module-level variable cannot be declared %s" % visibility)
        if not is_cdef:
            if type is unspecified_type:
                type = py_object_type
            if not (type.is_pyobject and not type.is_extension_type):
                raise InternalError(
                    "Non-cdef global variable is not a generic Python object")

        if not cname:
            defining = not in_pxd
            if visibility == 'extern' or (visibility == 'public' and defining):
                cname = name
            else:
                cname = self.mangle(Naming.var_prefix, name)

        entry = self.lookup_here(name)
        if entry and entry.defined_in_pxd:
            #if visibility != 'private' and visibility != entry.visibility:
            #    warning(pos, "Variable '%s' previously declared as '%s'" % (name, entry.visibility), 1)
            if not entry.type.same_as(type):
                if visibility == 'extern' and entry.visibility == 'extern':
                    warning(pos, "Variable '%s' type does not match previous declaration" % name, 1)
                    entry.type = type
                #else:
                #    error(pos, "Variable '%s' type does not match previous declaration" % name)
            if entry.visibility != "private":
                mangled_cname = self.mangle(Naming.var_prefix, name)
                if entry.cname == mangled_cname:
                    cname = name
                    entry.cname = name
            if not entry.is_implemented:
                entry.is_implemented = True
                return entry

        entry = Scope.declare_var(self, name, type, pos,
                                  cname=cname, visibility=visibility,
                                  api=api, in_pxd=in_pxd, is_cdef=is_cdef)
        if is_cdef:
            entry.is_cglobal = 1
            if entry.type.declaration_value:
                entry.init = entry.type.declaration_value
            self.var_entries.append(entry)
        else:
            entry.is_pyglobal = 1
        if Options.cimport_from_pyx:
            entry.used = 1
        return entry

    def declare_cfunction(self, name, type, pos,
                          cname=None, visibility='private', api=0, in_pxd=0,
                          defining=0, modifiers=(), utility_code=None, overridable=False):
        if not defining and 'inline' in modifiers:
            # TODO(github/1736): Make this an error.
            warning(pos, "Declarations should not be declared inline.", 1)
        # Add an entry for a C function.
        if not cname:
            if visibility == 'extern' or (visibility == 'public' and defining):
                cname = name
            else:
                cname = self.mangle(Naming.func_prefix, name)
        if visibility == 'extern' and type.optional_arg_count:
            error(pos, "Extern functions cannot have default arguments values.")
        entry = self.lookup_here(name)
        if entry and entry.defined_in_pxd:
            if entry.visibility != "private":
                mangled_cname = self.mangle(Naming.var_prefix, name)
                if entry.cname == mangled_cname:
                    cname = name
                    entry.cname = cname
                    entry.func_cname = cname
        entry = Scope.declare_cfunction(
            self, name, type, pos,
            cname=cname, visibility=visibility, api=api, in_pxd=in_pxd,
            defining=defining, modifiers=modifiers, utility_code=utility_code,
            overridable=overridable)
        return entry

    def declare_global(self, name, pos):
        entry = self.lookup_here(name)
        if not entry:
            self.declare_var(name, py_object_type, pos)

    def use_utility_code(self, new_code):
        if new_code is not None:
            self.utility_code_list.append(new_code)

    def use_entry_utility_code(self, entry):
        if entry is None:
            return
        if entry.utility_code:
            self.utility_code_list.append(entry.utility_code)
        if entry.utility_code_definition:
            self.utility_code_list.append(entry.utility_code_definition)

    def declare_c_class(self, name, pos, defining=0, implementing=0,
            module_name=None, base_type=None, objstruct_cname=None,
            typeobj_cname=None, typeptr_cname=None, visibility='private',
            typedef_flag=0, api=0, check_size=None,
            buffer_defaults=None, shadow=0):
        # If this is a non-extern typedef class, expose the typedef, but use
        # the non-typedef struct internally to avoid needing forward
        # declarations for anonymous structs.
        if typedef_flag and visibility != 'extern':
            if not (visibility == 'public' or api):
                warning(pos, "ctypedef only valid for 'extern' , 'public', and 'api'", 2)
            objtypedef_cname = objstruct_cname
            typedef_flag = 0
        else:
            objtypedef_cname = None
        #
        #  Look for previous declaration as a type
        #
        entry = self.lookup_here(name)
        if entry and not shadow:
            type = entry.type
            if not (entry.is_type and type.is_extension_type):
                entry = None  # Will cause redeclaration and produce an error
            else:
                scope = type.scope
                if typedef_flag and (not scope or scope.defined):
                    self.check_previous_typedef_flag(entry, typedef_flag, pos)
                if (scope and scope.defined) or (base_type and type.base_type):
                    if base_type and base_type is not type.base_type:
                        error(pos, "Base type does not match previous declaration")
                if base_type and not type.base_type:
                    type.base_type = base_type
        #
        #  Make a new entry if needed
        #
        if not entry or shadow:
            type = PyrexTypes.PyExtensionType(
                name, typedef_flag, base_type, visibility == 'extern', check_size=check_size)
            type.pos = pos
            type.buffer_defaults = buffer_defaults
            if objtypedef_cname is not None:
                type.objtypedef_cname = objtypedef_cname
            if visibility == 'extern':
                type.module_name = module_name
            else:
                type.module_name = self.qualified_name
            if typeptr_cname:
                type.typeptr_cname = typeptr_cname
            else:
                type.typeptr_cname = self.mangle(Naming.typeptr_prefix, name)
            entry = self.declare_type(name, type, pos, visibility = visibility,
                defining = 0, shadow = shadow)
            entry.is_cclass = True
            if objstruct_cname:
                type.objstruct_cname = objstruct_cname
            elif not entry.in_cinclude:
                type.objstruct_cname = self.mangle(Naming.objstruct_prefix, name)
            else:
                error(entry.pos,
                    "Object name required for 'public' or 'extern' C class")
            self.attach_var_entry_to_c_class(entry)
            self.c_class_entries.append(entry)
        #
        #  Check for re-definition and create scope if needed
        #
        if not type.scope:
            if defining or implementing:
                scope = CClassScope(name = name, outer_scope = self,
                    visibility = visibility)
                scope.directives = self.directives.copy()
                if base_type and base_type.scope:
                    scope.declare_inherited_c_attributes(base_type.scope)
                type.set_scope(scope)
                self.type_entries.append(entry)
        else:
            if defining and type.scope.defined:
                error(pos, "C class '%s' already defined" % name)
            elif implementing and type.scope.implemented:
                error(pos, "C class '%s' already implemented" % name)
        #
        #  Fill in options, checking for compatibility with any previous declaration
        #
        if defining:
            entry.defined_in_pxd = 1
        if implementing:   # So that filenames in runtime exceptions refer to
            entry.pos = pos  # the .pyx file and not the .pxd file
        if visibility != 'private' and entry.visibility != visibility:
            error(pos, "Class '%s' previously declared as '%s'"
                % (name, entry.visibility))
        if api:
            entry.api = 1
        if objstruct_cname:
            if type.objstruct_cname and type.objstruct_cname != objstruct_cname:
                error(pos, "Object struct name differs from previous declaration")
            type.objstruct_cname = objstruct_cname
        if typeobj_cname:
            if type.typeobj_cname and type.typeobj_cname != typeobj_cname:
                    error(pos, "Type object name differs from previous declaration")
            type.typeobj_cname = typeobj_cname

        if self.directives.get('final'):
            entry.type.is_final_type = True

        # cdef classes are always exported, but we need to set it to
        # distinguish between unused Cython utility code extension classes
        entry.used = True

        #
        # Return new or existing entry
        #
        return entry

    def allocate_vtable_names(self, entry):
        #  If extension type has a vtable, allocate vtable struct and
        #  slot names for it.
        type = entry.type
        if type.base_type and type.base_type.vtabslot_cname:
            #print "...allocating vtabslot_cname because base type has one" ###
            type.vtabslot_cname = "%s.%s" % (
                Naming.obj_base_cname, type.base_type.vtabslot_cname)
        elif type.scope and type.scope.cfunc_entries:
            # one special case here: when inheriting from builtin
            # types, the methods may also be built-in, in which
            # case they won't need a vtable
            entry_count = len(type.scope.cfunc_entries)
            base_type = type.base_type
            while base_type:
                # FIXME: this will break if we ever get non-inherited C methods
                if not base_type.scope or entry_count > len(base_type.scope.cfunc_entries):
                    break
                if base_type.is_builtin_type:
                    # builtin base type defines all methods => no vtable needed
                    return
                base_type = base_type.base_type
            #print "...allocating vtabslot_cname because there are C methods" ###
            type.vtabslot_cname = Naming.vtabslot_cname
        if type.vtabslot_cname:
            #print "...allocating other vtable related cnames" ###
            type.vtabstruct_cname = self.mangle(Naming.vtabstruct_prefix, entry.name)
            type.vtabptr_cname = self.mangle(Naming.vtabptr_prefix, entry.name)

    def check_c_classes_pxd(self):
        # Performs post-analysis checking and finishing up of extension types
        # being implemented in this module. This is called only for the .pxd.
        #
        # Checks all extension types declared in this scope to
        # make sure that:
        #
        #    * The extension type is fully declared
        #
        # Also allocates a name for the vtable if needed.
        #
        for entry in self.c_class_entries:
            # Check defined
            if not entry.type.scope:
                error(entry.pos, "C class '%s' is declared but not defined" % entry.name)

    def check_c_class(self, entry):
        type = entry.type
        name = entry.name
        visibility = entry.visibility
        # Check defined
        if not type.scope:
            error(entry.pos, "C class '%s' is declared but not defined" % name)
        # Generate typeobj_cname
        if visibility != 'extern' and not type.typeobj_cname:
            type.typeobj_cname = self.mangle(Naming.typeobj_prefix, name)
        ## Generate typeptr_cname
        #type.typeptr_cname = self.mangle(Naming.typeptr_prefix, name)
        # Check C methods defined
        if type.scope:
            for method_entry in type.scope.cfunc_entries:
                if not method_entry.is_inherited and not method_entry.func_cname:
                    error(method_entry.pos, "C method '%s' is declared but not defined" %
                        method_entry.name)
        # Allocate vtable name if necessary
        if type.vtabslot_cname:
            #print "ModuleScope.check_c_classes: allocating vtable cname for", self ###
            type.vtable_cname = self.mangle(Naming.vtable_prefix, entry.name)

    def check_c_classes(self):
        # Performs post-analysis checking and finishing up of extension types
        # being implemented in this module. This is called only for the main
        # .pyx file scope, not for cimported .pxd scopes.
        #
        # Checks all extension types declared in this scope to
        # make sure that:
        #
        #    * The extension type is implemented
        #    * All required object and type names have been specified or generated
        #    * All non-inherited C methods are implemented
        #
        # Also allocates a name for the vtable if needed.
        #
        debug_check_c_classes = 0
        if debug_check_c_classes:
            print("Scope.check_c_classes: checking scope " + self.qualified_name)
        for entry in self.c_class_entries:
            if debug_check_c_classes:
                print("...entry %s %s" % (entry.name, entry))
                print("......type = ",  entry.type)
                print("......visibility = ", entry.visibility)
            self.check_c_class(entry)

    def check_c_functions(self):
        # Performs post-analysis checking making sure all
        # defined c functions are actually implemented.
        for name, entry in self.entries.items():
            if entry.is_cfunction:
                if (entry.defined_in_pxd
                        and entry.scope is self
                        and entry.visibility != 'extern'
                        and not entry.in_cinclude
                        and not entry.is_implemented):
                    error(entry.pos, "Non-extern C function '%s' declared but not defined" % name)

    def attach_var_entry_to_c_class(self, entry):
        # The name of an extension class has to serve as both a type
        # name and a variable name holding the type object. It is
        # represented in the symbol table by a type entry with a
        # variable entry attached to it. For the variable entry,
        # we use a read-only C global variable whose name is an
        # expression that refers to the type object.
        from . import Builtin
        var_entry = Entry(name = entry.name,
            type = Builtin.type_type,
            pos = entry.pos,
            cname = entry.type.typeptr_cname)
        var_entry.qualified_name = entry.qualified_name
        var_entry.is_variable = 1
        var_entry.is_cglobal = 1
        var_entry.is_readonly = 1
        var_entry.scope = entry.scope
        entry.as_variable = var_entry

    def is_cpp(self):
        return self.cpp

    def infer_types(self):
        from .TypeInference import PyObjectTypeInferer
        PyObjectTypeInferer().infer_types(self)


class LocalScope(Scope):

    # Does the function have a 'with gil:' block?
    has_with_gil_block = False

    # Transient attribute, used for symbol table variable declarations
    _in_with_gil_block = False

    def __init__(self, name, outer_scope, parent_scope = None):
        if parent_scope is None:
            parent_scope = outer_scope
        Scope.__init__(self, name, outer_scope, parent_scope)

    def mangle(self, prefix, name):
        return punycodify_name(prefix + name)

    def declare_arg(self, name, type, pos):
        # Add an entry for an argument of a function.
        name = self.mangle_class_private_name(name)
        cname = self.mangle(Naming.var_prefix, name)
        entry = self.declare(name, cname, type, pos, 'private')
        entry.is_variable = 1
        if type.is_pyobject:
            entry.init = "0"
        entry.is_arg = 1
        #entry.borrowed = 1 # Not using borrowed arg refs for now
        self.arg_entries.append(entry)
        return entry

    def declare_var(self, name, type, pos,
                    cname = None, visibility = 'private',
                    api = 0, in_pxd = 0, is_cdef = 0):
        name = self.mangle_class_private_name(name)
        # Add an entry for a local variable.
        if visibility in ('public', 'readonly'):
            error(pos, "Local variable cannot be declared %s" % visibility)
        entry = Scope.declare_var(self, name, type, pos,
                                  cname=cname, visibility=visibility,
                                  api=api, in_pxd=in_pxd, is_cdef=is_cdef)
        if entry.type.declaration_value:
            entry.init = entry.type.declaration_value
        entry.is_local = 1

        entry.in_with_gil_block = self._in_with_gil_block
        self.var_entries.append(entry)
        return entry

    def declare_global(self, name, pos):
        # Pull entry from global scope into local scope.
        if self.lookup_here(name):
            warning(pos, "'%s' redeclared  ", 0)
        else:
            entry = self.global_scope().lookup_target(name)
            self.entries[name] = entry

    def declare_nonlocal(self, name, pos):
        # Pull entry from outer scope into local scope
        orig_entry = self.lookup_here(name)
        if orig_entry and orig_entry.scope is self and not orig_entry.from_closure:
            error(pos, "'%s' redeclared as nonlocal" % name)
            orig_entry.already_declared_here()
        else:
            entry = self.lookup(name)
            if entry is None or not entry.from_closure:
                error(pos, "no binding for nonlocal '%s' found" % name)

    def lookup(self, name):
        # Look up name in this scope or an enclosing one.
        # Return None if not found.

        entry = Scope.lookup(self, name)
        if entry is not None:
            entry_scope = entry.scope
            while entry_scope.is_genexpr_scope:
                entry_scope = entry_scope.outer_scope
            if entry_scope is not self and entry_scope.is_closure_scope:
                if hasattr(entry.scope, "scope_class"):
                    raise InternalError("lookup() after scope class created.")
                # The actual c fragment for the different scopes differs
                # on the outside and inside, so we make a new entry
                entry.in_closure = True
                inner_entry = InnerEntry(entry, self)
                inner_entry.is_variable = True
                self.entries[name] = inner_entry
                return inner_entry
        return entry

    def mangle_closure_cnames(self, outer_scope_cname):
        for scope in self.iter_local_scopes():
            for entry in scope.entries.values():
                if entry.from_closure:
                    cname = entry.outer_entry.cname
                    if self.is_passthrough:
                        entry.cname = cname
                    else:
                        if cname.startswith(Naming.cur_scope_cname):
                            cname = cname[len(Naming.cur_scope_cname)+2:]
                        entry.cname = "%s->%s" % (outer_scope_cname, cname)
                elif entry.in_closure:
                    entry.original_cname = entry.cname
                    entry.cname = "%s->%s" % (Naming.cur_scope_cname, entry.cname)


class GeneratorExpressionScope(Scope):
    """Scope for generator expressions and comprehensions.  As opposed
    to generators, these can be easily inlined in some cases, so all
    we really need is a scope that holds the loop variable(s).
    """
    is_genexpr_scope = True

    def __init__(self, outer_scope):
        parent_scope = outer_scope
        # TODO: also ignore class scopes?
        while parent_scope.is_genexpr_scope:
            parent_scope = parent_scope.parent_scope
        name = parent_scope.global_scope().next_id(Naming.genexpr_id_ref)
        Scope.__init__(self, name, outer_scope, parent_scope)
        self.directives = outer_scope.directives
        self.genexp_prefix = "%s%d%s" % (Naming.pyrex_prefix, len(name), name)

        # Class/ExtType scopes are filled at class creation time, i.e. from the
        # module init function or surrounding function.
        while outer_scope.is_genexpr_scope or outer_scope.is_c_class_scope or outer_scope.is_py_class_scope:
            outer_scope = outer_scope.outer_scope
        self.var_entries = outer_scope.var_entries  # keep declarations outside
        outer_scope.subscopes.add(self)

    def mangle(self, prefix, name):
        return '%s%s' % (self.genexp_prefix, self.parent_scope.mangle(prefix, name))

    def declare_var(self, name, type, pos,
                    cname = None, visibility = 'private',
                    api = 0, in_pxd = 0, is_cdef = True):
        if type is unspecified_type:
            # if the outer scope defines a type for this variable, inherit it
            outer_entry = self.outer_scope.lookup(name)
            if outer_entry and outer_entry.is_variable:
                type = outer_entry.type  # may still be 'unspecified_type' !
        # the parent scope needs to generate code for the variable, but
        # this scope must hold its name exclusively
        cname = '%s%s' % (self.genexp_prefix, self.parent_scope.mangle(Naming.var_prefix, name or self.next_id()))
        entry = self.declare(name, cname, type, pos, visibility)
        entry.is_variable = True
        if self.parent_scope.is_module_scope:
            entry.is_cglobal = True
        else:
            entry.is_local = True
        entry.in_subscope = True
        self.var_entries.append(entry)
        self.entries[name] = entry
        return entry

    def declare_pyfunction(self, name, pos, allow_redefine=False):
        return self.outer_scope.declare_pyfunction(
            name, pos, allow_redefine)

    def declare_lambda_function(self, func_cname, pos):
        return self.outer_scope.declare_lambda_function(func_cname, pos)

    def add_lambda_def(self, def_node):
        return self.outer_scope.add_lambda_def(def_node)


class ClosureScope(LocalScope):

    is_closure_scope = True

    def __init__(self, name, scope_name, outer_scope, parent_scope=None):
        LocalScope.__init__(self, name, outer_scope, parent_scope)
        self.closure_cname = "%s%s" % (Naming.closure_scope_prefix, scope_name)

#    def mangle_closure_cnames(self, scope_var):
#        for entry in self.entries.values() + self.temp_entries:
#            entry.in_closure = 1
#        LocalScope.mangle_closure_cnames(self, scope_var)

#    def mangle(self, prefix, name):
#        return "%s->%s" % (self.cur_scope_cname, name)
#        return "%s->%s" % (self.closure_cname, name)

    def declare_pyfunction(self, name, pos, allow_redefine=False):
        return LocalScope.declare_pyfunction(self, name, pos, allow_redefine, visibility='private')


class StructOrUnionScope(Scope):
    #  Namespace of a C struct or union.

    def __init__(self, name="?"):
        Scope.__init__(self, name, None, None)

    def declare_var(self, name, type, pos,
                    cname = None, visibility = 'private',
                    api = 0, in_pxd = 0, is_cdef = 0,
                    allow_pyobject=False, allow_memoryview=False):
        # Add an entry for an attribute.
        if not cname:
            cname = name
            if visibility == 'private':
                cname = c_safe_identifier(cname)
        if type.is_cfunction:
            type = PyrexTypes.CPtrType(type)
        entry = self.declare(name, cname, type, pos, visibility)
        entry.is_variable = 1
        self.var_entries.append(entry)
        if type.is_pyobject and not allow_pyobject:
            error(pos, "C struct/union member cannot be a Python object")
        elif type.is_memoryviewslice and not allow_memoryview:
            # Memory views wrap their buffer owner as a Python object.
            error(pos, "C struct/union member cannot be a memory view")
        if visibility != 'private':
            error(pos, "C struct/union member cannot be declared %s" % visibility)
        return entry

    def declare_cfunction(self, name, type, pos,
                          cname=None, visibility='private', api=0, in_pxd=0,
                          defining=0, modifiers=(), overridable=False):  # currently no utility code ...
        if overridable:
            error(pos, "C struct/union member cannot be declared 'cpdef'")
        return self.declare_var(name, type, pos,
                                cname=cname, visibility=visibility)


class ClassScope(Scope):
    #  Abstract base class for namespace of
    #  Python class or extension type.
    #
    #  class_name     string   Python name of the class
    #  scope_prefix   string   Additional prefix for names
    #                          declared in the class
    #  doc    string or None   Doc string

    def mangle_class_private_name(self, name):
        # a few utilitycode names need to specifically be ignored
        if name and name.lower().startswith("__pyx_"):
            return name
        if name and name.startswith('__') and not name.endswith('__'):
            name = EncodedString('_%s%s' % (self.class_name.lstrip('_'), name))
        return name

    def __init__(self, name, outer_scope):
        Scope.__init__(self, name, outer_scope, outer_scope)
        self.class_name = name
        self.doc = None

    def lookup(self, name):
        entry = Scope.lookup(self, name)
        if entry:
            return entry
        if name == "classmethod":
            # We don't want to use the builtin classmethod here 'cause it won't do the
            # right thing in this scope (as the class members aren't still functions).
            # Don't want to add a cfunction to this scope 'cause that would mess with
            # the type definition, so we just return the right entry.
            entry = Entry(
                "classmethod",
                "__Pyx_Method_ClassMethod",
                PyrexTypes.CFuncType(
                    py_object_type,
                    [PyrexTypes.CFuncTypeArg("", py_object_type, None)], 0, 0))
            entry.utility_code_definition = Code.UtilityCode.load_cached("ClassMethod", "CythonFunction.c")
            self.use_entry_utility_code(entry)
            entry.is_cfunction = 1
        return entry


class PyClassScope(ClassScope):
    #  Namespace of a Python class.
    #
    #  class_obj_cname     string   C variable holding class object

    is_py_class_scope = 1

    def declare_var(self, name, type, pos,
                    cname = None, visibility = 'private',
                    api = 0, in_pxd = 0, is_cdef = 0):
        name = self.mangle_class_private_name(name)
        if type is unspecified_type:
            type = py_object_type
        # Add an entry for a class attribute.
        entry = Scope.declare_var(self, name, type, pos,
                                  cname=cname, visibility=visibility,
                                  api=api, in_pxd=in_pxd, is_cdef=is_cdef)
        entry.is_pyglobal = 1
        entry.is_pyclass_attr = 1
        return entry

    def declare_nonlocal(self, name, pos):
        # Pull entry from outer scope into local scope
        orig_entry = self.lookup_here(name)
        if orig_entry and orig_entry.scope is self and not orig_entry.from_closure:
            error(pos, "'%s' redeclared as nonlocal" % name)
            orig_entry.already_declared_here()
        else:
            entry = self.lookup(name)
            if entry is None:
                error(pos, "no binding for nonlocal '%s' found" % name)
            else:
                # FIXME: this works, but it's unclear if it's the
                # right thing to do
                self.entries[name] = entry

    def declare_global(self, name, pos):
        # Pull entry from global scope into local scope.
        if self.lookup_here(name):
            warning(pos, "'%s' redeclared  ", 0)
        else:
            entry = self.global_scope().lookup_target(name)
            self.entries[name] = entry

    def add_default_value(self, type):
        return self.outer_scope.add_default_value(type)


class CClassScope(ClassScope):
    #  Namespace of an extension type.
    #
    #  parent_type           PyExtensionType
    #  #typeobj_cname        string or None
    #  #objstruct_cname      string
    #  method_table_cname    string
    #  getset_table_cname    string
    #  has_pyobject_attrs    boolean  Any PyObject attributes?
    #  has_memoryview_attrs  boolean  Any memory view attributes?
    #  has_cpp_class_attrs   boolean  Any (non-pointer) C++ attributes?
    #  has_cyclic_pyobject_attrs    boolean  Any PyObject attributes that may need GC?
    #  property_entries      [Entry]
    #  defined               boolean  Defined in .pxd file
    #  implemented           boolean  Defined in .pyx file
    #  inherited_var_entries [Entry]  Adapted var entries from base class

    is_c_class_scope = 1
    is_closure_class_scope = False

    has_pyobject_attrs = False
    has_memoryview_attrs = False
    has_cpp_constructable_attrs = False
    has_cyclic_pyobject_attrs = False
    defined = False
    implemented = False

    def __init__(self, name, outer_scope, visibility):
        ClassScope.__init__(self, name, outer_scope)
        if visibility != 'extern':
            self.method_table_cname = outer_scope.mangle(Naming.methtab_prefix, name)
            self.getset_table_cname = outer_scope.mangle(Naming.gstab_prefix, name)
        self.property_entries = []
        self.inherited_var_entries = []

    def needs_gc(self):
        # If the type or any of its base types have Python-valued
        # C attributes, then it needs to participate in GC.
        if self.has_cyclic_pyobject_attrs and not self.directives.get('no_gc', False):
            return True
        base_type = self.parent_type.base_type
        if base_type and base_type.scope is not None:
            return base_type.scope.needs_gc()
        elif self.parent_type.is_builtin_type:
            return not self.parent_type.is_gc_simple
        return False

    def needs_trashcan(self):
        # If the trashcan directive is explicitly set to False,
        # unconditionally disable the trashcan.
        directive = self.directives.get('trashcan')
        if directive is False:
            return False
        # If the directive is set to True and the class has Python-valued
        # C attributes, then it should use the trashcan in tp_dealloc.
        if directive and self.has_cyclic_pyobject_attrs:
            return True
        # Use the trashcan if the base class uses it
        base_type = self.parent_type.base_type
        if base_type and base_type.scope is not None:
            return base_type.scope.needs_trashcan()
        return self.parent_type.builtin_trashcan

    def needs_tp_clear(self):
        """
        Do we need to generate an implementation for the tp_clear slot? Can
        be disabled to keep references for the __dealloc__ cleanup function.
        """
        return self.needs_gc() and not self.directives.get('no_gc_clear', False)

    def get_refcounted_entries(self, include_weakref=False,
                               include_gc_simple=True):
        py_attrs = []
        py_buffers = []
        memoryview_slices = []

        for entry in self.var_entries:
            if entry.type.is_pyobject:
                if include_weakref or (self.is_closure_class_scope or entry.name != "__weakref__"):
                    if include_gc_simple or not entry.type.is_gc_simple:
                        py_attrs.append(entry)
            elif entry.type == PyrexTypes.c_py_buffer_type:
                py_buffers.append(entry)
            elif entry.type.is_memoryviewslice:
                memoryview_slices.append(entry)

        have_entries = py_attrs or py_buffers or memoryview_slices
        return have_entries, (py_attrs, py_buffers, memoryview_slices)

    def declare_var(self, name, type, pos,
                    cname = None, visibility = 'private',
                    api = 0, in_pxd = 0, is_cdef = 0):
        name = self.mangle_class_private_name(name)
<<<<<<< HEAD

        if type.is_special_python_type_constructor and type.name == "typing.ClassVar":
            is_cdef = 0

        if (type.is_special_python_type_constructor and type.name == "dataclasses.InitVar" and
                'dataclasses.dataclass' not in self.directives):
            import pdb; pdb.set_trace()
            error(pos, "Use of cython.dataclasses.InitVar does not make sense outside a dataclass")

=======
        if type.is_special_python_type_constructor and type.name == "typing.ClassVar":
            is_cdef = 0

>>>>>>> 38297161
        if is_cdef:
            # Add an entry for an attribute.
            if self.defined:
                error(pos,
                    "C attributes cannot be added in implementation part of"
                    " extension type defined in a pxd")
            if not self.is_closure_class_scope and get_special_method_signature(name):
                error(pos,
                    "The name '%s' is reserved for a special method."
                        % name)
            if not cname:
                cname = name
                if visibility == 'private':
                    cname = c_safe_identifier(cname)
                cname = punycodify_name(cname, Naming.unicode_structmember_prefix)
            if type.is_cpp_class and visibility != 'extern':
                type.check_nullary_constructor(pos)
            entry = self.declare(name, cname, type, pos, visibility)
            entry.is_variable = 1
            self.var_entries.append(entry)
            if type.is_memoryviewslice:
                self.has_memoryview_attrs = True
            elif type.needs_cpp_construction:
                self.use_utility_code(Code.UtilityCode("#include <new>"))
                self.has_cpp_constructable_attrs = True
            elif type.is_pyobject and (self.is_closure_class_scope or name != '__weakref__'):
                self.has_pyobject_attrs = True
                if (not type.is_builtin_type
                        or not type.scope or type.scope.needs_gc()):
                    self.has_cyclic_pyobject_attrs = True
            if visibility not in ('private', 'public', 'readonly'):
                error(pos,
                    "Attribute of extension type cannot be declared %s" % visibility)
            if visibility in ('public', 'readonly'):
                # If the field is an external typedef, we cannot be sure about the type,
                # so do conversion ourself rather than rely on the CPython mechanism (through
                # a property; made in AnalyseDeclarationsTransform).
                entry.needs_property = True
                if not self.is_closure_class_scope and name == "__weakref__":
                    error(pos, "Special attribute __weakref__ cannot be exposed to Python")
                if not (type.is_pyobject or type.can_coerce_to_pyobject(self)):
                    # we're not testing for coercion *from* Python here - that would fail later
                    error(pos, "C attribute of type '%s' cannot be accessed from Python" % type)
            else:
                entry.needs_property = False
            return entry
        else:
            if type is unspecified_type:
                type = py_object_type
            # Add an entry for a class attribute.
            entry = Scope.declare_var(self, name, type, pos,
                                      cname=cname, visibility=visibility,
                                      api=api, in_pxd=in_pxd, is_cdef=is_cdef)
            entry.is_member = 1
            # xxx: is_pyglobal changes behaviour in so many places that I keep it in for now.
            # is_member should be enough later on
            entry.is_pyglobal = 1
            self.namespace_cname = "(PyObject *)%s" % self.parent_type.typeptr_cname

            return entry

    def declare_pyfunction(self, name, pos, allow_redefine=False):
        # Add an entry for a method.
        if name in richcmp_special_methods:
            if self.lookup_here('__richcmp__'):
                error(pos, "Cannot define both % and __richcmp__" % name)
        elif name == '__richcmp__':
            for n in richcmp_special_methods:
                if self.lookup_here(n):
                    error(pos, "Cannot define both % and __richcmp__" % n)
        if name == "__new__":
            error(pos, "__new__ method of extension type will change semantics "
                "in a future version of Pyrex and Cython. Use __cinit__ instead.")
        entry = self.declare_var(name, py_object_type, pos,
                                 visibility='extern')
        special_sig = get_special_method_signature(name)
        if special_sig:
            # Special methods get put in the method table with a particular
            # signature declared in advance.
            entry.signature = special_sig
            entry.is_special = 1
        else:
            entry.signature = pymethod_signature
            entry.is_special = 0

        self.pyfunc_entries.append(entry)
        return entry

    def lookup_here(self, name):
        if not self.is_closure_class_scope and name == "__new__":
            name = EncodedString("__cinit__")
        entry = ClassScope.lookup_here(self, name)
        if entry and entry.is_builtin_cmethod:
            if not self.parent_type.is_builtin_type:
                # For subtypes of builtin types, we can only return
                # optimised C methods if the type if final.
                # Otherwise, subtypes may choose to override the
                # method, but the optimisation would prevent the
                # subtype method from being called.
                if not self.parent_type.is_final_type:
                    return None
        return entry

    def declare_cfunction(self, name, type, pos,
                          cname=None, visibility='private', api=0, in_pxd=0,
                          defining=0, modifiers=(), utility_code=None, overridable=False):
        name = self.mangle_class_private_name(name)
        if get_special_method_signature(name) and not self.parent_type.is_builtin_type:
            error(pos, "Special methods must be declared with 'def', not 'cdef'")
        args = type.args
        if not type.is_static_method:
            if not args:
                error(pos, "C method has no self argument")
            elif not self.parent_type.assignable_from(args[0].type):
                error(pos, "Self argument (%s) of C method '%s' does not match parent type (%s)" %
                      (args[0].type, name, self.parent_type))
        entry = self.lookup_here(name)
        if cname is None:
            cname = punycodify_name(c_safe_identifier(name), Naming.unicode_vtabentry_prefix)
        if entry:
            if not entry.is_cfunction:
                warning(pos, "'%s' redeclared  " % name, 0)
            else:
                if defining and entry.func_cname:
                    error(pos, "'%s' already defined" % name)
                #print "CClassScope.declare_cfunction: checking signature" ###
                if entry.is_final_cmethod and entry.is_inherited:
                    error(pos, "Overriding final methods is not allowed")
                elif type.same_c_signature_as(entry.type, as_cmethod = 1) and type.nogil == entry.type.nogil:
                    # Fix with_gil vs nogil.
                    entry.type = entry.type.with_with_gil(type.with_gil)
                elif type.compatible_signature_with(entry.type, as_cmethod = 1) and type.nogil == entry.type.nogil:
                    if (self.defined and not in_pxd
                            and not type.same_c_signature_as_resolved_type(
                                entry.type, as_cmethod=1, as_pxd_definition=1)):
                        # TODO(robertwb): Make this an error.
                        warning(pos,
                            "Compatible but non-identical C method '%s' not redeclared "
                            "in definition part of extension type '%s'.  "
                            "This may cause incorrect vtables to be generated." % (
                                name, self.class_name), 2)
                        warning(entry.pos, "Previous declaration is here", 2)
                    entry = self.add_cfunction(name, type, pos, cname, visibility='ignore', modifiers=modifiers)
                else:
                    error(pos, "Signature not compatible with previous declaration")
                    error(entry.pos, "Previous declaration is here")
        else:
            if self.defined:
                error(pos,
                    "C method '%s' not previously declared in definition part of"
                    " extension type '%s'" % (name, self.class_name))
            entry = self.add_cfunction(name, type, pos, cname, visibility, modifiers)
        if defining:
            entry.func_cname = self.mangle(Naming.func_prefix, name)
        entry.utility_code = utility_code
        type.entry = entry

        if u'inline' in modifiers:
            entry.is_inline_cmethod = True

        if self.parent_type.is_final_type or entry.is_inline_cmethod or self.directives.get('final'):
            entry.is_final_cmethod = True
            entry.final_func_cname = entry.func_cname

        return entry

    def add_cfunction(self, name, type, pos, cname, visibility, modifiers, inherited=False):
        # Add a cfunction entry without giving it a func_cname.
        prev_entry = self.lookup_here(name)
        entry = ClassScope.add_cfunction(
            self, name, type, pos, cname, visibility, modifiers, inherited=inherited)
        entry.is_cmethod = 1
        entry.prev_entry = prev_entry
        return entry

    def declare_builtin_cfunction(self, name, type, cname, utility_code = None):
        # overridden methods of builtin types still have their Python
        # equivalent that must be accessible to support bound methods
        name = EncodedString(name)
        entry = self.declare_cfunction(
            name, type, pos=None, cname=cname, visibility='extern', utility_code=utility_code)
        var_entry = Entry(name, name, py_object_type)
        var_entry.qualified_name = name
        var_entry.is_variable = 1
        var_entry.is_builtin = 1
        var_entry.utility_code = utility_code
        var_entry.scope = entry.scope
        entry.as_variable = var_entry
        return entry

    def declare_property(self, name, doc, pos, ctype=None, property_scope=None):
        entry = self.lookup_here(name)
        if entry is None:
            entry = self.declare(name, name, py_object_type if ctype is None else ctype, pos, 'private')
        entry.is_property = True
        if ctype is not None:
            entry.is_cproperty = True
        entry.doc = doc
        if property_scope is None:
            entry.scope = PropertyScope(name, class_scope=self)
        else:
            entry.scope = property_scope
        self.property_entries.append(entry)
        return entry

    def declare_cproperty(self, name, type, cfunc_name, doc=None, pos=None, visibility='extern',
                          nogil=False, with_gil=False, exception_value=None, exception_check=False,
                          utility_code=None):
        """Internal convenience method to declare a C property function in one go.
        """
        property_entry = self.declare_property(name, doc=doc, ctype=type, pos=pos)
        cfunc_entry = property_entry.scope.declare_cfunction(
            name=name,
            type=PyrexTypes.CFuncType(
                type,
                [PyrexTypes.CFuncTypeArg("self", self.parent_type, pos=None)],
                nogil=nogil,
                with_gil=with_gil,
                exception_value=exception_value,
                exception_check=exception_check,
            ),
            cname=cfunc_name,
            utility_code=utility_code,
            visibility=visibility,
            pos=pos,
        )
        return property_entry, cfunc_entry

    def declare_inherited_c_attributes(self, base_scope):
        # Declare entries for all the C attributes of an
        # inherited type, with cnames modified appropriately
        # to work with this type.
        def adapt(cname):
            return "%s.%s" % (Naming.obj_base_cname, base_entry.cname)

        entries = base_scope.inherited_var_entries + base_scope.var_entries
        for base_entry in entries:
            entry = self.declare(
                base_entry.name, adapt(base_entry.cname),
                base_entry.type, None, 'private')
            entry.is_variable = 1
            entry.annotation = base_entry.annotation
            self.inherited_var_entries.append(entry)

        # If the class defined in a pxd, specific entries have not been added.
        # Ensure now that the parent (base) scope has specific entries
        # Iterate over a copy as get_all_specialized_function_types() will mutate
        for base_entry in base_scope.cfunc_entries[:]:
            if base_entry.type.is_fused:
                base_entry.type.get_all_specialized_function_types()

        for base_entry in base_scope.cfunc_entries:
            cname = base_entry.cname
            var_entry = base_entry.as_variable
            is_builtin = var_entry and var_entry.is_builtin
            if not is_builtin:
                cname = adapt(cname)
            entry = self.add_cfunction(
                base_entry.name, base_entry.type, base_entry.pos, cname,
                base_entry.visibility, base_entry.func_modifiers, inherited=True)
            entry.is_inherited = 1
            if base_entry.is_final_cmethod:
                entry.is_final_cmethod = True
                entry.is_inline_cmethod = base_entry.is_inline_cmethod
                if (self.parent_scope == base_scope.parent_scope or
                        entry.is_inline_cmethod):
                    entry.final_func_cname = base_entry.final_func_cname
            if is_builtin:
                entry.is_builtin_cmethod = True
                entry.as_variable = var_entry
            if base_entry.utility_code:
                entry.utility_code = base_entry.utility_code


class CppClassScope(Scope):
    #  Namespace of a C++ class.

    is_cpp_class_scope = 1

    default_constructor = None
    type = None

    def __init__(self, name, outer_scope, templates=None):
        Scope.__init__(self, name, outer_scope, None)
        self.directives = outer_scope.directives
        self.inherited_var_entries = []
        if templates is not None:
            for T in templates:
                template_entry = self.declare(
                    T, T, PyrexTypes.TemplatePlaceholderType(T), None, 'extern')
                template_entry.is_type = 1

    def declare_var(self, name, type, pos,
                    cname = None, visibility = 'extern',
                    api = 0, in_pxd = 0, is_cdef = 0, defining = 0):
        # Add an entry for an attribute.
        if not cname:
            cname = name
        entry = self.lookup_here(name)
        if defining and entry is not None:
            if entry.type.same_as(type):
                # Fix with_gil vs nogil.
                entry.type = entry.type.with_with_gil(type.with_gil)
            elif type.is_cfunction and type.compatible_signature_with(entry.type):
                entry.type = type
            else:
                error(pos, "Function signature does not match previous declaration")
        else:
            entry = self.declare(name, cname, type, pos, visibility)
        entry.is_variable = 1
        if type.is_cfunction and self.type:
            if not self.type.get_fused_types():
                entry.func_cname = "%s::%s" % (self.type.empty_declaration_code(), cname)
        if name != "this" and (defining or name != "<init>"):
            self.var_entries.append(entry)
        return entry

    def declare_cfunction(self, name, type, pos,
                          cname=None, visibility='extern', api=0, in_pxd=0,
                          defining=0, modifiers=(), utility_code=None, overridable=False):
        class_name = self.name.split('::')[-1]
        if name in (class_name, '__init__') and cname is None:
            cname = "%s__init__%s" % (Naming.func_prefix, class_name)
            name = EncodedString('<init>')
            type.return_type = PyrexTypes.CVoidType()
            # This is called by the actual constructor, but need to support
            # arguments that cannot by called by value.
            type.original_args = type.args
            def maybe_ref(arg):
                if arg.type.is_cpp_class and not arg.type.is_reference:
                    return PyrexTypes.CFuncTypeArg(
                        arg.name, PyrexTypes.c_ref_type(arg.type), arg.pos)
                else:
                    return arg
            type.args = [maybe_ref(arg) for arg in type.args]
        elif name == '__dealloc__' and cname is None:
            cname = "%s__dealloc__%s" % (Naming.func_prefix, class_name)
            name = EncodedString('<del>')
            type.return_type = PyrexTypes.CVoidType()
        if name in ('<init>', '<del>') and type.nogil:
            for base in self.type.base_classes:
                base_entry = base.scope.lookup(name)
                if base_entry and not base_entry.type.nogil:
                    error(pos, "Constructor cannot be called without GIL unless all base constructors can also be called without GIL")
                    error(base_entry.pos, "Base constructor defined here.")
        prev_entry = self.lookup_here(name)
        entry = self.declare_var(name, type, pos,
                                 defining=defining,
                                 cname=cname, visibility=visibility)
        if prev_entry and not defining:
            entry.overloaded_alternatives = prev_entry.all_alternatives()
        entry.utility_code = utility_code
        type.entry = entry
        return entry

    def declare_inherited_cpp_attributes(self, base_class):
        base_scope = base_class.scope
        template_type = base_class
        while getattr(template_type, 'template_type', None):
            template_type = template_type.template_type
        if getattr(template_type, 'templates', None):
            base_templates = [T.name for T in template_type.templates]
        else:
            base_templates = ()
        # Declare entries for all the C++ attributes of an
        # inherited type, with cnames modified appropriately
        # to work with this type.
        for base_entry in base_scope.inherited_var_entries + base_scope.var_entries:
            #constructor/destructor is not inherited
            if base_entry.name in ("<init>", "<del>"):
                continue
            #print base_entry.name, self.entries
            if base_entry.name in self.entries:
                base_entry.name    # FIXME: is there anything to do in this case?
            entry = self.declare(base_entry.name, base_entry.cname,
                base_entry.type, None, 'extern')
            entry.is_variable = 1
            entry.is_inherited = 1
            self.inherited_var_entries.append(entry)
        for base_entry in base_scope.cfunc_entries:
            entry = self.declare_cfunction(base_entry.name, base_entry.type,
                                           base_entry.pos, base_entry.cname,
                                           base_entry.visibility, api=0,
                                           modifiers=base_entry.func_modifiers,
                                           utility_code=base_entry.utility_code)
            entry.is_inherited = 1
        for base_entry in base_scope.type_entries:
            if base_entry.name not in base_templates:
                entry = self.declare_type(base_entry.name, base_entry.type,
                                          base_entry.pos, base_entry.cname,
                                          base_entry.visibility)
                entry.is_inherited = 1

    def specialize(self, values, type_entry):
        scope = CppClassScope(self.name, self.outer_scope)
        scope.type = type_entry
        for entry in self.entries.values():
            if entry.is_type:
                scope.declare_type(entry.name,
                                   entry.type.specialize(values),
                                   entry.pos,
                                   entry.cname,
                                   template=1)
            elif entry.type.is_cfunction:
                for e in entry.all_alternatives():
                    scope.declare_cfunction(e.name,
                                            e.type.specialize(values),
                                            e.pos,
                                            e.cname,
                                            utility_code=e.utility_code)
            else:
                scope.declare_var(entry.name,
                                  entry.type.specialize(values),
                                  entry.pos,
                                  entry.cname,
                                  entry.visibility)

        return scope


class CppScopedEnumScope(Scope):
    #  Namespace of a ScopedEnum

    def __init__(self, name, outer_scope):
        Scope.__init__(self, name, outer_scope, None)

    def declare_var(self, name, type, pos,
                    cname=None, visibility='extern'):
        # Add an entry for an attribute.
        if not cname:
            cname = name
        entry = self.declare(name, cname, type, pos, visibility)
        entry.is_variable = True
        return entry


class PropertyScope(Scope):
    #  Scope holding the __get__, __set__ and __del__ methods for
    #  a property of an extension type.
    #
    #  parent_type   PyExtensionType   The type to which the property belongs

    is_property_scope = 1

    def __init__(self, name, class_scope):
        # outer scope is None for some internal properties
        outer_scope = class_scope.global_scope() if class_scope.outer_scope else None
        Scope.__init__(self, name, outer_scope, parent_scope=class_scope)
        self.parent_type = class_scope.parent_type
        self.directives = class_scope.directives

    def declare_cfunction(self, name, type, pos, *args, **kwargs):
        """Declare a C property function.
        """
        if type.return_type.is_void:
            error(pos, "C property method cannot return 'void'")

        if type.args and type.args[0].type is py_object_type:
            # Set 'self' argument type to extension type.
            type.args[0].type = self.parent_scope.parent_type
        elif len(type.args) != 1:
            error(pos, "C property method must have a single (self) argument")
        elif not (type.args[0].type.is_pyobject or type.args[0].type is self.parent_scope.parent_type):
            error(pos, "C property method must have a single (object) argument")

        entry = Scope.declare_cfunction(self, name, type, pos, *args, **kwargs)
        entry.is_cproperty = True
        return entry

    def declare_pyfunction(self, name, pos, allow_redefine=False):
        # Add an entry for a method.
        signature = get_property_accessor_signature(name)
        if signature:
            entry = self.declare(name, name, py_object_type, pos, 'private')
            entry.is_special = 1
            entry.signature = signature
            return entry
        else:
            error(pos, "Only __get__, __set__ and __del__ methods allowed "
                "in a property declaration")
            return None


class CConstOrVolatileScope(Scope):

    def __init__(self, base_type_scope, is_const=0, is_volatile=0):
        Scope.__init__(
            self,
            'cv_' + base_type_scope.name,
            base_type_scope.outer_scope,
            base_type_scope.parent_scope)
        self.base_type_scope = base_type_scope
        self.is_const = is_const
        self.is_volatile = is_volatile

    def lookup_here(self, name):
        entry = self.base_type_scope.lookup_here(name)
        if entry is not None:
            entry = copy.copy(entry)
            entry.type = PyrexTypes.c_const_or_volatile_type(
                    entry.type, self.is_const, self.is_volatile)
            return entry


class TemplateScope(Scope):
    def __init__(self, name, outer_scope):
        Scope.__init__(self, name, outer_scope, None)
        self.directives = outer_scope.directives<|MERGE_RESOLUTION|>--- conflicted
+++ resolved
@@ -987,13 +987,8 @@
                 return entry.type
             # allow us to find types from the "typing" module and similar
             if i<1 and entry and entry.known_standard_library_import:
-<<<<<<< HEAD
-                from .CythonScope import get_known_python_import
-                entry = get_known_python_import(entry.known_standard_library_import)
-=======
                 from .CythonScope import get_known_standard_library_entry
                 entry = get_known_standard_library_entry(entry.known_standard_library_import)
->>>>>>> 38297161
 
 
     def lookup_operator(self, operator, operands):
@@ -2234,7 +2229,6 @@
                     cname = None, visibility = 'private',
                     api = 0, in_pxd = 0, is_cdef = 0):
         name = self.mangle_class_private_name(name)
-<<<<<<< HEAD
 
         if type.is_special_python_type_constructor and type.name == "typing.ClassVar":
             is_cdef = 0
@@ -2244,11 +2238,6 @@
             import pdb; pdb.set_trace()
             error(pos, "Use of cython.dataclasses.InitVar does not make sense outside a dataclass")
 
-=======
-        if type.is_special_python_type_constructor and type.name == "typing.ClassVar":
-            is_cdef = 0
-
->>>>>>> 38297161
         if is_cdef:
             # Add an entry for an attribute.
             if self.defined:
