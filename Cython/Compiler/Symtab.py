--- conflicted
+++ resolved
@@ -158,13 +158,10 @@
     # is_fused_specialized boolean Whether this entry of a cdef or def function
     #                              is a specialization
     # is_cgetter       boolean    Is a c-level getter function
-<<<<<<< HEAD
+    # is_cpp_optional  boolean    Entry should be declared as std::optional (cpp_locals directive)
     # known_standard_library_import     Either None (default), an empty string (definitely can't be determined)
     #                             or a string of "modulename.something.attribute"
     #                             Used for identifying imports from typing/dataclasses etc
-=======
-    # is_cpp_optional  boolean    Entry should be declared as std::optional (cpp_locals directive)
->>>>>>> f42b6eeb
 
     # TODO: utility_code and utility_code_definition serves the same purpose...
 
@@ -237,11 +234,8 @@
     cf_used = True
     outer_entry = None
     is_cgetter = False
-<<<<<<< HEAD
+    is_cpp_optional = False
     known_standard_library_import = None
-=======
-    is_cpp_optional = False
->>>>>>> f42b6eeb
 
     def __init__(self, name, cname, type, pos = None, init = None):
         self.name = name
