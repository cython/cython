--- conflicted
+++ resolved
@@ -357,15 +357,12 @@
     # directives        dict               Helper variable for the recursive
     #                                      analysis, contains directive values.
     # is_internal       boolean            Is only used internally (simpler setup)
-<<<<<<< HEAD
     # needs_pickleable_closure_constructor   boolean
     #                                      a modifier to "is_internal" for
     #                                      pickleable closures where an argument
     #                                      to tp_new controls what is initialized
-=======
     # scope_predefined_names  list of str   Class variable containing special names defined by
     #                                      this type of scope (e.g. __builtins__, __qualname__)
->>>>>>> d73164b5
 
     is_builtin_scope = 0
     is_py_class_scope = 0
