--- conflicted
+++ resolved
@@ -174,14 +174,11 @@
         self.type = type
         self.pos = pos
         self.init = init
-<<<<<<< HEAD
         self.overloaded_alternatives = []
-=======
         self.assignments = []
     
     def __repr__(self):
         return "Entry(name=%s, type=%s)" % (self.name, self.type)
->>>>>>> 67ec1d71
         
     def redeclared(self, pos):
         error(pos, "'%s' does not match previous declaration" % self.name)
@@ -572,18 +569,16 @@
                 return 1
         return 0
     
-<<<<<<< HEAD
+    def infer_types(self):
+        from TypeInference import get_type_inferer
+        get_type_inferer().infer_types(self)
+    
     def is_cpp(self):
         outer = self.outer_scope
         if outer is None:
             return False
         else:
             return outer.is_cpp()
-=======
-    def infer_types(self):
-        from TypeInference import get_type_inferer
-        get_type_inferer().infer_types(self)
->>>>>>> 67ec1d71
 
 class PreImportScope(Scope):
 
@@ -1126,16 +1121,14 @@
         var_entry.is_readonly = 1
         entry.as_variable = var_entry
     
-<<<<<<< HEAD
     def is_cpp(self):
         return self.cpp
-=======
+        
     def infer_types(self):
         from TypeInference import PyObjectTypeInferer
         PyObjectTypeInferer().infer_types(self)
->>>>>>> 67ec1d71
-        
-class LocalScope(Scope):
+        
+class LocalScope(Scope):    
 
     def __init__(self, name, outer_scope, parent_scope = None):
         if parent_scope is None:
@@ -1488,12 +1481,6 @@
                                        base_entry.visibility, base_entry.func_modifiers)
             entry.is_inherited = 1
             
-<<<<<<< HEAD
-    def allocate_temp(self, type):
-        return Scope.allocate_temp(self.global_scope(), type)
-
-    def release_temp(self, cname):
-        return Scope.release_temp(self.global_scope(), cname)
         
 
 class CppClassScope(Scope):
@@ -1552,8 +1539,6 @@
                                 entry.visibility)
         return scope
         
-=======
->>>>>>> 67ec1d71
         
 class PropertyScope(Scope):
     #  Scope holding the __get__, __set__ and __del__ methods for
