--- conflicted
+++ resolved
@@ -1322,13 +1322,7 @@
         self.undeclared_cached_builtins = []
         self.namespace_cname = self.module_cname
         self._cached_tuple_types = {}
-<<<<<<< HEAD
         self._cached_defaults_c_class_entries = {}
-        for var_name in ['__builtins__', '__name__', '__file__', '__doc__', '__path__',
-                         '__spec__', '__loader__', '__package__', '__cached__']:
-            self.declare_var(EncodedString(var_name), py_object_type, None)
-=======
->>>>>>> 62b04e5f
         self.process_include(Code.IncludeCode("Python.h", initial=True))
 
     def qualifying_scope(self):
