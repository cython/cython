#
#   Symbol Table
#

import re
from Cython import Utils
from Errors import warning, error, InternalError
from StringEncoding import EncodedString
import Options, Naming
import PyrexTypes
from PyrexTypes import py_object_type, unspecified_type
import TypeSlots
from TypeSlots import \
    pyfunction_signature, pymethod_signature, \
    get_special_method_signature, get_property_accessor_signature
import ControlFlow
import Code
import __builtin__ as builtins
try:
    set
except NameError:
    from sets import Set as set
import copy

possible_identifier = re.compile(ur"(?![0-9])\w+$", re.U).match
nice_identifier = re.compile('^[a-zA-Z0-0_]+$').match

iso_c99_keywords = set(
['auto', 'break', 'case', 'char', 'const', 'continue', 'default', 'do', 
    'double', 'else', 'enum', 'extern', 'float', 'for', 'goto', 'if', 
    'int', 'long', 'register', 'return', 'short', 'signed', 'sizeof', 
    'static', 'struct', 'switch', 'typedef', 'union', 'unsigned', 'void', 
    'volatile', 'while',
    '_Bool', '_Complex'', _Imaginary', 'inline', 'restrict'])

def c_safe_identifier(cname):
    # There are some C limitations on struct entry names.
    if ((cname[:2] == '__'
         and not (cname.startswith(Naming.pyrex_prefix)
                  or cname == '__weakref__'))
        or cname in iso_c99_keywords):
        cname = Naming.pyrex_prefix + cname
    return cname

class BufferAux(object):
    writable_needed = False
    
    def __init__(self, buffer_info_var, stridevars, shapevars,
                 suboffsetvars):
        self.buffer_info_var = buffer_info_var
        self.stridevars = stridevars
        self.shapevars = shapevars
        self.suboffsetvars = suboffsetvars
        
    def __repr__(self):
        return "<BufferAux %r>" % self.__dict__

class Entry(object):
    # A symbol table entry in a Scope or ModuleNamespace.
    #
    # name             string     Python name of entity
    # cname            string     C name of entity
    # type             PyrexType  Type of entity
    # doc              string     Doc string
    # init             string     Initial value
    # visibility       'private' or 'public' or 'extern'
    # is_builtin       boolean    Is an entry in the Python builtins dict
    # is_cglobal       boolean    Is a C global variable
    # is_pyglobal      boolean    Is a Python module-level variable
    #                               or class attribute during
    #                               class construction
    # is_member        boolean    Is an assigned class member
    # is_variable      boolean    Is a variable
    # is_cfunction     boolean    Is a C function
    # is_cmethod       boolean    Is a C method of an extension type
    # is_unbound_cmethod boolean  Is an unbound C method of an extension type
    # is_type          boolean    Is a type definition
    # is_cclass        boolean    Is an extension class
    # is_cpp_class     boolean    Is a C++ class
    # is_const         boolean    Is a constant
    # is_property      boolean    Is a property of an extension type:
    # doc_cname        string or None  C const holding the docstring
    # getter_cname     string          C func for getting property
    # setter_cname     string          C func for setting or deleting property
    # is_self_arg      boolean    Is the "self" arg of an exttype method
    # is_arg           boolean    Is the arg of a method
    # is_local         boolean    Is a local variable
    # in_closure       boolean    Is referenced in an inner scope
    # is_readonly      boolean    Can't be assigned to
    # func_cname       string     C func implementing Python func
    # func_modifiers   [string]   C function modifiers ('inline')
    # pos              position   Source position where declared
    # namespace_cname  string     If is_pyglobal, the C variable
    #                               holding its home namespace
    # pymethdef_cname  string     PyMethodDef structure
    # signature        Signature  Arg & return types for Python func
    # init_to_none     boolean    True if initial value should be None
    # as_variable      Entry      Alternative interpretation of extension
    #                               type name or builtin C function as a variable
    # xdecref_cleanup  boolean    Use Py_XDECREF for error cleanup
    # in_cinclude      boolean    Suppress C declaration code
    # enum_values      [Entry]    For enum types, list of values
    # qualified_name   string     "modname.funcname" or "modname.classname"
    #                               or "modname.classname.funcname"
    # is_declared_generic  boolean  Is declared as PyObject * even though its
    #                                 type is an extension type
    # as_module        None       Module scope, if a cimported module
    # is_inherited     boolean    Is an inherited attribute of an extension type
    # pystring_cname   string     C name of Python version of string literal
    # is_interned      boolean    For string const entries, value is interned
    # is_identifier    boolean    For string const entries, value is an identifier
    # used             boolean
    # is_special       boolean    Is a special method or property accessor
    #                               of an extension type
    # defined_in_pxd   boolean    Is defined in a .pxd file (not just declared)
    # api              boolean    Generate C API for C class or function
    # utility_code     string     Utility code needed when this entry is used
    #
    # buffer_aux       BufferAux or None  Extra information needed for buffer variables
    # inline_func_in_pxd boolean  Hacky special case for inline function in pxd file.
    #                             Ideally this should not be necesarry.
    # assignments      [ExprNode] List of expressions that get assigned to this entry.
    # might_overflow   boolean    In an arithmetic expression that could cause
    #                             overflow (used for type inference).

    inline_func_in_pxd = False
    borrowed = 0
    init = ""
    visibility = 'private'
    is_builtin = 0
    is_cglobal = 0
    is_pyglobal = 0
    is_member = 0
    is_variable = 0
    is_cfunction = 0
    is_cmethod = 0
    is_unbound_cmethod = 0
    is_type = 0
    is_cclass = 0
    is_cpp_class = 0
    is_const = 0
    is_property = 0
    doc_cname = None
    getter_cname = None
    setter_cname = None
    is_self_arg = 0
    is_arg = 0
    is_local = 0
    in_closure = 0
    from_closure = 0
    is_declared_generic = 0
    is_readonly = 0
    func_cname = None
    func_modifiers = []
    doc = None
    init_to_none = 0
    as_variable = None
    xdecref_cleanup = 0
    in_cinclude = 0
    as_module = None
    is_inherited = 0
    pystring_cname = None
    is_identifier = 0
    is_interned = 0
    used = 0
    is_special = 0
    defined_in_pxd = 0
    is_implemented = 0
    api = 0
    utility_code = None
    is_overridable = 0
    buffer_aux = None
    prev_entry = None
    might_overflow = 0

    def __init__(self, name, cname, type, pos = None, init = None):
        self.name = name
        self.cname = cname
        self.type = type
        self.pos = pos
        self.init = init
        self.overloaded_alternatives = []
        self.assignments = []
    
    def __repr__(self):
        return "Entry(name=%s, type=%s)" % (self.name, self.type)
        
    def redeclared(self, pos):
        error(pos, "'%s' does not match previous declaration" % self.name)
        error(self.pos, "Previous declaration is here")
    
    def all_alternatives(self):
        return [self] + self.overloaded_alternatives

class Scope(object):
    # name              string             Unqualified name
    # outer_scope       Scope or None      Enclosing scope
    # entries           {string : Entry}   Python name to entry, non-types
    # const_entries     [Entry]            Constant entries
    # type_entries      [Entry]            Struct/union/enum/typedef/exttype entries
    # sue_entries       [Entry]            Struct/union/enum entries
    # arg_entries       [Entry]            Function argument entries
    # var_entries       [Entry]            User-defined variable entries
    # pyfunc_entries    [Entry]            Python function entries
    # cfunc_entries     [Entry]            C function entries
    # c_class_entries   [Entry]            All extension type entries
    # cname_to_entry    {string : Entry}   Temp cname to entry mapping
    # int_to_entry      {int : Entry}      Temp cname to entry mapping
    # return_type       PyrexType or None  Return type of function owning scope
    # is_py_class_scope boolean            Is a Python class scope
    # is_c_class_scope  boolean            Is an extension type scope
<<<<<<< HEAD
    # is_closure_scope  boolean
=======
    # is_cpp_class_scope  boolean          Is a C++ class scope
    # is_property_scope boolean            Is a extension type property scope
>>>>>>> bcbee4a8
    # scope_prefix      string             Disambiguator for C names
    # in_cinclude       boolean            Suppress C declaration code
    # qualified_name    string             "modname" or "modname.classname"
    # pystring_entries  [Entry]            String const entries newly used as
    #                                        Python strings in this scope
    # control_flow     ControlFlow  Used for keeping track of environment state
    # nogil             boolean            In a nogil section
    # directives       dict                Helper variable for the recursive
    #                                      analysis, contains directive values.
    # is_internal       boolean            Is only used internally (simpler setup)

    is_py_class_scope = 0
    is_c_class_scope = 0
    is_closure_scope = 0
    is_cpp_class_scope = 0
    is_property_scope = 0
    is_module_scope = 0
    is_internal = 0
    scope_prefix = ""
    in_cinclude = 0
    nogil = 0
    
    def __init__(self, name, outer_scope, parent_scope):
        # The outer_scope is the next scope in the lookup chain.
        # The parent_scope is used to derive the qualified name of this scope.
        self.name = name
        self.outer_scope = outer_scope
        self.parent_scope = parent_scope
        mangled_name = "%d%s_" % (len(name), name)
        qual_scope = self.qualifying_scope()
        if qual_scope:
            self.qualified_name = qual_scope.qualify_name(name)
            self.scope_prefix = qual_scope.scope_prefix + mangled_name
        else:
            self.qualified_name = name
            self.scope_prefix = mangled_name
        self.entries = {}
        self.const_entries = []
        self.type_entries = []
        self.sue_entries = []
        self.arg_entries = []
        self.var_entries = []
        self.pyfunc_entries = []
        self.cfunc_entries = []
        self.c_class_entries = []
        self.defined_c_classes = []
        self.imported_c_classes = {}
        self.cname_to_entry = {}
        self.string_to_entry = {}
        self.identifier_to_entry = {}
        self.num_to_entry = {}
        self.obj_to_entry = {}
        self.pystring_entries = []
        self.buffer_entries = []
        self.lambda_defs = []
        self.control_flow = ControlFlow.LinearControlFlow()
        self.return_type = None
        
    def start_branching(self, pos):
        self.control_flow = self.control_flow.start_branch(pos)
    
    def next_branch(self, pos):
        self.control_flow = self.control_flow.next_branch(pos)
        
    def finish_branching(self, pos):
        self.control_flow = self.control_flow.finish_branch(pos)
        
    def __str__(self):
        return "<%s %s>" % (self.__class__.__name__, self.qualified_name)

    def qualifying_scope(self):
        return self.parent_scope
    
    def mangle(self, prefix, name = None):
        if name:
            return "%s%s%s" % (prefix, self.scope_prefix, name)
        else:
            return self.parent_scope.mangle(prefix, self.name)
    
    def mangle_internal(self, name):
        # Mangle an internal name so as not to clash with any
        # user-defined name in this scope.
        prefix = "%s%s_" % (Naming.pyrex_prefix, name)
        return self.mangle(prefix)
        #return self.parent_scope.mangle(prefix, self.name)
    
    def global_scope(self):
        # Return the module-level scope containing this scope.
        return self.outer_scope.global_scope()
    
    def builtin_scope(self):
        # Return the module-level scope containing this scope.
        return self.outer_scope.builtin_scope()

    def declare(self, name, cname, type, pos, visibility):
        # Create new entry, and add to dictionary if
        # name is not None. Reports a warning if already 
        # declared.
        if type.is_buffer and not isinstance(self, LocalScope):
            error(pos, ERR_BUF_LOCALONLY)
        if not self.in_cinclude and cname and re.match("^_[_A-Z]+$", cname):
            # See http://www.gnu.org/software/libc/manual/html_node/Reserved-Names.html#Reserved-Names 
            warning(pos, "'%s' is a reserved name in C." % cname, -1)
        entries = self.entries
        if name and name in entries:
            if visibility == 'extern':
                warning(pos, "'%s' redeclared " % name, 0)
            elif visibility != 'ignore':
                error(pos, "'%s' redeclared " % name)
        entry = Entry(name, cname, type, pos = pos)
        entry.in_cinclude = self.in_cinclude
        if name:
            entry.qualified_name = self.qualify_name(name)
#            if name in entries and self.is_cpp():
#                entries[name].overloaded_alternatives.append(entry)
#            else:
#                entries[name] = entry
            entries[name] = entry
        entry.scope = self
        entry.visibility = visibility
        return entry
    
    def qualify_name(self, name):
        return "%s.%s" % (self.qualified_name, name)

    def declare_const(self, name, type, value, pos, cname = None, visibility = 'private'):
        # Add an entry for a named constant.
        if not cname:
            if self.in_cinclude or visibility == 'public':
                cname = name
            else:
                cname = self.mangle(Naming.enum_prefix, name)
        entry = self.declare(name, cname, type, pos, visibility)
        entry.is_const = 1
        entry.value_node = value
        return entry
    
    def declare_type(self, name, type, pos, 
            cname = None, visibility = 'private', defining = 1):
        # Add an entry for a type definition.
        if not cname:
            cname = name
        entry = self.declare(name, cname, type, pos, visibility)
        entry.is_type = 1
        if defining:
            self.type_entries.append(entry)
        # here we would set as_variable to an object representing this type
        return entry
    
    def declare_typedef(self, name, base_type, pos, cname = None,
            visibility = 'private'):
        if not cname:
            if self.in_cinclude or visibility == 'public':
                cname = name
            else:
                cname = self.mangle(Naming.type_prefix, name)
        try:
            type = PyrexTypes.create_typedef_type(name, base_type, cname, 
                                                  (visibility == 'extern'))
        except ValueError, e:
            error(pos, e.args[0])
            type = PyrexTypes.error_type
        entry = self.declare_type(name, type, pos, cname, visibility)
        type.qualified_name = entry.qualified_name
        return entry
        
    def declare_struct_or_union(self, name, kind, scope, 
            typedef_flag, pos, cname = None, visibility = 'private',
            packed = False):
        # Add an entry for a struct or union definition.
        if not cname:
            if self.in_cinclude or visibility == 'public':
                cname = name
            else:
                cname = self.mangle(Naming.type_prefix, name)
        entry = self.lookup_here(name)
        if not entry:
            type = PyrexTypes.CStructOrUnionType(
                name, kind, scope, typedef_flag, cname, packed)
            entry = self.declare_type(name, type, pos, cname,
                visibility = visibility, defining = scope is not None)
            self.sue_entries.append(entry)
            type.entry = entry
        else:
            if not (entry.is_type and entry.type.is_struct_or_union
                    and entry.type.kind == kind):
                warning(pos, "'%s' redeclared  " % name, 0)
            elif scope and entry.type.scope:
                warning(pos, "'%s' already defined  (ignoring second definition)" % name, 0)
            else:
                self.check_previous_typedef_flag(entry, typedef_flag, pos)
                self.check_previous_visibility(entry, visibility, pos)
                if scope:
                    entry.type.scope = scope
                    self.type_entries.append(entry)
        if not scope and not entry.type.scope:
            self.check_for_illegal_incomplete_ctypedef(typedef_flag, pos)
        return entry
    
    def declare_cpp_class(self, name, scope,
            pos, cname = None, base_classes = [],
            visibility = 'extern', templates = None):
        if visibility != 'extern':
            error(pos, "C++ classes may only be extern")
        if cname is None:
            cname = name
        entry = self.lookup_here(name)
        if not entry:
            type = PyrexTypes.CppClassType(
                name, scope, cname, base_classes, templates = templates)
            entry = self.declare_type(name, type, pos, cname,
                visibility = visibility, defining = scope is not None)
        else:
            if not (entry.is_type and entry.type.is_cpp_class):
                warning(pos, "'%s' redeclared  " % name, 0)
            elif scope and entry.type.scope:
                warning(pos, "'%s' already defined  (ignoring second definition)" % name, 0)
            else:
                if scope:
                    entry.type.scope = scope
                    self.type_entries.append(entry)
        if templates is not None:
            for T in templates:
                template_entry = entry.type.scope.declare(T.name, T.name, T, None, 'extern')
                template_entry.is_type = 1
        
        def declare_inherited_attributes(entry, base_classes):
            for base_class in base_classes:
                declare_inherited_attributes(entry, base_class.base_classes)
                entry.type.scope.declare_inherited_cpp_attributes(base_class.scope)                 
        if entry.type.scope:
            declare_inherited_attributes(entry, base_classes)
        if self.is_cpp_class_scope:
            entry.type.namespace = self.outer_scope.lookup(self.name).type
        return entry

    def check_previous_typedef_flag(self, entry, typedef_flag, pos):
        if typedef_flag != entry.type.typedef_flag:
            error(pos, "'%s' previously declared using '%s'" % (
                entry.name, ("cdef", "ctypedef")[entry.type.typedef_flag]))
    
    def check_previous_visibility(self, entry, visibility, pos):
        if entry.visibility != visibility:
            error(pos, "'%s' previously declared as '%s'" % (
                entry.name, entry.visibility))
    
    def declare_enum(self, name, pos, cname, typedef_flag,
            visibility = 'private'):
        if name:
            if not cname:
                if self.in_cinclude or visibility == 'public':
                    cname = name
                else:
                    cname = self.mangle(Naming.type_prefix, name)
            type = PyrexTypes.CEnumType(name, cname, typedef_flag)
        else:
            type = PyrexTypes.c_anon_enum_type
        entry = self.declare_type(name, type, pos, cname = cname,
            visibility = visibility)
        entry.enum_values = []
        self.sue_entries.append(entry)
        return entry    
    
    def declare_var(self, name, type, pos, 
            cname = None, visibility = 'private', is_cdef = 0):
        # Add an entry for a variable.
        if not cname:
            if visibility != 'private':
                cname = name
            else:
                cname = self.mangle(Naming.var_prefix, name)
        if type.is_cpp_class and visibility != 'extern':
            constructor = type.scope.lookup(u'<init>')
            if constructor is not None and PyrexTypes.best_match([], constructor.all_alternatives()) is None:
                error(pos, "C++ class must have a default constructor to be stack allocated")
        entry = self.declare(name, cname, type, pos, visibility)
        entry.is_variable = 1
        self.control_flow.set_state((), (name, 'initialized'), False)
        return entry
        
    def declare_builtin(self, name, pos):
        return self.outer_scope.declare_builtin(name, pos)
    
    def declare_pyfunction(self, name, pos):
        # Add an entry for a Python function.
        entry = self.lookup_here(name)
        if entry and not entry.type.is_cfunction:
            # This is legal Python, but for now will produce invalid C.
            error(pos, "'%s' already declared" % name)
        entry = self.declare_var(name, py_object_type, pos, visibility='extern')
        entry.signature = pyfunction_signature
        self.pyfunc_entries.append(entry)
        return entry

    def declare_lambda_function(self, func_cname, pos):
        # Add an entry for an anonymous Python function.
        entry = self.declare_var(None, py_object_type, pos,
                                 cname=func_cname, visibility='private')
        entry.name = EncodedString(func_cname)
        entry.func_cname = func_cname
        entry.signature = pyfunction_signature
        self.pyfunc_entries.append(entry)
        return entry

    def add_lambda_def(self, def_node):
        self.lambda_defs.append(def_node)

    def register_pyfunction(self, entry):
        self.pyfunc_entries.append(entry)
    
    def declare_cfunction(self, name, type, pos, 
                          cname = None, visibility = 'private', defining = 0,
                          api = 0, in_pxd = 0, modifiers = ()):
        # Add an entry for a C function.
        if not cname:
            if api or visibility != 'private':
                cname = name
            else:
                cname = self.mangle(Naming.func_prefix, name)
        entry = self.lookup_here(name)
        if entry:
            if visibility != 'private' and visibility != entry.visibility:
                warning(pos, "Function '%s' previously declared as '%s'" % (name, entry.visibility), 1)
            if not entry.type.same_as(type):
                if visibility == 'extern' and entry.visibility == 'extern':
                    if self.is_cpp():
                        temp = self.add_cfunction(name, type, pos, cname, visibility, modifiers)
                        temp.overloaded_alternatives = entry.all_alternatives()
                        entry = temp
                    else:
                        warning(pos, "Function signature does not match previous declaration", 1)
                        entry.type = type
                else:
                    error(pos, "Function signature does not match previous declaration")
        else:
            entry = self.add_cfunction(name, type, pos, cname, visibility, modifiers)
            entry.func_cname = cname
        if in_pxd and visibility != 'extern':
            entry.defined_in_pxd = 1
        if api:
            entry.api = 1
        if not defining and not in_pxd and visibility != 'extern':
            error(pos, "Non-extern C function '%s' declared but not defined" % name)
        if defining:
            entry.is_implemented = True
        if modifiers:
            entry.func_modifiers = modifiers
        return entry
    
    def add_cfunction(self, name, type, pos, cname, visibility, modifiers):
        # Add a C function entry without giving it a func_cname.
        entry = self.declare(name, cname, type, pos, visibility)
        entry.is_cfunction = 1
        if modifiers:
            entry.func_modifiers = modifiers
        self.cfunc_entries.append(entry)
        return entry
    
    def find(self, name, pos):
        # Look up name, report error if not found.
        entry = self.lookup(name)
        if entry:
            return entry
        else:
            error(pos, "'%s' is not declared" % name)
    
    def find_imported_module(self, path, pos):
        # Look up qualified name, must be a module, report error if not found.
        # Path is a list of names.
        scope = self
        for name in path:
            entry = scope.find(name, pos)
            if not entry:
                return None
            if entry.as_module:
                scope = entry.as_module
            else:
                error(pos, "'%s' is not a cimported module" % '.'.join(path))
                return None
        return scope
        
    def lookup(self, name):
        # Look up name in this scope or an enclosing one.
        # Return None if not found.
        return (self.lookup_here(name)
            or (self.outer_scope and self.outer_scope.lookup(name))
            or None)

    def lookup_here(self, name):
        # Look up in this scope only, return None if not found.
        return self.entries.get(name, None)
        
    def lookup_target(self, name):
        # Look up name in this scope only. Declare as Python
        # variable if not found.
        entry = self.lookup_here(name)
        if not entry:
            entry = self.declare_var(name, py_object_type, None)
        return entry
        
    def lookup_type(self, name):
        entry = self.lookup(name)
        if entry and entry.is_type:
            return entry.type
    
    def lookup_operator(self, operator, operands):
        if operands[0].type.is_cpp_class:
            obj_type = operands[0].type
            method = obj_type.scope.lookup("operator%s" % operator)
            if method is not None:
                res = PyrexTypes.best_match(operands[1:], method.all_alternatives())
                if res is not None:
                    return res
        function = self.lookup("operator%s" % operator)
        if function is None:
            return None
        return PyrexTypes.best_match(operands, function.all_alternatives())

    def use_utility_code(self, new_code):
        self.global_scope().use_utility_code(new_code)

    def generate_library_function_declarations(self, code):
        # Generate extern decls for C library funcs used.
        pass
        
    def defines_any(self, names):
        # Test whether any of the given names are
        # defined in this scope.
        for name in names:
            if name in self.entries:    
                return 1
        return 0
    
    def infer_types(self):
        from TypeInference import get_type_inferer
        get_type_inferer().infer_types(self)
    
    def is_cpp(self):
        outer = self.outer_scope
        if outer is None:
            return False
        else:
            return outer.is_cpp()

class PreImportScope(Scope):

    namespace_cname = Naming.preimport_cname

    def __init__(self):
        Scope.__init__(self, Options.pre_import, None, None)
        
    def declare_builtin(self, name, pos):
        entry = self.declare(name, name, py_object_type, pos, 'private')
        entry.is_variable = True
        entry.is_pyglobal = True
        return entry


class BuiltinScope(Scope):
    #  The builtin namespace.
    
    def __init__(self):
        if Options.pre_import is None:
            Scope.__init__(self, "__builtin__", None, None)
        else:
            Scope.__init__(self, "__builtin__", PreImportScope(), None)
        self.type_names = {}
        
        for name, definition in self.builtin_entries.iteritems():
            cname, type = definition
            self.declare_var(name, type, None, cname)
        
    def declare_builtin(self, name, pos):
        if not hasattr(builtins, name):
            if self.outer_scope is not None:
                return self.outer_scope.declare_builtin(name, pos)
            else:
                error(pos, "undeclared name not builtin: %s"%name)
    
    def declare_builtin_cfunction(self, name, type, cname, python_equiv = None,
            utility_code = None):
        # If python_equiv == "*", the Python equivalent has the same name
        # as the entry, otherwise it has the name specified by python_equiv.
        name = EncodedString(name)
        entry = self.declare_cfunction(name, type, None, cname, visibility='extern')
        entry.utility_code = utility_code
        if python_equiv:
            if python_equiv == "*":
                python_equiv = name
            else:
                python_equiv = EncodedString(python_equiv)
            var_entry = Entry(python_equiv, python_equiv, py_object_type)
            var_entry.is_variable = 1
            var_entry.is_builtin = 1
            var_entry.utility_code = utility_code
            entry.as_variable = var_entry
        return entry
        
    def declare_builtin_type(self, name, cname, utility_code = None):
        name = EncodedString(name)
        type = PyrexTypes.BuiltinObjectType(name, cname)
        type.set_scope(CClassScope(name, outer_scope=None, visibility='extern'))
        self.type_names[name] = 1
        entry = self.declare_type(name, type, None, visibility='extern')
        entry.utility_code = utility_code

        var_entry = Entry(name = entry.name,
            type = self.lookup('type').type, # make sure "type" is the first type declared...
            pos = entry.pos,
            cname = "((PyObject*)%s)" % entry.type.typeptr_cname)
        var_entry.is_variable = 1
        var_entry.is_cglobal = 1
        var_entry.is_readonly = 1
        var_entry.is_builtin = 1
        var_entry.utility_code = utility_code
        entry.as_variable = var_entry

        return type

    def builtin_scope(self):
        return self

    builtin_entries = {

        "type":   ["((PyObject*)&PyType_Type)", py_object_type],

        "bool":   ["((PyObject*)&PyBool_Type)", py_object_type],
        "int":    ["((PyObject*)&PyInt_Type)", py_object_type],
        "long":   ["((PyObject*)&PyLong_Type)", py_object_type],
        "float":  ["((PyObject*)&PyFloat_Type)", py_object_type],
        "complex":["((PyObject*)&PyComplex_Type)", py_object_type],

        "bytes":  ["((PyObject*)&PyBytes_Type)", py_object_type],
        "str":    ["((PyObject*)&PyString_Type)", py_object_type],
        "unicode":["((PyObject*)&PyUnicode_Type)", py_object_type],

        "tuple":  ["((PyObject*)&PyTuple_Type)", py_object_type],
        "list":   ["((PyObject*)&PyList_Type)", py_object_type],
        "dict":   ["((PyObject*)&PyDict_Type)", py_object_type],
        "set":    ["((PyObject*)&PySet_Type)", py_object_type],
        "frozenset":   ["((PyObject*)&PyFrozenSet_Type)", py_object_type],

        "slice":  ["((PyObject*)&PySlice_Type)", py_object_type],
        "file":   ["((PyObject*)&PyFile_Type)", py_object_type],

        "None":   ["Py_None", py_object_type],
        "False":  ["Py_False", py_object_type],
        "True":   ["Py_True", py_object_type],
    }

const_counter = 1 # As a temporary solution for compiling code in pxds

class ModuleScope(Scope):
    # module_name          string             Python name of the module
    # module_cname         string             C name of Python module object
    # #module_dict_cname   string             C name of module dict object
    # method_table_cname   string             C name of method table
    # doc                  string             Module doc string
    # doc_cname            string             C name of module doc string
    # utility_code_list    [UtilityCode]      Queuing utility codes for forwarding to Code.py
    # python_include_files [string]           Standard  Python headers to be included
    # include_files        [string]           Other C headers to be included
    # string_to_entry      {string : Entry}   Map string const to entry
    # identifier_to_entry  {string : Entry}   Map identifier string const to entry
    # context              Context
    # parent_module        Scope              Parent in the import namespace
    # module_entries       {string : Entry}   For cimport statements
    # type_names           {string : 1}       Set of type names (used during parsing)
    # included_files       [string]           Cython sources included with 'include'
    # pxd_file_loaded      boolean            Corresponding .pxd file has been processed
    # cimported_modules    [ModuleScope]      Modules imported with cimport
    # types_imported       {PyrexType : 1}    Set of types for which import code generated
    # has_import_star      boolean            Module contains import *
    # cpp                  boolean            Compiling a C++ file
    
    is_module_scope = 1
    has_import_star = 0

    def __init__(self, name, parent_module, context):
        self.parent_module = parent_module
        outer_scope = context.find_submodule("__builtin__")
        Scope.__init__(self, name, outer_scope, parent_module)
        if name != "__init__":
            self.module_name = name
        else:
            # Treat Spam/__init__.pyx specially, so that when Python loads
            # Spam/__init__.so, initSpam() is defined.
            self.module_name = parent_module.module_name
        self.context = context
        self.module_cname = Naming.module_cname
        self.module_dict_cname = Naming.moddict_cname
        self.method_table_cname = Naming.methtable_cname
        self.doc = ""
        self.doc_cname = Naming.moddoc_cname
        self.utility_code_list = []
        self.module_entries = {}
        self.python_include_files = ["Python.h"]
        self.include_files = []
        self.type_names = dict(outer_scope.type_names)
        self.pxd_file_loaded = 0
        self.cimported_modules = []
        self.types_imported = {}
        self.included_files = []
        self.has_extern_class = 0
        self.cached_builtins = []
        self.undeclared_cached_builtins = []
        self.namespace_cname = self.module_cname
        for name in ['__builtins__', '__name__', '__file__', '__doc__']:
            self.declare_var(EncodedString(name), py_object_type, None)
    
    def qualifying_scope(self):
        return self.parent_module
    
    def global_scope(self):
        return self
    
    def declare_builtin(self, name, pos):
        if not hasattr(builtins, name) and name != 'xrange':
            # 'xrange' is special cased in Code.py
            if self.has_import_star:
                entry = self.declare_var(name, py_object_type, pos)
                return entry
            elif self.outer_scope is not None:
                return self.outer_scope.declare_builtin(name, pos)
            else:
                error(pos, "undeclared name not builtin: %s"%name)
        if Options.cache_builtins:
            for entry in self.cached_builtins:
                if entry.name == name:
                    return entry
        entry = self.declare(None, None, py_object_type, pos, 'private')
        if Options.cache_builtins:
            entry.is_builtin = 1
            entry.is_const = 1
            entry.name = name
            entry.cname = Naming.builtin_prefix + name
            self.cached_builtins.append(entry)
            self.undeclared_cached_builtins.append(entry)
        else:
            entry.is_builtin = 1
        return entry

    def find_module(self, module_name, pos):
        # Find a module in the import namespace, interpreting
        # relative imports relative to this module's parent.
        # Finds and parses the module's .pxd file if the module
        # has not been referenced before.
        return self.global_scope().context.find_module(
            module_name, relative_to = self.parent_module, pos = pos)
    
    def find_submodule(self, name):
        # Find and return scope for a submodule of this module,
        # creating a new empty one if necessary. Doesn't parse .pxd.
        scope = self.lookup_submodule(name)
        if not scope:
            scope = ModuleScope(name, 
                parent_module = self, context = self.context)
            self.module_entries[name] = scope
        return scope
    
    def lookup_submodule(self, name):
        # Return scope for submodule of this module, or None.
        return self.module_entries.get(name, None)
    
    def add_include_file(self, filename):
        if filename not in self.python_include_files \
            and filename not in self.include_files:
                self.include_files.append(filename)
    
    def add_imported_module(self, scope):
        if scope not in self.cimported_modules:
            for filename in scope.include_files:
                self.add_include_file(filename)
            self.cimported_modules.append(scope)
            for m in scope.cimported_modules:
                self.add_imported_module(m)
    
    def add_imported_entry(self, name, entry, pos):
        if entry not in self.entries:
            self.entries[name] = entry
        else:
            warning(pos, "'%s' redeclared  " % name, 0)
    
    def declare_module(self, name, scope, pos):
        # Declare a cimported module. This is represented as a
        # Python module-level variable entry with a module
        # scope attached to it. Reports an error and returns
        # None if previously declared as something else.
        entry = self.lookup_here(name)
        if entry:
            if entry.is_pyglobal and entry.as_module is scope:
                return entry # Already declared as the same module
            if not (entry.is_pyglobal and not entry.as_module):
                # SAGE -- I put this here so Pyrex
                # cimport's work across directories.
                # Currently it tries to multiply define
                # every module appearing in an import list.
                # It shouldn't be an error for a module
                # name to appear again, and indeed the generated
                # code compiles fine. 
                return entry
                warning(pos, "'%s' redeclared  " % name, 0)
                return None
        else:
            entry = self.declare_var(name, py_object_type, pos)
        entry.as_module = scope
        self.add_imported_module(scope)
        return entry
    
    def declare_var(self, name, type, pos, 
            cname = None, visibility = 'private', is_cdef = 0):
        # Add an entry for a global variable. If it is a Python
        # object type, and not declared with cdef, it will live 
        # in the module dictionary, otherwise it will be a C 
        # global variable.
        entry = Scope.declare_var(self, name, type, pos, 
            cname, visibility, is_cdef)
        if not visibility in ('private', 'public', 'extern'):
            error(pos, "Module-level variable cannot be declared %s" % visibility)
        if not is_cdef:
            if type is unspecified_type:
                type = py_object_type
            if not (type.is_pyobject and not type.is_extension_type):
                raise InternalError(
                    "Non-cdef global variable is not a generic Python object")
            entry.is_pyglobal = 1
        else:
            entry.is_cglobal = 1
            if entry.type.is_pyobject:
                entry.init = 0
            self.var_entries.append(entry)
        return entry
    
    def declare_global(self, name, pos):
        entry = self.lookup_here(name)
        if not entry:
            self.declare_var(name, py_object_type, pos)
    
    def use_utility_code(self, new_code):
        if new_code is not None:
            self.utility_code_list.append(new_code)

    def declare_c_class(self, name, pos, defining = 0, implementing = 0,
        module_name = None, base_type = None, objstruct_cname = None,
        typeobj_cname = None, visibility = 'private', typedef_flag = 0, api = 0,
        buffer_defaults = None):
        # If this is a non-extern typedef class, expose the typedef, but use
        # the non-typedef struct internally to avoid needing forward
        # declarations for anonymous structs. 
        if typedef_flag and visibility != 'extern':
            if visibility != 'public':
                warning(pos, "ctypedef only valid for public and extern classes", 2)
            objtypedef_cname = objstruct_cname
            typedef_flag = 0
        else:
            objtypedef_cname = None
        #
        #  Look for previous declaration as a type
        #
        entry = self.lookup_here(name)
        if entry:
            type = entry.type
            if not (entry.is_type and type.is_extension_type):
                entry = None # Will cause redeclaration and produce an error
            else:
                scope = type.scope
                if typedef_flag and (not scope or scope.defined):
                    self.check_previous_typedef_flag(entry, typedef_flag, pos)
                if (scope and scope.defined) or (base_type and type.base_type):
                    if base_type and base_type is not type.base_type:
                        error(pos, "Base type does not match previous declaration")
                if base_type and not type.base_type:
                    type.base_type = base_type
        #
        #  Make a new entry if needed
        #
        if not entry:
            type = PyrexTypes.PyExtensionType(name, typedef_flag, base_type, visibility == 'extern')
            type.pos = pos
            type.buffer_defaults = buffer_defaults
            if objtypedef_cname is not None:
                type.objtypedef_cname = objtypedef_cname
            if visibility == 'extern':
                type.module_name = module_name
            else:
                type.module_name = self.qualified_name
            type.typeptr_cname = self.mangle(Naming.typeptr_prefix, name)
            entry = self.declare_type(name, type, pos, visibility = visibility,
                defining = 0)
            entry.is_cclass = True
            if objstruct_cname:
                type.objstruct_cname = objstruct_cname
            elif not entry.in_cinclude:
                type.objstruct_cname = self.mangle(Naming.objstruct_prefix, name)
            else:
                error(entry.pos, 
                    "Object name required for 'public' or 'extern' C class")
            self.attach_var_entry_to_c_class(entry)
            self.c_class_entries.append(entry)
        #
        #  Check for re-definition and create scope if needed
        #
        if not type.scope:
            if defining or implementing:
                scope = CClassScope(name = name, outer_scope = self,
                    visibility = visibility)
                if base_type and base_type.scope:
                    scope.declare_inherited_c_attributes(base_type.scope)
                type.set_scope(scope)
                self.type_entries.append(entry)
            else:
                self.check_for_illegal_incomplete_ctypedef(typedef_flag, pos)
        else:
            if defining and type.scope.defined:
                error(pos, "C class '%s' already defined" % name)
            elif implementing and type.scope.implemented:
                error(pos, "C class '%s' already implemented" % name)
        #
        #  Fill in options, checking for compatibility with any previous declaration
        #
        if defining:
            entry.defined_in_pxd = 1
        if implementing:   # So that filenames in runtime exceptions refer to
            entry.pos = pos  # the .pyx file and not the .pxd file
        if visibility != 'private' and entry.visibility != visibility:
            error(pos, "Class '%s' previously declared as '%s'"
                % (name, entry.visibility))
        if api:
            entry.api = 1
        if objstruct_cname:
            if type.objstruct_cname and type.objstruct_cname != objstruct_cname:
                error(pos, "Object struct name differs from previous declaration")
            type.objstruct_cname = objstruct_cname        
        if typeobj_cname:
            if type.typeobj_cname and type.typeobj_cname != typeobj_cname:
                    error(pos, "Type object name differs from previous declaration")
            type.typeobj_cname = typeobj_cname
        #
        # Return new or existing entry    
        #
        return entry
    
    def check_for_illegal_incomplete_ctypedef(self, typedef_flag, pos):
        if typedef_flag and not self.in_cinclude:
            error(pos, "Forward-referenced type must use 'cdef', not 'ctypedef'")
    
    def allocate_vtable_names(self, entry):
        #  If extension type has a vtable, allocate vtable struct and
        #  slot names for it.
        type = entry.type
        if type.base_type and type.base_type.vtabslot_cname:
            #print "...allocating vtabslot_cname because base type has one" ###
            type.vtabslot_cname = "%s.%s" % (
                Naming.obj_base_cname, type.base_type.vtabslot_cname)
        elif type.scope and type.scope.cfunc_entries:
            #print "...allocating vtabslot_cname because there are C methods" ###
            type.vtabslot_cname = Naming.vtabslot_cname
        if type.vtabslot_cname:
            #print "...allocating other vtable related cnames" ###
            type.vtabstruct_cname = self.mangle(Naming.vtabstruct_prefix, entry.name)
            type.vtabptr_cname = self.mangle(Naming.vtabptr_prefix, entry.name)

    def check_c_classes_pxd(self):
        # Performs post-analysis checking and finishing up of extension types
        # being implemented in this module. This is called only for the .pxd.
        #
        # Checks all extension types declared in this scope to
        # make sure that:
        #
        #    * The extension type is fully declared
        #
        # Also allocates a name for the vtable if needed.
        #
        for entry in self.c_class_entries:
            # Check defined
            if not entry.type.scope:
                error(entry.pos, "C class '%s' is declared but not defined" % entry.name)
                
    def check_c_classes(self):
        # Performs post-analysis checking and finishing up of extension types
        # being implemented in this module. This is called only for the main
        # .pyx file scope, not for cimported .pxd scopes.
        #
        # Checks all extension types declared in this scope to
        # make sure that:
        #
        #    * The extension type is implemented
        #    * All required object and type names have been specified or generated
        #    * All non-inherited C methods are implemented
        #
        # Also allocates a name for the vtable if needed.
        #
        debug_check_c_classes = 0
        if debug_check_c_classes:
            print("Scope.check_c_classes: checking scope " + self.qualified_name)
        for entry in self.c_class_entries:
            if debug_check_c_classes:
                print("...entry %s %s" % (entry.name, entry))
                print("......type = ",  entry.type)
                print("......visibility = ", entry.visibility)
            type = entry.type
            name = entry.name
            visibility = entry.visibility
            # Check defined
            if not type.scope:
                error(entry.pos, "C class '%s' is declared but not defined" % name)
            # Generate typeobj_cname
            if visibility != 'extern' and not type.typeobj_cname:
                type.typeobj_cname = self.mangle(Naming.typeobj_prefix, name)
            ## Generate typeptr_cname
            #type.typeptr_cname = self.mangle(Naming.typeptr_prefix, name)
            # Check C methods defined
            if type.scope:
                for method_entry in type.scope.cfunc_entries:
                    if not method_entry.is_inherited and not method_entry.func_cname:
                        error(method_entry.pos, "C method '%s' is declared but not defined" %
                            method_entry.name)
            # Allocate vtable name if necessary
            if type.vtabslot_cname:
                #print "ModuleScope.check_c_classes: allocating vtable cname for", self ###
                type.vtable_cname = self.mangle(Naming.vtable_prefix, entry.name)
                
    def check_c_functions(self):
        # Performs post-analysis checking making sure all 
        # defined c functions are actually implemented.
        for name, entry in self.entries.items():
            if entry.is_cfunction:
                if (entry.defined_in_pxd 
                        and entry.scope is self
                        and entry.visibility != 'extern'
                        and not entry.in_cinclude 
                        and not entry.is_implemented):
                    error(entry.pos, "Non-extern C function '%s' declared but not defined" % name)
    
    def attach_var_entry_to_c_class(self, entry):
        # The name of an extension class has to serve as both a type
        # name and a variable name holding the type object. It is
        # represented in the symbol table by a type entry with a
        # variable entry attached to it. For the variable entry,
        # we use a read-only C global variable whose name is an
        # expression that refers to the type object.
        import Builtin
        var_entry = Entry(name = entry.name,
            type = Builtin.type_type,
            pos = entry.pos,
            cname = "((PyObject*)%s)" % entry.type.typeptr_cname)
        var_entry.is_variable = 1
        var_entry.is_cglobal = 1
        var_entry.is_readonly = 1
        entry.as_variable = var_entry
    
    def is_cpp(self):
        return self.cpp
        
    def infer_types(self):
        from TypeInference import PyObjectTypeInferer
        PyObjectTypeInferer().infer_types(self)
        
class LocalScope(Scope):

    def __init__(self, name, outer_scope, parent_scope = None):
        if parent_scope is None:
            parent_scope = outer_scope
        Scope.__init__(self, name, outer_scope, parent_scope)
    
    def mangle(self, prefix, name):
        return prefix + name

    def declare_arg(self, name, type, pos):
        # Add an entry for an argument of a function.
        cname = self.mangle(Naming.var_prefix, name)
        entry = self.declare(name, cname, type, pos, 'private')
        entry.is_variable = 1
        if type.is_pyobject:
            entry.init = "0"
        entry.is_arg = 1
        #entry.borrowed = 1 # Not using borrowed arg refs for now
        self.arg_entries.append(entry)
        self.control_flow.set_state((), (name, 'source'), 'arg')
        return entry
    
    def declare_var(self, name, type, pos, 
            cname = None, visibility = 'private', is_cdef = 0):
        # Add an entry for a local variable.
        if visibility in ('public', 'readonly'):
            error(pos, "Local variable cannot be declared %s" % visibility)
        entry = Scope.declare_var(self, name, type, pos, 
            cname, visibility, is_cdef)
        if type.is_pyobject and not Options.init_local_none:
            entry.init = "0"
        entry.init_to_none = (type.is_pyobject or type.is_unspecified) and Options.init_local_none
        entry.is_local = 1
        self.var_entries.append(entry)
        return entry
    
    def declare_global(self, name, pos):
        # Pull entry from global scope into local scope.
        if self.lookup_here(name):
            warning(pos, "'%s' redeclared  ", 0)
        else:
            entry = self.global_scope().lookup_target(name)
            self.entries[name] = entry
        
    def lookup(self, name):
        # Look up name in this scope or an enclosing one.
        # Return None if not found.
        entry = Scope.lookup(self, name)
        if entry is not None:
            if entry.scope is not self and entry.scope.is_closure_scope:
                # The actual c fragment for the different scopes differs 
                # on the outside and inside, so we make a new entry
                entry.in_closure = True
                # Would it be better to declare_var here?
                inner_entry = Entry(entry.name, entry.cname, entry.type, entry.pos)
                inner_entry.scope = self
                inner_entry.is_variable = True
                inner_entry.outer_entry = entry
                inner_entry.from_closure = True
                self.entries[name] = inner_entry
                return inner_entry
        return entry
            
    def mangle_closure_cnames(self, outer_scope_cname):
        for entry in self.entries.values():
            if entry.from_closure:
                cname = entry.outer_entry.cname
                if cname.startswith(Naming.cur_scope_cname):
                    cname = cname[len(Naming.cur_scope_cname)+2:]
                entry.cname = "%s->%s" % (outer_scope_cname, cname)
            elif entry.in_closure:
                entry.original_cname = entry.cname
                entry.cname = "%s->%s" % (Naming.cur_scope_cname, entry.cname)
            
class ClosureScope(LocalScope):

    is_closure_scope = True

    def __init__(self, name, scope_name, outer_scope):
        LocalScope.__init__(self, name, outer_scope)
        self.closure_cname = "%s%s" % (Naming.closure_scope_prefix, scope_name)

#    def mangle_closure_cnames(self, scope_var):
#        for entry in self.entries.values() + self.temp_entries:
#            entry.in_closure = 1
#        LocalScope.mangle_closure_cnames(self, scope_var)
    
#    def mangle(self, prefix, name):
#        return "%s->%s" % (self.cur_scope_cname, name)
#        return "%s->%s" % (self.closure_cname, name)

    def declare_pyfunction(self, name, pos):
        # Add an entry for a Python function.
        entry = self.lookup_here(name)
        if entry and not entry.type.is_cfunction:
            # This is legal Python, but for now may produce invalid C.
            error(pos, "'%s' already declared" % name)
        entry = self.declare_var(name, py_object_type, pos)
        entry.signature = pyfunction_signature
        self.pyfunc_entries.append(entry)
        return entry


class StructOrUnionScope(Scope):
    #  Namespace of a C struct or union.
    
    def __init__(self, name="?"):
        Scope.__init__(self, name, None, None)

    def declare_var(self, name, type, pos, 
            cname = None, visibility = 'private', is_cdef = 0, allow_pyobject = 0):
        # Add an entry for an attribute.
        if not cname:
            cname = name
            if visibility == 'private':
                cname = c_safe_identifier(cname)
        if type.is_cfunction:
            type = PyrexTypes.CPtrType(type)
        entry = self.declare(name, cname, type, pos, visibility)
        entry.is_variable = 1
        self.var_entries.append(entry)
        if type.is_pyobject and not allow_pyobject:
            error(pos,
                  "C struct/union member cannot be a Python object")
        if visibility != 'private':
            error(pos,
                  "C struct/union member cannot be declared %s" % visibility)
        return entry

    def declare_cfunction(self, name, type, pos, 
                          cname = None, visibility = 'private', defining = 0,
                          api = 0, in_pxd = 0, modifiers = ()):
        return self.declare_var(name, type, pos, cname, visibility)

class ClassScope(Scope):
    #  Abstract base class for namespace of
    #  Python class or extension type.
    #
    #  class_name     string   Pyrex name of the class
    #  scope_prefix   string   Additional prefix for names
    #                          declared in the class
    #  doc    string or None   Doc string

    def __init__(self, name, outer_scope):
        Scope.__init__(self, name, outer_scope, outer_scope)
        self.class_name = name
        self.doc = None

    def add_string_const(self, value, identifier = False):
        return self.outer_scope.add_string_const(value, identifier)

    def lookup(self, name):
        entry = Scope.lookup(self, name)
        if entry:
            return entry
        if name == "classmethod":
            # We don't want to use the builtin classmethod here 'cause it won't do the 
            # right thing in this scope (as the class memebers aren't still functions). 
            # Don't want to add a cfunction to this scope 'cause that would mess with 
            # the type definition, so we just return the right entry. 
            self.use_utility_code(classmethod_utility_code)
            entry = Entry(
                "classmethod", 
                "__Pyx_Method_ClassMethod", 
                PyrexTypes.CFuncType(
                    py_object_type,
                    [PyrexTypes.CFuncTypeArg("", py_object_type, None)], 0, 0))
            entry.is_cfunction = 1
        return entry
    

class PyClassScope(ClassScope):
    #  Namespace of a Python class.
    #
    #  class_obj_cname     string   C variable holding class object

    is_py_class_scope = 1
    
    def declare_var(self, name, type, pos, 
            cname = None, visibility = 'private', is_cdef = 0):
        if type is unspecified_type:
            type = py_object_type
        # Add an entry for a class attribute.
        entry = Scope.declare_var(self, name, type, pos, 
            cname, visibility, is_cdef)
        entry.is_pyglobal = 1
        return entry

    def add_default_value(self, type):
        return self.outer_scope.add_default_value(type)


class CClassScope(ClassScope):
    #  Namespace of an extension type.
    #
    #  parent_type           CClassType
    #  #typeobj_cname        string or None
    #  #objstruct_cname      string
    #  method_table_cname    string
    #  getset_table_cname    string
    #  has_pyobject_attrs    boolean  Any PyObject attributes?
    #  property_entries      [Entry]
    #  defined               boolean  Defined in .pxd file
    #  implemented           boolean  Defined in .pyx file
    #  inherited_var_entries [Entry]  Adapted var entries from base class
    
    is_c_class_scope = 1
    
    def __init__(self, name, outer_scope, visibility):
        ClassScope.__init__(self, name, outer_scope)
        if visibility != 'extern':
            self.method_table_cname = outer_scope.mangle(Naming.methtab_prefix, name)
            self.getset_table_cname = outer_scope.mangle(Naming.gstab_prefix, name)
        self.has_pyobject_attrs = 0
        self.property_entries = []
        self.inherited_var_entries = []
        self.defined = 0
        self.implemented = 0
    
    def needs_gc(self):
        # If the type or any of its base types have Python-valued
        # C attributes, then it needs to participate in GC.
        return self.has_pyobject_attrs or \
            (self.parent_type.base_type and
                self.parent_type.base_type.scope is not None and
                self.parent_type.base_type.scope.needs_gc())

    def declare_var(self, name, type, pos, 
            cname = None, visibility = 'private', is_cdef = 0):
        if is_cdef:
            # Add an entry for an attribute.
            if self.defined:
                error(pos,
                    "C attributes cannot be added in implementation part of"
                    " extension type defined in a pxd")
            if get_special_method_signature(name):
                error(pos, 
                    "The name '%s' is reserved for a special method."
                        % name)
            if not cname:
                cname = name
                if visibility == 'private':
                    cname = c_safe_identifier(cname)
            if type.is_cpp_class and visibility != 'extern':
                error(pos, "C++ classes not allowed as members of an extension type, use a pointer or reference instead")
            entry = self.declare(name, cname, type, pos, visibility)
            entry.is_variable = 1
            self.var_entries.append(entry)
            if type.is_pyobject:
                self.has_pyobject_attrs = 1
            if visibility not in ('private', 'public', 'readonly'):
                error(pos,
                    "Attribute of extension type cannot be declared %s" % visibility)
            if visibility in ('public', 'readonly'):
                if name == "__weakref__":
                    error(pos, "Special attribute __weakref__ cannot be exposed to Python")
                if not type.is_pyobject:
                    if (not type.create_to_py_utility_code(self) or
                        (visibility=='public' and not
                         type.create_from_py_utility_code(self))):
                        error(pos,
                              "C attribute of type '%s' cannot be accessed from Python" % type)
            return entry
        else:
            if type is unspecified_type:
                type = py_object_type
            # Add an entry for a class attribute.
            entry = Scope.declare_var(self, name, type, pos, 
                cname, visibility, is_cdef)
            entry.is_member = 1
            entry.is_pyglobal = 1 # xxx: is_pyglobal changes behaviour in so many places that
                                  # I keep it in for now. is_member should be enough
                                  # later on
            self.namespace_cname = "(PyObject *)%s" % self.parent_type.typeptr_cname
            return entry


    def declare_pyfunction(self, name, pos):
        # Add an entry for a method.
        if name in ('__eq__', '__ne__', '__lt__', '__gt__', '__le__', '__ge__'):
            error(pos, "Special method %s must be implemented via __richcmp__" % name)
        if name == "__new__":
            warning(pos, "__new__ method of extension type will change semantics "
                "in a future version of Pyrex and Cython. Use __cinit__ instead.")
            name = EncodedString("__cinit__")
        entry = self.declare_var(name, py_object_type, pos, visibility='extern')
        special_sig = get_special_method_signature(name)
        if special_sig:
            # Special methods get put in the method table with a particular
            # signature declared in advance.
            entry.signature = special_sig
            entry.is_special = 1
        else:
            entry.signature = pymethod_signature
            entry.is_special = 0

        self.pyfunc_entries.append(entry)
        return entry
    
    def lookup_here(self, name):
        if name == "__new__":
            name = EncodedString("__cinit__")
        return ClassScope.lookup_here(self, name)
    
    def declare_cfunction(self, name, type, pos,
                          cname = None, visibility = 'private',
                          defining = 0, api = 0, in_pxd = 0, modifiers = ()):
        if get_special_method_signature(name):
            error(pos, "Special methods must be declared with 'def', not 'cdef'")
        args = type.args
        if not args:
            error(pos, "C method has no self argument")
        elif not self.parent_type.assignable_from(args[0].type):
            error(pos, "Self argument (%s) of C method '%s' does not match parent type (%s)" %
                  (args[0].type, name, self.parent_type))
        entry = self.lookup_here(name)
        if entry:
            if not entry.is_cfunction:
                warning(pos, "'%s' redeclared  " % name, 0)
            else:
                if defining and entry.func_cname:
                    error(pos, "'%s' already defined" % name)
                #print "CClassScope.declare_cfunction: checking signature" ###
                if type.same_c_signature_as(entry.type, as_cmethod = 1) and type.nogil == entry.type.nogil:
                    pass
                elif type.compatible_signature_with(entry.type, as_cmethod = 1) and type.nogil == entry.type.nogil:
                    entry = self.add_cfunction(name, type, pos, cname or name, visibility='ignore', modifiers=modifiers)
                    defining = 1
                else:
                    error(pos, "Signature not compatible with previous declaration")
                    error(entry.pos, "Previous declaration is here")
        else:
            if self.defined:
                error(pos,
                    "C method '%s' not previously declared in definition part of"
                    " extension type" % name)
            entry = self.add_cfunction(name, type, pos, cname or name,
                                       visibility, modifiers)
        if defining:
            entry.func_cname = self.mangle(Naming.func_prefix, name)
        return entry
        
    def add_cfunction(self, name, type, pos, cname, visibility, modifiers):
        # Add a cfunction entry without giving it a func_cname.
        prev_entry = self.lookup_here(name)
        entry = ClassScope.add_cfunction(self, name, type, pos, cname,
                                         visibility, modifiers)
        entry.is_cmethod = 1
        entry.prev_entry = prev_entry
        return entry
    
    def declare_property(self, name, doc, pos):
        entry = self.lookup_here(name)
        if entry is None:
            entry = self.declare(name, name, py_object_type, pos, 'private')
        entry.is_property = 1
        entry.doc = doc
        entry.scope = PropertyScope(name, 
            outer_scope = self.global_scope(), parent_scope = self)
        entry.scope.parent_type = self.parent_type
        self.property_entries.append(entry)
        return entry
    
    def declare_inherited_c_attributes(self, base_scope):
        # Declare entries for all the C attributes of an
        # inherited type, with cnames modified appropriately
        # to work with this type.
        def adapt(cname):
            return "%s.%s" % (Naming.obj_base_cname, base_entry.cname)
        for base_entry in \
            base_scope.inherited_var_entries + base_scope.var_entries:
                entry = self.declare(base_entry.name, adapt(base_entry.cname), 
                    base_entry.type, None, 'private')
                entry.is_variable = 1
                self.inherited_var_entries.append(entry)
        for base_entry in base_scope.cfunc_entries:
            entry = self.add_cfunction(base_entry.name, base_entry.type,
                                       base_entry.pos, adapt(base_entry.cname),
                                       base_entry.visibility, base_entry.func_modifiers)
            entry.is_inherited = 1
            
        
class CppClassScope(Scope):
    #  Namespace of a C++ class.
    
    is_cpp_class_scope = 1
    
    default_constructor = None
    
    def __init__(self, name, outer_scope):
        Scope.__init__(self, name, outer_scope, None)
        self.directives = outer_scope.directives
        self.inherited_var_entries = []

    def declare_var(self, name, type, pos, 
            cname = None, visibility = 'extern', is_cdef = 0, allow_pyobject = 0):
        # Add an entry for an attribute.
        if not cname:
            cname = name
        if type.is_cfunction:
            type = PyrexTypes.CPtrType(type)
        entry = self.declare(name, cname, type, pos, visibility)
        entry.is_variable = 1
        self.var_entries.append(entry)
        if type.is_pyobject and not allow_pyobject:
            error(pos,
                "C++ class member cannot be a Python object")
        return entry
    
    def check_base_default_constructor(self, pos):
        # Look for default constructors in all base classes.
        if self.default_constructor is None:
            entry = self.lookup(self.name)
            if len(entry.type.base_classes) == 0:
                self.default_constructor = True
                return
            for base_class in entry.type.base_classes:
                temp_entry = base_class.scope.lookup_here("<init>")
                found = False
                if temp_entry is None:
                    continue
                for alternative in temp_entry.all_alternatives():
                    type = alternative.type
                    if type.is_ptr:
                        type = type.base_type
                    if len(type.args) == 0:
                        found = True
                        break
                if not found:
                    self.default_constructor = temp_entry.scope.name
                    error(pos, "no matching function for call to " \
                            "%s::%s()" % (temp_entry.scope.name, temp_entry.scope.name))
        elif not self.default_constructor:
            error(pos, "no matching function for call to %s::%s()" %
                  (self.default_constructor, self.default_constructor))

    def declare_cfunction(self, name, type, pos,
            cname = None, visibility = 'extern', defining = 0,
            api = 0, in_pxd = 0, modifiers = ()):
        if name == self.name.split('::')[-1] and cname is None:
            self.check_base_default_constructor(pos)
            name = '<init>'
            type.return_type = self.lookup(self.name).type
        prev_entry = self.lookup_here(name)
        entry = self.declare_var(name, type, pos, cname, visibility)
        if prev_entry:
            entry.overloaded_alternatives = prev_entry.all_alternatives()

    def declare_inherited_cpp_attributes(self, base_scope):
        # Declare entries for all the C++ attributes of an
        # inherited type, with cnames modified appropriately
        # to work with this type.
        for base_entry in \
            base_scope.inherited_var_entries + base_scope.var_entries:
                #contructor is not inherited
                if base_entry.name == "<init>":
                    continue
                #print base_entry.name, self.entries
                if base_entry.name in self.entries:
                    base_entry.name
                entry = self.declare(base_entry.name, base_entry.cname, 
                    base_entry.type, None, 'extern')
                entry.is_variable = 1
                self.inherited_var_entries.append(entry)
        for base_entry in base_scope.cfunc_entries:
            entry = self.declare_cfunction(base_entry.name, base_entry.type,
                                       base_entry.pos, base_entry.cname,
                                       base_entry.visibility, base_entry.func_modifiers)
            entry.is_inherited = 1
    
    def specialize(self, values):
        scope = CppClassScope(self.name, self.outer_scope)
        for entry in self.entries.values():
            if entry.is_type:
                scope.declare_type(entry.name,
                                    entry.type.specialize(values),
                                    entry.pos,
                                    entry.cname)
            else:
#                scope.declare_var(entry.name,
#                                    entry.type.specialize(values),
#                                    entry.pos,
#                                    entry.cname,
#                                    entry.visibility)
                for e in entry.all_alternatives():
                    scope.declare_cfunction(e.name,
                                            e.type.specialize(values),
                                            e.pos,
                                            e.cname)
        return scope
        
        
class PropertyScope(Scope):
    #  Scope holding the __get__, __set__ and __del__ methods for
    #  a property of an extension type.
    #
    #  parent_type   PyExtensionType   The type to which the property belongs

    is_property_scope = 1
    
    def declare_pyfunction(self, name, pos):
        # Add an entry for a method.
        signature = get_property_accessor_signature(name)
        if signature:
            entry = self.declare(name, name, py_object_type, pos, 'private')
            entry.is_special = 1
            entry.signature = signature
            return entry
        else:
            error(pos, "Only __get__, __set__ and __del__ methods allowed "
                "in a property declaration")
            return None


# Should this go elsewhere (and then get imported)?
#------------------------------------------------------------------------------------

classmethod_utility_code = Code.UtilityCode(
proto = """
#include "descrobject.h"
static PyObject* __Pyx_Method_ClassMethod(PyObject *method); /*proto*/
""",
impl = """
static PyObject* __Pyx_Method_ClassMethod(PyObject *method) {
    /* It appears that PyMethodDescr_Type is not anywhere exposed in the Python/C API */
    static PyTypeObject *methoddescr_type = NULL;
    if (methoddescr_type == NULL) {
       PyObject *meth = __Pyx_GetAttrString((PyObject*)&PyList_Type, "append");
       if (!meth) return NULL;
       methoddescr_type = Py_TYPE(meth);
       Py_DECREF(meth);
    }
    if (PyObject_TypeCheck(method, methoddescr_type)) { /* cdef classes */
        PyMethodDescrObject *descr = (PyMethodDescrObject *)method;
        #if PY_VERSION_HEX < 0x03020000
        PyTypeObject *d_type = descr->d_type;
        #else
        PyTypeObject *d_type = descr->d_common.d_type;
        #endif
        return PyDescr_NewClassMethod(d_type, descr->d_method);
    }
    else if (PyMethod_Check(method)) { /* python classes */
        return PyClassMethod_New(PyMethod_GET_FUNCTION(method));
    }
    else if (PyCFunction_Check(method)) {
        return PyClassMethod_New(method);
    }
    PyErr_Format(PyExc_TypeError,
                 "Class-level classmethod() can only be called on"
                 "a method_descriptor or instance method.");
    return NULL;
}
""")

#------------------------------------------------------------------------------------

ERR_BUF_LOCALONLY = 'Buffer types only allowed as function local variables'<|MERGE_RESOLUTION|>--- conflicted
+++ resolved
@@ -209,12 +209,9 @@
     # return_type       PyrexType or None  Return type of function owning scope
     # is_py_class_scope boolean            Is a Python class scope
     # is_c_class_scope  boolean            Is an extension type scope
-<<<<<<< HEAD
     # is_closure_scope  boolean
-=======
     # is_cpp_class_scope  boolean          Is a C++ class scope
     # is_property_scope boolean            Is a extension type property scope
->>>>>>> bcbee4a8
     # scope_prefix      string             Disambiguator for C names
     # in_cinclude       boolean            Suppress C declaration code
     # qualified_name    string             "modname" or "modname.classname"
