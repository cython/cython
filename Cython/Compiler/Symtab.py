--- conflicted
+++ resolved
@@ -1750,21 +1750,10 @@
         if self.directives.get('final'):
             entry.type.is_final_type = True
         collection_type = self.directives.get('collection_type')
-<<<<<<< HEAD
         if collection_type == 'sequence':
             entry.type.has_sequence_flag = True
         elif collection_type == 'mapping':
             entry.type.has_mapping_flag = True
-=======
-        if collection_type:
-            from .UtilityCode import NonManglingModuleScope
-            if not isinstance(self, NonManglingModuleScope):
-                # TODO - DW would like to make it public, but I'm making it internal-only
-                # for now to avoid adding new features without consensus
-                error(pos, "'collection_type' is not a public cython directive")
-        if collection_type == 'sequence':
-            entry.type.has_sequence_flag = True
->>>>>>> ddd11a2b
 
         # cdef classes are always exported, but we need to set it to
         # distinguish between unused Cython utility code extension classes
