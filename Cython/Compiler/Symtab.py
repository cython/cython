#
#   Symbol Table
#

from __future__ import absolute_import

import re
import copy
import operator

try:
    import __builtin__ as builtins
except ImportError:  # Py3
    import builtins

from .Errors import warning, error, InternalError
from .StringEncoding import EncodedString
from . import Options, Naming
from . import PyrexTypes
from .PyrexTypes import py_object_type, unspecified_type
from .TypeSlots import (
    pyfunction_signature, pymethod_signature, richcmp_special_methods,
    get_special_method_signature, get_property_accessor_signature)

from . import Code

iso_c99_keywords = set(
['auto', 'break', 'case', 'char', 'const', 'continue', 'default', 'do',
    'double', 'else', 'enum', 'extern', 'float', 'for', 'goto', 'if',
    'int', 'long', 'register', 'return', 'short', 'signed', 'sizeof',
    'static', 'struct', 'switch', 'typedef', 'union', 'unsigned', 'void',
    'volatile', 'while',
    '_Bool', '_Complex'', _Imaginary', 'inline', 'restrict'])


def c_safe_identifier(cname):
    # There are some C limitations on struct entry names.
    if ((cname[:2] == '__' and not (cname.startswith(Naming.pyrex_prefix)
                                    or cname in ('__weakref__', '__dict__')))
            or cname in iso_c99_keywords):
        cname = Naming.pyrex_prefix + cname
    return cname


class BufferAux(object):
    writable_needed = False

    def __init__(self, buflocal_nd_var, rcbuf_var):
        self.buflocal_nd_var = buflocal_nd_var
        self.rcbuf_var = rcbuf_var

    def __repr__(self):
        return "<BufferAux %r>" % self.__dict__


class Entry(object):
    # A symbol table entry in a Scope or ModuleNamespace.
    #
    # name             string     Python name of entity
    # cname            string     C name of entity
    # type             PyrexType  Type of entity
    # doc              string     Doc string
    # annotation       ExprNode   PEP 484/526 annotation
    # init             string     Initial value
    # visibility       'private' or 'public' or 'extern'
    # is_builtin       boolean    Is an entry in the Python builtins dict
    # is_cglobal       boolean    Is a C global variable
    # is_pyglobal      boolean    Is a Python module-level variable
    #                               or class attribute during
    #                               class construction
    # is_member        boolean    Is an assigned class member
    # is_pyclass_attr  boolean    Is a name in a Python class namespace
    # is_variable      boolean    Is a variable
    # is_cfunction     boolean    Is a C function
    # is_cmethod       boolean    Is a C method of an extension type
    # is_builtin_cmethod boolean  Is a C method of a builtin type (implies is_cmethod)
    # is_unbound_cmethod boolean  Is an unbound C method of an extension type
    # is_final_cmethod   boolean  Is non-overridable C method
    # is_inline_cmethod  boolean  Is inlined C method
    # is_anonymous     boolean    Is a anonymous pyfunction entry
    # is_type          boolean    Is a type definition
    # is_cclass        boolean    Is an extension class
    # is_cpp_class     boolean    Is a C++ class
    # is_const         boolean    Is a constant
    # is_property      boolean    Is a property of an extension type:
    # doc_cname        string or None  C const holding the docstring
    # getter_cname     string          C func for getting property
    # setter_cname     string          C func for setting or deleting property
    # is_self_arg      boolean    Is the "self" arg of an exttype method
    # is_arg           boolean    Is the arg of a method
    # is_local         boolean    Is a local variable
    # in_closure       boolean    Is referenced in an inner scope
    # in_subscope      boolean    Belongs to a generator expression scope
    # is_readonly      boolean    Can't be assigned to
    # func_cname       string     C func implementing Python func
    # func_modifiers   [string]   C function modifiers ('inline')
    # pos              position   Source position where declared
    # namespace_cname  string     If is_pyglobal, the C variable
    #                               holding its home namespace
    # pymethdef_cname  string     PyMethodDef structure
    # signature        Signature  Arg & return types for Python func
    # as_variable      Entry      Alternative interpretation of extension
    #                               type name or builtin C function as a variable
    # xdecref_cleanup  boolean    Use Py_XDECREF for error cleanup
    # in_cinclude      boolean    Suppress C declaration code
    # enum_values      [Entry]    For enum types, list of values
    # qualified_name   string     "modname.funcname" or "modname.classname"
    #                               or "modname.classname.funcname"
    # is_declared_generic  boolean  Is declared as PyObject * even though its
    #                                 type is an extension type
    # as_module        None       Module scope, if a cimported module
    # is_inherited     boolean    Is an inherited attribute of an extension type
    # pystring_cname   string     C name of Python version of string literal
    # is_interned      boolean    For string const entries, value is interned
    # is_identifier    boolean    For string const entries, value is an identifier
    # used             boolean
    # is_special       boolean    Is a special method or property accessor
    #                               of an extension type
    # defined_in_pxd   boolean    Is defined in a .pxd file (not just declared)
    # api              boolean    Generate C API for C class or function
    # utility_code     string     Utility code needed when this entry is used
    #
    # buffer_aux       BufferAux or None  Extra information needed for buffer variables
    # inline_func_in_pxd boolean  Hacky special case for inline function in pxd file.
    #                             Ideally this should not be necessary.
    # might_overflow   boolean    In an arithmetic expression that could cause
    #                             overflow (used for type inference).
    # utility_code_definition     For some Cython builtins, the utility code
    #                             which contains the definition of the entry.
    #                             Currently only supported for CythonScope entries.
    # error_on_uninitialized      Have Control Flow issue an error when this entry is
    #                             used uninitialized
    # cf_used          boolean    Entry is used
    # is_fused_specialized boolean Whether this entry of a cdef or def function
    #                              is a specialization

    # TODO: utility_code and utility_code_definition serves the same purpose...

    inline_func_in_pxd = False
    borrowed = 0
    init = ""
    annotation = None
    visibility = 'private'
    is_builtin = 0
    is_cglobal = 0
    is_pyglobal = 0
    is_member = 0
    is_pyclass_attr = 0
    is_variable = 0
    is_cfunction = 0
    is_cmethod = 0
    is_builtin_cmethod = False
    is_unbound_cmethod = 0
    is_final_cmethod = 0
    is_inline_cmethod = 0
    is_anonymous = 0
    is_type = 0
    is_cclass = 0
    is_cpp_class = 0
    is_const = 0
    is_property = 0
    doc_cname = None
    getter_cname = None
    setter_cname = None
    is_self_arg = 0
    is_arg = 0
    is_local = 0
    in_closure = 0
    from_closure = 0
    in_subscope = 0
    is_declared_generic = 0
    is_readonly = 0
    pyfunc_cname = None
    func_cname = None
    func_modifiers = []
    final_func_cname = None
    doc = None
    as_variable = None
    xdecref_cleanup = 0
    in_cinclude = 0
    as_module = None
    is_inherited = 0
    pystring_cname = None
    is_identifier = 0
    is_interned = 0
    used = 0
    is_special = 0
    defined_in_pxd = 0
    is_implemented = 0
    api = 0
    utility_code = None
    is_overridable = 0
    buffer_aux = None
    prev_entry = None
    might_overflow = 0
    fused_cfunction = None
    is_fused_specialized = False
    utility_code_definition = None
    needs_property = False
    in_with_gil_block = 0
    from_cython_utility_code = None
    error_on_uninitialized = False
    cf_used = True
    outer_entry = None

    def __init__(self, name, cname, type, pos = None, init = None):
        self.name = name
        self.cname = cname
        self.type = type
        self.pos = pos
        self.init = init
        self.overloaded_alternatives = []
        self.cf_assignments = []
        self.cf_references = []
        self.inner_entries = []
        self.defining_entry = self

    def __repr__(self):
        return "%s(<%x>, name=%s, type=%s)" % (type(self).__name__, id(self), self.name, self.type)

    def already_declared_here(self):
        error(self.pos, "Previous declaration is here")

    def redeclared(self, pos):
        error(pos, "'%s' does not match previous declaration" % self.name)
        self.already_declared_here()

    def all_alternatives(self):
        return [self] + self.overloaded_alternatives

    def all_entries(self):
        return [self] + self.inner_entries

    def __lt__(left, right):
        if isinstance(left, Entry) and isinstance(right, Entry):
            return (left.name, left.cname) < (right.name, right.cname)
        else:
            return NotImplemented


class InnerEntry(Entry):
    """
    An entry in a closure scope that represents the real outer Entry.
    """
    from_closure = True

    def __init__(self, outer_entry, scope):
        Entry.__init__(self, outer_entry.name,
                       outer_entry.cname,
                       outer_entry.type,
                       outer_entry.pos)
        self.outer_entry = outer_entry
        self.scope = scope

        # share state with (outermost) defining entry
        outermost_entry = outer_entry
        while outermost_entry.outer_entry:
            outermost_entry = outermost_entry.outer_entry
        self.defining_entry = outermost_entry
        self.inner_entries = outermost_entry.inner_entries
        self.cf_assignments = outermost_entry.cf_assignments
        self.cf_references = outermost_entry.cf_references
        self.overloaded_alternatives = outermost_entry.overloaded_alternatives
        self.inner_entries.append(self)

    def __getattr__(self, name):
        if name.startswith('__'):
            # we wouldn't have been called if it was there
            raise AttributeError(name)
        return getattr(self.defining_entry, name)

    def all_entries(self):
        return self.defining_entry.all_entries()


class Scope(object):
    # name              string             Unqualified name
    # outer_scope       Scope or None      Enclosing scope
    # entries           {string : Entry}   Python name to entry, non-types
    # const_entries     [Entry]            Constant entries
    # type_entries      [Entry]            Struct/union/enum/typedef/exttype entries
    # sue_entries       [Entry]            Struct/union/enum entries
    # arg_entries       [Entry]            Function argument entries
    # var_entries       [Entry]            User-defined variable entries
    # pyfunc_entries    [Entry]            Python function entries
    # cfunc_entries     [Entry]            C function entries
    # c_class_entries   [Entry]            All extension type entries
    # cname_to_entry    {string : Entry}   Temp cname to entry mapping
    # return_type       PyrexType or None  Return type of function owning scope
    # is_builtin_scope  boolean            Is the builtin scope of Python/Cython
    # is_py_class_scope boolean            Is a Python class scope
    # is_c_class_scope  boolean            Is an extension type scope
    # is_closure_scope  boolean            Is a closure scope
    # is_passthrough    boolean            Outer scope is passed directly
    # is_cpp_class_scope  boolean          Is a C++ class scope
    # is_property_scope boolean            Is a extension type property scope
    # scope_prefix      string             Disambiguator for C names
    # in_cinclude       boolean            Suppress C declaration code
    # qualified_name    string             "modname" or "modname.classname"
    #                                        Python strings in this scope
    # nogil             boolean            In a nogil section
    # directives        dict               Helper variable for the recursive
    #                                      analysis, contains directive values.
    # is_internal       boolean            Is only used internally (simpler setup)

    is_builtin_scope = 0
    is_py_class_scope = 0
    is_c_class_scope = 0
    is_closure_scope = 0
    is_genexpr_scope = 0
    is_passthrough = 0
    is_cpp_class_scope = 0
    is_property_scope = 0
    is_module_scope = 0
    is_internal = 0
    scope_prefix = ""
    in_cinclude = 0
    nogil = 0
    fused_to_specific = None
    return_type = None

    def __init__(self, name, outer_scope, parent_scope):
        # The outer_scope is the next scope in the lookup chain.
        # The parent_scope is used to derive the qualified name of this scope.
        self.name = name
        self.outer_scope = outer_scope
        self.parent_scope = parent_scope
        mangled_name = "%d%s_" % (len(name), name.replace('.', '_dot_'))
        qual_scope = self.qualifying_scope()
        if qual_scope:
            self.qualified_name = qual_scope.qualify_name(name)
            self.scope_prefix = qual_scope.scope_prefix + mangled_name
        else:
            self.qualified_name = EncodedString(name)
            self.scope_prefix = mangled_name
        self.entries = {}
        self.subscopes = set()
        self.const_entries = []
        self.type_entries = []
        self.sue_entries = []
        self.arg_entries = []
        self.var_entries = []
        self.pyfunc_entries = []
        self.cfunc_entries = []
        self.c_class_entries = []
        self.defined_c_classes = []
        self.imported_c_classes = {}
        self.cname_to_entry = {}
        self.string_to_entry = {}
        self.identifier_to_entry = {}
        self.num_to_entry = {}
        self.obj_to_entry = {}
        self.buffer_entries = []
        self.lambda_defs = []
        self.id_counters = {}

    def __deepcopy__(self, memo):
        return self

    def merge_in(self, other, merge_unused=True, whitelist=None):
        # Use with care...
        entries = []
        for name, entry in other.entries.items():
            if not whitelist or name in whitelist:
                if entry.used or merge_unused:
                    entries.append((name, entry))

        self.entries.update(entries)

        for attr in ('const_entries',
                     'type_entries',
                     'sue_entries',
                     'arg_entries',
                     'var_entries',
                     'pyfunc_entries',
                     'cfunc_entries',
                     'c_class_entries'):
            self_entries = getattr(self, attr)
            names = set(e.name for e in self_entries)
            for entry in getattr(other, attr):
                if (entry.used or merge_unused) and entry.name not in names:
                    self_entries.append(entry)

    def __str__(self):
        return "<%s %s>" % (self.__class__.__name__, self.qualified_name)

    def qualifying_scope(self):
        return self.parent_scope

    def mangle(self, prefix, name = None):
        if name:
            return "%s%s%s" % (prefix, self.scope_prefix, name)
        else:
            return self.parent_scope.mangle(prefix, self.name)

    def mangle_internal(self, name):
        # Mangle an internal name so as not to clash with any
        # user-defined name in this scope.
        prefix = "%s%s_" % (Naming.pyrex_prefix, name)
        return self.mangle(prefix)
        #return self.parent_scope.mangle(prefix, self.name)

    def mangle_class_private_name(self, name):
        if self.parent_scope:
            return self.parent_scope.mangle_class_private_name(name)
        return name

    def next_id(self, name=None):
        # Return a cname fragment that is unique for this module
        counters = self.global_scope().id_counters
        try:
            count = counters[name] + 1
        except KeyError:
            count = 0
        counters[name] = count
        if name:
            if not count:
                # unique names don't need a suffix, reoccurrences will get one
                return name
            return '%s%d' % (name, count)
        else:
            return '%d' % count

    def global_scope(self):
        """ Return the module-level scope containing this scope. """
        return self.outer_scope.global_scope()

    def builtin_scope(self):
        """ Return the module-level scope containing this scope. """
        return self.outer_scope.builtin_scope()

    def iter_local_scopes(self):
        yield self
        if self.subscopes:
            for scope in sorted(self.subscopes, key=operator.attrgetter('scope_prefix')):
                yield scope

    def declare(self, name, cname, type, pos, visibility, shadow = 0, is_type = 0, create_wrapper = 0):
        # Create new entry, and add to dictionary if
        # name is not None. Reports a warning if already
        # declared.
        if type.is_buffer and not isinstance(self, LocalScope): # and not is_type:
            error(pos, 'Buffer types only allowed as function local variables')
        if not self.in_cinclude and cname and re.match("^_[_A-Z]+$", cname):
            # See http://www.gnu.org/software/libc/manual/html_node/Reserved-Names.html#Reserved-Names
            warning(pos, "'%s' is a reserved name in C." % cname, -1)
        entries = self.entries
        if name and name in entries and not shadow:
            old_entry = entries[name]

            # Reject redeclared C++ functions only if they have the same type signature.
            cpp_override_allowed = False
            if type.is_cfunction and old_entry.type.is_cfunction and self.is_cpp():
                for alt_entry in old_entry.all_alternatives():
                    if type == alt_entry.type:
                        if name == '<init>' and not type.args:
                            # Cython pre-declares the no-args constructor - allow later user definitions.
                            cpp_override_allowed = True
                        break
                else:
                    cpp_override_allowed = True

            if cpp_override_allowed:
                # C++ function/method overrides with different signatures are ok.
                pass
            elif self.is_cpp_class_scope and entries[name].is_inherited:
                # Likewise ignore inherited classes.
                pass
            elif visibility == 'extern':
                # Silenced outside of "cdef extern" blocks, until we have a safe way to
                # prevent pxd-defined cpdef functions from ending up here.
                warning(pos, "'%s' redeclared " % name, 1 if self.in_cinclude else 0)
            elif visibility != 'ignore':
                error(pos, "'%s' redeclared " % name)
                entries[name].already_declared_here()
        entry = Entry(name, cname, type, pos = pos)
        entry.in_cinclude = self.in_cinclude
        entry.create_wrapper = create_wrapper
        if name:
            entry.qualified_name = self.qualify_name(name)
#            if name in entries and self.is_cpp():
#                entries[name].overloaded_alternatives.append(entry)
#            else:
#                entries[name] = entry
            if not shadow:
                entries[name] = entry

        if type.is_memoryviewslice:
            from . import MemoryView
            entry.init = MemoryView.memslice_entry_init

        entry.scope = self
        entry.visibility = visibility
        return entry

    def qualify_name(self, name):
        return EncodedString("%s.%s" % (self.qualified_name, name))

    def declare_const(self, name, type, value, pos, cname = None, visibility = 'private', api = 0, create_wrapper = 0):
        # Add an entry for a named constant.
        if not cname:
            if self.in_cinclude or (visibility == 'public' or api):
                cname = name
            else:
                cname = self.mangle(Naming.enum_prefix, name)
        entry = self.declare(name, cname, type, pos, visibility, create_wrapper = create_wrapper)
        entry.is_const = 1
        entry.value_node = value
        return entry

    def declare_type(self, name, type, pos,
            cname = None, visibility = 'private', api = 0, defining = 1,
            shadow = 0, template = 0):
        # Add an entry for a type definition.
        if not cname:
            cname = name
        entry = self.declare(name, cname, type, pos, visibility, shadow,
                             is_type=True)
        entry.is_type = 1
        entry.api = api
        if defining:
            self.type_entries.append(entry)

        if not template:
            type.entry = entry

        # here we would set as_variable to an object representing this type
        return entry

    def declare_typedef(self, name, base_type, pos, cname = None,
                        visibility = 'private', api = 0):
        if not cname:
            if self.in_cinclude or (visibility != 'private' or api):
                cname = name
            else:
                cname = self.mangle(Naming.type_prefix, name)
        try:
            if self.is_cpp_class_scope:
                namespace = self.outer_scope.lookup(self.name).type
            else:
                namespace = None
            type = PyrexTypes.create_typedef_type(name, base_type, cname,
                                                  (visibility == 'extern'),
                                                  namespace)
        except ValueError as e:
            error(pos, e.args[0])
            type = PyrexTypes.error_type
        entry = self.declare_type(name, type, pos, cname,
                                  visibility = visibility, api = api)
        type.qualified_name = entry.qualified_name
        return entry

    def declare_struct_or_union(self, name, kind, scope,
                                typedef_flag, pos, cname = None,
                                visibility = 'private', api = 0,
                                packed = False):
        # Add an entry for a struct or union definition.
        if not cname:
            if self.in_cinclude or (visibility == 'public' or api):
                cname = name
            else:
                cname = self.mangle(Naming.type_prefix, name)
        entry = self.lookup_here(name)
        if not entry:
            type = PyrexTypes.CStructOrUnionType(
                name, kind, scope, typedef_flag, cname, packed)
            entry = self.declare_type(name, type, pos, cname,
                visibility = visibility, api = api,
                defining = scope is not None)
            self.sue_entries.append(entry)
            type.entry = entry
        else:
            if not (entry.is_type and entry.type.is_struct_or_union
                    and entry.type.kind == kind):
                warning(pos, "'%s' redeclared  " % name, 0)
            elif scope and entry.type.scope:
                warning(pos, "'%s' already defined  (ignoring second definition)" % name, 0)
            else:
                self.check_previous_typedef_flag(entry, typedef_flag, pos)
                self.check_previous_visibility(entry, visibility, pos)
                if scope:
                    entry.type.scope = scope
                    self.type_entries.append(entry)
        if self.is_cpp_class_scope:
            entry.type.namespace = self.outer_scope.lookup(self.name).type
        return entry

    def declare_cpp_class(self, name, scope,
            pos, cname = None, base_classes = (),
            visibility = 'extern', templates = None):
        if cname is None:
            if self.in_cinclude or (visibility != 'private'):
                cname = name
            else:
                cname = self.mangle(Naming.type_prefix, name)
        base_classes = list(base_classes)
        entry = self.lookup_here(name)
        if not entry:
            type = PyrexTypes.CppClassType(
                name, scope, cname, base_classes, templates = templates)
            entry = self.declare_type(name, type, pos, cname,
                visibility = visibility, defining = scope is not None)
            self.sue_entries.append(entry)
        else:
            if not (entry.is_type and entry.type.is_cpp_class):
                error(pos, "'%s' redeclared " % name)
                entry.already_declared_here()
                return None
            elif scope and entry.type.scope:
                warning(pos, "'%s' already defined  (ignoring second definition)" % name, 0)
            else:
                if scope:
                    entry.type.scope = scope
                    self.type_entries.append(entry)
            if base_classes:
                if entry.type.base_classes and entry.type.base_classes != base_classes:
                    error(pos, "Base type does not match previous declaration")
                    entry.already_declared_here()
                else:
                    entry.type.base_classes = base_classes
            if templates or entry.type.templates:
                if templates != entry.type.templates:
                    error(pos, "Template parameters do not match previous declaration")
                    entry.already_declared_here()

        def declare_inherited_attributes(entry, base_classes):
            for base_class in base_classes:
                if base_class is PyrexTypes.error_type:
                    continue
                if base_class.scope is None:
                    error(pos, "Cannot inherit from incomplete type")
                else:
                    declare_inherited_attributes(entry, base_class.base_classes)
                    entry.type.scope.declare_inherited_cpp_attributes(base_class)
        if scope:
            declare_inherited_attributes(entry, base_classes)
            scope.declare_var(name="this", cname="this", type=PyrexTypes.CPtrType(entry.type), pos=entry.pos)
        if self.is_cpp_class_scope:
            entry.type.namespace = self.outer_scope.lookup(self.name).type
        return entry

    def check_previous_typedef_flag(self, entry, typedef_flag, pos):
        if typedef_flag != entry.type.typedef_flag:
            error(pos, "'%s' previously declared using '%s'" % (
                entry.name, ("cdef", "ctypedef")[entry.type.typedef_flag]))

    def check_previous_visibility(self, entry, visibility, pos):
        if entry.visibility != visibility:
            error(pos, "'%s' previously declared as '%s'" % (
                entry.name, entry.visibility))

    def declare_enum(self, name, pos, cname, typedef_flag,
            visibility = 'private', api = 0, create_wrapper = 0):
        if name:
            if not cname:
                if (self.in_cinclude or visibility == 'public'
                    or visibility == 'extern' or api):
                    cname = name
                else:
                    cname = self.mangle(Naming.type_prefix, name)
            if self.is_cpp_class_scope:
                namespace = self.outer_scope.lookup(self.name).type
            else:
                namespace = None
            type = PyrexTypes.CEnumType(name, cname, typedef_flag, namespace)
        else:
            type = PyrexTypes.c_anon_enum_type
        entry = self.declare_type(name, type, pos, cname = cname,
            visibility = visibility, api = api)
        entry.create_wrapper = create_wrapper
        entry.enum_values = []
        self.sue_entries.append(entry)
        return entry

    def declare_tuple_type(self, pos, components):
        return self.outer_scope.declare_tuple_type(pos, components)

    def declare_var(self, name, type, pos,
                    cname = None, visibility = 'private',
                    api = 0, in_pxd = 0, is_cdef = 0):
        # Add an entry for a variable.
        if not cname:
            if visibility != 'private' or api:
                cname = name
            else:
                cname = self.mangle(Naming.var_prefix, name)
        if type.is_cpp_class and visibility != 'extern':
            type.check_nullary_constructor(pos)
        entry = self.declare(name, cname, type, pos, visibility)
        entry.is_variable = 1
        if in_pxd and visibility != 'extern':
            entry.defined_in_pxd = 1
            entry.used = 1
        if api:
            entry.api = 1
            entry.used = 1
        return entry

    def declare_builtin(self, name, pos):
        return self.outer_scope.declare_builtin(name, pos)

    def _declare_pyfunction(self, name, pos, visibility='extern', entry=None):
        if entry and not entry.type.is_cfunction:
            error(pos, "'%s' already declared" % name)
            error(entry.pos, "Previous declaration is here")
        entry = self.declare_var(name, py_object_type, pos, visibility=visibility)
        entry.signature = pyfunction_signature
        self.pyfunc_entries.append(entry)
        return entry

    def declare_pyfunction(self, name, pos, allow_redefine=False, visibility='extern'):
        # Add an entry for a Python function.
        entry = self.lookup_here(name)
        if not allow_redefine:
            return self._declare_pyfunction(name, pos, visibility=visibility, entry=entry)
        if entry:
            if entry.type.is_unspecified:
                entry.type = py_object_type
            elif entry.type is not py_object_type:
                return self._declare_pyfunction(name, pos, visibility=visibility, entry=entry)
        else: # declare entry stub
            self.declare_var(name, py_object_type, pos, visibility=visibility)
        entry = self.declare_var(None, py_object_type, pos,
                                 cname=name, visibility='private')
        entry.name = EncodedString(name)
        entry.qualified_name = self.qualify_name(name)
        entry.signature = pyfunction_signature
        entry.is_anonymous = True
        return entry

    def declare_lambda_function(self, lambda_name, pos):
        # Add an entry for an anonymous Python function.
        func_cname = self.mangle(Naming.lambda_func_prefix + u'funcdef_', lambda_name)
        pymethdef_cname = self.mangle(Naming.lambda_func_prefix + u'methdef_', lambda_name)
        qualified_name = self.qualify_name(lambda_name)

        entry = self.declare(None, func_cname, py_object_type, pos, 'private')
        entry.name = lambda_name
        entry.qualified_name = qualified_name
        entry.pymethdef_cname = pymethdef_cname
        entry.func_cname = func_cname
        entry.signature = pyfunction_signature
        entry.is_anonymous = True
        return entry

    def add_lambda_def(self, def_node):
        self.lambda_defs.append(def_node)

    def register_pyfunction(self, entry):
        self.pyfunc_entries.append(entry)

    def declare_cfunction(self, name, type, pos,
                          cname=None, visibility='private', api=0, in_pxd=0,
                          defining=0, modifiers=(), utility_code=None, overridable=False):
        # Add an entry for a C function.
        if not cname:
            if visibility != 'private' or api:
                cname = name
            else:
                cname = self.mangle(Naming.func_prefix, name)
        entry = self.lookup_here(name)
        if entry:
            if not in_pxd and visibility != entry.visibility and visibility == 'extern':
                # Previously declared, but now extern => treat this
                # as implementing the function, using the new cname
                defining = True
                visibility = entry.visibility
                entry.cname = cname
                entry.func_cname = cname
            if visibility != 'private' and visibility != entry.visibility:
                warning(pos, "Function '%s' previously declared as '%s', now as '%s'" % (name, entry.visibility, visibility), 1)
            if overridable != entry.is_overridable:
                warning(pos, "Function '%s' previously declared as '%s'" % (
                    name, 'cpdef' if overridable else 'cdef'), 1)
            if entry.type.same_as(type):
                # Fix with_gil vs nogil.
                entry.type = entry.type.with_with_gil(type.with_gil)
            else:
                if visibility == 'extern' and entry.visibility == 'extern':
                    can_override = False
                    if self.is_cpp():
                        can_override = True
                    elif cname:
                        # if all alternatives have different cnames,
                        # it's safe to allow signature overrides
                        for alt_entry in entry.all_alternatives():
                            if not alt_entry.cname or cname == alt_entry.cname:
                                break # cname not unique!
                        else:
                            can_override = True
                    if can_override:
                        temp = self.add_cfunction(name, type, pos, cname, visibility, modifiers)
                        temp.overloaded_alternatives = entry.all_alternatives()
                        entry = temp
                    else:
                        warning(pos, "Function signature does not match previous declaration", 1)
                        entry.type = type
                elif not in_pxd and entry.defined_in_pxd and type.compatible_signature_with(entry.type):
                    # TODO: check that this was done by a signature optimisation and not a user error.
                    #warning(pos, "Function signature does not match previous declaration", 1)
                    entry.type = type
                else:
                    error(pos, "Function signature does not match previous declaration")
        else:
            entry = self.add_cfunction(name, type, pos, cname, visibility, modifiers)
            entry.func_cname = cname
            entry.is_overridable = overridable
        if in_pxd and visibility != 'extern':
            entry.defined_in_pxd = 1
        if api:
            entry.api = 1
        if not defining and not in_pxd and visibility != 'extern':
            error(pos, "Non-extern C function '%s' declared but not defined" % name)
        if defining:
            entry.is_implemented = True
        if modifiers:
            entry.func_modifiers = modifiers
        if utility_code:
            assert not entry.utility_code, "duplicate utility code definition in entry %s (%s)" % (name, cname)
            entry.utility_code = utility_code
        if overridable:
            # names of cpdef functions can be used as variables and can be assigned to
            var_entry = Entry(name, cname, py_object_type)   # FIXME: cname?
            var_entry.is_variable = 1
            var_entry.is_pyglobal = 1
            var_entry.scope = entry.scope
            entry.as_variable = var_entry
        type.entry = entry
        return entry

    def add_cfunction(self, name, type, pos, cname, visibility, modifiers, inherited=False):
        # Add a C function entry without giving it a func_cname.
        entry = self.declare(name, cname, type, pos, visibility)
        entry.is_cfunction = 1
        if modifiers:
            entry.func_modifiers = modifiers
        if inherited or type.is_fused:
            self.cfunc_entries.append(entry)
        else:
            # For backwards compatibility reasons, we must keep all non-fused methods
            # before all fused methods, but separately for each type.
            i = len(self.cfunc_entries)
            for cfunc_entry in reversed(self.cfunc_entries):
                if cfunc_entry.is_inherited or not cfunc_entry.type.is_fused:
                    break
                i -= 1
            self.cfunc_entries.insert(i, entry)
        return entry

    def find(self, name, pos):
        # Look up name, report error if not found.
        entry = self.lookup(name)
        if entry:
            return entry
        else:
            error(pos, "'%s' is not declared" % name)

    def find_imported_module(self, path, pos):
        # Look up qualified name, must be a module, report error if not found.
        # Path is a list of names.
        scope = self
        for name in path:
            entry = scope.find(name, pos)
            if not entry:
                return None
            if entry.as_module:
                scope = entry.as_module
            else:
                error(pos, "'%s' is not a cimported module" % '.'.join(path))
                return None
        return scope

    def lookup(self, name):
        # Look up name in this scope or an enclosing one.
        # Return None if not found.
        return (self.lookup_here(name)
            or (self.outer_scope and self.outer_scope.lookup(name))
            or None)

    def lookup_here(self, name):
        # Look up in this scope only, return None if not found.
        return self.entries.get(name, None)

    def lookup_target(self, name):
        # Look up name in this scope only. Declare as Python
        # variable if not found.
        entry = self.lookup_here(name)
        if not entry:
            entry = self.declare_var(name, py_object_type, None)
        return entry

    def lookup_type(self, name):
        entry = self.lookup(name)
        if entry and entry.is_type:
            if entry.type.is_fused and self.fused_to_specific:
                return entry.type.specialize(self.fused_to_specific)
            return entry.type

    def lookup_operator(self, operator, operands):
        if operands[0].type.is_cpp_class:
            obj_type = operands[0].type
            method = obj_type.scope.lookup("operator%s" % operator)
            if method is not None:
                arg_types = [arg.type for arg in operands[1:]]
                res = PyrexTypes.best_match([arg.type for arg in operands[1:]],
                                            method.all_alternatives())
                if res is not None:
                    return res
        function = self.lookup("operator%s" % operator)
        function_alternatives = []
        if function is not None:
            function_alternatives = function.all_alternatives()
        
        # look-up nonmember methods listed within a class
        method_alternatives = []
        if len(operands)==2: # binary operators only
            for n in range(2):
                if operands[n].type.is_cpp_class:
                    obj_type = operands[n].type
                    method = obj_type.scope.lookup("operator%s" % operator)
                    if method is not None:
                        method_alternatives += method.all_alternatives()       
        
        if (not method_alternatives) and (not function_alternatives):
            return None
<<<<<<< HEAD
        return PyrexTypes.best_match([arg.type for arg in operands],
                                     function.all_alternatives())
=======
        
        
        # select the unique alternatives
        all_alternatives = list(set(method_alternatives+function_alternatives))
               
        return PyrexTypes.best_match(operands,
                                     all_alternatives)
>>>>>>> 4d6f38c0

    def lookup_operator_for_types(self, pos, operator, types):
        from .Nodes import Node
        class FakeOperand(Node):
            pass
        operands = [FakeOperand(pos, type=type) for type in types]
        return self.lookup_operator(operator, operands)

    def use_utility_code(self, new_code):
        self.global_scope().use_utility_code(new_code)

    def use_entry_utility_code(self, entry):
        self.global_scope().use_entry_utility_code(entry)

    def defines_any(self, names):
        # Test whether any of the given names are defined in this scope.
        for name in names:
            if name in self.entries:
                return 1
        return 0

    def defines_any_special(self, names):
        # Test whether any of the given names are defined as special methods in this scope.
        for name in names:
            if name in self.entries and self.entries[name].is_special:
                return 1
        return 0

    def infer_types(self):
        from .TypeInference import get_type_inferer
        get_type_inferer().infer_types(self)

    def is_cpp(self):
        outer = self.outer_scope
        if outer is None:
            return False
        else:
            return outer.is_cpp()

    def add_include_file(self, filename):
        self.outer_scope.add_include_file(filename)


class PreImportScope(Scope):

    namespace_cname = Naming.preimport_cname

    def __init__(self):
        Scope.__init__(self, Options.pre_import, None, None)

    def declare_builtin(self, name, pos):
        entry = self.declare(name, name, py_object_type, pos, 'private')
        entry.is_variable = True
        entry.is_pyglobal = True
        return entry


class BuiltinScope(Scope):
    #  The builtin namespace.

    is_builtin_scope = True

    def __init__(self):
        if Options.pre_import is None:
            Scope.__init__(self, "__builtin__", None, None)
        else:
            Scope.__init__(self, "__builtin__", PreImportScope(), None)
        self.type_names = {}

        for name, definition in sorted(self.builtin_entries.items()):
            cname, type = definition
            self.declare_var(name, type, None, cname)

    def lookup(self, name, language_level=None):
        # 'language_level' is passed by ModuleScope
        if language_level == 3:
            if name == 'str':
                name = 'unicode'
        return Scope.lookup(self, name)

    def declare_builtin(self, name, pos):
        if not hasattr(builtins, name):
            if self.outer_scope is not None:
                return self.outer_scope.declare_builtin(name, pos)
            else:
                if Options.error_on_unknown_names:
                    error(pos, "undeclared name not builtin: %s" % name)
                else:
                    warning(pos, "undeclared name not builtin: %s" % name, 2)

    def declare_builtin_cfunction(self, name, type, cname, python_equiv=None, utility_code=None):
        # If python_equiv == "*", the Python equivalent has the same name
        # as the entry, otherwise it has the name specified by python_equiv.
        name = EncodedString(name)
        entry = self.declare_cfunction(name, type, None, cname, visibility='extern',
                                       utility_code=utility_code)
        if python_equiv:
            if python_equiv == "*":
                python_equiv = name
            else:
                python_equiv = EncodedString(python_equiv)
            var_entry = Entry(python_equiv, python_equiv, py_object_type)
            var_entry.is_variable = 1
            var_entry.is_builtin = 1
            var_entry.utility_code = utility_code
            var_entry.scope = entry.scope
            entry.as_variable = var_entry
        return entry

    def declare_builtin_type(self, name, cname, utility_code = None, objstruct_cname = None):
        name = EncodedString(name)
        type = PyrexTypes.BuiltinObjectType(name, cname, objstruct_cname)
        scope = CClassScope(name, outer_scope=None, visibility='extern')
        scope.directives = {}
        if name == 'bool':
            type.is_final_type = True
        type.set_scope(scope)
        self.type_names[name] = 1
        entry = self.declare_type(name, type, None, visibility='extern')
        entry.utility_code = utility_code

        var_entry = Entry(name = entry.name,
            type = self.lookup('type').type, # make sure "type" is the first type declared...
            pos = entry.pos,
            cname = entry.type.typeptr_cname)
        var_entry.is_variable = 1
        var_entry.is_cglobal = 1
        var_entry.is_readonly = 1
        var_entry.is_builtin = 1
        var_entry.utility_code = utility_code
        var_entry.scope = self
        if Options.cache_builtins:
            var_entry.is_const = True
        entry.as_variable = var_entry

        return type

    def builtin_scope(self):
        return self

    builtin_entries = {

        "type":   ["((PyObject*)&PyType_Type)", py_object_type],

        "bool":   ["((PyObject*)&PyBool_Type)", py_object_type],
        "int":    ["((PyObject*)&PyInt_Type)", py_object_type],
        "long":   ["((PyObject*)&PyLong_Type)", py_object_type],
        "float":  ["((PyObject*)&PyFloat_Type)", py_object_type],
        "complex":["((PyObject*)&PyComplex_Type)", py_object_type],

        "bytes":  ["((PyObject*)&PyBytes_Type)", py_object_type],
        "bytearray":   ["((PyObject*)&PyByteArray_Type)", py_object_type],
        "str":    ["((PyObject*)&PyString_Type)", py_object_type],
        "unicode":["((PyObject*)&PyUnicode_Type)", py_object_type],

        "tuple":  ["((PyObject*)&PyTuple_Type)", py_object_type],
        "list":   ["((PyObject*)&PyList_Type)", py_object_type],
        "dict":   ["((PyObject*)&PyDict_Type)", py_object_type],
        "set":    ["((PyObject*)&PySet_Type)", py_object_type],
        "frozenset":   ["((PyObject*)&PyFrozenSet_Type)", py_object_type],

        "slice":  ["((PyObject*)&PySlice_Type)", py_object_type],
#        "file":   ["((PyObject*)&PyFile_Type)", py_object_type],  # not in Py3

        "None":   ["Py_None", py_object_type],
        "False":  ["Py_False", py_object_type],
        "True":   ["Py_True", py_object_type],
    }

const_counter = 1 # As a temporary solution for compiling code in pxds

class ModuleScope(Scope):
    # module_name          string             Python name of the module
    # module_cname         string             C name of Python module object
    # #module_dict_cname   string             C name of module dict object
    # method_table_cname   string             C name of method table
    # doc                  string             Module doc string
    # doc_cname            string             C name of module doc string
    # utility_code_list    [UtilityCode]      Queuing utility codes for forwarding to Code.py
    # c_includes           {key: IncludeCode} C headers or verbatim code to be generated
    #                                         See process_include() for more documentation
    # string_to_entry      {string : Entry}   Map string const to entry
    # identifier_to_entry  {string : Entry}   Map identifier string const to entry
    # context              Context
    # parent_module        Scope              Parent in the import namespace
    # module_entries       {string : Entry}   For cimport statements
    # type_names           {string : 1}       Set of type names (used during parsing)
    # included_files       [string]           Cython sources included with 'include'
    # pxd_file_loaded      boolean            Corresponding .pxd file has been processed
    # cimported_modules    [ModuleScope]      Modules imported with cimport
    # types_imported       {PyrexType}        Set of types for which import code generated
    # has_import_star      boolean            Module contains import *
    # cpp                  boolean            Compiling a C++ file
    # is_cython_builtin    boolean            Is this the Cython builtin scope (or a child scope)
    # is_package           boolean            Is this a package module? (__init__)

    is_module_scope = 1
    has_import_star = 0
    is_cython_builtin = 0
    old_style_globals = 0

    def __init__(self, name, parent_module, context):
        from . import Builtin
        self.parent_module = parent_module
        outer_scope = Builtin.builtin_scope
        Scope.__init__(self, name, outer_scope, parent_module)
        if name == "__init__":
            # Treat Spam/__init__.pyx specially, so that when Python loads
            # Spam/__init__.so, initSpam() is defined.
            self.module_name = parent_module.module_name
            self.is_package = True
        else:
            self.module_name = name
            self.is_package = False
        self.module_name = EncodedString(self.module_name)
        self.context = context
        self.module_cname = Naming.module_cname
        self.module_dict_cname = Naming.moddict_cname
        self.method_table_cname = Naming.methtable_cname
        self.doc = ""
        self.doc_cname = Naming.moddoc_cname
        self.utility_code_list = []
        self.module_entries = {}
        self.c_includes = {}
        self.type_names = dict(outer_scope.type_names)
        self.pxd_file_loaded = 0
        self.cimported_modules = []
        self.types_imported = set()
        self.included_files = []
        self.has_extern_class = 0
        self.cached_builtins = []
        self.undeclared_cached_builtins = []
        self.namespace_cname = self.module_cname
        self._cached_tuple_types = {}
        for var_name in ['__builtins__', '__name__', '__file__', '__doc__', '__path__',
                         '__spec__', '__loader__', '__package__', '__cached__']:
            self.declare_var(EncodedString(var_name), py_object_type, None)
        self.process_include(Code.IncludeCode("Python.h", initial=True))

    def qualifying_scope(self):
        return self.parent_module

    def global_scope(self):
        return self

    def lookup(self, name, language_level=None):
        entry = self.lookup_here(name)
        if entry is not None:
            return entry

        if language_level is None:
            language_level = self.context.language_level if self.context is not None else 3

        return self.outer_scope.lookup(name, language_level=language_level)

    def declare_tuple_type(self, pos, components):
        components = tuple(components)
        try:
            ttype = self._cached_tuple_types[components]
        except KeyError:
            ttype = self._cached_tuple_types[components] = PyrexTypes.c_tuple_type(components)
        cname = ttype.cname
        entry = self.lookup_here(cname)
        if not entry:
            scope = StructOrUnionScope(cname)
            for ix, component in enumerate(components):
                scope.declare_var(name="f%s" % ix, type=component, pos=pos)
            struct_entry = self.declare_struct_or_union(
                cname + '_struct', 'struct', scope, typedef_flag=True, pos=pos, cname=cname)
            self.type_entries.remove(struct_entry)
            ttype.struct_entry = struct_entry
            entry = self.declare_type(cname, ttype, pos, cname)
        ttype.entry = entry
        return entry

    def declare_builtin(self, name, pos):
        if not hasattr(builtins, name) \
               and name not in Code.non_portable_builtins_map \
               and name not in Code.uncachable_builtins:
            if self.has_import_star:
                entry = self.declare_var(name, py_object_type, pos)
                return entry
            else:
                if Options.error_on_unknown_names:
                    error(pos, "undeclared name not builtin: %s" % name)
                else:
                    warning(pos, "undeclared name not builtin: %s" % name, 2)
                # unknown - assume it's builtin and look it up at runtime
                entry = self.declare(name, None, py_object_type, pos, 'private')
                entry.is_builtin = 1
                return entry
        if Options.cache_builtins:
            for entry in self.cached_builtins:
                if entry.name == name:
                    return entry
        if name == 'globals' and not self.old_style_globals:
            return self.outer_scope.lookup('__Pyx_Globals')
        else:
            entry = self.declare(None, None, py_object_type, pos, 'private')
        if Options.cache_builtins and name not in Code.uncachable_builtins:
            entry.is_builtin = 1
            entry.is_const = 1 # cached
            entry.name = name
            entry.cname = Naming.builtin_prefix + name
            self.cached_builtins.append(entry)
            self.undeclared_cached_builtins.append(entry)
        else:
            entry.is_builtin = 1
            entry.name = name
        return entry

    def find_module(self, module_name, pos, relative_level=-1):
        # Find a module in the import namespace, interpreting
        # relative imports relative to this module's parent.
        # Finds and parses the module's .pxd file if the module
        # has not been referenced before.
        relative_to = None
        absolute_fallback = False
        if relative_level is not None and relative_level > 0:
            # explicit relative cimport
            # error of going beyond top-level is handled in cimport node
            relative_to = self
            while relative_level > 0 and relative_to:
                relative_to = relative_to.parent_module
                relative_level -= 1
        elif relative_level != 0:
            # -1 or None: try relative cimport first, then absolute
            relative_to = self.parent_module
            absolute_fallback = True

        module_scope = self.global_scope()
        return module_scope.context.find_module(
            module_name, relative_to=relative_to, pos=pos, absolute_fallback=absolute_fallback)

    def find_submodule(self, name):
        # Find and return scope for a submodule of this module,
        # creating a new empty one if necessary. Doesn't parse .pxd.
        if '.' in name:
            name, submodule = name.split('.', 1)
        else:
            submodule = None
        scope = self.lookup_submodule(name)
        if not scope:
            scope = ModuleScope(name, parent_module=self, context=self.context)
            self.module_entries[name] = scope
        if submodule:
            scope = scope.find_submodule(submodule)
        return scope

    def lookup_submodule(self, name):
        # Return scope for submodule of this module, or None.
        if '.' in name:
            name, submodule = name.split('.', 1)
        else:
            submodule = None
        module = self.module_entries.get(name, None)
        if submodule and module is not None:
            module = module.lookup_submodule(submodule)
        return module

    def add_include_file(self, filename, verbatim_include=None, late=False):
        """
        Add `filename` as include file. Add `verbatim_include` as
        verbatim text in the C file.
        Both `filename` and `verbatim_include` can be `None` or empty.
        """
        inc = Code.IncludeCode(filename, verbatim_include, late=late)
        self.process_include(inc)

    def process_include(self, inc):
        """
        Add `inc`, which is an instance of `IncludeCode`, to this
        `ModuleScope`. This either adds a new element to the
        `c_includes` dict or it updates an existing entry.

        In detail: the values of the dict `self.c_includes` are
        instances of `IncludeCode` containing the code to be put in the
        generated C file. The keys of the dict are needed to ensure
        uniqueness in two ways: if an include file is specified in
        multiple "cdef extern" blocks, only one `#include` statement is
        generated. Second, the same include might occur multiple times
        if we find it through multiple "cimport" paths. So we use the
        generated code (of the form `#include "header.h"`) as dict key.

        If verbatim code does not belong to any include file (i.e. it
        was put in a `cdef extern from *` block), then we use a unique
        dict key: namely, the `sortkey()`.

        One `IncludeCode` object can contain multiple pieces of C code:
        one optional "main piece" for the include file and several other
        pieces for the verbatim code. The `IncludeCode.dict_update`
        method merges the pieces of two different `IncludeCode` objects
        if needed.
        """
        key = inc.mainpiece()
        if key is None:
            key = inc.sortkey()
        inc.dict_update(self.c_includes, key)
        inc = self.c_includes[key]

    def add_imported_module(self, scope):
        if scope not in self.cimported_modules:
            for inc in scope.c_includes.values():
                self.process_include(inc)
            self.cimported_modules.append(scope)
            for m in scope.cimported_modules:
                self.add_imported_module(m)

    def add_imported_entry(self, name, entry, pos):
        if entry.is_pyglobal:
            # Allow cimports to follow imports.
            entry.is_variable = True
        if entry not in self.entries:
            self.entries[name] = entry
        else:
            warning(pos, "'%s' redeclared  " % name, 0)

    def declare_module(self, name, scope, pos):
        # Declare a cimported module. This is represented as a
        # Python module-level variable entry with a module
        # scope attached to it. Reports an error and returns
        # None if previously declared as something else.
        entry = self.lookup_here(name)
        if entry:
            if entry.is_pyglobal and entry.as_module is scope:
                return entry # Already declared as the same module
            if not (entry.is_pyglobal and not entry.as_module):
                # SAGE -- I put this here so Pyrex
                # cimport's work across directories.
                # Currently it tries to multiply define
                # every module appearing in an import list.
                # It shouldn't be an error for a module
                # name to appear again, and indeed the generated
                # code compiles fine.
                return entry
        else:
            entry = self.declare_var(name, py_object_type, pos)
            entry.is_variable = 0
        entry.as_module = scope
        self.add_imported_module(scope)
        return entry

    def declare_var(self, name, type, pos,
                    cname = None, visibility = 'private',
                    api = 0, in_pxd = 0, is_cdef = 0):
        # Add an entry for a global variable. If it is a Python
        # object type, and not declared with cdef, it will live
        # in the module dictionary, otherwise it will be a C
        # global variable.
        if not visibility in ('private', 'public', 'extern'):
            error(pos, "Module-level variable cannot be declared %s" % visibility)
        if not is_cdef:
            if type is unspecified_type:
                type = py_object_type
            if not (type.is_pyobject and not type.is_extension_type):
                raise InternalError(
                    "Non-cdef global variable is not a generic Python object")

        if not cname:
            defining = not in_pxd
            if visibility == 'extern' or (visibility == 'public' and defining):
                cname = name
            else:
                cname = self.mangle(Naming.var_prefix, name)

        entry = self.lookup_here(name)
        if entry and entry.defined_in_pxd:
            #if visibility != 'private' and visibility != entry.visibility:
            #    warning(pos, "Variable '%s' previously declared as '%s'" % (name, entry.visibility), 1)
            if not entry.type.same_as(type):
                if visibility == 'extern' and entry.visibility == 'extern':
                    warning(pos, "Variable '%s' type does not match previous declaration" % name, 1)
                    entry.type = type
                #else:
                #    error(pos, "Variable '%s' type does not match previous declaration" % name)
            if entry.visibility != "private":
                mangled_cname = self.mangle(Naming.var_prefix, name)
                if entry.cname == mangled_cname:
                    cname = name
                    entry.cname = name
            if not entry.is_implemented:
                entry.is_implemented = True
                return entry

        entry = Scope.declare_var(self, name, type, pos,
                                  cname=cname, visibility=visibility,
                                  api=api, in_pxd=in_pxd, is_cdef=is_cdef)
        if is_cdef:
            entry.is_cglobal = 1
            if entry.type.declaration_value:
                entry.init = entry.type.declaration_value
            self.var_entries.append(entry)
        else:
            entry.is_pyglobal = 1
        if Options.cimport_from_pyx:
            entry.used = 1
        return entry

    def declare_cfunction(self, name, type, pos,
                          cname=None, visibility='private', api=0, in_pxd=0,
                          defining=0, modifiers=(), utility_code=None, overridable=False):
        if not defining and 'inline' in modifiers:
            # TODO(github/1736): Make this an error.
            warning(pos, "Declarations should not be declared inline.", 1)
        # Add an entry for a C function.
        if not cname:
            if visibility == 'extern' or (visibility == 'public' and defining):
                cname = name
            else:
                cname = self.mangle(Naming.func_prefix, name)
        if visibility == 'extern' and type.optional_arg_count:
            error(pos, "Extern functions cannot have default arguments values.")
        entry = self.lookup_here(name)
        if entry and entry.defined_in_pxd:
            if entry.visibility != "private":
                mangled_cname = self.mangle(Naming.var_prefix, name)
                if entry.cname == mangled_cname:
                    cname = name
                    entry.cname = cname
                    entry.func_cname = cname
        entry = Scope.declare_cfunction(
            self, name, type, pos,
            cname=cname, visibility=visibility, api=api, in_pxd=in_pxd,
            defining=defining, modifiers=modifiers, utility_code=utility_code,
            overridable=overridable)
        return entry

    def declare_global(self, name, pos):
        entry = self.lookup_here(name)
        if not entry:
            self.declare_var(name, py_object_type, pos)

    def use_utility_code(self, new_code):
        if new_code is not None:
            self.utility_code_list.append(new_code)

    def use_entry_utility_code(self, entry):
        if entry is None:
            return
        if entry.utility_code:
            self.utility_code_list.append(entry.utility_code)
        if entry.utility_code_definition:
            self.utility_code_list.append(entry.utility_code_definition)

    def declare_c_class(self, name, pos, defining = 0, implementing = 0,
        module_name = None, base_type = None, objstruct_cname = None,
        typeobj_cname = None, typeptr_cname = None, visibility = 'private', typedef_flag = 0, api = 0,
        buffer_defaults = None, shadow = 0):
        # If this is a non-extern typedef class, expose the typedef, but use
        # the non-typedef struct internally to avoid needing forward
        # declarations for anonymous structs.
        if typedef_flag and visibility != 'extern':
            if not (visibility == 'public' or api):
                warning(pos, "ctypedef only valid for 'extern' , 'public', and 'api'", 2)
            objtypedef_cname = objstruct_cname
            typedef_flag = 0
        else:
            objtypedef_cname = None
        #
        #  Look for previous declaration as a type
        #
        entry = self.lookup_here(name)
        if entry and not shadow:
            type = entry.type
            if not (entry.is_type and type.is_extension_type):
                entry = None # Will cause redeclaration and produce an error
            else:
                scope = type.scope
                if typedef_flag and (not scope or scope.defined):
                    self.check_previous_typedef_flag(entry, typedef_flag, pos)
                if (scope and scope.defined) or (base_type and type.base_type):
                    if base_type and base_type is not type.base_type:
                        error(pos, "Base type does not match previous declaration")
                if base_type and not type.base_type:
                    type.base_type = base_type
        #
        #  Make a new entry if needed
        #
        if not entry or shadow:
            type = PyrexTypes.PyExtensionType(name, typedef_flag, base_type, visibility == 'extern')
            type.pos = pos
            type.buffer_defaults = buffer_defaults
            if objtypedef_cname is not None:
                type.objtypedef_cname = objtypedef_cname
            if visibility == 'extern':
                type.module_name = module_name
            else:
                type.module_name = self.qualified_name
            if typeptr_cname:
                type.typeptr_cname = typeptr_cname
            else:
                type.typeptr_cname = self.mangle(Naming.typeptr_prefix, name)
            entry = self.declare_type(name, type, pos, visibility = visibility,
                defining = 0, shadow = shadow)
            entry.is_cclass = True
            if objstruct_cname:
                type.objstruct_cname = objstruct_cname
            elif not entry.in_cinclude:
                type.objstruct_cname = self.mangle(Naming.objstruct_prefix, name)
            else:
                error(entry.pos,
                    "Object name required for 'public' or 'extern' C class")
            self.attach_var_entry_to_c_class(entry)
            self.c_class_entries.append(entry)
        #
        #  Check for re-definition and create scope if needed
        #
        if not type.scope:
            if defining or implementing:
                scope = CClassScope(name = name, outer_scope = self,
                    visibility = visibility)
                scope.directives = self.directives.copy()
                if base_type and base_type.scope:
                    scope.declare_inherited_c_attributes(base_type.scope)
                type.set_scope(scope)
                self.type_entries.append(entry)
        else:
            if defining and type.scope.defined:
                error(pos, "C class '%s' already defined" % name)
            elif implementing and type.scope.implemented:
                error(pos, "C class '%s' already implemented" % name)
        #
        #  Fill in options, checking for compatibility with any previous declaration
        #
        if defining:
            entry.defined_in_pxd = 1
        if implementing:   # So that filenames in runtime exceptions refer to
            entry.pos = pos  # the .pyx file and not the .pxd file
        if visibility != 'private' and entry.visibility != visibility:
            error(pos, "Class '%s' previously declared as '%s'"
                % (name, entry.visibility))
        if api:
            entry.api = 1
        if objstruct_cname:
            if type.objstruct_cname and type.objstruct_cname != objstruct_cname:
                error(pos, "Object struct name differs from previous declaration")
            type.objstruct_cname = objstruct_cname
        if typeobj_cname:
            if type.typeobj_cname and type.typeobj_cname != typeobj_cname:
                    error(pos, "Type object name differs from previous declaration")
            type.typeobj_cname = typeobj_cname

        if self.directives.get('final'):
            entry.type.is_final_type = True

        # cdef classes are always exported, but we need to set it to
        # distinguish between unused Cython utility code extension classes
        entry.used = True

        #
        # Return new or existing entry
        #
        return entry

    def allocate_vtable_names(self, entry):
        #  If extension type has a vtable, allocate vtable struct and
        #  slot names for it.
        type = entry.type
        if type.base_type and type.base_type.vtabslot_cname:
            #print "...allocating vtabslot_cname because base type has one" ###
            type.vtabslot_cname = "%s.%s" % (
                Naming.obj_base_cname, type.base_type.vtabslot_cname)
        elif type.scope and type.scope.cfunc_entries:
            # one special case here: when inheriting from builtin
            # types, the methods may also be built-in, in which
            # case they won't need a vtable
            entry_count = len(type.scope.cfunc_entries)
            base_type = type.base_type
            while base_type:
                # FIXME: this will break if we ever get non-inherited C methods
                if not base_type.scope or entry_count > len(base_type.scope.cfunc_entries):
                    break
                if base_type.is_builtin_type:
                    # builtin base type defines all methods => no vtable needed
                    return
                base_type = base_type.base_type
            #print "...allocating vtabslot_cname because there are C methods" ###
            type.vtabslot_cname = Naming.vtabslot_cname
        if type.vtabslot_cname:
            #print "...allocating other vtable related cnames" ###
            type.vtabstruct_cname = self.mangle(Naming.vtabstruct_prefix, entry.name)
            type.vtabptr_cname = self.mangle(Naming.vtabptr_prefix, entry.name)

    def check_c_classes_pxd(self):
        # Performs post-analysis checking and finishing up of extension types
        # being implemented in this module. This is called only for the .pxd.
        #
        # Checks all extension types declared in this scope to
        # make sure that:
        #
        #    * The extension type is fully declared
        #
        # Also allocates a name for the vtable if needed.
        #
        for entry in self.c_class_entries:
            # Check defined
            if not entry.type.scope:
                error(entry.pos, "C class '%s' is declared but not defined" % entry.name)

    def check_c_class(self, entry):
        type = entry.type
        name = entry.name
        visibility = entry.visibility
        # Check defined
        if not type.scope:
            error(entry.pos, "C class '%s' is declared but not defined" % name)
        # Generate typeobj_cname
        if visibility != 'extern' and not type.typeobj_cname:
            type.typeobj_cname = self.mangle(Naming.typeobj_prefix, name)
        ## Generate typeptr_cname
        #type.typeptr_cname = self.mangle(Naming.typeptr_prefix, name)
        # Check C methods defined
        if type.scope:
            for method_entry in type.scope.cfunc_entries:
                if not method_entry.is_inherited and not method_entry.func_cname:
                    error(method_entry.pos, "C method '%s' is declared but not defined" %
                        method_entry.name)
        # Allocate vtable name if necessary
        if type.vtabslot_cname:
            #print "ModuleScope.check_c_classes: allocating vtable cname for", self ###
            type.vtable_cname = self.mangle(Naming.vtable_prefix, entry.name)

    def check_c_classes(self):
        # Performs post-analysis checking and finishing up of extension types
        # being implemented in this module. This is called only for the main
        # .pyx file scope, not for cimported .pxd scopes.
        #
        # Checks all extension types declared in this scope to
        # make sure that:
        #
        #    * The extension type is implemented
        #    * All required object and type names have been specified or generated
        #    * All non-inherited C methods are implemented
        #
        # Also allocates a name for the vtable if needed.
        #
        debug_check_c_classes = 0
        if debug_check_c_classes:
            print("Scope.check_c_classes: checking scope " + self.qualified_name)
        for entry in self.c_class_entries:
            if debug_check_c_classes:
                print("...entry %s %s" % (entry.name, entry))
                print("......type = ",  entry.type)
                print("......visibility = ", entry.visibility)
            self.check_c_class(entry)

    def check_c_functions(self):
        # Performs post-analysis checking making sure all
        # defined c functions are actually implemented.
        for name, entry in self.entries.items():
            if entry.is_cfunction:
                if (entry.defined_in_pxd
                        and entry.scope is self
                        and entry.visibility != 'extern'
                        and not entry.in_cinclude
                        and not entry.is_implemented):
                    error(entry.pos, "Non-extern C function '%s' declared but not defined" % name)

    def attach_var_entry_to_c_class(self, entry):
        # The name of an extension class has to serve as both a type
        # name and a variable name holding the type object. It is
        # represented in the symbol table by a type entry with a
        # variable entry attached to it. For the variable entry,
        # we use a read-only C global variable whose name is an
        # expression that refers to the type object.
        from . import Builtin
        var_entry = Entry(name = entry.name,
            type = Builtin.type_type,
            pos = entry.pos,
            cname = entry.type.typeptr_cname)
        var_entry.is_variable = 1
        var_entry.is_cglobal = 1
        var_entry.is_readonly = 1
        var_entry.scope = entry.scope
        entry.as_variable = var_entry

    def is_cpp(self):
        return self.cpp

    def infer_types(self):
        from .TypeInference import PyObjectTypeInferer
        PyObjectTypeInferer().infer_types(self)


class LocalScope(Scope):

    # Does the function have a 'with gil:' block?
    has_with_gil_block = False

    # Transient attribute, used for symbol table variable declarations
    _in_with_gil_block = False

    def __init__(self, name, outer_scope, parent_scope = None):
        if parent_scope is None:
            parent_scope = outer_scope
        Scope.__init__(self, name, outer_scope, parent_scope)

    def mangle(self, prefix, name):
        return prefix + name

    def declare_arg(self, name, type, pos):
        # Add an entry for an argument of a function.
        cname = self.mangle(Naming.var_prefix, name)
        entry = self.declare(name, cname, type, pos, 'private')
        entry.is_variable = 1
        if type.is_pyobject:
            entry.init = "0"
        entry.is_arg = 1
        #entry.borrowed = 1 # Not using borrowed arg refs for now
        self.arg_entries.append(entry)
        return entry

    def declare_var(self, name, type, pos,
                    cname = None, visibility = 'private',
                    api = 0, in_pxd = 0, is_cdef = 0):
        # Add an entry for a local variable.
        if visibility in ('public', 'readonly'):
            error(pos, "Local variable cannot be declared %s" % visibility)
        entry = Scope.declare_var(self, name, type, pos,
                                  cname=cname, visibility=visibility,
                                  api=api, in_pxd=in_pxd, is_cdef=is_cdef)
        if entry.type.declaration_value:
            entry.init = entry.type.declaration_value
        entry.is_local = 1

        entry.in_with_gil_block = self._in_with_gil_block
        self.var_entries.append(entry)
        return entry

    def declare_global(self, name, pos):
        # Pull entry from global scope into local scope.
        if self.lookup_here(name):
            warning(pos, "'%s' redeclared  ", 0)
        else:
            entry = self.global_scope().lookup_target(name)
            self.entries[name] = entry

    def declare_nonlocal(self, name, pos):
        # Pull entry from outer scope into local scope
        orig_entry = self.lookup_here(name)
        if orig_entry and orig_entry.scope is self and not orig_entry.from_closure:
            error(pos, "'%s' redeclared as nonlocal" % name)
            orig_entry.already_declared_here()
        else:
            entry = self.lookup(name)
            if entry is None or not entry.from_closure:
                error(pos, "no binding for nonlocal '%s' found" % name)

    def lookup(self, name):
        # Look up name in this scope or an enclosing one.
        # Return None if not found.
        entry = Scope.lookup(self, name)
        if entry is not None:
            entry_scope = entry.scope
            while entry_scope.is_genexpr_scope:
                entry_scope = entry_scope.outer_scope
            if entry_scope is not self and entry_scope.is_closure_scope:
                if hasattr(entry.scope, "scope_class"):
                    raise InternalError("lookup() after scope class created.")
                # The actual c fragment for the different scopes differs
                # on the outside and inside, so we make a new entry
                entry.in_closure = True
                inner_entry = InnerEntry(entry, self)
                inner_entry.is_variable = True
                self.entries[name] = inner_entry
                return inner_entry
        return entry

    def mangle_closure_cnames(self, outer_scope_cname):
        for scope in self.iter_local_scopes():
            for entry in scope.entries.values():
                if entry.from_closure:
                    cname = entry.outer_entry.cname
                    if self.is_passthrough:
                        entry.cname = cname
                    else:
                        if cname.startswith(Naming.cur_scope_cname):
                            cname = cname[len(Naming.cur_scope_cname)+2:]
                        entry.cname = "%s->%s" % (outer_scope_cname, cname)
                elif entry.in_closure:
                    entry.original_cname = entry.cname
                    entry.cname = "%s->%s" % (Naming.cur_scope_cname, entry.cname)


class GeneratorExpressionScope(Scope):
    """Scope for generator expressions and comprehensions.  As opposed
    to generators, these can be easily inlined in some cases, so all
    we really need is a scope that holds the loop variable(s).
    """
    is_genexpr_scope = True

    def __init__(self, outer_scope):
        parent_scope = outer_scope
        # TODO: also ignore class scopes?
        while parent_scope.is_genexpr_scope:
            parent_scope = parent_scope.parent_scope
        name = parent_scope.global_scope().next_id(Naming.genexpr_id_ref)
        Scope.__init__(self, name, outer_scope, parent_scope)
        self.directives = outer_scope.directives
        self.genexp_prefix = "%s%d%s" % (Naming.pyrex_prefix, len(name), name)

        # Class/ExtType scopes are filled at class creation time, i.e. from the
        # module init function or surrounding function.
        while outer_scope.is_genexpr_scope or outer_scope.is_c_class_scope or outer_scope.is_py_class_scope:
            outer_scope = outer_scope.outer_scope
        self.var_entries = outer_scope.var_entries  # keep declarations outside
        outer_scope.subscopes.add(self)

    def mangle(self, prefix, name):
        return '%s%s' % (self.genexp_prefix, self.parent_scope.mangle(prefix, name))

    def declare_var(self, name, type, pos,
                    cname = None, visibility = 'private',
                    api = 0, in_pxd = 0, is_cdef = True):
        if type is unspecified_type:
            # if the outer scope defines a type for this variable, inherit it
            outer_entry = self.outer_scope.lookup(name)
            if outer_entry and outer_entry.is_variable:
                type = outer_entry.type # may still be 'unspecified_type' !
        # the parent scope needs to generate code for the variable, but
        # this scope must hold its name exclusively
        cname = '%s%s' % (self.genexp_prefix, self.parent_scope.mangle(Naming.var_prefix, name or self.next_id()))
        entry = self.declare(name, cname, type, pos, visibility)
        entry.is_variable = True
        if self.parent_scope.is_module_scope:
            entry.is_cglobal = True
        else:
            entry.is_local = True
        entry.in_subscope = True
        self.var_entries.append(entry)
        self.entries[name] = entry
        return entry

    def declare_pyfunction(self, name, pos, allow_redefine=False):
        return self.outer_scope.declare_pyfunction(
            name, pos, allow_redefine)

    def declare_lambda_function(self, func_cname, pos):
        return self.outer_scope.declare_lambda_function(func_cname, pos)

    def add_lambda_def(self, def_node):
        return self.outer_scope.add_lambda_def(def_node)


class ClosureScope(LocalScope):

    is_closure_scope = True

    def __init__(self, name, scope_name, outer_scope, parent_scope=None):
        LocalScope.__init__(self, name, outer_scope, parent_scope)
        self.closure_cname = "%s%s" % (Naming.closure_scope_prefix, scope_name)

#    def mangle_closure_cnames(self, scope_var):
#        for entry in self.entries.values() + self.temp_entries:
#            entry.in_closure = 1
#        LocalScope.mangle_closure_cnames(self, scope_var)

#    def mangle(self, prefix, name):
#        return "%s->%s" % (self.cur_scope_cname, name)
#        return "%s->%s" % (self.closure_cname, name)

    def declare_pyfunction(self, name, pos, allow_redefine=False):
        return LocalScope.declare_pyfunction(self, name, pos, allow_redefine, visibility='private')


class StructOrUnionScope(Scope):
    #  Namespace of a C struct or union.

    def __init__(self, name="?"):
        Scope.__init__(self, name, None, None)

    def declare_var(self, name, type, pos,
                    cname = None, visibility = 'private',
                    api = 0, in_pxd = 0, is_cdef = 0,
                    allow_pyobject=False, allow_memoryview=False):
        # Add an entry for an attribute.
        if not cname:
            cname = name
            if visibility == 'private':
                cname = c_safe_identifier(cname)
        if type.is_cfunction:
            type = PyrexTypes.CPtrType(type)
        entry = self.declare(name, cname, type, pos, visibility)
        entry.is_variable = 1
        self.var_entries.append(entry)
        if type.is_pyobject and not allow_pyobject:
            error(pos, "C struct/union member cannot be a Python object")
        elif type.is_memoryviewslice and not allow_memoryview:
            # Memory views wrap their buffer owner as a Python object.
            error(pos, "C struct/union member cannot be a memory view")
        if visibility != 'private':
            error(pos, "C struct/union member cannot be declared %s" % visibility)
        return entry

    def declare_cfunction(self, name, type, pos,
                          cname=None, visibility='private', api=0, in_pxd=0,
                          defining=0, modifiers=(), overridable=False):  # currently no utility code ...
        if overridable:
            error(pos, "C struct/union member cannot be declared 'cpdef'")
        return self.declare_var(name, type, pos,
                                cname=cname, visibility=visibility)


class ClassScope(Scope):
    #  Abstract base class for namespace of
    #  Python class or extension type.
    #
    #  class_name     string   Python name of the class
    #  scope_prefix   string   Additional prefix for names
    #                          declared in the class
    #  doc    string or None   Doc string

    def __init__(self, name, outer_scope):
        Scope.__init__(self, name, outer_scope, outer_scope)
        self.class_name = name
        self.doc = None

    def lookup(self, name):
        entry = Scope.lookup(self, name)
        if entry:
            return entry
        if name == "classmethod":
            # We don't want to use the builtin classmethod here 'cause it won't do the
            # right thing in this scope (as the class members aren't still functions).
            # Don't want to add a cfunction to this scope 'cause that would mess with
            # the type definition, so we just return the right entry.
            entry = Entry(
                "classmethod",
                "__Pyx_Method_ClassMethod",
                PyrexTypes.CFuncType(
                    py_object_type,
                    [PyrexTypes.CFuncTypeArg("", py_object_type, None)], 0, 0))
            entry.utility_code_definition = Code.UtilityCode.load_cached("ClassMethod", "CythonFunction.c")
            self.use_entry_utility_code(entry)
            entry.is_cfunction = 1
        return entry


class PyClassScope(ClassScope):
    #  Namespace of a Python class.
    #
    #  class_obj_cname     string   C variable holding class object

    is_py_class_scope = 1

    def mangle_class_private_name(self, name):
        return self.mangle_special_name(name)

    def mangle_special_name(self, name):
        if name and name.startswith('__') and not name.endswith('__'):
            name = EncodedString('_%s%s' % (self.class_name.lstrip('_'), name))
        return name

    def lookup_here(self, name):
        name = self.mangle_special_name(name)
        return ClassScope.lookup_here(self, name)

    def declare_var(self, name, type, pos,
                    cname = None, visibility = 'private',
                    api = 0, in_pxd = 0, is_cdef = 0):
        name = self.mangle_special_name(name)
        if type is unspecified_type:
            type = py_object_type
        # Add an entry for a class attribute.
        entry = Scope.declare_var(self, name, type, pos,
                                  cname=cname, visibility=visibility,
                                  api=api, in_pxd=in_pxd, is_cdef=is_cdef)
        entry.is_pyglobal = 1
        entry.is_pyclass_attr = 1
        return entry

    def declare_nonlocal(self, name, pos):
        # Pull entry from outer scope into local scope
        orig_entry = self.lookup_here(name)
        if orig_entry and orig_entry.scope is self and not orig_entry.from_closure:
            error(pos, "'%s' redeclared as nonlocal" % name)
            orig_entry.already_declared_here()
        else:
            entry = self.lookup(name)
            if entry is None:
                error(pos, "no binding for nonlocal '%s' found" % name)
            else:
                # FIXME: this works, but it's unclear if it's the
                # right thing to do
                self.entries[name] = entry

    def declare_global(self, name, pos):
        # Pull entry from global scope into local scope.
        if self.lookup_here(name):
            warning(pos, "'%s' redeclared  ", 0)
        else:
            entry = self.global_scope().lookup_target(name)
            self.entries[name] = entry

    def add_default_value(self, type):
        return self.outer_scope.add_default_value(type)


class CClassScope(ClassScope):
    #  Namespace of an extension type.
    #
    #  parent_type           CClassType
    #  #typeobj_cname        string or None
    #  #objstruct_cname      string
    #  method_table_cname    string
    #  getset_table_cname    string
    #  has_pyobject_attrs    boolean  Any PyObject attributes?
    #  has_memoryview_attrs  boolean  Any memory view attributes?
    #  has_cpp_class_attrs   boolean  Any (non-pointer) C++ attributes?
    #  has_cyclic_pyobject_attrs    boolean  Any PyObject attributes that may need GC?
    #  property_entries      [Entry]
    #  defined               boolean  Defined in .pxd file
    #  implemented           boolean  Defined in .pyx file
    #  inherited_var_entries [Entry]  Adapted var entries from base class

    is_c_class_scope = 1
    is_closure_class_scope = False

    has_pyobject_attrs = False
    has_memoryview_attrs = False
    has_cpp_class_attrs = False
    has_cyclic_pyobject_attrs = False
    defined = False
    implemented = False

    def __init__(self, name, outer_scope, visibility):
        ClassScope.__init__(self, name, outer_scope)
        if visibility != 'extern':
            self.method_table_cname = outer_scope.mangle(Naming.methtab_prefix, name)
            self.getset_table_cname = outer_scope.mangle(Naming.gstab_prefix, name)
        self.property_entries = []
        self.inherited_var_entries = []

    def needs_gc(self):
        # If the type or any of its base types have Python-valued
        # C attributes, then it needs to participate in GC.
        if self.has_cyclic_pyobject_attrs and not self.directives.get('no_gc', False):
            return True
        base_type = self.parent_type.base_type
        if base_type and base_type.scope is not None:
            return base_type.scope.needs_gc()
        elif self.parent_type.is_builtin_type:
            return not self.parent_type.is_gc_simple
        return False

    def needs_tp_clear(self):
        """
        Do we need to generate an implementation for the tp_clear slot? Can
        be disabled to keep references for the __dealloc__ cleanup function.
        """
        return self.needs_gc() and not self.directives.get('no_gc_clear', False)

    def get_refcounted_entries(self, include_weakref=False,
                               include_gc_simple=True):
        py_attrs = []
        py_buffers = []
        memoryview_slices = []

        for entry in self.var_entries:
            if entry.type.is_pyobject:
                if include_weakref or (self.is_closure_class_scope or entry.name != "__weakref__"):
                    if include_gc_simple or not entry.type.is_gc_simple:
                        py_attrs.append(entry)
            elif entry.type == PyrexTypes.c_py_buffer_type:
                py_buffers.append(entry)
            elif entry.type.is_memoryviewslice:
                memoryview_slices.append(entry)

        have_entries = py_attrs or py_buffers or memoryview_slices
        return have_entries, (py_attrs, py_buffers, memoryview_slices)

    def declare_var(self, name, type, pos,
                    cname = None, visibility = 'private',
                    api = 0, in_pxd = 0, is_cdef = 0):
        if is_cdef:
            # Add an entry for an attribute.
            if self.defined:
                error(pos,
                    "C attributes cannot be added in implementation part of"
                    " extension type defined in a pxd")
            if not self.is_closure_class_scope and get_special_method_signature(name):
                error(pos,
                    "The name '%s' is reserved for a special method."
                        % name)
            if not cname:
                cname = name
                if visibility == 'private':
                    cname = c_safe_identifier(cname)
            if type.is_cpp_class and visibility != 'extern':
                type.check_nullary_constructor(pos)
                self.use_utility_code(Code.UtilityCode("#include <new>"))
            entry = self.declare(name, cname, type, pos, visibility)
            entry.is_variable = 1
            self.var_entries.append(entry)
            if type.is_memoryviewslice:
                self.has_memoryview_attrs = True
            elif type.is_cpp_class:
                self.has_cpp_class_attrs = True
            elif type.is_pyobject and (self.is_closure_class_scope or name != '__weakref__'):
                self.has_pyobject_attrs = True
                if (not type.is_builtin_type
                        or not type.scope or type.scope.needs_gc()):
                    self.has_cyclic_pyobject_attrs = True
            if visibility not in ('private', 'public', 'readonly'):
                error(pos,
                    "Attribute of extension type cannot be declared %s" % visibility)
            if visibility in ('public', 'readonly'):
                # If the field is an external typedef, we cannot be sure about the type,
                # so do conversion ourself rather than rely on the CPython mechanism (through
                # a property; made in AnalyseDeclarationsTransform).
                entry.needs_property = True
                if not self.is_closure_class_scope and name == "__weakref__":
                    error(pos, "Special attribute __weakref__ cannot be exposed to Python")
                if not (type.is_pyobject or type.can_coerce_to_pyobject(self)):
                    # we're not testing for coercion *from* Python here - that would fail later
                    error(pos, "C attribute of type '%s' cannot be accessed from Python" % type)
            else:
                entry.needs_property = False
            return entry
        else:
            if type is unspecified_type:
                type = py_object_type
            # Add an entry for a class attribute.
            entry = Scope.declare_var(self, name, type, pos,
                                      cname=cname, visibility=visibility,
                                      api=api, in_pxd=in_pxd, is_cdef=is_cdef)
            entry.is_member = 1
            entry.is_pyglobal = 1 # xxx: is_pyglobal changes behaviour in so many places that
                                  # I keep it in for now. is_member should be enough
                                  # later on
            self.namespace_cname = "(PyObject *)%s" % self.parent_type.typeptr_cname
            return entry

    def declare_pyfunction(self, name, pos, allow_redefine=False):
        # Add an entry for a method.
        if name in richcmp_special_methods:
            if self.lookup_here('__richcmp__'):
                error(pos, "Cannot define both % and __richcmp__" % name)
        elif name == '__richcmp__':
            for n in richcmp_special_methods:
                if self.lookup_here(n):
                    error(pos, "Cannot define both % and __richcmp__" % n)
        if name == "__new__":
            error(pos, "__new__ method of extension type will change semantics "
                "in a future version of Pyrex and Cython. Use __cinit__ instead.")
        entry = self.declare_var(name, py_object_type, pos,
                                 visibility='extern')
        special_sig = get_special_method_signature(name)
        if special_sig:
            # Special methods get put in the method table with a particular
            # signature declared in advance.
            entry.signature = special_sig
            entry.is_special = 1
        else:
            entry.signature = pymethod_signature
            entry.is_special = 0

        self.pyfunc_entries.append(entry)
        return entry

    def lookup_here(self, name):
        if not self.is_closure_class_scope and name == "__new__":
            name = EncodedString("__cinit__")
        entry = ClassScope.lookup_here(self, name)
        if entry and entry.is_builtin_cmethod:
            if not self.parent_type.is_builtin_type:
                # For subtypes of builtin types, we can only return
                # optimised C methods if the type if final.
                # Otherwise, subtypes may choose to override the
                # method, but the optimisation would prevent the
                # subtype method from being called.
                if not self.parent_type.is_final_type:
                    return None
        return entry

    def declare_cfunction(self, name, type, pos,
                          cname=None, visibility='private', api=0, in_pxd=0,
                          defining=0, modifiers=(), utility_code=None, overridable=False):
        if get_special_method_signature(name) and not self.parent_type.is_builtin_type:
            error(pos, "Special methods must be declared with 'def', not 'cdef'")
        args = type.args
        if not type.is_static_method:
            if not args:
                error(pos, "C method has no self argument")
            elif not self.parent_type.assignable_from(args[0].type):
                error(pos, "Self argument (%s) of C method '%s' does not match parent type (%s)" %
                      (args[0].type, name, self.parent_type))
        entry = self.lookup_here(name)
        if cname is None:
            cname = c_safe_identifier(name)
        if entry:
            if not entry.is_cfunction:
                warning(pos, "'%s' redeclared  " % name, 0)
            else:
                if defining and entry.func_cname:
                    error(pos, "'%s' already defined" % name)
                #print "CClassScope.declare_cfunction: checking signature" ###
                if entry.is_final_cmethod and entry.is_inherited:
                    error(pos, "Overriding final methods is not allowed")
                elif type.same_c_signature_as(entry.type, as_cmethod = 1) and type.nogil == entry.type.nogil:
                    # Fix with_gil vs nogil.
                    entry.type = entry.type.with_with_gil(type.with_gil)
                elif type.compatible_signature_with(entry.type, as_cmethod = 1) and type.nogil == entry.type.nogil:
                    if (self.defined and not in_pxd
                        and not type.same_c_signature_as_resolved_type(entry.type, as_cmethod = 1, as_pxd_definition = 1)):
                        # TODO(robertwb): Make this an error.
                        warning(pos,
                            "Compatible but non-identical C method '%s' not redeclared "
                            "in definition part of extension type '%s'.  This may cause incorrect vtables to be generated." % (name, self.class_name), 2)
                        warning(entry.pos, "Previous declaration is here", 2)
                    entry = self.add_cfunction(name, type, pos, cname, visibility='ignore', modifiers=modifiers)
                else:
                    error(pos, "Signature not compatible with previous declaration")
                    error(entry.pos, "Previous declaration is here")
        else:
            if self.defined:
                error(pos,
                    "C method '%s' not previously declared in definition part of"
                    " extension type '%s'" % (name, self.class_name))
            entry = self.add_cfunction(name, type, pos, cname, visibility, modifiers)
        if defining:
            entry.func_cname = self.mangle(Naming.func_prefix, name)
        entry.utility_code = utility_code
        type.entry = entry

        if u'inline' in modifiers:
            entry.is_inline_cmethod = True

        if (self.parent_type.is_final_type or entry.is_inline_cmethod or
            self.directives.get('final')):
            entry.is_final_cmethod = True
            entry.final_func_cname = entry.func_cname

        return entry

    def add_cfunction(self, name, type, pos, cname, visibility, modifiers, inherited=False):
        # Add a cfunction entry without giving it a func_cname.
        prev_entry = self.lookup_here(name)
        entry = ClassScope.add_cfunction(self, name, type, pos, cname,
                                         visibility, modifiers, inherited=inherited)
        entry.is_cmethod = 1
        entry.prev_entry = prev_entry
        return entry

    def declare_builtin_cfunction(self, name, type, cname, utility_code = None):
        # overridden methods of builtin types still have their Python
        # equivalent that must be accessible to support bound methods
        name = EncodedString(name)
        entry = self.declare_cfunction(name, type, None, cname, visibility='extern',
                                       utility_code=utility_code)
        var_entry = Entry(name, name, py_object_type)
        var_entry.is_variable = 1
        var_entry.is_builtin = 1
        var_entry.utility_code = utility_code
        var_entry.scope = entry.scope
        entry.as_variable = var_entry
        return entry

    def declare_property(self, name, doc, pos):
        entry = self.lookup_here(name)
        if entry is None:
            entry = self.declare(name, name, py_object_type, pos, 'private')
        entry.is_property = 1
        entry.doc = doc
        entry.scope = PropertyScope(name,
            outer_scope = self.global_scope(), parent_scope = self)
        entry.scope.parent_type = self.parent_type
        self.property_entries.append(entry)
        return entry

    def declare_inherited_c_attributes(self, base_scope):
        # Declare entries for all the C attributes of an
        # inherited type, with cnames modified appropriately
        # to work with this type.
        def adapt(cname):
            return "%s.%s" % (Naming.obj_base_cname, base_entry.cname)

        entries = base_scope.inherited_var_entries + base_scope.var_entries
        for base_entry in entries:
            entry = self.declare(
                base_entry.name, adapt(base_entry.cname),
                base_entry.type, None, 'private')
            entry.is_variable = 1
            self.inherited_var_entries.append(entry)

        # If the class defined in a pxd, specific entries have not been added.
        # Ensure now that the parent (base) scope has specific entries
        # Iterate over a copy as get_all_specialized_function_types() will mutate
        for base_entry in base_scope.cfunc_entries[:]:
            if base_entry.type.is_fused:
                base_entry.type.get_all_specialized_function_types()

        for base_entry in base_scope.cfunc_entries:
            cname = base_entry.cname
            var_entry = base_entry.as_variable
            is_builtin = var_entry and var_entry.is_builtin
            if not is_builtin:
                cname = adapt(cname)
            entry = self.add_cfunction(base_entry.name, base_entry.type,
                                       base_entry.pos, cname,
                                       base_entry.visibility, base_entry.func_modifiers, inherited=True)
            entry.is_inherited = 1
            if base_entry.is_final_cmethod:
                entry.is_final_cmethod = True
                entry.is_inline_cmethod = base_entry.is_inline_cmethod
                if (self.parent_scope == base_scope.parent_scope or
                        entry.is_inline_cmethod):
                    entry.final_func_cname = base_entry.final_func_cname
            if is_builtin:
                entry.is_builtin_cmethod = True
                entry.as_variable = var_entry
            if base_entry.utility_code:
                entry.utility_code = base_entry.utility_code


class CppClassScope(Scope):
    #  Namespace of a C++ class.

    is_cpp_class_scope = 1

    default_constructor = None
    type = None

    def __init__(self, name, outer_scope, templates=None):
        Scope.__init__(self, name, outer_scope, None)
        self.directives = outer_scope.directives
        self.inherited_var_entries = []
        if templates is not None:
            for T in templates:
                template_entry = self.declare(
                    T, T, PyrexTypes.TemplatePlaceholderType(T), None, 'extern')
                template_entry.is_type = 1

    def declare_var(self, name, type, pos,
                    cname = None, visibility = 'extern',
                    api = 0, in_pxd = 0, is_cdef = 0, defining = 0):
        # Add an entry for an attribute.
        if not cname:
            cname = name
        entry = self.lookup_here(name)
        if defining and entry is not None:
            if entry.type.same_as(type):
                # Fix with_gil vs nogil.
                entry.type = entry.type.with_with_gil(type.with_gil)
            elif type.is_cfunction and type.compatible_signature_with(entry.type):
                entry.type = type
            else:
                error(pos, "Function signature does not match previous declaration")
        else:
            entry = self.declare(name, cname, type, pos, visibility)
        entry.is_variable = 1
        if type.is_cfunction and self.type:
            if not self.type.get_fused_types():
                entry.func_cname = "%s::%s" % (self.type.empty_declaration_code(), cname)
        if name != "this" and (defining or name != "<init>"):
            self.var_entries.append(entry)
        return entry

    def declare_cfunction(self, name, type, pos,
                          cname=None, visibility='extern', api=0, in_pxd=0,
                          defining=0, modifiers=(), utility_code=None, overridable=False):
        class_name = self.name.split('::')[-1]
        if name in (class_name, '__init__') and cname is None:
            cname = "%s__init__%s" % (Naming.func_prefix, class_name)
            name = '<init>'
            type.return_type = PyrexTypes.CVoidType()
            # This is called by the actual constructor, but need to support
            # arguments that cannot by called by value.
            type.original_args = type.args
            def maybe_ref(arg):
                if arg.type.is_cpp_class and not arg.type.is_reference:
                    return PyrexTypes.CFuncTypeArg(
                        arg.name, PyrexTypes.c_ref_type(arg.type), arg.pos)
                else:
                    return arg
            type.args = [maybe_ref(arg) for arg in type.args]
        elif name == '__dealloc__' and cname is None:
            cname = "%s__dealloc__%s" % (Naming.func_prefix, class_name)
            name = '<del>'
            type.return_type = PyrexTypes.CVoidType()
        if name in ('<init>', '<del>') and type.nogil:
            for base in self.type.base_classes:
                base_entry = base.scope.lookup(name)
                if base_entry and not base_entry.type.nogil:
                    error(pos, "Constructor cannot be called without GIL unless all base constructors can also be called without GIL")
                    error(base_entry.pos, "Base constructor defined here.")
        prev_entry = self.lookup_here(name)
        entry = self.declare_var(name, type, pos,
                                 defining=defining,
                                 cname=cname, visibility=visibility)
        if prev_entry and not defining:
            entry.overloaded_alternatives = prev_entry.all_alternatives()
        entry.utility_code = utility_code
        type.entry = entry
        return entry

    def declare_inherited_cpp_attributes(self, base_class):
        base_scope = base_class.scope
        template_type = base_class
        while getattr(template_type, 'template_type', None):
            template_type = template_type.template_type
        if getattr(template_type, 'templates', None):
            base_templates = [T.name for T in template_type.templates]
        else:
            base_templates = ()
        # Declare entries for all the C++ attributes of an
        # inherited type, with cnames modified appropriately
        # to work with this type.
        for base_entry in \
            base_scope.inherited_var_entries + base_scope.var_entries:
                #constructor/destructor is not inherited
                if base_entry.name in ("<init>", "<del>"):
                    continue
                #print base_entry.name, self.entries
                if base_entry.name in self.entries:
                    base_entry.name    # FIXME: is there anything to do in this case?
                entry = self.declare(base_entry.name, base_entry.cname,
                    base_entry.type, None, 'extern')
                entry.is_variable = 1
                entry.is_inherited = 1
                self.inherited_var_entries.append(entry)
        for base_entry in base_scope.cfunc_entries:
            entry = self.declare_cfunction(base_entry.name, base_entry.type,
                                           base_entry.pos, base_entry.cname,
                                           base_entry.visibility, api=0,
                                           modifiers=base_entry.func_modifiers,
                                           utility_code=base_entry.utility_code)
            entry.is_inherited = 1
        for base_entry in base_scope.type_entries:
            if base_entry.name not in base_templates:
                entry = self.declare_type(base_entry.name, base_entry.type,
                                          base_entry.pos, base_entry.cname,
                                          base_entry.visibility)
                entry.is_inherited = 1

    def specialize(self, values, type_entry):
        scope = CppClassScope(self.name, self.outer_scope)
        scope.type = type_entry
        for entry in self.entries.values():
            if entry.is_type:
                scope.declare_type(entry.name,
                                   entry.type.specialize(values),
                                   entry.pos,
                                   entry.cname,
                                   template=1)
            elif entry.type.is_cfunction:
                for e in entry.all_alternatives():
                    scope.declare_cfunction(e.name,
                                            e.type.specialize(values),
                                            e.pos,
                                            e.cname,
                                            utility_code=e.utility_code)
            else:
                scope.declare_var(entry.name,
                                  entry.type.specialize(values),
                                  entry.pos,
                                  entry.cname,
                                  entry.visibility)

        return scope


class PropertyScope(Scope):
    #  Scope holding the __get__, __set__ and __del__ methods for
    #  a property of an extension type.
    #
    #  parent_type   PyExtensionType   The type to which the property belongs

    is_property_scope = 1

    def declare_pyfunction(self, name, pos, allow_redefine=False):
        # Add an entry for a method.
        signature = get_property_accessor_signature(name)
        if signature:
            entry = self.declare(name, name, py_object_type, pos, 'private')
            entry.is_special = 1
            entry.signature = signature
            return entry
        else:
            error(pos, "Only __get__, __set__ and __del__ methods allowed "
                "in a property declaration")
            return None


class CConstScope(Scope):

    def __init__(self, const_base_type_scope):
        Scope.__init__(
            self,
            'const_' + const_base_type_scope.name,
            const_base_type_scope.outer_scope,
            const_base_type_scope.parent_scope)
        self.const_base_type_scope = const_base_type_scope

    def lookup_here(self, name):
        entry = self.const_base_type_scope.lookup_here(name)
        if entry is not None:
            entry = copy.copy(entry)
            entry.type = PyrexTypes.c_const_type(entry.type)
            return entry

class TemplateScope(Scope):
    def __init__(self, name, outer_scope):
        Scope.__init__(self, name, outer_scope, None)
        self.directives = outer_scope.directives<|MERGE_RESOLUTION|>--- conflicted
+++ resolved
@@ -910,7 +910,7 @@
         function_alternatives = []
         if function is not None:
             function_alternatives = function.all_alternatives()
-        
+
         # look-up nonmember methods listed within a class
         method_alternatives = []
         if len(operands)==2: # binary operators only
@@ -919,22 +919,16 @@
                     obj_type = operands[n].type
                     method = obj_type.scope.lookup("operator%s" % operator)
                     if method is not None:
-                        method_alternatives += method.all_alternatives()       
-        
+                        method_alternatives += method.all_alternatives()
+
         if (not method_alternatives) and (not function_alternatives):
             return None
-<<<<<<< HEAD
+
+        # select the unique alternatives
+        all_alternatives = list(set(method_alternatives + function_alternatives))
+
         return PyrexTypes.best_match([arg.type for arg in operands],
-                                     function.all_alternatives())
-=======
-        
-        
-        # select the unique alternatives
-        all_alternatives = list(set(method_alternatives+function_alternatives))
-               
-        return PyrexTypes.best_match(operands,
                                      all_alternatives)
->>>>>>> 4d6f38c0
 
     def lookup_operator_for_types(self, pos, operator, types):
         from .Nodes import Node
