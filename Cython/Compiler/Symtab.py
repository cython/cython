#
#   Symbol Table
#

import re
from Cython import Utils
from Errors import warning, error, InternalError
from StringEncoding import EncodedString
import Options, Naming
import PyrexTypes
from PyrexTypes import py_object_type, unspecified_type
import TypeSlots
from TypeSlots import \
    pyfunction_signature, pymethod_signature, \
    get_special_method_signature, get_property_accessor_signature
import Code
import __builtin__ as builtins

possible_identifier = re.compile(ur"(?![0-9])\w+$", re.U).match
nice_identifier = re.compile('^[a-zA-Z0-0_]+$').match

iso_c99_keywords = set(
['auto', 'break', 'case', 'char', 'const', 'continue', 'default', 'do',
    'double', 'else', 'enum', 'extern', 'float', 'for', 'goto', 'if',
    'int', 'long', 'register', 'return', 'short', 'signed', 'sizeof',
    'static', 'struct', 'switch', 'typedef', 'union', 'unsigned', 'void',
    'volatile', 'while',
    '_Bool', '_Complex'', _Imaginary', 'inline', 'restrict'])

def c_safe_identifier(cname):
    # There are some C limitations on struct entry names.
    if ((cname[:2] == '__'
         and not (cname.startswith(Naming.pyrex_prefix)
                  or cname == '__weakref__'))
        or cname in iso_c99_keywords):
        cname = Naming.pyrex_prefix + cname
    return cname

class BufferAux(object):
    writable_needed = False

    def __init__(self, buflocal_nd_var, rcbuf_var):
        self.buflocal_nd_var = buflocal_nd_var
        self.rcbuf_var = rcbuf_var

    def __repr__(self):
        return "<BufferAux %r>" % self.__dict__

class Entry(object):
    # A symbol table entry in a Scope or ModuleNamespace.
    #
    # name             string     Python name of entity
    # cname            string     C name of entity
    # type             PyrexType  Type of entity
    # doc              string     Doc string
    # init             string     Initial value
    # visibility       'private' or 'public' or 'extern'
    # is_builtin       boolean    Is an entry in the Python builtins dict
    # is_cglobal       boolean    Is a C global variable
    # is_pyglobal      boolean    Is a Python module-level variable
    #                               or class attribute during
    #                               class construction
    # is_member        boolean    Is an assigned class member
    # is_pyclass_attr  boolean    Is a name in a Python class namespace
    # is_variable      boolean    Is a variable
    # is_cfunction     boolean    Is a C function
    # is_cmethod       boolean    Is a C method of an extension type
    # is_builtin_cmethod boolean  Is a C method of a builtin type (implies is_cmethod)
    # is_unbound_cmethod boolean  Is an unbound C method of an extension type
    # is_final_cmethod   boolean  Is non-overridable C method
    # is_inline_cmethod  boolean  Is inlined C method
    # is_anonymous     boolean    Is a anonymous pyfunction entry
    # is_type          boolean    Is a type definition
    # is_cclass        boolean    Is an extension class
    # is_cpp_class     boolean    Is a C++ class
    # is_const         boolean    Is a constant
    # is_property      boolean    Is a property of an extension type:
    # doc_cname        string or None  C const holding the docstring
    # getter_cname     string          C func for getting property
    # setter_cname     string          C func for setting or deleting property
    # is_self_arg      boolean    Is the "self" arg of an exttype method
    # is_arg           boolean    Is the arg of a method
    # is_local         boolean    Is a local variable
    # in_closure       boolean    Is referenced in an inner scope
    # is_readonly      boolean    Can't be assigned to
    # func_cname       string     C func implementing Python func
    # func_modifiers   [string]   C function modifiers ('inline')
    # pos              position   Source position where declared
    # namespace_cname  string     If is_pyglobal, the C variable
    #                               holding its home namespace
    # pymethdef_cname  string     PyMethodDef structure
    # signature        Signature  Arg & return types for Python func
    # as_variable      Entry      Alternative interpretation of extension
    #                               type name or builtin C function as a variable
    # xdecref_cleanup  boolean    Use Py_XDECREF for error cleanup
    # in_cinclude      boolean    Suppress C declaration code
    # enum_values      [Entry]    For enum types, list of values
    # qualified_name   string     "modname.funcname" or "modname.classname"
    #                               or "modname.classname.funcname"
    # is_declared_generic  boolean  Is declared as PyObject * even though its
    #                                 type is an extension type
    # as_module        None       Module scope, if a cimported module
    # is_inherited     boolean    Is an inherited attribute of an extension type
    # pystring_cname   string     C name of Python version of string literal
    # is_interned      boolean    For string const entries, value is interned
    # is_identifier    boolean    For string const entries, value is an identifier
    # used             boolean
    # is_special       boolean    Is a special method or property accessor
    #                               of an extension type
    # defined_in_pxd   boolean    Is defined in a .pxd file (not just declared)
    # api              boolean    Generate C API for C class or function
    # utility_code     string     Utility code needed when this entry is used
    #
    # buffer_aux       BufferAux or None  Extra information needed for buffer variables
    # inline_func_in_pxd boolean  Hacky special case for inline function in pxd file.
    #                             Ideally this should not be necesarry.
    # assignments      [ExprNode] List of expressions that get assigned to this entry.
    # might_overflow   boolean    In an arithmetic expression that could cause
    #                             overflow (used for type inference).
    # utility_code_definition     For some Cython builtins, the utility code
    #                             which contains the definition of the entry.
    #                             Currently only supported for CythonScope entries.
    # error_on_uninitialized      Have Control Flow issue an error when this entry is
    #                             used uninitialized
    # cf_used          boolean    Entry is used

    # TODO: utility_code and utility_code_definition serves the same purpose...

    inline_func_in_pxd = False
    borrowed = 0
    init = ""
    visibility = 'private'
    is_builtin = 0
    is_cglobal = 0
    is_pyglobal = 0
    is_member = 0
    is_pyclass_attr = 0
    is_variable = 0
    is_cfunction = 0
    is_cmethod = 0
    is_builtin_cmethod = False
    is_unbound_cmethod = 0
    is_final_cmethod = 0
    is_inline_cmethod = 0
    is_anonymous = 0
    is_type = 0
    is_cclass = 0
    is_cpp_class = 0
    is_const = 0
    is_property = 0
    doc_cname = None
    getter_cname = None
    setter_cname = None
    is_self_arg = 0
    is_arg = 0
    is_local = 0
    in_closure = 0
    from_closure = 0
    is_declared_generic = 0
    is_readonly = 0
    func_cname = None
    func_modifiers = []
    final_func_cname = None
    doc = None
    as_variable = None
    xdecref_cleanup = 0
    in_cinclude = 0
    as_module = None
    is_inherited = 0
    pystring_cname = None
    is_identifier = 0
    is_interned = 0
    used = 0
    is_special = 0
    defined_in_pxd = 0
    is_implemented = 0
    api = 0
    utility_code = None
    is_overridable = 0
    buffer_aux = None
    prev_entry = None
    might_overflow = 0
<<<<<<< HEAD
    fused_cfunction = None
=======
    utility_code_definition = None
>>>>>>> dfa31de0
    in_with_gil_block = 0
    from_cython_utility_code = None
    error_on_uninitialized = False
    cf_used = True

    def __init__(self, name, cname, type, pos = None, init = None):
        self.name = name
        self.cname = cname
        self.type = type
        self.pos = pos
        self.init = init
        self.overloaded_alternatives = []
        self.assignments = []
        self.cf_assignments = []
        self.cf_references = []

    def __repr__(self):
        return "Entry(name=%s, type=%s)" % (self.name, self.type)

    def redeclared(self, pos):
        error(pos, "'%s' does not match previous declaration" % self.name)
        error(self.pos, "Previous declaration is here")

    def all_alternatives(self):
        return [self] + self.overloaded_alternatives


class Scope(object):
    # name              string             Unqualified name
    # outer_scope       Scope or None      Enclosing scope
    # entries           {string : Entry}   Python name to entry, non-types
    # const_entries     [Entry]            Constant entries
    # type_entries      [Entry]            Struct/union/enum/typedef/exttype entries
    # sue_entries       [Entry]            Struct/union/enum entries
    # arg_entries       [Entry]            Function argument entries
    # var_entries       [Entry]            User-defined variable entries
    # pyfunc_entries    [Entry]            Python function entries
    # cfunc_entries     [Entry]            C function entries
    # c_class_entries   [Entry]            All extension type entries
    # cname_to_entry    {string : Entry}   Temp cname to entry mapping
    # return_type       PyrexType or None  Return type of function owning scope
    # is_builtin_scope  boolean            Is the builtin scope of Python/Cython
    # is_py_class_scope boolean            Is a Python class scope
    # is_c_class_scope  boolean            Is an extension type scope
    # is_closure_scope  boolean            Is a closure scope
    # is_passthrough    boolean            Outer scope is passed directly
    # is_cpp_class_scope  boolean          Is a C++ class scope
    # is_property_scope boolean            Is a extension type property scope
    # scope_prefix      string             Disambiguator for C names
    # in_cinclude       boolean            Suppress C declaration code
    # qualified_name    string             "modname" or "modname.classname"
    #                                        Python strings in this scope
    # nogil             boolean            In a nogil section
    # directives       dict                Helper variable for the recursive
    #                                      analysis, contains directive values.
    # is_internal       boolean            Is only used internally (simpler setup)

    is_builtin_scope = 0
    is_py_class_scope = 0
    is_c_class_scope = 0
    is_closure_scope = 0
    is_passthrough = 0
    is_cpp_class_scope = 0
    is_property_scope = 0
    is_module_scope = 0
    is_internal = 0
    scope_prefix = ""
    in_cinclude = 0
    nogil = 0
    fused_to_specific = None

    def __init__(self, name, outer_scope, parent_scope):
        # The outer_scope is the next scope in the lookup chain.
        # The parent_scope is used to derive the qualified name of this scope.
        self.name = name
        self.outer_scope = outer_scope
        self.parent_scope = parent_scope
        mangled_name = "%d%s_" % (len(name), name)
        qual_scope = self.qualifying_scope()
        if qual_scope:
            self.qualified_name = qual_scope.qualify_name(name)
            self.scope_prefix = qual_scope.scope_prefix + mangled_name
        else:
            self.qualified_name = EncodedString(name)
            self.scope_prefix = mangled_name
        self.entries = {}
        self.const_entries = []
        self.type_entries = []
        self.sue_entries = []
        self.arg_entries = []
        self.var_entries = []
        self.pyfunc_entries = []
        self.cfunc_entries = []
        self.c_class_entries = []
        self.defined_c_classes = []
        self.imported_c_classes = {}
        self.cname_to_entry = {}
        self.string_to_entry = {}
        self.identifier_to_entry = {}
        self.num_to_entry = {}
        self.obj_to_entry = {}
        self.buffer_entries = []
        self.lambda_defs = []
        self.return_type = None
        self.id_counters = {}

<<<<<<< HEAD
    def __deepcopy__(self, memo):
        return self
=======
    def merge_in(self, other, merge_unused=True):
        # Use with care...
        entries = [(name, entry)
                       for name, entry in other.entries.iteritems()
                           if entry.used or merge_unused]

        self.entries.update(entries)

        for attr in ('const_entries',
                     'type_entries',
                     'sue_entries',
                     'arg_entries',
                     'var_entries',
                     'pyfunc_entries',
                     'cfunc_entries',
                     'c_class_entries'):
            self_entries = getattr(self, attr)
            names = set([e.name for e in self_entries])
            for entry in getattr(other, attr):
                if (entry.used or merge_unused) and entry.name not in names:
                    self_entries.append(entry)
>>>>>>> dfa31de0

    def __str__(self):
        return "<%s %s>" % (self.__class__.__name__, self.qualified_name)

    def qualifying_scope(self):
        return self.parent_scope

    def mangle(self, prefix, name = None):
        if name:
            return "%s%s%s" % (prefix, self.scope_prefix, name)
        else:
            return self.parent_scope.mangle(prefix, self.name)

    def mangle_internal(self, name):
        # Mangle an internal name so as not to clash with any
        # user-defined name in this scope.
        prefix = "%s%s_" % (Naming.pyrex_prefix, name)
        return self.mangle(prefix)
        #return self.parent_scope.mangle(prefix, self.name)

    def mangle_class_private_name(self, name):
        if self.parent_scope:
            return self.parent_scope.mangle_class_private_name(name)
        return name

    def next_id(self, name=None):
        # Return a cname fragment that is unique for this module
        counters = self.global_scope().id_counters
        try:
            count = counters[name] + 1
        except KeyError:
            count = 0
        counters[name] = count
        if name:
            if not count:
                # unique names don't need a suffix, reoccurrences will get one
                return name
            return '%s%d' % (name, count)
        else:
            return '%d' % count

    def global_scope(self):
        # Return the module-level scope containing this scope.
        return self.outer_scope.global_scope()

    def builtin_scope(self):
        # Return the module-level scope containing this scope.
        return self.outer_scope.builtin_scope()

    def declare(self, name, cname, type, pos, visibility, shadow = 0):
        # Create new entry, and add to dictionary if
        # name is not None. Reports a warning if already
        # declared.
        if type.is_buffer and not isinstance(self, LocalScope):
            error(pos, ERR_BUF_LOCALONLY)
        if not self.in_cinclude and cname and re.match("^_[_A-Z]+$", cname):
            # See http://www.gnu.org/software/libc/manual/html_node/Reserved-Names.html#Reserved-Names
            warning(pos, "'%s' is a reserved name in C." % cname, -1)
        entries = self.entries
        if name and name in entries and not shadow:
            if visibility == 'extern':
                warning(pos, "'%s' redeclared " % name, 0)
            elif visibility != 'ignore':
                error(pos, "'%s' redeclared " % name)
        entry = Entry(name, cname, type, pos = pos)
        entry.in_cinclude = self.in_cinclude
        if name:
            entry.qualified_name = self.qualify_name(name)
#            if name in entries and self.is_cpp():
#                entries[name].overloaded_alternatives.append(entry)
#            else:
#                entries[name] = entry
            if not shadow:
                entries[name] = entry

        if type.is_memoryviewslice:
            import MemoryView
            entry.init = MemoryView.memslice_entry_init

        entry.scope = self
        entry.visibility = visibility
        return entry

    def qualify_name(self, name):
        return EncodedString("%s.%s" % (self.qualified_name, name))

    def declare_const(self, name, type, value, pos, cname = None, visibility = 'private', api = 0):
        # Add an entry for a named constant.
        if not cname:
            if self.in_cinclude or (visibility == 'public' or api):
                cname = name
            else:
                cname = self.mangle(Naming.enum_prefix, name)
        entry = self.declare(name, cname, type, pos, visibility)
        entry.is_const = 1
        entry.value_node = value
        return entry

    def declare_type(self, name, type, pos,
            cname = None, visibility = 'private', api = 0, defining = 1, shadow = 0):
        # Add an entry for a type definition.
        if not cname:
            cname = name
        entry = self.declare(name, cname, type, pos, visibility, shadow)
        entry.is_type = 1
        entry.api = api
        if defining:
            self.type_entries.append(entry)

        type.entry = entry

        # here we would set as_variable to an object representing this type
        return entry

    def declare_typedef(self, name, base_type, pos, cname = None,
                        visibility = 'private', api = 0):
        if not cname:
            if self.in_cinclude or (visibility == 'public' or api):
                cname = name
            else:
                cname = self.mangle(Naming.type_prefix, name)
        try:
            type = PyrexTypes.create_typedef_type(name, base_type, cname,
                                                  (visibility == 'extern'))
        except ValueError, e:
            error(pos, e.args[0])
            type = PyrexTypes.error_type
        entry = self.declare_type(name, type, pos, cname,
                                  visibility = visibility, api = api)
        type.qualified_name = entry.qualified_name
        return entry

    def declare_struct_or_union(self, name, kind, scope,
                                typedef_flag, pos, cname = None,
                                visibility = 'private', api = 0,
                                packed = False):
        # Add an entry for a struct or union definition.
        if not cname:
            if self.in_cinclude or (visibility == 'public' or api):
                cname = name
            else:
                cname = self.mangle(Naming.type_prefix, name)
        entry = self.lookup_here(name)
        if not entry:
            type = PyrexTypes.CStructOrUnionType(
                name, kind, scope, typedef_flag, cname, packed)
            entry = self.declare_type(name, type, pos, cname,
                visibility = visibility, api = api,
                defining = scope is not None)
            self.sue_entries.append(entry)
            type.entry = entry
        else:
            if not (entry.is_type and entry.type.is_struct_or_union
                    and entry.type.kind == kind):
                warning(pos, "'%s' redeclared  " % name, 0)
            elif scope and entry.type.scope:
                warning(pos, "'%s' already defined  (ignoring second definition)" % name, 0)
            else:
                self.check_previous_typedef_flag(entry, typedef_flag, pos)
                self.check_previous_visibility(entry, visibility, pos)
                if scope:
                    entry.type.scope = scope
                    self.type_entries.append(entry)
        return entry

    def declare_cpp_class(self, name, scope,
            pos, cname = None, base_classes = [],
            visibility = 'extern', templates = None):
        if visibility != 'extern':
            error(pos, "C++ classes may only be extern")
        if cname is None:
            cname = name
        entry = self.lookup_here(name)
        if not entry:
            type = PyrexTypes.CppClassType(
                name, scope, cname, base_classes, templates = templates)
            entry = self.declare_type(name, type, pos, cname,
                visibility = visibility, defining = scope is not None)
        else:
            if not (entry.is_type and entry.type.is_cpp_class):
                error(pos, "'%s' redeclared " % name)
                return None
            elif scope and entry.type.scope:
                warning(pos, "'%s' already defined  (ignoring second definition)" % name, 0)
            else:
                if scope:
                    entry.type.scope = scope
                    self.type_entries.append(entry)
            if base_classes:
                if entry.type.base_classes and not entry.type.base_classes == base_classes:
                    error(pos, "Base type does not match previous declaration")
                else:
                    entry.type.base_classes = base_classes
            if templates or entry.type.templates:
                if templates != entry.type.templates:
                    error(pos, "Template parameters do not match previous declaration")
        if templates is not None and entry.type.scope is not None:
            for T in templates:
                template_entry = entry.type.scope.declare(T.name, T.name, T, None, 'extern')
                template_entry.is_type = 1

        def declare_inherited_attributes(entry, base_classes):
            for base_class in base_classes:
                if base_class.scope is None:
                    error(pos, "Cannot inherit from incomplete type")
                else:
                    declare_inherited_attributes(entry, base_class.base_classes)
                    entry.type.scope.declare_inherited_cpp_attributes(base_class.scope)
        if entry.type.scope:
            declare_inherited_attributes(entry, base_classes)
        if self.is_cpp_class_scope:
            entry.type.namespace = self.outer_scope.lookup(self.name).type
        return entry

    def check_previous_typedef_flag(self, entry, typedef_flag, pos):
        if typedef_flag != entry.type.typedef_flag:
            error(pos, "'%s' previously declared using '%s'" % (
                entry.name, ("cdef", "ctypedef")[entry.type.typedef_flag]))

    def check_previous_visibility(self, entry, visibility, pos):
        if entry.visibility != visibility:
            error(pos, "'%s' previously declared as '%s'" % (
                entry.name, entry.visibility))

    def declare_enum(self, name, pos, cname, typedef_flag,
            visibility = 'private', api = 0):
        if name:
            if not cname:
                if self.in_cinclude or (visibility == 'public' or api):
                    cname = name
                else:
                    cname = self.mangle(Naming.type_prefix, name)
            type = PyrexTypes.CEnumType(name, cname, typedef_flag)
        else:
            type = PyrexTypes.c_anon_enum_type
        entry = self.declare_type(name, type, pos, cname = cname,
            visibility = visibility, api = api)
        entry.enum_values = []
        self.sue_entries.append(entry)
        return entry

    def declare_var(self, name, type, pos,
                    cname = None, visibility = 'private',
                    api = 0, in_pxd = 0, is_cdef = 0):
        # Add an entry for a variable.
        if not cname:
            if visibility != 'private' or api:
                cname = name
            else:
                cname = self.mangle(Naming.var_prefix, name)
        if type.is_cpp_class and visibility != 'extern':
            constructor = type.scope.lookup(u'<init>')
            if constructor is not None and PyrexTypes.best_match([], constructor.all_alternatives()) is None:
                error(pos, "C++ class must have a default constructor to be stack allocated")
        entry = self.declare(name, cname, type, pos, visibility)
        entry.is_variable = 1
        if in_pxd and visibility != 'extern':
            entry.defined_in_pxd = 1
            entry.used = 1
        if api:
            entry.api = 1
            entry.used = 1
        return entry

    def declare_builtin(self, name, pos):
        return self.outer_scope.declare_builtin(name, pos)

    def _declare_pyfunction(self, name, pos, visibility='extern', entry=None):
        if entry and not entry.type.is_cfunction:
            error(pos, "'%s' already declared" % name)
            error(entry.pos, "Previous declaration is here")
        entry = self.declare_var(name, py_object_type, pos, visibility=visibility)
        entry.signature = pyfunction_signature
        self.pyfunc_entries.append(entry)
        return entry

    def declare_pyfunction(self, name, pos, allow_redefine=False, visibility='extern'):
        # Add an entry for a Python function.
        entry = self.lookup_here(name)
        if not allow_redefine or Options.disable_function_redefinition:
            return self._declare_pyfunction(name, pos, visibility=visibility, entry=entry)
        if entry:
            if entry.type.is_unspecified:
                entry.type = py_object_type
            elif entry.type is not py_object_type:
                return self._declare_pyfunction(name, pos, visibility=visibility, entry=entry)
        else: # declare entry stub
            self.declare_var(name, py_object_type, pos, visibility=visibility)
        entry = self.declare_var(None, py_object_type, pos,
                                 cname=name, visibility='private')
        entry.name = EncodedString(name)
        entry.qualified_name = self.qualify_name(name)
        entry.signature = pyfunction_signature
        entry.is_anonymous = True
        return entry

    def declare_lambda_function(self, lambda_name, pos):
        # Add an entry for an anonymous Python function.
        func_cname = self.mangle(Naming.lambda_func_prefix + u'funcdef_', lambda_name)
        pymethdef_cname = self.mangle(Naming.lambda_func_prefix + u'methdef_', lambda_name)
        qualified_name = self.qualify_name(lambda_name)

        entry = self.declare(None, func_cname, py_object_type, pos, 'private')
        entry.name = lambda_name
        entry.qualified_name = qualified_name
        entry.pymethdef_cname = pymethdef_cname
        entry.func_cname = func_cname
        entry.signature = pyfunction_signature
        entry.is_anonymous = True
        return entry

    def add_lambda_def(self, def_node):
        self.lambda_defs.append(def_node)

    def register_pyfunction(self, entry):
        self.pyfunc_entries.append(entry)

    def declare_cfunction(self, name, type, pos,
                          cname = None, visibility = 'private', api = 0, in_pxd = 0,
                          defining = 0, modifiers = (), utility_code = None):
        # Add an entry for a C function.
        if not cname:
            if visibility != 'private' or api:
                cname = name
            else:
                cname = self.mangle(Naming.func_prefix, name)
        entry = self.lookup_here(name)
        if entry:
            if visibility != 'private' and visibility != entry.visibility:
                warning(pos, "Function '%s' previously declared as '%s'" % (name, entry.visibility), 1)
            if not entry.type.same_as(type):
                if visibility == 'extern' and entry.visibility == 'extern':
                    can_override = False
                    if self.is_cpp():
                        can_override = True
                    elif cname:
                        # if all alternatives have different cnames,
                        # it's safe to allow signature overrides
                        for alt_entry in entry.all_alternatives():
                            if not alt_entry.cname or cname == alt_entry.cname:
                                break # cname not unique!
                        else:
                            can_override = True
                    if can_override:
                        temp = self.add_cfunction(name, type, pos, cname, visibility, modifiers)
                        temp.overloaded_alternatives = entry.all_alternatives()
                        entry = temp
                    else:
                        warning(pos, "Function signature does not match previous declaration", 1)
                        entry.type = type
                else:
                    error(pos, "Function signature does not match previous declaration")
        else:
            entry = self.add_cfunction(name, type, pos, cname, visibility, modifiers)
            entry.func_cname = cname
        if in_pxd and visibility != 'extern':
            entry.defined_in_pxd = 1
        if api:
            entry.api = 1
        if not defining and not in_pxd and visibility != 'extern':
            error(pos, "Non-extern C function '%s' declared but not defined" % name)
        if defining:
            entry.is_implemented = True
        if modifiers:
            entry.func_modifiers = modifiers
        entry.utility_code = utility_code
        type.entry = entry
        return entry

    def add_cfunction(self, name, type, pos, cname, visibility, modifiers):
        # Add a C function entry without giving it a func_cname.
        entry = self.declare(name, cname, type, pos, visibility)
        entry.is_cfunction = 1
        if modifiers:
            entry.func_modifiers = modifiers
        self.cfunc_entries.append(entry)
        return entry

    def find(self, name, pos):
        # Look up name, report error if not found.
        entry = self.lookup(name)
        if entry:
            return entry
        else:
            error(pos, "'%s' is not declared" % name)

    def find_imported_module(self, path, pos):
        # Look up qualified name, must be a module, report error if not found.
        # Path is a list of names.
        scope = self
        for name in path:
            entry = scope.find(name, pos)
            if not entry:
                return None
            if entry.as_module:
                scope = entry.as_module
            else:
                error(pos, "'%s' is not a cimported module" % '.'.join(path))
                return None
        return scope

    def lookup(self, name):
        # Look up name in this scope or an enclosing one.
        # Return None if not found.
        return (self.lookup_here(name)
            or (self.outer_scope and self.outer_scope.lookup(name))
            or None)

    def lookup_here(self, name):
        # Look up in this scope only, return None if not found.
        return self.entries.get(name, None)

    def lookup_target(self, name):
        # Look up name in this scope only. Declare as Python
        # variable if not found.
        entry = self.lookup_here(name)
        if not entry:
            entry = self.declare_var(name, py_object_type, None)
        return entry

    def lookup_type(self, name):
        entry = self.lookup(name)
        if entry and entry.is_type:
            if entry.type.is_fused and self.fused_to_specific:
                return entry.type.specialize(self.fused_to_specific)
            return entry.type

    def lookup_operator(self, operator, operands):
        if operands[0].type.is_cpp_class:
            obj_type = operands[0].type
            method = obj_type.scope.lookup("operator%s" % operator)
            if method is not None:
                res = PyrexTypes.best_match(operands[1:], method.all_alternatives())
                if res is not None:
                    return res
        function = self.lookup("operator%s" % operator)
        if function is None:
            return None
        return PyrexTypes.best_match(operands, function.all_alternatives())

    def use_utility_code(self, new_code):
        self.global_scope().use_utility_code(new_code)

    def generate_library_function_declarations(self, code):
        # Generate extern decls for C library funcs used.
        pass

    def defines_any(self, names):
        # Test whether any of the given names are
        # defined in this scope.
        for name in names:
            if name in self.entries:
                return 1
        return 0

    def infer_types(self):
        from TypeInference import get_type_inferer
        get_type_inferer().infer_types(self)

    def is_cpp(self):
        outer = self.outer_scope
        if outer is None:
            return False
        else:
            return outer.is_cpp()

    def add_include_file(self, filename):
        self.outer_scope.add_include_file(filename)


class PreImportScope(Scope):

    namespace_cname = Naming.preimport_cname

    def __init__(self):
        Scope.__init__(self, Options.pre_import, None, None)

    def declare_builtin(self, name, pos):
        entry = self.declare(name, name, py_object_type, pos, 'private')
        entry.is_variable = True
        entry.is_pyglobal = True
        return entry


class BuiltinScope(Scope):
    #  The builtin namespace.

    is_builtin_scope = True

    def __init__(self):
        if Options.pre_import is None:
            Scope.__init__(self, "__builtin__", None, None)
        else:
            Scope.__init__(self, "__builtin__", PreImportScope(), None)
        self.type_names = {}

        for name, definition in self.builtin_entries.iteritems():
            cname, type = definition
            self.declare_var(name, type, None, cname)

    def lookup(self, name, language_level=None):
        # 'language_level' is passed by ModuleScope
        if language_level == 3:
            if name == 'str':
                name = 'unicode'
        return Scope.lookup(self, name)

    def declare_builtin(self, name, pos):
        if not hasattr(builtins, name):
            if self.outer_scope is not None:
                return self.outer_scope.declare_builtin(name, pos)
            else:
                if Options.error_on_unknown_names:
                    error(pos, "undeclared name not builtin: %s" % name)
                else:
                    warning(pos, "undeclared name not builtin: %s" % name, 2)

    def declare_builtin_cfunction(self, name, type, cname, python_equiv = None,
            utility_code = None):
        # If python_equiv == "*", the Python equivalent has the same name
        # as the entry, otherwise it has the name specified by python_equiv.
        name = EncodedString(name)
        entry = self.declare_cfunction(name, type, None, cname, visibility='extern',
                                       utility_code = utility_code)
        if python_equiv:
            if python_equiv == "*":
                python_equiv = name
            else:
                python_equiv = EncodedString(python_equiv)
            var_entry = Entry(python_equiv, python_equiv, py_object_type)
            var_entry.is_variable = 1
            var_entry.is_builtin = 1
            var_entry.utility_code = utility_code
            entry.as_variable = var_entry
        return entry

    def declare_builtin_type(self, name, cname, utility_code = None, objstruct_cname = None):
        name = EncodedString(name)
        type = PyrexTypes.BuiltinObjectType(name, cname, objstruct_cname)
        scope = CClassScope(name, outer_scope=None, visibility='extern')
        scope.directives = {}
        if name == 'bool':
            type.is_final_type = True
        type.set_scope(scope)
        self.type_names[name] = 1
        entry = self.declare_type(name, type, None, visibility='extern')
        entry.utility_code = utility_code

        var_entry = Entry(name = entry.name,
            type = self.lookup('type').type, # make sure "type" is the first type declared...
            pos = entry.pos,
            cname = "((PyObject*)%s)" % entry.type.typeptr_cname)
        var_entry.is_variable = 1
        var_entry.is_cglobal = 1
        var_entry.is_readonly = 1
        var_entry.is_builtin = 1
        var_entry.utility_code = utility_code
        if Options.cache_builtins:
            var_entry.is_const = True
        entry.as_variable = var_entry

        return type

    def builtin_scope(self):
        return self

    builtin_entries = {

        "type":   ["((PyObject*)&PyType_Type)", py_object_type],

        "bool":   ["((PyObject*)&PyBool_Type)", py_object_type],
        "int":    ["((PyObject*)&PyInt_Type)", py_object_type],
        "long":   ["((PyObject*)&PyLong_Type)", py_object_type],
        "float":  ["((PyObject*)&PyFloat_Type)", py_object_type],
        "complex":["((PyObject*)&PyComplex_Type)", py_object_type],

        "bytes":  ["((PyObject*)&PyBytes_Type)", py_object_type],
        "str":    ["((PyObject*)&PyString_Type)", py_object_type],
        "unicode":["((PyObject*)&PyUnicode_Type)", py_object_type],

        "tuple":  ["((PyObject*)&PyTuple_Type)", py_object_type],
        "list":   ["((PyObject*)&PyList_Type)", py_object_type],
        "dict":   ["((PyObject*)&PyDict_Type)", py_object_type],
        "set":    ["((PyObject*)&PySet_Type)", py_object_type],
        "frozenset":   ["((PyObject*)&PyFrozenSet_Type)", py_object_type],

        "slice":  ["((PyObject*)&PySlice_Type)", py_object_type],
#        "file":   ["((PyObject*)&PyFile_Type)", py_object_type],  # not in Py3

        "None":   ["Py_None", py_object_type],
        "False":  ["Py_False", py_object_type],
        "True":   ["Py_True", py_object_type],
    }

const_counter = 1 # As a temporary solution for compiling code in pxds

class ModuleScope(Scope):
    # module_name          string             Python name of the module
    # module_cname         string             C name of Python module object
    # #module_dict_cname   string             C name of module dict object
    # method_table_cname   string             C name of method table
    # doc                  string             Module doc string
    # doc_cname            string             C name of module doc string
    # utility_code_list    [UtilityCode]      Queuing utility codes for forwarding to Code.py
    # python_include_files [string]           Standard  Python headers to be included
    # include_files        [string]           Other C headers to be included
    # string_to_entry      {string : Entry}   Map string const to entry
    # identifier_to_entry  {string : Entry}   Map identifier string const to entry
    # context              Context
    # parent_module        Scope              Parent in the import namespace
    # module_entries       {string : Entry}   For cimport statements
    # type_names           {string : 1}       Set of type names (used during parsing)
    # included_files       [string]           Cython sources included with 'include'
    # pxd_file_loaded      boolean            Corresponding .pxd file has been processed
    # cimported_modules    [ModuleScope]      Modules imported with cimport
    # types_imported       {PyrexType : 1}    Set of types for which import code generated
    # has_import_star      boolean            Module contains import *
    # cpp                  boolean            Compiling a C++ file
    # is_cython_builtin    boolean            Is this the Cython builtin scope (or a child scope)

    is_module_scope = 1
    has_import_star = 0
    is_cython_builtin = 0

    def __init__(self, name, parent_module, context):
        import Builtin
        self.parent_module = parent_module
        outer_scope = Builtin.builtin_scope
        Scope.__init__(self, name, outer_scope, parent_module)
        if name != "__init__":
            self.module_name = name
        else:
            # Treat Spam/__init__.pyx specially, so that when Python loads
            # Spam/__init__.so, initSpam() is defined.
            self.module_name = parent_module.module_name
        self.module_name = EncodedString(self.module_name)
        self.context = context
        self.module_cname = Naming.module_cname
        self.module_dict_cname = Naming.moddict_cname
        self.method_table_cname = Naming.methtable_cname
        self.doc = ""
        self.doc_cname = Naming.moddoc_cname
        self.utility_code_list = []
        self.module_entries = {}
        self.python_include_files = ["Python.h"]
        self.include_files = []
        self.type_names = dict(outer_scope.type_names)
        self.pxd_file_loaded = 0
        self.cimported_modules = []
        self.types_imported = {}
        self.included_files = []
        self.has_extern_class = 0
        self.cached_builtins = []
        self.undeclared_cached_builtins = []
        self.namespace_cname = self.module_cname
        for name in ['__builtins__', '__name__', '__file__', '__doc__']:
            self.declare_var(EncodedString(name), py_object_type, None)

    def qualifying_scope(self):
        return self.parent_module

    def global_scope(self):
        return self

    def lookup(self, name):
        entry = self.lookup_here(name)
        if entry is not None:
            return entry

        if self.context is not None:
            language_level = self.context.language_level
        else:
            language_level = 3

        return self.outer_scope.lookup(name, language_level=language_level)

    def declare_builtin(self, name, pos):
        if not hasattr(builtins, name) \
               and name not in Code.non_portable_builtins_map \
               and name not in Code.uncachable_builtins:
            if self.has_import_star:
                entry = self.declare_var(name, py_object_type, pos)
                return entry
            else:
                if Options.error_on_unknown_names:
                    error(pos, "undeclared name not builtin: %s" % name)
                else:
                    warning(pos, "undeclared name not builtin: %s" % name, 2)
                # unknown - assume it's builtin and look it up at runtime
                entry = self.declare(name, None, py_object_type, pos, 'private')
                entry.is_builtin = 1
                return entry
        if Options.cache_builtins:
            for entry in self.cached_builtins:
                if entry.name == name:
                    return entry
        entry = self.declare(None, None, py_object_type, pos, 'private')
        if Options.cache_builtins and name not in Code.uncachable_builtins:
            entry.is_builtin = 1
            entry.is_const = 1 # cached
            entry.name = name
            entry.cname = Naming.builtin_prefix + name
            self.cached_builtins.append(entry)
            self.undeclared_cached_builtins.append(entry)
        else:
            entry.is_builtin = 1
            entry.name = name
        return entry

    def find_module(self, module_name, pos):
        # Find a module in the import namespace, interpreting
        # relative imports relative to this module's parent.
        # Finds and parses the module's .pxd file if the module
        # has not been referenced before.
        return self.global_scope().context.find_module(
            module_name, relative_to = self.parent_module, pos = pos)

    def find_submodule(self, name):
        # Find and return scope for a submodule of this module,
        # creating a new empty one if necessary. Doesn't parse .pxd.
        scope = self.lookup_submodule(name)
        if not scope:
            scope = ModuleScope(name,
                parent_module = self, context = self.context)
            self.module_entries[name] = scope
        return scope

    def lookup_submodule(self, name):
        # Return scope for submodule of this module, or None.
        return self.module_entries.get(name, None)

    def add_include_file(self, filename):
        if filename not in self.python_include_files \
            and filename not in self.include_files:
                self.include_files.append(filename)

    def add_imported_module(self, scope):
        if scope not in self.cimported_modules:
            for filename in scope.include_files:
                self.add_include_file(filename)
            self.cimported_modules.append(scope)
            for m in scope.cimported_modules:
                self.add_imported_module(m)

    def add_imported_entry(self, name, entry, pos):
        if entry not in self.entries:
            self.entries[name] = entry
        else:
            warning(pos, "'%s' redeclared  " % name, 0)

    def declare_module(self, name, scope, pos):
        # Declare a cimported module. This is represented as a
        # Python module-level variable entry with a module
        # scope attached to it. Reports an error and returns
        # None if previously declared as something else.
        entry = self.lookup_here(name)
        if entry:
            if entry.is_pyglobal and entry.as_module is scope:
                return entry # Already declared as the same module
            if not (entry.is_pyglobal and not entry.as_module):
                # SAGE -- I put this here so Pyrex
                # cimport's work across directories.
                # Currently it tries to multiply define
                # every module appearing in an import list.
                # It shouldn't be an error for a module
                # name to appear again, and indeed the generated
                # code compiles fine.
                return entry
                warning(pos, "'%s' redeclared  " % name, 0)
                return None
        else:
            entry = self.declare_var(name, py_object_type, pos)
        entry.as_module = scope
        self.add_imported_module(scope)
        return entry

    def declare_var(self, name, type, pos,
                    cname = None, visibility = 'private',
                    api = 0, in_pxd = 0, is_cdef = 0):
        # Add an entry for a global variable. If it is a Python
        # object type, and not declared with cdef, it will live
        # in the module dictionary, otherwise it will be a C
        # global variable.
        if not visibility in ('private', 'public', 'extern'):
            error(pos, "Module-level variable cannot be declared %s" % visibility)
        if not is_cdef:
            if type is unspecified_type:
                type = py_object_type
            if not (type.is_pyobject and not type.is_extension_type):
                raise InternalError(
                    "Non-cdef global variable is not a generic Python object")

        if not cname:
            defining = not in_pxd
            if (visibility == 'extern' or (visibility == 'public' and defining)):
                cname = name
            else:
                cname = self.mangle(Naming.var_prefix, name)

        entry = self.lookup_here(name)
        if entry and entry.defined_in_pxd:
            #if visibility != 'private' and visibility != entry.visibility:
            #    warning(pos, "Variable '%s' previously declared as '%s'" % (name, entry.visibility), 1)
            if not entry.type.same_as(type):
                if visibility == 'extern' and entry.visibility == 'extern':
                    warning(pos, "Variable '%s' type does not match previous declaration" % name, 1)
                    entry.type = type
                #else:
                #    error(pos, "Variable '%s' type does not match previous declaration" % name)
            if entry.visibility != "private":
                mangled_cname = self.mangle(Naming.var_prefix, name)
                if entry.cname == mangled_cname:
                    cname = name
                    entry.cname = name
            if not entry.is_implemented:
                entry.is_implemented = True
                return entry

        entry = Scope.declare_var(self, name, type, pos,
                                  cname=cname, visibility=visibility,
                                  api=api, in_pxd=in_pxd, is_cdef=is_cdef)
        if is_cdef:
            entry.is_cglobal = 1
            if entry.type.is_pyobject:
                entry.init = 0
            self.var_entries.append(entry)
        else:
            entry.is_pyglobal = 1
        if Options.cimport_from_pyx:
            entry.used = 1
        return entry

    def declare_cfunction(self, name, type, pos,
                          cname = None, visibility = 'private', api = 0, in_pxd = 0,
                          defining = 0, modifiers = (), utility_code = None):
        # Add an entry for a C function.
        if not cname:
            if (visibility == 'extern' or (visibility == 'public' and defining)):
                cname = name
            else:
                cname = self.mangle(Naming.func_prefix, name)
        entry = self.lookup_here(name)
        if entry and entry.defined_in_pxd:
            if entry.visibility != "private":
                mangled_cname = self.mangle(Naming.var_prefix, name)
                if entry.cname == mangled_cname:
                    cname = name
                    entry.cname = cname
                    entry.func_cname = cname
        entry = Scope.declare_cfunction(
            self, name, type, pos,
            cname = cname, visibility = visibility, api = api, in_pxd = in_pxd,
            defining = defining, modifiers = modifiers, utility_code = utility_code)
        return entry

    def declare_global(self, name, pos):
        entry = self.lookup_here(name)
        if not entry:
            self.declare_var(name, py_object_type, pos)

    def use_utility_code(self, new_code):
        if new_code is not None:
            self.utility_code_list.append(new_code)

    def declare_c_class(self, name, pos, defining = 0, implementing = 0,
        module_name = None, base_type = None, objstruct_cname = None,
        typeobj_cname = None, typeptr_cname = None, visibility = 'private', typedef_flag = 0, api = 0,
        buffer_defaults = None, shadow = 0):
        # If this is a non-extern typedef class, expose the typedef, but use
        # the non-typedef struct internally to avoid needing forward
        # declarations for anonymous structs.
        if typedef_flag and visibility != 'extern':
            if not (visibility == 'public' or api):
                warning(pos, "ctypedef only valid for 'extern' , 'public', and 'api'", 2)
            objtypedef_cname = objstruct_cname
            typedef_flag = 0
        else:
            objtypedef_cname = None
        #
        #  Look for previous declaration as a type
        #
        entry = self.lookup_here(name)
        if entry and not shadow:
            type = entry.type
            if not (entry.is_type and type.is_extension_type):
                entry = None # Will cause redeclaration and produce an error
            else:
                scope = type.scope
                if typedef_flag and (not scope or scope.defined):
                    self.check_previous_typedef_flag(entry, typedef_flag, pos)
                if (scope and scope.defined) or (base_type and type.base_type):
                    if base_type and base_type is not type.base_type:
                        error(pos, "Base type does not match previous declaration")
                if base_type and not type.base_type:
                    type.base_type = base_type
        #
        #  Make a new entry if needed
        #
        if not entry or shadow:
            type = PyrexTypes.PyExtensionType(name, typedef_flag, base_type, visibility == 'extern')
            type.pos = pos
            type.buffer_defaults = buffer_defaults
            if objtypedef_cname is not None:
                type.objtypedef_cname = objtypedef_cname
            if visibility == 'extern':
                type.module_name = module_name
            else:
                type.module_name = self.qualified_name
            if typeptr_cname:
                type.typeptr_cname = typeptr_cname
            else:
                type.typeptr_cname = self.mangle(Naming.typeptr_prefix, name)
            entry = self.declare_type(name, type, pos, visibility = visibility,
                defining = 0, shadow = shadow)
            entry.is_cclass = True
            if objstruct_cname:
                type.objstruct_cname = objstruct_cname
            elif not entry.in_cinclude:
                type.objstruct_cname = self.mangle(Naming.objstruct_prefix, name)
            else:
                error(entry.pos,
                    "Object name required for 'public' or 'extern' C class")
            self.attach_var_entry_to_c_class(entry)
            self.c_class_entries.append(entry)
        #
        #  Check for re-definition and create scope if needed
        #
        if not type.scope:
            if defining or implementing:
                scope = CClassScope(name = name, outer_scope = self,
                    visibility = visibility)
                if base_type and base_type.scope:
                    scope.declare_inherited_c_attributes(base_type.scope)
                type.set_scope(scope)
                self.type_entries.append(entry)
        else:
            if defining and type.scope.defined:
                error(pos, "C class '%s' already defined" % name)
            elif implementing and type.scope.implemented:
                error(pos, "C class '%s' already implemented" % name)
        #
        #  Fill in options, checking for compatibility with any previous declaration
        #
        if defining:
            entry.defined_in_pxd = 1
        if implementing:   # So that filenames in runtime exceptions refer to
            entry.pos = pos  # the .pyx file and not the .pxd file
        if visibility != 'private' and entry.visibility != visibility:
            error(pos, "Class '%s' previously declared as '%s'"
                % (name, entry.visibility))
        if api:
            entry.api = 1
        if objstruct_cname:
            if type.objstruct_cname and type.objstruct_cname != objstruct_cname:
                error(pos, "Object struct name differs from previous declaration")
            type.objstruct_cname = objstruct_cname
        if typeobj_cname:
            if type.typeobj_cname and type.typeobj_cname != typeobj_cname:
                    error(pos, "Type object name differs from previous declaration")
            type.typeobj_cname = typeobj_cname

        if self.directives.get('final'):
            entry.type.is_final_type = True

        # cdef classes are always exported, but we need to set it to
        # distinguish between unused Cython utility code extension classes
        entry.used = True

        #
        # Return new or existing entry
        #
        return entry

    def allocate_vtable_names(self, entry):
        #  If extension type has a vtable, allocate vtable struct and
        #  slot names for it.
        type = entry.type
        if type.base_type and type.base_type.vtabslot_cname:
            #print "...allocating vtabslot_cname because base type has one" ###
            type.vtabslot_cname = "%s.%s" % (
                Naming.obj_base_cname, type.base_type.vtabslot_cname)
        elif type.scope and type.scope.cfunc_entries:
            # one special case here: when inheriting from builtin
            # types, the methods may also be built-in, in which
            # case they won't need a vtable
            entry_count = len(type.scope.cfunc_entries)
            base_type = type.base_type
            while base_type:
                # FIXME: this will break if we ever get non-inherited C methods
                if not base_type.scope or entry_count > len(base_type.scope.cfunc_entries):
                    break
                if base_type.is_builtin_type:
                    # builtin base type defines all methods => no vtable needed
                    return
                base_type = base_type.base_type
            #print "...allocating vtabslot_cname because there are C methods" ###
            type.vtabslot_cname = Naming.vtabslot_cname
        if type.vtabslot_cname:
            #print "...allocating other vtable related cnames" ###
            type.vtabstruct_cname = self.mangle(Naming.vtabstruct_prefix, entry.name)
            type.vtabptr_cname = self.mangle(Naming.vtabptr_prefix, entry.name)

    def check_c_classes_pxd(self):
        # Performs post-analysis checking and finishing up of extension types
        # being implemented in this module. This is called only for the .pxd.
        #
        # Checks all extension types declared in this scope to
        # make sure that:
        #
        #    * The extension type is fully declared
        #
        # Also allocates a name for the vtable if needed.
        #
        for entry in self.c_class_entries:
            # Check defined
            if not entry.type.scope:
                error(entry.pos, "C class '%s' is declared but not defined" % entry.name)

    def check_c_class(self, entry):
        type = entry.type
        name = entry.name
        visibility = entry.visibility
        # Check defined
        if not type.scope:
            error(entry.pos, "C class '%s' is declared but not defined" % name)
        # Generate typeobj_cname
        if visibility != 'extern' and not type.typeobj_cname:
            type.typeobj_cname = self.mangle(Naming.typeobj_prefix, name)
        ## Generate typeptr_cname
        #type.typeptr_cname = self.mangle(Naming.typeptr_prefix, name)
        # Check C methods defined
        if type.scope:
            for method_entry in type.scope.cfunc_entries:
                if not method_entry.is_inherited and not method_entry.func_cname:
                    error(method_entry.pos, "C method '%s' is declared but not defined" %
                        method_entry.name)
        # Allocate vtable name if necessary
        if type.vtabslot_cname:
            #print "ModuleScope.check_c_classes: allocating vtable cname for", self ###
            type.vtable_cname = self.mangle(Naming.vtable_prefix, entry.name)

    def check_c_classes(self):
        # Performs post-analysis checking and finishing up of extension types
        # being implemented in this module. This is called only for the main
        # .pyx file scope, not for cimported .pxd scopes.
        #
        # Checks all extension types declared in this scope to
        # make sure that:
        #
        #    * The extension type is implemented
        #    * All required object and type names have been specified or generated
        #    * All non-inherited C methods are implemented
        #
        # Also allocates a name for the vtable if needed.
        #
        debug_check_c_classes = 0
        if debug_check_c_classes:
            print("Scope.check_c_classes: checking scope " + self.qualified_name)
        for entry in self.c_class_entries:
            if debug_check_c_classes:
                print("...entry %s %s" % (entry.name, entry))
                print("......type = ",  entry.type)
                print("......visibility = ", entry.visibility)
            self.check_c_class(entry)

    def check_c_functions(self):
        # Performs post-analysis checking making sure all
        # defined c functions are actually implemented.
        for name, entry in self.entries.items():
            if entry.is_cfunction:
                if (entry.defined_in_pxd
                        and entry.scope is self
                        and entry.visibility != 'extern'
                        and not entry.in_cinclude
                        and not entry.is_implemented):
                    error(entry.pos, "Non-extern C function '%s' declared but not defined" % name)

    def attach_var_entry_to_c_class(self, entry):
        # The name of an extension class has to serve as both a type
        # name and a variable name holding the type object. It is
        # represented in the symbol table by a type entry with a
        # variable entry attached to it. For the variable entry,
        # we use a read-only C global variable whose name is an
        # expression that refers to the type object.
        import Builtin
        var_entry = Entry(name = entry.name,
            type = Builtin.type_type,
            pos = entry.pos,
            cname = "((PyObject*)%s)" % entry.type.typeptr_cname)
        var_entry.is_variable = 1
        var_entry.is_cglobal = 1
        var_entry.is_readonly = 1
        entry.as_variable = var_entry

    def is_cpp(self):
        return self.cpp

    def infer_types(self):
        from TypeInference import PyObjectTypeInferer
        PyObjectTypeInferer().infer_types(self)

class LocalScope(Scope):

    # Does the function have a 'with gil:' block?
    has_with_gil_block = False

    # Transient attribute, used for symbol table variable declarations
    _in_with_gil_block = False

    def __init__(self, name, outer_scope, parent_scope = None):
        if parent_scope is None:
            parent_scope = outer_scope
        Scope.__init__(self, name, outer_scope, parent_scope)

    def mangle(self, prefix, name):
        return prefix + name

    def declare_arg(self, name, type, pos):
        # Add an entry for an argument of a function.
        cname = self.mangle(Naming.var_prefix, name)
        entry = self.declare(name, cname, type, pos, 'private')
        entry.is_variable = 1
        if type.is_pyobject:
            entry.init = "0"
        entry.is_arg = 1
        #entry.borrowed = 1 # Not using borrowed arg refs for now
        self.arg_entries.append(entry)
        return entry

    def declare_var(self, name, type, pos,
                    cname = None, visibility = 'private',
                    api = 0, in_pxd = 0, is_cdef = 0):
        # Add an entry for a local variable.
        if visibility in ('public', 'readonly'):
            error(pos, "Local variable cannot be declared %s" % visibility)
        entry = Scope.declare_var(self, name, type, pos,
                                  cname=cname, visibility=visibility,
                                  api=api, in_pxd=in_pxd, is_cdef=is_cdef)
        if type.is_pyobject:
            entry.init = "0"
        entry.is_local = 1

        entry.in_with_gil_block = self._in_with_gil_block
        self.var_entries.append(entry)
        return entry

    def declare_global(self, name, pos):
        # Pull entry from global scope into local scope.
        if self.lookup_here(name):
            warning(pos, "'%s' redeclared  ", 0)
        else:
            entry = self.global_scope().lookup_target(name)
            self.entries[name] = entry

    def declare_nonlocal(self, name, pos):
        # Pull entry from outer scope into local scope
        orig_entry = self.lookup_here(name)
        if orig_entry and orig_entry.scope is self and not orig_entry.from_closure:
            error(pos, "'%s' redeclared as nonlocal" % name)
        else:
            entry = self.lookup(name)
            if entry is None or not entry.from_closure:
                error(pos, "no binding for nonlocal '%s' found" % name)

    def lookup(self, name):
        # Look up name in this scope or an enclosing one.
        # Return None if not found.
        entry = Scope.lookup(self, name)
        if entry is not None:
            if entry.scope is not self and entry.scope.is_closure_scope:
                if hasattr(entry.scope, "scope_class"):
                    raise InternalError, "lookup() after scope class created."
                # The actual c fragment for the different scopes differs
                # on the outside and inside, so we make a new entry
                entry.in_closure = True
                # Would it be better to declare_var here?
                inner_entry = Entry(entry.name, entry.cname, entry.type, entry.pos)
                inner_entry.scope = self
                inner_entry.is_variable = True
                inner_entry.outer_entry = entry
                inner_entry.from_closure = True
                inner_entry.is_declared_generic = entry.is_declared_generic
                self.entries[name] = inner_entry
                return inner_entry
        return entry

    def mangle_closure_cnames(self, outer_scope_cname):
        for entry in self.entries.values():
            if entry.from_closure:
                cname = entry.outer_entry.cname
                if self.is_passthrough:
                    entry.cname = cname
                else:
                    if cname.startswith(Naming.cur_scope_cname):
                        cname = cname[len(Naming.cur_scope_cname)+2:]
                    entry.cname = "%s->%s" % (outer_scope_cname, cname)
            elif entry.in_closure:
                entry.original_cname = entry.cname
                entry.cname = "%s->%s" % (Naming.cur_scope_cname, entry.cname)

class GeneratorExpressionScope(Scope):
    """Scope for generator expressions and comprehensions.  As opposed
    to generators, these can be easily inlined in some cases, so all
    we really need is a scope that holds the loop variable(s).
    """
    def __init__(self, outer_scope):
        name = outer_scope.global_scope().next_id(Naming.genexpr_id_ref)
        Scope.__init__(self, name, outer_scope, outer_scope)
        self.directives = outer_scope.directives
        self.genexp_prefix = "%s%d%s" % (Naming.pyrex_prefix, len(name), name)

    def mangle(self, prefix, name):
        return '%s%s' % (self.genexp_prefix, self.parent_scope.mangle(prefix, name))

    def declare_var(self, name, type, pos,
                    cname = None, visibility = 'private',
                    api = 0, in_pxd = 0, is_cdef = True):
        if type is unspecified_type:
            # if the outer scope defines a type for this variable, inherit it
            outer_entry = self.outer_scope.lookup(name)
            if outer_entry and outer_entry.is_variable:
                type = outer_entry.type # may still be 'unspecified_type' !
        # the parent scope needs to generate code for the variable, but
        # this scope must hold its name exclusively
        cname = '%s%s' % (self.genexp_prefix, self.parent_scope.mangle(Naming.var_prefix, name))
        entry = self.declare(name, cname, type, pos, visibility)
        entry.is_variable = 1
        self.var_entries.append(entry)
        self.entries[name] = entry
        return entry

    def declare_pyfunction(self, name, pos, allow_redefine=False):
        return self.outer_scope.declare_pyfunction(
            name, pos, allow_redefine)

    def declare_lambda_function(self, func_cname, pos):
        return self.outer_scope.declare_lambda_function(func_cname, pos)

    def add_lambda_def(self, def_node):
        return self.outer_scope.add_lambda_def(def_node)


class ClosureScope(LocalScope):

    is_closure_scope = True

    def __init__(self, name, scope_name, outer_scope, parent_scope=None):
        LocalScope.__init__(self, name, outer_scope, parent_scope)
        self.closure_cname = "%s%s" % (Naming.closure_scope_prefix, scope_name)

#    def mangle_closure_cnames(self, scope_var):
#        for entry in self.entries.values() + self.temp_entries:
#            entry.in_closure = 1
#        LocalScope.mangle_closure_cnames(self, scope_var)

#    def mangle(self, prefix, name):
#        return "%s->%s" % (self.cur_scope_cname, name)
#        return "%s->%s" % (self.closure_cname, name)

    def declare_pyfunction(self, name, pos, allow_redefine=False):
        return LocalScope.declare_pyfunction(self, name, pos, allow_redefine, visibility='private')


class StructOrUnionScope(Scope):
    #  Namespace of a C struct or union.

    def __init__(self, name="?"):
        Scope.__init__(self, name, None, None)

    def declare_var(self, name, type, pos,
                    cname = None, visibility = 'private',
                    api = 0, in_pxd = 0, is_cdef = 0,
                    allow_pyobject = 0):
        # Add an entry for an attribute.
        if not cname:
            cname = name
            if visibility == 'private':
                cname = c_safe_identifier(cname)
        if type.is_cfunction:
            type = PyrexTypes.CPtrType(type)
        entry = self.declare(name, cname, type, pos, visibility)
        entry.is_variable = 1
        self.var_entries.append(entry)
        if type.is_pyobject and not allow_pyobject:
            error(pos,
                  "C struct/union member cannot be a Python object")
        if visibility != 'private':
            error(pos,
                  "C struct/union member cannot be declared %s" % visibility)
        return entry

    def declare_cfunction(self, name, type, pos,
                          cname = None, visibility = 'private', api = 0, in_pxd = 0,
                          defining = 0, modifiers = ()): # currently no utility code ...
        return self.declare_var(name, type, pos,
                                cname=cname, visibility=visibility)

class ClassScope(Scope):
    #  Abstract base class for namespace of
    #  Python class or extension type.
    #
    #  class_name     string   Python name of the class
    #  scope_prefix   string   Additional prefix for names
    #                          declared in the class
    #  doc    string or None   Doc string

    def __init__(self, name, outer_scope):
        Scope.__init__(self, name, outer_scope, outer_scope)
        self.class_name = name
        self.doc = None

    def lookup(self, name):
        entry = Scope.lookup(self, name)
        if entry:
            return entry
        if name == "classmethod":
            # We don't want to use the builtin classmethod here 'cause it won't do the
            # right thing in this scope (as the class memebers aren't still functions).
            # Don't want to add a cfunction to this scope 'cause that would mess with
            # the type definition, so we just return the right entry.
            self.use_utility_code(classmethod_utility_code)
            entry = Entry(
                "classmethod",
                "__Pyx_Method_ClassMethod",
                PyrexTypes.CFuncType(
                    py_object_type,
                    [PyrexTypes.CFuncTypeArg("", py_object_type, None)], 0, 0))
            entry.is_cfunction = 1
        return entry


class PyClassScope(ClassScope):
    #  Namespace of a Python class.
    #
    #  class_obj_cname     string   C variable holding class object

    is_py_class_scope = 1

    def mangle_class_private_name(self, name):
        return self.mangle_special_name(name)

    def mangle_special_name(self, name):
        if name and name.startswith('__') and not name.endswith('__'):
            name = EncodedString('_%s%s' % (self.class_name.lstrip('_'), name))
        return name

    def lookup_here(self, name):
        name = self.mangle_special_name(name)
        return ClassScope.lookup_here(self, name)

    def declare_var(self, name, type, pos,
                    cname = None, visibility = 'private',
                    api = 0, in_pxd = 0, is_cdef = 0):
        name = self.mangle_special_name(name)
        if type is unspecified_type:
            type = py_object_type
        # Add an entry for a class attribute.
        entry = Scope.declare_var(self, name, type, pos,
                                  cname=cname, visibility=visibility,
                                  api=api, in_pxd=in_pxd, is_cdef=is_cdef)
        entry.is_pyglobal = 1 # FIXME: WTF?
        entry.is_pyclass_attr = 1
        return entry

    def declare_nonlocal(self, name, pos):
        # Pull entry from outer scope into local scope
        orig_entry = self.lookup_here(name)
        if orig_entry and orig_entry.scope is self and not orig_entry.from_closure:
            error(pos, "'%s' redeclared as nonlocal" % name)
        else:
            entry = self.lookup(name)
            if entry is None:
                error(pos, "no binding for nonlocal '%s' found" % name)
            else:
                # FIXME: this works, but it's unclear if it's the
                # right thing to do
                self.entries[name] = entry

    def add_default_value(self, type):
        return self.outer_scope.add_default_value(type)


class CClassScope(ClassScope):
    #  Namespace of an extension type.
    #
    #  parent_type           CClassType
    #  #typeobj_cname        string or None
    #  #objstruct_cname      string
    #  method_table_cname    string
    #  getset_table_cname    string
    #  has_pyobject_attrs    boolean  Any PyObject attributes?
    #  property_entries      [Entry]
    #  defined               boolean  Defined in .pxd file
    #  implemented           boolean  Defined in .pyx file
    #  inherited_var_entries [Entry]  Adapted var entries from base class

    is_c_class_scope = 1

    def __init__(self, name, outer_scope, visibility):
        ClassScope.__init__(self, name, outer_scope)
        if visibility != 'extern':
            self.method_table_cname = outer_scope.mangle(Naming.methtab_prefix, name)
            self.getset_table_cname = outer_scope.mangle(Naming.gstab_prefix, name)
        self.has_pyobject_attrs = 0
        self.property_entries = []
        self.inherited_var_entries = []
        self.defined = 0
        self.implemented = 0

    def needs_gc(self):
        # If the type or any of its base types have Python-valued
        # C attributes, then it needs to participate in GC.
        return self.has_pyobject_attrs or \
            (self.parent_type.base_type and
                self.parent_type.base_type.scope is not None and
                self.parent_type.base_type.scope.needs_gc())

    def declare_var(self, name, type, pos,
                    cname = None, visibility = 'private',
                    api = 0, in_pxd = 0, is_cdef = 0):
        if is_cdef:
            # Add an entry for an attribute.
            if self.defined:
                error(pos,
                    "C attributes cannot be added in implementation part of"
                    " extension type defined in a pxd")
            if get_special_method_signature(name):
                error(pos,
                    "The name '%s' is reserved for a special method."
                        % name)
            if not cname:
                cname = name
                if visibility == 'private':
                    cname = c_safe_identifier(cname)
            if type.is_cpp_class and visibility != 'extern':
                error(pos, "C++ classes not allowed as members of an extension type, use a pointer or reference instead")
            entry = self.declare(name, cname, type, pos, visibility)
            entry.is_variable = 1
            self.var_entries.append(entry)
            if type.is_pyobject:
                self.has_pyobject_attrs = 1
            if visibility not in ('private', 'public', 'readonly'):
                error(pos,
                    "Attribute of extension type cannot be declared %s" % visibility)
            if visibility in ('public', 'readonly'):
                # If the field is an external typedef, we cannot be sure about the type,
                # so do conversion ourself rather than rely on the CPython mechanism (through
                # a property; made in AnalyseDeclarationsTransform).
                entry.needs_property = True
                if name == "__weakref__":
                    error(pos, "Special attribute __weakref__ cannot be exposed to Python")
                if not type.is_pyobject:
                    if (not type.create_to_py_utility_code(self) or
                        (visibility=='public' and not
                         type.create_from_py_utility_code(self))):
                        error(pos,
                              "C attribute of type '%s' cannot be accessed from Python" % type)
            else:
                entry.needs_property = False
            return entry
        else:
            if type is unspecified_type:
                type = py_object_type
            # Add an entry for a class attribute.
            entry = Scope.declare_var(self, name, type, pos,
                                      cname=cname, visibility=visibility,
                                      api=api, in_pxd=in_pxd, is_cdef=is_cdef)
            entry.is_member = 1
            entry.is_pyglobal = 1 # xxx: is_pyglobal changes behaviour in so many places that
                                  # I keep it in for now. is_member should be enough
                                  # later on
            self.namespace_cname = "(PyObject *)%s" % self.parent_type.typeptr_cname
            return entry


    def declare_pyfunction(self, name, pos, allow_redefine=False):
        # Add an entry for a method.
        if name in ('__eq__', '__ne__', '__lt__', '__gt__', '__le__', '__ge__'):
            error(pos, "Special method %s must be implemented via __richcmp__" % name)
        if name == "__new__":
            error(pos, "__new__ method of extension type will change semantics "
                "in a future version of Pyrex and Cython. Use __cinit__ instead.")
        entry = self.declare_var(name, py_object_type, pos,
                                 visibility='extern')
        special_sig = get_special_method_signature(name)
        if special_sig:
            # Special methods get put in the method table with a particular
            # signature declared in advance.
            entry.signature = special_sig
            entry.is_special = 1
        else:
            entry.signature = pymethod_signature
            entry.is_special = 0

        self.pyfunc_entries.append(entry)
        return entry

    def lookup_here(self, name):
        if name == "__new__":
            name = EncodedString("__cinit__")
        entry = ClassScope.lookup_here(self, name)
        if entry and entry.is_builtin_cmethod:
            if not self.parent_type.is_builtin_type:
                # For subtypes of builtin types, we can only return
                # optimised C methods if the type if final.
                # Otherwise, subtypes may choose to override the
                # method, but the optimisation would prevent the
                # subtype method from being called.
                if not self.parent_type.is_final_type:
                    return None
        return entry

    def declare_cfunction(self, name, type, pos,
                          cname = None, visibility = 'private', api = 0, in_pxd = 0,
                          defining = 0, modifiers = (), utility_code = None):
        if get_special_method_signature(name):
            error(pos, "Special methods must be declared with 'def', not 'cdef'")
        args = type.args
        if not args:
            error(pos, "C method has no self argument")
        elif not self.parent_type.assignable_from(args[0].type):
            error(pos, "Self argument (%s) of C method '%s' does not match parent type (%s)" %
                  (args[0].type, name, self.parent_type))
        entry = self.lookup_here(name)
        if entry:
            if not entry.is_cfunction:
                warning(pos, "'%s' redeclared  " % name, 0)
            else:
                if defining and entry.func_cname:
                    error(pos, "'%s' already defined" % name)
                #print "CClassScope.declare_cfunction: checking signature" ###
                if entry.is_final_cmethod:
                    error(pos, "Overriding final methods is not allowed")
                elif type.same_c_signature_as(entry.type, as_cmethod = 1) and type.nogil == entry.type.nogil:
                    pass
                elif type.compatible_signature_with(entry.type, as_cmethod = 1) and type.nogil == entry.type.nogil:
                    entry = self.add_cfunction(name, type, pos, cname or name, visibility='ignore', modifiers=modifiers)
                    defining = 1
                else:
                    error(pos, "Signature not compatible with previous declaration")
                    error(entry.pos, "Previous declaration is here")
        else:
            if self.defined:
                error(pos,
                    "C method '%s' not previously declared in definition part of"
                    " extension type" % name)
            entry = self.add_cfunction(name, type, pos, cname or name,
                                       visibility, modifiers)
        if defining:
            entry.func_cname = self.mangle(Naming.func_prefix, name)
        entry.utility_code = utility_code
<<<<<<< HEAD
        type.entry = entry
=======
        if u'inline' in modifiers:
            entry.is_inline_cmethod = True
        if (self.parent_type.is_final_type or entry.is_inline_cmethod or
            self.directives.get('final')):
            entry.is_final_cmethod = True
            entry.final_func_cname = entry.func_cname
>>>>>>> dfa31de0
        return entry

    def add_cfunction(self, name, type, pos, cname, visibility, modifiers):
        # Add a cfunction entry without giving it a func_cname.
        prev_entry = self.lookup_here(name)
        entry = ClassScope.add_cfunction(self, name, type, pos, cname,
                                         visibility, modifiers)
        entry.is_cmethod = 1
        entry.prev_entry = prev_entry
        return entry

    def declare_builtin_cfunction(self, name, type, cname, utility_code = None):
        # overridden methods of builtin types still have their Python
        # equivalent that must be accessible to support bound methods
        name = EncodedString(name)
        entry = self.declare_cfunction(name, type, None, cname, visibility='extern',
                                       utility_code = utility_code)
        var_entry = Entry(name, name, py_object_type)
        var_entry.is_variable = 1
        var_entry.is_builtin = 1
        var_entry.utility_code = utility_code
        entry.as_variable = var_entry
        return entry

    def declare_property(self, name, doc, pos):
        entry = self.lookup_here(name)
        if entry is None:
            entry = self.declare(name, name, py_object_type, pos, 'private')
        entry.is_property = 1
        entry.doc = doc
        entry.scope = PropertyScope(name,
            outer_scope = self.global_scope(), parent_scope = self)
        entry.scope.parent_type = self.parent_type
        self.property_entries.append(entry)
        return entry

    def declare_inherited_c_attributes(self, base_scope):
        # Declare entries for all the C attributes of an
        # inherited type, with cnames modified appropriately
        # to work with this type.
        def adapt(cname):
            return "%s.%s" % (Naming.obj_base_cname, base_entry.cname)
        for base_entry in \
<<<<<<< HEAD
            base_scope.inherited_var_entries + base_scope.var_entries:
                entry = self.declare(base_entry.name, adapt(base_entry.cname),
                    base_entry.type, None, 'private')
                entry.is_variable = 1
                self.inherited_var_entries.append(entry)

        # If the class defined in a pxd, specific entries have not been added.
        # Ensure now that the parent (base) scope has specific entries
        # Iterate over a copy as get_all_specific_function_types() will mutate
        for base_entry in base_scope.cfunc_entries[:]:
            if base_entry.type.is_fused:
                base_entry.type.get_all_specific_function_types()

=======
                base_scope.inherited_var_entries + base_scope.var_entries:
            entry = self.declare(base_entry.name, adapt(base_entry.cname),
                                 base_entry.type, None, 'private')
            entry.is_variable = 1
            self.inherited_var_entries.append(entry)
>>>>>>> dfa31de0
        for base_entry in base_scope.cfunc_entries:
            cname = base_entry.cname
            var_entry = base_entry.as_variable
            is_builtin = var_entry and var_entry.is_builtin
            if not is_builtin:
                cname = adapt(cname)
            entry = self.add_cfunction(base_entry.name, base_entry.type,
                                       base_entry.pos, cname,
                                       base_entry.visibility, base_entry.func_modifiers)
            entry.is_inherited = 1
            if base_entry.is_final_cmethod:
                entry.is_final_cmethod = True
                entry.is_inline_cmethod = base_entry.is_inline_cmethod
                if (self.parent_scope == base_scope.parent_scope or
                    entry.is_inline_cmethod):
                    entry.final_func_cname = base_entry.final_func_cname
            if is_builtin:
                entry.is_builtin_cmethod = True
                entry.as_variable = var_entry

class CppClassScope(Scope):
    #  Namespace of a C++ class.

    is_cpp_class_scope = 1

    default_constructor = None

    def __init__(self, name, outer_scope):
        Scope.__init__(self, name, outer_scope, None)
        self.directives = outer_scope.directives
        self.inherited_var_entries = []

    def declare_var(self, name, type, pos,
                    cname = None, visibility = 'extern',
                    api = 0, in_pxd = 0, is_cdef = 0,
                    allow_pyobject = 0):
        # Add an entry for an attribute.
        if not cname:
            cname = name
        if type.is_cfunction:
            type = PyrexTypes.CPtrType(type)
        entry = self.declare(name, cname, type, pos, visibility)
        entry.is_variable = 1
        self.var_entries.append(entry)
        if type.is_pyobject and not allow_pyobject:
            error(pos,
                "C++ class member cannot be a Python object")
        return entry

    def check_base_default_constructor(self, pos):
        # Look for default constructors in all base classes.
        if self.default_constructor is None:
            entry = self.lookup(self.name)
            if len(entry.type.base_classes) == 0:
                self.default_constructor = True
                return
            for base_class in entry.type.base_classes:
                temp_entry = base_class.scope.lookup_here("<init>")
                found = False
                if temp_entry is None:
                    continue
                for alternative in temp_entry.all_alternatives():
                    type = alternative.type
                    if type.is_ptr:
                        type = type.base_type
                    if len(type.args) == 0:
                        found = True
                        break
                if not found:
                    self.default_constructor = temp_entry.scope.name
                    error(pos, "no matching function for call to " \
                            "%s::%s()" % (temp_entry.scope.name, temp_entry.scope.name))
        elif not self.default_constructor:
            error(pos, "no matching function for call to %s::%s()" %
                  (self.default_constructor, self.default_constructor))

    def declare_cfunction(self, name, type, pos,
                          cname = None, visibility = 'extern', api = 0, in_pxd = 0,
                          defining = 0, modifiers = (), utility_code = None):
        if name == self.name.split('::')[-1] and cname is None:
            self.check_base_default_constructor(pos)
            name = '<init>'
            type.return_type = self.lookup(self.name).type
        prev_entry = self.lookup_here(name)
        entry = self.declare_var(name, type, pos,
                                 cname=cname, visibility=visibility)
        if prev_entry:
            entry.overloaded_alternatives = prev_entry.all_alternatives()
        entry.utility_code = utility_code
        type.entry = entry
        return entry

    def declare_inherited_cpp_attributes(self, base_scope):
        # Declare entries for all the C++ attributes of an
        # inherited type, with cnames modified appropriately
        # to work with this type.
        for base_entry in \
            base_scope.inherited_var_entries + base_scope.var_entries:
                #contructor is not inherited
                if base_entry.name == "<init>":
                    continue
                #print base_entry.name, self.entries
                if base_entry.name in self.entries:
                    base_entry.name
                entry = self.declare(base_entry.name, base_entry.cname,
                    base_entry.type, None, 'extern')
                entry.is_variable = 1
                self.inherited_var_entries.append(entry)
        for base_entry in base_scope.cfunc_entries:
            entry = self.declare_cfunction(base_entry.name, base_entry.type,
                                           base_entry.pos, base_entry.cname,
                                           base_entry.visibility, 0,
                                           modifiers = base_entry.func_modifiers,
                                           utility_code = base_entry.utility_code)
            entry.is_inherited = 1

    def specialize(self, values):
        scope = CppClassScope(self.name, self.outer_scope)
        for entry in self.entries.values():
            if entry.is_type:
                scope.declare_type(entry.name,
                                    entry.type.specialize(values),
                                    entry.pos,
                                    entry.cname)
            else:
#                scope.declare_var(entry.name,
#                                    entry.type.specialize(values),
#                                    entry.pos,
#                                    entry.cname,
#                                    entry.visibility)
                for e in entry.all_alternatives():
                    scope.declare_cfunction(e.name,
                                            e.type.specialize(values),
                                            e.pos,
                                            e.cname,
                                            utility_code = e.utility_code)
        return scope


class PropertyScope(Scope):
    #  Scope holding the __get__, __set__ and __del__ methods for
    #  a property of an extension type.
    #
    #  parent_type   PyExtensionType   The type to which the property belongs

    is_property_scope = 1

    def declare_pyfunction(self, name, pos, allow_redefine=False):
        # Add an entry for a method.
        signature = get_property_accessor_signature(name)
        if signature:
            entry = self.declare(name, name, py_object_type, pos, 'private')
            entry.is_special = 1
            entry.signature = signature
            return entry
        else:
            error(pos, "Only __get__, __set__ and __del__ methods allowed "
                "in a property declaration")
            return None


# Should this go elsewhere (and then get imported)?
#------------------------------------------------------------------------------------

classmethod_utility_code = Code.UtilityCode(
proto = """
#include "descrobject.h"
static PyObject* __Pyx_Method_ClassMethod(PyObject *method); /*proto*/
""",
impl = """
static PyObject* __Pyx_Method_ClassMethod(PyObject *method) {
    /* It appears that PyMethodDescr_Type is not anywhere exposed in the Python/C API */
    static PyTypeObject *methoddescr_type = NULL;
    if (methoddescr_type == NULL) {
       PyObject *meth = __Pyx_GetAttrString((PyObject*)&PyList_Type, "append");
       if (!meth) return NULL;
       methoddescr_type = Py_TYPE(meth);
       Py_DECREF(meth);
    }
    if (PyObject_TypeCheck(method, methoddescr_type)) { /* cdef classes */
        PyMethodDescrObject *descr = (PyMethodDescrObject *)method;
        #if PY_VERSION_HEX < 0x03020000
        PyTypeObject *d_type = descr->d_type;
        #else
        PyTypeObject *d_type = descr->d_common.d_type;
        #endif
        return PyDescr_NewClassMethod(d_type, descr->d_method);
    }
    else if (PyMethod_Check(method)) { /* python classes */
        return PyClassMethod_New(PyMethod_GET_FUNCTION(method));
    }
    else if (PyCFunction_Check(method)) {
        return PyClassMethod_New(method);
    }
#ifdef __Pyx_CyFunction_USED
    else if (PyObject_TypeCheck(method, __pyx_CyFunctionType)) {
        return PyClassMethod_New(method);
    }
#endif
    PyErr_Format(PyExc_TypeError,
                 "Class-level classmethod() can only be called on "
                 "a method_descriptor or instance method.");
    return NULL;
}
""")

#------------------------------------------------------------------------------------

ERR_BUF_LOCALONLY = 'Buffer types only allowed as function local variables'<|MERGE_RESOLUTION|>--- conflicted
+++ resolved
@@ -180,11 +180,8 @@
     buffer_aux = None
     prev_entry = None
     might_overflow = 0
-<<<<<<< HEAD
     fused_cfunction = None
-=======
     utility_code_definition = None
->>>>>>> dfa31de0
     in_with_gil_block = 0
     from_cython_utility_code = None
     error_on_uninitialized = False
@@ -291,10 +288,9 @@
         self.return_type = None
         self.id_counters = {}
 
-<<<<<<< HEAD
     def __deepcopy__(self, memo):
         return self
-=======
+
     def merge_in(self, other, merge_unused=True):
         # Use with care...
         entries = [(name, entry)
@@ -316,7 +312,6 @@
             for entry in getattr(other, attr):
                 if (entry.used or merge_unused) and entry.name not in names:
                     self_entries.append(entry)
->>>>>>> dfa31de0
 
     def __str__(self):
         return "<%s %s>" % (self.__class__.__name__, self.qualified_name)
@@ -1868,16 +1863,16 @@
         if defining:
             entry.func_cname = self.mangle(Naming.func_prefix, name)
         entry.utility_code = utility_code
-<<<<<<< HEAD
         type.entry = entry
-=======
+
         if u'inline' in modifiers:
             entry.is_inline_cmethod = True
+
         if (self.parent_type.is_final_type or entry.is_inline_cmethod or
             self.directives.get('final')):
             entry.is_final_cmethod = True
             entry.final_func_cname = entry.func_cname
->>>>>>> dfa31de0
+
         return entry
 
     def add_cfunction(self, name, type, pos, cname, visibility, modifiers):
@@ -1920,9 +1915,9 @@
         # to work with this type.
         def adapt(cname):
             return "%s.%s" % (Naming.obj_base_cname, base_entry.cname)
-        for base_entry in \
-<<<<<<< HEAD
-            base_scope.inherited_var_entries + base_scope.var_entries:
+
+        entries = base_scope.inherited_var_entries + base_scope.var_entries
+        for base_entry in entries:
                 entry = self.declare(base_entry.name, adapt(base_entry.cname),
                     base_entry.type, None, 'private')
                 entry.is_variable = 1
@@ -1935,13 +1930,6 @@
             if base_entry.type.is_fused:
                 base_entry.type.get_all_specific_function_types()
 
-=======
-                base_scope.inherited_var_entries + base_scope.var_entries:
-            entry = self.declare(base_entry.name, adapt(base_entry.cname),
-                                 base_entry.type, None, 'private')
-            entry.is_variable = 1
-            self.inherited_var_entries.append(entry)
->>>>>>> dfa31de0
         for base_entry in base_scope.cfunc_entries:
             cname = base_entry.cname
             var_entry = base_entry.as_variable
