#
#   Symbol Table
#

from __future__ import absolute_import

import re
import copy
import operator

try:
    import __builtin__ as builtins
except ImportError:  # Py3
    import builtins

from .Errors import warning, error, InternalError
from .StringEncoding import EncodedString
from . import Options, Naming
from . import PyrexTypes
from .PyrexTypes import py_object_type, unspecified_type
from .TypeSlots import (
    pyfunction_signature, pymethod_signature, richcmp_special_methods,
    get_special_method_signature, get_property_accessor_signature)
from . import Future

from . import Code

iso_c99_keywords = set(
['auto', 'break', 'case', 'char', 'const', 'continue', 'default', 'do',
    'double', 'else', 'enum', 'extern', 'float', 'for', 'goto', 'if',
    'int', 'long', 'register', 'return', 'short', 'signed', 'sizeof',
    'static', 'struct', 'switch', 'typedef', 'union', 'unsigned', 'void',
    'volatile', 'while',
    '_Bool', '_Complex'', _Imaginary', 'inline', 'restrict'])


def c_safe_identifier(cname):
    # There are some C limitations on struct entry names.
    if ((cname[:2] == '__' and not (cname.startswith(Naming.pyrex_prefix)
                                    or cname in ('__weakref__', '__dict__')))
            or cname in iso_c99_keywords):
        cname = Naming.pyrex_prefix + cname
    return cname

def punycodify_name(cname, mangle_with=None):
    # if passed the mangle_with should be a byte string
    # modified from  PEP489
    try:
        cname.encode('ascii')
    except UnicodeEncodeError:
        cname = cname.encode('punycode').replace(b'-', b'_').decode('ascii')
        if mangle_with:
            # sometimes it necessary to mangle unicode names alone where
            # they'll be inserted directly into C, because the punycode
            # transformation can turn them into invalid identifiers
            cname = "%s_%s" % (mangle_with, cname)
        elif cname.startswith(Naming.pyrex_prefix):
            # a punycode name could also be a valid ascii variable name so
            # change the prefix to distinguish
            cname = cname.replace(Naming.pyrex_prefix,
                                  Naming.pyunicode_identifier_prefix, 1)

    return cname




class BufferAux(object):
    writable_needed = False

    def __init__(self, buflocal_nd_var, rcbuf_var):
        self.buflocal_nd_var = buflocal_nd_var
        self.rcbuf_var = rcbuf_var

    def __repr__(self):
        return "<BufferAux %r>" % self.__dict__


class Entry(object):
    # A symbol table entry in a Scope or ModuleNamespace.
    #
    # name             string     Python name of entity
    # cname            string     C name of entity
    # type             PyrexType  Type of entity
    # doc              string     Doc string
    # annotation       ExprNode   PEP 484/526 annotation
    # init             string     Initial value
    # visibility       'private' or 'public' or 'extern'
    # is_builtin       boolean    Is an entry in the Python builtins dict
    # is_cglobal       boolean    Is a C global variable
    # is_pyglobal      boolean    Is a Python module-level variable
    #                               or class attribute during
    #                               class construction
    # is_member        boolean    Is an assigned class member
    # is_pyclass_attr  boolean    Is a name in a Python class namespace
    # is_variable      boolean    Is a variable
    # is_cfunction     boolean    Is a C function
    # is_cmethod       boolean    Is a C method of an extension type
    # is_builtin_cmethod boolean  Is a C method of a builtin type (implies is_cmethod)
    # is_unbound_cmethod boolean  Is an unbound C method of an extension type
    # is_final_cmethod   boolean  Is non-overridable C method
    # is_inline_cmethod  boolean  Is inlined C method
    # is_anonymous     boolean    Is a anonymous pyfunction entry
    # is_type          boolean    Is a type definition
    # is_cclass        boolean    Is an extension class
    # is_cpp_class     boolean    Is a C++ class
    # is_const         boolean    Is a constant
    # is_property      boolean    Is a property of an extension type:
    # doc_cname        string or None  C const holding the docstring
    # getter_cname     string          C func for getting property
    # setter_cname     string          C func for setting or deleting property
    # is_cproperty     boolean         Is an inline property of an external type
    # is_self_arg      boolean    Is the "self" arg of an exttype method
    # is_arg           boolean    Is the arg of a method
    # is_local         boolean    Is a local variable
    # in_closure       boolean    Is referenced in an inner scope
    # in_subscope      boolean    Belongs to a generator expression scope
    # is_readonly      boolean    Can't be assigned to
    # func_cname       string     C func implementing Python func
    # func_modifiers   [string]   C function modifiers ('inline')
    # pos              position   Source position where declared
    # namespace_cname  string     If is_pyglobal, the C variable
    #                               holding its home namespace
    # pymethdef_cname  string     PyMethodDef structure
    # signature        Signature  Arg & return types for Python func
    # as_variable      Entry      Alternative interpretation of extension
    #                               type name or builtin C function as a variable
    # xdecref_cleanup  boolean    Use Py_XDECREF for error cleanup
    # in_cinclude      boolean    Suppress C declaration code
    # enum_values      [Entry]    For enum types, list of values
    # qualified_name   string     "modname.funcname" or "modname.classname"
    #                               or "modname.classname.funcname"
    # is_declared_generic  boolean  Is declared as PyObject * even though its
    #                                 type is an extension type
    # as_module        None       Module scope, if a cimported module
    # is_inherited     boolean    Is an inherited attribute of an extension type
    # pystring_cname   string     C name of Python version of string literal
    # is_interned      boolean    For string const entries, value is interned
    # is_identifier    boolean    For string const entries, value is an identifier
    # used             boolean
    # is_special       boolean    Is a special method or property accessor
    #                               of an extension type
    # defined_in_pxd   boolean    Is defined in a .pxd file (not just declared)
    # api              boolean    Generate C API for C class or function
    # utility_code     string     Utility code needed when this entry is used
    #
    # buffer_aux       BufferAux or None  Extra information needed for buffer variables
    # inline_func_in_pxd boolean  Hacky special case for inline function in pxd file.
    #                             Ideally this should not be necessary.
    # might_overflow   boolean    In an arithmetic expression that could cause
    #                             overflow (used for type inference).
    # utility_code_definition     For some Cython builtins, the utility code
    #                             which contains the definition of the entry.
    #                             Currently only supported for CythonScope entries.
    # error_on_uninitialized      Have Control Flow issue an error when this entry is
    #                             used uninitialized
    # cf_used          boolean    Entry is used
    # is_fused_specialized boolean Whether this entry of a cdef or def function
    #                              is a specialization
    # is_cgetter       boolean    Is a c-level getter function
    # is_cpp_optional  boolean    Entry should be declared as std::optional (cpp_locals directive)
    # known_standard_library_import     Either None (default), an empty string (definitely can't be determined)
    #                             or a string of "modulename.something.attribute"
    #                             Used for identifying imports from typing/dataclasses etc

    # TODO: utility_code and utility_code_definition serves the same purpose...

    inline_func_in_pxd = False
    borrowed = 0
    init = ""
    annotation = None
    pep563_annotation = None
    visibility = 'private'
    is_builtin = 0
    is_cglobal = 0
    is_pyglobal = 0
    is_member = 0
    is_pyclass_attr = 0
    is_variable = 0
    is_cfunction = 0
    is_cmethod = 0
    is_builtin_cmethod = False
    is_unbound_cmethod = 0
    is_final_cmethod = 0
    is_inline_cmethod = 0
    is_anonymous = 0
    is_type = 0
    is_cclass = 0
    is_cpp_class = 0
    is_const = 0
    is_property = 0
    is_cproperty = 0
    doc_cname = None
    getter_cname = None
    setter_cname = None
    is_self_arg = 0
    is_arg = 0
    is_local = 0
    in_closure = 0
    from_closure = 0
    in_subscope = 0
    is_declared_generic = 0
    is_readonly = 0
    pyfunc_cname = None
    func_cname = None
    func_modifiers = []
    final_func_cname = None
    doc = None
    as_variable = None
    xdecref_cleanup = 0
    in_cinclude = 0
    as_module = None
    is_inherited = 0
    pystring_cname = None
    is_identifier = 0
    is_interned = 0
    used = 0
    is_special = 0
    defined_in_pxd = 0
    is_implemented = 0
    api = 0
    utility_code = None
    is_overridable = 0
    buffer_aux = None
    prev_entry = None
    might_overflow = 0
    fused_cfunction = None
    is_fused_specialized = False
    utility_code_definition = None
    needs_property = False
    in_with_gil_block = 0
    from_cython_utility_code = None
    error_on_uninitialized = False
    cf_used = True
    outer_entry = None
    is_cgetter = False
    is_cpp_optional = False
    known_standard_library_import = None

    def __init__(self, name, cname, type, pos = None, init = None):
        self.name = name
        self.cname = cname
        self.type = type
        self.pos = pos
        self.init = init
        self.overloaded_alternatives = []
        self.cf_assignments = []
        self.cf_references = []
        self.inner_entries = []
        self.defining_entry = self

    def __repr__(self):
        return "%s(<%x>, name=%s, type=%s)" % (type(self).__name__, id(self), self.name, self.type)

    def already_declared_here(self):
        error(self.pos, "Previous declaration is here")

    def redeclared(self, pos):
        error(pos, "'%s' does not match previous declaration" % self.name)
        self.already_declared_here()

    def all_alternatives(self):
        return [self] + self.overloaded_alternatives

    def all_entries(self):
        return [self] + self.inner_entries

    def __lt__(left, right):
        if isinstance(left, Entry) and isinstance(right, Entry):
            return (left.name, left.cname) < (right.name, right.cname)
        else:
            return NotImplemented

    @property
    def cf_is_reassigned(self):
        return len(self.cf_assignments) > 1

    def make_cpp_optional(self):
        assert self.type.is_cpp_class
        self.is_cpp_optional = True
        assert not self.utility_code  # we're not overwriting anything?
        self.utility_code_definition = Code.UtilityCode.load_cached("OptionalLocals", "CppSupport.cpp")


class InnerEntry(Entry):
    """
    An entry in a closure scope that represents the real outer Entry.
    """
    from_closure = True

    def __init__(self, outer_entry, scope):
        Entry.__init__(self, outer_entry.name,
                       outer_entry.cname,
                       outer_entry.type,
                       outer_entry.pos)
        self.outer_entry = outer_entry
        self.scope = scope

        # share state with (outermost) defining entry
        outermost_entry = outer_entry
        while outermost_entry.outer_entry:
            outermost_entry = outermost_entry.outer_entry
        self.defining_entry = outermost_entry
        self.inner_entries = outermost_entry.inner_entries
        self.cf_assignments = outermost_entry.cf_assignments
        self.cf_references = outermost_entry.cf_references
        self.overloaded_alternatives = outermost_entry.overloaded_alternatives
        self.is_cpp_optional = outermost_entry.is_cpp_optional
        self.inner_entries.append(self)

    def __getattr__(self, name):
        if name.startswith('__'):
            # we wouldn't have been called if it was there
            raise AttributeError(name)
        return getattr(self.defining_entry, name)

    def all_entries(self):
        return self.defining_entry.all_entries()


class Scope(object):
    # name              string             Unqualified name
    # outer_scope       Scope or None      Enclosing scope
    # entries           {string : Entry}   Python name to entry, non-types
    # const_entries     [Entry]            Constant entries
    # type_entries      [Entry]            Struct/union/enum/typedef/exttype entries
    # sue_entries       [Entry]            Struct/union/enum entries
    # arg_entries       [Entry]            Function argument entries
    # var_entries       [Entry]            User-defined variable entries
    # pyfunc_entries    [Entry]            Python function entries
    # cfunc_entries     [Entry]            C function entries
    # c_class_entries   [Entry]            All extension type entries
    # cname_to_entry    {string : Entry}   Temp cname to entry mapping
    # return_type       PyrexType or None  Return type of function owning scope
    # is_builtin_scope  boolean            Is the builtin scope of Python/Cython
    # is_py_class_scope boolean            Is a Python class scope
    # is_c_class_scope  boolean            Is an extension type scope
    # is_closure_scope  boolean            Is a closure scope
    # is_passthrough    boolean            Outer scope is passed directly
    # is_cpp_class_scope  boolean          Is a C++ class scope
    # is_property_scope boolean            Is a extension type property scope
    # scope_prefix      string             Disambiguator for C names
    # in_cinclude       boolean            Suppress C declaration code
    # qualified_name    string             "modname" or "modname.classname"
    #                                        Python strings in this scope
    # nogil             boolean            In a nogil section
    # directives        dict               Helper variable for the recursive
    #                                      analysis, contains directive values.
    # is_internal       boolean            Is only used internally (simpler setup)

    is_builtin_scope = 0
    is_py_class_scope = 0
    is_c_class_scope = 0
    is_closure_scope = 0
    is_comprehension_scope = 0
    is_passthrough = 0
    is_cpp_class_scope = 0
    is_property_scope = 0
    is_module_scope = 0
    is_internal = 0
    scope_prefix = ""
    in_cinclude = 0
    nogil = 0
    fused_to_specific = None
    return_type = None

    def __init__(self, name, outer_scope, parent_scope):
        # The outer_scope is the next scope in the lookup chain.
        # The parent_scope is used to derive the qualified name of this scope.
        self.name = name
        self.outer_scope = outer_scope
        self.parent_scope = parent_scope
        mangled_name = "%d%s_" % (len(name), name.replace('.', '_dot_'))
        qual_scope = self.qualifying_scope()
        if qual_scope:
            self.qualified_name = qual_scope.qualify_name(name)
            self.scope_prefix = qual_scope.scope_prefix + mangled_name
        else:
            self.qualified_name = EncodedString(name)
            self.scope_prefix = mangled_name
        self.entries = {}
        self.subscopes = set()
        self.const_entries = []
        self.type_entries = []
        self.sue_entries = []
        self.arg_entries = []
        self.var_entries = []
        self.pyfunc_entries = []
        self.cfunc_entries = []
        self.c_class_entries = []
        self.defined_c_classes = []
        self.imported_c_classes = {}
        self.cname_to_entry = {}
        self.identifier_to_entry = {}
        self.num_to_entry = {}
        self.obj_to_entry = {}
        self.buffer_entries = []
        self.lambda_defs = []
        self.id_counters = {}

    def __deepcopy__(self, memo):
        return self

    def merge_in(self, other, merge_unused=True, allowlist=None):
        # Use with care...
        entries = []
        for name, entry in other.entries.items():
            if not allowlist or name in allowlist:
                if entry.used or merge_unused:
                    entries.append((name, entry))

        self.entries.update(entries)

        for attr in ('const_entries',
                     'type_entries',
                     'sue_entries',
                     'arg_entries',
                     'var_entries',
                     'pyfunc_entries',
                     'cfunc_entries',
                     'c_class_entries'):
            self_entries = getattr(self, attr)
            names = set(e.name for e in self_entries)
            for entry in getattr(other, attr):
                if (entry.used or merge_unused) and entry.name not in names:
                    self_entries.append(entry)

    def __str__(self):
        return "<%s %s>" % (self.__class__.__name__, self.qualified_name)

    def qualifying_scope(self):
        return self.parent_scope

    def mangle(self, prefix, name = None):
        if name:
            return punycodify_name("%s%s%s" % (prefix, self.scope_prefix, name))
        else:
            return self.parent_scope.mangle(prefix, self.name)

    def mangle_internal(self, name):
        # Mangle an internal name so as not to clash with any
        # user-defined name in this scope.
        prefix = "%s%s_" % (Naming.pyrex_prefix, name)
        return self.mangle(prefix)
        #return self.parent_scope.mangle(prefix, self.name)

    def mangle_class_private_name(self, name):
        if self.parent_scope:
            return self.parent_scope.mangle_class_private_name(name)
        return name

    def next_id(self, name=None):
        # Return a cname fragment that is unique for this module
        counters = self.global_scope().id_counters
        try:
            count = counters[name] + 1
        except KeyError:
            count = 0
        counters[name] = count
        if name:
            if not count:
                # unique names don't need a suffix, reoccurrences will get one
                return name
            return '%s%d' % (name, count)
        else:
            return '%d' % count

    def global_scope(self):
        """ Return the module-level scope containing this scope. """
        return self.outer_scope.global_scope()

    def builtin_scope(self):
        """ Return the module-level scope containing this scope. """
        return self.outer_scope.builtin_scope()

    def iter_local_scopes(self):
        yield self
        if self.subscopes:
            for scope in sorted(self.subscopes, key=operator.attrgetter('scope_prefix')):
                yield scope

    def declare(self, name, cname, type, pos, visibility, shadow = 0, is_type = 0, create_wrapper = 0):
        # Create new entry, and add to dictionary if
        # name is not None. Reports a warning if already
        # declared.
        if type.is_buffer and not isinstance(self, LocalScope):  # and not is_type:
            error(pos, 'Buffer types only allowed as function local variables')
        if not self.in_cinclude and cname and re.match("^_[_A-Z]+$", cname):
            # See https://www.gnu.org/software/libc/manual/html_node/Reserved-Names.html#Reserved-Names
            warning(pos, "'%s' is a reserved name in C." % cname, -1)

        entries = self.entries
        if name and name in entries and not shadow:
            old_entry = entries[name]

            # Reject redeclared C++ functions only if they have the same type signature.
            cpp_override_allowed = False
            if type.is_cfunction and old_entry.type.is_cfunction and self.is_cpp():
                for alt_entry in old_entry.all_alternatives():
                    if type == alt_entry.type:
                        if name == '<init>' and not type.args:
                            # Cython pre-declares the no-args constructor - allow later user definitions.
                            cpp_override_allowed = True
                        break
                else:
                    cpp_override_allowed = True

            if cpp_override_allowed:
                # C++ function/method overrides with different signatures are ok.
                pass
            elif self.is_cpp_class_scope and entries[name].is_inherited:
                # Likewise ignore inherited classes.
                pass
            elif visibility == 'extern':
                # Silenced outside of "cdef extern" blocks, until we have a safe way to
                # prevent pxd-defined cpdef functions from ending up here.
                warning(pos, "'%s' redeclared " % name, 1 if self.in_cinclude else 0)
            elif visibility != 'ignore':
                error(pos, "'%s' redeclared " % name)
                entries[name].already_declared_here()
        entry = Entry(name, cname, type, pos = pos)
        entry.in_cinclude = self.in_cinclude
        entry.create_wrapper = create_wrapper
        if name:
            entry.qualified_name = self.qualify_name(name)
#            if name in entries and self.is_cpp():
#                entries[name].overloaded_alternatives.append(entry)
#            else:
#                entries[name] = entry
            if not shadow:
                entries[name] = entry

        if type.is_memoryviewslice:
            entry.init = type.default_value

        entry.scope = self
        entry.visibility = visibility
        return entry

    def qualify_name(self, name):
        return EncodedString("%s.%s" % (self.qualified_name, name))

    def declare_const(self, name, type, value, pos, cname = None, visibility = 'private', api = 0, create_wrapper = 0):
        # Add an entry for a named constant.
        if not cname:
            if self.in_cinclude or (visibility == 'public' or api):
                cname = name
            else:
                cname = self.mangle(Naming.enum_prefix, name)
        entry = self.declare(name, cname, type, pos, visibility, create_wrapper = create_wrapper)
        entry.is_const = 1
        entry.value_node = value
        return entry

    def declare_type(self, name, type, pos,
            cname = None, visibility = 'private', api = 0, defining = 1,
            shadow = 0, template = 0):
        # Add an entry for a type definition.
        if not cname:
            cname = name
        entry = self.declare(name, cname, type, pos, visibility, shadow,
                             is_type=True)
        entry.is_type = 1
        entry.api = api
        if defining:
            self.type_entries.append(entry)

        if not template:
            type.entry = entry

        # here we would set as_variable to an object representing this type
        return entry

    def declare_typedef(self, name, base_type, pos, cname = None,
                        visibility = 'private', api = 0):
        if not cname:
            if self.in_cinclude or (visibility != 'private' or api):
                cname = name
            else:
                cname = self.mangle(Naming.type_prefix, name)
        try:
            if self.is_cpp_class_scope:
                namespace = self.outer_scope.lookup(self.name).type
            else:
                namespace = None
            type = PyrexTypes.create_typedef_type(name, base_type, cname,
                                                  (visibility == 'extern'),
                                                  namespace)
        except ValueError as e:
            error(pos, e.args[0])
            type = PyrexTypes.error_type
        entry = self.declare_type(name, type, pos, cname,
                                  visibility = visibility, api = api)
        type.qualified_name = entry.qualified_name
        return entry

    def declare_struct_or_union(self, name, kind, scope,
                                typedef_flag, pos, cname = None,
                                visibility = 'private', api = 0,
                                packed = False):
        # Add an entry for a struct or union definition.
        if not cname:
            if self.in_cinclude or (visibility == 'public' or api):
                cname = name
            else:
                cname = self.mangle(Naming.type_prefix, name)
        entry = self.lookup_here(name)
        if not entry:
            in_cpp = self.is_cpp()
            type = PyrexTypes.CStructOrUnionType(
                name, kind, scope, typedef_flag, cname, packed,
                in_cpp = in_cpp)
            entry = self.declare_type(name, type, pos, cname,
                visibility = visibility, api = api,
                defining = scope is not None)
            self.sue_entries.append(entry)
            type.entry = entry
        else:
            if not (entry.is_type and entry.type.is_struct_or_union
                    and entry.type.kind == kind):
                warning(pos, "'%s' redeclared  " % name, 0)
            elif scope and entry.type.scope:
                warning(pos, "'%s' already defined  (ignoring second definition)" % name, 0)
            else:
                self.check_previous_typedef_flag(entry, typedef_flag, pos)
                self.check_previous_visibility(entry, visibility, pos)
                if scope:
                    entry.type.scope = scope
                    self.type_entries.append(entry)
        if self.is_cpp_class_scope:
            entry.type.namespace = self.outer_scope.lookup(self.name).type
        return entry

    def declare_cpp_class(self, name, scope,
            pos, cname = None, base_classes = (),
            visibility = 'extern', templates = None):
        if cname is None:
            if self.in_cinclude or (visibility != 'private'):
                cname = name
            else:
                cname = self.mangle(Naming.type_prefix, name)
        base_classes = list(base_classes)
        entry = self.lookup_here(name)
        if not entry:
            type = PyrexTypes.CppClassType(
                name, scope, cname, base_classes, templates = templates)
            entry = self.declare_type(name, type, pos, cname,
                visibility = visibility, defining = scope is not None)
            self.sue_entries.append(entry)
        else:
            if not (entry.is_type and entry.type.is_cpp_class):
                error(pos, "'%s' redeclared " % name)
                entry.already_declared_here()
                return None
            elif scope and entry.type.scope:
                warning(pos, "'%s' already defined  (ignoring second definition)" % name, 0)
            else:
                if scope:
                    entry.type.scope = scope
                    self.type_entries.append(entry)
            if base_classes:
                if entry.type.base_classes and entry.type.base_classes != base_classes:
                    error(pos, "Base type does not match previous declaration")
                    entry.already_declared_here()
                else:
                    entry.type.base_classes = base_classes
            if templates or entry.type.templates:
                if templates != entry.type.templates:
                    error(pos, "Template parameters do not match previous declaration")
                    entry.already_declared_here()

        def declare_inherited_attributes(entry, base_classes):
            for base_class in base_classes:
                if base_class is PyrexTypes.error_type:
                    continue
                if base_class.scope is None:
                    error(pos, "Cannot inherit from incomplete type")
                else:
                    declare_inherited_attributes(entry, base_class.base_classes)
                    entry.type.scope.declare_inherited_cpp_attributes(base_class)
        if scope:
            declare_inherited_attributes(entry, base_classes)
            scope.declare_var(name="this", cname="this", type=PyrexTypes.CPtrType(entry.type), pos=entry.pos)
        if self.is_cpp_class_scope:
            entry.type.namespace = self.outer_scope.lookup(self.name).type
        return entry

    def check_previous_typedef_flag(self, entry, typedef_flag, pos):
        if typedef_flag != entry.type.typedef_flag:
            error(pos, "'%s' previously declared using '%s'" % (
                entry.name, ("cdef", "ctypedef")[entry.type.typedef_flag]))

    def check_previous_visibility(self, entry, visibility, pos):
        if entry.visibility != visibility:
            error(pos, "'%s' previously declared as '%s'" % (
                entry.name, entry.visibility))

    def declare_enum(self, name, pos, cname, scoped, typedef_flag,
            visibility='private', api=0, create_wrapper=0, doc=None):
        if name:
            if not cname:
                if (self.in_cinclude or visibility == 'public'
                        or visibility == 'extern' or api):
                    cname = name
                else:
                    cname = self.mangle(Naming.type_prefix, name)
            if self.is_cpp_class_scope:
                namespace = self.outer_scope.lookup(self.name).type
            else:
                namespace = None

            if scoped:
                type = PyrexTypes.CppScopedEnumType(name, cname, namespace, doc=doc)
            else:
                type = PyrexTypes.CEnumType(name, cname, typedef_flag, namespace, doc=doc)
        else:
            type = PyrexTypes.c_anon_enum_type
        entry = self.declare_type(name, type, pos, cname = cname,
            visibility = visibility, api = api)
        if scoped:
            entry.utility_code = Code.UtilityCode.load_cached("EnumClassDecl", "CppSupport.cpp")
            self.use_entry_utility_code(entry)
        entry.create_wrapper = create_wrapper
        entry.enum_values = []

        self.sue_entries.append(entry)
        return entry

    def declare_tuple_type(self, pos, components):
        return self.outer_scope.declare_tuple_type(pos, components)

    def declare_var(self, name, type, pos,
                    cname = None, visibility = 'private',
                    api = 0, in_pxd = 0, is_cdef = 0):
        # Add an entry for a variable.
        if not cname:
            if visibility != 'private' or api:
                cname = name
            else:
                cname = self.mangle(Naming.var_prefix, name)
        entry = self.declare(name, cname, type, pos, visibility)
        entry.is_variable = 1
        if type.is_cpp_class and visibility != 'extern':
            if self.directives['cpp_locals']:
                entry.make_cpp_optional()
            else:
                type.check_nullary_constructor(pos)
        if in_pxd and visibility != 'extern':
            entry.defined_in_pxd = 1
            entry.used = 1
        if api:
            entry.api = 1
            entry.used = 1
        return entry

    def declare_builtin(self, name, pos):
        name = self.mangle_class_private_name(name)
        return self.outer_scope.declare_builtin(name, pos)

    def _declare_pyfunction(self, name, pos, visibility='extern', entry=None):
        if entry and not entry.type.is_cfunction:
            error(pos, "'%s' already declared" % name)
            error(entry.pos, "Previous declaration is here")
        entry = self.declare_var(name, py_object_type, pos, visibility=visibility)
        entry.signature = pyfunction_signature
        self.pyfunc_entries.append(entry)
        return entry

    def declare_pyfunction(self, name, pos, allow_redefine=False, visibility='extern'):
        # Add an entry for a Python function.
        entry = self.lookup_here(name)
        if not allow_redefine:
            return self._declare_pyfunction(name, pos, visibility=visibility, entry=entry)
        if entry:
            if entry.type.is_unspecified:
                entry.type = py_object_type
            elif entry.type is not py_object_type:
                return self._declare_pyfunction(name, pos, visibility=visibility, entry=entry)
        else:  # declare entry stub
            self.declare_var(name, py_object_type, pos, visibility=visibility)
        entry = self.declare_var(None, py_object_type, pos,
                                 cname=name, visibility='private')
        entry.name = EncodedString(name)
        entry.qualified_name = self.qualify_name(name)
        entry.signature = pyfunction_signature
        entry.is_anonymous = True
        return entry

    def declare_lambda_function(self, lambda_name, pos):
        # Add an entry for an anonymous Python function.
        func_cname = self.mangle(Naming.lambda_func_prefix + u'funcdef_', lambda_name)
        pymethdef_cname = self.mangle(Naming.lambda_func_prefix + u'methdef_', lambda_name)
        qualified_name = self.qualify_name(lambda_name)

        entry = self.declare(None, func_cname, py_object_type, pos, 'private')
        entry.name = EncodedString(lambda_name)
        entry.qualified_name = qualified_name
        entry.pymethdef_cname = pymethdef_cname
        entry.func_cname = func_cname
        entry.signature = pyfunction_signature
        entry.is_anonymous = True
        return entry

    def add_lambda_def(self, def_node):
        self.lambda_defs.append(def_node)

    def register_pyfunction(self, entry):
        self.pyfunc_entries.append(entry)

    def declare_cfunction(self, name, type, pos,
                          cname=None, visibility='private', api=0, in_pxd=0,
                          defining=0, modifiers=(), utility_code=None, overridable=False):
        # Add an entry for a C function.
        if not cname:
            if visibility != 'private' or api:
                cname = name
            else:
                cname = self.mangle(Naming.func_prefix, name)
        entry = self.lookup_here(name)
        if entry:
            if not in_pxd and visibility != entry.visibility and visibility == 'extern':
                # Previously declared, but now extern => treat this
                # as implementing the function, using the new cname
                defining = True
                visibility = entry.visibility
                entry.cname = cname
                entry.func_cname = cname
            if visibility != 'private' and visibility != entry.visibility:
                warning(pos, "Function '%s' previously declared as '%s', now as '%s'" % (
                    name, entry.visibility, visibility), 1)
            if overridable != entry.is_overridable:
                warning(pos, "Function '%s' previously declared as '%s'" % (
                    name, 'cpdef' if overridable else 'cdef'), 1)
            if entry.type.same_as(type):
                # Fix with_gil vs nogil.
                entry.type = entry.type.with_with_gil(type.with_gil)
            else:
                if visibility == 'extern' and entry.visibility == 'extern':
                    can_override = False
                    if self.is_cpp():
                        can_override = True
                    elif cname:
                        # if all alternatives have different cnames,
                        # it's safe to allow signature overrides
                        for alt_entry in entry.all_alternatives():
                            if not alt_entry.cname or cname == alt_entry.cname:
                                break  # cname not unique!
                        else:
                            can_override = True
                    if can_override:
                        temp = self.add_cfunction(name, type, pos, cname, visibility, modifiers)
                        temp.overloaded_alternatives = entry.all_alternatives()
                        entry = temp
                    else:
                        warning(pos, "Function signature does not match previous declaration", 1)
                        entry.type = type
                elif not in_pxd and entry.defined_in_pxd and type.compatible_signature_with(entry.type):
                    # TODO: check that this was done by a signature optimisation and not a user error.
                    #warning(pos, "Function signature does not match previous declaration", 1)
                    entry.type = type
                else:
                    error(pos, "Function signature does not match previous declaration")
        else:
            entry = self.add_cfunction(name, type, pos, cname, visibility, modifiers)
            entry.func_cname = cname
            entry.is_overridable = overridable
        if in_pxd and visibility != 'extern':
            entry.defined_in_pxd = 1
        if api:
            entry.api = 1
        if not defining and not in_pxd and visibility != 'extern':
            error(pos, "Non-extern C function '%s' declared but not defined" % name)
        if defining:
            entry.is_implemented = True
        if modifiers:
            entry.func_modifiers = modifiers
        if utility_code:
            assert not entry.utility_code, "duplicate utility code definition in entry %s (%s)" % (name, cname)
            entry.utility_code = utility_code
        if overridable:
            # names of cpdef functions can be used as variables and can be assigned to
            var_entry = Entry(name, cname, py_object_type)   # FIXME: cname?
            var_entry.qualified_name = self.qualify_name(name)
            var_entry.is_variable = 1
            var_entry.is_pyglobal = 1
            var_entry.scope = entry.scope
            entry.as_variable = var_entry
        type.entry = entry
        return entry

    def declare_cgetter(self, name, return_type, pos=None, cname=None,
                        visibility="private", modifiers=(), defining=False, **cfunc_type_config):
        assert all(
            k in ('exception_value', 'exception_check', 'nogil', 'with_gil', 'is_const_method', 'is_static_method')
            for k in cfunc_type_config
        )
        cfunc_type = PyrexTypes.CFuncType(
            return_type,
            [PyrexTypes.CFuncTypeArg("self", self.parent_type, None)],
            **cfunc_type_config)
        entry = self.declare_cfunction(
            name, cfunc_type, pos, cname=None, visibility=visibility, modifiers=modifiers, defining=defining)
        entry.is_cgetter = True
        if cname is not None:
            entry.func_cname = cname
        return entry

    def add_cfunction(self, name, type, pos, cname, visibility, modifiers, inherited=False):
        # Add a C function entry without giving it a func_cname.
        entry = self.declare(name, cname, type, pos, visibility)
        entry.is_cfunction = 1
        if modifiers:
            entry.func_modifiers = modifiers
        if inherited or type.is_fused:
            self.cfunc_entries.append(entry)
        else:
            # For backwards compatibility reasons, we must keep all non-fused methods
            # before all fused methods, but separately for each type.
            i = len(self.cfunc_entries)
            for cfunc_entry in reversed(self.cfunc_entries):
                if cfunc_entry.is_inherited or not cfunc_entry.type.is_fused:
                    break
                i -= 1
            self.cfunc_entries.insert(i, entry)
        return entry

    def find(self, name, pos):
        # Look up name, report error if not found.
        entry = self.lookup(name)
        if entry:
            return entry
        else:
            error(pos, "'%s' is not declared" % name)

    def find_imported_module(self, path, pos):
        # Look up qualified name, must be a module, report error if not found.
        # Path is a list of names.
        scope = self
        for name in path:
            entry = scope.find(name, pos)
            if not entry:
                return None
            if entry.as_module:
                scope = entry.as_module
            else:
                error(pos, "'%s' is not a cimported module" % '.'.join(path))
                return None
        return scope

    def lookup(self, name):
        # Look up name in this scope or an enclosing one.
        # Return None if not found.
        mangled_name = self.mangle_class_private_name(name)
        entry = (self.lookup_here(name)  # lookup here also does mangling
                or (self.outer_scope and self.outer_scope.lookup(mangled_name))
                or None)
        if entry:
            return entry

        # look up the original name in the outer scope
        # Not strictly Python behaviour but see https://github.com/cython/cython/issues/3544
        entry = (self.outer_scope and self.outer_scope.lookup(name)) or None
        if entry and entry.is_pyglobal:
            self._emit_class_private_warning(entry.pos, name)
        return entry

    def lookup_here(self, name):
        # Look up in this scope only, return None if not found.

        entry = self.entries.get(self.mangle_class_private_name(name), None)
        if entry:
            return entry
        # Also check the unmangled name in the current scope
        # (even if mangling should give us something else).
        # This is to support things like global __foo which makes a declaration for __foo
        return self.entries.get(name, None)

    def lookup_here_unmangled(self, name):
        return self.entries.get(name, None)

    def lookup_target(self, name):
        # Look up name in this scope only. Declare as Python
        # variable if not found.
        entry = self.lookup_here(name)
        if not entry:
            entry = self.lookup_here_unmangled(name)
            if entry and entry.is_pyglobal:
                self._emit_class_private_warning(entry.pos, name)
        if not entry:
            entry = self.declare_var(name, py_object_type, None)
        return entry

    def lookup_type(self, name):
        entry = self.lookup(name)
<<<<<<< HEAD
        for i in range(2):
            if entry and entry.is_type:
                if entry.type.is_fused and self.fused_to_specific:
                    return entry.type.specialize(self.fused_to_specific)
                return entry.type
            # allow us to find types from the "typing" module and similar
            if i<1 and entry and entry.known_standard_library_import:
                from .Builtin import get_known_standard_library_entry
                entry = get_known_standard_library_entry(entry.known_standard_library_import)

=======
        if entry and entry.is_type:
            if entry.type.is_fused and self.fused_to_specific:
                return entry.type.specialize(self.fused_to_specific)
            return entry.type
        return None
>>>>>>> d833d432

    def lookup_operator(self, operator, operands):
        if operands[0].type.is_cpp_class:
            obj_type = operands[0].type
            method = obj_type.scope.lookup("operator%s" % operator)
            if method is not None:
                arg_types = [arg.type for arg in operands[1:]]
                res = PyrexTypes.best_match(arg_types, method.all_alternatives())
                if res is not None:
                    return res
        function = self.lookup("operator%s" % operator)
        function_alternatives = []
        if function is not None:
            function_alternatives = function.all_alternatives()

        # look-up nonmember methods listed within a class
        method_alternatives = []
        if len(operands) == 2:  # binary operators only
            for n in range(2):
                if operands[n].type.is_cpp_class:
                    obj_type = operands[n].type
                    method = obj_type.scope.lookup("operator%s" % operator)
                    if method is not None:
                        method_alternatives += method.all_alternatives()

        if (not method_alternatives) and (not function_alternatives):
            return None

        # select the unique alternatives
        all_alternatives = list(set(method_alternatives + function_alternatives))

        return PyrexTypes.best_match([arg.type for arg in operands],
                                     all_alternatives)

    def lookup_operator_for_types(self, pos, operator, types):
        from .Nodes import Node
        class FakeOperand(Node):
            pass
        operands = [FakeOperand(pos, type=type) for type in types]
        return self.lookup_operator(operator, operands)

    def _emit_class_private_warning(self, pos, name):
        warning(pos, "Global name %s matched from within class scope "
                            "in contradiction to to Python 'class private name' rules. "
                            "This may change in a future release." % name, 1)

    def use_utility_code(self, new_code):
        self.global_scope().use_utility_code(new_code)

    def use_entry_utility_code(self, entry):
        self.global_scope().use_entry_utility_code(entry)

    def defines_any(self, names):
        # Test whether any of the given names are defined in this scope.
        for name in names:
            if name in self.entries:
                return 1
        return 0

    def defines_any_special(self, names):
        # Test whether any of the given names are defined as special methods in this scope.
        for name in names:
            if name in self.entries and self.entries[name].is_special:
                return 1
        return 0

    def infer_types(self):
        from .TypeInference import get_type_inferer
        get_type_inferer().infer_types(self)

    def is_cpp(self):
        outer = self.outer_scope
        if outer is None:
            return False
        else:
            return outer.is_cpp()

    def add_include_file(self, filename, verbatim_include=None, late=False):
        self.outer_scope.add_include_file(filename, verbatim_include, late)


class PreImportScope(Scope):

    namespace_cname = Naming.preimport_cname

    def __init__(self):
        Scope.__init__(self, Options.pre_import, None, None)

    def declare_builtin(self, name, pos):
        entry = self.declare(name, name, py_object_type, pos, 'private')
        entry.is_variable = True
        entry.is_pyglobal = True
        return entry


class BuiltinScope(Scope):
    #  The builtin namespace.

    is_builtin_scope = True

    def __init__(self):
        if Options.pre_import is None:
            Scope.__init__(self, "__builtin__", None, None)
        else:
            Scope.__init__(self, "__builtin__", PreImportScope(), None)
        self.type_names = {}

        for name, definition in sorted(self.builtin_entries.items()):
            cname, type = definition
            self.declare_var(name, type, None, cname)

    def lookup(self, name, language_level=None, str_is_str=None):
        # 'language_level' and 'str_is_str' are passed by ModuleScope
        if name == 'str':
            if str_is_str is None:
                str_is_str = language_level in (None, 2)
            if not str_is_str:
                name = 'unicode'
        return Scope.lookup(self, name)

    def declare_builtin(self, name, pos):
        if not hasattr(builtins, name):
            if self.outer_scope is not None:
                return self.outer_scope.declare_builtin(name, pos)
            else:
                if Options.error_on_unknown_names:
                    error(pos, "undeclared name not builtin: %s" % name)
                else:
                    warning(pos, "undeclared name not builtin: %s" % name, 2)

    def declare_builtin_cfunction(self, name, type, cname, python_equiv=None, utility_code=None):
        # If python_equiv == "*", the Python equivalent has the same name
        # as the entry, otherwise it has the name specified by python_equiv.
        name = EncodedString(name)
        entry = self.declare_cfunction(name, type, None, cname, visibility='extern', utility_code=utility_code)
        if python_equiv:
            if python_equiv == "*":
                python_equiv = name
            else:
                python_equiv = EncodedString(python_equiv)
            var_entry = Entry(python_equiv, python_equiv, py_object_type)
            var_entry.qualified_name = self.qualify_name(name)
            var_entry.is_variable = 1
            var_entry.is_builtin = 1
            var_entry.utility_code = utility_code
            var_entry.scope = entry.scope
            entry.as_variable = var_entry
        return entry

    def declare_builtin_type(self, name, cname, utility_code = None, objstruct_cname = None):
        name = EncodedString(name)
        type = PyrexTypes.BuiltinObjectType(name, cname, objstruct_cname)
        scope = CClassScope(name, outer_scope=None, visibility='extern')
        scope.directives = {}
        if name == 'bool':
            type.is_final_type = True
        type.set_scope(scope)
        self.type_names[name] = 1
        entry = self.declare_type(name, type, None, visibility='extern')
        entry.utility_code = utility_code

        var_entry = Entry(
            name=entry.name,
            type=self.lookup('type').type,  # make sure "type" is the first type declared...
            pos=entry.pos,
            cname=entry.type.typeptr_cname,
        )
        var_entry.qualified_name = self.qualify_name(name)
        var_entry.is_variable = 1
        var_entry.is_cglobal = 1
        var_entry.is_readonly = 1
        var_entry.is_builtin = 1
        var_entry.utility_code = utility_code
        var_entry.scope = self
        if Options.cache_builtins:
            var_entry.is_const = True
        entry.as_variable = var_entry

        return type

    def builtin_scope(self):
        return self

    builtin_entries = {

        "type":   ["((PyObject*)&PyType_Type)", py_object_type],

        "bool":   ["((PyObject*)&PyBool_Type)", py_object_type],
        "int":    ["((PyObject*)&PyInt_Type)", py_object_type],
        "long":   ["((PyObject*)&PyLong_Type)", py_object_type],
        "float":  ["((PyObject*)&PyFloat_Type)", py_object_type],
        "complex":["((PyObject*)&PyComplex_Type)", py_object_type],

        "bytes":  ["((PyObject*)&PyBytes_Type)", py_object_type],
        "bytearray":   ["((PyObject*)&PyByteArray_Type)", py_object_type],
        "str":    ["((PyObject*)&PyString_Type)", py_object_type],
        "unicode":["((PyObject*)&PyUnicode_Type)", py_object_type],

        "tuple":  ["((PyObject*)&PyTuple_Type)", py_object_type],
        "list":   ["((PyObject*)&PyList_Type)", py_object_type],
        "dict":   ["((PyObject*)&PyDict_Type)", py_object_type],
        "set":    ["((PyObject*)&PySet_Type)", py_object_type],
        "frozenset":   ["((PyObject*)&PyFrozenSet_Type)", py_object_type],

        "slice":  ["((PyObject*)&PySlice_Type)", py_object_type],
#        "file":   ["((PyObject*)&PyFile_Type)", py_object_type],  # not in Py3

        "None":   ["Py_None", py_object_type],
        "False":  ["Py_False", py_object_type],
        "True":   ["Py_True", py_object_type],
    }

const_counter = 1  # As a temporary solution for compiling code in pxds

class ModuleScope(Scope):
    # module_name          string             Python name of the module
    # module_cname         string             C name of Python module object
    # #module_dict_cname   string             C name of module dict object
    # method_table_cname   string             C name of method table
    # doc                  string             Module doc string
    # doc_cname            string             C name of module doc string
    # utility_code_list    [UtilityCode]      Queuing utility codes for forwarding to Code.py
    # c_includes           {key: IncludeCode} C headers or verbatim code to be generated
    #                                         See process_include() for more documentation
    # identifier_to_entry  {string : Entry}   Map identifier string const to entry
    # context              Context
    # parent_module        Scope              Parent in the import namespace
    # module_entries       {string : Entry}   For cimport statements
    # type_names           {string : 1}       Set of type names (used during parsing)
    # included_files       [string]           Cython sources included with 'include'
    # pxd_file_loaded      boolean            Corresponding .pxd file has been processed
    # cimported_modules    [ModuleScope]      Modules imported with cimport
    # types_imported       {PyrexType}        Set of types for which import code generated
    # has_import_star      boolean            Module contains import *
    # cpp                  boolean            Compiling a C++ file
    # is_cython_builtin    boolean            Is this the Cython builtin scope (or a child scope)
    # is_package           boolean            Is this a package module? (__init__)

    is_module_scope = 1
    has_import_star = 0
    is_cython_builtin = 0
    old_style_globals = 0

    def __init__(self, name, parent_module, context):
        from . import Builtin
        self.parent_module = parent_module
        outer_scope = Builtin.builtin_scope
        Scope.__init__(self, name, outer_scope, parent_module)
        if name == "__init__":
            # Treat Spam/__init__.pyx specially, so that when Python loads
            # Spam/__init__.so, initSpam() is defined.
            self.module_name = parent_module.module_name
            self.is_package = True
        else:
            self.module_name = name
            self.is_package = False
        self.module_name = EncodedString(self.module_name)
        self.context = context
        self.module_cname = Naming.module_cname
        self.module_dict_cname = Naming.moddict_cname
        self.method_table_cname = Naming.methtable_cname
        self.doc = ""
        self.doc_cname = Naming.moddoc_cname
        self.utility_code_list = []
        self.module_entries = {}
        self.c_includes = {}
        self.type_names = dict(outer_scope.type_names)
        self.pxd_file_loaded = 0
        self.cimported_modules = []
        self.types_imported = set()
        self.included_files = []
        self.has_extern_class = 0
        self.cached_builtins = []
        self.undeclared_cached_builtins = []
        self.namespace_cname = self.module_cname
        self._cached_tuple_types = {}
        for var_name in ['__builtins__', '__name__', '__file__', '__doc__', '__path__',
                         '__spec__', '__loader__', '__package__', '__cached__']:
            self.declare_var(EncodedString(var_name), py_object_type, None)
        self.process_include(Code.IncludeCode("Python.h", initial=True))

    def qualifying_scope(self):
        return self.parent_module

    def global_scope(self):
        return self

    def lookup(self, name, language_level=None, str_is_str=None):
        entry = self.lookup_here(name)
        if entry is not None:
            return entry

        if language_level is None:
            language_level = self.context.language_level if self.context is not None else 3
        if str_is_str is None:
            str_is_str = language_level == 2 or (
                self.context is not None and Future.unicode_literals not in self.context.future_directives)

        return self.outer_scope.lookup(name, language_level=language_level, str_is_str=str_is_str)

    def declare_tuple_type(self, pos, components):
        components = tuple(components)
        try:
            ttype = self._cached_tuple_types[components]
        except KeyError:
            ttype = self._cached_tuple_types[components] = PyrexTypes.c_tuple_type(components)
        cname = ttype.cname
        entry = self.lookup_here(cname)
        if not entry:
            scope = StructOrUnionScope(cname)
            for ix, component in enumerate(components):
                scope.declare_var(name="f%s" % ix, type=component, pos=pos)
            struct_entry = self.declare_struct_or_union(
                cname + '_struct', 'struct', scope, typedef_flag=True, pos=pos, cname=cname)
            self.type_entries.remove(struct_entry)
            ttype.struct_entry = struct_entry
            entry = self.declare_type(cname, ttype, pos, cname)
        ttype.entry = entry
        return entry

    def declare_builtin(self, name, pos):
        if not hasattr(builtins, name) \
               and name not in Code.non_portable_builtins_map \
               and name not in Code.uncachable_builtins:
            if self.has_import_star:
                entry = self.declare_var(name, py_object_type, pos)
                return entry
            else:
                if Options.error_on_unknown_names:
                    error(pos, "undeclared name not builtin: %s" % name)
                else:
                    warning(pos, "undeclared name not builtin: %s" % name, 2)
                # unknown - assume it's builtin and look it up at runtime
                entry = self.declare(name, None, py_object_type, pos, 'private')
                entry.is_builtin = 1
                return entry
        if Options.cache_builtins:
            for entry in self.cached_builtins:
                if entry.name == name:
                    return entry
        if name == 'globals' and not self.old_style_globals:
            return self.outer_scope.lookup('__Pyx_Globals')
        else:
            entry = self.declare(None, None, py_object_type, pos, 'private')
        if Options.cache_builtins and name not in Code.uncachable_builtins:
            entry.is_builtin = 1
            entry.is_const = 1  # cached
            entry.name = name
            entry.cname = Naming.builtin_prefix + name
            self.cached_builtins.append(entry)
            self.undeclared_cached_builtins.append(entry)
        else:
            entry.is_builtin = 1
            entry.name = name
        entry.qualified_name = self.builtin_scope().qualify_name(name)
        return entry

    def find_module(self, module_name, pos, relative_level=-1):
        # Find a module in the import namespace, interpreting
        # relative imports relative to this module's parent.
        # Finds and parses the module's .pxd file if the module
        # has not been referenced before.
        relative_to = None
        absolute_fallback = False
        if relative_level is not None and relative_level > 0:
            # explicit relative cimport
            # error of going beyond top-level is handled in cimport node
            relative_to = self
            while relative_level > 0 and relative_to:
                relative_to = relative_to.parent_module
                relative_level -= 1
        elif relative_level != 0:
            # -1 or None: try relative cimport first, then absolute
            relative_to = self.parent_module
            absolute_fallback = True

        module_scope = self.global_scope()
        return module_scope.context.find_module(
            module_name, relative_to=relative_to, pos=pos, absolute_fallback=absolute_fallback)

    def find_submodule(self, name):
        # Find and return scope for a submodule of this module,
        # creating a new empty one if necessary. Doesn't parse .pxd.
        if '.' in name:
            name, submodule = name.split('.', 1)
        else:
            submodule = None
        scope = self.lookup_submodule(name)
        if not scope:
            scope = ModuleScope(name, parent_module=self, context=self.context)
            self.module_entries[name] = scope
        if submodule:
            scope = scope.find_submodule(submodule)
        return scope

    def lookup_submodule(self, name):
        # Return scope for submodule of this module, or None.
        if '.' in name:
            name, submodule = name.split('.', 1)
        else:
            submodule = None
        module = self.module_entries.get(name, None)
        if submodule and module is not None:
            module = module.lookup_submodule(submodule)
        return module

    def add_include_file(self, filename, verbatim_include=None, late=False):
        """
        Add `filename` as include file. Add `verbatim_include` as
        verbatim text in the C file.
        Both `filename` and `verbatim_include` can be `None` or empty.
        """
        inc = Code.IncludeCode(filename, verbatim_include, late=late)
        self.process_include(inc)

    def process_include(self, inc):
        """
        Add `inc`, which is an instance of `IncludeCode`, to this
        `ModuleScope`. This either adds a new element to the
        `c_includes` dict or it updates an existing entry.

        In detail: the values of the dict `self.c_includes` are
        instances of `IncludeCode` containing the code to be put in the
        generated C file. The keys of the dict are needed to ensure
        uniqueness in two ways: if an include file is specified in
        multiple "cdef extern" blocks, only one `#include` statement is
        generated. Second, the same include might occur multiple times
        if we find it through multiple "cimport" paths. So we use the
        generated code (of the form `#include "header.h"`) as dict key.

        If verbatim code does not belong to any include file (i.e. it
        was put in a `cdef extern from *` block), then we use a unique
        dict key: namely, the `sortkey()`.

        One `IncludeCode` object can contain multiple pieces of C code:
        one optional "main piece" for the include file and several other
        pieces for the verbatim code. The `IncludeCode.dict_update`
        method merges the pieces of two different `IncludeCode` objects
        if needed.
        """
        key = inc.mainpiece()
        if key is None:
            key = inc.sortkey()
        inc.dict_update(self.c_includes, key)
        inc = self.c_includes[key]

    def add_imported_module(self, scope):
        if scope not in self.cimported_modules:
            for inc in scope.c_includes.values():
                self.process_include(inc)
            self.cimported_modules.append(scope)
            for m in scope.cimported_modules:
                self.add_imported_module(m)

    def add_imported_entry(self, name, entry, pos):
        if entry.is_pyglobal:
            # Allow cimports to follow imports.
            entry.is_variable = True
        if entry not in self.entries:
            self.entries[name] = entry
        else:
            warning(pos, "'%s' redeclared  " % name, 0)

    def declare_module(self, name, scope, pos):
        # Declare a cimported module. This is represented as a
        # Python module-level variable entry with a module
        # scope attached to it. Reports an error and returns
        # None if previously declared as something else.
        entry = self.lookup_here(name)
        if entry:
            if entry.is_pyglobal and entry.as_module is scope:
                return entry  # Already declared as the same module
            if not (entry.is_pyglobal and not entry.as_module):
                # SAGE -- I put this here so Pyrex
                # cimport's work across directories.
                # Currently it tries to multiply define
                # every module appearing in an import list.
                # It shouldn't be an error for a module
                # name to appear again, and indeed the generated
                # code compiles fine.
                return entry
        else:
            entry = self.declare_var(name, py_object_type, pos)
            entry.is_variable = 0
        entry.as_module = scope
        self.add_imported_module(scope)
        return entry

    def declare_var(self, name, type, pos,
                    cname = None, visibility = 'private',
                    api = 0, in_pxd = 0, is_cdef = 0):
        # Add an entry for a global variable. If it is a Python
        # object type, and not declared with cdef, it will live
        # in the module dictionary, otherwise it will be a C
        # global variable.
        if visibility not in ('private', 'public', 'extern'):
            error(pos, "Module-level variable cannot be declared %s" % visibility)
        if not is_cdef:
            if type is unspecified_type:
                type = py_object_type
            if not (type.is_pyobject and not type.is_extension_type):
                raise InternalError(
                    "Non-cdef global variable is not a generic Python object")

        if not cname:
            defining = not in_pxd
            if visibility == 'extern' or (visibility == 'public' and defining):
                cname = name
            else:
                cname = self.mangle(Naming.var_prefix, name)

        entry = self.lookup_here(name)
        if entry and entry.defined_in_pxd:
            #if visibility != 'private' and visibility != entry.visibility:
            #    warning(pos, "Variable '%s' previously declared as '%s'" % (name, entry.visibility), 1)
            if not entry.type.same_as(type):
                if visibility == 'extern' and entry.visibility == 'extern':
                    warning(pos, "Variable '%s' type does not match previous declaration" % name, 1)
                    entry.type = type
                #else:
                #    error(pos, "Variable '%s' type does not match previous declaration" % name)
            if entry.visibility != "private":
                mangled_cname = self.mangle(Naming.var_prefix, name)
                if entry.cname == mangled_cname:
                    cname = name
                    entry.cname = name
            if not entry.is_implemented:
                entry.is_implemented = True
                return entry

        entry = Scope.declare_var(self, name, type, pos,
                                  cname=cname, visibility=visibility,
                                  api=api, in_pxd=in_pxd, is_cdef=is_cdef)
        if is_cdef:
            entry.is_cglobal = 1
            if entry.type.declaration_value:
                entry.init = entry.type.declaration_value
            self.var_entries.append(entry)
        else:
            entry.is_pyglobal = 1
        if Options.cimport_from_pyx:
            entry.used = 1
        return entry

    def declare_cfunction(self, name, type, pos,
                          cname=None, visibility='private', api=0, in_pxd=0,
                          defining=0, modifiers=(), utility_code=None, overridable=False):
        if not defining and 'inline' in modifiers:
            # TODO(github/1736): Make this an error.
            warning(pos, "Declarations should not be declared inline.", 1)
        # Add an entry for a C function.
        if not cname:
            if visibility == 'extern' or (visibility == 'public' and defining):
                cname = name
            else:
                cname = self.mangle(Naming.func_prefix, name)
        if visibility == 'extern' and type.optional_arg_count:
            error(pos, "Extern functions cannot have default arguments values.")
        entry = self.lookup_here(name)
        if entry and entry.defined_in_pxd:
            if entry.visibility != "private":
                mangled_cname = self.mangle(Naming.var_prefix, name)
                if entry.cname == mangled_cname:
                    cname = name
                    entry.cname = cname
                    entry.func_cname = cname
        entry = Scope.declare_cfunction(
            self, name, type, pos,
            cname=cname, visibility=visibility, api=api, in_pxd=in_pxd,
            defining=defining, modifiers=modifiers, utility_code=utility_code,
            overridable=overridable)
        return entry

    def declare_global(self, name, pos):
        entry = self.lookup_here(name)
        if not entry:
            self.declare_var(name, py_object_type, pos)

    def use_utility_code(self, new_code):
        if new_code is not None:
            self.utility_code_list.append(new_code)

    def use_entry_utility_code(self, entry):
        if entry is None:
            return
        if entry.utility_code:
            self.utility_code_list.append(entry.utility_code)
        if entry.utility_code_definition:
            self.utility_code_list.append(entry.utility_code_definition)

    def declare_c_class(self, name, pos, defining=0, implementing=0,
            module_name=None, base_type=None, objstruct_cname=None,
            typeobj_cname=None, typeptr_cname=None, visibility='private',
            typedef_flag=0, api=0, check_size=None,
            buffer_defaults=None, shadow=0):
        # If this is a non-extern typedef class, expose the typedef, but use
        # the non-typedef struct internally to avoid needing forward
        # declarations for anonymous structs.
        if typedef_flag and visibility != 'extern':
            if not (visibility == 'public' or api):
                warning(pos, "ctypedef only valid for 'extern' , 'public', and 'api'", 2)
            objtypedef_cname = objstruct_cname
            typedef_flag = 0
        else:
            objtypedef_cname = None
        #
        #  Look for previous declaration as a type
        #
        entry = self.lookup_here(name)
        if entry and not shadow:
            type = entry.type
            if not (entry.is_type and type.is_extension_type):
                entry = None  # Will cause redeclaration and produce an error
            else:
                scope = type.scope
                if typedef_flag and (not scope or scope.defined):
                    self.check_previous_typedef_flag(entry, typedef_flag, pos)
                if (scope and scope.defined) or (base_type and type.base_type):
                    if base_type and base_type is not type.base_type:
                        error(pos, "Base type does not match previous declaration")
                if base_type and not type.base_type:
                    type.base_type = base_type
        #
        #  Make a new entry if needed
        #
        if not entry or shadow:
            type = PyrexTypes.PyExtensionType(
                name, typedef_flag, base_type, visibility == 'extern', check_size=check_size)
            type.pos = pos
            type.buffer_defaults = buffer_defaults
            if objtypedef_cname is not None:
                type.objtypedef_cname = objtypedef_cname
            if visibility == 'extern':
                type.module_name = module_name
            else:
                type.module_name = self.qualified_name
            if typeptr_cname:
                type.typeptr_cname = typeptr_cname
            else:
                type.typeptr_cname = self.mangle(Naming.typeptr_prefix, name)
            entry = self.declare_type(name, type, pos, visibility = visibility,
                defining = 0, shadow = shadow)
            entry.is_cclass = True
            if objstruct_cname:
                type.objstruct_cname = objstruct_cname
            elif not entry.in_cinclude:
                type.objstruct_cname = self.mangle(Naming.objstruct_prefix, name)
            else:
                error(entry.pos,
                    "Object name required for 'public' or 'extern' C class")
            self.attach_var_entry_to_c_class(entry)
            self.c_class_entries.append(entry)
        #
        #  Check for re-definition and create scope if needed
        #
        if not type.scope:
            if defining or implementing:
                scope = CClassScope(name = name, outer_scope = self,
                    visibility = visibility)
                scope.directives = self.directives.copy()
                if base_type and base_type.scope:
                    scope.declare_inherited_c_attributes(base_type.scope)
                type.set_scope(scope)
                self.type_entries.append(entry)
        else:
            if defining and type.scope.defined:
                error(pos, "C class '%s' already defined" % name)
            elif implementing and type.scope.implemented:
                error(pos, "C class '%s' already implemented" % name)
        #
        #  Fill in options, checking for compatibility with any previous declaration
        #
        if defining:
            entry.defined_in_pxd = 1
        if implementing:   # So that filenames in runtime exceptions refer to
            entry.pos = pos  # the .pyx file and not the .pxd file
        if visibility != 'private' and entry.visibility != visibility:
            error(pos, "Class '%s' previously declared as '%s'"
                % (name, entry.visibility))
        if api:
            entry.api = 1
        if objstruct_cname:
            if type.objstruct_cname and type.objstruct_cname != objstruct_cname:
                error(pos, "Object struct name differs from previous declaration")
            type.objstruct_cname = objstruct_cname
        if typeobj_cname:
            if type.typeobj_cname and type.typeobj_cname != typeobj_cname:
                    error(pos, "Type object name differs from previous declaration")
            type.typeobj_cname = typeobj_cname

        if self.directives.get('final'):
            entry.type.is_final_type = True

        # cdef classes are always exported, but we need to set it to
        # distinguish between unused Cython utility code extension classes
        entry.used = True

        #
        # Return new or existing entry
        #
        return entry

    def allocate_vtable_names(self, entry):
        #  If extension type has a vtable, allocate vtable struct and
        #  slot names for it.
        type = entry.type
        if type.base_type and type.base_type.vtabslot_cname:
            #print "...allocating vtabslot_cname because base type has one" ###
            type.vtabslot_cname = "%s.%s" % (
                Naming.obj_base_cname, type.base_type.vtabslot_cname)
        elif type.scope and type.scope.cfunc_entries:
            # one special case here: when inheriting from builtin
            # types, the methods may also be built-in, in which
            # case they won't need a vtable
            entry_count = len(type.scope.cfunc_entries)
            base_type = type.base_type
            while base_type:
                # FIXME: this will break if we ever get non-inherited C methods
                if not base_type.scope or entry_count > len(base_type.scope.cfunc_entries):
                    break
                if base_type.is_builtin_type:
                    # builtin base type defines all methods => no vtable needed
                    return
                base_type = base_type.base_type
            #print "...allocating vtabslot_cname because there are C methods" ###
            type.vtabslot_cname = Naming.vtabslot_cname
        if type.vtabslot_cname:
            #print "...allocating other vtable related cnames" ###
            type.vtabstruct_cname = self.mangle(Naming.vtabstruct_prefix, entry.name)
            type.vtabptr_cname = self.mangle(Naming.vtabptr_prefix, entry.name)

    def check_c_classes_pxd(self):
        # Performs post-analysis checking and finishing up of extension types
        # being implemented in this module. This is called only for the .pxd.
        #
        # Checks all extension types declared in this scope to
        # make sure that:
        #
        #    * The extension type is fully declared
        #
        # Also allocates a name for the vtable if needed.
        #
        for entry in self.c_class_entries:
            # Check defined
            if not entry.type.scope:
                error(entry.pos, "C class '%s' is declared but not defined" % entry.name)

    def check_c_class(self, entry):
        type = entry.type
        name = entry.name
        visibility = entry.visibility
        # Check defined
        if not type.scope:
            error(entry.pos, "C class '%s' is declared but not defined" % name)
        # Generate typeobj_cname
        if visibility != 'extern' and not type.typeobj_cname:
            type.typeobj_cname = self.mangle(Naming.typeobj_prefix, name)
        ## Generate typeptr_cname
        #type.typeptr_cname = self.mangle(Naming.typeptr_prefix, name)
        # Check C methods defined
        if type.scope:
            for method_entry in type.scope.cfunc_entries:
                if not method_entry.is_inherited and not method_entry.func_cname:
                    error(method_entry.pos, "C method '%s' is declared but not defined" %
                        method_entry.name)
        # Allocate vtable name if necessary
        if type.vtabslot_cname:
            #print "ModuleScope.check_c_classes: allocating vtable cname for", self ###
            type.vtable_cname = self.mangle(Naming.vtable_prefix, entry.name)

    def check_c_classes(self):
        # Performs post-analysis checking and finishing up of extension types
        # being implemented in this module. This is called only for the main
        # .pyx file scope, not for cimported .pxd scopes.
        #
        # Checks all extension types declared in this scope to
        # make sure that:
        #
        #    * The extension type is implemented
        #    * All required object and type names have been specified or generated
        #    * All non-inherited C methods are implemented
        #
        # Also allocates a name for the vtable if needed.
        #
        debug_check_c_classes = 0
        if debug_check_c_classes:
            print("Scope.check_c_classes: checking scope " + self.qualified_name)
        for entry in self.c_class_entries:
            if debug_check_c_classes:
                print("...entry %s %s" % (entry.name, entry))
                print("......type = ",  entry.type)
                print("......visibility = ", entry.visibility)
            self.check_c_class(entry)

    def check_c_functions(self):
        # Performs post-analysis checking making sure all
        # defined c functions are actually implemented.
        for name, entry in self.entries.items():
            if entry.is_cfunction:
                if (entry.defined_in_pxd
                        and entry.scope is self
                        and entry.visibility != 'extern'
                        and not entry.in_cinclude
                        and not entry.is_implemented):
                    error(entry.pos, "Non-extern C function '%s' declared but not defined" % name)

    def attach_var_entry_to_c_class(self, entry):
        # The name of an extension class has to serve as both a type
        # name and a variable name holding the type object. It is
        # represented in the symbol table by a type entry with a
        # variable entry attached to it. For the variable entry,
        # we use a read-only C global variable whose name is an
        # expression that refers to the type object.
        from . import Builtin
        var_entry = Entry(name = entry.name,
            type = Builtin.type_type,
            pos = entry.pos,
            cname = entry.type.typeptr_cname)
        var_entry.qualified_name = entry.qualified_name
        var_entry.is_variable = 1
        var_entry.is_cglobal = 1
        var_entry.is_readonly = 1
        var_entry.scope = entry.scope
        entry.as_variable = var_entry

    def is_cpp(self):
        return self.cpp

    def infer_types(self):
        from .TypeInference import PyObjectTypeInferer
        PyObjectTypeInferer().infer_types(self)


class LocalScope(Scope):

    # Does the function have a 'with gil:' block?
    has_with_gil_block = False

    # Transient attribute, used for symbol table variable declarations
    _in_with_gil_block = False

    def __init__(self, name, outer_scope, parent_scope = None):
        if parent_scope is None:
            parent_scope = outer_scope
        Scope.__init__(self, name, outer_scope, parent_scope)

    def mangle(self, prefix, name):
        return punycodify_name(prefix + name)

    def declare_arg(self, name, type, pos):
        # Add an entry for an argument of a function.
        name = self.mangle_class_private_name(name)
        cname = self.mangle(Naming.var_prefix, name)
        entry = self.declare(name, cname, type, pos, 'private')
        entry.is_variable = 1
        if type.is_pyobject:
            entry.init = "0"
        entry.is_arg = 1
        #entry.borrowed = 1 # Not using borrowed arg refs for now
        self.arg_entries.append(entry)
        return entry

    def declare_var(self, name, type, pos,
                    cname = None, visibility = 'private',
                    api = 0, in_pxd = 0, is_cdef = 0):
        name = self.mangle_class_private_name(name)
        # Add an entry for a local variable.
        if visibility in ('public', 'readonly'):
            error(pos, "Local variable cannot be declared %s" % visibility)
        entry = Scope.declare_var(self, name, type, pos,
                                  cname=cname, visibility=visibility,
                                  api=api, in_pxd=in_pxd, is_cdef=is_cdef)
        if entry.type.declaration_value:
            entry.init = entry.type.declaration_value
        entry.is_local = 1

        entry.in_with_gil_block = self._in_with_gil_block
        self.var_entries.append(entry)
        return entry

    def declare_global(self, name, pos):
        # Pull entry from global scope into local scope.
        if self.lookup_here(name):
            warning(pos, "'%s' redeclared  ", 0)
        else:
            entry = self.global_scope().lookup_target(name)
            self.entries[name] = entry

    def declare_nonlocal(self, name, pos):
        # Pull entry from outer scope into local scope
        orig_entry = self.lookup_here(name)
        if orig_entry and orig_entry.scope is self and not orig_entry.from_closure:
            error(pos, "'%s' redeclared as nonlocal" % name)
            orig_entry.already_declared_here()
        else:
            entry = self.lookup(name)
            if entry is None or not entry.from_closure:
                error(pos, "no binding for nonlocal '%s' found" % name)

    def lookup(self, name):
        # Look up name in this scope or an enclosing one.
        # Return None if not found.

        entry = Scope.lookup(self, name)
        if entry is not None:
            entry_scope = entry.scope
            while entry_scope.is_comprehension_scope:
                entry_scope = entry_scope.outer_scope
            if entry_scope is not self and entry_scope.is_closure_scope:
                if hasattr(entry.scope, "scope_class"):
                    raise InternalError("lookup() after scope class created.")
                # The actual c fragment for the different scopes differs
                # on the outside and inside, so we make a new entry
                entry.in_closure = True
                inner_entry = InnerEntry(entry, self)
                inner_entry.is_variable = True
                self.entries[name] = inner_entry
                return inner_entry
        return entry

    def mangle_closure_cnames(self, outer_scope_cname):
        for scope in self.iter_local_scopes():
            for entry in scope.entries.values():
                if entry.from_closure:
                    cname = entry.outer_entry.cname
                    if self.is_passthrough:
                        entry.cname = cname
                    else:
                        if cname.startswith(Naming.cur_scope_cname):
                            cname = cname[len(Naming.cur_scope_cname)+2:]
                        entry.cname = "%s->%s" % (outer_scope_cname, cname)
                elif entry.in_closure:
                    entry.original_cname = entry.cname
                    entry.cname = "%s->%s" % (Naming.cur_scope_cname, entry.cname)
                    if entry.type.is_cpp_class and entry.scope.directives['cpp_locals']:
                        entry.make_cpp_optional()


class ComprehensionScope(Scope):
    """Scope for comprehensions (but not generator expressions, which use ClosureScope).
    As opposed to generators, these can be easily inlined in some cases, so all
    we really need is a scope that holds the loop variable(s).
    """
    is_comprehension_scope = True

    def __init__(self, outer_scope):
        parent_scope = outer_scope
        # TODO: also ignore class scopes?
        while parent_scope.is_comprehension_scope:
            parent_scope = parent_scope.parent_scope
        name = parent_scope.global_scope().next_id(Naming.genexpr_id_ref)
        Scope.__init__(self, name, outer_scope, parent_scope)
        self.directives = outer_scope.directives
        self.genexp_prefix = "%s%d%s" % (Naming.pyrex_prefix, len(name), name)

        # Class/ExtType scopes are filled at class creation time, i.e. from the
        # module init function or surrounding function.
        while outer_scope.is_comprehension_scope or outer_scope.is_c_class_scope or outer_scope.is_py_class_scope:
            outer_scope = outer_scope.outer_scope
        self.var_entries = outer_scope.var_entries  # keep declarations outside
        outer_scope.subscopes.add(self)

    def mangle(self, prefix, name):
        return '%s%s' % (self.genexp_prefix, self.parent_scope.mangle(prefix, name))

    def declare_var(self, name, type, pos,
                    cname = None, visibility = 'private',
                    api = 0, in_pxd = 0, is_cdef = True):
        if type is unspecified_type:
            # if the outer scope defines a type for this variable, inherit it
            outer_entry = self.outer_scope.lookup(name)
            if outer_entry and outer_entry.is_variable:
                type = outer_entry.type  # may still be 'unspecified_type' !
        # the parent scope needs to generate code for the variable, but
        # this scope must hold its name exclusively
        cname = '%s%s' % (self.genexp_prefix, self.parent_scope.mangle(Naming.var_prefix, name or self.next_id()))
        entry = self.declare(name, cname, type, pos, visibility)
        entry.is_variable = True
        if self.parent_scope.is_module_scope:
            entry.is_cglobal = True
        else:
            entry.is_local = True
        entry.in_subscope = True
        self.var_entries.append(entry)
        self.entries[name] = entry
        return entry

    def declare_pyfunction(self, name, pos, allow_redefine=False):
        return self.outer_scope.declare_pyfunction(
            name, pos, allow_redefine)

    def declare_lambda_function(self, func_cname, pos):
        return self.outer_scope.declare_lambda_function(func_cname, pos)

    def add_lambda_def(self, def_node):
        return self.outer_scope.add_lambda_def(def_node)


class ClosureScope(LocalScope):

    is_closure_scope = True

    def __init__(self, name, scope_name, outer_scope, parent_scope=None):
        LocalScope.__init__(self, name, outer_scope, parent_scope)
        self.closure_cname = "%s%s" % (Naming.closure_scope_prefix, scope_name)

#    def mangle_closure_cnames(self, scope_var):
#        for entry in self.entries.values() + self.temp_entries:
#            entry.in_closure = 1
#        LocalScope.mangle_closure_cnames(self, scope_var)

#    def mangle(self, prefix, name):
#        return "%s->%s" % (self.cur_scope_cname, name)
#        return "%s->%s" % (self.closure_cname, name)

    def declare_pyfunction(self, name, pos, allow_redefine=False):
        return LocalScope.declare_pyfunction(self, name, pos, allow_redefine, visibility='private')


class StructOrUnionScope(Scope):
    #  Namespace of a C struct or union.

    def __init__(self, name="?"):
        Scope.__init__(self, name, None, None)

    def declare_var(self, name, type, pos,
                    cname = None, visibility = 'private',
                    api = 0, in_pxd = 0, is_cdef = 0,
                    allow_pyobject=False, allow_memoryview=False):
        # Add an entry for an attribute.
        if not cname:
            cname = name
            if visibility == 'private':
                cname = c_safe_identifier(cname)
        if type.is_cfunction:
            type = PyrexTypes.CPtrType(type)
        entry = self.declare(name, cname, type, pos, visibility)
        entry.is_variable = 1
        self.var_entries.append(entry)
        if type.is_pyobject and not allow_pyobject:
            error(pos, "C struct/union member cannot be a Python object")
        elif type.is_memoryviewslice and not allow_memoryview:
            # Memory views wrap their buffer owner as a Python object.
            error(pos, "C struct/union member cannot be a memory view")
        if visibility != 'private':
            error(pos, "C struct/union member cannot be declared %s" % visibility)
        return entry

    def declare_cfunction(self, name, type, pos,
                          cname=None, visibility='private', api=0, in_pxd=0,
                          defining=0, modifiers=(), overridable=False):  # currently no utility code ...
        if overridable:
            error(pos, "C struct/union member cannot be declared 'cpdef'")
        return self.declare_var(name, type, pos,
                                cname=cname, visibility=visibility)


class ClassScope(Scope):
    #  Abstract base class for namespace of
    #  Python class or extension type.
    #
    #  class_name     string   Python name of the class
    #  scope_prefix   string   Additional prefix for names
    #                          declared in the class
    #  doc    string or None   Doc string

    def mangle_class_private_name(self, name):
        # a few utilitycode names need to specifically be ignored
        if name and name.lower().startswith("__pyx_"):
            return name
        if name and name.startswith('__') and not name.endswith('__'):
            name = EncodedString('_%s%s' % (self.class_name.lstrip('_'), name))
        return name

    def __init__(self, name, outer_scope):
        Scope.__init__(self, name, outer_scope, outer_scope)
        self.class_name = name
        self.doc = None

    def lookup(self, name):
        entry = Scope.lookup(self, name)
        if entry:
            return entry
        if name == "classmethod":
            # We don't want to use the builtin classmethod here 'cause it won't do the
            # right thing in this scope (as the class members aren't still functions).
            # Don't want to add a cfunction to this scope 'cause that would mess with
            # the type definition, so we just return the right entry.
            entry = Entry(
                "classmethod",
                "__Pyx_Method_ClassMethod",
                PyrexTypes.CFuncType(
                    py_object_type,
                    [PyrexTypes.CFuncTypeArg("", py_object_type, None)], 0, 0))
            entry.utility_code_definition = Code.UtilityCode.load_cached("ClassMethod", "CythonFunction.c")
            self.use_entry_utility_code(entry)
            entry.is_cfunction = 1
        return entry


class PyClassScope(ClassScope):
    #  Namespace of a Python class.
    #
    #  class_obj_cname     string   C variable holding class object

    is_py_class_scope = 1

    def declare_var(self, name, type, pos,
                    cname = None, visibility = 'private',
                    api = 0, in_pxd = 0, is_cdef = 0):
        name = self.mangle_class_private_name(name)
        if type is unspecified_type:
            type = py_object_type
        # Add an entry for a class attribute.
        entry = Scope.declare_var(self, name, type, pos,
                                  cname=cname, visibility=visibility,
                                  api=api, in_pxd=in_pxd, is_cdef=is_cdef)
        entry.is_pyglobal = 1
        entry.is_pyclass_attr = 1
        return entry

    def declare_nonlocal(self, name, pos):
        # Pull entry from outer scope into local scope
        orig_entry = self.lookup_here(name)
        if orig_entry and orig_entry.scope is self and not orig_entry.from_closure:
            error(pos, "'%s' redeclared as nonlocal" % name)
            orig_entry.already_declared_here()
        else:
            entry = self.lookup(name)
            if entry is None:
                error(pos, "no binding for nonlocal '%s' found" % name)
            else:
                # FIXME: this works, but it's unclear if it's the
                # right thing to do
                self.entries[name] = entry

    def declare_global(self, name, pos):
        # Pull entry from global scope into local scope.
        if self.lookup_here(name):
            warning(pos, "'%s' redeclared  ", 0)
        else:
            entry = self.global_scope().lookup_target(name)
            self.entries[name] = entry

    def add_default_value(self, type):
        return self.outer_scope.add_default_value(type)


class CClassScope(ClassScope):
    #  Namespace of an extension type.
    #
    #  parent_type           PyExtensionType
    #  #typeobj_cname        string or None
    #  #objstruct_cname      string
    #  method_table_cname    string
    #  getset_table_cname    string
    #  has_pyobject_attrs    boolean  Any PyObject attributes?
    #  has_memoryview_attrs  boolean  Any memory view attributes?
    #  has_cpp_class_attrs   boolean  Any (non-pointer) C++ attributes?
    #  has_cyclic_pyobject_attrs    boolean  Any PyObject attributes that may need GC?
    #  property_entries      [Entry]
    #  defined               boolean  Defined in .pxd file
    #  implemented           boolean  Defined in .pyx file
    #  inherited_var_entries [Entry]  Adapted var entries from base class

    is_c_class_scope = 1
    is_closure_class_scope = False

    has_pyobject_attrs = False
    has_memoryview_attrs = False
    has_cpp_constructable_attrs = False
    has_cyclic_pyobject_attrs = False
    defined = False
    implemented = False

    def __init__(self, name, outer_scope, visibility):
        ClassScope.__init__(self, name, outer_scope)
        if visibility != 'extern':
            self.method_table_cname = outer_scope.mangle(Naming.methtab_prefix, name)
            self.getset_table_cname = outer_scope.mangle(Naming.gstab_prefix, name)
        self.property_entries = []
        self.inherited_var_entries = []

    def needs_gc(self):
        # If the type or any of its base types have Python-valued
        # C attributes, then it needs to participate in GC.
        if self.has_cyclic_pyobject_attrs and not self.directives.get('no_gc', False):
            return True
        base_type = self.parent_type.base_type
        if base_type and base_type.scope is not None:
            return base_type.scope.needs_gc()
        elif self.parent_type.is_builtin_type:
            return not self.parent_type.is_gc_simple
        return False

    def needs_trashcan(self):
        # If the trashcan directive is explicitly set to False,
        # unconditionally disable the trashcan.
        directive = self.directives.get('trashcan')
        if directive is False:
            return False
        # If the directive is set to True and the class has Python-valued
        # C attributes, then it should use the trashcan in tp_dealloc.
        if directive and self.has_cyclic_pyobject_attrs:
            return True
        # Use the trashcan if the base class uses it
        base_type = self.parent_type.base_type
        if base_type and base_type.scope is not None:
            return base_type.scope.needs_trashcan()
        return self.parent_type.builtin_trashcan

    def needs_tp_clear(self):
        """
        Do we need to generate an implementation for the tp_clear slot? Can
        be disabled to keep references for the __dealloc__ cleanup function.
        """
        return self.needs_gc() and not self.directives.get('no_gc_clear', False)

    def get_refcounted_entries(self, include_weakref=False,
                               include_gc_simple=True):
        py_attrs = []
        py_buffers = []
        memoryview_slices = []

        for entry in self.var_entries:
            if entry.type.is_pyobject:
                if include_weakref or (self.is_closure_class_scope or entry.name != "__weakref__"):
                    if include_gc_simple or not entry.type.is_gc_simple:
                        py_attrs.append(entry)
            elif entry.type == PyrexTypes.c_py_buffer_type:
                py_buffers.append(entry)
            elif entry.type.is_memoryviewslice:
                memoryview_slices.append(entry)

        have_entries = py_attrs or py_buffers or memoryview_slices
        return have_entries, (py_attrs, py_buffers, memoryview_slices)

    def declare_var(self, name, type, pos,
                    cname = None, visibility = 'private',
                    api = 0, in_pxd = 0, is_cdef = 0):
        name = self.mangle_class_private_name(name)

        if type.is_special_python_type_constructor and type.name == "typing.ClassVar":
            is_cdef = 0

        if (type.is_special_python_type_constructor and type.name == "dataclasses.InitVar" and
                'dataclasses.dataclass' not in self.directives):
            import pdb; pdb.set_trace()
            error(pos, "Use of cython.dataclasses.InitVar does not make sense outside a dataclass")

        if is_cdef:
            # Add an entry for an attribute.
            if self.defined:
                error(pos,
                    "C attributes cannot be added in implementation part of"
                    " extension type defined in a pxd")
            if not self.is_closure_class_scope and get_special_method_signature(name):
                error(pos,
                    "The name '%s' is reserved for a special method."
                        % name)
            if not cname:
                cname = name
                if visibility == 'private':
                    cname = c_safe_identifier(cname)
                cname = punycodify_name(cname, Naming.unicode_structmember_prefix)
            entry = self.declare(name, cname, type, pos, visibility)
            entry.is_variable = 1
            self.var_entries.append(entry)
            if type.is_cpp_class and visibility != 'extern':
                if self.directives['cpp_locals']:
                    entry.make_cpp_optional()
                else:
                    type.check_nullary_constructor(pos)
            if type.is_memoryviewslice:
                self.has_memoryview_attrs = True
            elif type.needs_cpp_construction:
                self.use_utility_code(Code.UtilityCode("#include <new>"))
                self.has_cpp_constructable_attrs = True
            elif type.is_pyobject and (self.is_closure_class_scope or name != '__weakref__'):
                self.has_pyobject_attrs = True
                if (not type.is_builtin_type
                        or not type.scope or type.scope.needs_gc()):
                    self.has_cyclic_pyobject_attrs = True
            if visibility not in ('private', 'public', 'readonly'):
                error(pos,
                    "Attribute of extension type cannot be declared %s" % visibility)
            if visibility in ('public', 'readonly'):
                # If the field is an external typedef, we cannot be sure about the type,
                # so do conversion ourself rather than rely on the CPython mechanism (through
                # a property; made in AnalyseDeclarationsTransform).
                entry.needs_property = True
                if not self.is_closure_class_scope and name == "__weakref__":
                    error(pos, "Special attribute __weakref__ cannot be exposed to Python")
                if not (type.is_pyobject or type.can_coerce_to_pyobject(self)):
                    # we're not testing for coercion *from* Python here - that would fail later
                    error(pos, "C attribute of type '%s' cannot be accessed from Python" % type)
            else:
                entry.needs_property = False
            return entry
        else:
            if type is unspecified_type:
                type = py_object_type
            # Add an entry for a class attribute.
            entry = Scope.declare_var(self, name, type, pos,
                                      cname=cname, visibility=visibility,
                                      api=api, in_pxd=in_pxd, is_cdef=is_cdef)
            entry.is_member = 1
            # xxx: is_pyglobal changes behaviour in so many places that I keep it in for now.
            # is_member should be enough later on
            entry.is_pyglobal = 1
            self.namespace_cname = "(PyObject *)%s" % self.parent_type.typeptr_cname

            return entry

    def declare_pyfunction(self, name, pos, allow_redefine=False):
        # Add an entry for a method.
        if name in richcmp_special_methods:
            if self.lookup_here('__richcmp__'):
                error(pos, "Cannot define both % and __richcmp__" % name)
        elif name == '__richcmp__':
            for n in richcmp_special_methods:
                if self.lookup_here(n):
                    error(pos, "Cannot define both % and __richcmp__" % n)
        if name == "__new__":
            error(pos, "__new__ method of extension type will change semantics "
                "in a future version of Pyrex and Cython. Use __cinit__ instead.")
        entry = self.declare_var(name, py_object_type, pos,
                                 visibility='extern')
        special_sig = get_special_method_signature(name)
        if special_sig:
            # Special methods get put in the method table with a particular
            # signature declared in advance.
            entry.signature = special_sig
            entry.is_special = 1
        else:
            entry.signature = pymethod_signature
            entry.is_special = 0

        self.pyfunc_entries.append(entry)
        return entry

    def lookup_here(self, name):
        if not self.is_closure_class_scope and name == "__new__":
            name = EncodedString("__cinit__")
        entry = ClassScope.lookup_here(self, name)
        if entry and entry.is_builtin_cmethod:
            if not self.parent_type.is_builtin_type:
                # For subtypes of builtin types, we can only return
                # optimised C methods if the type if final.
                # Otherwise, subtypes may choose to override the
                # method, but the optimisation would prevent the
                # subtype method from being called.
                if not self.parent_type.is_final_type:
                    return None
        return entry

    def declare_cfunction(self, name, type, pos,
                          cname=None, visibility='private', api=0, in_pxd=0,
                          defining=0, modifiers=(), utility_code=None, overridable=False):
        name = self.mangle_class_private_name(name)
        if get_special_method_signature(name) and not self.parent_type.is_builtin_type:
            error(pos, "Special methods must be declared with 'def', not 'cdef'")
        args = type.args
        if not type.is_static_method:
            if not args:
                error(pos, "C method has no self argument")
            elif not self.parent_type.assignable_from(args[0].type):
                error(pos, "Self argument (%s) of C method '%s' does not match parent type (%s)" %
                      (args[0].type, name, self.parent_type))
        entry = self.lookup_here(name)
        if cname is None:
            cname = punycodify_name(c_safe_identifier(name), Naming.unicode_vtabentry_prefix)
        if entry:
            if not entry.is_cfunction:
                warning(pos, "'%s' redeclared  " % name, 0)
            else:
                if defining and entry.func_cname:
                    error(pos, "'%s' already defined" % name)
                #print "CClassScope.declare_cfunction: checking signature" ###
                if entry.is_final_cmethod and entry.is_inherited:
                    error(pos, "Overriding final methods is not allowed")
                elif type.same_c_signature_as(entry.type, as_cmethod = 1) and type.nogil == entry.type.nogil:
                    # Fix with_gil vs nogil.
                    entry.type = entry.type.with_with_gil(type.with_gil)
                elif type.compatible_signature_with(entry.type, as_cmethod = 1) and type.nogil == entry.type.nogil:
                    if (self.defined and not in_pxd
                            and not type.same_c_signature_as_resolved_type(
                                entry.type, as_cmethod=1, as_pxd_definition=1)):
                        # TODO(robertwb): Make this an error.
                        warning(pos,
                            "Compatible but non-identical C method '%s' not redeclared "
                            "in definition part of extension type '%s'.  "
                            "This may cause incorrect vtables to be generated." % (
                                name, self.class_name), 2)
                        warning(entry.pos, "Previous declaration is here", 2)
                    entry = self.add_cfunction(name, type, pos, cname, visibility='ignore', modifiers=modifiers)
                else:
                    error(pos, "Signature not compatible with previous declaration")
                    error(entry.pos, "Previous declaration is here")
        else:
            if self.defined:
                error(pos,
                    "C method '%s' not previously declared in definition part of"
                    " extension type '%s'" % (name, self.class_name))
            entry = self.add_cfunction(name, type, pos, cname, visibility, modifiers)
        if defining:
            entry.func_cname = self.mangle(Naming.func_prefix, name)
        entry.utility_code = utility_code
        type.entry = entry

        if u'inline' in modifiers:
            entry.is_inline_cmethod = True

        if self.parent_type.is_final_type or entry.is_inline_cmethod or self.directives.get('final'):
            entry.is_final_cmethod = True
            entry.final_func_cname = entry.func_cname

        return entry

    def add_cfunction(self, name, type, pos, cname, visibility, modifiers, inherited=False):
        # Add a cfunction entry without giving it a func_cname.
        prev_entry = self.lookup_here(name)
        entry = ClassScope.add_cfunction(
            self, name, type, pos, cname, visibility, modifiers, inherited=inherited)
        entry.is_cmethod = 1
        entry.prev_entry = prev_entry
        return entry

    def declare_builtin_cfunction(self, name, type, cname, utility_code = None):
        # overridden methods of builtin types still have their Python
        # equivalent that must be accessible to support bound methods
        name = EncodedString(name)
        entry = self.declare_cfunction(
            name, type, pos=None, cname=cname, visibility='extern', utility_code=utility_code)
        var_entry = Entry(name, name, py_object_type)
        var_entry.qualified_name = name
        var_entry.is_variable = 1
        var_entry.is_builtin = 1
        var_entry.utility_code = utility_code
        var_entry.scope = entry.scope
        entry.as_variable = var_entry
        return entry

    def declare_property(self, name, doc, pos, ctype=None, property_scope=None):
        entry = self.lookup_here(name)
        if entry is None:
            entry = self.declare(name, name, py_object_type if ctype is None else ctype, pos, 'private')
        entry.is_property = True
        if ctype is not None:
            entry.is_cproperty = True
        entry.doc = doc
        if property_scope is None:
            entry.scope = PropertyScope(name, class_scope=self)
        else:
            entry.scope = property_scope
        self.property_entries.append(entry)
        return entry

    def declare_cproperty(self, name, type, cfunc_name, doc=None, pos=None, visibility='extern',
                          nogil=False, with_gil=False, exception_value=None, exception_check=False,
                          utility_code=None):
        """Internal convenience method to declare a C property function in one go.
        """
        property_entry = self.declare_property(name, doc=doc, ctype=type, pos=pos)
        cfunc_entry = property_entry.scope.declare_cfunction(
            name=name,
            type=PyrexTypes.CFuncType(
                type,
                [PyrexTypes.CFuncTypeArg("self", self.parent_type, pos=None)],
                nogil=nogil,
                with_gil=with_gil,
                exception_value=exception_value,
                exception_check=exception_check,
            ),
            cname=cfunc_name,
            utility_code=utility_code,
            visibility=visibility,
            pos=pos,
        )
        return property_entry, cfunc_entry

    def declare_inherited_c_attributes(self, base_scope):
        # Declare entries for all the C attributes of an
        # inherited type, with cnames modified appropriately
        # to work with this type.
        def adapt(cname):
            return "%s.%s" % (Naming.obj_base_cname, base_entry.cname)

        entries = base_scope.inherited_var_entries + base_scope.var_entries
        for base_entry in entries:
            entry = self.declare(
                base_entry.name, adapt(base_entry.cname),
                base_entry.type, None, 'private')
            entry.is_variable = 1
            entry.annotation = base_entry.annotation
            self.inherited_var_entries.append(entry)

        # If the class defined in a pxd, specific entries have not been added.
        # Ensure now that the parent (base) scope has specific entries
        # Iterate over a copy as get_all_specialized_function_types() will mutate
        for base_entry in base_scope.cfunc_entries[:]:
            if base_entry.type.is_fused:
                base_entry.type.get_all_specialized_function_types()

        for base_entry in base_scope.cfunc_entries:
            cname = base_entry.cname
            var_entry = base_entry.as_variable
            is_builtin = var_entry and var_entry.is_builtin
            if not is_builtin:
                cname = adapt(cname)
            entry = self.add_cfunction(
                base_entry.name, base_entry.type, base_entry.pos, cname,
                base_entry.visibility, base_entry.func_modifiers, inherited=True)
            entry.is_inherited = 1
            if base_entry.is_final_cmethod:
                entry.is_final_cmethod = True
                entry.is_inline_cmethod = base_entry.is_inline_cmethod
                if (self.parent_scope == base_scope.parent_scope or
                        entry.is_inline_cmethod):
                    entry.final_func_cname = base_entry.final_func_cname
            if is_builtin:
                entry.is_builtin_cmethod = True
                entry.as_variable = var_entry
            if base_entry.utility_code:
                entry.utility_code = base_entry.utility_code


class CppClassScope(Scope):
    #  Namespace of a C++ class.

    is_cpp_class_scope = 1

    default_constructor = None
    type = None

    def __init__(self, name, outer_scope, templates=None):
        Scope.__init__(self, name, outer_scope, None)
        self.directives = outer_scope.directives
        self.inherited_var_entries = []
        if templates is not None:
            for T in templates:
                template_entry = self.declare(
                    T, T, PyrexTypes.TemplatePlaceholderType(T), None, 'extern')
                template_entry.is_type = 1

    def declare_var(self, name, type, pos,
                    cname = None, visibility = 'extern',
                    api = 0, in_pxd = 0, is_cdef = 0, defining = 0):
        # Add an entry for an attribute.
        if not cname:
            cname = name
        entry = self.lookup_here(name)
        if defining and entry is not None:
            if entry.type.same_as(type):
                # Fix with_gil vs nogil.
                entry.type = entry.type.with_with_gil(type.with_gil)
            elif type.is_cfunction and type.compatible_signature_with(entry.type):
                entry.type = type
            else:
                error(pos, "Function signature does not match previous declaration")
        else:
            entry = self.declare(name, cname, type, pos, visibility)
        entry.is_variable = 1
        if type.is_cfunction and self.type:
            if not self.type.get_fused_types():
                entry.func_cname = "%s::%s" % (self.type.empty_declaration_code(), cname)
        if name != "this" and (defining or name != "<init>"):
            self.var_entries.append(entry)
        return entry

    def declare_cfunction(self, name, type, pos,
                          cname=None, visibility='extern', api=0, in_pxd=0,
                          defining=0, modifiers=(), utility_code=None, overridable=False):
        class_name = self.name.split('::')[-1]
        if name in (class_name, '__init__') and cname is None:
            cname = "%s__init__%s" % (Naming.func_prefix, class_name)
            name = EncodedString('<init>')
            type.return_type = PyrexTypes.CVoidType()
            # This is called by the actual constructor, but need to support
            # arguments that cannot by called by value.
            type.original_args = type.args
            def maybe_ref(arg):
                if arg.type.is_cpp_class and not arg.type.is_reference:
                    return PyrexTypes.CFuncTypeArg(
                        arg.name, PyrexTypes.c_ref_type(arg.type), arg.pos)
                else:
                    return arg
            type.args = [maybe_ref(arg) for arg in type.args]
        elif name == '__dealloc__' and cname is None:
            cname = "%s__dealloc__%s" % (Naming.func_prefix, class_name)
            name = EncodedString('<del>')
            type.return_type = PyrexTypes.CVoidType()
        if name in ('<init>', '<del>') and type.nogil:
            for base in self.type.base_classes:
                base_entry = base.scope.lookup(name)
                if base_entry and not base_entry.type.nogil:
                    error(pos, "Constructor cannot be called without GIL unless all base constructors can also be called without GIL")
                    error(base_entry.pos, "Base constructor defined here.")
        prev_entry = self.lookup_here(name)
        entry = self.declare_var(name, type, pos,
                                 defining=defining,
                                 cname=cname, visibility=visibility)
        if prev_entry and not defining:
            entry.overloaded_alternatives = prev_entry.all_alternatives()
        entry.utility_code = utility_code
        type.entry = entry
        return entry

    def declare_inherited_cpp_attributes(self, base_class):
        base_scope = base_class.scope
        template_type = base_class
        while getattr(template_type, 'template_type', None):
            template_type = template_type.template_type
        if getattr(template_type, 'templates', None):
            base_templates = [T.name for T in template_type.templates]
        else:
            base_templates = ()
        # Declare entries for all the C++ attributes of an
        # inherited type, with cnames modified appropriately
        # to work with this type.
        for base_entry in base_scope.inherited_var_entries + base_scope.var_entries:
            #constructor/destructor is not inherited
            if base_entry.name in ("<init>", "<del>"):
                continue
            #print base_entry.name, self.entries
            if base_entry.name in self.entries:
                base_entry.name    # FIXME: is there anything to do in this case?
            entry = self.declare(base_entry.name, base_entry.cname,
                base_entry.type, None, 'extern')
            entry.is_variable = 1
            entry.is_inherited = 1
            self.inherited_var_entries.append(entry)
        for base_entry in base_scope.cfunc_entries:
            entry = self.declare_cfunction(base_entry.name, base_entry.type,
                                           base_entry.pos, base_entry.cname,
                                           base_entry.visibility, api=0,
                                           modifiers=base_entry.func_modifiers,
                                           utility_code=base_entry.utility_code)
            entry.is_inherited = 1
        for base_entry in base_scope.type_entries:
            if base_entry.name not in base_templates:
                entry = self.declare_type(base_entry.name, base_entry.type,
                                          base_entry.pos, base_entry.cname,
                                          base_entry.visibility)
                entry.is_inherited = 1

    def specialize(self, values, type_entry):
        scope = CppClassScope(self.name, self.outer_scope)
        scope.type = type_entry
        for entry in self.entries.values():
            if entry.is_type:
                scope.declare_type(entry.name,
                                   entry.type.specialize(values),
                                   entry.pos,
                                   entry.cname,
                                   template=1)
            elif entry.type.is_cfunction:
                for e in entry.all_alternatives():
                    scope.declare_cfunction(e.name,
                                            e.type.specialize(values),
                                            e.pos,
                                            e.cname,
                                            utility_code=e.utility_code)
            else:
                scope.declare_var(entry.name,
                                  entry.type.specialize(values),
                                  entry.pos,
                                  entry.cname,
                                  entry.visibility)

        return scope


class CppScopedEnumScope(Scope):
    #  Namespace of a ScopedEnum

    def __init__(self, name, outer_scope):
        Scope.__init__(self, name, outer_scope, None)

    def declare_var(self, name, type, pos,
                    cname=None, visibility='extern'):
        # Add an entry for an attribute.
        if not cname:
            cname = name
        entry = self.declare(name, cname, type, pos, visibility)
        entry.is_variable = True
        return entry


class PropertyScope(Scope):
    #  Scope holding the __get__, __set__ and __del__ methods for
    #  a property of an extension type.
    #
    #  parent_type   PyExtensionType   The type to which the property belongs

    is_property_scope = 1

    def __init__(self, name, class_scope):
        # outer scope is None for some internal properties
        outer_scope = class_scope.global_scope() if class_scope.outer_scope else None
        Scope.__init__(self, name, outer_scope, parent_scope=class_scope)
        self.parent_type = class_scope.parent_type
        self.directives = class_scope.directives

    def declare_cfunction(self, name, type, pos, *args, **kwargs):
        """Declare a C property function.
        """
        if type.return_type.is_void:
            error(pos, "C property method cannot return 'void'")

        if type.args and type.args[0].type is py_object_type:
            # Set 'self' argument type to extension type.
            type.args[0].type = self.parent_scope.parent_type
        elif len(type.args) != 1:
            error(pos, "C property method must have a single (self) argument")
        elif not (type.args[0].type.is_pyobject or type.args[0].type is self.parent_scope.parent_type):
            error(pos, "C property method must have a single (object) argument")

        entry = Scope.declare_cfunction(self, name, type, pos, *args, **kwargs)
        entry.is_cproperty = True
        return entry

    def declare_pyfunction(self, name, pos, allow_redefine=False):
        # Add an entry for a method.
        signature = get_property_accessor_signature(name)
        if signature:
            entry = self.declare(name, name, py_object_type, pos, 'private')
            entry.is_special = 1
            entry.signature = signature
            return entry
        else:
            error(pos, "Only __get__, __set__ and __del__ methods allowed "
                "in a property declaration")
            return None


class CConstOrVolatileScope(Scope):

    def __init__(self, base_type_scope, is_const=0, is_volatile=0):
        Scope.__init__(
            self,
            'cv_' + base_type_scope.name,
            base_type_scope.outer_scope,
            base_type_scope.parent_scope)
        self.base_type_scope = base_type_scope
        self.is_const = is_const
        self.is_volatile = is_volatile

    def lookup_here(self, name):
        entry = self.base_type_scope.lookup_here(name)
        if entry is not None:
            entry = copy.copy(entry)
            entry.type = PyrexTypes.c_const_or_volatile_type(
                    entry.type, self.is_const, self.is_volatile)
            return entry


class TemplateScope(Scope):
    def __init__(self, name, outer_scope):
        Scope.__init__(self, name, outer_scope, None)
        self.directives = outer_scope.directives<|MERGE_RESOLUTION|>--- conflicted
+++ resolved
@@ -992,7 +992,6 @@
 
     def lookup_type(self, name):
         entry = self.lookup(name)
-<<<<<<< HEAD
         for i in range(2):
             if entry and entry.is_type:
                 if entry.type.is_fused and self.fused_to_specific:
@@ -1002,14 +1001,7 @@
             if i<1 and entry and entry.known_standard_library_import:
                 from .Builtin import get_known_standard_library_entry
                 entry = get_known_standard_library_entry(entry.known_standard_library_import)
-
-=======
-        if entry and entry.is_type:
-            if entry.type.is_fused and self.fused_to_specific:
-                return entry.type.specialize(self.fused_to_specific)
-            return entry.type
         return None
->>>>>>> d833d432
 
     def lookup_operator(self, operator, operands):
         if operands[0].type.is_cpp_class:
