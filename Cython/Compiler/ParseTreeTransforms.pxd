--- conflicted
+++ resolved
@@ -69,16 +69,10 @@
 
 cdef class GilCheck(VisitorTransform):
     cdef list env_stack
-<<<<<<< HEAD
-    cdef bint nogil
-    cdef bint nogil_declarator_only
-    cdef bint current_gilstat_node_knows_gil_state
-    cdef bint in_critical_section
-=======
     cdef int nogil_state
     cdef int nogil_state_at_current_gilstatnode
     cdef object in_lock_block
->>>>>>> b0fbef42
+    cdef bint in_critical_section
 
 cdef class TransformBuiltinMethods(EnvTransform):
     cdef dict def_node_body_insertions
