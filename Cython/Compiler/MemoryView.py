--- conflicted
+++ resolved
@@ -825,27 +825,6 @@
 atomic_utility = load_memview_c_utility(
     "Atomics", util_code_filename="Synchronization.c", context=template_context)
 
-<<<<<<< HEAD
-def _get_memview_slice_init_code():
-    memviewslice_init_code = load_memview_c_utility(
-        "MemviewSliceInit",
-        context=dict(template_context, BUF_MAX_NDIMS=Options.buffer_max_dims),
-        requires=[],
-    )
-    return memviewslice_init_code
-
-
-def _get_memview_slice_utils_code(memviewslice_declare_code):
-    memview_slice_utils_code = load_memview_c_utility(
-        "MemviewSliceUtils",
-        context=dict(template_context, BUF_MAX_NDIMS=Options.buffer_max_dims),
-        requires=[memviewslice_declare_code,
-                atomic_utility],
-    )
-    return memview_slice_utils_code
-
-=======
->>>>>>> 8cc23e99
 memviewslice_index_helpers = load_memview_c_utility("MemviewSliceIndex")
 
 def _get_typeinfo_to_format_code():
@@ -863,22 +842,6 @@
         return _get_typeinfo_to_format_code()
 
 
-<<<<<<< HEAD
-def _get_copy_contents_new_utility():
-    memview_slice_init_code = _get_memview_slice_init_code()
-    copy_contents_new_utility = load_memview_c_utility(
-        "MemviewSliceCopyTemplate",
-        context=template_context,
-        requires=[memview_slice_init_code],  # require cython_array_utility_code
-    )
-    return copy_contents_new_utility
-
-@Utils.cached_function
-def _get_memoryview_utility_code():
-    memviewslice_declare_code = _get_memviewslice_declare_code()
-    memview_slice_utils_code = _get_memview_slice_utils_code(memviewslice_declare_code)
-    copy_contents_new_utility = _get_copy_contents_new_utility()
-=======
 is_contig_utility = load_memview_c_utility("MemviewSliceIsContig")
 overlapping_utility = load_memview_c_utility("OverlappingSlices")
 refcount_utility = load_memview_c_utility("MemviewRefcount")
@@ -894,43 +857,26 @@
 
 @Utils.cached_function
 def _get_memoryview_utility_code():
->>>>>>> 8cc23e99
     memoryview_utility_code = load_memview_cy_utility(
             "View.MemoryView",
             context=template_context,
             requires=[
                     Buffer.buffer_struct_declare_code,
                     Buffer.buffer_formats_declare_code,
-<<<<<<< HEAD
-                    memview_slice_utils_code,
-=======
                     memviewslice_declare_code,
                     refcount_utility,
                     atomic_utility,
->>>>>>> 8cc23e99
                     is_contig_utility,
                     overlapping_utility,
                     copy_contents_new_utility,
                     ],
     )
-<<<<<<< HEAD
-    memviewslice_declare_code.requires.append(memoryview_utility_code)
-    copy_contents_new_utility.requires.append(memoryview_utility_code)
-    return memoryview_utility_code, memview_slice_utils_code
+
+    return memoryview_utility_code
+
 
 @Utils.cached_function
 def _get_memoryview_shared_utility_code(shared_utility_qualified_name):
-    memviewslice_declare_code = _get_memviewslice_declare_code()
-    memview_slice_utils_code = _get_memview_slice_utils_code(memviewslice_declare_code)
-    copy_contents_new_utility = _get_copy_contents_new_utility()
-=======
-
-    return memoryview_utility_code
-
-
-@Utils.cached_function
-def _get_memoryview_shared_utility_code(shared_utility_qualified_name):
->>>>>>> 8cc23e99
     shared_utility_code = CythonSharedUtilityCode(
         'MemoryView.pxd',
         shared_utility_qualified_name,
@@ -938,14 +884,6 @@
         requires=[
                 Buffer.buffer_struct_declare_code,
                 Buffer.buffer_formats_declare_code,
-<<<<<<< HEAD
-                memview_slice_utils_code,
-                ],
-    )
-    memviewslice_declare_code.requires.append(shared_utility_code)
-    copy_contents_new_utility.requires.append(shared_utility_code)
-    return (shared_utility_code, memview_slice_utils_code)
-=======
                 memviewslice_declare_code,
                 refcount_utility,
                 atomic_utility,
@@ -955,8 +893,6 @@
 
     return shared_utility_code
 
->>>>>>> 8cc23e99
-
 def get_view_utility_code(shared_utility_qualified_name):
     if shared_utility_qualified_name:
         return _get_memoryview_shared_utility_code(shared_utility_qualified_name)
