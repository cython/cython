--- conflicted
+++ resolved
@@ -190,11 +190,8 @@
         self.specialattribute_handlers = {
             '__cythonbufferdefaults__' : self.handle_bufferdefaults
         }
-<<<<<<< HEAD
         self.except_star_validation_tracker = None
-=======
         self.in_pattern_node = False
->>>>>>> a8b26e9a
 
     def visit_LambdaNode(self, node):
         # unpack a lambda expression into the corresponding DefNode
@@ -387,7 +384,6 @@
         self.visitchildren(node)
         return node
 
-<<<<<<< HEAD
     def _track_node_for_except_star_validation(self, node):
         old_validation_tracker = self.except_star_validation_tracker
         self.except_star_validation_tracker = node
@@ -423,7 +419,7 @@
 
     def visit_ContinueStatNode(self, node):
         return self._validate_break_return_continue_in_except_star(node)
-=======
+
     def visit_ErrorNode(self, node):
         error(node.pos, node.what)
         return None
@@ -449,7 +445,6 @@
             error(node.pos, "f-strings are not accepted for pattern matching")
         self.visitchildren(node)
         return node
->>>>>>> a8b26e9a
 
 
 class _AssignmentExpressionTargetNameFinder(TreeVisitor):
