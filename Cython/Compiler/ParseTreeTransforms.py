# cython: language_level=3str

from __future__ import absolute_import

import cython
cython.declare(PyrexTypes=object, Naming=object, ExprNodes=object, Nodes=object,
               Options=object, UtilNodes=object, LetNode=object,
               LetRefNode=object, TreeFragment=object, EncodedString=object,
               error=object, warning=object, copy=object, _unicode=object)

import copy
import hashlib

from . import PyrexTypes
from . import Naming
from . import ExprNodes
from . import Nodes
from . import Options
from . import Builtin
from . import Errors

from .Visitor import VisitorTransform, TreeVisitor, recursively_replace_node
from .Visitor import CythonTransform, EnvTransform, ScopeTrackingTransform
from .UtilNodes import LetNode, LetRefNode
from .TreeFragment import TreeFragment
from .StringEncoding import EncodedString, _unicode
from .Errors import error, warning, CompileError, InternalError
from .Code import UtilityCode


class SkipDeclarations(object):
    """
    Variable and function declarations can often have a deep tree structure,
    and yet most transformations don't need to descend to this depth.

    Declaration nodes are removed after AnalyseDeclarationsTransform, so there
    is no need to use this for transformations after that point.
    """
    def visit_CTypeDefNode(self, node):
        return node

    def visit_CVarDefNode(self, node):
        return node

    def visit_CDeclaratorNode(self, node):
        return node

    def visit_CBaseTypeNode(self, node):
        return node

    def visit_CEnumDefNode(self, node):
        return node

    def visit_CStructOrUnionDefNode(self, node):
        return node

    def visit_CppClassNode(self, node):
        if node.visibility != "extern":
            # Need to traverse methods.
            self.visitchildren(node)
        return node


class NormalizeTree(CythonTransform):
    """
    This transform fixes up a few things after parsing
    in order to make the parse tree more suitable for
    transforms.

    a) After parsing, blocks with only one statement will
    be represented by that statement, not by a StatListNode.
    When doing transforms this is annoying and inconsistent,
    as one cannot in general remove a statement in a consistent
    way and so on. This transform wraps any single statements
    in a StatListNode containing a single statement.

    b) The PassStatNode is a noop and serves no purpose beyond
    plugging such one-statement blocks; i.e., once parsed a
`    "pass" can just as well be represented using an empty
    StatListNode. This means less special cases to worry about
    in subsequent transforms (one always checks to see if a
    StatListNode has no children to see if the block is empty).
    """

    def __init__(self, context):
        super(NormalizeTree, self).__init__(context)
        self.is_in_statlist = False
        self.is_in_expr = False

    def visit_ModuleNode(self, node):
        self.visitchildren(node)
        if not isinstance(node.body, Nodes.StatListNode):
            # This can happen when the body only consists of a single (unused) declaration and no statements.
            node.body = Nodes.StatListNode(pos=node.pos, stats=[node.body])
        return node

    def visit_ExprNode(self, node):
        stacktmp = self.is_in_expr
        self.is_in_expr = True
        self.visitchildren(node)
        self.is_in_expr = stacktmp
        return node

    def visit_StatNode(self, node, is_listcontainer=False):
        stacktmp = self.is_in_statlist
        self.is_in_statlist = is_listcontainer
        self.visitchildren(node)
        self.is_in_statlist = stacktmp
        if not self.is_in_statlist and not self.is_in_expr:
            return Nodes.StatListNode(pos=node.pos, stats=[node])
        else:
            return node

    def visit_StatListNode(self, node):
        self.is_in_statlist = True
        self.visitchildren(node)
        self.is_in_statlist = False
        return node

    def visit_ParallelAssignmentNode(self, node):
        return self.visit_StatNode(node, True)

    def visit_CEnumDefNode(self, node):
        return self.visit_StatNode(node, True)

    def visit_CStructOrUnionDefNode(self, node):
        return self.visit_StatNode(node, True)

    def visit_PassStatNode(self, node):
        """Eliminate PassStatNode"""
        if not self.is_in_statlist:
            return Nodes.StatListNode(pos=node.pos, stats=[])
        else:
            return []

    def visit_ExprStatNode(self, node):
        """Eliminate useless string literals"""
        if node.expr.is_string_literal:
            return self.visit_PassStatNode(node)
        else:
            return self.visit_StatNode(node)

    def visit_CDeclaratorNode(self, node):
        return node


class PostParseError(CompileError): pass

# error strings checked by unit tests, so define them
ERR_CDEF_INCLASS = 'Cannot assign default value to fields in cdef classes, structs or unions'
ERR_BUF_DEFAULTS = 'Invalid buffer defaults specification (see docs)'
ERR_INVALID_SPECIALATTR_TYPE = 'Special attributes must not have a type declared'
class PostParse(ScopeTrackingTransform):
    """
    Basic interpretation of the parse tree, as well as validity
    checking that can be done on a very basic level on the parse
    tree (while still not being a problem with the basic syntax,
    as such).

    Specifically:
    - Default values to cdef assignments are turned into single
    assignments following the declaration (everywhere but in class
    bodies, where they raise a compile error)

    - Interpret some node structures into Python runtime values.
    Some nodes take compile-time arguments (currently:
    TemplatedTypeNode[args] and __cythonbufferdefaults__ = {args}),
    which should be interpreted. This happens in a general way
    and other steps should be taken to ensure validity.

    Type arguments cannot be interpreted in this way.

    - For __cythonbufferdefaults__ the arguments are checked for
    validity.

    TemplatedTypeNode has its directives interpreted:
    Any first positional argument goes into the "dtype" attribute,
    any "ndim" keyword argument goes into the "ndim" attribute and
    so on. Also it is checked that the directive combination is valid.
    - __cythonbufferdefaults__ attributes are parsed and put into the
    type information.

    Note: Currently Parsing.py does a lot of interpretation and
    reorganization that can be refactored into this transform
    if a more pure Abstract Syntax Tree is wanted.

    - Some invalid uses of := assignment expressions are detected
    """
    def __init__(self, context):
        super(PostParse, self).__init__(context)
        self.specialattribute_handlers = {
            '__cythonbufferdefaults__' : self.handle_bufferdefaults
        }

    def visit_LambdaNode(self, node):
        # unpack a lambda expression into the corresponding DefNode
        collector = YieldNodeCollector()
        collector.visitchildren(node.result_expr)
        if collector.has_yield or collector.has_await or isinstance(node.result_expr, ExprNodes.YieldExprNode):
            body = Nodes.ExprStatNode(
                node.result_expr.pos, expr=node.result_expr)
        else:
            body = Nodes.ReturnStatNode(
                node.result_expr.pos, value=node.result_expr)
        node.def_node = Nodes.DefNode(
            node.pos, name=node.name,
            args=node.args, star_arg=node.star_arg,
            starstar_arg=node.starstar_arg,
            body=body, doc=None)
        self.visitchildren(node)
        return node

    def visit_GeneratorExpressionNode(self, node):
        # unpack a generator expression into the corresponding DefNode
        collector = YieldNodeCollector()
        collector.visitchildren(node.loop)
        node.def_node = Nodes.DefNode(
            node.pos, name=node.name, doc=None,
            args=[], star_arg=None, starstar_arg=None,
            body=node.loop, is_async_def=collector.has_await,
            is_generator_expression=True)
        _AssignmentExpressionChecker.do_checks(node.loop, scope_is_class=self.scope_type in ("pyclass", "cclass"))
        self.visitchildren(node)
        return node

    def visit_ComprehensionNode(self, node):
        # enforce local scope also in Py2 for async generators (seriously, that's a Py3.6 feature...)
        if not node.has_local_scope:
            collector = YieldNodeCollector()
            collector.visitchildren(node.loop)
            if collector.has_await:
                node.has_local_scope = True
        _AssignmentExpressionChecker.do_checks(node.loop, scope_is_class=self.scope_type in ("pyclass", "cclass"))
        self.visitchildren(node)
        return node

    # cdef variables
    def handle_bufferdefaults(self, decl):
        if not isinstance(decl.default, ExprNodes.DictNode):
            raise PostParseError(decl.pos, ERR_BUF_DEFAULTS)
        self.scope_node.buffer_defaults_node = decl.default
        self.scope_node.buffer_defaults_pos = decl.pos

    def visit_CVarDefNode(self, node):
        # This assumes only plain names and pointers are assignable on
        # declaration. Also, it makes use of the fact that a cdef decl
        # must appear before the first use, so we don't have to deal with
        # "i = 3; cdef int i = i" and can simply move the nodes around.
        try:
            self.visitchildren(node)
            stats = [node]
            newdecls = []
            for decl in node.declarators:
                declbase = decl
                while isinstance(declbase, Nodes.CPtrDeclaratorNode):
                    declbase = declbase.base
                if isinstance(declbase, Nodes.CNameDeclaratorNode):
                    if declbase.default is not None:
                        if self.scope_type in ('cclass', 'pyclass', 'struct'):
                            if isinstance(self.scope_node, Nodes.CClassDefNode):
                                handler = self.specialattribute_handlers.get(decl.name)
                                if handler:
                                    if decl is not declbase:
                                        raise PostParseError(decl.pos, ERR_INVALID_SPECIALATTR_TYPE)
                                    handler(decl)
                                    continue  # Remove declaration
                            raise PostParseError(decl.pos, ERR_CDEF_INCLASS)
                        first_assignment = self.scope_type != 'module'
                        stats.append(Nodes.SingleAssignmentNode(node.pos,
                            lhs=ExprNodes.NameNode(node.pos, name=declbase.name),
                            rhs=declbase.default, first=first_assignment))
                        declbase.default = None
                newdecls.append(decl)
            node.declarators = newdecls
            return stats
        except PostParseError as e:
            # An error in a cdef clause is ok, simply remove the declaration
            # and try to move on to report more errors
            self.context.nonfatal_error(e)
            return None

    # Split parallel assignments (a,b = b,a) into separate partial
    # assignments that are executed rhs-first using temps.  This
    # restructuring must be applied before type analysis so that known
    # types on rhs and lhs can be matched directly.  It is required in
    # the case that the types cannot be coerced to a Python type in
    # order to assign from a tuple.

    def visit_SingleAssignmentNode(self, node):
        self.visitchildren(node)
        return self._visit_assignment_node(node, [node.lhs, node.rhs])

    def visit_CascadedAssignmentNode(self, node):
        self.visitchildren(node)
        return self._visit_assignment_node(node, node.lhs_list + [node.rhs])

    def _visit_assignment_node(self, node, expr_list):
        """Flatten parallel assignments into separate single
        assignments or cascaded assignments.
        """
        if sum([ 1 for expr in expr_list
                 if expr.is_sequence_constructor or expr.is_string_literal ]) < 2:
            # no parallel assignments => nothing to do
            return node

        expr_list_list = []
        flatten_parallel_assignments(expr_list, expr_list_list)
        temp_refs = []
        eliminate_rhs_duplicates(expr_list_list, temp_refs)

        nodes = []
        for expr_list in expr_list_list:
            lhs_list = expr_list[:-1]
            rhs = expr_list[-1]
            if len(lhs_list) == 1:
                node = Nodes.SingleAssignmentNode(rhs.pos,
                    lhs = lhs_list[0], rhs = rhs)
            else:
                node = Nodes.CascadedAssignmentNode(rhs.pos,
                    lhs_list = lhs_list, rhs = rhs)
            nodes.append(node)

        if len(nodes) == 1:
            assign_node = nodes[0]
        else:
            assign_node = Nodes.ParallelAssignmentNode(nodes[0].pos, stats = nodes)

        if temp_refs:
            duplicates_and_temps = [ (temp.expression, temp)
                                     for temp in temp_refs ]
            sort_common_subsequences(duplicates_and_temps)
            for _, temp_ref in duplicates_and_temps[::-1]:
                assign_node = LetNode(temp_ref, assign_node)

        return assign_node

    def _flatten_sequence(self, seq, result):
        for arg in seq.args:
            if arg.is_sequence_constructor:
                self._flatten_sequence(arg, result)
            else:
                result.append(arg)
        return result

    def visit_DelStatNode(self, node):
        self.visitchildren(node)
        node.args = self._flatten_sequence(node, [])
        return node

    def visit_ExceptClauseNode(self, node):
        if node.is_except_as:
            # except-as must delete NameNode target at the end
            del_target = Nodes.DelStatNode(
                node.pos,
                args=[ExprNodes.NameNode(
                    node.target.pos, name=node.target.name)],
                ignore_nonexisting=True)
            node.body = Nodes.StatListNode(
                node.pos,
                stats=[Nodes.TryFinallyStatNode(
                    node.pos,
                    body=node.body,
                    finally_clause=Nodes.StatListNode(
                        node.pos,
                        stats=[del_target]))])
        self.visitchildren(node)
        return node

    def visit_AssertStatNode(self, node):
        """Extract the exception raising into a RaiseStatNode to simplify GIL handling.
        """
        if node.exception is None:
            node.exception = Nodes.RaiseStatNode(
                node.pos,
                exc_type=ExprNodes.NameNode(node.pos, name=EncodedString("AssertionError")),
                exc_value=node.value,
                exc_tb=None,
                cause=None,
                builtin_exc_name="AssertionError",
                wrap_tuple_value=True,
            )
            node.value = None
        self.visitchildren(node)
        return node

class _AssignmentExpressionTargetNameFinder(TreeVisitor):
    def __init__(self):
        super(_AssignmentExpressionTargetNameFinder, self).__init__()
        self.target_names = {}

    def find_target_names(self, target):
        if target.is_name:
            return [target.name]
        elif target.is_sequence_constructor:
            names = []
            for arg in target.args:
                names.extend(self.find_target_names(arg))
            return names
        # other targets are possible, but it isn't necessary to investigate them here
        return []

    def visit_ForInStatNode(self, node):
        self.target_names[node] = tuple(self.find_target_names(node.target))
        self.visitchildren(node)

    def visit_ComprehensionNode(self, node):
        pass  # don't recurse into nested comprehensions

    def visit_LambdaNode(self, node):
        pass  # don't recurse into nested lambdas/generator expressions

    def visit_Node(self, node):
        self.visitchildren(node)


class _AssignmentExpressionChecker(TreeVisitor):
    """
    Enforces rules on AssignmentExpressions within generator expressions and comprehensions
    """
    def __init__(self, loop_node, scope_is_class):
        super(_AssignmentExpressionChecker, self).__init__()

        target_name_finder = _AssignmentExpressionTargetNameFinder()
        target_name_finder.visit(loop_node)
        self.target_names_dict = target_name_finder.target_names
        self.in_iterator = False
        self.in_nested_generator = False
        self.scope_is_class = scope_is_class
        self.current_target_names = ()
        self.all_target_names = set()
        for names in self.target_names_dict.values():
            self.all_target_names.update(names)

    def _reset_state(self):
        old_state = (self.in_iterator, self.in_nested_generator, self.scope_is_class, self.all_target_names, self.current_target_names)
        # note: not resetting self.in_iterator here, see visit_LambdaNode() below
        self.in_nested_generator = False
        self.scope_is_class = False
        self.current_target_names = ()
        self.all_target_names = set()
        return old_state

    def _set_state(self, old_state):
        self.in_iterator, self.in_nested_generator, self.scope_is_class, self.all_target_names, self.current_target_names = old_state

    @classmethod
    def do_checks(cls, loop_node, scope_is_class):
        checker = cls(loop_node, scope_is_class)
        checker.visit(loop_node)

    def visit_ForInStatNode(self, node):
        if self.in_nested_generator:
            self.visitchildren(node)  # once nested, don't do anything special
            return

        current_target_names = self.current_target_names
        target_name = self.target_names_dict.get(node, None)
        if target_name:
            self.current_target_names += target_name

        self.in_iterator = True
        self.visit(node.iterator)
        self.in_iterator = False
        self.visitchildren(node, exclude=("iterator",))

        self.current_target_names = current_target_names

    def visit_AssignmentExpressionNode(self, node):
        if self.in_iterator:
            error(node.pos, "assignment expression cannot be used in a comprehension iterable expression")
        if self.scope_is_class:
            error(node.pos, "assignment expression within a comprehension cannot be used in a class body")
        if node.target_name in self.current_target_names:
            error(node.pos, "assignment expression cannot rebind comprehension iteration variable '%s'" %
                  node.target_name)
        elif node.target_name in self.all_target_names:
            error(node.pos, "comprehension inner loop cannot rebind assignment expression target '%s'" %
                  node.target_name)

    def visit_LambdaNode(self, node):
        # Don't reset "in_iterator" - an assignment expression in a lambda in an
        # iterator is explicitly tested by the Python testcases and banned.
        old_state = self._reset_state()
        # the lambda node's "def_node" is not set up at this point, so we need to recurse into it explicitly.
        self.visit(node.result_expr)
        self._set_state(old_state)

    def visit_ComprehensionNode(self, node):
        in_nested_generator = self.in_nested_generator
        self.in_nested_generator = True
        self.visitchildren(node)
        self.in_nested_generator = in_nested_generator

    def visit_GeneratorExpressionNode(self, node):
        in_nested_generator = self.in_nested_generator
        self.in_nested_generator = True
        # def_node isn't set up yet, so we need to visit the loop directly.
        self.visit(node.loop)
        self.in_nested_generator = in_nested_generator

    def visit_Node(self, node):
        self.visitchildren(node)


def eliminate_rhs_duplicates(expr_list_list, ref_node_sequence):
    """Replace rhs items by LetRefNodes if they appear more than once.
    Creates a sequence of LetRefNodes that set up the required temps
    and appends them to ref_node_sequence.  The input list is modified
    in-place.
    """
    seen_nodes = set()
    ref_nodes = {}
    def find_duplicates(node):
        if node.is_literal or node.is_name:
            # no need to replace those; can't include attributes here
            # as their access is not necessarily side-effect free
            return
        if node in seen_nodes:
            if node not in ref_nodes:
                ref_node = LetRefNode(node)
                ref_nodes[node] = ref_node
                ref_node_sequence.append(ref_node)
        else:
            seen_nodes.add(node)
            if node.is_sequence_constructor:
                for item in node.args:
                    find_duplicates(item)

    for expr_list in expr_list_list:
        rhs = expr_list[-1]
        find_duplicates(rhs)
    if not ref_nodes:
        return

    def substitute_nodes(node):
        if node in ref_nodes:
            return ref_nodes[node]
        elif node.is_sequence_constructor:
            node.args = list(map(substitute_nodes, node.args))
        return node

    # replace nodes inside of the common subexpressions
    for node in ref_nodes:
        if node.is_sequence_constructor:
            node.args = list(map(substitute_nodes, node.args))

    # replace common subexpressions on all rhs items
    for expr_list in expr_list_list:
        expr_list[-1] = substitute_nodes(expr_list[-1])

def sort_common_subsequences(items):
    """Sort items/subsequences so that all items and subsequences that
    an item contains appear before the item itself.  This is needed
    because each rhs item must only be evaluated once, so its value
    must be evaluated first and then reused when packing sequences
    that contain it.

    This implies a partial order, and the sort must be stable to
    preserve the original order as much as possible, so we use a
    simple insertion sort (which is very fast for short sequences, the
    normal case in practice).
    """
    def contains(seq, x):
        for item in seq:
            if item is x:
                return True
            elif item.is_sequence_constructor and contains(item.args, x):
                return True
        return False
    def lower_than(a,b):
        return b.is_sequence_constructor and contains(b.args, a)

    for pos, item in enumerate(items):
        key = item[1]  # the ResultRefNode which has already been injected into the sequences
        new_pos = pos
        for i in range(pos-1, -1, -1):
            if lower_than(key, items[i][0]):
                new_pos = i
        if new_pos != pos:
            for i in range(pos, new_pos, -1):
                items[i] = items[i-1]
            items[new_pos] = item

def unpack_string_to_character_literals(literal):
    chars = []
    pos = literal.pos
    stype = literal.__class__
    sval = literal.value
    sval_type = sval.__class__
    for char in sval:
        cval = sval_type(char)
        chars.append(stype(pos, value=cval, constant_result=cval))
    return chars

def flatten_parallel_assignments(input, output):
    #  The input is a list of expression nodes, representing the LHSs
    #  and RHS of one (possibly cascaded) assignment statement.  For
    #  sequence constructors, rearranges the matching parts of both
    #  sides into a list of equivalent assignments between the
    #  individual elements.  This transformation is applied
    #  recursively, so that nested structures get matched as well.
    rhs = input[-1]
    if (not (rhs.is_sequence_constructor or isinstance(rhs, ExprNodes.UnicodeNode))
            or not sum([lhs.is_sequence_constructor for lhs in input[:-1]])):
        output.append(input)
        return

    complete_assignments = []

    if rhs.is_sequence_constructor:
        rhs_args = rhs.args
    elif rhs.is_string_literal:
        rhs_args = unpack_string_to_character_literals(rhs)

    rhs_size = len(rhs_args)
    lhs_targets = [[] for _ in range(rhs_size)]
    starred_assignments = []
    for lhs in input[:-1]:
        if not lhs.is_sequence_constructor:
            if lhs.is_starred:
                error(lhs.pos, "starred assignment target must be in a list or tuple")
            complete_assignments.append(lhs)
            continue
        lhs_size = len(lhs.args)
        starred_targets = sum([1 for expr in lhs.args if expr.is_starred])
        if starred_targets > 1:
            error(lhs.pos, "more than 1 starred expression in assignment")
            output.append([lhs,rhs])
            continue
        elif lhs_size - starred_targets > rhs_size:
            error(lhs.pos, "need more than %d value%s to unpack"
                  % (rhs_size, (rhs_size != 1) and 's' or ''))
            output.append([lhs,rhs])
            continue
        elif starred_targets:
            map_starred_assignment(lhs_targets, starred_assignments,
                                   lhs.args, rhs_args)
        elif lhs_size < rhs_size:
            error(lhs.pos, "too many values to unpack (expected %d, got %d)"
                  % (lhs_size, rhs_size))
            output.append([lhs,rhs])
            continue
        else:
            for targets, expr in zip(lhs_targets, lhs.args):
                targets.append(expr)

    if complete_assignments:
        complete_assignments.append(rhs)
        output.append(complete_assignments)

    # recursively flatten partial assignments
    for cascade, rhs in zip(lhs_targets, rhs_args):
        if cascade:
            cascade.append(rhs)
            flatten_parallel_assignments(cascade, output)

    # recursively flatten starred assignments
    for cascade in starred_assignments:
        if cascade[0].is_sequence_constructor:
            flatten_parallel_assignments(cascade, output)
        else:
            output.append(cascade)

def map_starred_assignment(lhs_targets, starred_assignments, lhs_args, rhs_args):
    # Appends the fixed-position LHS targets to the target list that
    # appear left and right of the starred argument.
    #
    # The starred_assignments list receives a new tuple
    # (lhs_target, rhs_values_list) that maps the remaining arguments
    # (those that match the starred target) to a list.

    # left side of the starred target
    for i, (targets, expr) in enumerate(zip(lhs_targets, lhs_args)):
        if expr.is_starred:
            starred = i
            lhs_remaining = len(lhs_args) - i - 1
            break
        targets.append(expr)
    else:
        raise InternalError("no starred arg found when splitting starred assignment")

    # right side of the starred target
    for i, (targets, expr) in enumerate(zip(lhs_targets[-lhs_remaining:],
                                            lhs_args[starred + 1:])):
        targets.append(expr)

    # the starred target itself, must be assigned a (potentially empty) list
    target = lhs_args[starred].target  # unpack starred node
    starred_rhs = rhs_args[starred:]
    if lhs_remaining:
        starred_rhs = starred_rhs[:-lhs_remaining]
    if starred_rhs:
        pos = starred_rhs[0].pos
    else:
        pos = target.pos
    starred_assignments.append([
        target, ExprNodes.ListNode(pos=pos, args=starred_rhs)])


class PxdPostParse(CythonTransform, SkipDeclarations):
    """
    Basic interpretation/validity checking that should only be
    done on pxd trees.

    A lot of this checking currently happens in the parser; but
    what is listed below happens here.

    - "def" functions are let through only if they fill the
    getbuffer/releasebuffer slots

    - cdef functions are let through only if they are on the
    top level and are declared "inline"
    """
    ERR_INLINE_ONLY = "function definition in pxd file must be declared 'cdef inline'"
    ERR_NOGO_WITH_INLINE = "inline function definition in pxd file cannot be '%s'"

    def __call__(self, node):
        self.scope_type = 'pxd'
        return super(PxdPostParse, self).__call__(node)

    def visit_CClassDefNode(self, node):
        old = self.scope_type
        self.scope_type = 'cclass'
        self.visitchildren(node)
        self.scope_type = old
        return node

    def visit_FuncDefNode(self, node):
        # FuncDefNode always come with an implementation (without
        # an imp they are CVarDefNodes..)
        err = self.ERR_INLINE_ONLY

        if (isinstance(node, Nodes.DefNode) and self.scope_type == 'cclass'
                and node.name in ('__getbuffer__', '__releasebuffer__')):
            err = None  # allow these slots

        if isinstance(node, Nodes.CFuncDefNode):
            if (u'inline' in node.modifiers and
                    self.scope_type in ('pxd', 'cclass')):
                node.inline_in_pxd = True
                if node.visibility != 'private':
                    err = self.ERR_NOGO_WITH_INLINE % node.visibility
                elif node.api:
                    err = self.ERR_NOGO_WITH_INLINE % 'api'
                else:
                    err = None  # allow inline function
            else:
                err = self.ERR_INLINE_ONLY

        if err:
            self.context.nonfatal_error(PostParseError(node.pos, err))
            return None
        else:
            return node


class TrackNumpyAttributes(VisitorTransform, SkipDeclarations):
    # TODO: Make name handling as good as in InterpretCompilerDirectives() below - probably best to merge the two.
    def __init__(self):
        super(TrackNumpyAttributes, self).__init__()
        self.numpy_module_names = set()

    def visit_CImportStatNode(self, node):
        if node.module_name == u"numpy":
            self.numpy_module_names.add(node.as_name or u"numpy")
        return node

    def visit_AttributeNode(self, node):
        self.visitchildren(node)
        obj = node.obj
        if (obj.is_name and obj.name in self.numpy_module_names) or obj.is_numpy_attribute:
            node.is_numpy_attribute = True
        return node

    visit_Node = VisitorTransform.recurse_to_children


class InterpretCompilerDirectives(CythonTransform):
    """
    After parsing, directives can be stored in a number of places:
    - #cython-comments at the top of the file (stored in ModuleNode)
    - Command-line arguments overriding these
    - @cython.directivename decorators
    - with cython.directivename: statements
    - replaces "cython.compiled" with BoolNode(value=True)
      allowing unreachable blocks to be removed at a fairly early stage
      before cython typing rules are forced on applied

    This transform is responsible for interpreting these various sources
    and store the directive in two ways:
    - Set the directives attribute of the ModuleNode for global directives.
    - Use a CompilerDirectivesNode to override directives for a subtree.

    (The first one is primarily to not have to modify with the tree
    structure, so that ModuleNode stay on top.)

    The directives are stored in dictionaries from name to value in effect.
    Each such dictionary is always filled in for all possible directives,
    using default values where no value is given by the user.

    The available directives are controlled in Options.py.

    Note that we have to run this prior to analysis, and so some minor
    duplication of functionality has to occur: We manually track cimports
    and which names the "cython" module may have been imported to.
    """
    unop_method_nodes = {
        'typeof': ExprNodes.TypeofNode,

        'operator.address': ExprNodes.AmpersandNode,
        'operator.dereference': ExprNodes.DereferenceNode,
        'operator.preincrement' : ExprNodes.inc_dec_constructor(True, '++'),
        'operator.predecrement' : ExprNodes.inc_dec_constructor(True, '--'),
        'operator.postincrement': ExprNodes.inc_dec_constructor(False, '++'),
        'operator.postdecrement': ExprNodes.inc_dec_constructor(False, '--'),
        'operator.typeid'       : ExprNodes.TypeidNode,

        # For backwards compatibility.
        'address': ExprNodes.AmpersandNode,
    }

    binop_method_nodes = {
        'operator.comma'        : ExprNodes.c_binop_constructor(','),
    }

    special_methods = {
        'declare', 'union', 'struct', 'typedef',
        'sizeof', 'cast', 'pointer', 'compiled',
        'NULL', 'fused_type', 'parallel',
    }
    special_methods.update(unop_method_nodes)

    valid_parallel_directives = {
        "parallel",
        "prange",
        "threadid",
        #"threadsavailable",
    }

    def __init__(self, context, compilation_directive_defaults):
        super(InterpretCompilerDirectives, self).__init__(context)
        self.cython_module_names = set()
        self.directive_names = {'staticmethod': 'staticmethod'}
        self.parallel_directives = {}
        directives = copy.deepcopy(Options.get_directive_defaults())
        for key, value in compilation_directive_defaults.items():
            directives[_unicode(key)] = copy.deepcopy(value)
        self.directives = directives

    def check_directive_scope(self, pos, directive, scope):
        legal_scopes = Options.directive_scopes.get(directive, None)
        if legal_scopes and scope not in legal_scopes:
            self.context.nonfatal_error(PostParseError(pos, 'The %s compiler directive '
                                        'is not allowed in %s scope' % (directive, scope)))
            return False
        else:
            if directive not in Options.directive_types:
                error(pos, "Invalid directive: '%s'." % (directive,))
            return True

    # Set up processing and handle the cython: comments.
    def visit_ModuleNode(self, node):
        for key in sorted(node.directive_comments):
            if not self.check_directive_scope(node.pos, key, 'module'):
                self.wrong_scope_error(node.pos, key, 'module')
                del node.directive_comments[key]

        self.module_scope = node.scope

        self.directives.update(node.directive_comments)
        node.directives = self.directives
        node.parallel_directives = self.parallel_directives
        self.visitchildren(node)
        node.cython_module_names = self.cython_module_names
        return node

    # The following four functions track imports and cimports that
    # begin with "cython"
    def is_cython_directive(self, name):
        return (name in Options.directive_types or
                name in self.special_methods or
                PyrexTypes.parse_basic_type(name))

    def is_parallel_directive(self, full_name, pos):
        """
        Checks to see if fullname (e.g. cython.parallel.prange) is a valid
        parallel directive. If it is a star import it also updates the
        parallel_directives.
        """
        result = (full_name + ".").startswith("cython.parallel.")

        if result:
            directive = full_name.split('.')
            if full_name == u"cython.parallel":
                self.parallel_directives[u"parallel"] = u"cython.parallel"
            elif full_name == u"cython.parallel.*":
                for name in self.valid_parallel_directives:
                    self.parallel_directives[name] = u"cython.parallel.%s" % name
            elif (len(directive) != 3 or
                  directive[-1] not in self.valid_parallel_directives):
                error(pos, "No such directive: %s" % full_name)

            self.module_scope.use_utility_code(
                UtilityCode.load_cached("InitThreads", "ModuleSetupCode.c"))

        return result

    def visit_CImportStatNode(self, node):
        module_name = node.module_name
        if module_name == u"cython.cimports":
            error(node.pos, "Cannot cimport the 'cython.cimports' package directly, only submodules.")
        if module_name.startswith(u"cython.cimports."):
            if node.as_name and node.as_name != u'cython':
                node.module_name = module_name[len(u"cython.cimports."):]
                return node
            error(node.pos,
                  "Python cimports must use 'from cython.cimports... import ...'"
                  " or 'import ... as ...', not just 'import ...'")

        if module_name == u"cython":
            self.cython_module_names.add(node.as_name or u"cython")
        elif module_name.startswith(u"cython."):
            if module_name.startswith(u"cython.parallel."):
                error(node.pos, node.module_name + " is not a module")
            if module_name == u"cython.parallel":
                if node.as_name and node.as_name != u"cython":
                    self.parallel_directives[node.as_name] = module_name
                else:
                    self.cython_module_names.add(u"cython")
                    self.parallel_directives[
                                    u"cython.parallel"] = module_name
                self.module_scope.use_utility_code(
                    UtilityCode.load_cached("InitThreads", "ModuleSetupCode.c"))
            elif node.as_name:
                self.directive_names[node.as_name] = module_name[7:]
            else:
                self.cython_module_names.add(u"cython")
            # if this cimport was a compiler directive, we don't
            # want to leave the cimport node sitting in the tree
            return None
        return node

    def visit_FromCImportStatNode(self, node):
        module_name = node.module_name
        if module_name == u"cython.cimports" or module_name.startswith(u"cython.cimports."):
            # only supported for convenience
            return self._create_cimport_from_import(
                node.pos, module_name, node.relative_level, node.imported_names)
        elif not node.relative_level and (
                module_name == u"cython" or module_name.startswith(u"cython.")):
            submodule = (module_name + u".")[7:]
            newimp = []

            for pos, name, as_name, kind in node.imported_names:
                full_name = submodule + name
                qualified_name = u"cython." + full_name
                if self.is_parallel_directive(qualified_name, node.pos):
                    # from cython cimport parallel, or
                    # from cython.parallel cimport parallel, prange, ...
                    self.parallel_directives[as_name or name] = qualified_name
                elif self.is_cython_directive(full_name):
                    self.directive_names[as_name or name] = full_name
                    if kind is not None:
                        self.context.nonfatal_error(PostParseError(pos,
                            "Compiler directive imports must be plain imports"))
                elif full_name in ['dataclasses', 'typing']:
                    self.directive_names[as_name or name] = full_name
                    # unlike many directives, still treat it as a regular module
                    newimp.append((pos, name, as_name, kind))
                else:
                    newimp.append((pos, name, as_name, kind))

            if not newimp:
                return None

            node.imported_names = newimp
        return node

    def visit_FromImportStatNode(self, node):
        import_node = node.module
        module_name = import_node.module_name.value
        if module_name == u"cython.cimports" or module_name.startswith(u"cython.cimports."):
            imported_names = []
            for name, name_node in node.items:
                imported_names.append(
                    (name_node.pos, name, None if name == name_node.name else name_node.name, None))
            return self._create_cimport_from_import(
                node.pos, module_name, import_node.level, imported_names)
        elif module_name == u"cython" or module_name.startswith(u"cython."):
            submodule = (module_name + u".")[7:]
            newimp = []
            for name, name_node in node.items:
                full_name = submodule + name
                qualified_name = u"cython." + full_name
                if self.is_parallel_directive(qualified_name, node.pos):
                    self.parallel_directives[name_node.name] = qualified_name
                elif self.is_cython_directive(full_name):
                    self.directive_names[name_node.name] = full_name
                else:
                    newimp.append((name, name_node))
            if not newimp:
                return None
            node.items = newimp
        return node

    def _create_cimport_from_import(self, node_pos, module_name, level, imported_names):
        if module_name == u"cython.cimports" or module_name.startswith(u"cython.cimports."):
            module_name = EncodedString(module_name[len(u"cython.cimports."):])  # may be empty

        if module_name:
            # from cython.cimports.a.b import x, y, z  =>  from a.b cimport x, y, z
            return Nodes.FromCImportStatNode(
                node_pos, module_name=module_name,
                relative_level=level,
                imported_names=imported_names)
        else:
            # from cython.cimports import x, y, z  =>  cimport x; cimport y; cimport z
            return [
                Nodes.CImportStatNode(
                    pos,
                    module_name=dotted_name,
                    as_name=as_name,
                    is_absolute=level == 0)
                for pos, dotted_name, as_name, _ in imported_names
            ]

    def visit_SingleAssignmentNode(self, node):
        if isinstance(node.rhs, ExprNodes.ImportNode):
            module_name = node.rhs.module_name.value
            is_special_module = (module_name + u".").startswith((u"cython.parallel.", u"cython.cimports."))
            if module_name != u"cython" and not is_special_module:
                return node

            node = Nodes.CImportStatNode(node.pos, module_name=module_name, as_name=node.lhs.name)
            node = self.visit_CImportStatNode(node)
        else:
            self.visitchildren(node)

        return node

    def visit_NameNode(self, node):
        if node.annotation:
            self.visitchild(node, 'annotation')
        if node.name in self.cython_module_names:
            node.is_cython_module = True
        else:
            directive = self.directive_names.get(node.name)
            if directive is not None:
                node.cython_attribute = directive
        if node.as_cython_attribute() == "compiled":
            return ExprNodes.BoolNode(node.pos, value=True)  # replace early so unused branches can be dropped
                # before they have a chance to cause compile-errors
        return node

    def visit_AttributeNode(self, node):
        self.visitchildren(node)
        if node.as_cython_attribute() == "compiled":
            return ExprNodes.BoolNode(node.pos, value=True)  # replace early so unused branches can be dropped
                # before they have a chance to cause compile-errors
        return node

    def visit_AnnotationNode(self, node):
        # for most transforms annotations are left unvisited (because they're unevaluated)
        # however, it is important to pick up compiler directives from them
        if node.expr:
            self.visitchildren(node.expr)
        return node

    def visit_NewExprNode(self, node):
        self.visitchild(node, 'cppclass')
        self.visitchildren(node)
        return node

    def try_to_parse_directives(self, node):
        # If node is the contents of an directive (in a with statement or
        # decorator), returns a list of (directivename, value) pairs.
        # Otherwise, returns None
        if isinstance(node, ExprNodes.CallNode):
            self.visitchild(node, 'function')
            optname = node.function.as_cython_attribute()
            if optname:
                directivetype = Options.directive_types.get(optname)
                if directivetype:
                    args, kwds = node.explicit_args_kwds()
                    directives = []
                    key_value_pairs = []
                    if kwds is not None and directivetype is not dict:
                        for keyvalue in kwds.key_value_pairs:
                            key, value = keyvalue
                            sub_optname = "%s.%s" % (optname, key.value)
                            if Options.directive_types.get(sub_optname):
                                directives.append(self.try_to_parse_directive(sub_optname, [value], None, keyvalue.pos))
                            else:
                                key_value_pairs.append(keyvalue)
                        if not key_value_pairs:
                            kwds = None
                        else:
                            kwds.key_value_pairs = key_value_pairs
                        if directives and not kwds and not args:
                            return directives
                    directives.append(self.try_to_parse_directive(optname, args, kwds, node.function.pos))
                    return directives
        elif isinstance(node, (ExprNodes.AttributeNode, ExprNodes.NameNode)):
            self.visit(node)
            optname = node.as_cython_attribute()
            if optname:
                directivetype = Options.directive_types.get(optname)
                if directivetype is bool:
                    arg = ExprNodes.BoolNode(node.pos, value=True)
                    return [self.try_to_parse_directive(optname, [arg], None, node.pos)]
                elif directivetype is None or directivetype is Options.DEFER_ANALYSIS_OF_ARGUMENTS:
                    return [(optname, None)]
                else:
                    raise PostParseError(
                        node.pos, "The '%s' directive should be used as a function call." % optname)
        return None

    def try_to_parse_directive(self, optname, args, kwds, pos):
        if optname == 'np_pythran' and not self.context.cpp:
            raise PostParseError(pos, 'The %s directive can only be used in C++ mode.' % optname)
        elif optname == 'exceptval':
            # default: exceptval(None, check=True)
            arg_error = len(args) > 1
            check = True
            if kwds and kwds.key_value_pairs:
                kw = kwds.key_value_pairs[0]
                if (len(kwds.key_value_pairs) == 1 and
                        kw.key.is_string_literal and kw.key.value == 'check' and
                        isinstance(kw.value, ExprNodes.BoolNode)):
                    check = kw.value.value
                else:
                    arg_error = True
            if arg_error:
                raise PostParseError(
                    pos, 'The exceptval directive takes 0 or 1 positional arguments and the boolean keyword "check"')
            return ('exceptval', (args[0] if args else None, check))

        directivetype = Options.directive_types.get(optname)
        if len(args) == 1 and isinstance(args[0], ExprNodes.NoneNode):
            return optname, Options.get_directive_defaults()[optname]
        elif directivetype is bool:
            if kwds is not None or len(args) != 1 or not isinstance(args[0], ExprNodes.BoolNode):
                raise PostParseError(pos,
                    'The %s directive takes one compile-time boolean argument' % optname)
            return (optname, args[0].value)
        elif directivetype is int:
            if kwds is not None or len(args) != 1 or not isinstance(args[0], ExprNodes.IntNode):
                raise PostParseError(pos,
                    'The %s directive takes one compile-time integer argument' % optname)
            return (optname, int(args[0].value))
        elif directivetype is str:
            if kwds is not None or len(args) != 1 or not isinstance(
                    args[0], (ExprNodes.StringNode, ExprNodes.UnicodeNode)):
                raise PostParseError(pos,
                    'The %s directive takes one compile-time string argument' % optname)
            return (optname, str(args[0].value))
        elif directivetype is type:
            if kwds is not None or len(args) != 1:
                raise PostParseError(pos,
                    'The %s directive takes one type argument' % optname)
            return (optname, args[0])
        elif directivetype is dict:
            if len(args) != 0:
                raise PostParseError(pos,
                    'The %s directive takes no prepositional arguments' % optname)
            return optname, kwds.as_python_dict()
        elif directivetype is list:
            if kwds and len(kwds.key_value_pairs) != 0:
                raise PostParseError(pos,
                    'The %s directive takes no keyword arguments' % optname)
            return optname, [ str(arg.value) for arg in args ]
        elif callable(directivetype):
            if kwds is not None or len(args) != 1 or not isinstance(
                    args[0], (ExprNodes.StringNode, ExprNodes.UnicodeNode)):
                raise PostParseError(pos,
                    'The %s directive takes one compile-time string argument' % optname)
            return (optname, directivetype(optname, str(args[0].value)))
        elif directivetype is Options.DEFER_ANALYSIS_OF_ARGUMENTS:
            # signal to pass things on without processing
            return (optname, (args, kwds.as_python_dict()))
        else:
            assert False

    def visit_with_directives(self, node, directives):
        if not directives:
            return self.visit_Node(node)

        old_directives = self.directives
        new_directives = Options.copy_inherited_directives(old_directives, **directives)

        if new_directives == old_directives:
            return self.visit_Node(node)

        self.directives = new_directives
        retbody = self.visit_Node(node)
        self.directives = old_directives

        if not isinstance(retbody, Nodes.StatListNode):
            retbody = Nodes.StatListNode(node.pos, stats=[retbody])
        return Nodes.CompilerDirectivesNode(
            pos=retbody.pos, body=retbody, directives=new_directives)

    # Handle decorators
    def visit_FuncDefNode(self, node):
        directives = self._extract_directives(node, 'function')
        return self.visit_with_directives(node, directives)

    def visit_CVarDefNode(self, node):
        directives = self._extract_directives(node, 'function')
        for name, value in directives.items():
            if name == 'locals':
                node.directive_locals = value
            elif name not in ('final', 'staticmethod'):
                self.context.nonfatal_error(PostParseError(
                    node.pos,
                    "Cdef functions can only take cython.locals(), "
                    "staticmethod, or final decorators, got %s." % name))
        return self.visit_with_directives(node, directives)

    def visit_CClassDefNode(self, node):
        directives = self._extract_directives(node, 'cclass')
        return self.visit_with_directives(node, directives)

    def visit_CppClassNode(self, node):
        directives = self._extract_directives(node, 'cppclass')
        return self.visit_with_directives(node, directives)

    def visit_PyClassDefNode(self, node):
        directives = self._extract_directives(node, 'class')
        return self.visit_with_directives(node, directives)

    def _extract_directives(self, node, scope_name):
        if not node.decorators:
            return {}
        # Split the decorators into two lists -- real decorators and directives
        directives = []
        realdecs = []
        has_arbitrary_decorators = False
        # Decorators coming first take precedence.
        for dec in node.decorators[::-1]:
            new_directives = self.try_to_parse_directives(dec.decorator)
            if new_directives is not None:
                for directive in new_directives:
                    if self.check_directive_scope(node.pos, directive[0], scope_name):
                        name, value = directive
                        if self.directives.get(name, object()) != value:
                            directives.append(directive)
<<<<<<< HEAD
                        if directive[0] == 'staticmethod':
                            realdecs.append(dec)
=======
                        if (directive[0] == 'staticmethod' or
                                (directive[0] == 'dataclasses.dataclass' and scope_name == 'class')):
                            both.append(dec)
>>>>>>> 102366d1
                    # Adapt scope type based on decorators that change it.
                    if directive[0] == 'cclass' and scope_name == 'class':
                        scope_name = 'cclass'
            else:
                realdecs.append(dec)
<<<<<<< HEAD
                has_arbitrary_decorators = True
        if has_arbitrary_decorators and (scope_name == 'cclass' or
                isinstance(node, (Nodes.CClassDefNode, Nodes.CVarDefNode))):
=======
        if realdecs and (scope_name == 'cclass' or
                         isinstance(node, (Nodes.CClassDefNode, Nodes.CVarDefNode))):
            for realdec in realdecs:
                realdec = realdec.decorator
                if ((realdec.is_name and realdec.name == "dataclass") or
                        (realdec.is_attribute and realdec.attribute == "dataclass")):
                    error(realdec.pos,
                          "Use '@cython.dataclasses.dataclass' on cdef classes to create a dataclass")
>>>>>>> 102366d1
            # Note - arbitrary C function decorators are caught later in DecoratorTransform
            raise PostParseError(realdecs[0].pos, "Cdef functions/classes cannot take arbitrary decorators.")
        node.decorators = realdecs[::-1]
        # merge or override repeated directives
        optdict = {}
        for directive in directives:
            name, value = directive
            if name in optdict:
                old_value = optdict[name]
                # keywords and arg lists can be merged, everything
                # else overrides completely
                if isinstance(old_value, dict):
                    old_value.update(value)
                elif isinstance(old_value, list):
                    old_value.extend(value)
                else:
                    optdict[name] = value
            else:
                optdict[name] = value
        return optdict

    # Handle with-statements
    def visit_WithStatNode(self, node):
        directive_dict = {}
        for directive in self.try_to_parse_directives(node.manager) or []:
            if directive is not None:
                if node.target is not None:
                    self.context.nonfatal_error(
                        PostParseError(node.pos, "Compiler directive with statements cannot contain 'as'"))
                else:
                    name, value = directive
                    if name in ('nogil', 'gil'):
                        # special case: in pure mode, "with nogil" spells "with cython.nogil"
                        node = Nodes.GILStatNode(node.pos, state = name, body = node.body)
                        return self.visit_Node(node)
                    if self.check_directive_scope(node.pos, name, 'with statement'):
                        directive_dict[name] = value
        if directive_dict:
            return self.visit_with_directives(node.body, directive_dict)
        return self.visit_Node(node)


class ParallelRangeTransform(CythonTransform, SkipDeclarations):
    """
    Transform cython.parallel stuff. The parallel_directives come from the
    module node, set there by InterpretCompilerDirectives.

        x = cython.parallel.threadavailable()   -> ParallelThreadAvailableNode
        with nogil, cython.parallel.parallel(): -> ParallelWithBlockNode
            print cython.parallel.threadid()    -> ParallelThreadIdNode
            for i in cython.parallel.prange(...):  -> ParallelRangeNode
                ...
    """

    # a list of names, maps 'cython.parallel.prange' in the code to
    # ['cython', 'parallel', 'prange']
    parallel_directive = None

    # Indicates whether a namenode in an expression is the cython module
    namenode_is_cython_module = False

    # Keep track of whether we are the context manager of a 'with' statement
    in_context_manager_section = False

    # One of 'prange' or 'with parallel'. This is used to disallow closely
    # nested 'with parallel:' blocks
    state = None

    directive_to_node = {
        u"cython.parallel.parallel": Nodes.ParallelWithBlockNode,
        # u"cython.parallel.threadsavailable": ExprNodes.ParallelThreadsAvailableNode,
        u"cython.parallel.threadid": ExprNodes.ParallelThreadIdNode,
        u"cython.parallel.prange": Nodes.ParallelRangeNode,
    }

    def node_is_parallel_directive(self, node):
        return node.name in self.parallel_directives or node.is_cython_module

    def get_directive_class_node(self, node):
        """
        Figure out which parallel directive was used and return the associated
        Node class.

        E.g. for a cython.parallel.prange() call we return ParallelRangeNode
        """
        if self.namenode_is_cython_module:
            directive = '.'.join(self.parallel_directive)
        else:
            directive = self.parallel_directives[self.parallel_directive[0]]
            directive = '%s.%s' % (directive,
                                   '.'.join(self.parallel_directive[1:]))
            directive = directive.rstrip('.')

        cls = self.directive_to_node.get(directive)
        if cls is None and not (self.namenode_is_cython_module and
                                self.parallel_directive[0] != 'parallel'):
            error(node.pos, "Invalid directive: %s" % directive)

        self.namenode_is_cython_module = False
        self.parallel_directive = None

        return cls

    def visit_ModuleNode(self, node):
        """
        If any parallel directives were imported, copy them over and visit
        the AST
        """
        if node.parallel_directives:
            self.parallel_directives = node.parallel_directives
            return self.visit_Node(node)

        # No parallel directives were imported, so they can't be used :)
        return node

    def visit_NameNode(self, node):
        if self.node_is_parallel_directive(node):
            self.parallel_directive = [node.name]
            self.namenode_is_cython_module = node.is_cython_module
        return node

    def visit_AttributeNode(self, node):
        self.visitchildren(node)
        if self.parallel_directive:
            self.parallel_directive.append(node.attribute)
        return node

    def visit_CallNode(self, node):
        self.visitchild(node, 'function')
        if not self.parallel_directive:
            self.visitchildren(node, exclude=('function',))
            return node

        # We are a parallel directive, replace this node with the
        # corresponding ParallelSomethingSomething node

        if isinstance(node, ExprNodes.GeneralCallNode):
            args = node.positional_args.args
            kwargs = node.keyword_args
        else:
            args = node.args
            kwargs = {}

        parallel_directive_class = self.get_directive_class_node(node)
        if parallel_directive_class:
            # Note: in case of a parallel() the body is set by
            # visit_WithStatNode
            node = parallel_directive_class(node.pos, args=args, kwargs=kwargs)

        return node

    def visit_WithStatNode(self, node):
        "Rewrite with cython.parallel.parallel() blocks"
        newnode = self.visit(node.manager)

        if isinstance(newnode, Nodes.ParallelWithBlockNode):
            if self.state == 'parallel with':
                error(node.manager.pos,
                      "Nested parallel with blocks are disallowed")

            self.state = 'parallel with'
            body = self.visitchild(node, 'body')
            self.state = None

            newnode.body = body
            return newnode
        elif self.parallel_directive:
            parallel_directive_class = self.get_directive_class_node(node)

            if not parallel_directive_class:
                # There was an error, stop here and now
                return None

            if parallel_directive_class is Nodes.ParallelWithBlockNode:
                error(node.pos, "The parallel directive must be called")
                return None

        self.visitchild(node, 'body')
        return node

    def visit_ForInStatNode(self, node):
        "Rewrite 'for i in cython.parallel.prange(...):'"
        self.visitchild(node, 'iterator')
        self.visitchild(node, 'target')

        in_prange = isinstance(node.iterator.sequence,
                               Nodes.ParallelRangeNode)
        previous_state = self.state

        if in_prange:
            # This will replace the entire ForInStatNode, so copy the
            # attributes
            parallel_range_node = node.iterator.sequence

            parallel_range_node.target = node.target
            parallel_range_node.body = node.body
            parallel_range_node.else_clause = node.else_clause

            node = parallel_range_node

            if not isinstance(node.target, ExprNodes.NameNode):
                error(node.target.pos,
                      "Can only iterate over an iteration variable")

            self.state = 'prange'

        self.visitchild(node, 'body')
        self.state = previous_state
        self.visitchild(node, 'else_clause')
        return node

    def visit(self, node):
        "Visit a node that may be None"
        if node is not None:
            return super(ParallelRangeTransform, self).visit(node)


class WithTransform(VisitorTransform, SkipDeclarations):
    def visit_WithStatNode(self, node):
        self.visitchildren(node, 'body')
        pos = node.pos
        is_async = node.is_async
        body, target, manager = node.body, node.target, node.manager
        node.enter_call = ExprNodes.SimpleCallNode(
            pos, function=ExprNodes.AttributeNode(
                pos, obj=ExprNodes.CloneNode(manager),
                attribute=EncodedString('__aenter__' if is_async else '__enter__'),
                is_special_lookup=True),
            args=[],
            is_temp=True)

        if is_async:
            node.enter_call = ExprNodes.AwaitExprNode(pos, arg=node.enter_call)

        if target is not None:
            body = Nodes.StatListNode(
                pos, stats=[
                    Nodes.WithTargetAssignmentStatNode(
                        pos, lhs=target, with_node=node),
                    body])

        excinfo_target = ExprNodes.TupleNode(pos, slow=True, args=[
            ExprNodes.ExcValueNode(pos) for _ in range(3)])
        except_clause = Nodes.ExceptClauseNode(
            pos, body=Nodes.IfStatNode(
                pos, if_clauses=[
                    Nodes.IfClauseNode(
                        pos, condition=ExprNodes.NotNode(
                            pos, operand=ExprNodes.WithExitCallNode(
                                pos, with_stat=node,
                                test_if_run=False,
                                args=excinfo_target,
                                await_expr=ExprNodes.AwaitExprNode(pos, arg=None) if is_async else None)),
                        body=Nodes.ReraiseStatNode(pos),
                    ),
                ],
                else_clause=None),
            pattern=None,
            target=None,
            excinfo_target=excinfo_target,
        )

        node.body = Nodes.TryFinallyStatNode(
            pos, body=Nodes.TryExceptStatNode(
                pos, body=body,
                except_clauses=[except_clause],
                else_clause=None,
            ),
            finally_clause=Nodes.ExprStatNode(
                pos, expr=ExprNodes.WithExitCallNode(
                    pos, with_stat=node,
                    test_if_run=True,
                    args=ExprNodes.TupleNode(
                        pos, args=[ExprNodes.NoneNode(pos) for _ in range(3)]),
                    await_expr=ExprNodes.AwaitExprNode(pos, arg=None) if is_async else None)),
            handle_error_case=False,
        )
        return node

    def visit_ExprNode(self, node):
        # With statements are never inside expressions.
        return node

    visit_Node = VisitorTransform.recurse_to_children


class DecoratorTransform(ScopeTrackingTransform, SkipDeclarations):
    """
    Transforms method decorators in cdef classes into nested calls or properties.

    Python-style decorator properties are transformed into a PropertyNode
    with up to the three getter, setter and deleter DefNodes.
    The functional style isn't supported yet.
    """
    _properties = None

    _map_property_attribute = {
        'getter': EncodedString('__get__'),
        'setter': EncodedString('__set__'),
        'deleter': EncodedString('__del__'),
    }.get

    def visit_CClassDefNode(self, node):
        if self._properties is None:
            self._properties = []
        self._properties.append({})
        node = super(DecoratorTransform, self).visit_CClassDefNode(node)
        self._properties.pop()
        return node

    def visit_PropertyNode(self, node):
        # Low-level warning for other code until we can convert all our uses over.
        level = 2 if isinstance(node.pos[0], str) else 0
        warning(node.pos, "'property %s:' syntax is deprecated, use '@property'" % node.name, level)
        return node

    def visit_CFuncDefNode(self, node):
        node = self.visit_FuncDefNode(node)
        if not node.decorators:
            return node
        elif self.scope_type != 'cclass' or self.scope_node.visibility != "extern":
            # at the moment cdef functions are very restricted in what decorators they can take
            # so it's simple to test for the small number of allowed decorators....
            if not (len(node.decorators) == 1 and node.decorators[0].decorator.is_name and
                    node.decorators[0].decorator.name == "staticmethod"):
                error(node.decorators[0].pos, "Cdef functions cannot take arbitrary decorators.")
            return node

        ret_node = node
        decorator_node = self._find_property_decorator(node)
        if decorator_node:
            if decorator_node.decorator.is_name:
                name = node.declared_name()
                if name:
                    ret_node = self._add_property(node, name, decorator_node)
            else:
                error(decorator_node.pos, "C property decorator can only be @property")

        if node.decorators:
            return self._reject_decorated_property(node, node.decorators[0])
        return ret_node

    def visit_DefNode(self, node):
        scope_type = self.scope_type
        node = self.visit_FuncDefNode(node)
        if scope_type != 'cclass' or not node.decorators:
            return node

        # transform @property decorators
        decorator_node = self._find_property_decorator(node)
        if decorator_node is not None:
            decorator = decorator_node.decorator
            if decorator.is_name:
                return self._add_property(node, node.name, decorator_node)
            else:
                handler_name = self._map_property_attribute(decorator.attribute)
                if handler_name:
                    if decorator.obj.name != node.name:
                        # CPython does not generate an error or warning, but not something useful either.
                        error(decorator_node.pos,
                              "Mismatching property names, expected '%s', got '%s'" % (
                                  decorator.obj.name, node.name))
                    elif len(node.decorators) > 1:
                        return self._reject_decorated_property(node, decorator_node)
                    else:
                        return self._add_to_property(node, handler_name, decorator_node)

        # we clear node.decorators, so we need to set the
        # is_staticmethod/is_classmethod attributes now
        if len(node.decorators):
            # It's only possible to do this directly for the innermost decorator
            # (Otherwise just fall back to a call to the builtin function)
            decorator = node.decorators[-1]
            func = decorator.decorator
            if func.is_name:
                node.is_classmethod |= func.name == 'classmethod'
                node.is_staticmethod |= func.name == 'staticmethod'

        # transform normal decorators
        decs = node.decorators
        node.decorators = None
        return self.chain_decorators(node, decs, node.name)

    def _find_property_decorator(self, node):
        properties = self._properties[-1]
        for decorator_node in node.decorators[::-1]:
            decorator = decorator_node.decorator
            if decorator.is_name and decorator.name == 'property':
                # @property
                return decorator_node
            elif decorator.is_attribute and decorator.obj.name in properties:
                # @prop.setter etc.
                return decorator_node
        return None

    @staticmethod
    def _reject_decorated_property(node, decorator_node):
        # restrict transformation to outermost decorator as wrapped properties will probably not work
        for deco in node.decorators:
            if deco != decorator_node:
                error(deco.pos, "Property methods with additional decorators are not supported")
        return node

    def _add_property(self, node, name, decorator_node):
        if len(node.decorators) > 1:
            return self._reject_decorated_property(node, decorator_node)
        node.decorators.remove(decorator_node)
        properties = self._properties[-1]
        is_cproperty = isinstance(node, Nodes.CFuncDefNode)
        body = Nodes.StatListNode(node.pos, stats=[node])
        if is_cproperty:
            if name in properties:
                error(node.pos, "C property redeclared")
            if 'inline' not in node.modifiers:
                error(node.pos, "C property method must be declared 'inline'")
            prop = Nodes.CPropertyNode(node.pos, doc=node.doc, name=name, body=body)
        elif name in properties:
            prop = properties[name]
            if prop.is_cproperty:
                error(node.pos, "C property redeclared")
            else:
                node.name = EncodedString("__get__")
                prop.pos = node.pos
                prop.doc = node.doc
                prop.body.stats = [node]
            return None
        else:
            node.name = EncodedString("__get__")
            node.is_transformed_to_property = True  # so we can warn if property is redefined
            prop = Nodes.PropertyNode(
                node.pos, name=name, doc=node.doc, body=body)
        properties[name] = prop
        return prop

    def _add_to_property(self, node, name, decorator):
        properties = self._properties[-1]
        prop = properties[node.name]
        if prop.is_cproperty:
            error(node.pos, "C property redeclared")
            return None
        node.name = name
        node.decorators.remove(decorator)
        stats = prop.body.stats
        for i, stat in enumerate(stats):
            if stat.name == name:
                stats[i] = node
                break
        else:
            stats.append(node)
        return None

    class _NotBuiltinSimpleCallNode(ExprNodes.SimpleCallNode):
        """
        class used in "chain_decorators" only to selectively eliminate classmethod/staticmethod

        For fused functions classmethod and staticmethod innermost decorators should not
        end up evaluated when they are just the builtin since it blocks things like indexing.
        This wrapper class detects that.
        """
        # wrapped_node     FuncDefNode

        def analyse_types(self, env):
            builtin_classstaticmethod = False
            function = self.function.expression
            if self.wrapped_node.has_fused_arguments and function.is_name:
                if function.name == "classmethod":
                    cm_entry = env.lookup('classmethod')
                    if not cm_entry or cm_entry.cname == "__Pyx_Method_ClassMethod":
                        builtin_classstaticmethod = True
                elif function.name == "staticmethod":
                    sm_entry = env.lookup('staticmethod')
                    if not sm_entry or sm_entry.is_builtin:
                        builtin_classstaticmethod = True
            if builtin_classstaticmethod:
                return self.args[0].analyse_types(env)
            return super(DecoratorTransform._NotBuiltinSimpleCallNode, self).analyse_types(env)

    @classmethod
    def chain_decorators(cls, node, decorators, name, use_as_stat0=None):
        """
        Decorators are applied directly in DefNode and PyClassDefNode to avoid
        reassignments to the function/class name - except for cdef class methods.
        For those, the reassignment is required as methods are originally
        defined in the PyMethodDef struct.

        Use LetNode because the decorators must be evaluated before the
        DefNode is assigned (before things like properties), they often
        use @function_name.attribute so they must be able to look up
        what function_name was

        use_as_stat0 is a placeholder designed to prevent fused function
        specializations being re-analysed multiple times
        """
        from .UtilNodes import LetRefNode, LetNode

        if not use_as_stat0:
            use_as_stat0 = node

        # TODO a couple of issues:
        #  1. Any kind of arbitrary decorator on a fused node (including staticmethod/classmethod
        #     when not innermost) will probably hide the indexing - should this be warned about
        #     (However this shouldn't apply when it's only fused because self has been auto-converted)
        #  2. When we drop staticmethod/classmethod we leave behind an unused temp from the LetNode.
        #     can this be avoided?

        decorators = [ LetRefNode(decorator.decorator, pos=decorator.pos)
                        for decorator in decorators ]
        name_node = ExprNodes.NameNode(node.pos, name=name)

        decorator_result = ExprNodes.NameNode(node.pos, name=name)
        for n, decorator in enumerate(decorators[::-1]):
            NodeCls = cls._NotBuiltinSimpleCallNode if n==0 else ExprNodes.SimpleCallNode

            decorator_result = NodeCls(
                decorator.pos,
                function=decorator,
                args=[decorator_result])
            if n==0:
                decorator_result.wrapped_node = node

        reassignment = Nodes.SingleAssignmentNode(
            node.pos,
            lhs=name_node,
            rhs=decorator_result)

        body = Nodes.StatListNode(node.pos, stats=[use_as_stat0, reassignment])

        for decorator in decorators[::-1]:
            body = LetNode(decorator, body)

        # putting it in a 1-long stat list node just makes it easier to replace
        body = Nodes.StatListNode(node.pos, stats=[body])

        if not (len(decorators) == 1 and (node.is_staticmethod or node.is_classmethod)):
            node.is_in_arbitrary_decorator = True
        return body


class CnameDirectivesTransform(CythonTransform, SkipDeclarations):
    """
    Only part of the CythonUtilityCode pipeline. Must be run before
    DecoratorTransform in case this is a decorator for a cdef class.
    It filters out @cname('my_cname') decorators and rewrites them to
    CnameDecoratorNodes.
    """

    def handle_function(self, node):
        if not getattr(node, 'decorators', None):
            return self.visit_Node(node)

        for i, decorator in enumerate(node.decorators):
            decorator = decorator.decorator

            if (isinstance(decorator, ExprNodes.CallNode) and
                    decorator.function.is_name and
                    decorator.function.name == 'cname'):
                args, kwargs = decorator.explicit_args_kwds()

                if kwargs:
                    raise AssertionError(
                            "cname decorator does not take keyword arguments")

                if len(args) != 1:
                    raise AssertionError(
                            "cname decorator takes exactly one argument")

                if not (args[0].is_literal and
                        args[0].type == Builtin.str_type):
                    raise AssertionError(
                            "argument to cname decorator must be a string literal")

                cname = args[0].compile_time_value(None)
                del node.decorators[i]
                node = Nodes.CnameDecoratorNode(pos=node.pos, node=node,
                                                cname=cname)
                break

        return self.visit_Node(node)

    visit_FuncDefNode = handle_function
    visit_CClassDefNode = handle_function
    visit_CEnumDefNode = handle_function
    visit_CStructOrUnionDefNode = handle_function


class ForwardDeclareTypes(CythonTransform):
    """
    Declare all global cdef names that we allow referencing in other places,
    before declaring everything (else) in source code order.
    """

    def visit_CompilerDirectivesNode(self, node):
        env = self.module_scope
        old = env.directives
        env.directives = node.directives
        self.visitchildren(node)
        env.directives = old
        return node

    def visit_ModuleNode(self, node):
        self.module_scope = node.scope
        self.module_scope.directives = node.directives
        self.visitchildren(node)
        return node

    def visit_CDefExternNode(self, node):
        old_cinclude_flag = self.module_scope.in_cinclude
        self.module_scope.in_cinclude = 1
        self.visitchildren(node)
        self.module_scope.in_cinclude = old_cinclude_flag
        return node

    def visit_CEnumDefNode(self, node):
        node.declare(self.module_scope)
        return node

    def visit_CStructOrUnionDefNode(self, node):
        if node.name not in self.module_scope.entries:
            node.declare(self.module_scope)
        return node

    def visit_CClassDefNode(self, node):
        if node.class_name not in self.module_scope.entries:
            node.declare(self.module_scope)
        # Expand fused methods of .pxd declared types to construct the final vtable order.
        type = self.module_scope.entries[node.class_name].type
        if type is not None and type.is_extension_type and not type.is_builtin_type and type.scope:
            scope = type.scope
            for entry in scope.cfunc_entries:
                if entry.type and entry.type.is_fused:
                    entry.type.get_all_specialized_function_types()
        return node

    def visit_FuncDefNode(self, node):
        # no traversal needed
        return node

    def visit_PyClassDefNode(self, node):
        # no traversal needed
        return node


class AnalyseDeclarationsTransform(EnvTransform):

    basic_property = TreeFragment(u"""
property NAME:
    def __get__(self):
        return ATTR
    def __set__(self, value):
        ATTR = value
    """, level='c_class', pipeline=[NormalizeTree(None)])
    basic_pyobject_property = TreeFragment(u"""
property NAME:
    def __get__(self):
        return ATTR
    def __set__(self, value):
        ATTR = value
    def __del__(self):
        ATTR = None
    """, level='c_class', pipeline=[NormalizeTree(None)])
    basic_property_ro = TreeFragment(u"""
property NAME:
    def __get__(self):
        return ATTR
    """, level='c_class', pipeline=[NormalizeTree(None)])

    struct_or_union_wrapper = TreeFragment(u"""
cdef class NAME:
    cdef TYPE value
    def __init__(self, MEMBER=None):
        cdef int count
        count = 0
        INIT_ASSIGNMENTS
        if IS_UNION and count > 1:
            raise ValueError, "At most one union member should be specified."
    def __str__(self):
        return STR_FORMAT % MEMBER_TUPLE
    def __repr__(self):
        return REPR_FORMAT % MEMBER_TUPLE
    """, pipeline=[NormalizeTree(None)])

    init_assignment = TreeFragment(u"""
if VALUE is not None:
    ATTR = VALUE
    count += 1
    """, pipeline=[NormalizeTree(None)])

    fused_function = None
    in_lambda = 0

    def __call__(self, root):
        # needed to determine if a cdef var is declared after it's used.
        self.seen_vars_stack = []
        self.fused_error_funcs = set()
        super_class = super(AnalyseDeclarationsTransform, self)
        self._super_visit_FuncDefNode = super_class.visit_FuncDefNode
        return super_class.__call__(root)

    def visit_NameNode(self, node):
        self.seen_vars_stack[-1].add(node.name)
        return node

    def visit_ModuleNode(self, node):
        # Pickling support requires injecting module-level nodes.
        self.extra_module_declarations = []
        self.seen_vars_stack.append(set())
        node.analyse_declarations(self.current_env())
        self.visitchildren(node)
        self.seen_vars_stack.pop()
        node.body.stats.extend(self.extra_module_declarations)
        return node

    def visit_LambdaNode(self, node):
        self.in_lambda += 1
        node.analyse_declarations(self.current_env())
        self.visitchildren(node)
        self.in_lambda -= 1
        return node

    def visit_CClassDefNode(self, node):
        node = self.visit_ClassDefNode(node)
        if node.scope and 'dataclasses.dataclass' in node.scope.directives:
            from .Dataclass import handle_cclass_dataclass
            handle_cclass_dataclass(node, node.scope.directives['dataclasses.dataclass'], self)
        if node.scope and node.scope.implemented and node.body:
            stats = []
            for entry in node.scope.var_entries:
                if entry.needs_property:
                    property = self.create_Property(entry)
                    property.analyse_declarations(node.scope)
                    self.visit(property)
                    stats.append(property)
            if stats:
                node.body.stats += stats
            if (node.visibility != 'extern'
                    and not node.scope.lookup('__reduce__')
                    and not node.scope.lookup('__reduce_ex__')):
                self._inject_pickle_methods(node)
        return node

    def _inject_pickle_methods(self, node):
        env = self.current_env()
        if node.scope.directives['auto_pickle'] is False:   # None means attempt it.
            # Old behavior of not doing anything.
            return
        auto_pickle_forced = node.scope.directives['auto_pickle'] is True

        all_members = []
        cls = node.entry.type
        cinit = None
        inherited_reduce = None
        while cls is not None:
            all_members.extend(e for e in cls.scope.var_entries if e.name not in ('__weakref__', '__dict__'))
            cinit = cinit or cls.scope.lookup('__cinit__')
            inherited_reduce = inherited_reduce or cls.scope.lookup('__reduce__') or cls.scope.lookup('__reduce_ex__')
            cls = cls.base_type
        all_members.sort(key=lambda e: e.name)

        if inherited_reduce:
            # This is not failsafe, as we may not know whether a cimported class defines a __reduce__.
            # This is why we define __reduce_cython__ and only replace __reduce__
            # (via ExtensionTypes.SetupReduce utility code) at runtime on class creation.
            return

        non_py = [
            e for e in all_members
            if not e.type.is_pyobject and (not e.type.can_coerce_to_pyobject(env)
                                           or not e.type.can_coerce_from_pyobject(env))
        ]

        structs = [e for e in all_members if e.type.is_struct_or_union]

        if cinit or non_py or (structs and not auto_pickle_forced):
            if cinit:
                # TODO(robertwb): We could allow this if __cinit__ has no require arguments.
                msg = 'no default __reduce__ due to non-trivial __cinit__'
            elif non_py:
                msg = "%s cannot be converted to a Python object for pickling" % ','.join("self.%s" % e.name for e in non_py)
            else:
                # Extern structs may be only partially defined.
                # TODO(robertwb): Limit the restriction to extern
                # (and recursively extern-containing) structs.
                msg = ("Pickling of struct members such as %s must be explicitly requested "
                       "with @auto_pickle(True)" % ','.join("self.%s" % e.name for e in structs))

            if auto_pickle_forced:
                error(node.pos, msg)

            pickle_func = TreeFragment(u"""
                def __reduce_cython__(self):
                    raise TypeError, "%(msg)s"
                def __setstate_cython__(self, __pyx_state):
                    raise TypeError, "%(msg)s"
                """ % {'msg': msg},
                level='c_class', pipeline=[NormalizeTree(None)]).substitute({})
            pickle_func.analyse_declarations(node.scope)
            self.visit(pickle_func)
            node.body.stats.append(pickle_func)

        else:
            for e in all_members:
                if not e.type.is_pyobject:
                    e.type.create_to_py_utility_code(env)
                    e.type.create_from_py_utility_code(env)
            all_members_names = sorted([e.name for e in all_members])
            checksum = '0x%s' % hashlib.sha1(' '.join(all_members_names).encode('utf-8')).hexdigest()[:7]
            unpickle_func_name = '__pyx_unpickle_%s' % node.punycode_class_name

            # TODO(robertwb): Move the state into the third argument
            # so it can be pickled *after* self is memoized.
            unpickle_func = TreeFragment(u"""
                def %(unpickle_func_name)s(__pyx_type, long __pyx_checksum, __pyx_state):
                    cdef object __pyx_PickleError
                    cdef object __pyx_result
                    if __pyx_checksum != %(checksum)s:
                        from pickle import PickleError as __pyx_PickleError
                        raise __pyx_PickleError, "Incompatible checksums (%%s vs %(checksum)s = (%(members)s))" %% __pyx_checksum
                    __pyx_result = %(class_name)s.__new__(__pyx_type)
                    if __pyx_state is not None:
                        %(unpickle_func_name)s__set_state(<%(class_name)s> __pyx_result, __pyx_state)
                    return __pyx_result

                cdef %(unpickle_func_name)s__set_state(%(class_name)s __pyx_result, tuple __pyx_state):
                    %(assignments)s
                    if len(__pyx_state) > %(num_members)d and hasattr(__pyx_result, '__dict__'):
                        __pyx_result.__dict__.update(__pyx_state[%(num_members)d])
                """ % {
                    'unpickle_func_name': unpickle_func_name,
                    'checksum': checksum,
                    'members': ', '.join(all_members_names),
                    'class_name': node.class_name,
                    'assignments': '; '.join(
                        '__pyx_result.%s = __pyx_state[%s]' % (v, ix)
                        for ix, v in enumerate(all_members_names)),
                    'num_members': len(all_members_names),
                }, level='module', pipeline=[NormalizeTree(None)]).substitute({})
            unpickle_func.analyse_declarations(node.entry.scope)
            self.visit(unpickle_func)
            self.extra_module_declarations.append(unpickle_func)

            pickle_func = TreeFragment(u"""
                def __reduce_cython__(self):
                    cdef tuple state
                    cdef object _dict
                    cdef bint use_setstate
                    state = (%(members)s)
                    _dict = getattr(self, '__dict__', None)
                    if _dict is not None:
                        state += (_dict,)
                        use_setstate = True
                    else:
                        use_setstate = %(any_notnone_members)s
                    if use_setstate:
                        return %(unpickle_func_name)s, (type(self), %(checksum)s, None), state
                    else:
                        return %(unpickle_func_name)s, (type(self), %(checksum)s, state)

                def __setstate_cython__(self, __pyx_state):
                    %(unpickle_func_name)s__set_state(self, __pyx_state)
                """ % {
                    'unpickle_func_name': unpickle_func_name,
                    'checksum': checksum,
                    'members': ', '.join('self.%s' % v for v in all_members_names) + (',' if len(all_members_names) == 1 else ''),
                    # Even better, we could check PyType_IS_GC.
                    'any_notnone_members' : ' or '.join(['self.%s is not None' % e.name for e in all_members if e.type.is_pyobject] or ['False']),
                },
                level='c_class', pipeline=[NormalizeTree(None)]).substitute({})
            pickle_func.analyse_declarations(node.scope)
            self.enter_scope(node, node.scope)  # functions should be visited in the class scope
            self.visit(pickle_func)
            self.exit_scope()
            node.body.stats.append(pickle_func)

    def _handle_fused_def_decorators(self, decorators, env, node):
        """
        Create function calls to the decorators and reassignments to
        the function.
        """

        if decorators:
            transform = DecoratorTransform(self.context)
            def_node = node.node
            dummy_node = Nodes.Node(def_node.pos)
            dummy_node.child_attrs = []  # this feels hacky
            reassignments = transform.chain_decorators(
                def_node, decorators, def_node.name,
                use_as_stat0=dummy_node)
            reassignments.analyse_declarations(env)

            # replace the dummy_node after analysis to avoid node being analysed unnecessarily
            recursively_replace_node(reassignments, dummy_node, node)

            node = reassignments

        return node

    def _handle_def(self, decorators, env, node):
        "Handle def or cpdef fused functions"
        # Create PyCFunction nodes for each specialization
        node.stats.insert(0, node.py_func)
        self.visitchild(node, 'py_func')
        node.update_fused_defnode_entry(env)
        # For the moment, fused functions do not support METH_FASTCALL
        node.py_func.entry.signature.use_fastcall = False
        pycfunc = ExprNodes.PyCFunctionNode.from_defnode(node.py_func, binding=True)
        pycfunc = ExprNodes.ProxyNode(pycfunc.coerce_to_temp(env))
        node.resulting_fused_function = pycfunc
        # Create assignment node for our def function
        node.fused_func_assignment = self._create_assignment(
            node.py_func, ExprNodes.CloneNode(pycfunc), env)

        if decorators:
            node = self._handle_fused_def_decorators(decorators, env, node)

        return node

    def _create_fused_function(self, env, node):
        "Create a fused function for a DefNode with fused arguments"
        from . import FusedNode

        if self.fused_function or self.in_lambda:
            if self.fused_function not in self.fused_error_funcs:
                if self.in_lambda:
                    error(node.pos, "Fused lambdas not allowed")
                else:
                    error(node.pos, "Cannot nest fused functions")

            self.fused_error_funcs.add(self.fused_function)

            node.body = Nodes.PassStatNode(node.pos)
            for arg in node.args:
                if arg.type.is_fused:
                    arg.type = arg.type.get_fused_types()[0]

            return node

        decorators = getattr(node, 'decorators', None)
        node = FusedNode.FusedCFuncDefNode(node, env)
        self.fused_function = node
        self.visitchildren(node)
        self.fused_function = None
        if node.py_func:
            node = self._handle_def(decorators, env, node)

        return node

    def _handle_fused(self, node):
        if node.is_generator and node.has_fused_arguments:
            node.has_fused_arguments = False
            error(node.pos, "Fused generators not supported")
            node.gbody = Nodes.StatListNode(node.pos,
                                            stats=[],
                                            body=Nodes.PassStatNode(node.pos))

        return node.has_fused_arguments

    def visit_FuncDefNode(self, node):
        """
        Analyse a function and its body, as that hasn't happened yet.  Also
        analyse the directive_locals set by @cython.locals().

        Then, if we are a function with fused arguments, replace the function
        (after it has declared itself in the symbol table!) with a
        FusedCFuncDefNode, and analyse its children (which are in turn normal
        functions). If we're a normal function, just analyse the body of the
        function.
        """
        env = self.current_env()

        self.seen_vars_stack.append(set())
        lenv = node.local_scope
        node.declare_arguments(lenv)

        # @cython.locals(...)
        for var, type_node in node.directive_locals.items():
            if not lenv.lookup_here(var):   # don't redeclare args
                type = type_node.analyse_as_type(lenv)
                if type and type.is_fused and lenv.fused_to_specific:
                    type = type.specialize(lenv.fused_to_specific)
                if type:
                    lenv.declare_var(var, type, type_node.pos)
                else:
                    error(type_node.pos, "Not a type")

        if self._handle_fused(node):
            node = self._create_fused_function(env, node)
        else:
            node.body.analyse_declarations(lenv)
            self._super_visit_FuncDefNode(node)

        self.seen_vars_stack.pop()
        return node

    def visit_DefNode(self, node):
        node = self.visit_FuncDefNode(node)
        env = self.current_env()
        if (not isinstance(node, Nodes.DefNode) or
                node.fused_py_func or node.is_generator_body or
                not node.needs_assignment_synthesis(env)):
            return node
        return [node, self._synthesize_assignment(node, env)]

    def visit_GeneratorBodyDefNode(self, node):
        return self.visit_FuncDefNode(node)

    def _synthesize_assignment(self, node, env):
        # Synthesize assignment node and put it right after defnode
        genv = env
        while genv.is_py_class_scope or genv.is_c_class_scope:
            genv = genv.outer_scope

        if genv.is_closure_scope:
            rhs = node.py_cfunc_node = ExprNodes.InnerFunctionNode(
                node.pos, def_node=node,
                pymethdef_cname=node.entry.pymethdef_cname,
                code_object=ExprNodes.CodeObjectNode(node))
        else:
            binding = self.current_directives.get('binding')
            rhs = ExprNodes.PyCFunctionNode.from_defnode(node, binding)
            node.code_object = rhs.code_object
            if node.is_generator:
                node.gbody.code_object = node.code_object

        if env.is_py_class_scope:
            rhs.binding = True

        node.is_cyfunction = rhs.binding
        return self._create_assignment(node, rhs, env)

    def _create_assignment(self, def_node, rhs, env):
        if def_node.decorators:
            for decorator in def_node.decorators[::-1]:
                rhs = ExprNodes.SimpleCallNode(
                    decorator.pos,
                    function = decorator.decorator,
                    args = [rhs])
            def_node.decorators = None

        assmt = Nodes.SingleAssignmentNode(
            def_node.pos,
            lhs=ExprNodes.NameNode(def_node.pos, name=def_node.name),
            rhs=rhs)
        assmt.analyse_declarations(env)
        return assmt

    def visit_ScopedExprNode(self, node):
        env = self.current_env()
        node.analyse_declarations(env)
        # the node may or may not have a local scope
        if node.has_local_scope:
            self.seen_vars_stack.append(set(self.seen_vars_stack[-1]))
            self.enter_scope(node, node.expr_scope)
            node.analyse_scoped_declarations(node.expr_scope)
            self.visitchildren(node)
            self.exit_scope()
            self.seen_vars_stack.pop()
        else:
            node.analyse_scoped_declarations(env)
            self.visitchildren(node)
        return node

    def visit_TempResultFromStatNode(self, node):
        self.visitchildren(node)
        node.analyse_declarations(self.current_env())
        return node

    def visit_CppClassNode(self, node):
        if node.visibility == 'extern':
            return None
        else:
            return self.visit_ClassDefNode(node)

    def visit_CStructOrUnionDefNode(self, node):
        # Create a wrapper node if needed.
        # We want to use the struct type information (so it can't happen
        # before this phase) but also create new objects to be declared
        # (so it can't happen later).
        # Note that we don't return the original node, as it is
        # never used after this phase.
        if True:  # private (default)
            return None

        self_value = ExprNodes.AttributeNode(
            pos = node.pos,
            obj = ExprNodes.NameNode(pos=node.pos, name=u"self"),
            attribute = EncodedString(u"value"))
        var_entries = node.entry.type.scope.var_entries
        attributes = []
        for entry in var_entries:
            attributes.append(ExprNodes.AttributeNode(pos = entry.pos,
                                                      obj = self_value,
                                                      attribute = entry.name))
        # __init__ assignments
        init_assignments = []
        for entry, attr in zip(var_entries, attributes):
            # TODO: branch on visibility
            init_assignments.append(self.init_assignment.substitute({
                    u"VALUE": ExprNodes.NameNode(entry.pos, name = entry.name),
                    u"ATTR": attr,
                }, pos = entry.pos))

        # create the class
        str_format = u"%s(%s)" % (node.entry.type.name, ("%s, " * len(attributes))[:-2])
        wrapper_class = self.struct_or_union_wrapper.substitute({
            u"INIT_ASSIGNMENTS": Nodes.StatListNode(node.pos, stats = init_assignments),
            u"IS_UNION": ExprNodes.BoolNode(node.pos, value = not node.entry.type.is_struct),
            u"MEMBER_TUPLE": ExprNodes.TupleNode(node.pos, args=attributes),
            u"STR_FORMAT": ExprNodes.StringNode(node.pos, value = EncodedString(str_format)),
            u"REPR_FORMAT": ExprNodes.StringNode(node.pos, value = EncodedString(str_format.replace("%s", "%r"))),
        }, pos = node.pos).stats[0]
        wrapper_class.class_name = node.name
        wrapper_class.shadow = True
        class_body = wrapper_class.body.stats

        # fix value type
        assert isinstance(class_body[0].base_type, Nodes.CSimpleBaseTypeNode)
        class_body[0].base_type.name = node.name

        # fix __init__ arguments
        init_method = class_body[1]
        assert isinstance(init_method, Nodes.DefNode) and init_method.name == '__init__'
        arg_template = init_method.args[1]
        if not node.entry.type.is_struct:
            arg_template.kw_only = True
        del init_method.args[1]
        for entry, attr in zip(var_entries, attributes):
            arg = copy.deepcopy(arg_template)
            arg.declarator.name = entry.name
            init_method.args.append(arg)

        # setters/getters
        for entry, attr in zip(var_entries, attributes):
            # TODO: branch on visibility
            if entry.type.is_pyobject:
                template = self.basic_pyobject_property
            else:
                template = self.basic_property
            property = template.substitute({
                    u"ATTR": attr,
                }, pos = entry.pos).stats[0]
            property.name = entry.name
            wrapper_class.body.stats.append(property)

        wrapper_class.analyse_declarations(self.current_env())
        return self.visit_CClassDefNode(wrapper_class)

    # Some nodes are no longer needed after declaration
    # analysis and can be dropped. The analysis was performed
    # on these nodes in a separate recursive process from the
    # enclosing function or module, so we can simply drop them.
    def visit_CDeclaratorNode(self, node):
        # necessary to ensure that all CNameDeclaratorNodes are visited.
        self.visitchildren(node)
        return node

    def visit_CTypeDefNode(self, node):
        return node

    def visit_CBaseTypeNode(self, node):
        return None

    def visit_CEnumDefNode(self, node):
        if node.visibility == 'public':
            return node
        else:
            return None

    def visit_CNameDeclaratorNode(self, node):
        if node.name in self.seen_vars_stack[-1]:
            entry = self.current_env().lookup(node.name)
            if (entry is None or entry.visibility != 'extern'
                    and not entry.scope.is_c_class_scope):
                error(node.pos, "cdef variable '%s' declared after it is used" % node.name)
        self.visitchildren(node)
        return node

    def visit_CVarDefNode(self, node):
        # to ensure all CNameDeclaratorNodes are visited.
        self.visitchildren(node)
        return None

    def visit_CnameDecoratorNode(self, node):
        child_node = self.visitchild(node, 'node')
        if not child_node:
            return None
        if type(child_node) is list:  # Assignment synthesized
            node.node = child_node[0]
            return [node] + child_node[1:]
        return node

    def create_Property(self, entry):
        if entry.visibility == 'public':
            if entry.type.is_pyobject:
                template = self.basic_pyobject_property
            else:
                template = self.basic_property
        elif entry.visibility == 'readonly':
            template = self.basic_property_ro
        property = template.substitute({
                u"ATTR": ExprNodes.AttributeNode(pos=entry.pos,
                                                 obj=ExprNodes.NameNode(pos=entry.pos, name="self"),
                                                 attribute=entry.name),
            }, pos=entry.pos).stats[0]
        property.name = entry.name
        property.doc = entry.doc
        return property

    def visit_AssignmentExpressionNode(self, node):
        self.visitchildren(node)
        node.analyse_declarations(self.current_env())
        return node


class CalculateQualifiedNamesTransform(EnvTransform):
    """
    Calculate and store the '__qualname__' and the global
    module name on some nodes.
    """
    def visit_ModuleNode(self, node):
        self.module_name = self.global_scope().qualified_name
        self.qualified_name = []
        _super = super(CalculateQualifiedNamesTransform, self)
        self._super_visit_FuncDefNode = _super.visit_FuncDefNode
        self._super_visit_ClassDefNode = _super.visit_ClassDefNode
        self.visitchildren(node)
        return node

    def _set_qualname(self, node, name=None):
        if name:
            qualname = self.qualified_name[:]
            qualname.append(name)
        else:
            qualname = self.qualified_name
        node.qualname = EncodedString('.'.join(qualname))
        node.module_name = self.module_name

    def _append_entry(self, entry):
        if entry.is_pyglobal and not entry.is_pyclass_attr:
            self.qualified_name = [entry.name]
        else:
            self.qualified_name.append(entry.name)

    def visit_ClassNode(self, node):
        self._set_qualname(node, node.name)
        self.visitchildren(node)
        return node

    def visit_PyClassNamespaceNode(self, node):
        # class name was already added by parent node
        self._set_qualname(node)
        self.visitchildren(node)
        return node

    def visit_PyCFunctionNode(self, node):
        orig_qualified_name = self.qualified_name[:]
        if node.def_node.is_wrapper and self.qualified_name and self.qualified_name[-1] == '<locals>':
            self.qualified_name.pop()
            self._set_qualname(node)
        else:
            self._set_qualname(node, node.def_node.name)
        self.visitchildren(node)
        self.qualified_name = orig_qualified_name
        return node

    def visit_DefNode(self, node):
        if node.is_wrapper and self.qualified_name:
            assert self.qualified_name[-1] == '<locals>', self.qualified_name
            orig_qualified_name = self.qualified_name[:]
            self.qualified_name.pop()
            self._set_qualname(node)
            self._super_visit_FuncDefNode(node)
            self.qualified_name = orig_qualified_name
        else:
            self._set_qualname(node, node.name)
            self.visit_FuncDefNode(node)
        return node

    def visit_FuncDefNode(self, node):
        orig_qualified_name = self.qualified_name[:]
        if getattr(node, 'name', None) == '<lambda>':
            self.qualified_name.append('<lambda>')
        else:
            self._append_entry(node.entry)
        self.qualified_name.append('<locals>')
        self._super_visit_FuncDefNode(node)
        self.qualified_name = orig_qualified_name
        return node

    def visit_ClassDefNode(self, node):
        orig_qualified_name = self.qualified_name[:]
        entry = (getattr(node, 'entry', None) or             # PyClass
                 self.current_env().lookup_here(node.target.name))  # CClass
        self._append_entry(entry)
        self._super_visit_ClassDefNode(node)
        self.qualified_name = orig_qualified_name
        return node


class AnalyseExpressionsTransform(CythonTransform):

    def visit_ModuleNode(self, node):
        node.scope.infer_types()
        node.body = node.body.analyse_expressions(node.scope)
        self.visitchildren(node)
        return node

    def visit_FuncDefNode(self, node):
        node.local_scope.infer_types()
        node.body = node.body.analyse_expressions(node.local_scope)
        self.visitchildren(node)
        return node

    def visit_ScopedExprNode(self, node):
        if node.has_local_scope:
            node.expr_scope.infer_types()
            node = node.analyse_scoped_expressions(node.expr_scope)
        self.visitchildren(node)
        return node

    def visit_IndexNode(self, node):
        """
        Replace index nodes used to specialize cdef functions with fused
        argument types with the Attribute- or NameNode referring to the
        function. We then need to copy over the specialization properties to
        the attribute or name node.

        Because the indexing might be a Python indexing operation on a fused
        function, or (usually) a Cython indexing operation, we need to
        re-analyse the types.
        """
        self.visit_Node(node)
        if node.is_fused_index and not node.type.is_error:
            node = node.base
        return node


class FindInvalidUseOfFusedTypes(CythonTransform):

    def visit_FuncDefNode(self, node):
        # Errors related to use in functions with fused args will already
        # have been detected
        if not node.has_fused_arguments:
            if not node.is_generator_body and node.return_type.is_fused:
                error(node.pos, "Return type is not specified as argument type")
            else:
                self.visitchildren(node)

        return node

    def visit_ExprNode(self, node):
        if node.type and node.type.is_fused:
            error(node.pos, "Invalid use of fused types, type cannot be specialized")
        else:
            self.visitchildren(node)

        return node


class ExpandInplaceOperators(EnvTransform):

    def visit_InPlaceAssignmentNode(self, node):
        lhs = node.lhs
        rhs = node.rhs
        if lhs.type.is_cpp_class:
            # No getting around this exact operator here.
            return node
        if isinstance(lhs, ExprNodes.BufferIndexNode):
            # There is code to handle this case in InPlaceAssignmentNode
            return node

        env = self.current_env()
        def side_effect_free_reference(node, setting=False):
            if node.is_name:
                return node, []
            elif node.type.is_pyobject and not setting:
                node = LetRefNode(node)
                return node, [node]
            elif node.is_subscript:
                base, temps = side_effect_free_reference(node.base)
                index = LetRefNode(node.index)
                return ExprNodes.IndexNode(node.pos, base=base, index=index), temps + [index]
            elif node.is_attribute:
                obj, temps = side_effect_free_reference(node.obj)
                return ExprNodes.AttributeNode(node.pos, obj=obj, attribute=node.attribute), temps
            elif isinstance(node, ExprNodes.BufferIndexNode):
                raise ValueError("Don't allow things like attributes of buffer indexing operations")
            else:
                node = LetRefNode(node)
                return node, [node]
        try:
            lhs, let_ref_nodes = side_effect_free_reference(lhs, setting=True)
        except ValueError:
            return node
        dup = lhs.__class__(**lhs.__dict__)
        binop = ExprNodes.binop_node(node.pos,
                                     operator = node.operator,
                                     operand1 = dup,
                                     operand2 = rhs,
                                     inplace=True)
        # Manually analyse types for new node.
        lhs = lhs.analyse_target_types(env)
        dup.analyse_types(env)  # FIXME: no need to reanalyse the copy, right?
        binop.analyse_operation(env)
        node = Nodes.SingleAssignmentNode(
            node.pos,
            lhs = lhs,
            rhs=binop.coerce_to(lhs.type, env))
        # Use LetRefNode to avoid side effects.
        let_ref_nodes.reverse()
        for t in let_ref_nodes:
            node = LetNode(t, node)
        return node

    def visit_ExprNode(self, node):
        # In-place assignments can't happen within an expression.
        return node


class AdjustDefByDirectives(CythonTransform, SkipDeclarations):
    """
    Adjust function and class definitions by the decorator directives:

    @cython.cfunc
    @cython.cclass
    @cython.ccall
    @cython.inline
    @cython.nogil
    """

    def visit_ModuleNode(self, node):
        self.directives = node.directives
        self.in_py_class = False
        self.visitchildren(node)
        return node

    def visit_CompilerDirectivesNode(self, node):
        old_directives = self.directives
        self.directives = node.directives
        self.visitchildren(node)
        self.directives = old_directives
        return node

    def visit_DefNode(self, node):
        modifiers = []
        if 'inline' in self.directives:
            modifiers.append('inline')
        nogil = self.directives.get('nogil')
        except_val = self.directives.get('exceptval')
        return_type_node = self.directives.get('returns')
        if return_type_node is None and self.directives['annotation_typing']:
            return_type_node = node.return_type_annotation
            # for Python annotations, prefer safe exception handling by default
            if return_type_node is not None and except_val is None:
                except_val = (None, True)  # except *
        elif except_val is None:
            # backward compatible default: no exception check, unless there's also a "@returns" declaration
            except_val = (None, True if return_type_node else False)
        if 'ccall' in self.directives:
            node = node.as_cfunction(
                overridable=True, modifiers=modifiers, nogil=nogil,
                returns=return_type_node, except_val=except_val)
            return self.visit(node)
        if 'cfunc' in self.directives:
            if self.in_py_class:
                error(node.pos, "cfunc directive is not allowed here")
            else:
                node = node.as_cfunction(
                    overridable=False, modifiers=modifiers, nogil=nogil,
                    returns=return_type_node, except_val=except_val)
                return self.visit(node)
        if 'inline' in modifiers:
            error(node.pos, "Python functions cannot be declared 'inline'")
        if nogil:
            # TODO: turn this into a "with gil" declaration.
            error(node.pos, "Python functions cannot be declared 'nogil'")
        self.visitchildren(node)
        return node

    def visit_LambdaNode(self, node):
        # No directives should modify lambdas or generator expressions (and also nothing in them).
        return node

    def visit_PyClassDefNode(self, node):
        if 'cclass' in self.directives:
            node = node.as_cclass()
            return self.visit(node)
        else:
            old_in_pyclass = self.in_py_class
            self.in_py_class = True
            self.visitchildren(node)
            self.in_py_class = old_in_pyclass
            return node

    def visit_CClassDefNode(self, node):
        old_in_pyclass = self.in_py_class
        self.in_py_class = False
        self.visitchildren(node)
        self.in_py_class = old_in_pyclass
        return node


class AlignFunctionDefinitions(CythonTransform):
    """
    This class takes the signatures from a .pxd file and applies them to
    the def methods in a .py file.
    """

    def visit_ModuleNode(self, node):
        self.scope = node.scope
        self.visitchildren(node)
        return node

    def visit_PyClassDefNode(self, node):
        pxd_def = self.scope.lookup(node.name)
        if pxd_def:
            if pxd_def.is_cclass:
                return self.visit_CClassDefNode(node.as_cclass(), pxd_def)
            elif not pxd_def.scope or not pxd_def.scope.is_builtin_scope:
                error(node.pos, "'%s' redeclared" % node.name)
                if pxd_def.pos:
                    error(pxd_def.pos, "previous declaration here")
                return None
        return node

    def visit_CClassDefNode(self, node, pxd_def=None):
        if pxd_def is None:
            pxd_def = self.scope.lookup(node.class_name)
        if pxd_def:
            if not pxd_def.defined_in_pxd:
                return node
            outer_scope = self.scope
            self.scope = pxd_def.type.scope
        self.visitchildren(node)
        if pxd_def:
            self.scope = outer_scope
        return node

    def visit_DefNode(self, node):
        pxd_def = self.scope.lookup(node.name)
        if pxd_def and (not pxd_def.scope or not pxd_def.scope.is_builtin_scope):
            if not pxd_def.is_cfunction:
                error(node.pos, "'%s' redeclared" % node.name)
                if pxd_def.pos:
                    error(pxd_def.pos, "previous declaration here")
                return None
            node = node.as_cfunction(pxd_def)
        # Enable this when nested cdef functions are allowed.
        # self.visitchildren(node)
        return node

    def visit_ExprNode(self, node):
        # ignore lambdas and everything else that appears in expressions
        return node


class AutoCpdefFunctionDefinitions(CythonTransform):

    def visit_ModuleNode(self, node):
        self.directives = node.directives
        self.imported_names = set()  # hack, see visit_FromImportStatNode()
        self.scope = node.scope
        self.visitchildren(node)
        return node

    def visit_DefNode(self, node):
        if (self.scope.is_module_scope and self.directives['auto_cpdef']
                and node.name not in self.imported_names
                and node.is_cdef_func_compatible()):
            # FIXME: cpdef-ing should be done in analyse_declarations()
            node = node.as_cfunction(scope=self.scope)
        return node

    def visit_CClassDefNode(self, node, pxd_def=None):
        if pxd_def is None:
            pxd_def = self.scope.lookup(node.class_name)
        if pxd_def:
            if not pxd_def.defined_in_pxd:
                return node
            outer_scope = self.scope
            self.scope = pxd_def.type.scope
        self.visitchildren(node)
        if pxd_def:
            self.scope = outer_scope
        return node

    def visit_FromImportStatNode(self, node):
        # hack to prevent conditional import fallback functions from
        # being cdpef-ed (global Python variables currently conflict
        # with imports)
        if self.scope.is_module_scope:
            for name, _ in node.items:
                self.imported_names.add(name)
        return node

    def visit_ExprNode(self, node):
        # ignore lambdas and everything else that appears in expressions
        return node


class RemoveUnreachableCode(CythonTransform):
    def visit_StatListNode(self, node):
        if not self.current_directives['remove_unreachable']:
            return node
        self.visitchildren(node)
        for idx, stat in enumerate(node.stats):
            idx += 1
            if stat.is_terminator:
                if idx < len(node.stats):
                    if self.current_directives['warn.unreachable']:
                        warning(node.stats[idx].pos, "Unreachable code", 2)
                    node.stats = node.stats[:idx]
                node.is_terminator = True
                break
        return node

    def visit_IfClauseNode(self, node):
        self.visitchildren(node)
        if node.body.is_terminator:
            node.is_terminator = True
        return node

    def visit_IfStatNode(self, node):
        self.visitchildren(node)
        if node.else_clause and node.else_clause.is_terminator:
            for clause in node.if_clauses:
                if not clause.is_terminator:
                    break
            else:
                node.is_terminator = True
        return node

    def visit_TryExceptStatNode(self, node):
        self.visitchildren(node)
        if node.body.is_terminator and node.else_clause:
            if self.current_directives['warn.unreachable']:
                warning(node.else_clause.pos, "Unreachable code", 2)
            node.else_clause = None
        return node

    def visit_TryFinallyStatNode(self, node):
        self.visitchildren(node)
        if node.finally_clause.is_terminator:
            node.is_terminator = True
        return node


class YieldNodeCollector(TreeVisitor):

    def __init__(self):
        super(YieldNodeCollector, self).__init__()
        self.yields = []
        self.returns = []
        self.finallys = []
        self.excepts = []
        self.has_return_value = False
        self.has_yield = False
        self.has_await = False

    def visit_Node(self, node):
        self.visitchildren(node)

    def visit_YieldExprNode(self, node):
        self.yields.append(node)
        self.has_yield = True
        self.visitchildren(node)

    def visit_AwaitExprNode(self, node):
        self.yields.append(node)
        self.has_await = True
        self.visitchildren(node)

    def visit_ReturnStatNode(self, node):
        self.visitchildren(node)
        if node.value:
            self.has_return_value = True
        self.returns.append(node)

    def visit_TryFinallyStatNode(self, node):
        self.visitchildren(node)
        self.finallys.append(node)

    def visit_TryExceptStatNode(self, node):
        self.visitchildren(node)
        self.excepts.append(node)

    def visit_ClassDefNode(self, node):
        pass

    def visit_FuncDefNode(self, node):
        pass

    def visit_LambdaNode(self, node):
        pass

    def visit_GeneratorExpressionNode(self, node):
        pass

    def visit_CArgDeclNode(self, node):
        # do not look into annotations
        # FIXME: support (yield) in default arguments (currently crashes)
        pass


class MarkClosureVisitor(CythonTransform):

    def visit_ModuleNode(self, node):
        self.needs_closure = False
        self.visitchildren(node)
        return node

    def visit_FuncDefNode(self, node):
        self.needs_closure = False
        self.visitchildren(node)
        node.needs_closure = self.needs_closure
        self.needs_closure = True

        collector = YieldNodeCollector()
        collector.visitchildren(node)

        if node.is_async_def:
            coroutine_type = Nodes.AsyncDefNode
            if collector.has_yield:
                coroutine_type = Nodes.AsyncGenNode
                for yield_expr in collector.yields + collector.returns:
                    yield_expr.in_async_gen = True
            elif self.current_directives['iterable_coroutine']:
                coroutine_type = Nodes.IterableAsyncDefNode
        elif collector.has_await:
            found = next(y for y in collector.yields if y.is_await)
            error(found.pos, "'await' not allowed in generators (use 'yield')")
            return node
        elif collector.has_yield:
            coroutine_type = Nodes.GeneratorDefNode
        else:
            return node

        for i, yield_expr in enumerate(collector.yields, 1):
            yield_expr.label_num = i
        for retnode in collector.returns + collector.finallys + collector.excepts:
            retnode.in_generator = True

        gbody = Nodes.GeneratorBodyDefNode(
            pos=node.pos, name=node.name, body=node.body,
            is_async_gen_body=node.is_async_def and collector.has_yield)
        coroutine = coroutine_type(
            pos=node.pos, name=node.name, args=node.args,
            star_arg=node.star_arg, starstar_arg=node.starstar_arg,
            doc=node.doc, decorators=node.decorators,
            gbody=gbody, lambda_name=node.lambda_name,
            return_type_annotation=node.return_type_annotation,
            is_generator_expression=node.is_generator_expression)
        return coroutine

    def visit_CFuncDefNode(self, node):
        self.needs_closure = False
        self.visitchildren(node)
        node.needs_closure = self.needs_closure
        self.needs_closure = True
        if node.needs_closure and node.overridable:
            error(node.pos, "closures inside cpdef functions not yet supported")
        return node

    def visit_LambdaNode(self, node):
        self.needs_closure = False
        self.visitchildren(node)
        node.needs_closure = self.needs_closure
        self.needs_closure = True
        return node

    def visit_ClassDefNode(self, node):
        self.visitchildren(node)
        self.needs_closure = True
        return node


class CreateClosureClasses(CythonTransform):
    # Output closure classes in module scope for all functions
    # that really need it.

    def __init__(self, context):
        super(CreateClosureClasses, self).__init__(context)
        self.path = []
        self.in_lambda = False

    def visit_ModuleNode(self, node):
        self.module_scope = node.scope
        self.visitchildren(node)
        return node

    def find_entries_used_in_closures(self, node):
        from_closure = []
        in_closure = []
        for scope in node.local_scope.iter_local_scopes():
            for name, entry in scope.entries.items():
                if not name:
                    continue
                if entry.from_closure:
                    from_closure.append((name, entry))
                elif entry.in_closure:
                    in_closure.append((name, entry))
        return from_closure, in_closure

    def create_class_from_scope(self, node, target_module_scope, inner_node=None):
        # move local variables into closure
        if node.is_generator:
            for scope in node.local_scope.iter_local_scopes():
                for entry in scope.entries.values():
                    if not (entry.from_closure or entry.is_pyglobal or entry.is_cglobal):
                        entry.in_closure = True

        from_closure, in_closure = self.find_entries_used_in_closures(node)
        in_closure.sort()

        # Now from the beginning
        node.needs_closure = False
        node.needs_outer_scope = False

        func_scope = node.local_scope
        cscope = node.entry.scope
        while cscope.is_py_class_scope or cscope.is_c_class_scope:
            cscope = cscope.outer_scope

        if not from_closure and (self.path or inner_node):
            if not inner_node:
                if not node.py_cfunc_node:
                    raise InternalError("DefNode does not have assignment node")
                inner_node = node.py_cfunc_node
            inner_node.needs_closure_code = False
            node.needs_outer_scope = False

        if node.is_generator:
            pass
        elif not in_closure and not from_closure:
            return
        elif not in_closure:
            func_scope.is_passthrough = True
            func_scope.scope_class = cscope.scope_class
            node.needs_outer_scope = True
            return

        # entry.cname can contain periods (eg. a derived C method of a class).
        # We want to use the cname as part of a C struct name, so we replace
        # periods with double underscores.
        as_name = '%s_%s' % (
            target_module_scope.next_id(Naming.closure_class_prefix),
            node.entry.cname.replace('.','__'))
        as_name = EncodedString(as_name)

        entry = target_module_scope.declare_c_class(
            name=as_name, pos=node.pos, defining=True,
            implementing=True)
        entry.type.is_final_type = True

        func_scope.scope_class = entry
        class_scope = entry.type.scope
        class_scope.is_internal = True
        class_scope.is_closure_class_scope = True
        if node.is_async_def or node.is_generator:
            # Generators need their closure intact during cleanup as they resume to handle GeneratorExit
            class_scope.directives['no_gc_clear'] = True
        if Options.closure_freelist_size:
            class_scope.directives['freelist'] = Options.closure_freelist_size

        if from_closure:
            assert cscope.is_closure_scope
            class_scope.declare_var(pos=node.pos,
                                    name=Naming.outer_scope_cname,
                                    cname=Naming.outer_scope_cname,
                                    type=cscope.scope_class.type,
                                    is_cdef=True)
            node.needs_outer_scope = True
        for name, entry in in_closure:
            closure_entry = class_scope.declare_var(
                pos=entry.pos,
                name=entry.name if not entry.in_subscope else None,
                cname=entry.cname,
                type=entry.type,
                is_cdef=True)
            if entry.is_declared_generic:
                closure_entry.is_declared_generic = 1
        node.needs_closure = True
        # Do it here because other classes are already checked
        target_module_scope.check_c_class(func_scope.scope_class)

    def visit_LambdaNode(self, node):
        if not isinstance(node.def_node, Nodes.DefNode):
            # fused function, an error has been previously issued
            return node

        was_in_lambda = self.in_lambda
        self.in_lambda = True
        self.create_class_from_scope(node.def_node, self.module_scope, node)
        self.visitchildren(node)
        self.in_lambda = was_in_lambda
        return node

    def visit_FuncDefNode(self, node):
        if self.in_lambda:
            self.visitchildren(node)
            return node
        if node.needs_closure or self.path:
            self.create_class_from_scope(node, self.module_scope)
            self.path.append(node)
            self.visitchildren(node)
            self.path.pop()
        return node

    def visit_GeneratorBodyDefNode(self, node):
        self.visitchildren(node)
        return node

    def visit_CFuncDefNode(self, node):
        if not node.overridable:
            return self.visit_FuncDefNode(node)
        else:
            self.visitchildren(node)
            return node


class InjectGilHandling(VisitorTransform, SkipDeclarations):
    """
    Allow certain Python operations inside of nogil blocks by implicitly acquiring the GIL.

    Must run before the AnalyseDeclarationsTransform to make sure the GILStatNodes get
    set up, parallel sections know that the GIL is acquired inside of them, etc.
    """
    nogil = False

    # special node handling

    def _inject_gil_in_nogil(self, node):
        """Allow the (Python statement) node in nogil sections by wrapping it in a 'with gil' block."""
        if self.nogil:
            node = Nodes.GILStatNode(node.pos, state='gil', body=node)
        return node

    visit_RaiseStatNode = _inject_gil_in_nogil
    visit_PrintStatNode = _inject_gil_in_nogil  # sadly, not the function

    # further candidates:
    # def visit_ReraiseStatNode(self, node):

    # nogil tracking

    def visit_GILStatNode(self, node):
        was_nogil = self.nogil
        self.nogil = (node.state == 'nogil')
        self.visitchildren(node)
        self.nogil = was_nogil
        return node

    def visit_CFuncDefNode(self, node):
        was_nogil = self.nogil
        if isinstance(node.declarator, Nodes.CFuncDeclaratorNode):
            self.nogil = node.declarator.nogil and not node.declarator.with_gil
        self.visitchildren(node)
        self.nogil = was_nogil
        return node

    def visit_ParallelRangeNode(self, node):
        was_nogil = self.nogil
        self.nogil = node.nogil
        self.visitchildren(node)
        self.nogil = was_nogil
        return node

    def visit_ExprNode(self, node):
        # No special GIL handling inside of expressions for now.
        return node

    visit_Node = VisitorTransform.recurse_to_children


class GilCheck(VisitorTransform):
    """
    Call `node.gil_check(env)` on each node to make sure we hold the
    GIL when we need it.  Raise an error when on Python operations
    inside a `nogil` environment.

    Additionally, raise exceptions for closely nested with gil or with nogil
    statements. The latter would abort Python.
    """

    def __call__(self, root):
        self.env_stack = [root.scope]
        self.nogil = False

        # True for 'cdef func() nogil:' functions, as the GIL may be held while
        # calling this function (thus contained 'nogil' blocks may be valid).
        self.nogil_declarator_only = False
        return super(GilCheck, self).__call__(root)

    def _visit_scoped_children(self, node, gil_state):
        was_nogil = self.nogil
        outer_attrs = node.outer_attrs
        if outer_attrs and len(self.env_stack) > 1:
            self.nogil = self.env_stack[-2].nogil
            self.visitchildren(node, outer_attrs)

        self.nogil = gil_state
        self.visitchildren(node, attrs=None, exclude=outer_attrs)
        self.nogil = was_nogil

    def visit_FuncDefNode(self, node):
        self.env_stack.append(node.local_scope)
        inner_nogil = node.local_scope.nogil

        nogil_declarator_only = self.nogil_declarator_only
        if inner_nogil:
            self.nogil_declarator_only = True

        if inner_nogil and node.nogil_check:
            node.nogil_check(node.local_scope)

        self._visit_scoped_children(node, inner_nogil)

        # FuncDefNodes can be nested, because a cpdef function contains a def function
        # inside it. Therefore restore to previous state
        self.nogil_declarator_only = nogil_declarator_only

        self.env_stack.pop()
        return node

    def visit_GILStatNode(self, node):
        if node.condition is not None:
            error(node.condition.pos,
                  "Non-constant condition in a "
                  "`with %s(<condition>)` statement" % node.state)
            return node

        if self.nogil and node.nogil_check:
            node.nogil_check()

        was_nogil = self.nogil
        is_nogil = (node.state == 'nogil')

        if was_nogil == is_nogil and not self.nogil_declarator_only:
            if not was_nogil:
                error(node.pos, "Trying to acquire the GIL while it is "
                                "already held.")
            else:
                error(node.pos, "Trying to release the GIL while it was "
                                "previously released.")
        if self.nogil_declarator_only:
            node.scope_gil_state_known = False

        if isinstance(node.finally_clause, Nodes.StatListNode):
            # The finally clause of the GILStatNode is a GILExitNode,
            # which is wrapped in a StatListNode. Just unpack that.
            node.finally_clause, = node.finally_clause.stats

        self._visit_scoped_children(node, is_nogil)
        return node

    def visit_ParallelRangeNode(self, node):
        if node.nogil:
            node.nogil = False
            node = Nodes.GILStatNode(node.pos, state='nogil', body=node)
            return self.visit_GILStatNode(node)

        if not self.nogil:
            error(node.pos, "prange() can only be used without the GIL")
            # Forget about any GIL-related errors that may occur in the body
            return None

        node.nogil_check(self.env_stack[-1])
        self.visitchildren(node)
        return node

    def visit_ParallelWithBlockNode(self, node):
        if not self.nogil:
            error(node.pos, "The parallel section may only be used without "
                            "the GIL")
            return None

        if node.nogil_check:
            # It does not currently implement this, but test for it anyway to
            # avoid potential future surprises
            node.nogil_check(self.env_stack[-1])

        self.visitchildren(node)
        return node

    def visit_TryFinallyStatNode(self, node):
        """
        Take care of try/finally statements in nogil code sections.
        """
        if not self.nogil or isinstance(node, Nodes.GILStatNode):
            return self.visit_Node(node)

        node.nogil_check = None
        node.is_try_finally_in_nogil = True
        self.visitchildren(node)
        return node

    def visit_GILExitNode(self, node):
        if self.nogil_declarator_only:
            node.scope_gil_state_known = False
        self.visitchildren(node)
        return node

    def visit_Node(self, node):
        if self.env_stack and self.nogil and node.nogil_check:
            node.nogil_check(self.env_stack[-1])
        if node.outer_attrs:
            self._visit_scoped_children(node, self.nogil)
        else:
            self.visitchildren(node)
        if self.nogil:
            node.in_nogil_context = True
        return node


class CoerceCppTemps(EnvTransform, SkipDeclarations):
    """
    For temporary expression that are implemented using std::optional it's necessary the temps are
    assigned using `__pyx_t_x = value;` but accessed using `something = (*__pyx_t_x)`. This transform
    inserts a coercion node to take care of this, and runs absolutely last (once nothing else can be
    inserted into the tree)

    TODO: a possible alternative would be to split ExprNode.result() into ExprNode.rhs_rhs() and ExprNode.lhs_rhs()???
    """
    def visit_ModuleNode(self, node):
        if self.current_env().cpp:
            # skipping this makes it essentially free for C files
            self.visitchildren(node)
        return node

    def visit_ExprNode(self, node):
        self.visitchildren(node)
        if (self.current_env().directives['cpp_locals'] and
                node.is_temp and node.type.is_cpp_class and
                # Fake references are not replaced with "std::optional()".
                not node.type.is_fake_reference):
            node = ExprNodes.CppOptionalTempCoercion(node)

        return node


class TransformBuiltinMethods(EnvTransform):
    """
    Replace Cython's own cython.* builtins by the corresponding tree nodes.
    """

    def visit_SingleAssignmentNode(self, node):
        if node.declaration_only:
            return None
        else:
            self.visitchildren(node)
            return node

    def visit_AttributeNode(self, node):
        self.visitchildren(node)
        return self.visit_cython_attribute(node)

    def visit_NameNode(self, node):
        return self.visit_cython_attribute(node)

    def visit_cython_attribute(self, node):
        attribute = node.as_cython_attribute()
        if attribute:
            if attribute == u'__version__':
                from .. import __version__ as version
                node = ExprNodes.StringNode(node.pos, value=EncodedString(version))
            elif attribute == u'NULL':
                node = ExprNodes.NullNode(node.pos)
            elif attribute in (u'set', u'frozenset', u'staticmethod'):
                node = ExprNodes.NameNode(node.pos, name=EncodedString(attribute),
                                          entry=self.current_env().builtin_scope().lookup_here(attribute))
            elif PyrexTypes.parse_basic_type(attribute):
                pass
            elif self.context.cython_scope.lookup_qualified_name(attribute):
                pass
            else:
                error(node.pos, u"'%s' not a valid cython attribute or is being used incorrectly" % attribute)
        return node

    def visit_ExecStatNode(self, node):
        lenv = self.current_env()
        self.visitchildren(node)
        if len(node.args) == 1:
            node.args.append(ExprNodes.GlobalsExprNode(node.pos))
            if not lenv.is_module_scope:
                node.args.append(
                    ExprNodes.LocalsExprNode(
                        node.pos, self.current_scope_node(), lenv))
        return node

    def _inject_locals(self, node, func_name):
        # locals()/dir()/vars() builtins
        lenv = self.current_env()
        entry = lenv.lookup_here(func_name)
        if entry:
            # not the builtin
            return node
        pos = node.pos
        if func_name in ('locals', 'vars'):
            if func_name == 'locals' and len(node.args) > 0:
                error(self.pos, "Builtin 'locals()' called with wrong number of args, expected 0, got %d"
                      % len(node.args))
                return node
            elif func_name == 'vars':
                if len(node.args) > 1:
                    error(self.pos, "Builtin 'vars()' called with wrong number of args, expected 0-1, got %d"
                          % len(node.args))
                if len(node.args) > 0:
                    return node  # nothing to do
            return ExprNodes.LocalsExprNode(pos, self.current_scope_node(), lenv)
        else:  # dir()
            if len(node.args) > 1:
                error(self.pos, "Builtin 'dir()' called with wrong number of args, expected 0-1, got %d"
                      % len(node.args))
            if len(node.args) > 0:
                # optimised in Builtin.py
                return node
            if lenv.is_py_class_scope or lenv.is_module_scope:
                if lenv.is_py_class_scope:
                    pyclass = self.current_scope_node()
                    locals_dict = ExprNodes.CloneNode(pyclass.dict)
                else:
                    locals_dict = ExprNodes.GlobalsExprNode(pos)
                return ExprNodes.SortedDictKeysNode(locals_dict)
            local_names = sorted(var.name for var in lenv.entries.values() if var.name)
            items = [ExprNodes.IdentifierStringNode(pos, value=var)
                     for var in local_names]
            return ExprNodes.ListNode(pos, args=items)

    def visit_PrimaryCmpNode(self, node):
        # special case: for in/not-in test, we do not need to sort locals()
        self.visitchildren(node)
        if node.operator in 'not_in':  # in/not_in
            if isinstance(node.operand2, ExprNodes.SortedDictKeysNode):
                arg = node.operand2.arg
                if isinstance(arg, ExprNodes.NoneCheckNode):
                    arg = arg.arg
                node.operand2 = arg
        return node

    def visit_CascadedCmpNode(self, node):
        return self.visit_PrimaryCmpNode(node)

    def _inject_eval(self, node, func_name):
        lenv = self.current_env()
        entry = lenv.lookup(func_name)
        if len(node.args) != 1 or (entry and not entry.is_builtin):
            return node
        # Inject globals and locals
        node.args.append(ExprNodes.GlobalsExprNode(node.pos))
        if not lenv.is_module_scope:
            node.args.append(
                ExprNodes.LocalsExprNode(
                    node.pos, self.current_scope_node(), lenv))
        return node

    def _inject_super(self, node, func_name):
        lenv = self.current_env()
        entry = lenv.lookup_here(func_name)
        if entry or node.args:
            return node
        # Inject no-args super
        def_node = self.current_scope_node()
        if not isinstance(def_node, Nodes.DefNode) or not def_node.args or len(self.env_stack) < 2:
            return node
        class_node, class_scope = self.env_stack[-2]
        if class_scope.is_py_class_scope:
            def_node.requires_classobj = True
            class_node.class_cell.is_active = True
            node.args = [
                ExprNodes.ClassCellNode(
                    node.pos, is_generator=def_node.is_generator),
                ExprNodes.NameNode(node.pos, name=def_node.args[0].name)
                ]
        elif class_scope.is_c_class_scope:
            node.args = [
                ExprNodes.NameNode(
                    node.pos, name=class_node.scope.name,
                    entry=class_node.entry),
                ExprNodes.NameNode(node.pos, name=def_node.args[0].name)
                ]
        return node

    def visit_SimpleCallNode(self, node):
        # cython.foo
        function = node.function.as_cython_attribute()
        if function:
            if function in InterpretCompilerDirectives.unop_method_nodes:
                if len(node.args) != 1:
                    error(node.function.pos, u"%s() takes exactly one argument" % function)
                else:
                    node = InterpretCompilerDirectives.unop_method_nodes[function](
                        node.function.pos, operand=node.args[0])
            elif function in InterpretCompilerDirectives.binop_method_nodes:
                if len(node.args) != 2:
                    error(node.function.pos, u"%s() takes exactly two arguments" % function)
                else:
                    node = InterpretCompilerDirectives.binop_method_nodes[function](
                        node.function.pos, operand1=node.args[0], operand2=node.args[1])
            elif function == u'cast':
                if len(node.args) != 2:
                    error(node.function.pos,
                          u"cast() takes exactly two arguments and an optional typecheck keyword")
                else:
                    type = node.args[0].analyse_as_type(self.current_env())
                    if type:
                        node = ExprNodes.TypecastNode(
                            node.function.pos, type=type, operand=node.args[1], typecheck=False)
                    else:
                        error(node.args[0].pos, "Not a type")
            elif function == u'sizeof':
                if len(node.args) != 1:
                    error(node.function.pos, u"sizeof() takes exactly one argument")
                else:
                    type = node.args[0].analyse_as_type(self.current_env())
                    if type:
                        node = ExprNodes.SizeofTypeNode(node.function.pos, arg_type=type)
                    else:
                        node = ExprNodes.SizeofVarNode(node.function.pos, operand=node.args[0])
            elif function == 'cmod':
                if len(node.args) != 2:
                    error(node.function.pos, u"cmod() takes exactly two arguments")
                else:
                    node = ExprNodes.binop_node(node.function.pos, '%', node.args[0], node.args[1])
                    node.cdivision = True
            elif function == 'cdiv':
                if len(node.args) != 2:
                    error(node.function.pos, u"cdiv() takes exactly two arguments")
                else:
                    node = ExprNodes.binop_node(node.function.pos, '/', node.args[0], node.args[1])
                    node.cdivision = True
            elif function == u'set':
                node.function = ExprNodes.NameNode(node.pos, name=EncodedString('set'))
            elif function == u'staticmethod':
                node.function = ExprNodes.NameNode(node.pos, name=EncodedString('staticmethod'))
            elif self.context.cython_scope.lookup_qualified_name(function):
                pass
            else:
                error(node.function.pos,
                      u"'%s' not a valid cython language construct" % function)

        self.visitchildren(node)

        if isinstance(node, ExprNodes.SimpleCallNode) and node.function.is_name:
            func_name = node.function.name
            if func_name in ('dir', 'locals', 'vars'):
                return self._inject_locals(node, func_name)
            if func_name == 'eval':
                return self._inject_eval(node, func_name)
            if func_name == 'super':
                return self._inject_super(node, func_name)
        return node

    def visit_GeneralCallNode(self, node):
        function = node.function.as_cython_attribute()
        if function == u'cast':
            # NOTE: assuming simple tuple/dict nodes for positional_args and keyword_args
            args = node.positional_args.args
            kwargs = node.keyword_args.compile_time_value(None)
            if (len(args) != 2 or len(kwargs) > 1 or
                    (len(kwargs) == 1 and 'typecheck' not in kwargs)):
                error(node.function.pos,
                      u"cast() takes exactly two arguments and an optional typecheck keyword")
            else:
                type = args[0].analyse_as_type(self.current_env())
                if type:
                    typecheck = kwargs.get('typecheck', False)
                    node = ExprNodes.TypecastNode(
                        node.function.pos, type=type, operand=args[1], typecheck=typecheck)
                else:
                    error(args[0].pos, "Not a type")

        self.visitchildren(node)
        return node


class ReplaceFusedTypeChecks(VisitorTransform):
    """
    This is not a transform in the pipeline. It is invoked on the specific
    versions of a cdef function with fused argument types. It filters out any
    type branches that don't match. e.g.

        if fused_t is mytype:
            ...
        elif fused_t in other_fused_type:
            ...
    """
    def __init__(self, local_scope):
        super(ReplaceFusedTypeChecks, self).__init__()
        self.local_scope = local_scope
        # defer the import until now to avoid circular import time dependencies
        from .Optimize import ConstantFolding
        self.transform = ConstantFolding(reevaluate=True)

    def visit_IfStatNode(self, node):
        """
        Filters out any if clauses with false compile time type check
        expression.
        """
        self.visitchildren(node)
        return self.transform(node)

    def visit_GILStatNode(self, node):
        """
        Fold constant condition of GILStatNode.
        """
        self.visitchildren(node)
        return self.transform(node)

    def visit_PrimaryCmpNode(self, node):
        with Errors.local_errors(ignore=True):
            type1 = node.operand1.analyse_as_type(self.local_scope)
            type2 = node.operand2.analyse_as_type(self.local_scope)

        if type1 and type2:
            false_node = ExprNodes.BoolNode(node.pos, value=False)
            true_node = ExprNodes.BoolNode(node.pos, value=True)

            type1 = self.specialize_type(type1, node.operand1.pos)
            op = node.operator

            if op in ('is', 'is_not', '==', '!='):
                type2 = self.specialize_type(type2, node.operand2.pos)

                is_same = type1.same_as(type2)
                eq = op in ('is', '==')

                if (is_same and eq) or (not is_same and not eq):
                    return true_node

            elif op in ('in', 'not_in'):
                # We have to do an instance check directly, as operand2
                # needs to be a fused type and not a type with a subtype
                # that is fused. First unpack the typedef
                if isinstance(type2, PyrexTypes.CTypedefType):
                    type2 = type2.typedef_base_type

                if type1.is_fused:
                    error(node.operand1.pos, "Type is fused")
                elif not type2.is_fused:
                    error(node.operand2.pos,
                          "Can only use 'in' or 'not in' on a fused type")
                else:
                    types = PyrexTypes.get_specialized_types(type2)

                    for specialized_type in types:
                        if type1.same_as(specialized_type):
                            if op == 'in':
                                return true_node
                            else:
                                return false_node

                    if op == 'not_in':
                        return true_node

            return false_node

        return node

    def specialize_type(self, type, pos):
        try:
            return type.specialize(self.local_scope.fused_to_specific)
        except KeyError:
            error(pos, "Type is not specific")
            return type

    def visit_Node(self, node):
        self.visitchildren(node)
        return node


class DebugTransform(CythonTransform):
    """
    Write debug information for this Cython module.
    """

    def __init__(self, context, options, result):
        super(DebugTransform, self).__init__(context)
        self.visited = set()
        # our treebuilder and debug output writer
        # (see Cython.Debugger.debug_output.CythonDebugWriter)
        self.tb = self.context.gdb_debug_outputwriter
        #self.c_output_file = options.output_file
        self.c_output_file = result.c_file

        # Closure support, basically treat nested functions as if the AST were
        # never nested
        self.nested_funcdefs = []

        # tells visit_NameNode whether it should register step-into functions
        self.register_stepinto = False

    def visit_ModuleNode(self, node):
        self.tb.module_name = node.full_module_name
        attrs = dict(
            module_name=node.full_module_name,
            filename=node.pos[0].filename,
            c_filename=self.c_output_file)

        self.tb.start('Module', attrs)

        # serialize functions
        self.tb.start('Functions')
        # First, serialize functions normally...
        self.visitchildren(node)

        # ... then, serialize nested functions
        for nested_funcdef in self.nested_funcdefs:
            self.visit_FuncDefNode(nested_funcdef)

        self.register_stepinto = True
        self.serialize_modulenode_as_function(node)
        self.register_stepinto = False
        self.tb.end('Functions')

        # 2.3 compatibility. Serialize global variables
        self.tb.start('Globals')
        entries = {}

        for k, v in node.scope.entries.items():
            if (v.qualified_name not in self.visited and not
                    v.name.startswith('__pyx_') and not
                    v.type.is_cfunction and not
                    v.type.is_extension_type):
                entries[k]= v

        self.serialize_local_variables(entries)
        self.tb.end('Globals')
        # self.tb.end('Module') # end Module after the line number mapping in
        # Cython.Compiler.ModuleNode.ModuleNode._serialize_lineno_map
        return node

    def visit_FuncDefNode(self, node):
        self.visited.add(node.local_scope.qualified_name)

        if getattr(node, 'is_wrapper', False):
            return node

        if self.register_stepinto:
            self.nested_funcdefs.append(node)
            return node

        # node.entry.visibility = 'extern'
        if node.py_func is None:
            pf_cname = ''
        else:
            pf_cname = node.py_func.entry.func_cname

        # For functions defined using def, cname will be pyfunc_cname=__pyx_pf_*
        # For functions defined using cpdef or cdef, cname will be func_cname=__pyx_f_*
        # In all cases, cname will be the name of the function containing the actual code
        cname = node.entry.pyfunc_cname or node.entry.func_cname

        attrs = dict(
            name=node.entry.name or getattr(node, 'name', '<unknown>'),
            cname=cname,
            pf_cname=pf_cname,
            qualified_name=node.local_scope.qualified_name,
            lineno=str(node.pos[1]))

        self.tb.start('Function', attrs=attrs)

        self.tb.start('Locals')
        self.serialize_local_variables(node.local_scope.entries)
        self.tb.end('Locals')

        self.tb.start('Arguments')
        for arg in node.local_scope.arg_entries:
            self.tb.start(arg.name)
            self.tb.end(arg.name)
        self.tb.end('Arguments')

        self.tb.start('StepIntoFunctions')
        self.register_stepinto = True
        self.visitchildren(node)
        self.register_stepinto = False
        self.tb.end('StepIntoFunctions')
        self.tb.end('Function')

        return node

    def visit_NameNode(self, node):
        if (self.register_stepinto and
                node.type is not None and
                node.type.is_cfunction and
                getattr(node, 'is_called', False) and
                node.entry.func_cname is not None):
            # don't check node.entry.in_cinclude, as 'cdef extern: ...'
            # declared functions are not 'in_cinclude'.
            # This means we will list called 'cdef' functions as
            # "step into functions", but this is not an issue as they will be
            # recognized as Cython functions anyway.
            attrs = dict(name=node.entry.func_cname)
            self.tb.start('StepIntoFunction', attrs=attrs)
            self.tb.end('StepIntoFunction')

        self.visitchildren(node)
        return node

    def serialize_modulenode_as_function(self, node):
        """
        Serialize the module-level code as a function so the debugger will know
        it's a "relevant frame" and it will know where to set the breakpoint
        for 'break modulename'.
        """
        self._serialize_modulenode_as_function(node, dict(
            name=node.full_module_name.rpartition('.')[-1],
            cname=node.module_init_func_cname(),
            pf_cname='',
            # Ignore the qualified_name, breakpoints should be set using
            # `cy break modulename:lineno` for module-level breakpoints.
            qualified_name='',
            lineno='1',
            is_initmodule_function="True",
        ))

    def _serialize_modulenode_as_function(self, node, attrs):
        self.tb.start('Function', attrs=attrs)

        self.tb.start('Locals')
        self.serialize_local_variables(node.scope.entries)
        self.tb.end('Locals')

        self.tb.start('Arguments')
        self.tb.end('Arguments')

        self.tb.start('StepIntoFunctions')
        self.register_stepinto = True
        self.visitchildren(node)
        self.register_stepinto = False
        self.tb.end('StepIntoFunctions')

        self.tb.end('Function')

    def serialize_local_variables(self, entries):
        for entry in entries.values():
            if not entry.cname:
                # not a local variable
                continue
            if entry.type.is_pyobject:
                vartype = 'PythonObject'
            else:
                vartype = 'CObject'

            if entry.from_closure:
                # We're dealing with a closure where a variable from an outer
                # scope is accessed, get it from the scope object.
                cname = '%s->%s' % (Naming.cur_scope_cname,
                                    entry.outer_entry.cname)

                qname = '%s.%s.%s' % (entry.scope.outer_scope.qualified_name,
                                      entry.scope.name,
                                      entry.name)
            elif entry.in_closure:
                cname = '%s->%s' % (Naming.cur_scope_cname,
                                    entry.cname)
                qname = entry.qualified_name
            else:
                cname = entry.cname
                qname = entry.qualified_name

            if not entry.pos:
                # this happens for variables that are not in the user's code,
                # e.g. for the global __builtins__, __doc__, etc. We can just
                # set the lineno to 0 for those.
                lineno = '0'
            else:
                lineno = str(entry.pos[1])

            attrs = dict(
                name=entry.name,
                cname=cname,
                qualified_name=qname,
                type=vartype,
                lineno=lineno)

            self.tb.start('LocalVar', attrs)
            self.tb.end('LocalVar')<|MERGE_RESOLUTION|>--- conflicted
+++ resolved
@@ -1245,25 +1245,16 @@
                         name, value = directive
                         if self.directives.get(name, object()) != value:
                             directives.append(directive)
-<<<<<<< HEAD
-                        if directive[0] == 'staticmethod':
-                            realdecs.append(dec)
-=======
                         if (directive[0] == 'staticmethod' or
                                 (directive[0] == 'dataclasses.dataclass' and scope_name == 'class')):
-                            both.append(dec)
->>>>>>> 102366d1
+                            realdecs.append(dec)
                     # Adapt scope type based on decorators that change it.
                     if directive[0] == 'cclass' and scope_name == 'class':
                         scope_name = 'cclass'
             else:
                 realdecs.append(dec)
-<<<<<<< HEAD
                 has_arbitrary_decorators = True
         if has_arbitrary_decorators and (scope_name == 'cclass' or
-                isinstance(node, (Nodes.CClassDefNode, Nodes.CVarDefNode))):
-=======
-        if realdecs and (scope_name == 'cclass' or
                          isinstance(node, (Nodes.CClassDefNode, Nodes.CVarDefNode))):
             for realdec in realdecs:
                 realdec = realdec.decorator
@@ -1271,7 +1262,6 @@
                         (realdec.is_attribute and realdec.attribute == "dataclass")):
                     error(realdec.pos,
                           "Use '@cython.dataclasses.dataclass' on cdef classes to create a dataclass")
->>>>>>> 102366d1
             # Note - arbitrary C function decorators are caught later in DecoratorTransform
             raise PostParseError(realdecs[0].pos, "Cdef functions/classes cannot take arbitrary decorators.")
         node.decorators = realdecs[::-1]
