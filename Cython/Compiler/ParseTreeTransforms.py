
import cython
cython.declare(PyrexTypes=object, Naming=object, ExprNodes=object, Nodes=object,
               Options=object, UtilNodes=object, ModuleNode=object,
               LetNode=object, LetRefNode=object, TreeFragment=object,
               TemplateTransform=object, EncodedString=object,
               error=object, warning=object, copy=object)

import PyrexTypes
import Naming
import ExprNodes
import Nodes
import Options
import Builtin

from Cython.Compiler.Visitor import VisitorTransform, TreeVisitor
from Cython.Compiler.Visitor import CythonTransform, EnvTransform, ScopeTrackingTransform
from Cython.Compiler.ModuleNode import ModuleNode
from Cython.Compiler.UtilNodes import LetNode, LetRefNode, ResultRefNode
from Cython.Compiler.TreeFragment import TreeFragment, TemplateTransform
from Cython.Compiler.StringEncoding import EncodedString
from Cython.Compiler.Errors import error, warning, CompileError, InternalError

import copy


class NameNodeCollector(TreeVisitor):
    """Collect all NameNodes of a (sub-)tree in the ``name_nodes``
    attribute.
    """
    def __init__(self):
        super(NameNodeCollector, self).__init__()
        self.name_nodes = []

    def visit_NameNode(self, node):
        self.name_nodes.append(node)

    def visit_Node(self, node):
        self._visitchildren(node, None)


class SkipDeclarations(object):
    """
    Variable and function declarations can often have a deep tree structure,
    and yet most transformations don't need to descend to this depth.

    Declaration nodes are removed after AnalyseDeclarationsTransform, so there
    is no need to use this for transformations after that point.
    """
    def visit_CTypeDefNode(self, node):
        return node

    def visit_CVarDefNode(self, node):
        return node

    def visit_CDeclaratorNode(self, node):
        return node

    def visit_CBaseTypeNode(self, node):
        return node

    def visit_CEnumDefNode(self, node):
        return node

    def visit_CStructOrUnionDefNode(self, node):
        return node

class NormalizeTree(CythonTransform):
    """
    This transform fixes up a few things after parsing
    in order to make the parse tree more suitable for
    transforms.

    a) After parsing, blocks with only one statement will
    be represented by that statement, not by a StatListNode.
    When doing transforms this is annoying and inconsistent,
    as one cannot in general remove a statement in a consistent
    way and so on. This transform wraps any single statements
    in a StatListNode containing a single statement.

    b) The PassStatNode is a noop and serves no purpose beyond
    plugging such one-statement blocks; i.e., once parsed a
`    "pass" can just as well be represented using an empty
    StatListNode. This means less special cases to worry about
    in subsequent transforms (one always checks to see if a
    StatListNode has no children to see if the block is empty).
    """

    def __init__(self, context):
        super(NormalizeTree, self).__init__(context)
        self.is_in_statlist = False
        self.is_in_expr = False

    def visit_ExprNode(self, node):
        stacktmp = self.is_in_expr
        self.is_in_expr = True
        self.visitchildren(node)
        self.is_in_expr = stacktmp
        return node

    def visit_StatNode(self, node, is_listcontainer=False):
        stacktmp = self.is_in_statlist
        self.is_in_statlist = is_listcontainer
        self.visitchildren(node)
        self.is_in_statlist = stacktmp
        if not self.is_in_statlist and not self.is_in_expr:
            return Nodes.StatListNode(pos=node.pos, stats=[node])
        else:
            return node

    def visit_StatListNode(self, node):
        self.is_in_statlist = True
        self.visitchildren(node)
        self.is_in_statlist = False
        return node

    def visit_ParallelAssignmentNode(self, node):
        return self.visit_StatNode(node, True)

    def visit_CEnumDefNode(self, node):
        return self.visit_StatNode(node, True)

    def visit_CStructOrUnionDefNode(self, node):
        return self.visit_StatNode(node, True)

    # Eliminate PassStatNode
    def visit_PassStatNode(self, node):
        if not self.is_in_statlist:
            return Nodes.StatListNode(pos=node.pos, stats=[])
        else:
            return []

    def visit_CDeclaratorNode(self, node):
        return node


class PostParseError(CompileError): pass

# error strings checked by unit tests, so define them
ERR_CDEF_INCLASS = 'Cannot assign default value to fields in cdef classes, structs or unions'
ERR_BUF_DEFAULTS = 'Invalid buffer defaults specification (see docs)'
ERR_INVALID_SPECIALATTR_TYPE = 'Special attributes must not have a type declared'
class PostParse(ScopeTrackingTransform):
    """
    Basic interpretation of the parse tree, as well as validity
    checking that can be done on a very basic level on the parse
    tree (while still not being a problem with the basic syntax,
    as such).

    Specifically:
    - Default values to cdef assignments are turned into single
    assignments following the declaration (everywhere but in class
    bodies, where they raise a compile error)

    - Interpret some node structures into Python runtime values.
    Some nodes take compile-time arguments (currently:
    TemplatedTypeNode[args] and __cythonbufferdefaults__ = {args}),
    which should be interpreted. This happens in a general way
    and other steps should be taken to ensure validity.

    Type arguments cannot be interpreted in this way.

    - For __cythonbufferdefaults__ the arguments are checked for
    validity.

    TemplatedTypeNode has its directives interpreted:
    Any first positional argument goes into the "dtype" attribute,
    any "ndim" keyword argument goes into the "ndim" attribute and
    so on. Also it is checked that the directive combination is valid.
    - __cythonbufferdefaults__ attributes are parsed and put into the
    type information.

    Note: Currently Parsing.py does a lot of interpretation and
    reorganization that can be refactored into this transform
    if a more pure Abstract Syntax Tree is wanted.
    """

    def __init__(self, context):
        super(PostParse, self).__init__(context)
        self.specialattribute_handlers = {
            '__cythonbufferdefaults__' : self.handle_bufferdefaults
        }

    def visit_ModuleNode(self, node):
        self.lambda_counter = 1
        self.genexpr_counter = 1
        return super(PostParse, self).visit_ModuleNode(node)

    def visit_LambdaNode(self, node):
        # unpack a lambda expression into the corresponding DefNode
        lambda_id = self.lambda_counter
        self.lambda_counter += 1
        node.lambda_name = EncodedString(u'lambda%d' % lambda_id)
        collector = YieldNodeCollector()
        collector.visitchildren(node.result_expr)
        if collector.yields or isinstance(node.result_expr, ExprNodes.YieldExprNode):
            body = Nodes.ExprStatNode(
                node.result_expr.pos, expr=node.result_expr)
        else:
            body = Nodes.ReturnStatNode(
                node.result_expr.pos, value=node.result_expr)
        node.def_node = Nodes.DefNode(
            node.pos, name=node.name, lambda_name=node.lambda_name,
            args=node.args, star_arg=node.star_arg,
            starstar_arg=node.starstar_arg,
            body=body, doc=None)
        self.visitchildren(node)
        return node

    def visit_GeneratorExpressionNode(self, node):
        # unpack a generator expression into the corresponding DefNode
        genexpr_id = self.genexpr_counter
        self.genexpr_counter += 1
        node.genexpr_name = EncodedString(u'genexpr%d' % genexpr_id)

        node.def_node = Nodes.DefNode(node.pos, name=node.name,
                                      doc=None,
                                      args=[], star_arg=None,
                                      starstar_arg=None,
                                      body=node.loop)
        self.visitchildren(node)
        return node

    # cdef variables
    def handle_bufferdefaults(self, decl):
        if not isinstance(decl.default, ExprNodes.DictNode):
            raise PostParseError(decl.pos, ERR_BUF_DEFAULTS)
        self.scope_node.buffer_defaults_node = decl.default
        self.scope_node.buffer_defaults_pos = decl.pos

    def visit_CVarDefNode(self, node):
        # This assumes only plain names and pointers are assignable on
        # declaration. Also, it makes use of the fact that a cdef decl
        # must appear before the first use, so we don't have to deal with
        # "i = 3; cdef int i = i" and can simply move the nodes around.
        try:
            self.visitchildren(node)
            stats = [node]
            newdecls = []
            for decl in node.declarators:
                declbase = decl
                while isinstance(declbase, Nodes.CPtrDeclaratorNode):
                    declbase = declbase.base
                if isinstance(declbase, Nodes.CNameDeclaratorNode):
                    if declbase.default is not None:
                        if self.scope_type in ('cclass', 'pyclass', 'struct'):
                            if isinstance(self.scope_node, Nodes.CClassDefNode):
                                handler = self.specialattribute_handlers.get(decl.name)
                                if handler:
                                    if decl is not declbase:
                                        raise PostParseError(decl.pos, ERR_INVALID_SPECIALATTR_TYPE)
                                    handler(decl)
                                    continue # Remove declaration
                            raise PostParseError(decl.pos, ERR_CDEF_INCLASS)
                        first_assignment = self.scope_type != 'module'
                        stats.append(Nodes.SingleAssignmentNode(node.pos,
                            lhs=ExprNodes.NameNode(node.pos, name=declbase.name),
                            rhs=declbase.default, first=first_assignment))
                        declbase.default = None
                newdecls.append(decl)
            node.declarators = newdecls
            return stats
        except PostParseError, e:
            # An error in a cdef clause is ok, simply remove the declaration
            # and try to move on to report more errors
            self.context.nonfatal_error(e)
            return None

    # Split parallel assignments (a,b = b,a) into separate partial
    # assignments that are executed rhs-first using temps.  This
    # restructuring must be applied before type analysis so that known
    # types on rhs and lhs can be matched directly.  It is required in
    # the case that the types cannot be coerced to a Python type in
    # order to assign from a tuple.

    def visit_SingleAssignmentNode(self, node):
        self.visitchildren(node)
        return self._visit_assignment_node(node, [node.lhs, node.rhs])

    def visit_CascadedAssignmentNode(self, node):
        self.visitchildren(node)
        return self._visit_assignment_node(node, node.lhs_list + [node.rhs])

    def _visit_assignment_node(self, node, expr_list):
        """Flatten parallel assignments into separate single
        assignments or cascaded assignments.
        """
        if sum([ 1 for expr in expr_list if expr.is_sequence_constructor ]) < 2:
            # no parallel assignments => nothing to do
            return node

        expr_list_list = []
        flatten_parallel_assignments(expr_list, expr_list_list)
        temp_refs = []
        eliminate_rhs_duplicates(expr_list_list, temp_refs)

        nodes = []
        for expr_list in expr_list_list:
            lhs_list = expr_list[:-1]
            rhs = expr_list[-1]
            if len(lhs_list) == 1:
                node = Nodes.SingleAssignmentNode(rhs.pos,
                    lhs = lhs_list[0], rhs = rhs)
            else:
                node = Nodes.CascadedAssignmentNode(rhs.pos,
                    lhs_list = lhs_list, rhs = rhs)
            nodes.append(node)

        if len(nodes) == 1:
            assign_node = nodes[0]
        else:
            assign_node = Nodes.ParallelAssignmentNode(nodes[0].pos, stats = nodes)

        if temp_refs:
            duplicates_and_temps = [ (temp.expression, temp)
                                     for temp in temp_refs ]
            sort_common_subsequences(duplicates_and_temps)
            for _, temp_ref in duplicates_and_temps[::-1]:
                assign_node = LetNode(temp_ref, assign_node)

        return assign_node

    def _flatten_sequence(self, seq, result):
        for arg in seq.args:
            if arg.is_sequence_constructor:
                self._flatten_sequence(arg, result)
            else:
                result.append(arg)
        return result

    def visit_DelStatNode(self, node):
        self.visitchildren(node)
        node.args = self._flatten_sequence(node, [])
        return node


def eliminate_rhs_duplicates(expr_list_list, ref_node_sequence):
    """Replace rhs items by LetRefNodes if they appear more than once.
    Creates a sequence of LetRefNodes that set up the required temps
    and appends them to ref_node_sequence.  The input list is modified
    in-place.
    """
    seen_nodes = cython.set()
    ref_nodes = {}
    def find_duplicates(node):
        if node.is_literal or node.is_name:
            # no need to replace those; can't include attributes here
            # as their access is not necessarily side-effect free
            return
        if node in seen_nodes:
            if node not in ref_nodes:
                ref_node = LetRefNode(node)
                ref_nodes[node] = ref_node
                ref_node_sequence.append(ref_node)
        else:
            seen_nodes.add(node)
            if node.is_sequence_constructor:
                for item in node.args:
                    find_duplicates(item)

    for expr_list in expr_list_list:
        rhs = expr_list[-1]
        find_duplicates(rhs)
    if not ref_nodes:
        return

    def substitute_nodes(node):
        if node in ref_nodes:
            return ref_nodes[node]
        elif node.is_sequence_constructor:
            node.args = list(map(substitute_nodes, node.args))
        return node

    # replace nodes inside of the common subexpressions
    for node in ref_nodes:
        if node.is_sequence_constructor:
            node.args = list(map(substitute_nodes, node.args))

    # replace common subexpressions on all rhs items
    for expr_list in expr_list_list:
        expr_list[-1] = substitute_nodes(expr_list[-1])

def sort_common_subsequences(items):
    """Sort items/subsequences so that all items and subsequences that
    an item contains appear before the item itself.  This is needed
    because each rhs item must only be evaluated once, so its value
    must be evaluated first and then reused when packing sequences
    that contain it.

    This implies a partial order, and the sort must be stable to
    preserve the original order as much as possible, so we use a
    simple insertion sort (which is very fast for short sequences, the
    normal case in practice).
    """
    def contains(seq, x):
        for item in seq:
            if item is x:
                return True
            elif item.is_sequence_constructor and contains(item.args, x):
                return True
        return False
    def lower_than(a,b):
        return b.is_sequence_constructor and contains(b.args, a)

    for pos, item in enumerate(items):
        key = item[1] # the ResultRefNode which has already been injected into the sequences
        new_pos = pos
        for i in xrange(pos-1, -1, -1):
            if lower_than(key, items[i][0]):
                new_pos = i
        if new_pos != pos:
            for i in xrange(pos, new_pos, -1):
                items[i] = items[i-1]
            items[new_pos] = item

def flatten_parallel_assignments(input, output):
    #  The input is a list of expression nodes, representing the LHSs
    #  and RHS of one (possibly cascaded) assignment statement.  For
    #  sequence constructors, rearranges the matching parts of both
    #  sides into a list of equivalent assignments between the
    #  individual elements.  This transformation is applied
    #  recursively, so that nested structures get matched as well.
    rhs = input[-1]
    if not rhs.is_sequence_constructor or not sum([lhs.is_sequence_constructor for lhs in input[:-1]]):
        output.append(input)
        return

    complete_assignments = []

    rhs_size = len(rhs.args)
    lhs_targets = [ [] for _ in xrange(rhs_size) ]
    starred_assignments = []
    for lhs in input[:-1]:
        if not lhs.is_sequence_constructor:
            if lhs.is_starred:
                error(lhs.pos, "starred assignment target must be in a list or tuple")
            complete_assignments.append(lhs)
            continue
        lhs_size = len(lhs.args)
        starred_targets = sum([1 for expr in lhs.args if expr.is_starred])
        if starred_targets > 1:
            error(lhs.pos, "more than 1 starred expression in assignment")
            output.append([lhs,rhs])
            continue
        elif lhs_size - starred_targets > rhs_size:
            error(lhs.pos, "need more than %d value%s to unpack"
                  % (rhs_size, (rhs_size != 1) and 's' or ''))
            output.append([lhs,rhs])
            continue
        elif starred_targets:
            map_starred_assignment(lhs_targets, starred_assignments,
                                   lhs.args, rhs.args)
        elif lhs_size < rhs_size:
            error(lhs.pos, "too many values to unpack (expected %d, got %d)"
                  % (lhs_size, rhs_size))
            output.append([lhs,rhs])
            continue
        else:
            for targets, expr in zip(lhs_targets, lhs.args):
                targets.append(expr)

    if complete_assignments:
        complete_assignments.append(rhs)
        output.append(complete_assignments)

    # recursively flatten partial assignments
    for cascade, rhs in zip(lhs_targets, rhs.args):
        if cascade:
            cascade.append(rhs)
            flatten_parallel_assignments(cascade, output)

    # recursively flatten starred assignments
    for cascade in starred_assignments:
        if cascade[0].is_sequence_constructor:
            flatten_parallel_assignments(cascade, output)
        else:
            output.append(cascade)

def map_starred_assignment(lhs_targets, starred_assignments, lhs_args, rhs_args):
    # Appends the fixed-position LHS targets to the target list that
    # appear left and right of the starred argument.
    #
    # The starred_assignments list receives a new tuple
    # (lhs_target, rhs_values_list) that maps the remaining arguments
    # (those that match the starred target) to a list.

    # left side of the starred target
    for i, (targets, expr) in enumerate(zip(lhs_targets, lhs_args)):
        if expr.is_starred:
            starred = i
            lhs_remaining = len(lhs_args) - i - 1
            break
        targets.append(expr)
    else:
        raise InternalError("no starred arg found when splitting starred assignment")

    # right side of the starred target
    for i, (targets, expr) in enumerate(zip(lhs_targets[-lhs_remaining:],
                                            lhs_args[starred + 1:])):
        targets.append(expr)

    # the starred target itself, must be assigned a (potentially empty) list
    target = lhs_args[starred].target # unpack starred node
    starred_rhs = rhs_args[starred:]
    if lhs_remaining:
        starred_rhs = starred_rhs[:-lhs_remaining]
    if starred_rhs:
        pos = starred_rhs[0].pos
    else:
        pos = target.pos
    starred_assignments.append([
        target, ExprNodes.ListNode(pos=pos, args=starred_rhs)])


class PxdPostParse(CythonTransform, SkipDeclarations):
    """
    Basic interpretation/validity checking that should only be
    done on pxd trees.

    A lot of this checking currently happens in the parser; but
    what is listed below happens here.

    - "def" functions are let through only if they fill the
    getbuffer/releasebuffer slots

    - cdef functions are let through only if they are on the
    top level and are declared "inline"
    """
    ERR_INLINE_ONLY = "function definition in pxd file must be declared 'cdef inline'"
    ERR_NOGO_WITH_INLINE = "inline function definition in pxd file cannot be '%s'"

    def __call__(self, node):
        self.scope_type = 'pxd'
        return super(PxdPostParse, self).__call__(node)

    def visit_CClassDefNode(self, node):
        old = self.scope_type
        self.scope_type = 'cclass'
        self.visitchildren(node)
        self.scope_type = old
        return node

    def visit_FuncDefNode(self, node):
        # FuncDefNode always come with an implementation (without
        # an imp they are CVarDefNodes..)
        err = self.ERR_INLINE_ONLY

        if (isinstance(node, Nodes.DefNode) and self.scope_type == 'cclass'
            and node.name in ('__getbuffer__', '__releasebuffer__')):
            err = None # allow these slots

        if isinstance(node, Nodes.CFuncDefNode):
            if u'inline' in node.modifiers and self.scope_type == 'pxd':
                node.inline_in_pxd = True
                if node.visibility != 'private':
                    err = self.ERR_NOGO_WITH_INLINE % node.visibility
                elif node.api:
                    err = self.ERR_NOGO_WITH_INLINE % 'api'
                else:
                    err = None # allow inline function
            else:
                err = self.ERR_INLINE_ONLY

        if err:
            self.context.nonfatal_error(PostParseError(node.pos, err))
            return None
        else:
            return node

class InterpretCompilerDirectives(CythonTransform, SkipDeclarations):
    """
    After parsing, directives can be stored in a number of places:
    - #cython-comments at the top of the file (stored in ModuleNode)
    - Command-line arguments overriding these
    - @cython.directivename decorators
    - with cython.directivename: statements

    This transform is responsible for interpreting these various sources
    and store the directive in two ways:
    - Set the directives attribute of the ModuleNode for global directives.
    - Use a CompilerDirectivesNode to override directives for a subtree.

    (The first one is primarily to not have to modify with the tree
    structure, so that ModuleNode stay on top.)

    The directives are stored in dictionaries from name to value in effect.
    Each such dictionary is always filled in for all possible directives,
    using default values where no value is given by the user.

    The available directives are controlled in Options.py.

    Note that we have to run this prior to analysis, and so some minor
    duplication of functionality has to occur: We manually track cimports
    and which names the "cython" module may have been imported to.
    """
    unop_method_nodes = {
        'typeof': ExprNodes.TypeofNode,

        'operator.address': ExprNodes.AmpersandNode,
        'operator.dereference': ExprNodes.DereferenceNode,
        'operator.preincrement' : ExprNodes.inc_dec_constructor(True, '++'),
        'operator.predecrement' : ExprNodes.inc_dec_constructor(True, '--'),
        'operator.postincrement': ExprNodes.inc_dec_constructor(False, '++'),
        'operator.postdecrement': ExprNodes.inc_dec_constructor(False, '--'),

        # For backwards compatability.
        'address': ExprNodes.AmpersandNode,
    }

    binop_method_nodes = {
        'operator.comma'        : ExprNodes.c_binop_constructor(','),
    }

    special_methods = cython.set(['declare', 'union', 'struct', 'typedef',
                                  'sizeof', 'cast', 'pointer', 'compiled',
                                  'NULL', 'fused_type', 'parallel'])
    special_methods.update(unop_method_nodes.keys())

    valid_parallel_directives = cython.set([
        "parallel",
        "prange",
        "threadid",
#        "threadsavailable",
    ])

    def __init__(self, context, compilation_directive_defaults):
        super(InterpretCompilerDirectives, self).__init__(context)
        self.compilation_directive_defaults = {}
        for key, value in compilation_directive_defaults.items():
            self.compilation_directive_defaults[unicode(key)] = copy.deepcopy(value)
        self.cython_module_names = cython.set()
        self.directive_names = {}
        self.parallel_directives = {}

    def check_directive_scope(self, pos, directive, scope):
        legal_scopes = Options.directive_scopes.get(directive, None)
        if legal_scopes and scope not in legal_scopes:
            self.context.nonfatal_error(PostParseError(pos, 'The %s compiler directive '
                                        'is not allowed in %s scope' % (directive, scope)))
            return False
        else:
            if directive not in Options.directive_defaults:
                error(pos, "Invalid directive: '%s'." % (directive,))
            return True

    # Set up processing and handle the cython: comments.
    def visit_ModuleNode(self, node):
        for key, value in node.directive_comments.items():
            if not self.check_directive_scope(node.pos, key, 'module'):
                self.wrong_scope_error(node.pos, key, 'module')
                del node.directive_comments[key]

        directives = copy.deepcopy(Options.directive_defaults)
        directives.update(copy.deepcopy(self.compilation_directive_defaults))
        directives.update(node.directive_comments)
        self.directives = directives
        node.directives = directives
        node.parallel_directives = self.parallel_directives
        self.visitchildren(node)
        node.cython_module_names = self.cython_module_names
        return node

    # The following four functions track imports and cimports that
    # begin with "cython"
    def is_cython_directive(self, name):
        return (name in Options.directive_types or
                name in self.special_methods or
                PyrexTypes.parse_basic_type(name))

    def is_parallel_directive(self, full_name, pos):
        """
        Checks to see if fullname (e.g. cython.parallel.prange) is a valid
        parallel directive. If it is a star import it also updates the
        parallel_directives.
        """
        result = (full_name + ".").startswith("cython.parallel.")

        if result:
            directive = full_name.split('.')
            if full_name == u"cython.parallel.*":
                for name in self.valid_parallel_directives:
                    self.parallel_directives[name] = u"cython.parallel.%s" % name
            elif (len(directive) != 3 or
                  directive[-1] not in self.valid_parallel_directives):
                error(pos, "No such directive: %s" % full_name)

        return result

    def visit_CImportStatNode(self, node):
        if node.module_name == u"cython":
            self.cython_module_names.add(node.as_name or u"cython")
        elif node.module_name.startswith(u"cython."):
            if node.module_name.startswith(u"cython.parallel."):
                error(node.pos, node.module_name + " is not a module")
            if node.module_name == u"cython.parallel":
                if node.as_name and node.as_name != u"cython":
                    self.parallel_directives[node.as_name] = node.module_name
                else:
                    self.cython_module_names.add(u"cython")
                    self.parallel_directives[
                                    u"cython.parallel"] = node.module_name
            elif node.as_name:
                self.directive_names[node.as_name] = node.module_name[7:]
            else:
                self.cython_module_names.add(u"cython")
            # if this cimport was a compiler directive, we don't
            # want to leave the cimport node sitting in the tree
            return None
        return node

    def visit_FromCImportStatNode(self, node):
        if (node.module_name == u"cython") or \
               node.module_name.startswith(u"cython."):
            submodule = (node.module_name + u".")[7:]
            newimp = []

            for pos, name, as_name, kind in node.imported_names:
                full_name = submodule + name
                qualified_name = u"cython." + full_name

                if self.is_parallel_directive(qualified_name, node.pos):
                    # from cython cimport parallel, or
                    # from cython.parallel cimport parallel, prange, ...
                    self.parallel_directives[as_name or name] = qualified_name
                elif self.is_cython_directive(full_name):
                    if as_name is None:
                        as_name = full_name

                    self.directive_names[as_name] = full_name
                    if kind is not None:
                        self.context.nonfatal_error(PostParseError(pos,
                            "Compiler directive imports must be plain imports"))
                else:
                    newimp.append((pos, name, as_name, kind))

            if not newimp:
                return None

            node.imported_names = newimp
        return node

    def visit_FromImportStatNode(self, node):
        if (node.module.module_name.value == u"cython") or \
               node.module.module_name.value.startswith(u"cython."):
            submodule = (node.module.module_name.value + u".")[7:]
            newimp = []
            for name, name_node in node.items:
                full_name = submodule + name
                qualified_name = u"cython." + full_name
                if self.is_parallel_directive(qualified_name, node.pos):
                    self.parallel_directives[name_node.name] = qualified_name
                elif self.is_cython_directive(full_name):
                    self.directive_names[name_node.name] = full_name
                else:
                    newimp.append((name, name_node))
            if not newimp:
                return None
            node.items = newimp
        return node

    def visit_SingleAssignmentNode(self, node):
        if isinstance(node.rhs, ExprNodes.ImportNode):
            module_name = node.rhs.module_name.value
            is_parallel = (module_name + u".").startswith(u"cython.parallel.")

            if module_name != u"cython" and not is_parallel:
                return node

            module_name = node.rhs.module_name.value
            as_name = node.lhs.name

            node = Nodes.CImportStatNode(node.pos,
                                         module_name = module_name,
                                         as_name = as_name)
            node = self.visit_CImportStatNode(node)
        else:
            self.visitchildren(node)

        return node

    def visit_NameNode(self, node):
        if node.name in self.cython_module_names:
            node.is_cython_module = True
        else:
            node.cython_attribute = self.directive_names.get(node.name)
        return node

    def try_to_parse_directives(self, node):
        # If node is the contents of an directive (in a with statement or
        # decorator), returns a list of (directivename, value) pairs.
        # Otherwise, returns None
        if isinstance(node, ExprNodes.CallNode):
            self.visit(node.function)
            optname = node.function.as_cython_attribute()
            if optname:
                directivetype = Options.directive_types.get(optname)
                if directivetype:
                    args, kwds = node.explicit_args_kwds()
                    directives = []
                    key_value_pairs = []
                    if kwds is not None and directivetype is not dict:
                        for keyvalue in kwds.key_value_pairs:
                            key, value = keyvalue
                            sub_optname = "%s.%s" % (optname, key.value)
                            if Options.directive_types.get(sub_optname):
                                directives.append(self.try_to_parse_directive(sub_optname, [value], None, keyvalue.pos))
                            else:
                                key_value_pairs.append(keyvalue)
                        if not key_value_pairs:
                            kwds = None
                        else:
                            kwds.key_value_pairs = key_value_pairs
                        if directives and not kwds and not args:
                            return directives
                    directives.append(self.try_to_parse_directive(optname, args, kwds, node.function.pos))
                    return directives
        elif isinstance(node, (ExprNodes.AttributeNode, ExprNodes.NameNode)):
            self.visit(node)
            optname = node.as_cython_attribute()
            if optname:
                directivetype = Options.directive_types.get(optname)
                if directivetype is bool:
                    return [(optname, True)]
                elif directivetype is None:
                    return [(optname, None)]
                else:
                    raise PostParseError(
                        node.pos, "The '%s' directive should be used as a function call." % optname)
        return None

    def try_to_parse_directive(self, optname, args, kwds, pos):
        directivetype = Options.directive_types.get(optname)
        if len(args) == 1 and isinstance(args[0], ExprNodes.NoneNode):
            return optname, Options.directive_defaults[optname]
        elif directivetype is bool:
            if kwds is not None or len(args) != 1 or not isinstance(args[0], ExprNodes.BoolNode):
                raise PostParseError(pos,
                    'The %s directive takes one compile-time boolean argument' % optname)
            return (optname, args[0].value)
        elif directivetype is str:
            if kwds is not None or len(args) != 1 or not isinstance(args[0], (ExprNodes.StringNode,
                                                                              ExprNodes.UnicodeNode)):
                raise PostParseError(pos,
                    'The %s directive takes one compile-time string argument' % optname)
            return (optname, str(args[0].value))
        elif directivetype is dict:
            if len(args) != 0:
                raise PostParseError(pos,
                    'The %s directive takes no prepositional arguments' % optname)
            return optname, dict([(key.value, value) for key, value in kwds.key_value_pairs])
        elif directivetype is list:
            if kwds and len(kwds) != 0:
                raise PostParseError(pos,
                    'The %s directive takes no keyword arguments' % optname)
            return optname, [ str(arg.value) for arg in args ]
        else:
            assert False

    def visit_with_directives(self, body, directives):
        olddirectives = self.directives
        newdirectives = copy.copy(olddirectives)
        newdirectives.update(directives)
        self.directives = newdirectives
        assert isinstance(body, Nodes.StatListNode), body
        retbody = self.visit_Node(body)
        directive = Nodes.CompilerDirectivesNode(pos=retbody.pos, body=retbody,
                                                 directives=newdirectives)
        self.directives = olddirectives
        return directive

    # Handle decorators
    def visit_FuncDefNode(self, node):
        directives = self._extract_directives(node, 'function')
        if not directives:
            return self.visit_Node(node)
        body = Nodes.StatListNode(node.pos, stats=[node])
        return self.visit_with_directives(body, directives)

    def visit_CVarDefNode(self, node):
        if not node.decorators:
            return node
        for dec in node.decorators:
            for directive in self.try_to_parse_directives(dec.decorator) or ():
                if directive is not None and directive[0] == u'locals':
                    node.directive_locals = directive[1]
                else:
                    self.context.nonfatal_error(PostParseError(dec.pos,
                        "Cdef functions can only take cython.locals() decorator."))
        return node

    def visit_CClassDefNode(self, node):
        directives = self._extract_directives(node, 'cclass')
        if not directives:
            return self.visit_Node(node)
        body = Nodes.StatListNode(node.pos, stats=[node])
        return self.visit_with_directives(body, directives)

    def visit_PyClassDefNode(self, node):
        directives = self._extract_directives(node, 'class')
        if not directives:
            return self.visit_Node(node)
        body = Nodes.StatListNode(node.pos, stats=[node])
        return self.visit_with_directives(body, directives)

    def _extract_directives(self, node, scope_name):
        if not node.decorators:
            return {}
        # Split the decorators into two lists -- real decorators and directives
        directives = []
        realdecs = []
        for dec in node.decorators:
            new_directives = self.try_to_parse_directives(dec.decorator)
            if new_directives is not None:
                for directive in new_directives:
                    if self.check_directive_scope(node.pos, directive[0], scope_name):
                        directives.append(directive)
            else:
                realdecs.append(dec)
        if realdecs and isinstance(node, (Nodes.CFuncDefNode, Nodes.CClassDefNode)):
            raise PostParseError(realdecs[0].pos, "Cdef functions/classes cannot take arbitrary decorators.")
        else:
            node.decorators = realdecs
        # merge or override repeated directives
        optdict = {}
        directives.reverse() # Decorators coming first take precedence
        for directive in directives:
            name, value = directive
            if name in optdict:
                old_value = optdict[name]
                # keywords and arg lists can be merged, everything
                # else overrides completely
                if isinstance(old_value, dict):
                    old_value.update(value)
                elif isinstance(old_value, list):
                    old_value.extend(value)
                else:
                    optdict[name] = value
            else:
                optdict[name] = value
        return optdict

    # Handle with statements
    def visit_WithStatNode(self, node):
        directive_dict = {}
        for directive in self.try_to_parse_directives(node.manager) or []:
            if directive is not None:
                if node.target is not None:
                    self.context.nonfatal_error(
                        PostParseError(node.pos, "Compiler directive with statements cannot contain 'as'"))
                else:
                    name, value = directive
                    if name in ('nogil', 'gil'):
                        # special case: in pure mode, "with nogil" spells "with cython.nogil"
                        node = Nodes.GILStatNode(node.pos, state = name, body = node.body)
                        return self.visit_Node(node)
                    if self.check_directive_scope(node.pos, name, 'with statement'):
                        directive_dict[name] = value
        if directive_dict:
            return self.visit_with_directives(node.body, directive_dict)
        return self.visit_Node(node)

    def visit_CTypeDefNode(self, node):
        "Don't skip ctypedefs"
        self.visitchildren(node)
        return node

    def visit_FusedTypeNode(self, node):
        """
        See if a function call expression in a ctypedef is actually
        cython.fused_type()
        """
        def err():
            error(node.pos, "Can only fuse types with cython.fused_type()")

        if len(node.funcname) == 1:
            fused_type, = node.funcname
        else:
            cython_module, fused_type = node.funcname

            wrong_module = cython_module not in self.cython_module_names
            if wrong_module or fused_type != u'fused_type':
                err()

            return node

        if not self.directive_names.get(fused_type):
            err()

        return node


class ParallelRangeTransform(CythonTransform, SkipDeclarations):
    """
    Transform cython.parallel stuff. The parallel_directives come from the
    module node, set there by InterpretCompilerDirectives.

        x = cython.parallel.threadavailable()   -> ParallelThreadAvailableNode
        with nogil, cython.parallel.parallel(): -> ParallelWithBlockNode
            print cython.parallel.threadid()    -> ParallelThreadIdNode
            for i in cython.parallel.prange(...):  -> ParallelRangeNode
                ...
    """

    # a list of names, maps 'cython.parallel.prange' in the code to
    # ['cython', 'parallel', 'prange']
    parallel_directive = None

    # Indicates whether a namenode in an expression is the cython module
    namenode_is_cython_module = False

    # Keep track of whether we are the context manager of a 'with' statement
    in_context_manager_section = False

    # Keep track of whether we are in a parallel range section
    in_prange = False

    # One of 'prange' or 'with parallel'. This is used to disallow closely
    # nested 'with parallel:' blocks
    state = None

    directive_to_node = {
        u"cython.parallel.parallel": Nodes.ParallelWithBlockNode,
        # u"cython.parallel.threadsavailable": ExprNodes.ParallelThreadsAvailableNode,
        u"cython.parallel.threadid": ExprNodes.ParallelThreadIdNode,
        u"cython.parallel.prange": Nodes.ParallelRangeNode,
    }

    def node_is_parallel_directive(self, node):
        return node.name in self.parallel_directives or node.is_cython_module

    def get_directive_class_node(self, node):
        """
        Figure out which parallel directive was used and return the associated
        Node class.

        E.g. for a cython.parallel.prange() call we return ParallelRangeNode

        Also disallow break, continue and return in a prange section
        """
        if self.namenode_is_cython_module:
            directive = '.'.join(self.parallel_directive)
        else:
            directive = self.parallel_directives[self.parallel_directive[0]]
            directive = '%s.%s' % (directive,
                                   '.'.join(self.parallel_directive[1:]))
            directive = directive.rstrip('.')

        cls = self.directive_to_node.get(directive)
        if cls is None:
            error(node.pos, "Invalid directive: %s" % directive)

        self.namenode_is_cython_module = False
        self.parallel_directive = None

        return cls

    def visit_ModuleNode(self, node):
        """
        If any parallel directives were imported, copy them over and visit
        the AST
        """
        if node.parallel_directives:
            self.parallel_directives = node.parallel_directives
            self.assignment_stack = []
            return self.visit_Node(node)

        # No parallel directives were imported, so they can't be used :)
        return node

    def visit_NameNode(self, node):
        if self.node_is_parallel_directive(node):
            self.parallel_directive = [node.name]
            self.namenode_is_cython_module = node.is_cython_module
        return node

    def visit_AttributeNode(self, node):
        self.visitchildren(node)
        if self.parallel_directive:
            self.parallel_directive.append(node.attribute)
        return node

    def visit_CallNode(self, node):
        self.visit(node.function)
        if not self.parallel_directive:
            return node

        # We are a parallel directive, replace this node with the
        # corresponding ParallelSomethingSomething node

        if isinstance(node, ExprNodes.GeneralCallNode):
            args = node.positional_args.args
            kwargs = node.keyword_args
        else:
            args = node.args
            kwargs = {}

        parallel_directive_class = self.get_directive_class_node(node)
        if parallel_directive_class:
            # Note: in case of a parallel() the body is set by
            # visit_WithStatNode
            node = parallel_directive_class(node.pos, args=args, kwargs=kwargs)

        return node

    def visit_WithStatNode(self, node):
        "Rewrite with cython.parallel.parallel() blocks"
        newnode = self.visit(node.manager)

        if isinstance(newnode, Nodes.ParallelWithBlockNode):
            if self.state == 'parallel with':
                error(node.manager.pos,
                      "Closely nested 'with parallel:' blocks are disallowed")

            self.state = 'parallel with'
            body = self.visit(node.body)
            self.state = None

            newnode.body = body
            return newnode
        elif self.parallel_directive:
            parallel_directive_class = self.get_directive_class_node(node)

            if not parallel_directive_class:
                # There was an error, stop here and now
                return None

            if parallel_directive_class is Nodes.ParallelWithBlockNode:
                error(node.pos, "The parallel directive must be called")
                return None

        node.body = self.visit(node.body)
        return node

    def visit_ForInStatNode(self, node):
        "Rewrite 'for i in cython.parallel.prange(...):'"
        self.visit(node.iterator)
        self.visit(node.target)

        was_in_prange = self.in_prange
        self.in_prange = isinstance(node.iterator.sequence,
                                    Nodes.ParallelRangeNode)
        previous_state = self.state

        if self.in_prange:
            # This will replace the entire ForInStatNode, so copy the
            # attributes
            parallel_range_node = node.iterator.sequence

            parallel_range_node.target = node.target
            parallel_range_node.body = node.body
            parallel_range_node.else_clause = node.else_clause

            node = parallel_range_node

            if not isinstance(node.target, ExprNodes.NameNode):
                error(node.target.pos,
                      "Can only iterate over an iteration variable")

            self.state = 'prange'

        self.visit(node.body)
        self.state = previous_state
        self.in_prange = was_in_prange

        self.visit(node.else_clause)
        return node

    def ensure_not_in_prange(name):
        "Creates error checking functions for break, continue and return"
        def visit_method(self, node):
            if self.in_prange:
                error(node.pos,
                      name + " not allowed in a parallel range section")

            # Do a visit for 'return'
            self.visitchildren(node)
            return node

        return visit_method

    visit_BreakStatNode = ensure_not_in_prange("break")
    visit_ContinueStatNode = ensure_not_in_prange("continue")
    visit_ReturnStatNode = ensure_not_in_prange("return")

    def visit(self, node):
        "Visit a node that may be None"
        if node is not None:
            return super(ParallelRangeTransform, self).visit(node)


class WithTransform(CythonTransform, SkipDeclarations):
    def visit_WithStatNode(self, node):
        self.visitchildren(node, 'body')
        pos = node.pos
        body, target, manager = node.body, node.target, node.manager
        node.target_temp = ExprNodes.TempNode(pos, type=PyrexTypes.py_object_type)
        if target is not None:
            node.has_target = True
            body = Nodes.StatListNode(
                pos, stats = [
                    Nodes.WithTargetAssignmentStatNode(
                        pos, lhs = target, rhs = node.target_temp),
                    body
                    ])
            node.target = None

        excinfo_target = ResultRefNode(
            pos=pos, type=Builtin.tuple_type, may_hold_none=False)
        except_clause = Nodes.ExceptClauseNode(
            pos, body = Nodes.IfStatNode(
                pos, if_clauses = [
                    Nodes.IfClauseNode(
                        pos, condition = ExprNodes.NotNode(
                            pos, operand = ExprNodes.WithExitCallNode(
                                pos, with_stat = node,
                                args = excinfo_target)),
                        body = Nodes.ReraiseStatNode(pos),
                        ),
                    ],
                else_clause = None),
            pattern = None,
            target = None,
            excinfo_target = excinfo_target,
            )

        node.body = Nodes.TryFinallyStatNode(
            pos, body = Nodes.TryExceptStatNode(
                pos, body = body,
                except_clauses = [except_clause],
                else_clause = None,
                ),
            finally_clause = Nodes.ExprStatNode(
                pos, expr = ExprNodes.WithExitCallNode(
                    pos, with_stat = node,
                    args = ExprNodes.TupleNode(
                        pos, args = [ExprNodes.NoneNode(pos) for _ in range(3)]
                        ))),
            handle_error_case = False,
            )
        return node

    def visit_ExprNode(self, node):
        # With statements are never inside expressions.
        return node


class DecoratorTransform(CythonTransform, SkipDeclarations):

    def visit_DefNode(self, func_node):
        self.visitchildren(func_node)
        if not func_node.decorators:
            return func_node
        return self._handle_decorators(
            func_node, func_node.name)

    def visit_CClassDefNode(self, class_node):
        # This doesn't currently work, so it's disabled.
        #
        # Problem: assignments to cdef class names do not work.  They
        # would require an additional check anyway, as the extension
        # type must not change its C type, so decorators cannot
        # replace an extension type, just alter it and return it.

        self.visitchildren(class_node)
        if not class_node.decorators:
            return class_node
        error(class_node.pos,
              "Decorators not allowed on cdef classes (used on type '%s')" % class_node.class_name)
        return class_node
        #return self._handle_decorators(
        #    class_node, class_node.class_name)

    def visit_ClassDefNode(self, class_node):
        self.visitchildren(class_node)
        if not class_node.decorators:
            return class_node
        return self._handle_decorators(
            class_node, class_node.name)

    def _handle_decorators(self, node, name):
        decorator_result = ExprNodes.NameNode(node.pos, name = name)
        for decorator in node.decorators[::-1]:
            decorator_result = ExprNodes.SimpleCallNode(
                decorator.pos,
                function = decorator.decorator,
                args = [decorator_result])

        name_node = ExprNodes.NameNode(node.pos, name = name)
        reassignment = Nodes.SingleAssignmentNode(
            node.pos,
            lhs = name_node,
            rhs = decorator_result)
        return [node, reassignment]


class AnalyseDeclarationsTransform(CythonTransform):

    basic_property = TreeFragment(u"""
property NAME:
    def __get__(self):
        return ATTR
    def __set__(self, value):
        ATTR = value
    """, level='c_class')
    basic_pyobject_property = TreeFragment(u"""
property NAME:
    def __get__(self):
        return ATTR
    def __set__(self, value):
        ATTR = value
    def __del__(self):
        ATTR = None
    """, level='c_class')
    basic_property_ro = TreeFragment(u"""
property NAME:
    def __get__(self):
        return ATTR
    """, level='c_class')

    struct_or_union_wrapper = TreeFragment(u"""
cdef class NAME:
    cdef TYPE value
    def __init__(self, MEMBER=None):
        cdef int count
        count = 0
        INIT_ASSIGNMENTS
        if IS_UNION and count > 1:
            raise ValueError, "At most one union member should be specified."
    def __str__(self):
        return STR_FORMAT % MEMBER_TUPLE
    def __repr__(self):
        return REPR_FORMAT % MEMBER_TUPLE
    """)

    init_assignment = TreeFragment(u"""
if VALUE is not None:
    ATTR = VALUE
    count += 1
    """)

    def __call__(self, root):
        self.env_stack = [root.scope]
        # needed to determine if a cdef var is declared after it's used.
        self.seen_vars_stack = []
        return super(AnalyseDeclarationsTransform, self).__call__(root)

    def visit_NameNode(self, node):
        self.seen_vars_stack[-1].add(node.name)
        return node

    def visit_ModuleNode(self, node):
        self.seen_vars_stack.append(cython.set())
        node.analyse_declarations(self.env_stack[-1])
        self.visitchildren(node)
        self.seen_vars_stack.pop()
        return node

    def visit_LambdaNode(self, node):
        node.analyse_declarations(self.env_stack[-1])
        self.visitchildren(node)
        return node

    def visit_ClassDefNode(self, node):
        self.env_stack.append(node.scope)
        self.visitchildren(node)
        self.env_stack.pop()
        return node

    def visit_CClassDefNode(self, node):
        node = self.visit_ClassDefNode(node)
        if node.scope and node.scope.implemented:
            stats = []
            for entry in node.scope.var_entries:
                if entry.needs_property:
                    property = self.create_Property(entry)
                    property.analyse_declarations(node.scope)
                    self.visit(property)
                    stats.append(property)
            if stats:
                node.body.stats += stats
        return node

    def visit_FuncDefNode(self, node):
        """
        Analyse a function and its body, as that hasn't happend yet. Also
        analyse the directive_locals set by @cython.locals(). Then, if we are
        a function with fused arguments, replace the function (after it has
        declared itself in the symbol table!) with a FusedCFuncDefNode, and
        analyse its children (which are in turn normal functions). If we're a
        normal function, just analyse the body of the function.
        """
        self.seen_vars_stack.append(cython.set())
        lenv = node.local_scope
        node.body.analyse_control_flow(lenv) # this will be totally refactored
        node.declare_arguments(lenv)
        for var, type_node in node.directive_locals.items():
            if not lenv.lookup_here(var):   # don't redeclare args
                type = type_node.analyse_as_type(lenv)
                if type:
                    lenv.declare_var(var, type, type_node.pos)
                else:
                    error(type_node.pos, "Not a type")

        if node.has_fused_arguments:
            node = Nodes.FusedCFuncDefNode(node, self.env_stack[-1])
            self.visitchildren(node)
            if node.py_func:
                node.stats.append(node.py_func)
        else:
            node.body.analyse_declarations(lenv)

            if lenv.nogil and lenv.has_with_gil_block:
                # Acquire the GIL for cleanup in 'nogil' functions, by wrapping
                # the entire function body in try/finally.
                # The corresponding release will be taken care of by
                # Nodes.FuncDefNode.generate_function_definitions()
                node.body = Nodes.NogilTryFinallyStatNode(
                    node.body.pos,
                    body = node.body,
                    finally_clause = Nodes.EnsureGILNode(node.body.pos),
                )

            self.env_stack.append(lenv)
            self.visitchildren(node)
            self.env_stack.pop()

        self.seen_vars_stack.pop()
        return node

    def visit_ScopedExprNode(self, node):
        env = self.env_stack[-1]
        node.analyse_declarations(env)
        # the node may or may not have a local scope
        if node.has_local_scope:
            self.seen_vars_stack.append(cython.set(self.seen_vars_stack[-1]))
            self.env_stack.append(node.expr_scope)
            node.analyse_scoped_declarations(node.expr_scope)
            self.visitchildren(node)
            self.env_stack.pop()
            self.seen_vars_stack.pop()
        else:
            node.analyse_scoped_declarations(env)
            self.visitchildren(node)
        return node

    def visit_TempResultFromStatNode(self, node):
        self.visitchildren(node)
        node.analyse_declarations(self.env_stack[-1])
        return node

    def visit_CStructOrUnionDefNode(self, node):
        # Create a wrapper node if needed.
        # We want to use the struct type information (so it can't happen
        # before this phase) but also create new objects to be declared
        # (so it can't happen later).
        # Note that we don't return the original node, as it is
        # never used after this phase.
        if True: # private (default)
            return None

        self_value = ExprNodes.AttributeNode(
            pos = node.pos,
            obj = ExprNodes.NameNode(pos=node.pos, name=u"self"),
            attribute = EncodedString(u"value"))
        var_entries = node.entry.type.scope.var_entries
        attributes = []
        for entry in var_entries:
            attributes.append(ExprNodes.AttributeNode(pos = entry.pos,
                                                      obj = self_value,
                                                      attribute = entry.name))
        # __init__ assignments
        init_assignments = []
        for entry, attr in zip(var_entries, attributes):
            # TODO: branch on visibility
            init_assignments.append(self.init_assignment.substitute({
                    u"VALUE": ExprNodes.NameNode(entry.pos, name = entry.name),
                    u"ATTR": attr,
                }, pos = entry.pos))

        # create the class
        str_format = u"%s(%s)" % (node.entry.type.name, ("%s, " * len(attributes))[:-2])
        wrapper_class = self.struct_or_union_wrapper.substitute({
            u"INIT_ASSIGNMENTS": Nodes.StatListNode(node.pos, stats = init_assignments),
            u"IS_UNION": ExprNodes.BoolNode(node.pos, value = not node.entry.type.is_struct),
            u"MEMBER_TUPLE": ExprNodes.TupleNode(node.pos, args=attributes),
            u"STR_FORMAT": ExprNodes.StringNode(node.pos, value = EncodedString(str_format)),
            u"REPR_FORMAT": ExprNodes.StringNode(node.pos, value = EncodedString(str_format.replace("%s", "%r"))),
        }, pos = node.pos).stats[0]
        wrapper_class.class_name = node.name
        wrapper_class.shadow = True
        class_body = wrapper_class.body.stats

        # fix value type
        assert isinstance(class_body[0].base_type, Nodes.CSimpleBaseTypeNode)
        class_body[0].base_type.name = node.name

        # fix __init__ arguments
        init_method = class_body[1]
        assert isinstance(init_method, Nodes.DefNode) and init_method.name == '__init__'
        arg_template = init_method.args[1]
        if not node.entry.type.is_struct:
            arg_template.kw_only = True
        del init_method.args[1]
        for entry, attr in zip(var_entries, attributes):
            arg = copy.deepcopy(arg_template)
            arg.declarator.name = entry.name
            init_method.args.append(arg)

        # setters/getters
        for entry, attr in zip(var_entries, attributes):
            # TODO: branch on visibility
            if entry.type.is_pyobject:
                template = self.basic_pyobject_property
            else:
                template = self.basic_property
            property = template.substitute({
                    u"ATTR": attr,
                }, pos = entry.pos).stats[0]
            property.name = entry.name
            wrapper_class.body.stats.append(property)

        wrapper_class.analyse_declarations(self.env_stack[-1])
        return self.visit_CClassDefNode(wrapper_class)

    # Some nodes are no longer needed after declaration
    # analysis and can be dropped. The analysis was performed
    # on these nodes in a seperate recursive process from the
    # enclosing function or module, so we can simply drop them.
    def visit_CDeclaratorNode(self, node):
        # necessary to ensure that all CNameDeclaratorNodes are visited.
        self.visitchildren(node)
        return node

    def visit_CTypeDefNode(self, node):
        return node

    def visit_CBaseTypeNode(self, node):
        return None

    def visit_CEnumDefNode(self, node):
        if node.visibility == 'public':
            return node
        else:
            return None

    def visit_CNameDeclaratorNode(self, node):
        if node.name in self.seen_vars_stack[-1]:
            entry = self.env_stack[-1].lookup(node.name)
            if (entry is None or entry.visibility != 'extern'
                and not entry.scope.is_c_class_scope):
                warning(node.pos, "cdef variable '%s' declared after it is used" % node.name, 2)
        self.visitchildren(node)
        return node

    def visit_CVarDefNode(self, node):
        # to ensure all CNameDeclaratorNodes are visited.
        self.visitchildren(node)
        return None

    def create_Property(self, entry):
        if entry.visibility == 'public':
            if entry.type.is_pyobject:
                template = self.basic_pyobject_property
            else:
                template = self.basic_property
        elif entry.visibility == 'readonly':
            template = self.basic_property_ro
        property = template.substitute({
                u"ATTR": ExprNodes.AttributeNode(pos=entry.pos,
                                                 obj=ExprNodes.NameNode(pos=entry.pos, name="self"),
                                                 attribute=entry.name),
            }, pos=entry.pos).stats[0]
        property.name = entry.name
        # ---------------------------------------
        # XXX This should go to AutoDocTransforms
        # ---------------------------------------
        if (Options.docstrings and
            self.current_directives['embedsignature']):
            attr_name = entry.name
            type_name = entry.type.declaration_code("", for_display=1)
            default_value = ''
            if not entry.type.is_pyobject:
                type_name = "'%s'" % type_name
            elif entry.type.is_extension_type:
                type_name = entry.type.module_name + '.' + type_name
            if entry.init is not None:
                default_value = ' = ' + entry.init
            elif entry.init_to_none:
                default_value = ' = ' + repr(None)
            docstring = attr_name + ': ' + type_name + default_value
            property.doc = EncodedString(docstring)
        # ---------------------------------------
        return property

<<<<<<< HEAD
class AnalyseExpressionsTransform(EnvTransform):
=======

class AnalyseExpressionsTransform(CythonTransform):

    nested_index_node = False
>>>>>>> ca393626

    def visit_ModuleNode(self, node):
        self.env_stack = [node.scope]
        node.scope.infer_types()
        node.body.analyse_expressions(node.scope)
        self.visitchildren(node)
        return node

    def visit_FuncDefNode(self, node):
        self.env_stack.append(node.local_scope)
        node.local_scope.infer_types()
        node.body.analyse_expressions(node.local_scope)
        self.visitchildren(node)
        self.env_stack.pop()
        return node

    def visit_ScopedExprNode(self, node):
        if node.has_local_scope:
            node.expr_scope.infer_types()
            node.analyse_scoped_expressions(node.expr_scope)
        self.visitchildren(node)
        return node

    def visit_IndexNode(self, node):
        """
        Replace index nodes used to specialize cdef functions with fused
        argument types with the Attribute- or NameNode referring to the
        function. We then need to copy over the specialization properties to
        the attribute or name node.

        Because the indexing might be a Python indexing operation on a fused
        function, or (usually) a Cython indexing operation, we need to
        re-analyse the types.
        """
        self.visit_Node(node)

        if node.is_fused_index and node.type is not PyrexTypes.error_type:
            node = node.base

        return node


class ExpandInplaceOperators(EnvTransform):

    def visit_InPlaceAssignmentNode(self, node):
        lhs = node.lhs
        rhs = node.rhs
        if lhs.type.is_cpp_class:
            # No getting around this exact operator here.
            return node
        if isinstance(lhs, ExprNodes.IndexNode) and lhs.is_buffer_access:
            # There is code to handle this case.
            return node

        env = self.current_env()
        def side_effect_free_reference(node, setting=False):
            if isinstance(node, ExprNodes.NameNode):
                return node, []
            elif node.type.is_pyobject and not setting:
                node = LetRefNode(node)
                return node, [node]
            elif isinstance(node, ExprNodes.IndexNode):
                if node.is_buffer_access:
                    raise ValueError, "Buffer access"
                base, temps = side_effect_free_reference(node.base)
                index = LetRefNode(node.index)
                return ExprNodes.IndexNode(node.pos, base=base, index=index), temps + [index]
            elif isinstance(node, ExprNodes.AttributeNode):
                obj, temps = side_effect_free_reference(node.obj)
                return ExprNodes.AttributeNode(node.pos, obj=obj, attribute=node.attribute), temps
            else:
                node = LetRefNode(node)
                return node, [node]
        try:
            lhs, let_ref_nodes = side_effect_free_reference(lhs, setting=True)
        except ValueError:
            return node
        dup = lhs.__class__(**lhs.__dict__)
        binop = ExprNodes.binop_node(node.pos,
                                     operator = node.operator,
                                     operand1 = dup,
                                     operand2 = rhs,
                                     inplace=True)
        # Manually analyse types for new node.
        lhs.analyse_target_types(env)
        dup.analyse_types(env)
        binop.analyse_operation(env)
        node = Nodes.SingleAssignmentNode(
            node.pos,
            lhs = lhs,
            rhs=binop.coerce_to(lhs.type, env))
        # Use LetRefNode to avoid side effects.
        let_ref_nodes.reverse()
        for t in let_ref_nodes:
            node = LetNode(t, node)
        return node

    def visit_ExprNode(self, node):
        # In-place assignments can't happen within an expression.
        return node

class AdjustDefByDirectives(CythonTransform, SkipDeclarations):
    """
    Adjust function and class definitions by the decorator directives:

    @cython.cfunc
    @cython.cclass
    @cython.ccall
    """

    def visit_ModuleNode(self, node):
        self.directives = node.directives
        self.in_py_class = False
        self.visitchildren(node)
        return node

    def visit_CompilerDirectivesNode(self, node):
        old_directives = self.directives
        self.directives = node.directives
        self.visitchildren(node)
        self.directives = old_directives
        return node

    def visit_DefNode(self, node):
        if 'ccall' in self.directives:
            node = node.as_cfunction(overridable=True)
            return self.visit(node)
        if 'cfunc' in self.directives:
            if self.in_py_class:
                error(node.pos, "cfunc directive is not allowed here")
            else:
                node = node.as_cfunction(overridable=False)
                return self.visit(node)
        self.visitchildren(node)
        return node

    def visit_PyClassDefNode(self, node):
        if 'cclass' in self.directives:
            node = node.as_cclass()
            return self.visit(node)
        else:
            old_in_pyclass = self.in_py_class
            self.in_py_class = True
            self.visitchildren(node)
            self.in_py_class = old_in_pyclass
            return node

    def visit_CClassDefNode(self, node):
        old_in_pyclass = self.in_py_class
        self.in_py_class = False
        self.visitchildren(node)
        self.in_py_class = old_in_pyclass
        return node

class AlignFunctionDefinitions(CythonTransform):
    """
    This class takes the signatures from a .pxd file and applies them to
    the def methods in a .py file.
    """

    def visit_ModuleNode(self, node):
        self.scope = node.scope
        self.directives = node.directives
        self.visitchildren(node)
        return node

    def visit_PyClassDefNode(self, node):
        pxd_def = self.scope.lookup(node.name)
        if pxd_def:
            if pxd_def.is_cclass:
                return self.visit_CClassDefNode(node.as_cclass(), pxd_def)
            else:
                error(node.pos, "'%s' redeclared" % node.name)
                if pxd_def.pos:
                    error(pxd_def.pos, "previous declaration here")
                return None
        else:
            return node

    def visit_CClassDefNode(self, node, pxd_def=None):
        if pxd_def is None:
            pxd_def = self.scope.lookup(node.class_name)
        if pxd_def:
            outer_scope = self.scope
            self.scope = pxd_def.type.scope
        self.visitchildren(node)
        if pxd_def:
            self.scope = outer_scope
        return node

    def visit_DefNode(self, node):
        pxd_def = self.scope.lookup(node.name)
        if pxd_def and (not pxd_def.scope or not pxd_def.scope.is_builtin_scope):
            if not pxd_def.is_cfunction:
                error(node.pos, "'%s' redeclared" % node.name)
                if pxd_def.pos:
                    error(pxd_def.pos, "previous declaration here")
                return None
            node = node.as_cfunction(pxd_def)
        elif (self.scope.is_module_scope and self.directives['auto_cpdef']
              and node.is_cdef_func_compatible()):
            node = node.as_cfunction(scope=self.scope)
        # Enable this when nested cdef functions are allowed.
        # self.visitchildren(node)
        return node


class RemoveUnreachableCode(CythonTransform):
    def visit_Node(self, node):
        self.visitchildren(node)
        return node

    def visit_StatListNode(self, node):
        if not self.current_directives['remove_unreachable']:
            return node
        self.visitchildren(node)
        for idx, stat in enumerate(node.stats):
            idx += 1
            if stat.is_terminator:
                if idx < len(node.stats):
                    if self.current_directives['warn.unreachable']:
                        warning(node.stats[idx].pos, "Unreachable code", 2)
                    node.stats = node.stats[:idx]
                node.is_terminator = True
                break
        return node

    def visit_IfClauseNode(self, node):
        self.visitchildren(node)
        if node.body.is_terminator:
            node.is_terminator = True
        return node

    def visit_IfStatNode(self, node):
        self.visitchildren(node)
        if node.else_clause and node.else_clause.is_terminator:
            for clause in node.if_clauses:
                if not clause.is_terminator:
                    break
            else:
                node.is_terminator = True
        return node


class YieldNodeCollector(TreeVisitor):

    def __init__(self):
        super(YieldNodeCollector, self).__init__()
        self.yields = []
        self.returns = []
        self.has_return_value = False

    def visit_Node(self, node):
        return self.visitchildren(node)

    def visit_YieldExprNode(self, node):
        if self.has_return_value:
            error(node.pos, "'yield' outside function")
        self.yields.append(node)
        self.visitchildren(node)

    def visit_ReturnStatNode(self, node):
        if node.value:
            self.has_return_value = True
            if self.yields:
                error(node.pos, "'return' with argument inside generator")
        self.returns.append(node)

    def visit_ClassDefNode(self, node):
        pass

    def visit_FuncDefNode(self, node):
        pass

    def visit_LambdaNode(self, node):
        pass

    def visit_GeneratorExpressionNode(self, node):
        pass

class MarkClosureVisitor(CythonTransform):

    def visit_ModuleNode(self, node):
        self.needs_closure = False
        self.visitchildren(node)
        return node

    def visit_FuncDefNode(self, node):
        self.needs_closure = False
        self.visitchildren(node)
        node.needs_closure = self.needs_closure
        self.needs_closure = True

        collector = YieldNodeCollector()
        collector.visitchildren(node)

        if collector.yields:
            for i, yield_expr in enumerate(collector.yields):
                yield_expr.label_num = i + 1

            gbody = Nodes.GeneratorBodyDefNode(pos=node.pos,
                                               name=node.name,
                                               body=node.body)
            generator = Nodes.GeneratorDefNode(pos=node.pos,
                                               name=node.name,
                                               args=node.args,
                                               star_arg=node.star_arg,
                                               starstar_arg=node.starstar_arg,
                                               doc=node.doc,
                                               decorators=node.decorators,
                                               gbody=gbody,
                                               lambda_name=node.lambda_name)
            return generator
        return node

    def visit_CFuncDefNode(self, node):
        self.visit_FuncDefNode(node)
        if node.needs_closure:
            error(node.pos, "closures inside cdef functions not yet supported")
        return node

    def visit_LambdaNode(self, node):
        self.needs_closure = False
        self.visitchildren(node)
        node.needs_closure = self.needs_closure
        self.needs_closure = True
        return node

    def visit_ClassDefNode(self, node):
        self.visitchildren(node)
        self.needs_closure = True
        return node

class CreateClosureClasses(CythonTransform):
    # Output closure classes in module scope for all functions
    # that really need it.

    def __init__(self, context):
        super(CreateClosureClasses, self).__init__(context)
        self.path = []
        self.in_lambda = False
        self.generator_class = None

    def visit_ModuleNode(self, node):
        self.module_scope = node.scope
        self.visitchildren(node)
        return node

    def create_generator_class(self, target_module_scope, pos):
        if self.generator_class:
            return self.generator_class
        # XXX: make generator class creation cleaner
        entry = target_module_scope.declare_c_class(name='__pyx_Generator',
                    objstruct_cname='__pyx_Generator_object',
                    typeobj_cname='__pyx_Generator_type',
                    pos=pos, defining=True, implementing=True)
        klass = entry.type.scope
        klass.is_internal = True
        klass.directives = {'final': True}

        body_type = PyrexTypes.create_typedef_type('generator_body',
                                                   PyrexTypes.c_void_ptr_type,
                                                   '__pyx_generator_body_t')
        klass.declare_var(pos=pos, name='body', cname='body',
                          type=body_type, is_cdef=True)
        klass.declare_var(pos=pos, name='is_running', cname='is_running', type=PyrexTypes.c_int_type,
                          is_cdef=True)
        klass.declare_var(pos=pos, name='resume_label', cname='resume_label', type=PyrexTypes.c_int_type,
                          is_cdef=True)
        klass.declare_var(pos=pos, name='exc_type', cname='exc_type',
                          type=PyrexTypes.py_object_type, is_cdef=True)
        klass.declare_var(pos=pos, name='exc_value', cname='exc_value',
                          type=PyrexTypes.py_object_type, is_cdef=True)
        klass.declare_var(pos=pos, name='exc_traceback', cname='exc_traceback',
                          type=PyrexTypes.py_object_type, is_cdef=True)

        import TypeSlots
        e = klass.declare_pyfunction('send', pos)
        e.func_cname = '__Pyx_Generator_Send'
        e.signature = TypeSlots.binaryfunc

        e = klass.declare_pyfunction('close', pos)
        e.func_cname = '__Pyx_Generator_Close'
        e.signature = TypeSlots.unaryfunc

        e = klass.declare_pyfunction('throw', pos)
        e.func_cname = '__Pyx_Generator_Throw'
        e.signature = TypeSlots.pyfunction_signature

        e = klass.declare_var('__iter__', PyrexTypes.py_object_type, pos, visibility='public')
        e.func_cname = 'PyObject_SelfIter'

        e = klass.declare_var('__next__', PyrexTypes.py_object_type, pos, visibility='public')
        e.func_cname = '__Pyx_Generator_Next'

        self.generator_class = entry.type
        return self.generator_class

    def find_entries_used_in_closures(self, node):
        from_closure = []
        in_closure = []
        for name, entry in node.local_scope.entries.items():
            if entry.from_closure:
                from_closure.append((name, entry))
            elif entry.in_closure:
                in_closure.append((name, entry))
        return from_closure, in_closure

    def create_class_from_scope(self, node, target_module_scope, inner_node=None):
        # skip generator body
        if node.is_generator_body:
            return
        # move local variables into closure
        if node.is_generator:
            for entry in node.local_scope.entries.values():
                if not entry.from_closure:
                    entry.in_closure = True

        from_closure, in_closure = self.find_entries_used_in_closures(node)
        in_closure.sort()

        # Now from the begining
        node.needs_closure = False
        node.needs_outer_scope = False

        func_scope = node.local_scope
        cscope = node.entry.scope
        while cscope.is_py_class_scope or cscope.is_c_class_scope:
            cscope = cscope.outer_scope

        if not from_closure and (self.path or inner_node):
            if not inner_node:
                if not node.assmt:
                    raise InternalError, "DefNode does not have assignment node"
                inner_node = node.assmt.rhs
            inner_node.needs_self_code = False
            node.needs_outer_scope = False

        base_type = None
        if node.is_generator:
            base_type = self.create_generator_class(target_module_scope, node.pos)
        elif not in_closure and not from_closure:
            return
        elif not in_closure:
            func_scope.is_passthrough = True
            func_scope.scope_class = cscope.scope_class
            node.needs_outer_scope = True
            return

        as_name = '%s_%s' % (target_module_scope.next_id(Naming.closure_class_prefix), node.entry.cname)

        entry = target_module_scope.declare_c_class(
            name=as_name, pos=node.pos, defining=True,
            implementing=True, base_type=base_type)

        func_scope.scope_class = entry
        class_scope = entry.type.scope
        class_scope.is_internal = True
        class_scope.directives = {'final': True}

        if from_closure:
            assert cscope.is_closure_scope
            class_scope.declare_var(pos=node.pos,
                                    name=Naming.outer_scope_cname,
                                    cname=Naming.outer_scope_cname,
                                    type=cscope.scope_class.type,
                                    is_cdef=True)
            node.needs_outer_scope = True
        for name, entry in in_closure:
            closure_entry = class_scope.declare_var(pos=entry.pos,
                                    name=entry.name,
                                    cname=entry.cname,
                                    type=entry.type,
                                    is_cdef=True)
            if entry.is_declared_generic:
                closure_entry.is_declared_generic = 1
        node.needs_closure = True
        # Do it here because other classes are already checked
        target_module_scope.check_c_class(func_scope.scope_class)

    def visit_LambdaNode(self, node):
        was_in_lambda = self.in_lambda
        self.in_lambda = True
        self.create_class_from_scope(node.def_node, self.module_scope, node)
        self.visitchildren(node)
        self.in_lambda = was_in_lambda
        return node

    def visit_FuncDefNode(self, node):
        if self.in_lambda:
            self.visitchildren(node)
            return node
        if node.needs_closure or self.path:
            self.create_class_from_scope(node, self.module_scope)
            self.path.append(node)
            self.visitchildren(node)
            self.path.pop()
        return node


class GilCheck(VisitorTransform):
    """
    Call `node.gil_check(env)` on each node to make sure we hold the
    GIL when we need it.  Raise an error when on Python operations
    inside a `nogil` environment.

    Additionally, raise exceptions for closely nested with gil or with nogil
    statements. The latter would abort Python.
    """

    def __call__(self, root):
        self.env_stack = [root.scope]
        self.nogil = False

        # True for 'cdef func() nogil:' functions, as the GIL may be held while
        # calling this function (thus contained 'nogil' blocks may be valid).
        self.nogil_declarator_only = False
        return super(GilCheck, self).__call__(root)

    def visit_FuncDefNode(self, node):
        self.env_stack.append(node.local_scope)
        was_nogil = self.nogil
        self.nogil = node.local_scope.nogil

        if self.nogil:
            self.nogil_declarator_only = True

        if self.nogil and node.nogil_check:
            node.nogil_check(node.local_scope)

        self.visitchildren(node)

        # This cannot be nested, so it doesn't need backup/restore
        self.nogil_declarator_only = False

        self.env_stack.pop()
        self.nogil = was_nogil
        return node

    def visit_GILStatNode(self, node):
        if self.nogil and node.nogil_check:
            node.nogil_check()

        was_nogil = self.nogil
        self.nogil = (node.state == 'nogil')

        if was_nogil == self.nogil and not self.nogil_declarator_only:
            if not was_nogil:
                error(node.pos, "Trying to acquire the GIL while it is "
                                "already held.")
            else:
                error(node.pos, "Trying to release the GIL while it was "
                                "previously released.")

        if isinstance(node.finally_clause, Nodes.StatListNode):
            # The finally clause of the GILStatNode is a GILExitNode,
            # which is wrapped in a StatListNode. Just unpack that.
            node.finally_clause, = node.finally_clause.stats

        if node.state == 'gil':
            self.seen_with_gil_statement = True

        self.visitchildren(node)
        self.nogil = was_nogil
        return node

    def visit_ParallelRangeNode(self, node):
        if node.is_nogil:
            node.is_nogil = False
            node = Nodes.GILStatNode(node.pos, state='nogil', body=node)
            return self.visit_GILStatNode(node)

        if not self.nogil:
            error(node.pos, "prange() can only be used without the GIL")
            # Forget about any GIL-related errors that may occur in the body
            return None

        node.nogil_check(self.env_stack[-1])
        self.visitchildren(node)
        return node

    def visit_ParallelWithBlockNode(self, node):
        if not self.nogil:
            error(node.pos, "The parallel section may only be used without "
                            "the GIL")
            return None

        if node.nogil_check:
            # It does not currently implement this, but test for it anyway to
            # avoid potential future surprises
            node.nogil_check(self.env_stack[-1])

        self.visitchildren(node)
        return node

    def visit_TryFinallyStatNode(self, node):
        """
        Take care of try/finally statements in nogil code sections. The
        'try' must contain a 'with gil:' statement somewhere.
        """
        if not self.nogil or isinstance(node, Nodes.GILStatNode):
            return self.visit_Node(node)

        node.nogil_check = None
        node.is_try_finally_in_nogil = True

        # First, visit the body and check for errors
        self.seen_with_gil_statement = False
        self.visitchildren(node.body)

        if not self.seen_with_gil_statement:
            error(node.pos, "Cannot use try/finally in nogil sections unless "
                            "it contains a 'with gil' statement.")

        self.visitchildren(node.finally_clause)
        return node

    def visit_Node(self, node):
        if self.env_stack and self.nogil and node.nogil_check:
            node.nogil_check(self.env_stack[-1])
        self.visitchildren(node)
        return node


class TransformBuiltinMethods(EnvTransform):

    def visit_SingleAssignmentNode(self, node):
        if node.declaration_only:
            return None
        else:
            self.visitchildren(node)
            return node

    def visit_AttributeNode(self, node):
        self.visitchildren(node)
        return self.visit_cython_attribute(node)

    def visit_NameNode(self, node):
        return self.visit_cython_attribute(node)

    def visit_cython_attribute(self, node):
        attribute = node.as_cython_attribute()
        if attribute:
            if attribute == u'compiled':
                node = ExprNodes.BoolNode(node.pos, value=True)
            elif attribute == u'NULL':
                node = ExprNodes.NullNode(node.pos)
            elif attribute in (u'set', u'frozenset'):
                node = ExprNodes.NameNode(node.pos, name=EncodedString(attribute),
                                          entry=self.current_env().builtin_scope().lookup_here(attribute))
            elif not PyrexTypes.parse_basic_type(attribute):
                error(node.pos, u"'%s' not a valid cython attribute or is being used incorrectly" % attribute)
        return node

    def _inject_locals(self, node, func_name):
        # locals()/dir()/vars() builtins
        lenv = self.current_env()
        entry = lenv.lookup_here(func_name)
        if entry:
            # not the builtin
            return node
        pos = node.pos
        if func_name in ('locals', 'vars'):
            if func_name == 'locals' and len(node.args) > 0:
                error(self.pos, "Builtin 'locals()' called with wrong number of args, expected 0, got %d"
                      % len(node.args))
                return node
            elif func_name == 'vars':
                if len(node.args) > 1:
                    error(self.pos, "Builtin 'vars()' called with wrong number of args, expected 0-1, got %d"
                          % len(node.args))
                if len(node.args) > 0:
                    return node # nothing to do
            items = [ ExprNodes.DictItemNode(pos,
                                             key=ExprNodes.StringNode(pos, value=var),
                                             value=ExprNodes.NameNode(pos, name=var))
                      for var in lenv.entries ]
            return ExprNodes.DictNode(pos, key_value_pairs=items)
        else: # dir()
            if len(node.args) > 1:
                error(self.pos, "Builtin 'dir()' called with wrong number of args, expected 0-1, got %d"
                      % len(node.args))
            if len(node.args) > 0:
                # optimised in Builtin.py
                return node
            items = [ ExprNodes.StringNode(pos, value=var) for var in lenv.entries ]
            return ExprNodes.ListNode(pos, args=items)

    def visit_SimpleCallNode(self, node):
        if isinstance(node.function, ExprNodes.NameNode):
            func_name = node.function.name
            if func_name in ('dir', 'locals', 'vars'):
                return self._inject_locals(node, func_name)

        # cython.foo
        function = node.function.as_cython_attribute()
        if function:
            if function in InterpretCompilerDirectives.unop_method_nodes:
                if len(node.args) != 1:
                    error(node.function.pos, u"%s() takes exactly one argument" % function)
                else:
                    node = InterpretCompilerDirectives.unop_method_nodes[function](node.function.pos, operand=node.args[0])
            elif function in InterpretCompilerDirectives.binop_method_nodes:
                if len(node.args) != 2:
                    error(node.function.pos, u"%s() takes exactly two arguments" % function)
                else:
                    node = InterpretCompilerDirectives.binop_method_nodes[function](node.function.pos, operand1=node.args[0], operand2=node.args[1])
            elif function == u'cast':
                if len(node.args) != 2:
                    error(node.function.pos, u"cast() takes exactly two arguments")
                else:
                    type = node.args[0].analyse_as_type(self.current_env())
                    if type:
                        node = ExprNodes.TypecastNode(node.function.pos, type=type, operand=node.args[1])
                    else:
                        error(node.args[0].pos, "Not a type")
            elif function == u'sizeof':
                if len(node.args) != 1:
                    error(node.function.pos, u"sizeof() takes exactly one argument")
                else:
                    type = node.args[0].analyse_as_type(self.current_env())
                    if type:
                        node = ExprNodes.SizeofTypeNode(node.function.pos, arg_type=type)
                    else:
                        node = ExprNodes.SizeofVarNode(node.function.pos, operand=node.args[0])
            elif function == 'cmod':
                if len(node.args) != 2:
                    error(node.function.pos, u"cmod() takes exactly two arguments")
                else:
                    node = ExprNodes.binop_node(node.function.pos, '%', node.args[0], node.args[1])
                    node.cdivision = True
            elif function == 'cdiv':
                if len(node.args) != 2:
                    error(node.function.pos, u"cdiv() takes exactly two arguments")
                else:
                    node = ExprNodes.binop_node(node.function.pos, '/', node.args[0], node.args[1])
                    node.cdivision = True
            elif function == u'set':
                node.function = ExprNodes.NameNode(node.pos, name=EncodedString('set'))
            else:
                error(node.function.pos, u"'%s' not a valid cython language construct" % function)

        self.visitchildren(node)
        return node


class ReplaceFusedTypeChecks(VisitorTransform):
    """
    This is not a transform in the pipeline. It is invoked on the specific
    versions of a cdef function with fused argument types. It filters out any
    type branches that don't match. e.g.

        if fused_t is mytype:
            ...
        elif fused_t in other_fused_type:
            ...
    """

    # Defer the import until now to avoid circularity...
    from Cython.Compiler import Optimize
    transform = Optimize.ConstantFolding(reevaluate=True)

    def __init__(self, local_scope):
        super(ReplaceFusedTypeChecks, self).__init__()
        self.local_scope = local_scope

    def visit_IfStatNode(self, node):
        """
        Filters out any if clauses with false compile time type check
        expression.
        """
        self.visitchildren(node)
        return self.transform(node)

    def visit_PrimaryCmpNode(self, node):
        type1 = node.operand1.analyse_as_type(self.local_scope)
        type2 = node.operand2.analyse_as_type(self.local_scope)

        if type1 and type2:
            false_node = ExprNodes.BoolNode(node.pos, value=False)
            true_node = ExprNodes.BoolNode(node.pos, value=True)

            type1 = self.specialize_type(type1, node.operand1.pos)
            op = node.operator

            if op in ('is', 'is_not', '==', '!='):
                type2 = self.specialize_type(type2, node.operand2.pos)

                is_same = type1.same_as(type2)
                eq = op in ('is', '==')

                if (is_same and eq) or (not is_same and not eq):
                    return true_node

            elif op in ('in', 'not_in'):
                # We have to do an instance check directly, as operand2
                # needs to be a fused type and not a type with a subtype
                # that is fused. First unpack the typedef
                if isinstance(type2, PyrexTypes.CTypedefType):
                    type2 = type2.typedef_base_type

                if type1.is_fused:
                    error(node.operand1.pos, "Type is fused")
                elif not type2.is_fused:
                    error(node.operand2.pos,
                          "Can only use 'in' or 'not in' on a fused type")
                else:
                    types = PyrexTypes.get_specific_types(type2)

                    for specific_type in types:
                        if type1.same_as(specific_type):
                            if op == 'in':
                                return true_node
                            else:
                                return false_node

                    if op == 'not_in':
                        return true_node

            return false_node

        return node

    def specialize_type(self, type, pos):
        try:
            return type.specialize(self.local_scope.fused_to_specific)
        except KeyError:
            error(pos, "Type is not specific")
            return type

    def visit_Node(self, node):
        self.visitchildren(node)
        return node


class DebugTransform(CythonTransform):
    """
    Write debug information for this Cython module.
    """

    def __init__(self, context, options, result):
        super(DebugTransform, self).__init__(context)
        self.visited = cython.set()
        # our treebuilder and debug output writer
        # (see Cython.Debugger.debug_output.CythonDebugWriter)
        self.tb = self.context.gdb_debug_outputwriter
        #self.c_output_file = options.output_file
        self.c_output_file = result.c_file

        # Closure support, basically treat nested functions as if the AST were
        # never nested
        self.nested_funcdefs = []

        # tells visit_NameNode whether it should register step-into functions
        self.register_stepinto = False

    def visit_ModuleNode(self, node):
        self.tb.module_name = node.full_module_name
        attrs = dict(
            module_name=node.full_module_name,
            filename=node.pos[0].filename,
            c_filename=self.c_output_file)

        self.tb.start('Module', attrs)

        # serialize functions
        self.tb.start('Functions')
        # First, serialize functions normally...
        self.visitchildren(node)

        # ... then, serialize nested functions
        for nested_funcdef in self.nested_funcdefs:
            self.visit_FuncDefNode(nested_funcdef)

        self.register_stepinto = True
        self.serialize_modulenode_as_function(node)
        self.register_stepinto = False
        self.tb.end('Functions')

        # 2.3 compatibility. Serialize global variables
        self.tb.start('Globals')
        entries = {}

        for k, v in node.scope.entries.iteritems():
            if (v.qualified_name not in self.visited and not
                v.name.startswith('__pyx_') and not
                v.type.is_cfunction and not
                v.type.is_extension_type):
                entries[k]= v

        self.serialize_local_variables(entries)
        self.tb.end('Globals')
        # self.tb.end('Module') # end Module after the line number mapping in
        # Cython.Compiler.ModuleNode.ModuleNode._serialize_lineno_map
        return node

    def visit_FuncDefNode(self, node):
        self.visited.add(node.local_scope.qualified_name)

        if getattr(node, 'is_wrapper', False):
            return node

        if self.register_stepinto:
            self.nested_funcdefs.append(node)
            return node

        # node.entry.visibility = 'extern'
        if node.py_func is None:
            pf_cname = ''
        else:
            pf_cname = node.py_func.entry.func_cname

        attrs = dict(
            name=node.entry.name,
            cname=node.entry.func_cname,
            pf_cname=pf_cname,
            qualified_name=node.local_scope.qualified_name,
            lineno=str(node.pos[1]))

        self.tb.start('Function', attrs=attrs)

        self.tb.start('Locals')
        self.serialize_local_variables(node.local_scope.entries)
        self.tb.end('Locals')

        self.tb.start('Arguments')
        for arg in node.local_scope.arg_entries:
            self.tb.start(arg.name)
            self.tb.end(arg.name)
        self.tb.end('Arguments')

        self.tb.start('StepIntoFunctions')
        self.register_stepinto = True
        self.visitchildren(node)
        self.register_stepinto = False
        self.tb.end('StepIntoFunctions')
        self.tb.end('Function')

        return node

    def visit_NameNode(self, node):
        if (self.register_stepinto and
            node.type.is_cfunction and
            getattr(node, 'is_called', False) and
            node.entry.func_cname is not None):
            # don't check node.entry.in_cinclude, as 'cdef extern: ...'
            # declared functions are not 'in_cinclude'.
            # This means we will list called 'cdef' functions as
            # "step into functions", but this is not an issue as they will be
            # recognized as Cython functions anyway.
            attrs = dict(name=node.entry.func_cname)
            self.tb.start('StepIntoFunction', attrs=attrs)
            self.tb.end('StepIntoFunction')

        self.visitchildren(node)
        return node

    def serialize_modulenode_as_function(self, node):
        """
        Serialize the module-level code as a function so the debugger will know
        it's a "relevant frame" and it will know where to set the breakpoint
        for 'break modulename'.
        """
        name = node.full_module_name.rpartition('.')[-1]

        cname_py2 = 'init' + name
        cname_py3 = 'PyInit_' + name

        py2_attrs = dict(
            name=name,
            cname=cname_py2,
            pf_cname='',
            # Ignore the qualified_name, breakpoints should be set using
            # `cy break modulename:lineno` for module-level breakpoints.
            qualified_name='',
            lineno='1',
            is_initmodule_function="True",
        )

        py3_attrs = dict(py2_attrs, cname=cname_py3)

        self._serialize_modulenode_as_function(node, py2_attrs)
        self._serialize_modulenode_as_function(node, py3_attrs)

    def _serialize_modulenode_as_function(self, node, attrs):
        self.tb.start('Function', attrs=attrs)

        self.tb.start('Locals')
        self.serialize_local_variables(node.scope.entries)
        self.tb.end('Locals')

        self.tb.start('Arguments')
        self.tb.end('Arguments')

        self.tb.start('StepIntoFunctions')
        self.register_stepinto = True
        self.visitchildren(node)
        self.register_stepinto = False
        self.tb.end('StepIntoFunctions')

        self.tb.end('Function')

    def serialize_local_variables(self, entries):
        for entry in entries.values():
            if entry.type.is_pyobject:
                vartype = 'PythonObject'
            else:
                vartype = 'CObject'

            if entry.from_closure:
                # We're dealing with a closure where a variable from an outer
                # scope is accessed, get it from the scope object.
                cname = '%s->%s' % (Naming.cur_scope_cname,
                                    entry.outer_entry.cname)

                qname = '%s.%s.%s' % (entry.scope.outer_scope.qualified_name,
                                      entry.scope.name,
                                      entry.name)
            elif entry.in_closure:
                cname = '%s->%s' % (Naming.cur_scope_cname,
                                    entry.cname)
                qname = entry.qualified_name
            else:
                cname = entry.cname
                qname = entry.qualified_name

            if not entry.pos:
                # this happens for variables that are not in the user's code,
                # e.g. for the global __builtins__, __doc__, etc. We can just
                # set the lineno to 0 for those.
                lineno = '0'
            else:
                lineno = str(entry.pos[1])

            attrs = dict(
                name=entry.name,
                cname=cname,
                qualified_name=qname,
                type=vartype,
                lineno=lineno)

            self.tb.start('LocalVar', attrs)
            self.tb.end('LocalVar')
<|MERGE_RESOLUTION|>--- conflicted
+++ resolved
@@ -1592,14 +1592,8 @@
         # ---------------------------------------
         return property
 
-<<<<<<< HEAD
-class AnalyseExpressionsTransform(EnvTransform):
-=======
 
 class AnalyseExpressionsTransform(CythonTransform):
-
-    nested_index_node = False
->>>>>>> ca393626
 
     def visit_ModuleNode(self, node):
         self.env_stack = [node.scope]
