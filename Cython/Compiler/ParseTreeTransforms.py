--- conflicted
+++ resolved
@@ -863,12 +863,10 @@
             directive = self.directive_names.get(node.name)
             if directive is not None:
                 node.cython_attribute = directive
-<<<<<<< HEAD
         if node.annotation:
             # may not seem necessary but annotation can have cython attrributes
             # and isn't a child attribute - TODO should this need this special case?
             self.visitchildren(node.annotation.expr)
-=======
         if node.as_cython_attribute() == "compiled":
             return ExprNodes.BoolNode(node.pos, value=True)  # replace early so unused branches can be dropped
                 # before they have a chance to cause compile-errors
@@ -879,7 +877,6 @@
         if node.as_cython_attribute() == "compiled":
             return ExprNodes.BoolNode(node.pos, value=True)  # replace early so unused branches can be dropped
                 # before they have a chance to cause compile-errors
->>>>>>> 4d54aeff
         return node
 
     def visit_NewExprNode(self, node):
