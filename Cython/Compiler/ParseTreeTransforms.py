--- conflicted
+++ resolved
@@ -1318,14 +1318,8 @@
                         name, value = directive
                         if self.directives.get(name, object()) != value:
                             directives.append(directive)
-<<<<<<< HEAD
-                        if (directive[0] == 'staticmethod' or
-                                (directive[0] == 'dataclasses.dataclass' and scope_name == 'class')):
+                        if directive[0] == 'staticmethod':
                             realdecs.append(dec)
-=======
-                        if directive[0] == 'staticmethod':
-                            both.append(dec)
->>>>>>> a30eba6f
                     # Adapt scope type based on decorators that change it.
                     if directive[0] == 'cclass' and scope_name == 'class':
                         scope_name = 'cclass'
