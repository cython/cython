--- conflicted
+++ resolved
@@ -3748,11 +3748,7 @@
         return node
 
     def visit_ParallelRangeNode(self, node):
-<<<<<<< HEAD
-        if node.nogil or (self.nogil_declarator_only and not node.with_python):
-=======
-        if node.nogil or self.nogil_state == Nodes.NoGilState.NoGilScope:
->>>>>>> d42f5911
+        if node.nogil or (self.nogil_state == Nodes.NoGilState.NoGilScope and not node.with_python):
             node_was_nogil, node.nogil = node.nogil, False
             node = Nodes.GILStatNode(node.pos, state='nogil', body=node)
             if not node_was_nogil and self.nogil_state == Nodes.NoGilState.NoGilScope:
@@ -3761,44 +3757,32 @@
                 node.scope_gil_state_known = False
             return self.visit_GILStatNode(node)
 
-<<<<<<< HEAD
-        if not self.nogil and not node.with_python:
+        if not self.nogil_state and not node.with_python:
             # TODO - eventually point them to the with_python argument in this message.
             # For now it's sufficiently experimental and fragile that I don't want to
             # encourage any user that hasn't read the documentation in detail to find it.
-=======
-        if not self.nogil_state:
->>>>>>> d42f5911
             error(node.pos, "prange() can only be used without the GIL")
             # Forget about any GIL-related errors that may occur in the body
             return None
 
         if node.with_python:
-            was_nogil = self.nogil
-            self.nogil = False
+            was_nogil = self.nogil_state
+            self.nogil_state = Nodes.NoGilState.HasGil
 
         node.nogil_check(self.env_stack[-1])
         self.visitchildren(node)
 
         if node.with_python:
-            self.nogil = was_nogil
+            self.nogil_state = was_nogil
         return node
 
     def visit_ParallelWithBlockNode(self, node):
-<<<<<<< HEAD
-        if not self.nogil and not node.with_python:
+        if not self.nogil_state and not node.with_python:
             # TODO - when it's stable, eventually mention the with_python argument
             error(node.pos, "The parallel section may only be used without "
                             "the GIL")
             return None
-        if self.nogil_declarator_only and not node.with_python:
-=======
-        if not self.nogil_state:
-            error(node.pos, "The parallel section may only be used without "
-                            "the GIL")
-            return None
-        if self.nogil_state == Nodes.NoGilState.NoGilScope:
->>>>>>> d42f5911
+        if self.nogil_state == Nodes.NoGilState.NoGilScope and not node.with_python:
             # We're in a "nogil" function but that doesn't prove we didn't
             # have the gil, so release it
             node = Nodes.GILStatNode(node.pos, state='nogil', body=node)
@@ -3806,8 +3790,8 @@
             return self.visit_GILStatNode(node)
 
         if node.with_python:
-            was_nogil = self.nogil
-            self.nogil = False
+            was_nogil = self.nogil_state
+            self.nogil_state = Nodes.NoGilState.HasGil
 
         if node.nogil_check:
             # It does not currently implement this, but test for it anyway to
@@ -3816,7 +3800,7 @@
 
         self.visitchildren(node)
         if node.with_python:
-            self.nogil = was_nogil
+            self.nogil_state = was_nogil
         return node
 
     def visit_TryFinallyStatNode(self, node):
