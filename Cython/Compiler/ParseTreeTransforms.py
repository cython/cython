--- conflicted
+++ resolved
@@ -3144,15 +3144,9 @@
                     error(self.pos, "Builtin 'vars()' called with wrong number of args, expected 0-1, got %d"
                           % len(node.args))
                 if len(node.args) > 0:
-<<<<<<< HEAD
                     return node # nothing to do
             return ExprNodes.LocalsExprNode(pos, def_node, lenv)
-        else: # dir()
-=======
-                    return node  # nothing to do
-            return ExprNodes.LocalsExprNode(pos, self.current_scope_node(), lenv)
         else:  # dir()
->>>>>>> 7787142d
             if len(node.args) > 1:
                 error(self.pos, "Builtin 'dir()' called with wrong number of args, expected 0-1, got %d"
                       % len(node.args))
@@ -3231,11 +3225,7 @@
             return node
         # Inject no-args super
         def_node = self.current_scope_node()
-<<<<<<< HEAD
         if not self._check_inside_class(def_node) or not def_node.args:
-=======
-        if not isinstance(def_node, Nodes.DefNode) or not def_node.args or len(self.env_stack) < 2:
->>>>>>> 7787142d
             return node
         class_node, class_scope = self._get_current_class_and_scope()
         if class_scope.is_py_class_scope:
