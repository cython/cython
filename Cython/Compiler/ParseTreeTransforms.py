--- conflicted
+++ resolved
@@ -629,14 +629,9 @@
         'operator.comma'        : ExprNodes.c_binop_constructor(','),
     }
 
-<<<<<<< HEAD
-    special_methods = cython.set(['declare', 'union', 'struct', 'typedef',
-                                  'sizeof', 'cast', 'pointer', 'compiled',
-                                  'NULL', 'fused_type', 'parallel'])
-=======
-    special_methods = set(['declare', 'union', 'struct', 'typedef', 'sizeof',
-                                  'cast', 'pointer', 'compiled', 'NULL', 'parallel'])
->>>>>>> dfa31de0
+    special_methods = set(['declare', 'union', 'struct', 'typedef',
+                           'sizeof', 'cast', 'pointer', 'compiled',
+                           'NULL', 'fused_type', 'parallel'])
     special_methods.update(unop_method_nodes.keys())
 
     valid_parallel_directives = set([
@@ -1389,7 +1384,7 @@
         self.env_stack = [root.scope]
         # needed to determine if a cdef var is declared after it's used.
         self.seen_vars_stack = []
-        self.fused_error_funcs = cython.set()
+        self.fused_error_funcs = set()
         return super(AnalyseDeclarationsTransform, self).__call__(root)
 
     def visit_NameNode(self, node):
@@ -1429,7 +1424,6 @@
         return node
 
     def visit_FuncDefNode(self, node):
-<<<<<<< HEAD
         """
         Analyse a function and its body, as that hasn't happend yet. Also
         analyse the directive_locals set by @cython.locals(). Then, if we are
@@ -1440,10 +1434,7 @@
         """
         env = self.env_stack[-1]
 
-        self.seen_vars_stack.append(cython.set())
-=======
         self.seen_vars_stack.append(set())
->>>>>>> dfa31de0
         lenv = node.local_scope
         node.declare_arguments(lenv)
 
@@ -2433,7 +2424,6 @@
         return node
 
 
-<<<<<<< HEAD
 class ReplaceFusedTypeChecks(VisitorTransform):
     """
     This is not a transform in the pipeline. It is invoked on the specific
@@ -2523,26 +2513,6 @@
         return node
 
 
-class FindUninitializedParallelVars(CythonTransform, SkipDeclarations):
-    """
-    This transform isn't part of the pipeline, it simply finds all references
-    to variables in parallel blocks.
-    """
-
-    def __init__(self):
-        CythonTransform.__init__(self, None)
-        self.used_vars = []
-
-    def visit_ParallelStatNode(self, node):
-        return node
-
-    def visit_NameNode(self, node):
-        self.used_vars.append((node.entry, node.pos))
-        return node
-
-
-=======
->>>>>>> dfa31de0
 class DebugTransform(CythonTransform):
     """
     Write debug information for this Cython module.
