--- conflicted
+++ resolved
@@ -1124,14 +1124,8 @@
                 has_arbitrary_decorators = True
             if has_arbitrary_decorators and (scope_name == 'cclass' or
                          isinstance(node, (Nodes.CClassDefNode, Nodes.CVarDefNode))):
-<<<<<<< HEAD
+                # Note - arbitrary C function decorators are caught later in DecoratorTransform
                 raise PostParseError(realdecs[0].pos, "Cdef functions/classes cannot take arbitrary decorators.")
-        node.decorators = realdecs[::-1]
-=======
-            # Note - arbitrary C function decorators are caught later in DecoratorTransform
-            raise PostParseError(realdecs[0].pos, "Cdef functions/classes cannot take arbitrary decorators.")
-        node.decorators = realdecs[::-1] + both[::-1]
->>>>>>> ec8c0804
         # merge or override repeated directives
         optdict = {}
         for directive in directives:
