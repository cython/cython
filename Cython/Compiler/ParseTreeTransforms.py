import cython
cython.declare(PyrexTypes=object, Naming=object, ExprNodes=object, Nodes=object,
               Options=object, UtilNodes=object, LetNode=object,
               LetRefNode=object, TreeFragment=object, EncodedString=object,
               error=object, warning=object, copy=object)

import PyrexTypes
import Naming
import ExprNodes
import Nodes
import Options
import Builtin

from Cython.Compiler.Visitor import VisitorTransform, TreeVisitor
from Cython.Compiler.Visitor import CythonTransform, EnvTransform, ScopeTrackingTransform
from Cython.Compiler.UtilNodes import LetNode, LetRefNode, ResultRefNode
from Cython.Compiler.TreeFragment import TreeFragment
from Cython.Compiler.StringEncoding import EncodedString
from Cython.Compiler.Errors import error, warning, CompileError, InternalError
from Cython.Compiler.Code import UtilityCode

import copy


class NameNodeCollector(TreeVisitor):
    """Collect all NameNodes of a (sub-)tree in the ``name_nodes``
    attribute.
    """
    def __init__(self):
        super(NameNodeCollector, self).__init__()
        self.name_nodes = []

    def visit_NameNode(self, node):
        self.name_nodes.append(node)

    def visit_Node(self, node):
        self._visitchildren(node, None)


class SkipDeclarations(object):
    """
    Variable and function declarations can often have a deep tree structure,
    and yet most transformations don't need to descend to this depth.

    Declaration nodes are removed after AnalyseDeclarationsTransform, so there
    is no need to use this for transformations after that point.
    """
    def visit_CTypeDefNode(self, node):
        return node

    def visit_CVarDefNode(self, node):
        return node

    def visit_CDeclaratorNode(self, node):
        return node

    def visit_CBaseTypeNode(self, node):
        return node

    def visit_CEnumDefNode(self, node):
        return node

    def visit_CStructOrUnionDefNode(self, node):
        return node

class NormalizeTree(CythonTransform):
    """
    This transform fixes up a few things after parsing
    in order to make the parse tree more suitable for
    transforms.

    a) After parsing, blocks with only one statement will
    be represented by that statement, not by a StatListNode.
    When doing transforms this is annoying and inconsistent,
    as one cannot in general remove a statement in a consistent
    way and so on. This transform wraps any single statements
    in a StatListNode containing a single statement.

    b) The PassStatNode is a noop and serves no purpose beyond
    plugging such one-statement blocks; i.e., once parsed a
`    "pass" can just as well be represented using an empty
    StatListNode. This means less special cases to worry about
    in subsequent transforms (one always checks to see if a
    StatListNode has no children to see if the block is empty).
    """

    def __init__(self, context):
        super(NormalizeTree, self).__init__(context)
        self.is_in_statlist = False
        self.is_in_expr = False

    def visit_ExprNode(self, node):
        stacktmp = self.is_in_expr
        self.is_in_expr = True
        self.visitchildren(node)
        self.is_in_expr = stacktmp
        return node

    def visit_StatNode(self, node, is_listcontainer=False):
        stacktmp = self.is_in_statlist
        self.is_in_statlist = is_listcontainer
        self.visitchildren(node)
        self.is_in_statlist = stacktmp
        if not self.is_in_statlist and not self.is_in_expr:
            return Nodes.StatListNode(pos=node.pos, stats=[node])
        else:
            return node

    def visit_StatListNode(self, node):
        self.is_in_statlist = True
        self.visitchildren(node)
        self.is_in_statlist = False
        return node

    def visit_ParallelAssignmentNode(self, node):
        return self.visit_StatNode(node, True)

    def visit_CEnumDefNode(self, node):
        return self.visit_StatNode(node, True)

    def visit_CStructOrUnionDefNode(self, node):
        return self.visit_StatNode(node, True)

    # Eliminate PassStatNode
    def visit_PassStatNode(self, node):
        if not self.is_in_statlist:
            return Nodes.StatListNode(pos=node.pos, stats=[])
        else:
            return []

    def visit_CDeclaratorNode(self, node):
        return node


class PostParseError(CompileError): pass

# error strings checked by unit tests, so define them
ERR_CDEF_INCLASS = 'Cannot assign default value to fields in cdef classes, structs or unions'
ERR_BUF_DEFAULTS = 'Invalid buffer defaults specification (see docs)'
ERR_INVALID_SPECIALATTR_TYPE = 'Special attributes must not have a type declared'
class PostParse(ScopeTrackingTransform):
    """
    Basic interpretation of the parse tree, as well as validity
    checking that can be done on a very basic level on the parse
    tree (while still not being a problem with the basic syntax,
    as such).

    Specifically:
    - Default values to cdef assignments are turned into single
    assignments following the declaration (everywhere but in class
    bodies, where they raise a compile error)

    - Interpret some node structures into Python runtime values.
    Some nodes take compile-time arguments (currently:
    TemplatedTypeNode[args] and __cythonbufferdefaults__ = {args}),
    which should be interpreted. This happens in a general way
    and other steps should be taken to ensure validity.

    Type arguments cannot be interpreted in this way.

    - For __cythonbufferdefaults__ the arguments are checked for
    validity.

    TemplatedTypeNode has its directives interpreted:
    Any first positional argument goes into the "dtype" attribute,
    any "ndim" keyword argument goes into the "ndim" attribute and
    so on. Also it is checked that the directive combination is valid.
    - __cythonbufferdefaults__ attributes are parsed and put into the
    type information.

    Note: Currently Parsing.py does a lot of interpretation and
    reorganization that can be refactored into this transform
    if a more pure Abstract Syntax Tree is wanted.
    """

    def __init__(self, context):
        super(PostParse, self).__init__(context)
        self.specialattribute_handlers = {
            '__cythonbufferdefaults__' : self.handle_bufferdefaults
        }

    def visit_ModuleNode(self, node):
        self.lambda_counter = 1
        self.genexpr_counter = 1
        return super(PostParse, self).visit_ModuleNode(node)

    def visit_LambdaNode(self, node):
        # unpack a lambda expression into the corresponding DefNode
        lambda_id = self.lambda_counter
        self.lambda_counter += 1
        node.lambda_name = EncodedString(u'lambda%d' % lambda_id)
        collector = YieldNodeCollector()
        collector.visitchildren(node.result_expr)
        if collector.yields or isinstance(node.result_expr, ExprNodes.YieldExprNode):
            body = Nodes.ExprStatNode(
                node.result_expr.pos, expr=node.result_expr)
        else:
            body = Nodes.ReturnStatNode(
                node.result_expr.pos, value=node.result_expr)
        node.def_node = Nodes.DefNode(
            node.pos, name=node.name, lambda_name=node.lambda_name,
            args=node.args, star_arg=node.star_arg,
            starstar_arg=node.starstar_arg,
            body=body, doc=None)
        self.visitchildren(node)
        return node

    def visit_GeneratorExpressionNode(self, node):
        # unpack a generator expression into the corresponding DefNode
        genexpr_id = self.genexpr_counter
        self.genexpr_counter += 1
        node.genexpr_name = EncodedString(u'genexpr%d' % genexpr_id)

        node.def_node = Nodes.DefNode(node.pos, name=node.name,
                                      doc=None,
                                      args=[], star_arg=None,
                                      starstar_arg=None,
                                      body=node.loop)
        self.visitchildren(node)
        return node

    # cdef variables
    def handle_bufferdefaults(self, decl):
        if not isinstance(decl.default, ExprNodes.DictNode):
            raise PostParseError(decl.pos, ERR_BUF_DEFAULTS)
        self.scope_node.buffer_defaults_node = decl.default
        self.scope_node.buffer_defaults_pos = decl.pos

    def visit_CVarDefNode(self, node):
        # This assumes only plain names and pointers are assignable on
        # declaration. Also, it makes use of the fact that a cdef decl
        # must appear before the first use, so we don't have to deal with
        # "i = 3; cdef int i = i" and can simply move the nodes around.
        try:
            self.visitchildren(node)
            stats = [node]
            newdecls = []
            for decl in node.declarators:
                declbase = decl
                while isinstance(declbase, Nodes.CPtrDeclaratorNode):
                    declbase = declbase.base
                if isinstance(declbase, Nodes.CNameDeclaratorNode):
                    if declbase.default is not None:
                        if self.scope_type in ('cclass', 'pyclass', 'struct'):
                            if isinstance(self.scope_node, Nodes.CClassDefNode):
                                handler = self.specialattribute_handlers.get(decl.name)
                                if handler:
                                    if decl is not declbase:
                                        raise PostParseError(decl.pos, ERR_INVALID_SPECIALATTR_TYPE)
                                    handler(decl)
                                    continue # Remove declaration
                            raise PostParseError(decl.pos, ERR_CDEF_INCLASS)
                        first_assignment = self.scope_type != 'module'
                        stats.append(Nodes.SingleAssignmentNode(node.pos,
                            lhs=ExprNodes.NameNode(node.pos, name=declbase.name),
                            rhs=declbase.default, first=first_assignment))
                        declbase.default = None
                newdecls.append(decl)
            node.declarators = newdecls
            return stats
        except PostParseError, e:
            # An error in a cdef clause is ok, simply remove the declaration
            # and try to move on to report more errors
            self.context.nonfatal_error(e)
            return None

    # Split parallel assignments (a,b = b,a) into separate partial
    # assignments that are executed rhs-first using temps.  This
    # restructuring must be applied before type analysis so that known
    # types on rhs and lhs can be matched directly.  It is required in
    # the case that the types cannot be coerced to a Python type in
    # order to assign from a tuple.

    def visit_SingleAssignmentNode(self, node):
        self.visitchildren(node)
        return self._visit_assignment_node(node, [node.lhs, node.rhs])

    def visit_CascadedAssignmentNode(self, node):
        self.visitchildren(node)
        return self._visit_assignment_node(node, node.lhs_list + [node.rhs])

    def _visit_assignment_node(self, node, expr_list):
        """Flatten parallel assignments into separate single
        assignments or cascaded assignments.
        """
        if sum([ 1 for expr in expr_list
                 if expr.is_sequence_constructor or expr.is_string_literal ]) < 2:
            # no parallel assignments => nothing to do
            return node

        expr_list_list = []
        flatten_parallel_assignments(expr_list, expr_list_list)
        temp_refs = []
        eliminate_rhs_duplicates(expr_list_list, temp_refs)

        nodes = []
        for expr_list in expr_list_list:
            lhs_list = expr_list[:-1]
            rhs = expr_list[-1]
            if len(lhs_list) == 1:
                node = Nodes.SingleAssignmentNode(rhs.pos,
                    lhs = lhs_list[0], rhs = rhs)
            else:
                node = Nodes.CascadedAssignmentNode(rhs.pos,
                    lhs_list = lhs_list, rhs = rhs)
            nodes.append(node)

        if len(nodes) == 1:
            assign_node = nodes[0]
        else:
            assign_node = Nodes.ParallelAssignmentNode(nodes[0].pos, stats = nodes)

        if temp_refs:
            duplicates_and_temps = [ (temp.expression, temp)
                                     for temp in temp_refs ]
            sort_common_subsequences(duplicates_and_temps)
            for _, temp_ref in duplicates_and_temps[::-1]:
                assign_node = LetNode(temp_ref, assign_node)

        return assign_node

    def _flatten_sequence(self, seq, result):
        for arg in seq.args:
            if arg.is_sequence_constructor:
                self._flatten_sequence(arg, result)
            else:
                result.append(arg)
        return result

    def visit_DelStatNode(self, node):
        self.visitchildren(node)
        node.args = self._flatten_sequence(node, [])
        return node


def eliminate_rhs_duplicates(expr_list_list, ref_node_sequence):
    """Replace rhs items by LetRefNodes if they appear more than once.
    Creates a sequence of LetRefNodes that set up the required temps
    and appends them to ref_node_sequence.  The input list is modified
    in-place.
    """
    seen_nodes = set()
    ref_nodes = {}
    def find_duplicates(node):
        if node.is_literal or node.is_name:
            # no need to replace those; can't include attributes here
            # as their access is not necessarily side-effect free
            return
        if node in seen_nodes:
            if node not in ref_nodes:
                ref_node = LetRefNode(node)
                ref_nodes[node] = ref_node
                ref_node_sequence.append(ref_node)
        else:
            seen_nodes.add(node)
            if node.is_sequence_constructor:
                for item in node.args:
                    find_duplicates(item)

    for expr_list in expr_list_list:
        rhs = expr_list[-1]
        find_duplicates(rhs)
    if not ref_nodes:
        return

    def substitute_nodes(node):
        if node in ref_nodes:
            return ref_nodes[node]
        elif node.is_sequence_constructor:
            node.args = list(map(substitute_nodes, node.args))
        return node

    # replace nodes inside of the common subexpressions
    for node in ref_nodes:
        if node.is_sequence_constructor:
            node.args = list(map(substitute_nodes, node.args))

    # replace common subexpressions on all rhs items
    for expr_list in expr_list_list:
        expr_list[-1] = substitute_nodes(expr_list[-1])

def sort_common_subsequences(items):
    """Sort items/subsequences so that all items and subsequences that
    an item contains appear before the item itself.  This is needed
    because each rhs item must only be evaluated once, so its value
    must be evaluated first and then reused when packing sequences
    that contain it.

    This implies a partial order, and the sort must be stable to
    preserve the original order as much as possible, so we use a
    simple insertion sort (which is very fast for short sequences, the
    normal case in practice).
    """
    def contains(seq, x):
        for item in seq:
            if item is x:
                return True
            elif item.is_sequence_constructor and contains(item.args, x):
                return True
        return False
    def lower_than(a,b):
        return b.is_sequence_constructor and contains(b.args, a)

    for pos, item in enumerate(items):
        key = item[1] # the ResultRefNode which has already been injected into the sequences
        new_pos = pos
        for i in xrange(pos-1, -1, -1):
            if lower_than(key, items[i][0]):
                new_pos = i
        if new_pos != pos:
            for i in xrange(pos, new_pos, -1):
                items[i] = items[i-1]
            items[new_pos] = item

def unpack_string_to_character_literals(literal):
    chars = []
    pos = literal.pos
    stype = literal.__class__
    sval = literal.value
    sval_type = sval.__class__
    for char in sval:
        cval = sval_type(char)
        chars.append(stype(pos, value=cval, constant_result=cval))
    return chars

def flatten_parallel_assignments(input, output):
    #  The input is a list of expression nodes, representing the LHSs
    #  and RHS of one (possibly cascaded) assignment statement.  For
    #  sequence constructors, rearranges the matching parts of both
    #  sides into a list of equivalent assignments between the
    #  individual elements.  This transformation is applied
    #  recursively, so that nested structures get matched as well.
    rhs = input[-1]
    if (not (rhs.is_sequence_constructor or isinstance(rhs, ExprNodes.UnicodeNode))
        or not sum([lhs.is_sequence_constructor for lhs in input[:-1]])):
        output.append(input)
        return

    complete_assignments = []

    if rhs.is_sequence_constructor:
        rhs_args = rhs.args
    elif rhs.is_string_literal:
        rhs_args = unpack_string_to_character_literals(rhs)

    rhs_size = len(rhs_args)
    lhs_targets = [ [] for _ in xrange(rhs_size) ]
    starred_assignments = []
    for lhs in input[:-1]:
        if not lhs.is_sequence_constructor:
            if lhs.is_starred:
                error(lhs.pos, "starred assignment target must be in a list or tuple")
            complete_assignments.append(lhs)
            continue
        lhs_size = len(lhs.args)
        starred_targets = sum([1 for expr in lhs.args if expr.is_starred])
        if starred_targets > 1:
            error(lhs.pos, "more than 1 starred expression in assignment")
            output.append([lhs,rhs])
            continue
        elif lhs_size - starred_targets > rhs_size:
            error(lhs.pos, "need more than %d value%s to unpack"
                  % (rhs_size, (rhs_size != 1) and 's' or ''))
            output.append([lhs,rhs])
            continue
        elif starred_targets:
            map_starred_assignment(lhs_targets, starred_assignments,
                                   lhs.args, rhs_args)
        elif lhs_size < rhs_size:
            error(lhs.pos, "too many values to unpack (expected %d, got %d)"
                  % (lhs_size, rhs_size))
            output.append([lhs,rhs])
            continue
        else:
            for targets, expr in zip(lhs_targets, lhs.args):
                targets.append(expr)

    if complete_assignments:
        complete_assignments.append(rhs)
        output.append(complete_assignments)

    # recursively flatten partial assignments
    for cascade, rhs in zip(lhs_targets, rhs_args):
        if cascade:
            cascade.append(rhs)
            flatten_parallel_assignments(cascade, output)

    # recursively flatten starred assignments
    for cascade in starred_assignments:
        if cascade[0].is_sequence_constructor:
            flatten_parallel_assignments(cascade, output)
        else:
            output.append(cascade)

def map_starred_assignment(lhs_targets, starred_assignments, lhs_args, rhs_args):
    # Appends the fixed-position LHS targets to the target list that
    # appear left and right of the starred argument.
    #
    # The starred_assignments list receives a new tuple
    # (lhs_target, rhs_values_list) that maps the remaining arguments
    # (those that match the starred target) to a list.

    # left side of the starred target
    for i, (targets, expr) in enumerate(zip(lhs_targets, lhs_args)):
        if expr.is_starred:
            starred = i
            lhs_remaining = len(lhs_args) - i - 1
            break
        targets.append(expr)
    else:
        raise InternalError("no starred arg found when splitting starred assignment")

    # right side of the starred target
    for i, (targets, expr) in enumerate(zip(lhs_targets[-lhs_remaining:],
                                            lhs_args[starred + 1:])):
        targets.append(expr)

    # the starred target itself, must be assigned a (potentially empty) list
    target = lhs_args[starred].target # unpack starred node
    starred_rhs = rhs_args[starred:]
    if lhs_remaining:
        starred_rhs = starred_rhs[:-lhs_remaining]
    if starred_rhs:
        pos = starred_rhs[0].pos
    else:
        pos = target.pos
    starred_assignments.append([
        target, ExprNodes.ListNode(pos=pos, args=starred_rhs)])


class PxdPostParse(CythonTransform, SkipDeclarations):
    """
    Basic interpretation/validity checking that should only be
    done on pxd trees.

    A lot of this checking currently happens in the parser; but
    what is listed below happens here.

    - "def" functions are let through only if they fill the
    getbuffer/releasebuffer slots

    - cdef functions are let through only if they are on the
    top level and are declared "inline"
    """
    ERR_INLINE_ONLY = "function definition in pxd file must be declared 'cdef inline'"
    ERR_NOGO_WITH_INLINE = "inline function definition in pxd file cannot be '%s'"

    def __call__(self, node):
        self.scope_type = 'pxd'
        return super(PxdPostParse, self).__call__(node)

    def visit_CClassDefNode(self, node):
        old = self.scope_type
        self.scope_type = 'cclass'
        self.visitchildren(node)
        self.scope_type = old
        return node

    def visit_FuncDefNode(self, node):
        # FuncDefNode always come with an implementation (without
        # an imp they are CVarDefNodes..)
        err = self.ERR_INLINE_ONLY

        if (isinstance(node, Nodes.DefNode) and self.scope_type == 'cclass'
            and node.name in ('__getbuffer__', '__releasebuffer__')):
            err = None # allow these slots

        if isinstance(node, Nodes.CFuncDefNode):
            if (u'inline' in node.modifiers and
                self.scope_type in ('pxd', 'cclass')):
                node.inline_in_pxd = True
                if node.visibility != 'private':
                    err = self.ERR_NOGO_WITH_INLINE % node.visibility
                elif node.api:
                    err = self.ERR_NOGO_WITH_INLINE % 'api'
                else:
                    err = None # allow inline function
            else:
                err = self.ERR_INLINE_ONLY

        if err:
            self.context.nonfatal_error(PostParseError(node.pos, err))
            return None
        else:
            return node

class InterpretCompilerDirectives(CythonTransform, SkipDeclarations):
    """
    After parsing, directives can be stored in a number of places:
    - #cython-comments at the top of the file (stored in ModuleNode)
    - Command-line arguments overriding these
    - @cython.directivename decorators
    - with cython.directivename: statements

    This transform is responsible for interpreting these various sources
    and store the directive in two ways:
    - Set the directives attribute of the ModuleNode for global directives.
    - Use a CompilerDirectivesNode to override directives for a subtree.

    (The first one is primarily to not have to modify with the tree
    structure, so that ModuleNode stay on top.)

    The directives are stored in dictionaries from name to value in effect.
    Each such dictionary is always filled in for all possible directives,
    using default values where no value is given by the user.

    The available directives are controlled in Options.py.

    Note that we have to run this prior to analysis, and so some minor
    duplication of functionality has to occur: We manually track cimports
    and which names the "cython" module may have been imported to.
    """
    unop_method_nodes = {
        'typeof': ExprNodes.TypeofNode,

        'operator.address': ExprNodes.AmpersandNode,
        'operator.dereference': ExprNodes.DereferenceNode,
        'operator.preincrement' : ExprNodes.inc_dec_constructor(True, '++'),
        'operator.predecrement' : ExprNodes.inc_dec_constructor(True, '--'),
        'operator.postincrement': ExprNodes.inc_dec_constructor(False, '++'),
        'operator.postdecrement': ExprNodes.inc_dec_constructor(False, '--'),

        # For backwards compatability.
        'address': ExprNodes.AmpersandNode,
    }

    binop_method_nodes = {
        'operator.comma'        : ExprNodes.c_binop_constructor(','),
    }

    special_methods = set(['declare', 'union', 'struct', 'typedef',
                           'sizeof', 'cast', 'pointer', 'compiled',
                           'NULL', 'fused_type', 'parallel'])
    special_methods.update(unop_method_nodes.keys())

    valid_parallel_directives = set([
        "parallel",
        "prange",
        "threadid",
#        "threadsavailable",
    ])

    def __init__(self, context, compilation_directive_defaults):
        super(InterpretCompilerDirectives, self).__init__(context)
        self.compilation_directive_defaults = {}
        for key, value in compilation_directive_defaults.items():
            self.compilation_directive_defaults[unicode(key)] = copy.deepcopy(value)
        self.cython_module_names = set()
        self.directive_names = {}
        self.parallel_directives = {}

    def check_directive_scope(self, pos, directive, scope):
        legal_scopes = Options.directive_scopes.get(directive, None)
        if legal_scopes and scope not in legal_scopes:
            self.context.nonfatal_error(PostParseError(pos, 'The %s compiler directive '
                                        'is not allowed in %s scope' % (directive, scope)))
            return False
        else:
            if (directive not in Options.directive_defaults
                    and directive not in Options.directive_types):
                error(pos, "Invalid directive: '%s'." % (directive,))
            return True

    # Set up processing and handle the cython: comments.
    def visit_ModuleNode(self, node):
        for key, value in node.directive_comments.items():
            if not self.check_directive_scope(node.pos, key, 'module'):
                self.wrong_scope_error(node.pos, key, 'module')
                del node.directive_comments[key]

        self.module_scope = node.scope

        directives = copy.deepcopy(Options.directive_defaults)
        directives.update(copy.deepcopy(self.compilation_directive_defaults))
        directives.update(node.directive_comments)
        self.directives = directives
        node.directives = directives
        node.parallel_directives = self.parallel_directives
        self.visitchildren(node)
        node.cython_module_names = self.cython_module_names
        return node

    # The following four functions track imports and cimports that
    # begin with "cython"
    def is_cython_directive(self, name):
        return (name in Options.directive_types or
                name in self.special_methods or
                PyrexTypes.parse_basic_type(name))

    def is_parallel_directive(self, full_name, pos):
        """
        Checks to see if fullname (e.g. cython.parallel.prange) is a valid
        parallel directive. If it is a star import it also updates the
        parallel_directives.
        """
        result = (full_name + ".").startswith("cython.parallel.")

        if result:
            directive = full_name.split('.')
            if full_name == u"cython.parallel":
                self.parallel_directives[u"parallel"] = u"cython.parallel"
            elif full_name == u"cython.parallel.*":
                for name in self.valid_parallel_directives:
                    self.parallel_directives[name] = u"cython.parallel.%s" % name
            elif (len(directive) != 3 or
                  directive[-1] not in self.valid_parallel_directives):
                error(pos, "No such directive: %s" % full_name)

            self.module_scope.use_utility_code(
                UtilityCode.load_cached("InitThreads", "ModuleSetupCode.c"))

        return result

    def visit_CImportStatNode(self, node):
        if node.module_name == u"cython":
            self.cython_module_names.add(node.as_name or u"cython")
        elif node.module_name.startswith(u"cython."):
            if node.module_name.startswith(u"cython.parallel."):
                error(node.pos, node.module_name + " is not a module")
            if node.module_name == u"cython.parallel":
                if node.as_name and node.as_name != u"cython":
                    self.parallel_directives[node.as_name] = node.module_name
                else:
                    self.cython_module_names.add(u"cython")
                    self.parallel_directives[
                                    u"cython.parallel"] = node.module_name
                self.module_scope.use_utility_code(
                    UtilityCode.load_cached("InitThreads", "ModuleSetupCode.c"))
            elif node.as_name:
                self.directive_names[node.as_name] = node.module_name[7:]
            else:
                self.cython_module_names.add(u"cython")
            # if this cimport was a compiler directive, we don't
            # want to leave the cimport node sitting in the tree
            return None
        return node

    def visit_FromCImportStatNode(self, node):
        if (node.module_name == u"cython") or \
               node.module_name.startswith(u"cython."):
            submodule = (node.module_name + u".")[7:]
            newimp = []

            for pos, name, as_name, kind in node.imported_names:
                full_name = submodule + name
                qualified_name = u"cython." + full_name

                if self.is_parallel_directive(qualified_name, node.pos):
                    # from cython cimport parallel, or
                    # from cython.parallel cimport parallel, prange, ...
                    self.parallel_directives[as_name or name] = qualified_name
                elif self.is_cython_directive(full_name):
                    if as_name is None:
                        as_name = full_name

                    self.directive_names[as_name] = full_name
                    if kind is not None:
                        self.context.nonfatal_error(PostParseError(pos,
                            "Compiler directive imports must be plain imports"))
                else:
                    newimp.append((pos, name, as_name, kind))

            if not newimp:
                return None

            node.imported_names = newimp
        return node

    def visit_FromImportStatNode(self, node):
        if (node.module.module_name.value == u"cython") or \
               node.module.module_name.value.startswith(u"cython."):
            submodule = (node.module.module_name.value + u".")[7:]
            newimp = []
            for name, name_node in node.items:
                full_name = submodule + name
                qualified_name = u"cython." + full_name
                if self.is_parallel_directive(qualified_name, node.pos):
                    self.parallel_directives[name_node.name] = qualified_name
                elif self.is_cython_directive(full_name):
                    self.directive_names[name_node.name] = full_name
                else:
                    newimp.append((name, name_node))
            if not newimp:
                return None
            node.items = newimp
        return node

    def visit_SingleAssignmentNode(self, node):
        if isinstance(node.rhs, ExprNodes.ImportNode):
            module_name = node.rhs.module_name.value
            is_parallel = (module_name + u".").startswith(u"cython.parallel.")

            if module_name != u"cython" and not is_parallel:
                return node

            module_name = node.rhs.module_name.value
            as_name = node.lhs.name

            node = Nodes.CImportStatNode(node.pos,
                                         module_name = module_name,
                                         as_name = as_name)
            node = self.visit_CImportStatNode(node)
        else:
            self.visitchildren(node)

        return node

    def visit_NameNode(self, node):
        if node.name in self.cython_module_names:
            node.is_cython_module = True
        else:
            node.cython_attribute = self.directive_names.get(node.name)
        return node

    def try_to_parse_directives(self, node):
        # If node is the contents of an directive (in a with statement or
        # decorator), returns a list of (directivename, value) pairs.
        # Otherwise, returns None
        if isinstance(node, ExprNodes.CallNode):
            self.visit(node.function)
            optname = node.function.as_cython_attribute()
            if optname:
                directivetype = Options.directive_types.get(optname)
                if directivetype:
                    args, kwds = node.explicit_args_kwds()
                    directives = []
                    key_value_pairs = []
                    if kwds is not None and directivetype is not dict:
                        for keyvalue in kwds.key_value_pairs:
                            key, value = keyvalue
                            sub_optname = "%s.%s" % (optname, key.value)
                            if Options.directive_types.get(sub_optname):
                                directives.append(self.try_to_parse_directive(sub_optname, [value], None, keyvalue.pos))
                            else:
                                key_value_pairs.append(keyvalue)
                        if not key_value_pairs:
                            kwds = None
                        else:
                            kwds.key_value_pairs = key_value_pairs
                        if directives and not kwds and not args:
                            return directives
                    directives.append(self.try_to_parse_directive(optname, args, kwds, node.function.pos))
                    return directives
        elif isinstance(node, (ExprNodes.AttributeNode, ExprNodes.NameNode)):
            self.visit(node)
            optname = node.as_cython_attribute()
            if optname:
                directivetype = Options.directive_types.get(optname)
                if directivetype is bool:
                    return [(optname, True)]
                elif directivetype is None:
                    return [(optname, None)]
                else:
                    raise PostParseError(
                        node.pos, "The '%s' directive should be used as a function call." % optname)
        return None

    def try_to_parse_directive(self, optname, args, kwds, pos):
        directivetype = Options.directive_types.get(optname)
        if len(args) == 1 and isinstance(args[0], ExprNodes.NoneNode):
            return optname, Options.directive_defaults[optname]
        elif directivetype is bool:
            if kwds is not None or len(args) != 1 or not isinstance(args[0], ExprNodes.BoolNode):
                raise PostParseError(pos,
                    'The %s directive takes one compile-time boolean argument' % optname)
            return (optname, args[0].value)
        elif directivetype is str:
            if kwds is not None or len(args) != 1 or not isinstance(args[0], (ExprNodes.StringNode,
                                                                              ExprNodes.UnicodeNode)):
                raise PostParseError(pos,
                    'The %s directive takes one compile-time string argument' % optname)
            return (optname, str(args[0].value))
        elif directivetype is type:
            if kwds is not None or len(args) != 1:
                raise PostParseError(pos,
                    'The %s directive takes one type argument' % optname)
            return (optname, args[0])
        elif directivetype is dict:
            if len(args) != 0:
                raise PostParseError(pos,
                    'The %s directive takes no prepositional arguments' % optname)
            return optname, dict([(key.value, value) for key, value in kwds.key_value_pairs])
        elif directivetype is list:
            if kwds and len(kwds) != 0:
                raise PostParseError(pos,
                    'The %s directive takes no keyword arguments' % optname)
            return optname, [ str(arg.value) for arg in args ]
        else:
            assert False

    def visit_with_directives(self, body, directives):
        olddirectives = self.directives
        newdirectives = copy.copy(olddirectives)
        newdirectives.update(directives)
        self.directives = newdirectives
        assert isinstance(body, Nodes.StatListNode), body
        retbody = self.visit_Node(body)
        directive = Nodes.CompilerDirectivesNode(pos=retbody.pos, body=retbody,
                                                 directives=newdirectives)
        self.directives = olddirectives
        return directive

    # Handle decorators
    def visit_FuncDefNode(self, node):
        directives = self._extract_directives(node, 'function')
        if not directives:
            return self.visit_Node(node)
        body = Nodes.StatListNode(node.pos, stats=[node])
        return self.visit_with_directives(body, directives)

    def visit_CVarDefNode(self, node):
        if not node.decorators:
            return node
        for dec in node.decorators:
            for directive in self.try_to_parse_directives(dec.decorator) or ():
                if directive is not None and directive[0] == u'locals':
                    node.directive_locals = directive[1]
                else:
                    self.context.nonfatal_error(PostParseError(dec.pos,
                        "Cdef functions can only take cython.locals() decorator."))
        return node

    def visit_CClassDefNode(self, node):
        directives = self._extract_directives(node, 'cclass')
        if not directives:
            return self.visit_Node(node)
        body = Nodes.StatListNode(node.pos, stats=[node])
        return self.visit_with_directives(body, directives)

    def visit_PyClassDefNode(self, node):
        directives = self._extract_directives(node, 'class')
        if not directives:
            return self.visit_Node(node)
        body = Nodes.StatListNode(node.pos, stats=[node])
        return self.visit_with_directives(body, directives)

    def _extract_directives(self, node, scope_name):
        if not node.decorators:
            return {}
        # Split the decorators into two lists -- real decorators and directives
        directives = []
        realdecs = []
        for dec in node.decorators:
            new_directives = self.try_to_parse_directives(dec.decorator)
            if new_directives is not None:
                for directive in new_directives:
                    if self.check_directive_scope(node.pos, directive[0], scope_name):
                        directives.append(directive)
            else:
                realdecs.append(dec)
        if realdecs and isinstance(node, (Nodes.CFuncDefNode, Nodes.CClassDefNode)):
            raise PostParseError(realdecs[0].pos, "Cdef functions/classes cannot take arbitrary decorators.")
        else:
            node.decorators = realdecs
        # merge or override repeated directives
        optdict = {}
        directives.reverse() # Decorators coming first take precedence
        for directive in directives:
            name, value = directive
            if name in optdict:
                old_value = optdict[name]
                # keywords and arg lists can be merged, everything
                # else overrides completely
                if isinstance(old_value, dict):
                    old_value.update(value)
                elif isinstance(old_value, list):
                    old_value.extend(value)
                else:
                    optdict[name] = value
            else:
                optdict[name] = value
        return optdict

    # Handle with statements
    def visit_WithStatNode(self, node):
        directive_dict = {}
        for directive in self.try_to_parse_directives(node.manager) or []:
            if directive is not None:
                if node.target is not None:
                    self.context.nonfatal_error(
                        PostParseError(node.pos, "Compiler directive with statements cannot contain 'as'"))
                else:
                    name, value = directive
                    if name in ('nogil', 'gil'):
                        # special case: in pure mode, "with nogil" spells "with cython.nogil"
                        node = Nodes.GILStatNode(node.pos, state = name, body = node.body)
                        return self.visit_Node(node)
                    if self.check_directive_scope(node.pos, name, 'with statement'):
                        directive_dict[name] = value
        if directive_dict:
            return self.visit_with_directives(node.body, directive_dict)
        return self.visit_Node(node)


class ParallelRangeTransform(CythonTransform, SkipDeclarations):
    """
    Transform cython.parallel stuff. The parallel_directives come from the
    module node, set there by InterpretCompilerDirectives.

        x = cython.parallel.threadavailable()   -> ParallelThreadAvailableNode
        with nogil, cython.parallel.parallel(): -> ParallelWithBlockNode
            print cython.parallel.threadid()    -> ParallelThreadIdNode
            for i in cython.parallel.prange(...):  -> ParallelRangeNode
                ...
    """

    # a list of names, maps 'cython.parallel.prange' in the code to
    # ['cython', 'parallel', 'prange']
    parallel_directive = None

    # Indicates whether a namenode in an expression is the cython module
    namenode_is_cython_module = False

    # Keep track of whether we are the context manager of a 'with' statement
    in_context_manager_section = False

    # One of 'prange' or 'with parallel'. This is used to disallow closely
    # nested 'with parallel:' blocks
    state = None

    directive_to_node = {
        u"cython.parallel.parallel": Nodes.ParallelWithBlockNode,
        # u"cython.parallel.threadsavailable": ExprNodes.ParallelThreadsAvailableNode,
        u"cython.parallel.threadid": ExprNodes.ParallelThreadIdNode,
        u"cython.parallel.prange": Nodes.ParallelRangeNode,
    }

    def node_is_parallel_directive(self, node):
        return node.name in self.parallel_directives or node.is_cython_module

    def get_directive_class_node(self, node):
        """
        Figure out which parallel directive was used and return the associated
        Node class.

        E.g. for a cython.parallel.prange() call we return ParallelRangeNode
        """
        if self.namenode_is_cython_module:
            directive = '.'.join(self.parallel_directive)
        else:
            directive = self.parallel_directives[self.parallel_directive[0]]
            directive = '%s.%s' % (directive,
                                   '.'.join(self.parallel_directive[1:]))
            directive = directive.rstrip('.')

        cls = self.directive_to_node.get(directive)
        if cls is None and not (self.namenode_is_cython_module and
                                self.parallel_directive[0] != 'parallel'):
            error(node.pos, "Invalid directive: %s" % directive)

        self.namenode_is_cython_module = False
        self.parallel_directive = None

        return cls

    def visit_ModuleNode(self, node):
        """
        If any parallel directives were imported, copy them over and visit
        the AST
        """
        if node.parallel_directives:
            self.parallel_directives = node.parallel_directives
            return self.visit_Node(node)

        # No parallel directives were imported, so they can't be used :)
        return node

    def visit_NameNode(self, node):
        if self.node_is_parallel_directive(node):
            self.parallel_directive = [node.name]
            self.namenode_is_cython_module = node.is_cython_module
        return node

    def visit_AttributeNode(self, node):
        self.visitchildren(node)
        if self.parallel_directive:
            self.parallel_directive.append(node.attribute)
        return node

    def visit_CallNode(self, node):
        self.visit(node.function)
        if not self.parallel_directive:
            return node

        # We are a parallel directive, replace this node with the
        # corresponding ParallelSomethingSomething node

        if isinstance(node, ExprNodes.GeneralCallNode):
            args = node.positional_args.args
            kwargs = node.keyword_args
        else:
            args = node.args
            kwargs = {}

        parallel_directive_class = self.get_directive_class_node(node)
        if parallel_directive_class:
            # Note: in case of a parallel() the body is set by
            # visit_WithStatNode
            node = parallel_directive_class(node.pos, args=args, kwargs=kwargs)

        return node

    def visit_WithStatNode(self, node):
        "Rewrite with cython.parallel.parallel() blocks"
        newnode = self.visit(node.manager)

        if isinstance(newnode, Nodes.ParallelWithBlockNode):
            if self.state == 'parallel with':
                error(node.manager.pos,
                      "Nested parallel with blocks are disallowed")

            self.state = 'parallel with'
            body = self.visit(node.body)
            self.state = None

            newnode.body = body
            return newnode
        elif self.parallel_directive:
            parallel_directive_class = self.get_directive_class_node(node)

            if not parallel_directive_class:
                # There was an error, stop here and now
                return None

            if parallel_directive_class is Nodes.ParallelWithBlockNode:
                error(node.pos, "The parallel directive must be called")
                return None

        node.body = self.visit(node.body)
        return node

    def visit_ForInStatNode(self, node):
        "Rewrite 'for i in cython.parallel.prange(...):'"
        self.visit(node.iterator)
        self.visit(node.target)

        in_prange = isinstance(node.iterator.sequence,
                               Nodes.ParallelRangeNode)
        previous_state = self.state

        if in_prange:
            # This will replace the entire ForInStatNode, so copy the
            # attributes
            parallel_range_node = node.iterator.sequence

            parallel_range_node.target = node.target
            parallel_range_node.body = node.body
            parallel_range_node.else_clause = node.else_clause

            node = parallel_range_node

            if not isinstance(node.target, ExprNodes.NameNode):
                error(node.target.pos,
                      "Can only iterate over an iteration variable")

            self.state = 'prange'

        self.visit(node.body)
        self.state = previous_state
        self.visit(node.else_clause)
        return node

    def visit(self, node):
        "Visit a node that may be None"
        if node is not None:
            return super(ParallelRangeTransform, self).visit(node)


class WithTransform(CythonTransform, SkipDeclarations):
    def visit_WithStatNode(self, node):
        self.visitchildren(node, 'body')
        pos = node.pos
        body, target, manager = node.body, node.target, node.manager
        node.enter_call = ExprNodes.SimpleCallNode(
            pos, function = ExprNodes.AttributeNode(
                pos, obj = ExprNodes.CloneNode(manager),
                attribute = EncodedString('__enter__')),
            args = [],
            is_temp = True)
        if target is not None:
            body = Nodes.StatListNode(
                pos, stats = [
                    Nodes.WithTargetAssignmentStatNode(
                        pos, lhs = target,
                        rhs = ResultRefNode(node.enter_call),
                        orig_rhs = node.enter_call),
                    body])

        excinfo_target = ResultRefNode(
            pos=pos, type=Builtin.tuple_type, may_hold_none=False)
        except_clause = Nodes.ExceptClauseNode(
            pos, body = Nodes.IfStatNode(
                pos, if_clauses = [
                    Nodes.IfClauseNode(
                        pos, condition = ExprNodes.NotNode(
                            pos, operand = ExprNodes.WithExitCallNode(
                                pos, with_stat = node,
                                args = excinfo_target)),
                        body = Nodes.ReraiseStatNode(pos),
                        ),
                    ],
                else_clause = None),
            pattern = None,
            target = None,
            excinfo_target = excinfo_target,
            )

        node.body = Nodes.TryFinallyStatNode(
            pos, body = Nodes.TryExceptStatNode(
                pos, body = body,
                except_clauses = [except_clause],
                else_clause = None,
                ),
            finally_clause = Nodes.ExprStatNode(
                pos, expr = ExprNodes.WithExitCallNode(
                    pos, with_stat = node,
                    args = ExprNodes.TupleNode(
                        pos, args = [ExprNodes.NoneNode(pos) for _ in range(3)]
                        ))),
            handle_error_case = False,
            )
        return node

    def visit_ExprNode(self, node):
        # With statements are never inside expressions.
        return node


class DecoratorTransform(ScopeTrackingTransform, SkipDeclarations):
    """Originally, this was the only place where decorators were
    transformed into the corresponding calling code.  Now, this is
    done directly in DefNode and PyClassDefNode to avoid reassignments
    to the function/class name - except for cdef class methods.  For
    those, the reassignment is required as methods are originally
    defined in the PyMethodDef struct.

    The IndirectionNode allows DefNode to override the decorator
    """

    def visit_DefNode(self, func_node):
        scope_type = self.scope_type
        func_node = self.visit_FuncDefNode(func_node)
        if scope_type != 'cclass' or not func_node.decorators:
            return func_node
        return self._handle_decorators(
            func_node, func_node.name)

    def _handle_decorators(self, node, name):
        decorator_result = ExprNodes.NameNode(node.pos, name = name)
        for decorator in node.decorators[::-1]:
            decorator_result = ExprNodes.SimpleCallNode(
                decorator.pos,
                function = decorator.decorator,
                args = [decorator_result])

        name_node = ExprNodes.NameNode(node.pos, name = name)
        reassignment = Nodes.SingleAssignmentNode(
            node.pos,
            lhs = name_node,
            rhs = decorator_result)

        reassignment = Nodes.IndirectionNode([reassignment])
        node.decorator_indirection = reassignment
        return [node, reassignment]

class CnameDirectivesTransform(CythonTransform, SkipDeclarations):
    """
    Only part of the CythonUtilityCode pipeline. Must be run before
    DecoratorTransform in case this is a decorator for a cdef class.
    It filters out @cname('my_cname') decorators and rewrites them to
    CnameDecoratorNodes.
    """

    def handle_function(self, node):
        if not getattr(node, 'decorators', None):
            return self.visit_Node(node)

        for i, decorator in enumerate(node.decorators):
            decorator = decorator.decorator

            if (isinstance(decorator, ExprNodes.CallNode) and
                    decorator.function.is_name and
                    decorator.function.name == 'cname'):
                args, kwargs = decorator.explicit_args_kwds()

                if kwargs:
                    raise AssertionError(
                            "cname decorator does not take keyword arguments")

                if len(args) != 1:
                    raise AssertionError(
                            "cname decorator takes exactly one argument")

                if not (args[0].is_literal and
                        args[0].type == Builtin.str_type):
                    raise AssertionError(
                            "argument to cname decorator must be a string literal")

                cname = args[0].compile_time_value(None).decode('UTF-8')
                del node.decorators[i]
                node = Nodes.CnameDecoratorNode(pos=node.pos, node=node,
                                                cname=cname)
                break

        return self.visit_Node(node)

    visit_FuncDefNode = handle_function
    visit_CClassDefNode = handle_function
    visit_CEnumDefNode = handle_function
    visit_CStructOrUnionDefNode = handle_function


class ForwardDeclareTypes(CythonTransform):

    def visit_CompilerDirectivesNode(self, node):
        env = self.module_scope
        old = env.directives
        env.directives = node.directives
        self.visitchildren(node)
        env.directives = old
        return node

    def visit_ModuleNode(self, node):
        self.module_scope = node.scope
        self.module_scope.directives = node.directives
        self.visitchildren(node)
        return node

    def visit_CDefExternNode(self, node):
        old_cinclude_flag = self.module_scope.in_cinclude
        self.module_scope.in_cinclude = 1
        self.visitchildren(node)
        self.module_scope.in_cinclude = old_cinclude_flag
        return node

    def visit_CEnumDefNode(self, node):
        node.declare(self.module_scope)
        return node

    def visit_CStructOrUnionDefNode(self, node):
        if node.name not in self.module_scope.entries:
            node.declare(self.module_scope)
        return node

    def visit_CClassDefNode(self, node):
        if node.class_name not in self.module_scope.entries:
            node.declare(self.module_scope)
        return node


class AnalyseDeclarationsTransform(CythonTransform):

    basic_property = TreeFragment(u"""
property NAME:
    def __get__(self):
        return ATTR
    def __set__(self, value):
        ATTR = value
    """, level='c_class')
    basic_pyobject_property = TreeFragment(u"""
property NAME:
    def __get__(self):
        return ATTR
    def __set__(self, value):
        ATTR = value
    def __del__(self):
        ATTR = None
    """, level='c_class')
    basic_property_ro = TreeFragment(u"""
property NAME:
    def __get__(self):
        return ATTR
    """, level='c_class')

    struct_or_union_wrapper = TreeFragment(u"""
cdef class NAME:
    cdef TYPE value
    def __init__(self, MEMBER=None):
        cdef int count
        count = 0
        INIT_ASSIGNMENTS
        if IS_UNION and count > 1:
            raise ValueError, "At most one union member should be specified."
    def __str__(self):
        return STR_FORMAT % MEMBER_TUPLE
    def __repr__(self):
        return REPR_FORMAT % MEMBER_TUPLE
    """)

    init_assignment = TreeFragment(u"""
if VALUE is not None:
    ATTR = VALUE
    count += 1
    """)

    fused_function = None
    in_lambda = 0

    def __call__(self, root):
        self.env_stack = [root.scope]
        # needed to determine if a cdef var is declared after it's used.
        self.seen_vars_stack = []
        self.fused_error_funcs = set()
        return super(AnalyseDeclarationsTransform, self).__call__(root)

    def visit_NameNode(self, node):
        self.seen_vars_stack[-1].add(node.name)
        return node

    def visit_ModuleNode(self, node):
        self.seen_vars_stack.append(set())
        node.analyse_declarations(self.env_stack[-1])
        self.visitchildren(node)
        self.seen_vars_stack.pop()
        return node

    def visit_LambdaNode(self, node):
        self.in_lambda += 1
        node.analyse_declarations(self.env_stack[-1])
        self.visitchildren(node)
        self.in_lambda -= 1
        return node

    def visit_ClassDefNode(self, node):
        self.env_stack.append(node.scope)
        self.visitchildren(node)
        self.env_stack.pop()
        return node

    def visit_CClassDefNode(self, node):
        node = self.visit_ClassDefNode(node)
        if node.scope and node.scope.implemented:
            stats = []
            for entry in node.scope.var_entries:
                if entry.needs_property:
                    property = self.create_Property(entry)
                    property.analyse_declarations(node.scope)
                    self.visit(property)
                    stats.append(property)
            if stats:
                node.body.stats += stats
        return node

    def visit_FuncDefNode(self, node):
        """
        Analyse a function and its body, as that hasn't happend yet. Also
        analyse the directive_locals set by @cython.locals(). Then, if we are
        a function with fused arguments, replace the function (after it has
        declared itself in the symbol table!) with a FusedCFuncDefNode, and
        analyse its children (which are in turn normal functions). If we're a
        normal function, just analyse the body of the function.
        """
        env = self.env_stack[-1]

        self.seen_vars_stack.append(set())
        lenv = node.local_scope
        node.declare_arguments(lenv)

        for var, type_node in node.directive_locals.items():
            if not lenv.lookup_here(var):   # don't redeclare args
                type = type_node.analyse_as_type(lenv)
                if type:
                    lenv.declare_var(var, type, type_node.pos)
                else:
                    error(type_node.pos, "Not a type")

        if node.is_generator and node.has_fused_arguments:
            node.has_fused_arguments = False
            error(node.pos, "Fused generators not supported")
            node.gbody = Nodes.StatListNode(node.pos,
                                            stats=[],
                                            body=Nodes.PassStatNode(node.pos))

        if node.has_fused_arguments:
            if self.fused_function or self.in_lambda:
                if self.fused_function not in self.fused_error_funcs:
                    if self.in_lambda:
                        error(node.pos, "Fused lambdas not allowed")
                    else:
                        error(node.pos, "Cannot nest fused functions")

                self.fused_error_funcs.add(self.fused_function)

                node.body = Nodes.PassStatNode(node.pos)
                for arg in node.args:
                    if arg.type.is_fused:
                        arg.type = arg.type.get_fused_types()[0]

                return node

            node = Nodes.FusedCFuncDefNode(node, env)

            self.fused_function = node
            self.visitchildren(node)
            self.fused_function = None

            if node.py_func:
                # Create PyCFunction nodes for each specialization
                node.stats.insert(0, node.py_func)
                node.py_func = self.visit(node.py_func)
                pycfunc = ExprNodes.PyCFunctionNode.from_defnode(node.py_func,
                                                                 True)
                pycfunc = ExprNodes.ProxyNode(pycfunc.coerce_to_temp(env))
                node.resulting_fused_function = pycfunc

                # Create assignment node for our def function
                node.fused_func_assignment = self._create_assignment(
                              node.py_func, ExprNodes.CloneNode(pycfunc), env)
        else:
            node.body.analyse_declarations(lenv)

            if lenv.nogil and lenv.has_with_gil_block:
                # Acquire the GIL for cleanup in 'nogil' functions, by wrapping
                # the entire function body in try/finally.
                # The corresponding release will be taken care of by
                # Nodes.FuncDefNode.generate_function_definitions()
                node.body = Nodes.NogilTryFinallyStatNode(
                    node.body.pos,
                    body = node.body,
                    finally_clause = Nodes.EnsureGILNode(node.body.pos),
                )

            self.env_stack.append(lenv)
            self.visitchildren(node)
            self.env_stack.pop()

        self.seen_vars_stack.pop()
        return node

    def visit_DefNode(self, node):
        node = self.visit_FuncDefNode(node)
        env = self.env_stack[-1]
        if (not isinstance(node, Nodes.DefNode) or
            node.fused_py_func or node.is_generator_body or
            not node.needs_assignment_synthesis(env)):
            return node
        return [node, self._synthesize_assignment(node, env)]

    def _synthesize_assignment(self, node, env):
        # Synthesize assignment node and put it right after defnode
        genv = env
        while genv.is_py_class_scope or genv.is_c_class_scope:
            genv = genv.outer_scope

        if genv.is_closure_scope:
            rhs = node.py_cfunc_node = ExprNodes.InnerFunctionNode(
                node.pos, def_node=node,
                pymethdef_cname=node.entry.pymethdef_cname,
                code_object=ExprNodes.CodeObjectNode(node))
        else:
            binding = self.current_directives.get('binding')
            rhs = ExprNodes.PyCFunctionNode.from_defnode(node, binding)

        if env.is_py_class_scope:
            rhs.binding = True

        node.is_cyfunction = rhs.binding
        return self._create_assignment(node, rhs, env)

    def _create_assignment(self, def_node, rhs, env):
        if def_node.decorators:
            for decorator in def_node.decorators[::-1]:
                rhs = ExprNodes.SimpleCallNode(
                    decorator.pos,
                    function = decorator.decorator,
                    args = [rhs])

        assmt = Nodes.SingleAssignmentNode(
            def_node.pos,
            lhs=ExprNodes.NameNode(def_node.pos, name=def_node.name),
            rhs=rhs)
        assmt.analyse_declarations(env)
        return assmt

    def visit_ScopedExprNode(self, node):
        env = self.env_stack[-1]
        node.analyse_declarations(env)
        # the node may or may not have a local scope
        if node.has_local_scope:
            self.seen_vars_stack.append(set(self.seen_vars_stack[-1]))
            self.env_stack.append(node.expr_scope)
            node.analyse_scoped_declarations(node.expr_scope)
            self.visitchildren(node)
            self.env_stack.pop()
            self.seen_vars_stack.pop()
        else:
            node.analyse_scoped_declarations(env)
            self.visitchildren(node)
        return node

    def visit_TempResultFromStatNode(self, node):
        self.visitchildren(node)
        node.analyse_declarations(self.env_stack[-1])
        return node

    def visit_CStructOrUnionDefNode(self, node):
        # Create a wrapper node if needed.
        # We want to use the struct type information (so it can't happen
        # before this phase) but also create new objects to be declared
        # (so it can't happen later).
        # Note that we don't return the original node, as it is
        # never used after this phase.
        if True: # private (default)
            return None

        self_value = ExprNodes.AttributeNode(
            pos = node.pos,
            obj = ExprNodes.NameNode(pos=node.pos, name=u"self"),
            attribute = EncodedString(u"value"))
        var_entries = node.entry.type.scope.var_entries
        attributes = []
        for entry in var_entries:
            attributes.append(ExprNodes.AttributeNode(pos = entry.pos,
                                                      obj = self_value,
                                                      attribute = entry.name))
        # __init__ assignments
        init_assignments = []
        for entry, attr in zip(var_entries, attributes):
            # TODO: branch on visibility
            init_assignments.append(self.init_assignment.substitute({
                    u"VALUE": ExprNodes.NameNode(entry.pos, name = entry.name),
                    u"ATTR": attr,
                }, pos = entry.pos))

        # create the class
        str_format = u"%s(%s)" % (node.entry.type.name, ("%s, " * len(attributes))[:-2])
        wrapper_class = self.struct_or_union_wrapper.substitute({
            u"INIT_ASSIGNMENTS": Nodes.StatListNode(node.pos, stats = init_assignments),
            u"IS_UNION": ExprNodes.BoolNode(node.pos, value = not node.entry.type.is_struct),
            u"MEMBER_TUPLE": ExprNodes.TupleNode(node.pos, args=attributes),
            u"STR_FORMAT": ExprNodes.StringNode(node.pos, value = EncodedString(str_format)),
            u"REPR_FORMAT": ExprNodes.StringNode(node.pos, value = EncodedString(str_format.replace("%s", "%r"))),
        }, pos = node.pos).stats[0]
        wrapper_class.class_name = node.name
        wrapper_class.shadow = True
        class_body = wrapper_class.body.stats

        # fix value type
        assert isinstance(class_body[0].base_type, Nodes.CSimpleBaseTypeNode)
        class_body[0].base_type.name = node.name

        # fix __init__ arguments
        init_method = class_body[1]
        assert isinstance(init_method, Nodes.DefNode) and init_method.name == '__init__'
        arg_template = init_method.args[1]
        if not node.entry.type.is_struct:
            arg_template.kw_only = True
        del init_method.args[1]
        for entry, attr in zip(var_entries, attributes):
            arg = copy.deepcopy(arg_template)
            arg.declarator.name = entry.name
            init_method.args.append(arg)

        # setters/getters
        for entry, attr in zip(var_entries, attributes):
            # TODO: branch on visibility
            if entry.type.is_pyobject:
                template = self.basic_pyobject_property
            else:
                template = self.basic_property
            property = template.substitute({
                    u"ATTR": attr,
                }, pos = entry.pos).stats[0]
            property.name = entry.name
            wrapper_class.body.stats.append(property)

        wrapper_class.analyse_declarations(self.env_stack[-1])
        return self.visit_CClassDefNode(wrapper_class)

    # Some nodes are no longer needed after declaration
    # analysis and can be dropped. The analysis was performed
    # on these nodes in a seperate recursive process from the
    # enclosing function or module, so we can simply drop them.
    def visit_CDeclaratorNode(self, node):
        # necessary to ensure that all CNameDeclaratorNodes are visited.
        self.visitchildren(node)
        return node

    def visit_CTypeDefNode(self, node):
        return node

    def visit_CBaseTypeNode(self, node):
        return None

    def visit_CEnumDefNode(self, node):
        if node.visibility == 'public':
            return node
        else:
            return None

    def visit_CNameDeclaratorNode(self, node):
        if node.name in self.seen_vars_stack[-1]:
            entry = self.env_stack[-1].lookup(node.name)
            if (entry is None or entry.visibility != 'extern'
                and not entry.scope.is_c_class_scope):
                warning(node.pos, "cdef variable '%s' declared after it is used" % node.name, 2)
        self.visitchildren(node)
        return node

    def visit_CVarDefNode(self, node):
        # to ensure all CNameDeclaratorNodes are visited.
        self.visitchildren(node)
        return None

    def visit_CnameDecoratorNode(self, node):
        child_node = self.visit(node.node)
        if not child_node:
            return None
        if type(child_node) is list: # Assignment synthesized
            node.child_node = child_node[0]
            return [node] + child_node[1:]
        node.node = child_node
        return node

    def create_Property(self, entry):
        if entry.visibility == 'public':
            if entry.type.is_pyobject:
                template = self.basic_pyobject_property
            else:
                template = self.basic_property
        elif entry.visibility == 'readonly':
            template = self.basic_property_ro
        property = template.substitute({
                u"ATTR": ExprNodes.AttributeNode(pos=entry.pos,
                                                 obj=ExprNodes.NameNode(pos=entry.pos, name="self"),
                                                 attribute=entry.name),
            }, pos=entry.pos).stats[0]
        property.name = entry.name
        # ---------------------------------------
        # XXX This should go to AutoDocTransforms
        # ---------------------------------------
        if (Options.docstrings and
            self.current_directives['embedsignature']):
            attr_name = entry.name
            type_name = entry.type.declaration_code("", for_display=1)
            default_value = ''
            if not entry.type.is_pyobject:
                type_name = "'%s'" % type_name
            elif entry.type.is_extension_type:
                type_name = entry.type.module_name + '.' + type_name
            if entry.init is not None:
                default_value = ' = ' + entry.init
            docstring = attr_name + ': ' + type_name + default_value
            property.doc = EncodedString(docstring)
        # ---------------------------------------
        return property


class AnalyseExpressionsTransform(CythonTransform):

    def visit_ModuleNode(self, node):
        self.env_stack = [node.scope]
        node.scope.infer_types()
        node.body.analyse_expressions(node.scope)
        self.visitchildren(node)
        return node

    def visit_FuncDefNode(self, node):
        self.env_stack.append(node.local_scope)
        node.local_scope.infer_types()
        node.body.analyse_expressions(node.local_scope)
        self.visitchildren(node)
        self.env_stack.pop()
        return node

    def visit_ScopedExprNode(self, node):
        if node.has_local_scope:
            node.expr_scope.infer_types()
            node.analyse_scoped_expressions(node.expr_scope)
        self.visitchildren(node)
        return node

    def visit_IndexNode(self, node):
        """
        Replace index nodes used to specialize cdef functions with fused
        argument types with the Attribute- or NameNode referring to the
        function. We then need to copy over the specialization properties to
        the attribute or name node.

        Because the indexing might be a Python indexing operation on a fused
        function, or (usually) a Cython indexing operation, we need to
        re-analyse the types.
        """
        self.visit_Node(node)

        if node.is_fused_index and not node.type.is_error:
            node = node.base
        elif node.memslice_ellipsis_noop:
            # memoryviewslice[...] expression, drop the IndexNode
            node = node.base
<<<<<<< HEAD
        return node

    def visit_AttributeNode(self, node):
        self.visitchildren(node)

        type = node.obj.type
        if (not node.type.is_error and type.is_extension_type and
            should_apply_numpy_hack(type)):
            node = numpy_transform_attribute_node(node)
=======
>>>>>>> f4347894

        return node


class FindInvalidUseOfFusedTypes(CythonTransform):

    def visit_FuncDefNode(self, node):
        # Errors related to use in functions with fused args will already
        # have been detected
        if not node.has_fused_arguments:
            if not node.is_generator_body and node.return_type.is_fused:
                error(node.pos, "Return type is not specified as argument type")
            else:
                self.visitchildren(node)

        return node

    def visit_ExprNode(self, node):
        if node.type and node.type.is_fused:
            error(node.pos, "Invalid use of fused types, type cannot be specialized")
        else:
            self.visitchildren(node)

        return node


class ExpandInplaceOperators(EnvTransform):

    def visit_InPlaceAssignmentNode(self, node):
        lhs = node.lhs
        rhs = node.rhs
        if lhs.type.is_cpp_class:
            # No getting around this exact operator here.
            return node
        if isinstance(lhs, ExprNodes.IndexNode) and lhs.is_buffer_access:
            # There is code to handle this case.
            return node

        env = self.current_env()
        def side_effect_free_reference(node, setting=False):
            if isinstance(node, ExprNodes.NameNode):
                return node, []
            elif node.type.is_pyobject and not setting:
                node = LetRefNode(node)
                return node, [node]
            elif isinstance(node, ExprNodes.IndexNode):
                if node.is_buffer_access:
                    raise ValueError, "Buffer access"
                base, temps = side_effect_free_reference(node.base)
                index = LetRefNode(node.index)
                return ExprNodes.IndexNode(node.pos, base=base, index=index), temps + [index]
            elif isinstance(node, ExprNodes.AttributeNode):
                obj, temps = side_effect_free_reference(node.obj)
                return ExprNodes.AttributeNode(node.pos, obj=obj, attribute=node.attribute), temps
            else:
                node = LetRefNode(node)
                return node, [node]
        try:
            lhs, let_ref_nodes = side_effect_free_reference(lhs, setting=True)
        except ValueError:
            return node
        dup = lhs.__class__(**lhs.__dict__)
        binop = ExprNodes.binop_node(node.pos,
                                     operator = node.operator,
                                     operand1 = dup,
                                     operand2 = rhs,
                                     inplace=True)
        # Manually analyse types for new node.
        lhs.analyse_target_types(env)
        dup.analyse_types(env)
        binop.analyse_operation(env)
        node = Nodes.SingleAssignmentNode(
            node.pos,
            lhs = lhs,
            rhs=binop.coerce_to(lhs.type, env))
        # Use LetRefNode to avoid side effects.
        let_ref_nodes.reverse()
        for t in let_ref_nodes:
            node = LetNode(t, node)
        return node

    def visit_ExprNode(self, node):
        # In-place assignments can't happen within an expression.
        return node

class AdjustDefByDirectives(CythonTransform, SkipDeclarations):
    """
    Adjust function and class definitions by the decorator directives:

    @cython.cfunc
    @cython.cclass
    @cython.ccall
    """

    def visit_ModuleNode(self, node):
        self.directives = node.directives
        self.in_py_class = False
        self.visitchildren(node)
        return node

    def visit_CompilerDirectivesNode(self, node):
        old_directives = self.directives
        self.directives = node.directives
        self.visitchildren(node)
        self.directives = old_directives
        return node

    def visit_DefNode(self, node):
        if 'ccall' in self.directives:
            node = node.as_cfunction(overridable=True)
            return self.visit(node)
        if 'cfunc' in self.directives:
            if self.in_py_class:
                error(node.pos, "cfunc directive is not allowed here")
            else:
                node = node.as_cfunction(overridable=False, returns=self.directives.get('returns'))
                return self.visit(node)
        self.visitchildren(node)
        return node

    def visit_PyClassDefNode(self, node):
        if 'cclass' in self.directives:
            node = node.as_cclass()
            return self.visit(node)
        else:
            old_in_pyclass = self.in_py_class
            self.in_py_class = True
            self.visitchildren(node)
            self.in_py_class = old_in_pyclass
            return node

    def visit_CClassDefNode(self, node):
        old_in_pyclass = self.in_py_class
        self.in_py_class = False
        self.visitchildren(node)
        self.in_py_class = old_in_pyclass
        return node

class AlignFunctionDefinitions(CythonTransform):
    """
    This class takes the signatures from a .pxd file and applies them to
    the def methods in a .py file.
    """

    def visit_ModuleNode(self, node):
        self.scope = node.scope
        self.directives = node.directives
        self.visitchildren(node)
        return node

    def visit_PyClassDefNode(self, node):
        pxd_def = self.scope.lookup(node.name)
        if pxd_def:
            if pxd_def.is_cclass:
                return self.visit_CClassDefNode(node.as_cclass(), pxd_def)
            else:
                error(node.pos, "'%s' redeclared" % node.name)
                if pxd_def.pos:
                    error(pxd_def.pos, "previous declaration here")
                return None
        else:
            return node

    def visit_CClassDefNode(self, node, pxd_def=None):
        if pxd_def is None:
            pxd_def = self.scope.lookup(node.class_name)
        if pxd_def:
            outer_scope = self.scope
            self.scope = pxd_def.type.scope
        self.visitchildren(node)
        if pxd_def:
            self.scope = outer_scope
        return node

    def visit_DefNode(self, node):
        pxd_def = self.scope.lookup(node.name)
        if pxd_def and (not pxd_def.scope or not pxd_def.scope.is_builtin_scope):
            if not pxd_def.is_cfunction:
                error(node.pos, "'%s' redeclared" % node.name)
                if pxd_def.pos:
                    error(pxd_def.pos, "previous declaration here")
                return None
            node = node.as_cfunction(pxd_def)
        elif (self.scope.is_module_scope and self.directives['auto_cpdef']
              and node.is_cdef_func_compatible()):
            node = node.as_cfunction(scope=self.scope)
        # Enable this when nested cdef functions are allowed.
        # self.visitchildren(node)
        return node


class RemoveUnreachableCode(CythonTransform):
    def visit_Node(self, node):
        self.visitchildren(node)
        return node

    def visit_StatListNode(self, node):
        if not self.current_directives['remove_unreachable']:
            return node
        self.visitchildren(node)
        for idx, stat in enumerate(node.stats):
            idx += 1
            if stat.is_terminator:
                if idx < len(node.stats):
                    if self.current_directives['warn.unreachable']:
                        warning(node.stats[idx].pos, "Unreachable code", 2)
                    node.stats = node.stats[:idx]
                node.is_terminator = True
                break
        return node

    def visit_IfClauseNode(self, node):
        self.visitchildren(node)
        if node.body.is_terminator:
            node.is_terminator = True
        return node

    def visit_IfStatNode(self, node):
        self.visitchildren(node)
        if node.else_clause and node.else_clause.is_terminator:
            for clause in node.if_clauses:
                if not clause.is_terminator:
                    break
            else:
                node.is_terminator = True
        return node


class YieldNodeCollector(TreeVisitor):

    def __init__(self):
        super(YieldNodeCollector, self).__init__()
        self.yields = []
        self.returns = []
        self.has_return_value = False

    def visit_Node(self, node):
        return self.visitchildren(node)

    def visit_YieldExprNode(self, node):
        self.yields.append(node)
        self.visitchildren(node)

    def visit_ReturnStatNode(self, node):
        if node.value:
            self.has_return_value = True
        self.returns.append(node)

    def visit_ClassDefNode(self, node):
        pass

    def visit_FuncDefNode(self, node):
        pass

    def visit_LambdaNode(self, node):
        pass

    def visit_GeneratorExpressionNode(self, node):
        pass

class MarkClosureVisitor(CythonTransform):

    def visit_ModuleNode(self, node):
        self.needs_closure = False
        self.visitchildren(node)
        return node

    def visit_FuncDefNode(self, node):
        self.needs_closure = False
        self.visitchildren(node)
        node.needs_closure = self.needs_closure
        self.needs_closure = True

        collector = YieldNodeCollector()
        collector.visitchildren(node)

        if collector.yields:
            if isinstance(node, Nodes.CFuncDefNode):
                # Will report error later
                return node
            for i, yield_expr in enumerate(collector.yields):
                yield_expr.label_num = i + 1
            for retnode in collector.returns:
                retnode.in_generator = True

            gbody = Nodes.GeneratorBodyDefNode(
                pos=node.pos, name=node.name, body=node.body)
            generator = Nodes.GeneratorDefNode(
                pos=node.pos, name=node.name, args=node.args,
                star_arg=node.star_arg, starstar_arg=node.starstar_arg,
                doc=node.doc, decorators=node.decorators,
                gbody=gbody, lambda_name=node.lambda_name)
            return generator
        return node

    def visit_CFuncDefNode(self, node):
        self.visit_FuncDefNode(node)
        if node.needs_closure:
            error(node.pos, "closures inside cdef functions not yet supported")
        return node

    def visit_LambdaNode(self, node):
        self.needs_closure = False
        self.visitchildren(node)
        node.needs_closure = self.needs_closure
        self.needs_closure = True
        return node

    def visit_ClassDefNode(self, node):
        self.visitchildren(node)
        self.needs_closure = True
        return node

class CreateClosureClasses(CythonTransform):
    # Output closure classes in module scope for all functions
    # that really need it.

    def __init__(self, context):
        super(CreateClosureClasses, self).__init__(context)
        self.path = []
        self.in_lambda = False

    def visit_ModuleNode(self, node):
        self.module_scope = node.scope
        self.visitchildren(node)
        return node

    def find_entries_used_in_closures(self, node):
        from_closure = []
        in_closure = []
        for name, entry in node.local_scope.entries.items():
            if entry.from_closure:
                from_closure.append((name, entry))
            elif entry.in_closure:
                in_closure.append((name, entry))
        return from_closure, in_closure

    def create_class_from_scope(self, node, target_module_scope, inner_node=None):
        # move local variables into closure
        if node.is_generator:
            for entry in node.local_scope.entries.values():
                if not entry.from_closure:
                    entry.in_closure = True

        from_closure, in_closure = self.find_entries_used_in_closures(node)
        in_closure.sort()

        # Now from the begining
        node.needs_closure = False
        node.needs_outer_scope = False

        func_scope = node.local_scope
        cscope = node.entry.scope
        while cscope.is_py_class_scope or cscope.is_c_class_scope:
            cscope = cscope.outer_scope

        if not from_closure and (self.path or inner_node):
            if not inner_node:
                if not node.py_cfunc_node:
                    raise InternalError, "DefNode does not have assignment node"
                inner_node = node.py_cfunc_node
            inner_node.needs_self_code = False
            node.needs_outer_scope = False

        if node.is_generator:
            pass
        elif not in_closure and not from_closure:
            return
        elif not in_closure:
            func_scope.is_passthrough = True
            func_scope.scope_class = cscope.scope_class
            node.needs_outer_scope = True
            return

        as_name = '%s_%s' % (
            target_module_scope.next_id(Naming.closure_class_prefix),
            node.entry.cname)

        entry = target_module_scope.declare_c_class(
            name=as_name, pos=node.pos, defining=True,
            implementing=True)
        entry.type.is_final_type = True

        func_scope.scope_class = entry
        class_scope = entry.type.scope
        class_scope.is_internal = True

        if from_closure:
            assert cscope.is_closure_scope
            class_scope.declare_var(pos=node.pos,
                                    name=Naming.outer_scope_cname,
                                    cname=Naming.outer_scope_cname,
                                    type=cscope.scope_class.type,
                                    is_cdef=True)
            node.needs_outer_scope = True
        for name, entry in in_closure:
            closure_entry = class_scope.declare_var(pos=entry.pos,
                                    name=entry.name,
                                    cname=entry.cname,
                                    type=entry.type,
                                    is_cdef=True)
            if entry.is_declared_generic:
                closure_entry.is_declared_generic = 1
        node.needs_closure = True
        # Do it here because other classes are already checked
        target_module_scope.check_c_class(func_scope.scope_class)

    def visit_LambdaNode(self, node):
        if not isinstance(node.def_node, Nodes.DefNode):
            # fused function, an error has been previously issued
            return node

        was_in_lambda = self.in_lambda
        self.in_lambda = True
        self.create_class_from_scope(node.def_node, self.module_scope, node)
        self.visitchildren(node)
        self.in_lambda = was_in_lambda
        return node

    def visit_FuncDefNode(self, node):
        if self.in_lambda:
            self.visitchildren(node)
            return node
        if node.needs_closure or self.path:
            self.create_class_from_scope(node, self.module_scope)
            self.path.append(node)
            self.visitchildren(node)
            self.path.pop()
        return node

    def visit_GeneratorBodyDefNode(self, node):
        self.visitchildren(node)
        return node

    def visit_CFuncDefNode(self, node):
        self.visitchildren(node)
        return node


class GilCheck(VisitorTransform):
    """
    Call `node.gil_check(env)` on each node to make sure we hold the
    GIL when we need it.  Raise an error when on Python operations
    inside a `nogil` environment.

    Additionally, raise exceptions for closely nested with gil or with nogil
    statements. The latter would abort Python.
    """

    def __call__(self, root):
        self.env_stack = [root.scope]
        self.nogil = False

        # True for 'cdef func() nogil:' functions, as the GIL may be held while
        # calling this function (thus contained 'nogil' blocks may be valid).
        self.nogil_declarator_only = False
        return super(GilCheck, self).__call__(root)

    def visit_FuncDefNode(self, node):
        self.env_stack.append(node.local_scope)
        was_nogil = self.nogil
        self.nogil = node.local_scope.nogil

        if self.nogil:
            self.nogil_declarator_only = True

        if self.nogil and node.nogil_check:
            node.nogil_check(node.local_scope)

        self.visitchildren(node)

        # This cannot be nested, so it doesn't need backup/restore
        self.nogil_declarator_only = False

        self.env_stack.pop()
        self.nogil = was_nogil
        return node

    def visit_GILStatNode(self, node):
        if self.nogil and node.nogil_check:
            node.nogil_check()

        was_nogil = self.nogil
        self.nogil = (node.state == 'nogil')

        if was_nogil == self.nogil and not self.nogil_declarator_only:
            if not was_nogil:
                error(node.pos, "Trying to acquire the GIL while it is "
                                "already held.")
            else:
                error(node.pos, "Trying to release the GIL while it was "
                                "previously released.")

        if isinstance(node.finally_clause, Nodes.StatListNode):
            # The finally clause of the GILStatNode is a GILExitNode,
            # which is wrapped in a StatListNode. Just unpack that.
            node.finally_clause, = node.finally_clause.stats

        self.visitchildren(node)
        self.nogil = was_nogil
        return node

    def visit_ParallelRangeNode(self, node):
        if node.nogil:
            node.nogil = False
            node = Nodes.GILStatNode(node.pos, state='nogil', body=node)
            return self.visit_GILStatNode(node)

        if not self.nogil:
            error(node.pos, "prange() can only be used without the GIL")
            # Forget about any GIL-related errors that may occur in the body
            return None

        node.nogil_check(self.env_stack[-1])
        self.visitchildren(node)
        return node

    def visit_ParallelWithBlockNode(self, node):
        if not self.nogil:
            error(node.pos, "The parallel section may only be used without "
                            "the GIL")
            return None

        if node.nogil_check:
            # It does not currently implement this, but test for it anyway to
            # avoid potential future surprises
            node.nogil_check(self.env_stack[-1])

        self.visitchildren(node)
        return node

    def visit_TryFinallyStatNode(self, node):
        """
        Take care of try/finally statements in nogil code sections.
        """
        if not self.nogil or isinstance(node, Nodes.GILStatNode):
            return self.visit_Node(node)

        node.nogil_check = None
        node.is_try_finally_in_nogil = True
        self.visitchildren(node)
        return node

    def visit_Node(self, node):
        if self.env_stack and self.nogil and node.nogil_check:
            node.nogil_check(self.env_stack[-1])
        self.visitchildren(node)
        node.in_nogil_context = self.nogil
        return node


class TransformBuiltinMethods(EnvTransform):

    def visit_SingleAssignmentNode(self, node):
        if node.declaration_only:
            return None
        else:
            self.visitchildren(node)
            return node

    def visit_AttributeNode(self, node):
        self.visitchildren(node)
        return self.visit_cython_attribute(node)

    def visit_NameNode(self, node):
        return self.visit_cython_attribute(node)

    def visit_cython_attribute(self, node):
        attribute = node.as_cython_attribute()
        if attribute:
            if attribute == u'compiled':
                node = ExprNodes.BoolNode(node.pos, value=True)
            elif attribute == u'NULL':
                node = ExprNodes.NullNode(node.pos)
            elif attribute in (u'set', u'frozenset'):
                node = ExprNodes.NameNode(node.pos, name=EncodedString(attribute),
                                          entry=self.current_env().builtin_scope().lookup_here(attribute))
            elif PyrexTypes.parse_basic_type(attribute):
                pass
            elif self.context.cython_scope.lookup_qualified_name(attribute):
                pass
            else:
                error(node.pos, u"'%s' not a valid cython attribute or is being used incorrectly" % attribute)
        return node

    def visit_ExecStatNode(self, node):
        lenv = self.current_env()
        self.visitchildren(node)
        if len(node.args) == 1:
            node.args.append(ExprNodes.GlobalsExprNode(node.pos))
            if not lenv.is_module_scope:
                node.args.append(
                    ExprNodes.LocalsExprNode(
                        node.pos, self.current_scope_node(), lenv))
        return node

    def _inject_locals(self, node, func_name):
        # locals()/dir()/vars() builtins
        lenv = self.current_env()
        entry = lenv.lookup_here(func_name)
        if entry:
            # not the builtin
            return node
        pos = node.pos
        if func_name in ('locals', 'vars'):
            if func_name == 'locals' and len(node.args) > 0:
                error(self.pos, "Builtin 'locals()' called with wrong number of args, expected 0, got %d"
                      % len(node.args))
                return node
            elif func_name == 'vars':
                if len(node.args) > 1:
                    error(self.pos, "Builtin 'vars()' called with wrong number of args, expected 0-1, got %d"
                          % len(node.args))
                if len(node.args) > 0:
                    return node # nothing to do
            return ExprNodes.LocalsExprNode(pos, self.current_scope_node(), lenv)
        else: # dir()
            if len(node.args) > 1:
                error(self.pos, "Builtin 'dir()' called with wrong number of args, expected 0-1, got %d"
                      % len(node.args))
            if len(node.args) > 0:
                # optimised in Builtin.py
                return node
            if lenv.is_py_class_scope or lenv.is_module_scope:
                if lenv.is_py_class_scope:
                    pyclass = self.current_scope_node()
                    locals_dict = ExprNodes.CloneNode(pyclass.dict)
                else:
                    locals_dict = ExprNodes.GlobalsExprNode(pos)
                return ExprNodes.SimpleCallNode(
                    pos,
                    function=ExprNodes.AttributeNode(
                        pos, obj=locals_dict, attribute="keys"),
                    args=[])
            local_names = [ var.name for var in lenv.entries.values() if var.name ]
            items = [ ExprNodes.IdentifierStringNode(pos, value=var)
                      for var in local_names ]
            return ExprNodes.ListNode(pos, args=items)

    def _inject_eval(self, node, func_name):
        lenv = self.current_env()
        entry = lenv.lookup_here(func_name)
        if entry or len(node.args) != 1:
            return node
        # Inject globals and locals
        node.args.append(ExprNodes.GlobalsExprNode(node.pos))
        if not lenv.is_module_scope:
            node.args.append(
                ExprNodes.LocalsExprNode(
                    node.pos, self.current_scope_node(), lenv))
        return node

    def _inject_super(self, node, func_name):
        lenv = self.current_env()
        entry = lenv.lookup_here(func_name)
        if entry or node.args:
            return node
        # Inject no-args super
        def_node = self.current_scope_node()
        if (not isinstance(def_node, Nodes.DefNode) or not def_node.args or
            len(self.env_stack) < 2):
            return node
        class_node, class_scope = self.env_stack[-2]
        if class_scope.is_py_class_scope:
            def_node.requires_classobj = True
            class_node.class_cell.is_active = True
            node.args = [
                ExprNodes.ClassCellNode(
                    node.pos, is_generator=def_node.is_generator),
                ExprNodes.NameNode(node.pos, name=def_node.args[0].name)
                ]
        elif class_scope.is_c_class_scope:
            node.args = [
                ExprNodes.NameNode(
                    node.pos, name=class_node.scope.name,
                    entry=class_node.entry),
                ExprNodes.NameNode(node.pos, name=def_node.args[0].name)
                ]
        return node

    def visit_SimpleCallNode(self, node):
        # cython.foo
        function = node.function.as_cython_attribute()
        if function:
            if function in InterpretCompilerDirectives.unop_method_nodes:
                if len(node.args) != 1:
                    error(node.function.pos, u"%s() takes exactly one argument" % function)
                else:
                    node = InterpretCompilerDirectives.unop_method_nodes[function](node.function.pos, operand=node.args[0])
            elif function in InterpretCompilerDirectives.binop_method_nodes:
                if len(node.args) != 2:
                    error(node.function.pos, u"%s() takes exactly two arguments" % function)
                else:
                    node = InterpretCompilerDirectives.binop_method_nodes[function](node.function.pos, operand1=node.args[0], operand2=node.args[1])
            elif function == u'cast':
                if len(node.args) != 2:
                    error(node.function.pos, u"cast() takes exactly two arguments")
                else:
                    type = node.args[0].analyse_as_type(self.current_env())
                    if type:
                        node = ExprNodes.TypecastNode(node.function.pos, type=type, operand=node.args[1])
                    else:
                        error(node.args[0].pos, "Not a type")
            elif function == u'sizeof':
                if len(node.args) != 1:
                    error(node.function.pos, u"sizeof() takes exactly one argument")
                else:
                    type = node.args[0].analyse_as_type(self.current_env())
                    if type:
                        node = ExprNodes.SizeofTypeNode(node.function.pos, arg_type=type)
                    else:
                        node = ExprNodes.SizeofVarNode(node.function.pos, operand=node.args[0])
            elif function == 'cmod':
                if len(node.args) != 2:
                    error(node.function.pos, u"cmod() takes exactly two arguments")
                else:
                    node = ExprNodes.binop_node(node.function.pos, '%', node.args[0], node.args[1])
                    node.cdivision = True
            elif function == 'cdiv':
                if len(node.args) != 2:
                    error(node.function.pos, u"cdiv() takes exactly two arguments")
                else:
                    node = ExprNodes.binop_node(node.function.pos, '/', node.args[0], node.args[1])
                    node.cdivision = True
            elif function == u'set':
                node.function = ExprNodes.NameNode(node.pos, name=EncodedString('set'))
            elif self.context.cython_scope.lookup_qualified_name(function):
                pass
            else:
                error(node.function.pos,
                      u"'%s' not a valid cython language construct" % function)

        self.visitchildren(node)

        if isinstance(node, ExprNodes.SimpleCallNode) and node.function.is_name:
            func_name = node.function.name
            if func_name in ('dir', 'locals', 'vars'):
                return self._inject_locals(node, func_name)
            if func_name == 'eval':
                return self._inject_eval(node, func_name)
            if func_name == 'super':
                return self._inject_super(node, func_name)
        return node


class ReplaceFusedTypeChecks(VisitorTransform):
    """
    This is not a transform in the pipeline. It is invoked on the specific
    versions of a cdef function with fused argument types. It filters out any
    type branches that don't match. e.g.

        if fused_t is mytype:
            ...
        elif fused_t in other_fused_type:
            ...
    """

    # Defer the import until now to avoid circularity...
    from Cython.Compiler import Optimize
    transform = Optimize.ConstantFolding(reevaluate=True)

    def __init__(self, local_scope):
        super(ReplaceFusedTypeChecks, self).__init__()
        self.local_scope = local_scope

    def visit_IfStatNode(self, node):
        """
        Filters out any if clauses with false compile time type check
        expression.
        """
        self.visitchildren(node)
        return self.transform(node)

    def visit_PrimaryCmpNode(self, node):
        type1 = node.operand1.analyse_as_type(self.local_scope)
        type2 = node.operand2.analyse_as_type(self.local_scope)

        if type1 and type2:
            false_node = ExprNodes.BoolNode(node.pos, value=False)
            true_node = ExprNodes.BoolNode(node.pos, value=True)

            type1 = self.specialize_type(type1, node.operand1.pos)
            op = node.operator

            if op in ('is', 'is_not', '==', '!='):
                type2 = self.specialize_type(type2, node.operand2.pos)

                is_same = type1.same_as(type2)
                eq = op in ('is', '==')

                if (is_same and eq) or (not is_same and not eq):
                    return true_node

            elif op in ('in', 'not_in'):
                # We have to do an instance check directly, as operand2
                # needs to be a fused type and not a type with a subtype
                # that is fused. First unpack the typedef
                if isinstance(type2, PyrexTypes.CTypedefType):
                    type2 = type2.typedef_base_type

                if type1.is_fused:
                    error(node.operand1.pos, "Type is fused")
                elif not type2.is_fused:
                    error(node.operand2.pos,
                          "Can only use 'in' or 'not in' on a fused type")
                else:
                    types = PyrexTypes.get_specialized_types(type2)

                    for specialized_type in types:
                        if type1.same_as(specialized_type):
                            if op == 'in':
                                return true_node
                            else:
                                return false_node

                    if op == 'not_in':
                        return true_node

            return false_node

        return node

    def specialize_type(self, type, pos):
        try:
            return type.specialize(self.local_scope.fused_to_specific)
        except KeyError:
            error(pos, "Type is not specific")
            return type

    def visit_Node(self, node):
        self.visitchildren(node)
        return node


class DebugTransform(CythonTransform):
    """
    Write debug information for this Cython module.
    """

    def __init__(self, context, options, result):
        super(DebugTransform, self).__init__(context)
        self.visited = set()
        # our treebuilder and debug output writer
        # (see Cython.Debugger.debug_output.CythonDebugWriter)
        self.tb = self.context.gdb_debug_outputwriter
        #self.c_output_file = options.output_file
        self.c_output_file = result.c_file

        # Closure support, basically treat nested functions as if the AST were
        # never nested
        self.nested_funcdefs = []

        # tells visit_NameNode whether it should register step-into functions
        self.register_stepinto = False

    def visit_ModuleNode(self, node):
        self.tb.module_name = node.full_module_name
        attrs = dict(
            module_name=node.full_module_name,
            filename=node.pos[0].filename,
            c_filename=self.c_output_file)

        self.tb.start('Module', attrs)

        # serialize functions
        self.tb.start('Functions')
        # First, serialize functions normally...
        self.visitchildren(node)

        # ... then, serialize nested functions
        for nested_funcdef in self.nested_funcdefs:
            self.visit_FuncDefNode(nested_funcdef)

        self.register_stepinto = True
        self.serialize_modulenode_as_function(node)
        self.register_stepinto = False
        self.tb.end('Functions')

        # 2.3 compatibility. Serialize global variables
        self.tb.start('Globals')
        entries = {}

        for k, v in node.scope.entries.iteritems():
            if (v.qualified_name not in self.visited and not
                v.name.startswith('__pyx_') and not
                v.type.is_cfunction and not
                v.type.is_extension_type):
                entries[k]= v

        self.serialize_local_variables(entries)
        self.tb.end('Globals')
        # self.tb.end('Module') # end Module after the line number mapping in
        # Cython.Compiler.ModuleNode.ModuleNode._serialize_lineno_map
        return node

    def visit_FuncDefNode(self, node):
        self.visited.add(node.local_scope.qualified_name)

        if getattr(node, 'is_wrapper', False):
            return node

        if self.register_stepinto:
            self.nested_funcdefs.append(node)
            return node

        # node.entry.visibility = 'extern'
        if node.py_func is None:
            pf_cname = ''
        else:
            pf_cname = node.py_func.entry.func_cname

        attrs = dict(
            name=node.entry.name or getattr(node, 'name', '<unknown>'),
            cname=node.entry.func_cname,
            pf_cname=pf_cname,
            qualified_name=node.local_scope.qualified_name,
            lineno=str(node.pos[1]))

        self.tb.start('Function', attrs=attrs)

        self.tb.start('Locals')
        self.serialize_local_variables(node.local_scope.entries)
        self.tb.end('Locals')

        self.tb.start('Arguments')
        for arg in node.local_scope.arg_entries:
            self.tb.start(arg.name)
            self.tb.end(arg.name)
        self.tb.end('Arguments')

        self.tb.start('StepIntoFunctions')
        self.register_stepinto = True
        self.visitchildren(node)
        self.register_stepinto = False
        self.tb.end('StepIntoFunctions')
        self.tb.end('Function')

        return node

    def visit_NameNode(self, node):
        if (self.register_stepinto and
            node.type.is_cfunction and
            getattr(node, 'is_called', False) and
            node.entry.func_cname is not None):
            # don't check node.entry.in_cinclude, as 'cdef extern: ...'
            # declared functions are not 'in_cinclude'.
            # This means we will list called 'cdef' functions as
            # "step into functions", but this is not an issue as they will be
            # recognized as Cython functions anyway.
            attrs = dict(name=node.entry.func_cname)
            self.tb.start('StepIntoFunction', attrs=attrs)
            self.tb.end('StepIntoFunction')

        self.visitchildren(node)
        return node

    def serialize_modulenode_as_function(self, node):
        """
        Serialize the module-level code as a function so the debugger will know
        it's a "relevant frame" and it will know where to set the breakpoint
        for 'break modulename'.
        """
        name = node.full_module_name.rpartition('.')[-1]

        cname_py2 = 'init' + name
        cname_py3 = 'PyInit_' + name

        py2_attrs = dict(
            name=name,
            cname=cname_py2,
            pf_cname='',
            # Ignore the qualified_name, breakpoints should be set using
            # `cy break modulename:lineno` for module-level breakpoints.
            qualified_name='',
            lineno='1',
            is_initmodule_function="True",
        )

        py3_attrs = dict(py2_attrs, cname=cname_py3)

        self._serialize_modulenode_as_function(node, py2_attrs)
        self._serialize_modulenode_as_function(node, py3_attrs)

    def _serialize_modulenode_as_function(self, node, attrs):
        self.tb.start('Function', attrs=attrs)

        self.tb.start('Locals')
        self.serialize_local_variables(node.scope.entries)
        self.tb.end('Locals')

        self.tb.start('Arguments')
        self.tb.end('Arguments')

        self.tb.start('StepIntoFunctions')
        self.register_stepinto = True
        self.visitchildren(node)
        self.register_stepinto = False
        self.tb.end('StepIntoFunctions')

        self.tb.end('Function')

    def serialize_local_variables(self, entries):
        for entry in entries.values():
            if entry.type.is_pyobject:
                vartype = 'PythonObject'
            else:
                vartype = 'CObject'

            if entry.from_closure:
                # We're dealing with a closure where a variable from an outer
                # scope is accessed, get it from the scope object.
                cname = '%s->%s' % (Naming.cur_scope_cname,
                                    entry.outer_entry.cname)

                qname = '%s.%s.%s' % (entry.scope.outer_scope.qualified_name,
                                      entry.scope.name,
                                      entry.name)
            elif entry.in_closure:
                cname = '%s->%s' % (Naming.cur_scope_cname,
                                    entry.cname)
                qname = entry.qualified_name
            else:
                cname = entry.cname
                qname = entry.qualified_name

            if not entry.pos:
                # this happens for variables that are not in the user's code,
                # e.g. for the global __builtins__, __doc__, etc. We can just
                # set the lineno to 0 for those.
                lineno = '0'
            else:
                lineno = str(entry.pos[1])

            attrs = dict(
                name=entry.name,
                cname=cname,
                qualified_name=qname,
                type=vartype,
                lineno=lineno)

            self.tb.start('LocalVar', attrs)
            self.tb.end('LocalVar')<|MERGE_RESOLUTION|>--- conflicted
+++ resolved
@@ -1788,18 +1788,6 @@
         elif node.memslice_ellipsis_noop:
             # memoryviewslice[...] expression, drop the IndexNode
             node = node.base
-<<<<<<< HEAD
-        return node
-
-    def visit_AttributeNode(self, node):
-        self.visitchildren(node)
-
-        type = node.obj.type
-        if (not node.type.is_error and type.is_extension_type and
-            should_apply_numpy_hack(type)):
-            node = numpy_transform_attribute_node(node)
-=======
->>>>>>> f4347894
 
         return node
 
