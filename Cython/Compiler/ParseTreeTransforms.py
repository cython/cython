--- conflicted
+++ resolved
@@ -1256,24 +1256,17 @@
                     'The %s directive takes no keyword arguments' % optname)
             return optname, [ str(arg.value) for arg in args ]
         elif callable(directivetype):
-<<<<<<< HEAD
-            if kwds is not None:
+            if kwds is not None or len(args) != 1 or not isinstance(args[0], ExprNodes.UnicodeNode):
                 raise PostParseError(pos,
-                    'The %s directive does not take keyword arguments' % optname)
+                    'The %s directive takes one compile-time string argument' % optname)
             try:
                 return (optname, directivetype(optname, *[arg.value for arg in args]))
             except CompileError as e:
                 # convert to postparse error, make sure pos it set, re-raise
                 raise PostParseError(pos, *e.args[1:])
-=======
-            if kwds is not None or len(args) != 1 or not isinstance(args[0], ExprNodes.UnicodeNode):
-                raise PostParseError(pos,
-                    'The %s directive takes one compile-time string argument' % optname)
-            return (optname, directivetype(optname, str(args[0].value)))
         elif directivetype is Options.DEFER_ANALYSIS_OF_ARGUMENTS:
             # signal to pass things on without processing
             return (optname, (args, kwds.as_python_dict() if kwds else {}))
->>>>>>> 0f3fb4d2
         else:
             assert False
 
@@ -2483,7 +2476,8 @@
 
     def visit_DefNode(self, node):
         node = self.visit_FuncDefNode(node)
-<<<<<<< HEAD
+        if not isinstance(node, Nodes.DefNode):
+            return node
 
         fastcall_args_tuple = self.current_directives['fastcall_args.tuple']
         fastcall_args_dict = self.current_directives['fastcall_args.dict']
@@ -2495,10 +2489,6 @@
         if fastcall_args_dict and node.starstar_arg:
             node.starstar_arg.entry.type = PyrexTypes.fastcalldict_type
 
-=======
-        if not isinstance(node, Nodes.DefNode):
-            return node
->>>>>>> 0f3fb4d2
         env = self.current_env()
         if node.code_object is None:
             node.code_object = ExprNodes.CodeObjectNode(node)
@@ -3132,9 +3122,6 @@
         if nogil:
             # TODO: turn this into a "with gil" declaration.
             error(node.pos, "Python functions cannot be declared 'nogil'")
-<<<<<<< HEAD
-
-=======
         if with_gil:
             error(node.pos, "Python functions cannot be declared 'with_gil'")
         self.visit_FuncDefNode(node)
@@ -3151,7 +3138,6 @@
                 body=node.body
             )
             node.body = new_body
->>>>>>> 0f3fb4d2
         self.visitchildren(node)
         return node
 
