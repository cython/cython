# cython: language_level=3str

from __future__ import absolute_import

import cython
cython.declare(PyrexTypes=object, Naming=object, ExprNodes=object, Nodes=object,
               Options=object, UtilNodes=object, LetNode=object,
               LetRefNode=object, TreeFragment=object, EncodedString=object,
               error=object, warning=object, copy=object, _unicode=object)

import copy
import hashlib

from . import PyrexTypes
from . import Naming
from . import ExprNodes
from . import Nodes
from . import Options
from . import Builtin
from . import Errors

from .Visitor import VisitorTransform, TreeVisitor
from .Visitor import CythonTransform, EnvTransform, ScopeTrackingTransform
from .UtilNodes import LetNode, LetRefNode
from .TreeFragment import TreeFragment
from .StringEncoding import EncodedString, _unicode
from .Errors import error, warning, CompileError, InternalError
from .Code import UtilityCode


class SkipDeclarations(object):
    """
    Variable and function declarations can often have a deep tree structure,
    and yet most transformations don't need to descend to this depth.

    Declaration nodes are removed after AnalyseDeclarationsTransform, so there
    is no need to use this for transformations after that point.
    """
    def visit_CTypeDefNode(self, node):
        return node

    def visit_CVarDefNode(self, node):
        return node

    def visit_CDeclaratorNode(self, node):
        return node

    def visit_CBaseTypeNode(self, node):
        return node

    def visit_CEnumDefNode(self, node):
        return node

    def visit_CStructOrUnionDefNode(self, node):
        return node

    def visit_CppClassNode(self, node):
        if node.visibility != "extern":
            # Need to traverse methods.
            self.visitchildren(node)
        return node


class NormalizeTree(CythonTransform):
    """
    This transform fixes up a few things after parsing
    in order to make the parse tree more suitable for
    transforms.

    a) After parsing, blocks with only one statement will
    be represented by that statement, not by a StatListNode.
    When doing transforms this is annoying and inconsistent,
    as one cannot in general remove a statement in a consistent
    way and so on. This transform wraps any single statements
    in a StatListNode containing a single statement.

    b) The PassStatNode is a noop and serves no purpose beyond
    plugging such one-statement blocks; i.e., once parsed a
`    "pass" can just as well be represented using an empty
    StatListNode. This means less special cases to worry about
    in subsequent transforms (one always checks to see if a
    StatListNode has no children to see if the block is empty).
    """

    def __init__(self, context):
        super(NormalizeTree, self).__init__(context)
        self.is_in_statlist = False
        self.is_in_expr = False

    def visit_ModuleNode(self, node):
        self.visitchildren(node)
        if not isinstance(node.body, Nodes.StatListNode):
            # This can happen when the body only consists of a single (unused) declaration and no statements.
            node.body = Nodes.StatListNode(pos=node.pos, stats=[node.body])
        return node

    def visit_ExprNode(self, node):
        stacktmp = self.is_in_expr
        self.is_in_expr = True
        self.visitchildren(node)
        self.is_in_expr = stacktmp
        return node

    def visit_StatNode(self, node, is_listcontainer=False):
        stacktmp = self.is_in_statlist
        self.is_in_statlist = is_listcontainer
        self.visitchildren(node)
        self.is_in_statlist = stacktmp
        if not self.is_in_statlist and not self.is_in_expr:
            return Nodes.StatListNode(pos=node.pos, stats=[node])
        else:
            return node

    def visit_StatListNode(self, node):
        self.is_in_statlist = True
        self.visitchildren(node)
        self.is_in_statlist = False
        return node

    def visit_ParallelAssignmentNode(self, node):
        return self.visit_StatNode(node, True)

    def visit_CEnumDefNode(self, node):
        return self.visit_StatNode(node, True)

    def visit_CStructOrUnionDefNode(self, node):
        return self.visit_StatNode(node, True)

    def visit_PassStatNode(self, node):
        """Eliminate PassStatNode"""
        if not self.is_in_statlist:
            return Nodes.StatListNode(pos=node.pos, stats=[])
        else:
            return []

    def visit_ExprStatNode(self, node):
        """Eliminate useless string literals"""
        if node.expr.is_string_literal:
            return self.visit_PassStatNode(node)
        else:
            return self.visit_StatNode(node)

    def visit_CDeclaratorNode(self, node):
        return node


class PostParseError(CompileError): pass

# error strings checked by unit tests, so define them
ERR_CDEF_INCLASS = 'Cannot assign default value to fields in cdef classes, structs or unions'
ERR_BUF_DEFAULTS = 'Invalid buffer defaults specification (see docs)'
ERR_INVALID_SPECIALATTR_TYPE = 'Special attributes must not have a type declared'
class PostParse(ScopeTrackingTransform):
    """
    Basic interpretation of the parse tree, as well as validity
    checking that can be done on a very basic level on the parse
    tree (while still not being a problem with the basic syntax,
    as such).

    Specifically:
    - Default values to cdef assignments are turned into single
    assignments following the declaration (everywhere but in class
    bodies, where they raise a compile error)

    - Interpret some node structures into Python runtime values.
    Some nodes take compile-time arguments (currently:
    TemplatedTypeNode[args] and __cythonbufferdefaults__ = {args}),
    which should be interpreted. This happens in a general way
    and other steps should be taken to ensure validity.

    Type arguments cannot be interpreted in this way.

    - For __cythonbufferdefaults__ the arguments are checked for
    validity.

    TemplatedTypeNode has its directives interpreted:
    Any first positional argument goes into the "dtype" attribute,
    any "ndim" keyword argument goes into the "ndim" attribute and
    so on. Also it is checked that the directive combination is valid.
    - __cythonbufferdefaults__ attributes are parsed and put into the
    type information.

    Note: Currently Parsing.py does a lot of interpretation and
    reorganization that can be refactored into this transform
    if a more pure Abstract Syntax Tree is wanted.

    - Some invalid uses of := assignment expressions are detected
    """
    def __init__(self, context):
        super(PostParse, self).__init__(context)
        self.specialattribute_handlers = {
            '__cythonbufferdefaults__' : self.handle_bufferdefaults
        }

    def visit_LambdaNode(self, node):
        # unpack a lambda expression into the corresponding DefNode
        collector = YieldNodeCollector()
        collector.visitchildren(node.result_expr)
        if collector.has_yield or collector.has_await or isinstance(node.result_expr, ExprNodes.YieldExprNode):
            body = Nodes.ExprStatNode(
                node.result_expr.pos, expr=node.result_expr)
        else:
            body = Nodes.ReturnStatNode(
                node.result_expr.pos, value=node.result_expr)
        node.def_node = Nodes.DefNode(
            node.pos, name=node.name,
            args=node.args, star_arg=node.star_arg,
            starstar_arg=node.starstar_arg,
            body=body, doc=None)
        self.visitchildren(node)
        return node

    def visit_GeneratorExpressionNode(self, node):
        # unpack a generator expression into the corresponding DefNode
        collector = YieldNodeCollector()
        collector.visitchildren(node.loop)
        node.def_node = Nodes.DefNode(
            node.pos, name=node.name, doc=None,
            args=[], star_arg=None, starstar_arg=None,
            body=node.loop, is_async_def=collector.has_await,
            is_generator_expression=True)
        _AssignmentExpressionChecker.do_checks(node.loop, scope_is_class=self.scope_type in ("pyclass", "cclass"))
        self.visitchildren(node)
        return node

    def visit_ComprehensionNode(self, node):
        # enforce local scope also in Py2 for async generators (seriously, that's a Py3.6 feature...)
        if not node.has_local_scope:
            collector = YieldNodeCollector()
            collector.visitchildren(node.loop)
            if collector.has_await:
                node.has_local_scope = True
        _AssignmentExpressionChecker.do_checks(node.loop, scope_is_class=self.scope_type in ("pyclass", "cclass"))
        self.visitchildren(node)
        return node

    # cdef variables
    def handle_bufferdefaults(self, decl):
        if not isinstance(decl.default, ExprNodes.DictNode):
            raise PostParseError(decl.pos, ERR_BUF_DEFAULTS)
        self.scope_node.buffer_defaults_node = decl.default
        self.scope_node.buffer_defaults_pos = decl.pos

    def visit_CVarDefNode(self, node):
        # This assumes only plain names and pointers are assignable on
        # declaration. Also, it makes use of the fact that a cdef decl
        # must appear before the first use, so we don't have to deal with
        # "i = 3; cdef int i = i" and can simply move the nodes around.
        try:
            self.visitchildren(node)
            stats = [node]
            newdecls = []
            for decl in node.declarators:
                declbase = decl
                while isinstance(declbase, Nodes.CPtrDeclaratorNode):
                    declbase = declbase.base
                if isinstance(declbase, Nodes.CNameDeclaratorNode):
                    if declbase.default is not None:
                        if self.scope_type in ('cclass', 'pyclass', 'struct'):
                            if isinstance(self.scope_node, Nodes.CClassDefNode):
                                handler = self.specialattribute_handlers.get(decl.name)
                                if handler:
                                    if decl is not declbase:
                                        raise PostParseError(decl.pos, ERR_INVALID_SPECIALATTR_TYPE)
                                    handler(decl)
                                    continue  # Remove declaration
                            raise PostParseError(decl.pos, ERR_CDEF_INCLASS)
                        first_assignment = self.scope_type != 'module'
                        stats.append(Nodes.SingleAssignmentNode(node.pos,
                            lhs=ExprNodes.NameNode(node.pos, name=declbase.name),
                            rhs=declbase.default, first=first_assignment))
                        declbase.default = None
                newdecls.append(decl)
            node.declarators = newdecls
            return stats
        except PostParseError as e:
            # An error in a cdef clause is ok, simply remove the declaration
            # and try to move on to report more errors
            self.context.nonfatal_error(e)
            return None

    # Split parallel assignments (a,b = b,a) into separate partial
    # assignments that are executed rhs-first using temps.  This
    # restructuring must be applied before type analysis so that known
    # types on rhs and lhs can be matched directly.  It is required in
    # the case that the types cannot be coerced to a Python type in
    # order to assign from a tuple.

    def visit_SingleAssignmentNode(self, node):
        self.visitchildren(node)
        return self._visit_assignment_node(node, [node.lhs, node.rhs])

    def visit_CascadedAssignmentNode(self, node):
        self.visitchildren(node)
        return self._visit_assignment_node(node, node.lhs_list + [node.rhs])

    def _visit_assignment_node(self, node, expr_list):
        """Flatten parallel assignments into separate single
        assignments or cascaded assignments.
        """
        if sum([ 1 for expr in expr_list
                 if expr.is_sequence_constructor or expr.is_string_literal ]) < 2:
            # no parallel assignments => nothing to do
            return node

        expr_list_list = []
        flatten_parallel_assignments(expr_list, expr_list_list)
        temp_refs = []
        eliminate_rhs_duplicates(expr_list_list, temp_refs)

        nodes = []
        for expr_list in expr_list_list:
            lhs_list = expr_list[:-1]
            rhs = expr_list[-1]
            if len(lhs_list) == 1:
                node = Nodes.SingleAssignmentNode(rhs.pos,
                    lhs = lhs_list[0], rhs = rhs)
            else:
                node = Nodes.CascadedAssignmentNode(rhs.pos,
                    lhs_list = lhs_list, rhs = rhs)
            nodes.append(node)

        if len(nodes) == 1:
            assign_node = nodes[0]
        else:
            assign_node = Nodes.ParallelAssignmentNode(nodes[0].pos, stats = nodes)

        if temp_refs:
            duplicates_and_temps = [ (temp.expression, temp)
                                     for temp in temp_refs ]
            sort_common_subsequences(duplicates_and_temps)
            for _, temp_ref in duplicates_and_temps[::-1]:
                assign_node = LetNode(temp_ref, assign_node)

        return assign_node

    def _flatten_sequence(self, seq, result):
        for arg in seq.args:
            if arg.is_sequence_constructor:
                self._flatten_sequence(arg, result)
            else:
                result.append(arg)
        return result

    def visit_DelStatNode(self, node):
        self.visitchildren(node)
        node.args = self._flatten_sequence(node, [])
        return node

    def visit_ExceptClauseNode(self, node):
        if node.is_except_as:
            # except-as must delete NameNode target at the end
            del_target = Nodes.DelStatNode(
                node.pos,
                args=[ExprNodes.NameNode(
                    node.target.pos, name=node.target.name)],
                ignore_nonexisting=True)
            node.body = Nodes.StatListNode(
                node.pos,
                stats=[Nodes.TryFinallyStatNode(
                    node.pos,
                    body=node.body,
                    finally_clause=Nodes.StatListNode(
                        node.pos,
                        stats=[del_target]))])
        self.visitchildren(node)
        return node

    def visit_AssertStatNode(self, node):
        """Extract the exception raising into a RaiseStatNode to simplify GIL handling.
        """
        if node.exception is None:
            node.exception = Nodes.RaiseStatNode(
                node.pos,
                exc_type=ExprNodes.NameNode(node.pos, name=EncodedString("AssertionError")),
                exc_value=node.value,
                exc_tb=None,
                cause=None,
                builtin_exc_name="AssertionError",
                wrap_tuple_value=True,
            )
            node.value = None
        self.visitchildren(node)
        return node

class _AssignmentExpressionTargetNameFinder(TreeVisitor):
    def __init__(self):
        super(_AssignmentExpressionTargetNameFinder, self).__init__()
        self.target_names = {}

    def find_target_names(self, target):
        if target.is_name:
            return [target.name]
        elif target.is_sequence_constructor:
            names = []
            for arg in target.args:
                names.extend(self.find_target_names(arg))
            return names
        # other targets are possible, but it isn't necessary to investigate them here
        return []

    def visit_ForInStatNode(self, node):
        self.target_names[node] = tuple(self.find_target_names(node.target))
        self.visitchildren(node)

    def visit_ComprehensionNode(self, node):
        pass  # don't recurse into nested comprehensions

    def visit_LambdaNode(self, node):
        pass  # don't recurse into nested lambdas/generator expressions

    def visit_Node(self, node):
        self.visitchildren(node)


class _AssignmentExpressionChecker(TreeVisitor):
    """
    Enforces rules on AssignmentExpressions within generator expressions and comprehensions
    """
    def __init__(self, loop_node, scope_is_class):
        super(_AssignmentExpressionChecker, self).__init__()

        target_name_finder = _AssignmentExpressionTargetNameFinder()
        target_name_finder.visit(loop_node)
        self.target_names_dict = target_name_finder.target_names
        self.in_iterator = False
        self.in_nested_generator = False
        self.scope_is_class = scope_is_class
        self.current_target_names = ()
        self.all_target_names = set()
        for names in self.target_names_dict.values():
            self.all_target_names.update(names)

    def _reset_state(self):
        old_state = (self.in_iterator, self.in_nested_generator, self.scope_is_class, self.all_target_names, self.current_target_names)
        # note: not resetting self.in_iterator here, see visit_LambdaNode() below
        self.in_nested_generator = False
        self.scope_is_class = False
        self.current_target_names = ()
        self.all_target_names = set()
        return old_state

    def _set_state(self, old_state):
        self.in_iterator, self.in_nested_generator, self.scope_is_class, self.all_target_names, self.current_target_names = old_state

    @classmethod
    def do_checks(cls, loop_node, scope_is_class):
        checker = cls(loop_node, scope_is_class)
        checker.visit(loop_node)

    def visit_ForInStatNode(self, node):
        if self.in_nested_generator:
            self.visitchildren(node)  # once nested, don't do anything special
            return

        current_target_names = self.current_target_names
        target_name = self.target_names_dict.get(node, None)
        if target_name:
            self.current_target_names += target_name

        self.in_iterator = True
        self.visit(node.iterator)
        self.in_iterator = False
        self.visitchildren(node, exclude=("iterator",))

        self.current_target_names = current_target_names

    def visit_AssignmentExpressionNode(self, node):
        if self.in_iterator:
            error(node.pos, "assignment expression cannot be used in a comprehension iterable expression")
        if self.scope_is_class:
            error(node.pos, "assignment expression within a comprehension cannot be used in a class body")
        if node.target_name in self.current_target_names:
            error(node.pos, "assignment expression cannot rebind comprehension iteration variable '%s'" %
                  node.target_name)
        elif node.target_name in self.all_target_names:
            error(node.pos, "comprehension inner loop cannot rebind assignment expression target '%s'" %
                  node.target_name)

    def visit_LambdaNode(self, node):
        # Don't reset "in_iterator" - an assignment expression in a lambda in an
        # iterator is explicitly tested by the Python testcases and banned.
        old_state = self._reset_state()
        # the lambda node's "def_node" is not set up at this point, so we need to recurse into it explicitly.
        self.visit(node.result_expr)
        self._set_state(old_state)

    def visit_ComprehensionNode(self, node):
        in_nested_generator = self.in_nested_generator
        self.in_nested_generator = True
        self.visitchildren(node)
        self.in_nested_generator = in_nested_generator

    def visit_GeneratorExpressionNode(self, node):
        in_nested_generator = self.in_nested_generator
        self.in_nested_generator = True
        # def_node isn't set up yet, so we need to visit the loop directly.
        self.visit(node.loop)
        self.in_nested_generator = in_nested_generator

    def visit_Node(self, node):
        self.visitchildren(node)


def eliminate_rhs_duplicates(expr_list_list, ref_node_sequence):
    """Replace rhs items by LetRefNodes if they appear more than once.
    Creates a sequence of LetRefNodes that set up the required temps
    and appends them to ref_node_sequence.  The input list is modified
    in-place.
    """
    seen_nodes = set()
    ref_nodes = {}
    def find_duplicates(node):
        if node.is_literal or node.is_name:
            # no need to replace those; can't include attributes here
            # as their access is not necessarily side-effect free
            return
        if node in seen_nodes:
            if node not in ref_nodes:
                ref_node = LetRefNode(node)
                ref_nodes[node] = ref_node
                ref_node_sequence.append(ref_node)
        else:
            seen_nodes.add(node)
            if node.is_sequence_constructor:
                for item in node.args:
                    find_duplicates(item)

    for expr_list in expr_list_list:
        rhs = expr_list[-1]
        find_duplicates(rhs)
    if not ref_nodes:
        return

    def substitute_nodes(node):
        if node in ref_nodes:
            return ref_nodes[node]
        elif node.is_sequence_constructor:
            node.args = list(map(substitute_nodes, node.args))
        return node

    # replace nodes inside of the common subexpressions
    for node in ref_nodes:
        if node.is_sequence_constructor:
            node.args = list(map(substitute_nodes, node.args))

    # replace common subexpressions on all rhs items
    for expr_list in expr_list_list:
        expr_list[-1] = substitute_nodes(expr_list[-1])

def sort_common_subsequences(items):
    """Sort items/subsequences so that all items and subsequences that
    an item contains appear before the item itself.  This is needed
    because each rhs item must only be evaluated once, so its value
    must be evaluated first and then reused when packing sequences
    that contain it.

    This implies a partial order, and the sort must be stable to
    preserve the original order as much as possible, so we use a
    simple insertion sort (which is very fast for short sequences, the
    normal case in practice).
    """
    def contains(seq, x):
        for item in seq:
            if item is x:
                return True
            elif item.is_sequence_constructor and contains(item.args, x):
                return True
        return False
    def lower_than(a,b):
        return b.is_sequence_constructor and contains(b.args, a)

    for pos, item in enumerate(items):
        key = item[1]  # the ResultRefNode which has already been injected into the sequences
        new_pos = pos
        for i in range(pos-1, -1, -1):
            if lower_than(key, items[i][0]):
                new_pos = i
        if new_pos != pos:
            for i in range(pos, new_pos, -1):
                items[i] = items[i-1]
            items[new_pos] = item

def unpack_string_to_character_literals(literal):
    chars = []
    pos = literal.pos
    stype = literal.__class__
    sval = literal.value
    sval_type = sval.__class__
    for char in sval:
        cval = sval_type(char)
        chars.append(stype(pos, value=cval, constant_result=cval))
    return chars

def flatten_parallel_assignments(input, output):
    #  The input is a list of expression nodes, representing the LHSs
    #  and RHS of one (possibly cascaded) assignment statement.  For
    #  sequence constructors, rearranges the matching parts of both
    #  sides into a list of equivalent assignments between the
    #  individual elements.  This transformation is applied
    #  recursively, so that nested structures get matched as well.
    rhs = input[-1]
    if (not (rhs.is_sequence_constructor or isinstance(rhs, ExprNodes.UnicodeNode))
            or not sum([lhs.is_sequence_constructor for lhs in input[:-1]])):
        output.append(input)
        return

    complete_assignments = []

    if rhs.is_sequence_constructor:
        rhs_args = rhs.args
    elif rhs.is_string_literal:
        rhs_args = unpack_string_to_character_literals(rhs)

    rhs_size = len(rhs_args)
    lhs_targets = [[] for _ in range(rhs_size)]
    starred_assignments = []
    for lhs in input[:-1]:
        if not lhs.is_sequence_constructor:
            if lhs.is_starred:
                error(lhs.pos, "starred assignment target must be in a list or tuple")
            complete_assignments.append(lhs)
            continue
        lhs_size = len(lhs.args)
        starred_targets = sum([1 for expr in lhs.args if expr.is_starred])
        if starred_targets > 1:
            error(lhs.pos, "more than 1 starred expression in assignment")
            output.append([lhs,rhs])
            continue
        elif lhs_size - starred_targets > rhs_size:
            error(lhs.pos, "need more than %d value%s to unpack"
                  % (rhs_size, (rhs_size != 1) and 's' or ''))
            output.append([lhs,rhs])
            continue
        elif starred_targets:
            map_starred_assignment(lhs_targets, starred_assignments,
                                   lhs.args, rhs_args)
        elif lhs_size < rhs_size:
            error(lhs.pos, "too many values to unpack (expected %d, got %d)"
                  % (lhs_size, rhs_size))
            output.append([lhs,rhs])
            continue
        else:
            for targets, expr in zip(lhs_targets, lhs.args):
                targets.append(expr)

    if complete_assignments:
        complete_assignments.append(rhs)
        output.append(complete_assignments)

    # recursively flatten partial assignments
    for cascade, rhs in zip(lhs_targets, rhs_args):
        if cascade:
            cascade.append(rhs)
            flatten_parallel_assignments(cascade, output)

    # recursively flatten starred assignments
    for cascade in starred_assignments:
        if cascade[0].is_sequence_constructor:
            flatten_parallel_assignments(cascade, output)
        else:
            output.append(cascade)

def map_starred_assignment(lhs_targets, starred_assignments, lhs_args, rhs_args):
    # Appends the fixed-position LHS targets to the target list that
    # appear left and right of the starred argument.
    #
    # The starred_assignments list receives a new tuple
    # (lhs_target, rhs_values_list) that maps the remaining arguments
    # (those that match the starred target) to a list.

    # left side of the starred target
    for i, (targets, expr) in enumerate(zip(lhs_targets, lhs_args)):
        if expr.is_starred:
            starred = i
            lhs_remaining = len(lhs_args) - i - 1
            break
        targets.append(expr)
    else:
        raise InternalError("no starred arg found when splitting starred assignment")

    # right side of the starred target
    for i, (targets, expr) in enumerate(zip(lhs_targets[-lhs_remaining:],
                                            lhs_args[starred + 1:])):
        targets.append(expr)

    # the starred target itself, must be assigned a (potentially empty) list
    target = lhs_args[starred].target  # unpack starred node
    starred_rhs = rhs_args[starred:]
    if lhs_remaining:
        starred_rhs = starred_rhs[:-lhs_remaining]
    if starred_rhs:
        pos = starred_rhs[0].pos
    else:
        pos = target.pos
    starred_assignments.append([
        target, ExprNodes.ListNode(pos=pos, args=starred_rhs)])


class PxdPostParse(CythonTransform, SkipDeclarations):
    """
    Basic interpretation/validity checking that should only be
    done on pxd trees.

    A lot of this checking currently happens in the parser; but
    what is listed below happens here.

    - "def" functions are let through only if they fill the
    getbuffer/releasebuffer slots

    - cdef functions are let through only if they are on the
    top level and are declared "inline"
    """
    ERR_INLINE_ONLY = "function definition in pxd file must be declared 'cdef inline'"
    ERR_NOGO_WITH_INLINE = "inline function definition in pxd file cannot be '%s'"

    def __call__(self, node):
        self.scope_type = 'pxd'
        return super(PxdPostParse, self).__call__(node)

    def visit_CClassDefNode(self, node):
        old = self.scope_type
        self.scope_type = 'cclass'
        self.visitchildren(node)
        self.scope_type = old
        return node

    def visit_FuncDefNode(self, node):
        # FuncDefNode always come with an implementation (without
        # an imp they are CVarDefNodes..)
        err = self.ERR_INLINE_ONLY

        if (isinstance(node, Nodes.DefNode) and self.scope_type == 'cclass'
                and node.name in ('__getbuffer__', '__releasebuffer__')):
            err = None  # allow these slots

        if isinstance(node, Nodes.CFuncDefNode):
            if (u'inline' in node.modifiers and
                    self.scope_type in ('pxd', 'cclass')):
                node.inline_in_pxd = True
                if node.visibility != 'private':
                    err = self.ERR_NOGO_WITH_INLINE % node.visibility
                elif node.api:
                    err = self.ERR_NOGO_WITH_INLINE % 'api'
                else:
                    err = None  # allow inline function
            else:
                err = self.ERR_INLINE_ONLY

        if err:
            self.context.nonfatal_error(PostParseError(node.pos, err))
            return None
        else:
            return node


class TrackNumpyAttributes(VisitorTransform, SkipDeclarations):
    # TODO: Make name handling as good as in InterpretCompilerDirectives() below - probably best to merge the two.
    def __init__(self):
        super(TrackNumpyAttributes, self).__init__()
        self.numpy_module_names = set()

    def visit_CImportStatNode(self, node):
        if node.module_name == u"numpy":
            self.numpy_module_names.add(node.as_name or u"numpy")
        return node

    def visit_AttributeNode(self, node):
        self.visitchildren(node)
        obj = node.obj
        if (obj.is_name and obj.name in self.numpy_module_names) or obj.is_numpy_attribute:
            node.is_numpy_attribute = True
        return node

    visit_Node = VisitorTransform.recurse_to_children


class InterpretCompilerDirectives(CythonTransform):
    """
    After parsing, directives can be stored in a number of places:
    - #cython-comments at the top of the file (stored in ModuleNode)
    - Command-line arguments overriding these
    - @cython.directivename decorators
    - with cython.directivename: statements
    - replaces "cython.compiled" with BoolNode(value=True)
      allowing unreachable blocks to be removed at a fairly early stage
      before cython typing rules are forced on applied

    This transform is responsible for interpreting these various sources
    and store the directive in two ways:
    - Set the directives attribute of the ModuleNode for global directives.
    - Use a CompilerDirectivesNode to override directives for a subtree.

    (The first one is primarily to not have to modify with the tree
    structure, so that ModuleNode stay on top.)

    The directives are stored in dictionaries from name to value in effect.
    Each such dictionary is always filled in for all possible directives,
    using default values where no value is given by the user.

    The available directives are controlled in Options.py.

    Note that we have to run this prior to analysis, and so some minor
    duplication of functionality has to occur: We manually track cimports
    and which names the "cython" module may have been imported to.
    """
    unop_method_nodes = {
        'typeof': ExprNodes.TypeofNode,

        'operator.address': ExprNodes.AmpersandNode,
        'operator.dereference': ExprNodes.DereferenceNode,
        'operator.preincrement' : ExprNodes.inc_dec_constructor(True, '++'),
        'operator.predecrement' : ExprNodes.inc_dec_constructor(True, '--'),
        'operator.postincrement': ExprNodes.inc_dec_constructor(False, '++'),
        'operator.postdecrement': ExprNodes.inc_dec_constructor(False, '--'),
        'operator.typeid'       : ExprNodes.TypeidNode,

        # For backwards compatibility.
        'address': ExprNodes.AmpersandNode,
    }

    binop_method_nodes = {
        'operator.comma'        : ExprNodes.c_binop_constructor(','),
    }

    special_methods = {
        'declare', 'union', 'struct', 'typedef',
        'sizeof', 'cast', 'pointer', 'compiled',
        'NULL', 'fused_type', 'parallel',
    }
    special_methods.update(unop_method_nodes)

    valid_parallel_directives = {
        "parallel",
        "prange",
        "threadid",
        #"threadsavailable",
    }

    def __init__(self, context, compilation_directive_defaults):
        super(InterpretCompilerDirectives, self).__init__(context)
        self.cython_module_names = set()
        self.directive_names = {'staticmethod': 'staticmethod'}
        self.parallel_directives = {}
        directives = copy.deepcopy(Options.get_directive_defaults())
        for key, value in compilation_directive_defaults.items():
            directives[_unicode(key)] = copy.deepcopy(value)
        self.directives = directives

    def check_directive_scope(self, pos, directive, scope):
        legal_scopes = Options.directive_scopes.get(directive, None)
        if legal_scopes and scope not in legal_scopes:
            self.context.nonfatal_error(PostParseError(pos, 'The %s compiler directive '
                                        'is not allowed in %s scope' % (directive, scope)))
            return False
        else:
            if directive not in Options.directive_types:
                error(pos, "Invalid directive: '%s'." % (directive,))
            return True

    # Set up processing and handle the cython: comments.
    def visit_ModuleNode(self, node):
        for key in sorted(node.directive_comments):
            if not self.check_directive_scope(node.pos, key, 'module'):
                self.wrong_scope_error(node.pos, key, 'module')
                del node.directive_comments[key]

        self.module_scope = node.scope

        self.directives.update(node.directive_comments)
        node.directives = self.directives
        node.parallel_directives = self.parallel_directives
        self.visitchildren(node)
        node.cython_module_names = self.cython_module_names
        return node

    def visit_CompilerDirectivesNode(self, node):
        old_directives, self.directives = self.directives, node.directives
        self.visitchildren(node)
        self.directives = old_directives
        return node

    # The following four functions track imports and cimports that
    # begin with "cython"
    def is_cython_directive(self, name):
        return (name in Options.directive_types or
                name in self.special_methods or
                PyrexTypes.parse_basic_type(name))

    def is_parallel_directive(self, full_name, pos):
        """
        Checks to see if fullname (e.g. cython.parallel.prange) is a valid
        parallel directive. If it is a star import it also updates the
        parallel_directives.
        """
        result = (full_name + ".").startswith("cython.parallel.")

        if result:
            directive = full_name.split('.')
            if full_name == u"cython.parallel":
                self.parallel_directives[u"parallel"] = u"cython.parallel"
            elif full_name == u"cython.parallel.*":
                for name in self.valid_parallel_directives:
                    self.parallel_directives[name] = u"cython.parallel.%s" % name
            elif (len(directive) != 3 or
                  directive[-1] not in self.valid_parallel_directives):
                error(pos, "No such directive: %s" % full_name)

            self.module_scope.use_utility_code(
                UtilityCode.load_cached("InitThreads", "ModuleSetupCode.c"))

        return result

    def visit_CImportStatNode(self, node):
        module_name = node.module_name
        if module_name == u"cython.cimports":
            error(node.pos, "Cannot cimport the 'cython.cimports' package directly, only submodules.")
        if module_name.startswith(u"cython.cimports."):
            if node.as_name and node.as_name != u'cython':
                node.module_name = module_name[len(u"cython.cimports."):]
                return node
            error(node.pos,
                  "Python cimports must use 'from cython.cimports... import ...'"
                  " or 'import ... as ...', not just 'import ...'")

        if module_name == u"cython":
            self.cython_module_names.add(node.as_name or u"cython")
        elif module_name.startswith(u"cython."):
            if module_name.startswith(u"cython.parallel."):
                error(node.pos, node.module_name + " is not a module")
            if module_name == u"cython.parallel":
                if node.as_name and node.as_name != u"cython":
                    self.parallel_directives[node.as_name] = module_name
                else:
                    self.cython_module_names.add(u"cython")
                    self.parallel_directives[
                                    u"cython.parallel"] = module_name
                self.module_scope.use_utility_code(
                    UtilityCode.load_cached("InitThreads", "ModuleSetupCode.c"))
            elif node.as_name:
                self.directive_names[node.as_name] = module_name[7:]
            else:
                self.cython_module_names.add(u"cython")
            # if this cimport was a compiler directive, we don't
            # want to leave the cimport node sitting in the tree
            return None
        return node

    def visit_FromCImportStatNode(self, node):
        module_name = node.module_name
        if module_name == u"cython.cimports" or module_name.startswith(u"cython.cimports."):
            # only supported for convenience
            return self._create_cimport_from_import(
                node.pos, module_name, node.relative_level, node.imported_names)
        elif not node.relative_level and (
                module_name == u"cython" or module_name.startswith(u"cython.")):
            submodule = (module_name + u".")[7:]
            newimp = []

            for pos, name, as_name, kind in node.imported_names:
                full_name = submodule + name
                qualified_name = u"cython." + full_name
                if self.is_parallel_directive(qualified_name, node.pos):
                    # from cython cimport parallel, or
                    # from cython.parallel cimport parallel, prange, ...
                    self.parallel_directives[as_name or name] = qualified_name
                elif self.is_cython_directive(full_name):
                    self.directive_names[as_name or name] = full_name
                    if kind is not None:
                        self.context.nonfatal_error(PostParseError(pos,
                            "Compiler directive imports must be plain imports"))
                elif full_name in ['dataclasses', 'typing']:
                    self.directive_names[as_name or name] = full_name
                    # unlike many directives, still treat it as a regular module
                    newimp.append((pos, name, as_name, kind))
                else:
                    newimp.append((pos, name, as_name, kind))

            if not newimp:
                return None

            node.imported_names = newimp
        return node

    def visit_FromImportStatNode(self, node):
        import_node = node.module
        module_name = import_node.module_name.value
        if module_name == u"cython.cimports" or module_name.startswith(u"cython.cimports."):
            imported_names = []
            for name, name_node in node.items:
                imported_names.append(
                    (name_node.pos, name, None if name == name_node.name else name_node.name, None))
            return self._create_cimport_from_import(
                node.pos, module_name, import_node.level, imported_names)
        elif module_name == u"cython" or module_name.startswith(u"cython."):
            submodule = (module_name + u".")[7:]
            newimp = []
            for name, name_node in node.items:
                full_name = submodule + name
                qualified_name = u"cython." + full_name
                if self.is_parallel_directive(qualified_name, node.pos):
                    self.parallel_directives[name_node.name] = qualified_name
                elif self.is_cython_directive(full_name):
                    self.directive_names[name_node.name] = full_name
                else:
                    newimp.append((name, name_node))
            if not newimp:
                return None
            node.items = newimp
        return node

    def _create_cimport_from_import(self, node_pos, module_name, level, imported_names):
        if module_name == u"cython.cimports" or module_name.startswith(u"cython.cimports."):
            module_name = EncodedString(module_name[len(u"cython.cimports."):])  # may be empty

        if module_name:
            # from cython.cimports.a.b import x, y, z  =>  from a.b cimport x, y, z
            return Nodes.FromCImportStatNode(
                node_pos, module_name=module_name,
                relative_level=level,
                imported_names=imported_names)
        else:
            # from cython.cimports import x, y, z  =>  cimport x; cimport y; cimport z
            return [
                Nodes.CImportStatNode(
                    pos,
                    module_name=dotted_name,
                    as_name=as_name,
                    is_absolute=level == 0)
                for pos, dotted_name, as_name, _ in imported_names
            ]

    def visit_SingleAssignmentNode(self, node):
        if isinstance(node.rhs, ExprNodes.ImportNode):
            module_name = node.rhs.module_name.value
            is_special_module = (module_name + u".").startswith((u"cython.parallel.", u"cython.cimports."))
            if module_name != u"cython" and not is_special_module:
                return node

            node = Nodes.CImportStatNode(node.pos, module_name=module_name, as_name=node.lhs.name)
            node = self.visit_CImportStatNode(node)
        else:
            self.visitchildren(node)

        return node

    def visit_NameNode(self, node):
        if node.annotation:
            self.visitchild(node, 'annotation')
        if node.name in self.cython_module_names:
            node.is_cython_module = True
        else:
            directive = self.directive_names.get(node.name)
            if directive is not None:
                node.cython_attribute = directive
        if node.as_cython_attribute() == "compiled":
            return ExprNodes.BoolNode(node.pos, value=True)  # replace early so unused branches can be dropped
                # before they have a chance to cause compile-errors
        return node

    def visit_AttributeNode(self, node):
        self.visitchildren(node)
        if node.as_cython_attribute() == "compiled":
            return ExprNodes.BoolNode(node.pos, value=True)  # replace early so unused branches can be dropped
                # before they have a chance to cause compile-errors
        return node

    def visit_AnnotationNode(self, node):
        # for most transforms annotations are left unvisited (because they're unevaluated)
        # however, it is important to pick up compiler directives from them
        if node.expr:
            self.visitchildren(node.expr)
        return node

    def visit_NewExprNode(self, node):
        self.visitchild(node, 'cppclass')
        self.visitchildren(node)
        return node

    def try_to_parse_directives(self, node):
        # If node is the contents of an directive (in a with statement or
        # decorator), returns a list of (directivename, value) pairs.
        # Otherwise, returns None
        if isinstance(node, ExprNodes.CallNode):
            self.visitchild(node, 'function')
            optname = node.function.as_cython_attribute()
            if optname:
                directivetype = Options.directive_types.get(optname)
                if directivetype:
                    args, kwds = node.explicit_args_kwds()
                    directives = []
                    key_value_pairs = []
                    if kwds is not None and directivetype is not dict:
                        for keyvalue in kwds.key_value_pairs:
                            key, value = keyvalue
                            sub_optname = "%s.%s" % (optname, key.value)
                            if Options.directive_types.get(sub_optname):
                                directives.append(self.try_to_parse_directive(sub_optname, [value], None, keyvalue.pos))
                            else:
                                key_value_pairs.append(keyvalue)
                        if not key_value_pairs:
                            kwds = None
                        else:
                            kwds.key_value_pairs = key_value_pairs
                        if directives and not kwds and not args:
                            return directives
                    directives.append(self.try_to_parse_directive(optname, args, kwds, node.function.pos))
                    return directives
        elif isinstance(node, (ExprNodes.AttributeNode, ExprNodes.NameNode)):
            self.visit(node)
            optname = node.as_cython_attribute()
            if optname:
                directivetype = Options.directive_types.get(optname)
                if directivetype is bool:
                    arg = ExprNodes.BoolNode(node.pos, value=True)
                    return [self.try_to_parse_directive(optname, [arg], None, node.pos)]
                elif directivetype is None or directivetype is Options.DEFER_ANALYSIS_OF_ARGUMENTS:
                    return [(optname, None)]
                else:
                    raise PostParseError(
                        node.pos, "The '%s' directive should be used as a function call." % optname)
        return None

    def try_to_parse_directive(self, optname, args, kwds, pos):
        if optname == 'np_pythran' and not self.context.cpp:
            raise PostParseError(pos, 'The %s directive can only be used in C++ mode.' % optname)
        elif optname == 'exceptval':
            # default: exceptval(None, check=True)
            arg_error = len(args) > 1
            check = True
            if kwds and kwds.key_value_pairs:
                kw = kwds.key_value_pairs[0]
                if (len(kwds.key_value_pairs) == 1 and
                        kw.key.is_string_literal and kw.key.value == 'check' and
                        isinstance(kw.value, ExprNodes.BoolNode)):
                    check = kw.value.value
                else:
                    arg_error = True
            if arg_error:
                raise PostParseError(
                    pos, 'The exceptval directive takes 0 or 1 positional arguments and the boolean keyword "check"')
            return ('exceptval', (args[0] if args else None, check))

        directivetype = Options.directive_types.get(optname)
        if len(args) == 1 and isinstance(args[0], ExprNodes.NoneNode):
            return optname, Options.get_directive_defaults()[optname]
        elif directivetype is bool:
            if kwds is not None or len(args) != 1 or not isinstance(args[0], ExprNodes.BoolNode):
                raise PostParseError(pos,
                    'The %s directive takes one compile-time boolean argument' % optname)
            return (optname, args[0].value)
        elif directivetype is int:
            if kwds is not None or len(args) != 1 or not isinstance(args[0], ExprNodes.IntNode):
                raise PostParseError(pos,
                    'The %s directive takes one compile-time integer argument' % optname)
            return (optname, int(args[0].value))
        elif directivetype is str:
            if kwds is not None or len(args) != 1 or not isinstance(
                    args[0], (ExprNodes.StringNode, ExprNodes.UnicodeNode)):
                raise PostParseError(pos,
                    'The %s directive takes one compile-time string argument' % optname)
            return (optname, str(args[0].value))
        elif directivetype is type:
            if kwds is not None or len(args) != 1:
                raise PostParseError(pos,
                    'The %s directive takes one type argument' % optname)
            return (optname, args[0])
        elif directivetype is dict:
            if len(args) != 0:
                raise PostParseError(pos,
                    'The %s directive takes no prepositional arguments' % optname)
            return optname, kwds.as_python_dict()
        elif directivetype is list:
            if kwds and len(kwds.key_value_pairs) != 0:
                raise PostParseError(pos,
                    'The %s directive takes no keyword arguments' % optname)
            return optname, [ str(arg.value) for arg in args ]
        elif callable(directivetype):
            if kwds is not None or len(args) != 1 or not isinstance(
                    args[0], (ExprNodes.StringNode, ExprNodes.UnicodeNode)):
                raise PostParseError(pos,
                    'The %s directive takes one compile-time string argument' % optname)
            return (optname, directivetype(optname, str(args[0].value)))
        elif directivetype is Options.DEFER_ANALYSIS_OF_ARGUMENTS:
            # signal to pass things on without processing
            return (optname, (args, kwds.as_python_dict()))
        else:
            assert False

    def visit_with_directives(self, node, directives, contents_directives):
        # contents_directives may be None
        if not directives:
            assert not contents_directives
            return self.visit_Node(node)

        old_directives = self.directives
        new_directives = Options.copy_inherited_directives(old_directives, **directives)
        if contents_directives is not None:
            new_contents_directives = Options.copy_inherited_directives(
                old_directives, **contents_directives)
        else:
            new_contents_directives = new_directives

        if new_directives == old_directives:
            return self.visit_Node(node)

        self.directives = new_directives
        if (contents_directives is not None and
                new_contents_directives != new_directives):
            # we need to wrap the node body in a compiler directives node
            node.body = Nodes.StatListNode(
                node.body.pos,
                stats=[
                    Nodes.CompilerDirectivesNode(
                        node.body.pos,
                        directives=new_contents_directives,
                        body=node.body)
                ]
            )
        retbody = self.visit_Node(node)
        self.directives = old_directives

        if not isinstance(retbody, Nodes.StatListNode):
            retbody = Nodes.StatListNode(node.pos, stats=[retbody])
        return Nodes.CompilerDirectivesNode(
            pos=retbody.pos, body=retbody, directives=new_directives)


    # Handle decorators
    def visit_FuncDefNode(self, node):
        directives, contents_directives = self._extract_directives(node, 'function')
        return self.visit_with_directives(node, directives, contents_directives)

    def visit_CVarDefNode(self, node):
        directives, _ = self._extract_directives(node, 'function')
        for name, value in directives.items():
            if name == 'locals':
                node.directive_locals = value
            elif name not in ('final', 'staticmethod'):
                self.context.nonfatal_error(PostParseError(
                    node.pos,
                    "Cdef functions can only take cython.locals(), "
                    "staticmethod, or final decorators, got %s." % name))
        return self.visit_with_directives(node, directives, contents_directives=None)

    def visit_CClassDefNode(self, node):
        directives, contents_directives = self._extract_directives(node, 'cclass')
        return self.visit_with_directives(node, directives, contents_directives)

    def visit_CppClassNode(self, node):
        directives, contents_directives = self._extract_directives(node, 'cppclass')
        return self.visit_with_directives(node, directives, contents_directives)

    def visit_PyClassDefNode(self, node):
        directives, contents_directives = self._extract_directives(node, 'class')
        return self.visit_with_directives(node, directives, contents_directives)

    def _extract_directives(self, node, scope_name):
        """
        Returns two dicts - directives applied to this function/class
        and directives applied to its contents. They aren't always the
        same (since e.g. cfunc should not be applied to inner functions)
        """
        if not node.decorators:
            return {}, {}
        # Split the decorators into two lists -- real decorators and directives
        directives = []
        realdecs = []
        both = []
        # Decorators coming first take precedence.
        for dec in node.decorators[::-1]:
            new_directives = self.try_to_parse_directives(dec.decorator)
            if new_directives is not None:
                for directive in new_directives:
                    if self.check_directive_scope(node.pos, directive[0], scope_name):
                        name, value = directive
                        if self.directives.get(name, object()) != value:
                            directives.append(directive)
                        if (directive[0] == 'staticmethod' or
                                (directive[0] == 'dataclasses.dataclass' and scope_name == 'class')):
                            both.append(dec)
                    # Adapt scope type based on decorators that change it.
                    if directive[0] == 'cclass' and scope_name == 'class':
                        scope_name = 'cclass'
            else:
                realdecs.append(dec)
        if realdecs and (scope_name == 'cclass' or
                         isinstance(node, (Nodes.CClassDefNode, Nodes.CVarDefNode))):
            for realdec in realdecs:
                realdec = realdec.decorator
                if ((realdec.is_name and realdec.name == "dataclass") or
                        (realdec.is_attribute and realdec.attribute == "dataclass")):
                    error(realdec.pos,
                          "Use '@cython.dataclasses.dataclass' on cdef classes to create a dataclass")
            # Note - arbitrary C function decorators are caught later in DecoratorTransform
            raise PostParseError(realdecs[0].pos, "Cdef functions/classes cannot take arbitrary decorators.")
        node.decorators = realdecs[::-1] + both[::-1]
        # merge or override repeated directives
        optdict = {}
        contents_optdict = {}
        for name, value in directives:
            if name in optdict:
                old_value = optdict[name]
                # keywords and arg lists can be merged, everything
                # else overrides completely
                if isinstance(old_value, dict):
                    old_value.update(value)
                elif isinstance(old_value, list):
                    old_value.extend(value)
                else:
                    optdict[name] = value
            else:
                optdict[name] = value
            if name not in Options.immediate_decorator_directives:
                contents_optdict[name] = value
        return optdict, contents_optdict

    # Handle with-statements
    def visit_WithStatNode(self, node):
        directive_dict = {}
        for directive in self.try_to_parse_directives(node.manager) or []:
            if directive is not None:
                if node.target is not None:
                    self.context.nonfatal_error(
                        PostParseError(node.pos, "Compiler directive with statements cannot contain 'as'"))
                else:
                    name, value = directive
                    if name in ('nogil', 'gil'):
                        # special case: in pure mode, "with nogil" spells "with cython.nogil"
                        node = Nodes.GILStatNode(node.pos, state = name, body = node.body)
                        return self.visit_Node(node)
                    if self.check_directive_scope(node.pos, name, 'with statement'):
                        directive_dict[name] = value
        if directive_dict:
            return self.visit_with_directives(node.body, directive_dict, contents_directives=None)
        return self.visit_Node(node)


class ParallelRangeTransform(CythonTransform, SkipDeclarations):
    """
    Transform cython.parallel stuff. The parallel_directives come from the
    module node, set there by InterpretCompilerDirectives.

        x = cython.parallel.threadavailable()   -> ParallelThreadAvailableNode
        with nogil, cython.parallel.parallel(): -> ParallelWithBlockNode
            print cython.parallel.threadid()    -> ParallelThreadIdNode
            for i in cython.parallel.prange(...):  -> ParallelRangeNode
                ...
    """

    # a list of names, maps 'cython.parallel.prange' in the code to
    # ['cython', 'parallel', 'prange']
    parallel_directive = None

    # Indicates whether a namenode in an expression is the cython module
    namenode_is_cython_module = False

    # Keep track of whether we are the context manager of a 'with' statement
    in_context_manager_section = False

    # One of 'prange' or 'with parallel'. This is used to disallow closely
    # nested 'with parallel:' blocks
    state = None

    directive_to_node = {
        u"cython.parallel.parallel": Nodes.ParallelWithBlockNode,
        # u"cython.parallel.threadsavailable": ExprNodes.ParallelThreadsAvailableNode,
        u"cython.parallel.threadid": ExprNodes.ParallelThreadIdNode,
        u"cython.parallel.prange": Nodes.ParallelRangeNode,
    }

    def node_is_parallel_directive(self, node):
        return node.name in self.parallel_directives or node.is_cython_module

    def get_directive_class_node(self, node):
        """
        Figure out which parallel directive was used and return the associated
        Node class.

        E.g. for a cython.parallel.prange() call we return ParallelRangeNode
        """
        if self.namenode_is_cython_module:
            directive = '.'.join(self.parallel_directive)
        else:
            directive = self.parallel_directives[self.parallel_directive[0]]
            directive = '%s.%s' % (directive,
                                   '.'.join(self.parallel_directive[1:]))
            directive = directive.rstrip('.')

        cls = self.directive_to_node.get(directive)
        if cls is None and not (self.namenode_is_cython_module and
                                self.parallel_directive[0] != 'parallel'):
            error(node.pos, "Invalid directive: %s" % directive)

        self.namenode_is_cython_module = False
        self.parallel_directive = None

        return cls

    def visit_ModuleNode(self, node):
        """
        If any parallel directives were imported, copy them over and visit
        the AST
        """
        if node.parallel_directives:
            self.parallel_directives = node.parallel_directives
            return self.visit_Node(node)

        # No parallel directives were imported, so they can't be used :)
        return node

    def visit_NameNode(self, node):
        if self.node_is_parallel_directive(node):
            self.parallel_directive = [node.name]
            self.namenode_is_cython_module = node.is_cython_module
        return node

    def visit_AttributeNode(self, node):
        self.visitchildren(node)
        if self.parallel_directive:
            self.parallel_directive.append(node.attribute)
        return node

    def visit_CallNode(self, node):
        self.visitchild(node, 'function')
        if not self.parallel_directive:
            self.visitchildren(node, exclude=('function',))
            return node

        # We are a parallel directive, replace this node with the
        # corresponding ParallelSomethingSomething node

        if isinstance(node, ExprNodes.GeneralCallNode):
            args = node.positional_args.args
            kwargs = node.keyword_args
        else:
            args = node.args
            kwargs = {}

        parallel_directive_class = self.get_directive_class_node(node)
        if parallel_directive_class:
            # Note: in case of a parallel() the body is set by
            # visit_WithStatNode
            node = parallel_directive_class(node.pos, args=args, kwargs=kwargs)

        return node

    def visit_WithStatNode(self, node):
        "Rewrite with cython.parallel.parallel() blocks"
        newnode = self.visit(node.manager)

        if isinstance(newnode, Nodes.ParallelWithBlockNode):
            if self.state == 'parallel with':
                error(node.manager.pos,
                      "Nested parallel with blocks are disallowed")

            self.state = 'parallel with'
            body = self.visitchild(node, 'body')
            self.state = None

            newnode.body = body
            return newnode
        elif self.parallel_directive:
            parallel_directive_class = self.get_directive_class_node(node)

            if not parallel_directive_class:
                # There was an error, stop here and now
                return None

            if parallel_directive_class is Nodes.ParallelWithBlockNode:
                error(node.pos, "The parallel directive must be called")
                return None

        self.visitchild(node, 'body')
        return node

    def visit_ForInStatNode(self, node):
        "Rewrite 'for i in cython.parallel.prange(...):'"
        self.visitchild(node, 'iterator')
        self.visitchild(node, 'target')

        in_prange = isinstance(node.iterator.sequence,
                               Nodes.ParallelRangeNode)
        previous_state = self.state

        if in_prange:
            # This will replace the entire ForInStatNode, so copy the
            # attributes
            parallel_range_node = node.iterator.sequence

            parallel_range_node.target = node.target
            parallel_range_node.body = node.body
            parallel_range_node.else_clause = node.else_clause

            node = parallel_range_node

            if not isinstance(node.target, ExprNodes.NameNode):
                error(node.target.pos,
                      "Can only iterate over an iteration variable")

            self.state = 'prange'

        self.visitchild(node, 'body')
        self.state = previous_state
        self.visitchild(node, 'else_clause')
        return node

    def visit(self, node):
        "Visit a node that may be None"
        if node is not None:
            return super(ParallelRangeTransform, self).visit(node)


class WithTransform(VisitorTransform, SkipDeclarations):
    def visit_WithStatNode(self, node):
        self.visitchildren(node, 'body')
        pos = node.pos
        is_async = node.is_async
        body, target, manager = node.body, node.target, node.manager
        node.enter_call = ExprNodes.SimpleCallNode(
            pos, function=ExprNodes.AttributeNode(
                pos, obj=ExprNodes.CloneNode(manager),
                attribute=EncodedString('__aenter__' if is_async else '__enter__'),
                is_special_lookup=True),
            args=[],
            is_temp=True)

        if is_async:
            node.enter_call = ExprNodes.AwaitExprNode(pos, arg=node.enter_call)

        if target is not None:
            body = Nodes.StatListNode(
                pos, stats=[
                    Nodes.WithTargetAssignmentStatNode(
                        pos, lhs=target, with_node=node),
                    body])

        excinfo_target = ExprNodes.TupleNode(pos, slow=True, args=[
            ExprNodes.ExcValueNode(pos) for _ in range(3)])
        except_clause = Nodes.ExceptClauseNode(
            pos, body=Nodes.IfStatNode(
                pos, if_clauses=[
                    Nodes.IfClauseNode(
                        pos, condition=ExprNodes.NotNode(
                            pos, operand=ExprNodes.WithExitCallNode(
                                pos, with_stat=node,
                                test_if_run=False,
                                args=excinfo_target,
                                await_expr=ExprNodes.AwaitExprNode(pos, arg=None) if is_async else None)),
                        body=Nodes.ReraiseStatNode(pos),
                    ),
                ],
                else_clause=None),
            pattern=None,
            target=None,
            excinfo_target=excinfo_target,
        )

        node.body = Nodes.TryFinallyStatNode(
            pos, body=Nodes.TryExceptStatNode(
                pos, body=body,
                except_clauses=[except_clause],
                else_clause=None,
            ),
            finally_clause=Nodes.ExprStatNode(
                pos, expr=ExprNodes.WithExitCallNode(
                    pos, with_stat=node,
                    test_if_run=True,
                    args=ExprNodes.TupleNode(
                        pos, args=[ExprNodes.NoneNode(pos) for _ in range(3)]),
                    await_expr=ExprNodes.AwaitExprNode(pos, arg=None) if is_async else None)),
            handle_error_case=False,
        )
        return node

    def visit_ExprNode(self, node):
        # With statements are never inside expressions.
        return node

    visit_Node = VisitorTransform.recurse_to_children


class DecoratorTransform(ScopeTrackingTransform, SkipDeclarations):
    """
    Transforms method decorators in cdef classes into nested calls or properties.

    Python-style decorator properties are transformed into a PropertyNode
    with up to the three getter, setter and deleter DefNodes.
    The functional style isn't supported yet.
    """
    _properties = None

    _map_property_attribute = {
        'getter': EncodedString('__get__'),
        'setter': EncodedString('__set__'),
        'deleter': EncodedString('__del__'),
    }.get

    def visit_CClassDefNode(self, node):
        if self._properties is None:
            self._properties = []
        self._properties.append({})
        node = super(DecoratorTransform, self).visit_CClassDefNode(node)
        self._properties.pop()
        return node

    def visit_PropertyNode(self, node):
        # Low-level warning for other code until we can convert all our uses over.
        level = 2 if isinstance(node.pos[0], str) else 0
        warning(node.pos, "'property %s:' syntax is deprecated, use '@property'" % node.name, level)
        return node

    def visit_CFuncDefNode(self, node):
        node = self.visit_FuncDefNode(node)
        if not node.decorators:
            return node
        elif self.scope_type != 'cclass' or self.scope_node.visibility != "extern":
            # at the moment cdef functions are very restricted in what decorators they can take
            # so it's simple to test for the small number of allowed decorators....
            if not (len(node.decorators) == 1 and node.decorators[0].decorator.is_name and
                    node.decorators[0].decorator.name == "staticmethod"):
                error(node.decorators[0].pos, "Cdef functions cannot take arbitrary decorators.")
            return node

        ret_node = node
        decorator_node = self._find_property_decorator(node)
        if decorator_node:
            if decorator_node.decorator.is_name:
                name = node.declared_name()
                if name:
                    ret_node = self._add_property(node, name, decorator_node)
            else:
                error(decorator_node.pos, "C property decorator can only be @property")

        if node.decorators:
            return self._reject_decorated_property(node, node.decorators[0])
        return ret_node

    def visit_DefNode(self, node):
        scope_type = self.scope_type
        node = self.visit_FuncDefNode(node)
        if scope_type != 'cclass' or not node.decorators:
            return node

        # transform @property decorators
        decorator_node = self._find_property_decorator(node)
        if decorator_node is not None:
            decorator = decorator_node.decorator
            if decorator.is_name:
                return self._add_property(node, node.name, decorator_node)
            else:
                handler_name = self._map_property_attribute(decorator.attribute)
                if handler_name:
                    if decorator.obj.name != node.name:
                        # CPython does not generate an error or warning, but not something useful either.
                        error(decorator_node.pos,
                              "Mismatching property names, expected '%s', got '%s'" % (
                                  decorator.obj.name, node.name))
                    elif len(node.decorators) > 1:
                        return self._reject_decorated_property(node, decorator_node)
                    else:
                        return self._add_to_property(node, handler_name, decorator_node)

        # we clear node.decorators, so we need to set the
        # is_staticmethod/is_classmethod attributes now
        for decorator in node.decorators:
            func = decorator.decorator
            if func.is_name:
                node.is_classmethod |= func.name == 'classmethod'
                node.is_staticmethod |= func.name == 'staticmethod'

        # transform normal decorators
        decs = node.decorators
        node.decorators = None
        return self.chain_decorators(node, decs, node.name)

    def _find_property_decorator(self, node):
        properties = self._properties[-1]
        for decorator_node in node.decorators[::-1]:
            decorator = decorator_node.decorator
            if decorator.is_name and decorator.name == 'property':
                # @property
                return decorator_node
            elif decorator.is_attribute and decorator.obj.name in properties:
                # @prop.setter etc.
                return decorator_node
        return None

    @staticmethod
    def _reject_decorated_property(node, decorator_node):
        # restrict transformation to outermost decorator as wrapped properties will probably not work
        for deco in node.decorators:
            if deco != decorator_node:
                error(deco.pos, "Property methods with additional decorators are not supported")
        return node

    def _add_property(self, node, name, decorator_node):
        if len(node.decorators) > 1:
            return self._reject_decorated_property(node, decorator_node)
        node.decorators.remove(decorator_node)
        properties = self._properties[-1]
        is_cproperty = isinstance(node, Nodes.CFuncDefNode)
        body = Nodes.StatListNode(node.pos, stats=[node])
        if is_cproperty:
            if name in properties:
                error(node.pos, "C property redeclared")
            if 'inline' not in node.modifiers:
                error(node.pos, "C property method must be declared 'inline'")
            prop = Nodes.CPropertyNode(node.pos, doc=node.doc, name=name, body=body)
        elif name in properties:
            prop = properties[name]
            if prop.is_cproperty:
                error(node.pos, "C property redeclared")
            else:
                node.name = EncodedString("__get__")
                prop.pos = node.pos
                prop.doc = node.doc
                prop.body.stats = [node]
            return None
        else:
            node.name = EncodedString("__get__")
            prop = Nodes.PropertyNode(
                node.pos, name=name, doc=node.doc, body=body)
        properties[name] = prop
        return prop

    def _add_to_property(self, node, name, decorator):
        properties = self._properties[-1]
        prop = properties[node.name]
        if prop.is_cproperty:
            error(node.pos, "C property redeclared")
            return None
        node.name = name
        node.decorators.remove(decorator)
        stats = prop.body.stats
        for i, stat in enumerate(stats):
            if stat.name == name:
                stats[i] = node
                break
        else:
            stats.append(node)
        return None

    @staticmethod
    def chain_decorators(node, decorators, name):
        """
        Decorators are applied directly in DefNode and PyClassDefNode to avoid
        reassignments to the function/class name - except for cdef class methods.
        For those, the reassignment is required as methods are originally
        defined in the PyMethodDef struct.

        The IndirectionNode allows DefNode to override the decorator.
        """
        decorator_result = ExprNodes.NameNode(node.pos, name=name)
        for decorator in decorators[::-1]:
            decorator_result = ExprNodes.SimpleCallNode(
                decorator.pos,
                function=decorator.decorator,
                args=[decorator_result])

        name_node = ExprNodes.NameNode(node.pos, name=name)
        reassignment = Nodes.SingleAssignmentNode(
            node.pos,
            lhs=name_node,
            rhs=decorator_result)

        reassignment = Nodes.IndirectionNode([reassignment])
        node.decorator_indirection = reassignment
        return [node, reassignment]


class CnameDirectivesTransform(CythonTransform, SkipDeclarations):
    """
    Only part of the CythonUtilityCode pipeline. Must be run before
    DecoratorTransform in case this is a decorator for a cdef class.
    It filters out @cname('my_cname') decorators and rewrites them to
    CnameDecoratorNodes.
    """

    def handle_function(self, node):
        if not getattr(node, 'decorators', None):
            return self.visit_Node(node)

        for i, decorator in enumerate(node.decorators):
            decorator = decorator.decorator

            if (isinstance(decorator, ExprNodes.CallNode) and
                    decorator.function.is_name and
                    decorator.function.name == 'cname'):
                args, kwargs = decorator.explicit_args_kwds()

                if kwargs:
                    raise AssertionError(
                            "cname decorator does not take keyword arguments")

                if len(args) != 1:
                    raise AssertionError(
                            "cname decorator takes exactly one argument")

                if not (args[0].is_literal and
                        args[0].type == Builtin.str_type):
                    raise AssertionError(
                            "argument to cname decorator must be a string literal")

                cname = args[0].compile_time_value(None)
                del node.decorators[i]
                node = Nodes.CnameDecoratorNode(pos=node.pos, node=node,
                                                cname=cname)
                break

        return self.visit_Node(node)

    visit_FuncDefNode = handle_function
    visit_CClassDefNode = handle_function
    visit_CEnumDefNode = handle_function
    visit_CStructOrUnionDefNode = handle_function


class ForwardDeclareTypes(CythonTransform):
    """
    Declare all global cdef names that we allow referencing in other places,
    before declaring everything (else) in source code order.
    """

    def visit_CompilerDirectivesNode(self, node):
        env = self.module_scope
        old = env.directives
        env.directives = node.directives
        self.visitchildren(node)
        env.directives = old
        return node

    def visit_ModuleNode(self, node):
        self.module_scope = node.scope
        self.module_scope.directives = node.directives
        self.visitchildren(node)
        return node

    def visit_CDefExternNode(self, node):
        old_cinclude_flag = self.module_scope.in_cinclude
        self.module_scope.in_cinclude = 1
        self.visitchildren(node)
        self.module_scope.in_cinclude = old_cinclude_flag
        return node

    def visit_CEnumDefNode(self, node):
        node.declare(self.module_scope)
        return node

    def visit_CStructOrUnionDefNode(self, node):
        if node.name not in self.module_scope.entries:
            node.declare(self.module_scope)
        return node

    def visit_CClassDefNode(self, node):
        if node.class_name not in self.module_scope.entries:
            node.declare(self.module_scope)
        # Expand fused methods of .pxd declared types to construct the final vtable order.
        type = self.module_scope.entries[node.class_name].type
        if type is not None and type.is_extension_type and not type.is_builtin_type and type.scope:
            scope = type.scope
            for entry in scope.cfunc_entries:
                if entry.type and entry.type.is_fused:
                    entry.type.get_all_specialized_function_types()
        return node

    def visit_FuncDefNode(self, node):
        # no traversal needed
        return node

    def visit_PyClassDefNode(self, node):
        # no traversal needed
        return node


class AnalyseDeclarationsTransform(EnvTransform):

    basic_property = TreeFragment(u"""
property NAME:
    def __get__(self):
        return ATTR
    def __set__(self, value):
        ATTR = value
    """, level='c_class', pipeline=[NormalizeTree(None)])
    basic_pyobject_property = TreeFragment(u"""
property NAME:
    def __get__(self):
        return ATTR
    def __set__(self, value):
        ATTR = value
    def __del__(self):
        ATTR = None
    """, level='c_class', pipeline=[NormalizeTree(None)])
    basic_property_ro = TreeFragment(u"""
property NAME:
    def __get__(self):
        return ATTR
    """, level='c_class', pipeline=[NormalizeTree(None)])

    struct_or_union_wrapper = TreeFragment(u"""
cdef class NAME:
    cdef TYPE value
    def __init__(self, MEMBER=None):
        cdef int count
        count = 0
        INIT_ASSIGNMENTS
        if IS_UNION and count > 1:
            raise ValueError, "At most one union member should be specified."
    def __str__(self):
        return STR_FORMAT % MEMBER_TUPLE
    def __repr__(self):
        return REPR_FORMAT % MEMBER_TUPLE
    """, pipeline=[NormalizeTree(None)])

    init_assignment = TreeFragment(u"""
if VALUE is not None:
    ATTR = VALUE
    count += 1
    """, pipeline=[NormalizeTree(None)])

    fused_function = None
    in_lambda = 0

    cutdown_pickle = False  # can be set to generate a cut-down version of the pickle
        # interface without public global functions

    def __call__(self, root):
        # needed to determine if a cdef var is declared after it's used.
        self.seen_vars_stack = []
        self.fused_error_funcs = set()
        super_class = super(AnalyseDeclarationsTransform, self)
        self._super_visit_FuncDefNode = super_class.visit_FuncDefNode
        return super_class.__call__(root)

    def visit_NameNode(self, node):
        self.seen_vars_stack[-1].add(node.name)
        return node

    def visit_ModuleNode(self, node):
        # Pickling support requires injecting module-level nodes.
        self.extra_module_declarations = []
        self.seen_vars_stack.append(set())
        node.analyse_declarations(self.current_env())
        self.visitchildren(node)
        self.seen_vars_stack.pop()
        node.body.stats.extend(self.extra_module_declarations)
        return node

    def visit_LambdaNode(self, node):
        self.in_lambda += 1
        node.analyse_declarations(self.current_env())
        self.visitchildren(node)
        self.in_lambda -= 1
        return node

    def visit_CClassDefNode(self, node):
        node = self.visit_ClassDefNode(node)
        if node.scope and 'dataclasses.dataclass' in node.scope.directives:
            from .Dataclass import handle_cclass_dataclass
            handle_cclass_dataclass(node, node.scope.directives['dataclasses.dataclass'], self)
        if node.scope and node.scope.implemented and node.body:
            stats = []
            for entry in node.scope.var_entries:
                if entry.needs_property:
                    property = self.create_Property(entry)
                    property.analyse_declarations(node.scope)
                    self.visit(property)
                    stats.append(property)
            if stats:
                node.body.stats += stats
            if (node.visibility != 'extern'
                    and not node.scope.lookup('__reduce__')
                    and not node.scope.lookup('__reduce_ex__')):
                self._inject_pickle_methods(node)
        return node

    def _inject_pickle_methods(self, node):
        env = self.current_env()
        if node.scope.directives['auto_pickle'] is False:   # None means attempt it.
            # Old behavior of not doing anything.
            return
        auto_pickle_forced = node.scope.directives['auto_pickle'] is True

        all_members = []
        cls = node.entry.type
        cinit = None
        inherited_reduce = None
        while cls is not None:
            all_members.extend(e for e in cls.scope.var_entries if e.name not in ('__weakref__', '__dict__'))
            cinit = cinit or cls.scope.lookup('__cinit__')
            inherited_reduce = inherited_reduce or cls.scope.lookup('__reduce__') or cls.scope.lookup('__reduce_ex__')
            cls = cls.base_type
        all_members.sort(key=lambda e: e.name)

        if inherited_reduce:
            # This is not failsafe, as we may not know whether a cimported class defines a __reduce__.
            # This is why we define __reduce_cython__ and only replace __reduce__
            # (via ExtensionTypes.SetupReduce utility code) at runtime on class creation.
            return

        non_py = [
            e for e in all_members
            if not e.type.is_pyobject and (not e.type.can_coerce_to_pyobject(env)
                                           or not e.type.can_coerce_from_pyobject(env))
        ]

        structs = [e for e in all_members if e.type.is_struct_or_union]

        if cinit or non_py or (structs and not auto_pickle_forced):
            if cinit:
                # TODO(robertwb): We could allow this if __cinit__ has no require arguments.
                msg = 'no default __reduce__ due to non-trivial __cinit__'
            elif non_py:
                msg = "%s cannot be converted to a Python object for pickling" % ','.join("self.%s" % e.name for e in non_py)
            else:
                # Extern structs may be only partially defined.
                # TODO(robertwb): Limit the restriction to extern
                # (and recursively extern-containing) structs.
                msg = ("Pickling of struct members such as %s must be explicitly requested "
                       "with @auto_pickle(True)" % ','.join("self.%s" % e.name for e in structs))

            if auto_pickle_forced:
                error(node.pos, msg)

            pickle_func = TreeFragment(u"""
                def __reduce_cython__(self):
                    raise TypeError, "%(msg)s"
                def __setstate_cython__(self, __pyx_state):
                    raise TypeError, "%(msg)s"
                """ % {'msg': msg},
                level='c_class', pipeline=[NormalizeTree(None)]).substitute({})
            pickle_func.analyse_declarations(node.scope)
            self.visit(pickle_func)
            node.body.stats.append(pickle_func)

        else:
            for e in all_members:
                if not e.type.is_pyobject:
                    e.type.create_to_py_utility_code(env)
                    e.type.create_from_py_utility_code(env)
            all_members_names = sorted([e.name for e in all_members])

            # Cython 0.x used MD5 for the checksum, which a few Python installations remove for security reasons.
            # SHA-256 should be ok for years to come, but early Cython 3.0 alpha releases used SHA-1,
            # which may not be.
            checksum_algos = [hashlib.sha256, hashlib.sha1]
            try:
                checksum_algos.append(hashlib.md5)
            except AttributeError:
                pass

            member_names_string = ' '.join(all_members_names).encode('utf-8')
            checksums = [
                '0x' + mkchecksum(member_names_string).hexdigest()[:7]
                for mkchecksum in checksum_algos
            ]
            unpickle_func_name = '__pyx_unpickle_%s' % node.punycode_class_name

            # TODO(robertwb): Move the state into the third argument
            # so it can be pickled *after* self is memoized.
            unpickle_func = TreeFragment(u"""
                %(c)sdef %(unpickle_func_name)s %(unpickle_func_cname_str)s (__pyx_type, long __pyx_checksum, __pyx_state):
                    cdef object __pyx_PickleError
                    cdef object __pyx_result
                    if __pyx_checksum not in %(checksums)s:
                        from pickle import PickleError as __pyx_PickleError
<<<<<<< HEAD
                        raise __pyx_PickleError, "Incompatible checksums (%%s vs %(checksum)s = (%(members)s))" %% __pyx_checksum
                    __pyx_result = %(class_name)s.__new__(__pyx_type %(dummy_kwd)s)
=======
                        raise __pyx_PickleError, "Incompatible checksums (0x%%x vs %(checksums)s = (%(members)s))" %% __pyx_checksum
                    __pyx_result = %(class_name)s.__new__(__pyx_type)
>>>>>>> 23eb27c6
                    if __pyx_state is not None:
                        %(unpickle_func_name)s__set_state(<%(class_name)s> __pyx_result, __pyx_state)
                    return __pyx_result

                cdef %(unpickle_func_name)s__set_state(%(class_name)s __pyx_result, tuple __pyx_state):
                    %(assignments)s
                    if len(__pyx_state) > %(num_members)d and hasattr(__pyx_result, '__dict__'):
                        __pyx_result.__dict__.update(__pyx_state[%(num_members)d])
                """ % {
                    'unpickle_func_name': unpickle_func_name,
                    'checksums': "(%s)" % ', '.join(checksums),
                    'members': ', '.join(all_members_names),
                    'class_name': node.class_name,
                    'assignments': '; '.join(
                        '__pyx_result.%s = __pyx_state[%s]' % (v, ix)
                        for ix, v in enumerate(all_members_names)),
                    'num_members': len(all_members_names),
                    'c': 'c' if self.cutdown_pickle else '',  # make the global function cdef
                    'unpickle_func_cname_str': ('"%s"' % unpickle_func_name) if self.cutdown_pickle else '',
                    'dummy_kwd': ', dummy=True' if self.cutdown_pickle else '',
                }, level='module', pipeline=[NormalizeTree(None)]).substitute({})
            unpickle_func.analyse_declarations(node.entry.scope)
            self.visit(unpickle_func)
            self.extra_module_declarations.append(unpickle_func)

            pickle_func = TreeFragment(u"""
                def __reduce_cython__(self):
                    cdef tuple state
                    cdef object _dict
                    cdef bint use_setstate
                    state = (%(members)s)
                    _dict = getattr(self, '__dict__', None)
                    if _dict is not None:
                        state += (_dict,)
                        use_setstate = True
                    else:
                        use_setstate = %(any_notnone_members)s
                    if use_setstate:
                        return %(reduce_ret0)s, (%(type_self)s, %(checksum)s, None), state
                    else:
                        return %(reduce_ret0)s, (%(type_self)s, %(checksum)s, state)

                def __setstate_cython__(self, __pyx_state):
                    %(unpickle_func_name)s__set_state(self, __pyx_state)
                """ % {
                    'unpickle_func_name': unpickle_func_name,
                    'checksum': checksums[0],
                    'members': ', '.join('self.%s' % v for v in all_members_names) + (',' if len(all_members_names) == 1 else ''),
                    # Even better, we could check PyType_IS_GC.
                    'any_notnone_members' : ' or '.join(['self.%s is not None' % e.name for e in all_members if e.type.is_pyobject] or ['False']),
                    'reduce_ret0': "None" if self.cutdown_pickle else unpickle_func_name,
                    'type_self': "None" if self.cutdown_pickle else "type(self)",
                },
                level='c_class', pipeline=[NormalizeTree(None)]).substitute({})
            pickle_func.analyse_declarations(node.scope)
            self.enter_scope(node, node.scope)  # functions should be visited in the class scope
            self.visit(pickle_func)
            self.exit_scope()
            node.body.stats.append(pickle_func)
            if self.cutdown_pickle:
                # set this only for closure classes with the cutdown pickle interface
                # to help with generating the CyFunction unpickler
                node.scope.unpickle_cname = unpickle_func_name

    def _handle_fused_def_decorators(self, old_decorators, env, node):
        """
        Create function calls to the decorators and reassignments to
        the function.
        """
        # Delete staticmethod and classmethod decorators, this is
        # handled directly by the fused function object.
        decorators = []
        for decorator in old_decorators:
            func = decorator.decorator
            if (not func.is_name or
                    func.name not in ('staticmethod', 'classmethod') or
                    env.lookup_here(func.name)):
                # not a static or classmethod
                decorators.append(decorator)

        if decorators:
            transform = DecoratorTransform(self.context)
            def_node = node.node
            _, reassignments = transform.chain_decorators(
                def_node, decorators, def_node.name)
            reassignments.analyse_declarations(env)
            node = [node, reassignments]

        return node

    def _handle_def(self, decorators, env, node):
        "Handle def or cpdef fused functions"
        # Create PyCFunction nodes for each specialization
        node.stats.insert(0, node.py_func)
        self.visitchild(node, 'py_func')
        node.update_fused_defnode_entry(env)
        # For the moment, fused functions do not support METH_FASTCALL
        node.py_func.entry.signature.use_fastcall = False
        pycfunc = ExprNodes.PyCFunctionNode.from_defnode(node.py_func, binding=True)
        pycfunc = ExprNodes.ProxyNode(pycfunc.coerce_to_temp(env))
        node.resulting_fused_function = pycfunc
        # Create assignment node for our def function
        node.fused_func_assignment = self._create_assignment(
            node.py_func, ExprNodes.CloneNode(pycfunc), env)

        if decorators:
            node = self._handle_fused_def_decorators(decorators, env, node)

        return node

    def _create_fused_function(self, env, node):
        "Create a fused function for a DefNode with fused arguments"
        from . import FusedNode

        if self.fused_function or self.in_lambda:
            if self.fused_function not in self.fused_error_funcs:
                if self.in_lambda:
                    error(node.pos, "Fused lambdas not allowed")
                else:
                    error(node.pos, "Cannot nest fused functions")

            self.fused_error_funcs.add(self.fused_function)

            node.body = Nodes.PassStatNode(node.pos)
            for arg in node.args:
                if arg.type.is_fused:
                    arg.type = arg.type.get_fused_types()[0]

            return node

        decorators = getattr(node, 'decorators', None)
        node = FusedNode.FusedCFuncDefNode(node, env)
        self.fused_function = node
        self.visitchildren(node)
        self.fused_function = None
        if node.py_func:
            node = self._handle_def(decorators, env, node)

        return node

    def _handle_fused(self, node):
        if node.is_generator and node.has_fused_arguments:
            node.has_fused_arguments = False
            error(node.pos, "Fused generators not supported")
            node.gbody = Nodes.StatListNode(node.pos,
                                            stats=[],
                                            body=Nodes.PassStatNode(node.pos))

        return node.has_fused_arguments

    def visit_FuncDefNode(self, node):
        """
        Analyse a function and its body, as that hasn't happened yet.  Also
        analyse the directive_locals set by @cython.locals().

        Then, if we are a function with fused arguments, replace the function
        (after it has declared itself in the symbol table!) with a
        FusedCFuncDefNode, and analyse its children (which are in turn normal
        functions). If we're a normal function, just analyse the body of the
        function.
        """
        env = self.current_env()

        self.seen_vars_stack.append(set())
        lenv = node.local_scope
        node.declare_arguments(lenv)

        # @cython.locals(...)
        for var, type_node in node.directive_locals.items():
            if not lenv.lookup_here(var):   # don't redeclare args
                type = type_node.analyse_as_type(lenv)
                if type and type.is_fused and lenv.fused_to_specific:
                    type = type.specialize(lenv.fused_to_specific)
                if type:
                    lenv.declare_var(var, type, type_node.pos)
                else:
                    error(type_node.pos, "Not a type")

        if self._handle_fused(node):
            node = self._create_fused_function(env, node)
        else:
            node.body.analyse_declarations(lenv)
            self._super_visit_FuncDefNode(node)

        self.seen_vars_stack.pop()
        return node

    def visit_DefNode(self, node):
        node = self.visit_FuncDefNode(node)
        env = self.current_env()
        if (not isinstance(node, Nodes.DefNode) or
                node.fused_py_func or node.is_generator_body or
                not node.needs_assignment_synthesis(env)):
            return node
        return [node, self._synthesize_assignment(node, env)]

    def visit_GeneratorBodyDefNode(self, node):
        return self.visit_FuncDefNode(node)

    def _synthesize_assignment(self, node, env):
        # Synthesize assignment node and put it right after defnode
        genv = env
        while genv.is_py_class_scope or genv.is_c_class_scope:
            genv = genv.outer_scope

        if genv.is_closure_scope:
            rhs = node.py_cfunc_node = ExprNodes.InnerFunctionNode(
                node.pos, def_node=node,
                pymethdef_cname=node.entry.pymethdef_cname,
                code_object=ExprNodes.CodeObjectNode(node))
        else:
            binding = self.current_directives.get('binding')
            rhs = ExprNodes.PyCFunctionNode.from_defnode(node, binding)
            node.code_object = rhs.code_object
            if node.is_generator:
                node.gbody.code_object = node.code_object

        if env.is_py_class_scope:
            rhs.binding = True

        node.is_cyfunction = rhs.binding
        return self._create_assignment(node, rhs, env)

    def _create_assignment(self, def_node, rhs, env):
        if def_node.decorators:
            for decorator in def_node.decorators[::-1]:
                rhs = ExprNodes.SimpleCallNode(
                    decorator.pos,
                    function = decorator.decorator,
                    args = [rhs])
            def_node.decorators = None

        assmt = Nodes.SingleAssignmentNode(
            def_node.pos,
            lhs=ExprNodes.NameNode(def_node.pos, name=def_node.name),
            rhs=rhs)
        assmt.analyse_declarations(env)
        return assmt

    def visit_ScopedExprNode(self, node):
        env = self.current_env()
        node.analyse_declarations(env)
        # the node may or may not have a local scope
        if node.has_local_scope:
            self.seen_vars_stack.append(set(self.seen_vars_stack[-1]))
            self.enter_scope(node, node.expr_scope)
            node.analyse_scoped_declarations(node.expr_scope)
            self.visitchildren(node)
            self.exit_scope()
            self.seen_vars_stack.pop()
        else:
            node.analyse_scoped_declarations(env)
            self.visitchildren(node)
        return node

    def visit_TempResultFromStatNode(self, node):
        self.visitchildren(node)
        node.analyse_declarations(self.current_env())
        return node

    def visit_CppClassNode(self, node):
        if node.visibility == 'extern':
            return None
        else:
            return self.visit_ClassDefNode(node)

    def visit_CStructOrUnionDefNode(self, node):
        # Create a wrapper node if needed.
        # We want to use the struct type information (so it can't happen
        # before this phase) but also create new objects to be declared
        # (so it can't happen later).
        # Note that we don't return the original node, as it is
        # never used after this phase.
        if True:  # private (default)
            return None

        self_value = ExprNodes.AttributeNode(
            pos = node.pos,
            obj = ExprNodes.NameNode(pos=node.pos, name=u"self"),
            attribute = EncodedString(u"value"))
        var_entries = node.entry.type.scope.var_entries
        attributes = []
        for entry in var_entries:
            attributes.append(ExprNodes.AttributeNode(pos = entry.pos,
                                                      obj = self_value,
                                                      attribute = entry.name))
        # __init__ assignments
        init_assignments = []
        for entry, attr in zip(var_entries, attributes):
            # TODO: branch on visibility
            init_assignments.append(self.init_assignment.substitute({
                    u"VALUE": ExprNodes.NameNode(entry.pos, name = entry.name),
                    u"ATTR": attr,
                }, pos = entry.pos))

        # create the class
        str_format = u"%s(%s)" % (node.entry.type.name, ("%s, " * len(attributes))[:-2])
        wrapper_class = self.struct_or_union_wrapper.substitute({
            u"INIT_ASSIGNMENTS": Nodes.StatListNode(node.pos, stats = init_assignments),
            u"IS_UNION": ExprNodes.BoolNode(node.pos, value = not node.entry.type.is_struct),
            u"MEMBER_TUPLE": ExprNodes.TupleNode(node.pos, args=attributes),
            u"STR_FORMAT": ExprNodes.StringNode(node.pos, value = EncodedString(str_format)),
            u"REPR_FORMAT": ExprNodes.StringNode(node.pos, value = EncodedString(str_format.replace("%s", "%r"))),
        }, pos = node.pos).stats[0]
        wrapper_class.class_name = node.name
        wrapper_class.shadow = True
        class_body = wrapper_class.body.stats

        # fix value type
        assert isinstance(class_body[0].base_type, Nodes.CSimpleBaseTypeNode)
        class_body[0].base_type.name = node.name

        # fix __init__ arguments
        init_method = class_body[1]
        assert isinstance(init_method, Nodes.DefNode) and init_method.name == '__init__'
        arg_template = init_method.args[1]
        if not node.entry.type.is_struct:
            arg_template.kw_only = True
        del init_method.args[1]
        for entry, attr in zip(var_entries, attributes):
            arg = copy.deepcopy(arg_template)
            arg.declarator.name = entry.name
            init_method.args.append(arg)

        # setters/getters
        for entry, attr in zip(var_entries, attributes):
            # TODO: branch on visibility
            if entry.type.is_pyobject:
                template = self.basic_pyobject_property
            else:
                template = self.basic_property
            property = template.substitute({
                    u"ATTR": attr,
                }, pos = entry.pos).stats[0]
            property.name = entry.name
            wrapper_class.body.stats.append(property)

        wrapper_class.analyse_declarations(self.current_env())
        return self.visit_CClassDefNode(wrapper_class)

    # Some nodes are no longer needed after declaration
    # analysis and can be dropped. The analysis was performed
    # on these nodes in a separate recursive process from the
    # enclosing function or module, so we can simply drop them.
    def visit_CDeclaratorNode(self, node):
        # necessary to ensure that all CNameDeclaratorNodes are visited.
        self.visitchildren(node)
        return node

    def visit_CTypeDefNode(self, node):
        return node

    def visit_CBaseTypeNode(self, node):
        return None

    def visit_CEnumDefNode(self, node):
        if node.visibility == 'public':
            return node
        else:
            return None

    def visit_CNameDeclaratorNode(self, node):
        if node.name in self.seen_vars_stack[-1]:
            entry = self.current_env().lookup(node.name)
            if (entry is None or entry.visibility != 'extern'
                    and not entry.scope.is_c_class_scope):
                error(node.pos, "cdef variable '%s' declared after it is used" % node.name)
        self.visitchildren(node)
        return node

    def visit_CVarDefNode(self, node):
        # to ensure all CNameDeclaratorNodes are visited.
        self.visitchildren(node)
        return None

    def visit_CnameDecoratorNode(self, node):
        child_node = self.visitchild(node, 'node')
        if not child_node:
            return None
        if type(child_node) is list:  # Assignment synthesized
            node.node = child_node[0]
            return [node] + child_node[1:]
        return node

    def create_Property(self, entry):
        if entry.visibility == 'public':
            if entry.type.is_pyobject:
                template = self.basic_pyobject_property
            else:
                template = self.basic_property
        elif entry.visibility == 'readonly':
            template = self.basic_property_ro
        property = template.substitute({
                u"ATTR": ExprNodes.AttributeNode(pos=entry.pos,
                                                 obj=ExprNodes.NameNode(pos=entry.pos, name="self"),
                                                 attribute=entry.name),
            }, pos=entry.pos).stats[0]
        property.name = entry.name
        property.doc = entry.doc
        return property

    def visit_AssignmentExpressionNode(self, node):
        self.visitchildren(node)
        node.analyse_declarations(self.current_env())
        return node


class CalculateQualifiedNamesTransform(EnvTransform):
    """
    Calculate and store the '__qualname__' and the global
    module name on some nodes.
    """
    def visit_ModuleNode(self, node):
        self.module_name = self.global_scope().qualified_name
        self.qualified_name = []
        _super = super(CalculateQualifiedNamesTransform, self)
        self._super_visit_FuncDefNode = _super.visit_FuncDefNode
        self._super_visit_ClassDefNode = _super.visit_ClassDefNode
        self.visitchildren(node)
        return node

    def _set_qualname(self, node, name=None):
        if name:
            qualname = self.qualified_name[:]
            qualname.append(name)
        else:
            qualname = self.qualified_name
        node.qualname = EncodedString('.'.join(qualname))
        node.module_name = self.module_name

    def _append_entry(self, entry):
        if entry.is_pyglobal and not entry.is_pyclass_attr:
            self.qualified_name = [entry.name]
        else:
            self.qualified_name.append(entry.name)

    def visit_ClassNode(self, node):
        self._set_qualname(node, node.name)
        self.visitchildren(node)
        return node

    def visit_PyClassNamespaceNode(self, node):
        # class name was already added by parent node
        self._set_qualname(node)
        self.visitchildren(node)
        return node

    def visit_PyCFunctionNode(self, node):
        orig_qualified_name = self.qualified_name[:]
        if node.def_node.is_wrapper and self.qualified_name and self.qualified_name[-1] == '<locals>':
            self.qualified_name.pop()
            self._set_qualname(node)
        else:
            self._set_qualname(node, node.def_node.name)
        self.visitchildren(node)
        self.qualified_name = orig_qualified_name
        return node

    def visit_DefNode(self, node):
        if node.is_wrapper and self.qualified_name:
            assert self.qualified_name[-1] == '<locals>', self.qualified_name
            orig_qualified_name = self.qualified_name[:]
            self.qualified_name.pop()
            self._set_qualname(node)
            self._super_visit_FuncDefNode(node)
            self.qualified_name = orig_qualified_name
        else:
            self._set_qualname(node, node.name)
            self.visit_FuncDefNode(node)
        return node

    def visit_FuncDefNode(self, node):
        orig_qualified_name = self.qualified_name[:]
        if getattr(node, 'name', None) == '<lambda>':
            self.qualified_name.append('<lambda>')
        else:
            self._append_entry(node.entry)
        self.qualified_name.append('<locals>')
        self._super_visit_FuncDefNode(node)
        self.qualified_name = orig_qualified_name
        return node

    def visit_ClassDefNode(self, node):
        orig_qualified_name = self.qualified_name[:]
        entry = (getattr(node, 'entry', None) or             # PyClass
                 self.current_env().lookup_here(node.target.name))  # CClass
        self._append_entry(entry)
        self._super_visit_ClassDefNode(node)
        self.qualified_name = orig_qualified_name
        return node


class AnalyseExpressionsTransform(CythonTransform):

    def visit_ModuleNode(self, node):
        node.scope.infer_types()
        node.body = node.body.analyse_expressions(node.scope)
        self.visitchildren(node)
        return node

    def visit_FuncDefNode(self, node):
        node.local_scope.infer_types()
        node.body = node.body.analyse_expressions(node.local_scope)
        self.visitchildren(node)
        return node

    def visit_ScopedExprNode(self, node):
        if node.has_local_scope:
            node.expr_scope.infer_types()
            node = node.analyse_scoped_expressions(node.expr_scope)
        self.visitchildren(node)
        return node

    def visit_IndexNode(self, node):
        """
        Replace index nodes used to specialize cdef functions with fused
        argument types with the Attribute- or NameNode referring to the
        function. We then need to copy over the specialization properties to
        the attribute or name node.

        Because the indexing might be a Python indexing operation on a fused
        function, or (usually) a Cython indexing operation, we need to
        re-analyse the types.
        """
        self.visit_Node(node)
        if node.is_fused_index and not node.type.is_error:
            node = node.base
        return node


class FindInvalidUseOfFusedTypes(CythonTransform):

    def visit_FuncDefNode(self, node):
        # Errors related to use in functions with fused args will already
        # have been detected
        if not node.has_fused_arguments:
            if not node.is_generator_body and node.return_type.is_fused:
                error(node.pos, "Return type is not specified as argument type")
            else:
                self.visitchildren(node)

        return node

    def visit_ExprNode(self, node):
        if node.type and node.type.is_fused:
            error(node.pos, "Invalid use of fused types, type cannot be specialized")
        else:
            self.visitchildren(node)

        return node


class ExpandInplaceOperators(EnvTransform):

    def visit_InPlaceAssignmentNode(self, node):
        lhs = node.lhs
        rhs = node.rhs
        if lhs.type.is_cpp_class:
            # No getting around this exact operator here.
            return node
        if isinstance(lhs, ExprNodes.BufferIndexNode):
            # There is code to handle this case in InPlaceAssignmentNode
            return node

        env = self.current_env()
        def side_effect_free_reference(node, setting=False):
            if node.is_name:
                return node, []
            elif node.type.is_pyobject and not setting:
                node = LetRefNode(node)
                return node, [node]
            elif node.is_subscript:
                base, temps = side_effect_free_reference(node.base)
                index = LetRefNode(node.index)
                return ExprNodes.IndexNode(node.pos, base=base, index=index), temps + [index]
            elif node.is_attribute:
                obj, temps = side_effect_free_reference(node.obj)
                return ExprNodes.AttributeNode(node.pos, obj=obj, attribute=node.attribute), temps
            elif isinstance(node, ExprNodes.BufferIndexNode):
                raise ValueError("Don't allow things like attributes of buffer indexing operations")
            else:
                node = LetRefNode(node)
                return node, [node]
        try:
            lhs, let_ref_nodes = side_effect_free_reference(lhs, setting=True)
        except ValueError:
            return node
        dup = lhs.__class__(**lhs.__dict__)
        binop = ExprNodes.binop_node(node.pos,
                                     operator = node.operator,
                                     operand1 = dup,
                                     operand2 = rhs,
                                     inplace=True)
        # Manually analyse types for new node.
        lhs = lhs.analyse_target_types(env)
        dup.analyse_types(env)  # FIXME: no need to reanalyse the copy, right?
        binop.analyse_operation(env)
        node = Nodes.SingleAssignmentNode(
            node.pos,
            lhs = lhs,
            rhs=binop.coerce_to(lhs.type, env))
        # Use LetRefNode to avoid side effects.
        let_ref_nodes.reverse()
        for t in let_ref_nodes:
            node = LetNode(t, node)
        return node

    def visit_ExprNode(self, node):
        # In-place assignments can't happen within an expression.
        return node


class AdjustDefByDirectives(CythonTransform, SkipDeclarations):
    """
    Adjust function and class definitions by the decorator directives:

    @cython.cfunc
    @cython.cclass
    @cython.ccall
    @cython.inline
    @cython.nogil
    """

    def visit_ModuleNode(self, node):
        self.directives = node.directives
        self.in_py_class = False
        self.visitchildren(node)
        return node

    def visit_CompilerDirectivesNode(self, node):
        old_directives = self.directives
        self.directives = node.directives
        self.visitchildren(node)
        self.directives = old_directives
        return node

    def visit_DefNode(self, node):
        modifiers = []
        if 'inline' in self.directives:
            modifiers.append('inline')
        nogil = self.directives.get('nogil')
        except_val = self.directives.get('exceptval')
        return_type_node = self.directives.get('returns')
        if return_type_node is None and self.directives['annotation_typing']:
            return_type_node = node.return_type_annotation
            # for Python annotations, prefer safe exception handling by default
            if return_type_node is not None and except_val is None:
                except_val = (None, True)  # except *
        elif except_val is None:
            # backward compatible default: no exception check, unless there's also a "@returns" declaration
            except_val = (None, True if return_type_node else False)
        if 'ccall' in self.directives:
            node = node.as_cfunction(
                overridable=True, modifiers=modifiers, nogil=nogil,
                returns=return_type_node, except_val=except_val)
            return self.visit(node)
        if 'cfunc' in self.directives:
            if self.in_py_class:
                error(node.pos, "cfunc directive is not allowed here")
            else:
                node = node.as_cfunction(
                    overridable=False, modifiers=modifiers, nogil=nogil,
                    returns=return_type_node, except_val=except_val)
                return self.visit(node)
        if 'inline' in modifiers:
            error(node.pos, "Python functions cannot be declared 'inline'")
        if nogil:
            # TODO: turn this into a "with gil" declaration.
            error(node.pos, "Python functions cannot be declared 'nogil'")
        self.visitchildren(node)
        return node

    def visit_LambdaNode(self, node):
        # No directives should modify lambdas or generator expressions (and also nothing in them).
        return node

    def visit_PyClassDefNode(self, node):
        if 'cclass' in self.directives:
            node = node.as_cclass()
            return self.visit(node)
        else:
            old_in_pyclass = self.in_py_class
            self.in_py_class = True
            self.visitchildren(node)
            self.in_py_class = old_in_pyclass
            return node

    def visit_CClassDefNode(self, node):
        old_in_pyclass = self.in_py_class
        self.in_py_class = False
        self.visitchildren(node)
        self.in_py_class = old_in_pyclass
        return node


class AlignFunctionDefinitions(CythonTransform):
    """
    This class takes the signatures from a .pxd file and applies them to
    the def methods in a .py file.
    """

    def visit_ModuleNode(self, node):
        self.scope = node.scope
        self.visitchildren(node)
        return node

    def visit_PyClassDefNode(self, node):
        pxd_def = self.scope.lookup(node.name)
        if pxd_def:
            if pxd_def.is_cclass:
                return self.visit_CClassDefNode(node.as_cclass(), pxd_def)
            elif not pxd_def.scope or not pxd_def.scope.is_builtin_scope:
                error(node.pos, "'%s' redeclared" % node.name)
                if pxd_def.pos:
                    error(pxd_def.pos, "previous declaration here")
                return None
        return node

    def visit_CClassDefNode(self, node, pxd_def=None):
        if pxd_def is None:
            pxd_def = self.scope.lookup(node.class_name)
        if pxd_def:
            if not pxd_def.defined_in_pxd:
                return node
            outer_scope = self.scope
            self.scope = pxd_def.type.scope
        self.visitchildren(node)
        if pxd_def:
            self.scope = outer_scope
        return node

    def visit_DefNode(self, node):
        pxd_def = self.scope.lookup(node.name)
        if pxd_def and (not pxd_def.scope or not pxd_def.scope.is_builtin_scope):
            if not pxd_def.is_cfunction:
                error(node.pos, "'%s' redeclared" % node.name)
                if pxd_def.pos:
                    error(pxd_def.pos, "previous declaration here")
                return None
            node = node.as_cfunction(pxd_def)
        # Enable this when nested cdef functions are allowed.
        # self.visitchildren(node)
        return node

    def visit_ExprNode(self, node):
        # ignore lambdas and everything else that appears in expressions
        return node


class AutoCpdefFunctionDefinitions(CythonTransform):

    def visit_ModuleNode(self, node):
        self.directives = node.directives
        self.imported_names = set()  # hack, see visit_FromImportStatNode()
        self.scope = node.scope
        self.visitchildren(node)
        return node

    def visit_DefNode(self, node):
        if (self.scope.is_module_scope and self.directives['auto_cpdef']
                and node.name not in self.imported_names
                and node.is_cdef_func_compatible()):
            # FIXME: cpdef-ing should be done in analyse_declarations()
            node = node.as_cfunction(scope=self.scope)
        return node

    def visit_CClassDefNode(self, node, pxd_def=None):
        if pxd_def is None:
            pxd_def = self.scope.lookup(node.class_name)
        if pxd_def:
            if not pxd_def.defined_in_pxd:
                return node
            outer_scope = self.scope
            self.scope = pxd_def.type.scope
        self.visitchildren(node)
        if pxd_def:
            self.scope = outer_scope
        return node

    def visit_FromImportStatNode(self, node):
        # hack to prevent conditional import fallback functions from
        # being cdpef-ed (global Python variables currently conflict
        # with imports)
        if self.scope.is_module_scope:
            for name, _ in node.items:
                self.imported_names.add(name)
        return node

    def visit_ExprNode(self, node):
        # ignore lambdas and everything else that appears in expressions
        return node


class RemoveUnreachableCode(CythonTransform):
    def visit_StatListNode(self, node):
        if not self.current_directives['remove_unreachable']:
            return node
        self.visitchildren(node)
        for idx, stat in enumerate(node.stats):
            idx += 1
            if stat.is_terminator:
                if idx < len(node.stats):
                    if self.current_directives['warn.unreachable']:
                        warning(node.stats[idx].pos, "Unreachable code", 2)
                    node.stats = node.stats[:idx]
                node.is_terminator = True
                break
        return node

    def visit_IfClauseNode(self, node):
        self.visitchildren(node)
        if node.body.is_terminator:
            node.is_terminator = True
        return node

    def visit_IfStatNode(self, node):
        self.visitchildren(node)
        if node.else_clause and node.else_clause.is_terminator:
            for clause in node.if_clauses:
                if not clause.is_terminator:
                    break
            else:
                node.is_terminator = True
        return node

    def visit_TryExceptStatNode(self, node):
        self.visitchildren(node)
        if node.body.is_terminator and node.else_clause:
            if self.current_directives['warn.unreachable']:
                warning(node.else_clause.pos, "Unreachable code", 2)
            node.else_clause = None
        return node

    def visit_TryFinallyStatNode(self, node):
        self.visitchildren(node)
        if node.finally_clause.is_terminator:
            node.is_terminator = True
        return node


class YieldNodeCollector(TreeVisitor):

    def __init__(self):
        super(YieldNodeCollector, self).__init__()
        self.yields = []
        self.returns = []
        self.finallys = []
        self.excepts = []
        self.has_return_value = False
        self.has_yield = False
        self.has_await = False

    def visit_Node(self, node):
        self.visitchildren(node)

    def visit_YieldExprNode(self, node):
        self.yields.append(node)
        self.has_yield = True
        self.visitchildren(node)

    def visit_AwaitExprNode(self, node):
        self.yields.append(node)
        self.has_await = True
        self.visitchildren(node)

    def visit_ReturnStatNode(self, node):
        self.visitchildren(node)
        if node.value:
            self.has_return_value = True
        self.returns.append(node)

    def visit_TryFinallyStatNode(self, node):
        self.visitchildren(node)
        self.finallys.append(node)

    def visit_TryExceptStatNode(self, node):
        self.visitchildren(node)
        self.excepts.append(node)

    def visit_ClassDefNode(self, node):
        pass

    def visit_FuncDefNode(self, node):
        pass

    def visit_LambdaNode(self, node):
        pass

    def visit_GeneratorExpressionNode(self, node):
        pass

    def visit_CArgDeclNode(self, node):
        # do not look into annotations
        # FIXME: support (yield) in default arguments (currently crashes)
        pass


class MarkClosureVisitor(CythonTransform):

    def visit_ModuleNode(self, node):
        self.needs_closure = False
        self.visitchildren(node)
        return node

    def visit_FuncDefNode(self, node):
        self.needs_closure = False
        self.visitchildren(node)
        node.needs_closure = self.needs_closure
        self.needs_closure = True

        collector = YieldNodeCollector()
        collector.visitchildren(node)

        if node.is_async_def:
            coroutine_type = Nodes.AsyncDefNode
            if collector.has_yield:
                coroutine_type = Nodes.AsyncGenNode
                for yield_expr in collector.yields + collector.returns:
                    yield_expr.in_async_gen = True
            elif self.current_directives['iterable_coroutine']:
                coroutine_type = Nodes.IterableAsyncDefNode
        elif collector.has_await:
            found = next(y for y in collector.yields if y.is_await)
            error(found.pos, "'await' not allowed in generators (use 'yield')")
            return node
        elif collector.has_yield:
            coroutine_type = Nodes.GeneratorDefNode
        else:
            return node

        for i, yield_expr in enumerate(collector.yields, 1):
            yield_expr.label_num = i
        for retnode in collector.returns + collector.finallys + collector.excepts:
            retnode.in_generator = True

        gbody = Nodes.GeneratorBodyDefNode(
            pos=node.pos, name=node.name, body=node.body,
            is_async_gen_body=node.is_async_def and collector.has_yield)
        coroutine = coroutine_type(
            pos=node.pos, name=node.name, args=node.args,
            star_arg=node.star_arg, starstar_arg=node.starstar_arg,
            doc=node.doc, decorators=node.decorators,
            gbody=gbody, lambda_name=node.lambda_name,
            return_type_annotation=node.return_type_annotation,
            is_generator_expression=node.is_generator_expression)
        return coroutine

    def visit_CFuncDefNode(self, node):
        self.needs_closure = False
        self.visitchildren(node)
        node.needs_closure = self.needs_closure
        self.needs_closure = True
        if node.needs_closure and node.overridable:
            error(node.pos, "closures inside cpdef functions not yet supported")
        return node

    def visit_LambdaNode(self, node):
        self.needs_closure = False
        self.visitchildren(node)
        node.needs_closure = self.needs_closure
        self.needs_closure = True
        return node

    def visit_ClassDefNode(self, node):
        self.visitchildren(node)
        self.needs_closure = True
        return node


class CreateClosureClasses(CythonTransform):
    # Output closure classes in module scope for all functions
    # that really need it.

    def __init__(self, context):
        super(CreateClosureClasses, self).__init__(context)
        self.path = []
        self.in_lambda = False
        self.closure_class_stats = []
        self.classes_made_pickleable = set()

    def visit_ModuleNode(self, node):
        self.module_scope = node.scope
        self.visitchildren(node)
        self.module_scope.generate_function_pickle_code()
        node.body.stats.extend(self.closure_class_stats)
        return node

    def find_entries_used_in_closures(self, node):
        from_closure = []
        in_closure = []
        for scope in node.local_scope.iter_local_scopes():
            for name, entry in scope.entries.items():
                if not name:
                    continue
                if entry.from_closure:
                    from_closure.append((name, entry))
                elif entry.in_closure:
                    in_closure.append((name, entry))
        return from_closure, in_closure

    def create_class_from_scope(self, node, target_module_scope, inner_node=None):
        # move local variables into closure
        if node.is_generator:
            for scope in node.local_scope.iter_local_scopes():
                for entry in scope.entries.values():
                    if not (entry.from_closure or entry.is_pyglobal or entry.is_cglobal):
                        entry.in_closure = True

        from_closure, in_closure = self.find_entries_used_in_closures(node)
        in_closure.sort()

        # Now from the beginning
        node.needs_closure = False
        node.needs_outer_scope = False

        func_scope = node.local_scope
        cscope = node.entry.scope
        while cscope.is_py_class_scope or cscope.is_c_class_scope:
            cscope = cscope.outer_scope

        if not from_closure and (self.path or inner_node):
            if not inner_node:
                if not node.py_cfunc_node:
                    raise InternalError("DefNode does not have assignment node")
                inner_node = node.py_cfunc_node
            inner_node.needs_closure_code = False
            node.needs_outer_scope = False

        if node.is_generator:
            pass
        elif not in_closure and not from_closure:
            return
        elif not in_closure:
            func_scope.is_passthrough = True
            func_scope.scope_class = cscope.scope_class
            node.needs_outer_scope = True
            return

        # entry.cname can contain periods (eg. a derived C method of a class).
        # We want to use the cname as part of a C struct name, so we replace
        # periods with double underscores.
        as_name = '%s_%s' % (
            target_module_scope.next_id(Naming.closure_class_prefix),
            node.entry.cname.replace('.','__'))
        as_name = EncodedString(as_name)

        entry = target_module_scope.declare_c_class(
            name=as_name, pos=node.pos, defining=True,
            implementing=True)
        entry.type.is_final_type = True

        func_scope.scope_class = entry
        class_scope = entry.type.scope
        class_scope.is_internal = True
        class_scope.is_closure_class_scope = True
        if node.is_async_def or node.is_generator:
            # Generators need their closure intact during cleanup as they resume to handle GeneratorExit
            class_scope.directives['no_gc_clear'] = True
        if Options.closure_freelist_size:
            class_scope.directives['freelist'] = Options.closure_freelist_size

        if from_closure:
            assert cscope.is_closure_scope
            class_scope.declare_var(pos=node.pos,
                                    name=Naming.outer_scope_cname,
                                    cname=Naming.outer_scope_cname,
                                    type=cscope.scope_class.type,
                                    is_cdef=True)
            node.needs_outer_scope = True
        for name, entry in in_closure:
            closure_entry = class_scope.declare_var(
                pos=entry.pos,
                name=entry.name if not entry.in_subscope else None,
                cname=entry.cname,
                type=entry.type,
                is_cdef=True)
            if entry.is_declared_generic:
                closure_entry.is_declared_generic = 1
        node.needs_closure = True
        # Do it here because other classes are already checked
        target_module_scope.check_c_class(func_scope.scope_class)

    def visit_LambdaNode(self, node):
        if not isinstance(node.def_node, Nodes.DefNode):
            # fused function, an error has been previously issued
            return node

        was_in_lambda = self.in_lambda
        self.in_lambda = True
        self.create_class_from_scope(node.def_node, self.module_scope, node)
        self.visitchildren(node)
        self.make_func_pickleable_if_needed(node.def_node, lambda_node=node)
        self.in_lambda = was_in_lambda
        return node

    def visit_FuncDefNode(self, node):
        if self.in_lambda:
            self.visitchildren(node)
            return node
        if node.needs_closure or self.path:
            self.create_class_from_scope(node, self.module_scope)
            self.path.append(node)
            self.visitchildren(node)
            self.path.pop()
        self.make_func_pickleable_if_needed(node)
        return node

    def visit_GeneratorBodyDefNode(self, node):
        self.visitchildren(node)
        return node

    def visit_CFuncDefNode(self, node):
        if not node.overridable:
            return self.visit_FuncDefNode(node)
        else:
            self.visitchildren(node)
            return node

    def make_func_pickleable_if_needed(self, def_node, lambda_node=None):
        if def_node.local_scope.directives['auto_pickle'] is False:
            return
        if isinstance(def_node, Nodes.GeneratorDefNode):
            return  # can't usefully be pickled at this point
        is_inner_func = False
        if not lambda_node:
            scope = def_node.local_scope
            from .Symtab import LocalScope
            while scope.parent_scope:
                if (scope.parent_scope.is_closure_scope or
                        isinstance(scope.parent_scope, LocalScope)):
                    is_inner_func = True
                    break
                scope = scope.parent_scope
        if is_inner_func or lambda_node:
            if (getattr(def_node.local_scope, "scope_class", None) and
                    def_node.local_scope.scope_class not in self.classes_made_pickleable):
                self.make_closure_class_semipickleable(
                    def_node,
                    def_node.local_scope.scope_class.type.scope,
                    def_node.local_scope.scope_class
                )
                self.classes_made_pickleable.add(def_node.local_scope.scope_class)
            cname = def_node.entry.func_cname
            def_node.local_scope.global_scope().pickleable_functions.append(
                    (cname, def_node, lambda_node))

    def make_closure_class_semipickleable(self, node, cclass_scope, cclass_entry):
        """
        Makes the closure class have Cython-generated pickle functions.

        In order not to fill the global namespace with unpickle functions,
        it only implements a reduced version of the protocol using C functions
        instead of global def functions
        """
        global_scope = node.local_scope.global_scope()
        cclass_scope.implemented = True  # necessary to generate pickle functions
        cclass_scope.needs_pickleable_closure_constructor = True
        class_node = Nodes.CClassDefNode(
            node.pos,
            visibility="private",
            module_name=None,
            class_name=cclass_scope.name,
            bases=ExprNodes.TupleNode(node.pos, args=[]),
            scope=cclass_scope,
            entry=cclass_entry,
            body=Nodes.StatListNode(node.pos, stats=[]), type_init_args=None)
        # the class is already declared - we don't want to do it again
        class_node.analyse_declarations = lambda env: cclass_entry
        # crucially this gets the various auto_pickle options
        class_node.directives = Options.copy_inherited_directives(
            node.local_scope.directives,
            binding=False,  # generates less code!
        )
        body = Nodes.StatListNode(node.pos, stats=[class_node])
        from .ModuleNode import ModuleNode
        mod = ModuleNode(node.pos, full_module_name="<cclass pickle>",
                         body=body, scope=global_scope,
                         doc=None, is_pxd=False,
                         directives=Options.get_directive_defaults())
        from .UtilityCode import CythonUtilityCodeContext
        context = CythonUtilityCodeContext(
            "<cclass pickle>", cpp=global_scope.is_cpp())
        from . import Pipeline, AnalysedTreeTransforms
        pipeline = Pipeline.create_pipeline(context, "pyx")
        for n, p in enumerate(pipeline):
            if isinstance(p, AnalyseDeclarationsTransform):
                pipeline_start = n
                p.cutdown_pickle = True
            elif isinstance(p, CreateClosureClasses):
                pipeline_end = n
                break
        pipeline = pipeline[pipeline_start:pipeline_end]
        # skip AutoTestDictTransform because we don't want to generate __test__ here
        pipeline = [p for p in pipeline
                    if not isinstance(p, AnalysedTreeTransforms.AutoTestDictTransform)]
        err, tree = Pipeline.run_pipeline(pipeline, mod, printtree=False)
        self.closure_class_stats.append(mod.body)


class InjectGilHandling(VisitorTransform, SkipDeclarations):
    """
    Allow certain Python operations inside of nogil blocks by implicitly acquiring the GIL.

    Must run before the AnalyseDeclarationsTransform to make sure the GILStatNodes get
    set up, parallel sections know that the GIL is acquired inside of them, etc.
    """
    nogil = False

    # special node handling

    def _inject_gil_in_nogil(self, node):
        """Allow the (Python statement) node in nogil sections by wrapping it in a 'with gil' block."""
        if self.nogil:
            node = Nodes.GILStatNode(node.pos, state='gil', body=node)
        return node

    visit_RaiseStatNode = _inject_gil_in_nogil
    visit_PrintStatNode = _inject_gil_in_nogil  # sadly, not the function

    # further candidates:
    # def visit_ReraiseStatNode(self, node):

    # nogil tracking

    def visit_GILStatNode(self, node):
        was_nogil = self.nogil
        self.nogil = (node.state == 'nogil')
        self.visitchildren(node)
        self.nogil = was_nogil
        return node

    def visit_CFuncDefNode(self, node):
        was_nogil = self.nogil
        if isinstance(node.declarator, Nodes.CFuncDeclaratorNode):
            self.nogil = node.declarator.nogil and not node.declarator.with_gil
        self.visitchildren(node)
        self.nogil = was_nogil
        return node

    def visit_ParallelRangeNode(self, node):
        was_nogil = self.nogil
        self.nogil = node.nogil
        self.visitchildren(node)
        self.nogil = was_nogil
        return node

    def visit_ExprNode(self, node):
        # No special GIL handling inside of expressions for now.
        return node

    visit_Node = VisitorTransform.recurse_to_children


class GilCheck(VisitorTransform):
    """
    Call `node.gil_check(env)` on each node to make sure we hold the
    GIL when we need it.  Raise an error when on Python operations
    inside a `nogil` environment.

    Additionally, raise exceptions for closely nested with gil or with nogil
    statements. The latter would abort Python.
    """

    def __call__(self, root):
        self.env_stack = [root.scope]
        self.nogil = False

        # True for 'cdef func() nogil:' functions, as the GIL may be held while
        # calling this function (thus contained 'nogil' blocks may be valid).
        self.nogil_declarator_only = False
        return super(GilCheck, self).__call__(root)

    def _visit_scoped_children(self, node, gil_state):
        was_nogil = self.nogil
        outer_attrs = node.outer_attrs
        if outer_attrs and len(self.env_stack) > 1:
            self.nogil = self.env_stack[-2].nogil
            self.visitchildren(node, outer_attrs)

        self.nogil = gil_state
        self.visitchildren(node, attrs=None, exclude=outer_attrs)
        self.nogil = was_nogil

    def visit_FuncDefNode(self, node):
        self.env_stack.append(node.local_scope)
        inner_nogil = node.local_scope.nogil

        nogil_declarator_only = self.nogil_declarator_only
        if inner_nogil:
            self.nogil_declarator_only = True

        if inner_nogil and node.nogil_check:
            node.nogil_check(node.local_scope)

        self._visit_scoped_children(node, inner_nogil)

        # FuncDefNodes can be nested, because a cpdef function contains a def function
        # inside it. Therefore restore to previous state
        self.nogil_declarator_only = nogil_declarator_only

        self.env_stack.pop()
        return node

    def visit_GILStatNode(self, node):
        if node.condition is not None:
            error(node.condition.pos,
                  "Non-constant condition in a "
                  "`with %s(<condition>)` statement" % node.state)
            return node

        if self.nogil and node.nogil_check:
            node.nogil_check()

        was_nogil = self.nogil
        is_nogil = (node.state == 'nogil')

        if was_nogil == is_nogil and not self.nogil_declarator_only:
            if not was_nogil:
                error(node.pos, "Trying to acquire the GIL while it is "
                                "already held.")
            else:
                error(node.pos, "Trying to release the GIL while it was "
                                "previously released.")
        if self.nogil_declarator_only:
            node.scope_gil_state_known = False

        if isinstance(node.finally_clause, Nodes.StatListNode):
            # The finally clause of the GILStatNode is a GILExitNode,
            # which is wrapped in a StatListNode. Just unpack that.
            node.finally_clause, = node.finally_clause.stats

        self._visit_scoped_children(node, is_nogil)
        return node

    def visit_ParallelRangeNode(self, node):
        if node.nogil:
            node.nogil = False
            node = Nodes.GILStatNode(node.pos, state='nogil', body=node)
            return self.visit_GILStatNode(node)

        if not self.nogil:
            error(node.pos, "prange() can only be used without the GIL")
            # Forget about any GIL-related errors that may occur in the body
            return None

        node.nogil_check(self.env_stack[-1])
        self.visitchildren(node)
        return node

    def visit_ParallelWithBlockNode(self, node):
        if not self.nogil:
            error(node.pos, "The parallel section may only be used without "
                            "the GIL")
            return None

        if node.nogil_check:
            # It does not currently implement this, but test for it anyway to
            # avoid potential future surprises
            node.nogil_check(self.env_stack[-1])

        self.visitchildren(node)
        return node

    def visit_TryFinallyStatNode(self, node):
        """
        Take care of try/finally statements in nogil code sections.
        """
        if not self.nogil or isinstance(node, Nodes.GILStatNode):
            return self.visit_Node(node)

        node.nogil_check = None
        node.is_try_finally_in_nogil = True
        self.visitchildren(node)
        return node

    def visit_GILExitNode(self, node):
        if self.nogil_declarator_only:
            node.scope_gil_state_known = False
        self.visitchildren(node)
        return node

    def visit_Node(self, node):
        if self.env_stack and self.nogil and node.nogil_check:
            node.nogil_check(self.env_stack[-1])
        if node.outer_attrs:
            self._visit_scoped_children(node, self.nogil)
        else:
            self.visitchildren(node)
        if self.nogil:
            node.in_nogil_context = True
        return node


class CoerceCppTemps(EnvTransform, SkipDeclarations):
    """
    For temporary expression that are implemented using std::optional it's necessary the temps are
    assigned using `__pyx_t_x = value;` but accessed using `something = (*__pyx_t_x)`. This transform
    inserts a coercion node to take care of this, and runs absolutely last (once nothing else can be
    inserted into the tree)

    TODO: a possible alternative would be to split ExprNode.result() into ExprNode.rhs_rhs() and ExprNode.lhs_rhs()???
    """
    def visit_ModuleNode(self, node):
        if self.current_env().cpp:
            # skipping this makes it essentially free for C files
            self.visitchildren(node)
        return node

    def visit_ExprNode(self, node):
        self.visitchildren(node)
        if (self.current_env().directives['cpp_locals'] and
                node.is_temp and node.type.is_cpp_class and
                # Fake references are not replaced with "std::optional()".
                not node.type.is_fake_reference):
            node = ExprNodes.CppOptionalTempCoercion(node)

        return node


class TransformBuiltinMethods(EnvTransform):
    """
    Replace Cython's own cython.* builtins by the corresponding tree nodes.
    """

    def visit_SingleAssignmentNode(self, node):
        if node.declaration_only:
            return None
        else:
            self.visitchildren(node)
            return node

    def visit_AttributeNode(self, node):
        self.visitchildren(node)
        return self.visit_cython_attribute(node)

    def visit_NameNode(self, node):
        return self.visit_cython_attribute(node)

    def visit_cython_attribute(self, node):
        attribute = node.as_cython_attribute()
        if attribute:
            if attribute == u'__version__':
                from .. import __version__ as version
                node = ExprNodes.StringNode(node.pos, value=EncodedString(version))
            elif attribute == u'NULL':
                node = ExprNodes.NullNode(node.pos)
            elif attribute in (u'set', u'frozenset', u'staticmethod'):
                node = ExprNodes.NameNode(node.pos, name=EncodedString(attribute),
                                          entry=self.current_env().builtin_scope().lookup_here(attribute))
            elif PyrexTypes.parse_basic_type(attribute):
                pass
            elif self.context.cython_scope.lookup_qualified_name(attribute):
                pass
            else:
                error(node.pos, u"'%s' not a valid cython attribute or is being used incorrectly" % attribute)
        return node

    def visit_ExecStatNode(self, node):
        lenv = self.current_env()
        self.visitchildren(node)
        if len(node.args) == 1:
            node.args.append(ExprNodes.GlobalsExprNode(node.pos))
            if not lenv.is_module_scope:
                node.args.append(
                    ExprNodes.LocalsExprNode(
                        node.pos, self.current_scope_node(), lenv))
        return node

    def _inject_locals(self, node, func_name):
        # locals()/dir()/vars() builtins
        lenv = self.current_env()
        entry = lenv.lookup_here(func_name)
        if entry:
            # not the builtin
            return node
        pos = node.pos
        if func_name in ('locals', 'vars'):
            if func_name == 'locals' and len(node.args) > 0:
                error(self.pos, "Builtin 'locals()' called with wrong number of args, expected 0, got %d"
                      % len(node.args))
                return node
            elif func_name == 'vars':
                if len(node.args) > 1:
                    error(self.pos, "Builtin 'vars()' called with wrong number of args, expected 0-1, got %d"
                          % len(node.args))
                if len(node.args) > 0:
                    return node  # nothing to do
            return ExprNodes.LocalsExprNode(pos, self.current_scope_node(), lenv)
        else:  # dir()
            if len(node.args) > 1:
                error(self.pos, "Builtin 'dir()' called with wrong number of args, expected 0-1, got %d"
                      % len(node.args))
            if len(node.args) > 0:
                # optimised in Builtin.py
                return node
            if lenv.is_py_class_scope or lenv.is_module_scope:
                if lenv.is_py_class_scope:
                    pyclass = self.current_scope_node()
                    locals_dict = ExprNodes.CloneNode(pyclass.dict)
                else:
                    locals_dict = ExprNodes.GlobalsExprNode(pos)
                return ExprNodes.SortedDictKeysNode(locals_dict)
            local_names = sorted(var.name for var in lenv.entries.values() if var.name)
            items = [ExprNodes.IdentifierStringNode(pos, value=var)
                     for var in local_names]
            return ExprNodes.ListNode(pos, args=items)

    def visit_PrimaryCmpNode(self, node):
        # special case: for in/not-in test, we do not need to sort locals()
        self.visitchildren(node)
        if node.operator in 'not_in':  # in/not_in
            if isinstance(node.operand2, ExprNodes.SortedDictKeysNode):
                arg = node.operand2.arg
                if isinstance(arg, ExprNodes.NoneCheckNode):
                    arg = arg.arg
                node.operand2 = arg
        return node

    def visit_CascadedCmpNode(self, node):
        return self.visit_PrimaryCmpNode(node)

    def _inject_eval(self, node, func_name):
        lenv = self.current_env()
        entry = lenv.lookup(func_name)
        if len(node.args) != 1 or (entry and not entry.is_builtin):
            return node
        # Inject globals and locals
        node.args.append(ExprNodes.GlobalsExprNode(node.pos))
        if not lenv.is_module_scope:
            node.args.append(
                ExprNodes.LocalsExprNode(
                    node.pos, self.current_scope_node(), lenv))
        return node

    def _inject_super(self, node, func_name):
        lenv = self.current_env()
        entry = lenv.lookup_here(func_name)
        if entry or node.args:
            return node
        # Inject no-args super
        def_node = self.current_scope_node()
        if not isinstance(def_node, Nodes.DefNode) or not def_node.args or len(self.env_stack) < 2:
            return node
        class_node, class_scope = self.env_stack[-2]
        if class_scope.is_py_class_scope:
            def_node.requires_classobj = True
            class_node.class_cell.is_active = True
            node.args = [
                ExprNodes.ClassCellNode(
                    node.pos, is_generator=def_node.is_generator),
                ExprNodes.NameNode(node.pos, name=def_node.args[0].name)
                ]
        elif class_scope.is_c_class_scope:
            node.args = [
                ExprNodes.NameNode(
                    node.pos, name=class_node.scope.name,
                    entry=class_node.entry),
                ExprNodes.NameNode(node.pos, name=def_node.args[0].name)
                ]
        return node

    def visit_SimpleCallNode(self, node):
        # cython.foo
        function = node.function.as_cython_attribute()
        if function:
            if function in InterpretCompilerDirectives.unop_method_nodes:
                if len(node.args) != 1:
                    error(node.function.pos, u"%s() takes exactly one argument" % function)
                else:
                    node = InterpretCompilerDirectives.unop_method_nodes[function](
                        node.function.pos, operand=node.args[0])
            elif function in InterpretCompilerDirectives.binop_method_nodes:
                if len(node.args) != 2:
                    error(node.function.pos, u"%s() takes exactly two arguments" % function)
                else:
                    node = InterpretCompilerDirectives.binop_method_nodes[function](
                        node.function.pos, operand1=node.args[0], operand2=node.args[1])
            elif function == u'cast':
                if len(node.args) != 2:
                    error(node.function.pos,
                          u"cast() takes exactly two arguments and an optional typecheck keyword")
                else:
                    type = node.args[0].analyse_as_type(self.current_env())
                    if type:
                        node = ExprNodes.TypecastNode(
                            node.function.pos, type=type, operand=node.args[1], typecheck=False)
                    else:
                        error(node.args[0].pos, "Not a type")
            elif function == u'sizeof':
                if len(node.args) != 1:
                    error(node.function.pos, u"sizeof() takes exactly one argument")
                else:
                    type = node.args[0].analyse_as_type(self.current_env())
                    if type:
                        node = ExprNodes.SizeofTypeNode(node.function.pos, arg_type=type)
                    else:
                        node = ExprNodes.SizeofVarNode(node.function.pos, operand=node.args[0])
            elif function == 'cmod':
                if len(node.args) != 2:
                    error(node.function.pos, u"cmod() takes exactly two arguments")
                else:
                    node = ExprNodes.binop_node(node.function.pos, '%', node.args[0], node.args[1])
                    node.cdivision = True
            elif function == 'cdiv':
                if len(node.args) != 2:
                    error(node.function.pos, u"cdiv() takes exactly two arguments")
                else:
                    node = ExprNodes.binop_node(node.function.pos, '/', node.args[0], node.args[1])
                    node.cdivision = True
            elif function == u'set':
                node.function = ExprNodes.NameNode(node.pos, name=EncodedString('set'))
            elif function == u'staticmethod':
                node.function = ExprNodes.NameNode(node.pos, name=EncodedString('staticmethod'))
            elif self.context.cython_scope.lookup_qualified_name(function):
                pass
            else:
                error(node.function.pos,
                      u"'%s' not a valid cython language construct" % function)

        self.visitchildren(node)

        if isinstance(node, ExprNodes.SimpleCallNode) and node.function.is_name:
            func_name = node.function.name
            if func_name in ('dir', 'locals', 'vars'):
                return self._inject_locals(node, func_name)
            if func_name == 'eval':
                return self._inject_eval(node, func_name)
            if func_name == 'super':
                return self._inject_super(node, func_name)
        return node

    def visit_GeneralCallNode(self, node):
        function = node.function.as_cython_attribute()
        if function == u'cast':
            # NOTE: assuming simple tuple/dict nodes for positional_args and keyword_args
            args = node.positional_args.args
            kwargs = node.keyword_args.compile_time_value(None)
            if (len(args) != 2 or len(kwargs) > 1 or
                    (len(kwargs) == 1 and 'typecheck' not in kwargs)):
                error(node.function.pos,
                      u"cast() takes exactly two arguments and an optional typecheck keyword")
            else:
                type = args[0].analyse_as_type(self.current_env())
                if type:
                    typecheck = kwargs.get('typecheck', False)
                    node = ExprNodes.TypecastNode(
                        node.function.pos, type=type, operand=args[1], typecheck=typecheck)
                else:
                    error(args[0].pos, "Not a type")

        self.visitchildren(node)
        return node


class ReplaceFusedTypeChecks(VisitorTransform):
    """
    This is not a transform in the pipeline. It is invoked on the specific
    versions of a cdef function with fused argument types. It filters out any
    type branches that don't match. e.g.

        if fused_t is mytype:
            ...
        elif fused_t in other_fused_type:
            ...
    """
    def __init__(self, local_scope):
        super(ReplaceFusedTypeChecks, self).__init__()
        self.local_scope = local_scope
        # defer the import until now to avoid circular import time dependencies
        from .Optimize import ConstantFolding
        self.transform = ConstantFolding(reevaluate=True)

    def visit_IfStatNode(self, node):
        """
        Filters out any if clauses with false compile time type check
        expression.
        """
        self.visitchildren(node)
        return self.transform(node)

    def visit_GILStatNode(self, node):
        """
        Fold constant condition of GILStatNode.
        """
        self.visitchildren(node)
        return self.transform(node)

    def visit_PrimaryCmpNode(self, node):
        with Errors.local_errors(ignore=True):
            type1 = node.operand1.analyse_as_type(self.local_scope)
            type2 = node.operand2.analyse_as_type(self.local_scope)

        if type1 and type2:
            false_node = ExprNodes.BoolNode(node.pos, value=False)
            true_node = ExprNodes.BoolNode(node.pos, value=True)

            type1 = self.specialize_type(type1, node.operand1.pos)
            op = node.operator

            if op in ('is', 'is_not', '==', '!='):
                type2 = self.specialize_type(type2, node.operand2.pos)

                is_same = type1.same_as(type2)
                eq = op in ('is', '==')

                if (is_same and eq) or (not is_same and not eq):
                    return true_node

            elif op in ('in', 'not_in'):
                # We have to do an instance check directly, as operand2
                # needs to be a fused type and not a type with a subtype
                # that is fused. First unpack the typedef
                if isinstance(type2, PyrexTypes.CTypedefType):
                    type2 = type2.typedef_base_type

                if type1.is_fused:
                    error(node.operand1.pos, "Type is fused")
                elif not type2.is_fused:
                    error(node.operand2.pos,
                          "Can only use 'in' or 'not in' on a fused type")
                else:
                    types = PyrexTypes.get_specialized_types(type2)

                    for specialized_type in types:
                        if type1.same_as(specialized_type):
                            if op == 'in':
                                return true_node
                            else:
                                return false_node

                    if op == 'not_in':
                        return true_node

            return false_node

        return node

    def specialize_type(self, type, pos):
        try:
            return type.specialize(self.local_scope.fused_to_specific)
        except KeyError:
            error(pos, "Type is not specific")
            return type

    def visit_Node(self, node):
        self.visitchildren(node)
        return node


class DebugTransform(CythonTransform):
    """
    Write debug information for this Cython module.
    """

    def __init__(self, context, options, result):
        super(DebugTransform, self).__init__(context)
        self.visited = set()
        # our treebuilder and debug output writer
        # (see Cython.Debugger.debug_output.CythonDebugWriter)
        self.tb = self.context.gdb_debug_outputwriter
        #self.c_output_file = options.output_file
        self.c_output_file = result.c_file

        # Closure support, basically treat nested functions as if the AST were
        # never nested
        self.nested_funcdefs = []

        # tells visit_NameNode whether it should register step-into functions
        self.register_stepinto = False

    def visit_ModuleNode(self, node):
        self.tb.module_name = node.full_module_name
        attrs = dict(
            module_name=node.full_module_name,
            filename=node.pos[0].filename,
            c_filename=self.c_output_file)

        self.tb.start('Module', attrs)

        # serialize functions
        self.tb.start('Functions')
        # First, serialize functions normally...
        self.visitchildren(node)

        # ... then, serialize nested functions
        for nested_funcdef in self.nested_funcdefs:
            self.visit_FuncDefNode(nested_funcdef)

        self.register_stepinto = True
        self.serialize_modulenode_as_function(node)
        self.register_stepinto = False
        self.tb.end('Functions')

        # 2.3 compatibility. Serialize global variables
        self.tb.start('Globals')
        entries = {}

        for k, v in node.scope.entries.items():
            if (v.qualified_name not in self.visited and not
                    v.name.startswith('__pyx_') and not
                    v.type.is_cfunction and not
                    v.type.is_extension_type):
                entries[k]= v

        self.serialize_local_variables(entries)
        self.tb.end('Globals')
        # self.tb.end('Module') # end Module after the line number mapping in
        # Cython.Compiler.ModuleNode.ModuleNode._serialize_lineno_map
        return node

    def visit_FuncDefNode(self, node):
        self.visited.add(node.local_scope.qualified_name)

        if getattr(node, 'is_wrapper', False):
            return node

        if self.register_stepinto:
            self.nested_funcdefs.append(node)
            return node

        # node.entry.visibility = 'extern'
        if node.py_func is None:
            pf_cname = ''
        else:
            pf_cname = node.py_func.entry.func_cname

        # For functions defined using def, cname will be pyfunc_cname=__pyx_pf_*
        # For functions defined using cpdef or cdef, cname will be func_cname=__pyx_f_*
        # In all cases, cname will be the name of the function containing the actual code
        cname = node.entry.pyfunc_cname or node.entry.func_cname

        attrs = dict(
            name=node.entry.name or getattr(node, 'name', '<unknown>'),
            cname=cname,
            pf_cname=pf_cname,
            qualified_name=node.local_scope.qualified_name,
            lineno=str(node.pos[1]))

        self.tb.start('Function', attrs=attrs)

        self.tb.start('Locals')
        self.serialize_local_variables(node.local_scope.entries)
        self.tb.end('Locals')

        self.tb.start('Arguments')
        for arg in node.local_scope.arg_entries:
            self.tb.start(arg.name)
            self.tb.end(arg.name)
        self.tb.end('Arguments')

        self.tb.start('StepIntoFunctions')
        self.register_stepinto = True
        self.visitchildren(node)
        self.register_stepinto = False
        self.tb.end('StepIntoFunctions')
        self.tb.end('Function')

        return node

    def visit_NameNode(self, node):
        if (self.register_stepinto and
                node.type is not None and
                node.type.is_cfunction and
                getattr(node, 'is_called', False) and
                node.entry.func_cname is not None):
            # don't check node.entry.in_cinclude, as 'cdef extern: ...'
            # declared functions are not 'in_cinclude'.
            # This means we will list called 'cdef' functions as
            # "step into functions", but this is not an issue as they will be
            # recognized as Cython functions anyway.
            attrs = dict(name=node.entry.func_cname)
            self.tb.start('StepIntoFunction', attrs=attrs)
            self.tb.end('StepIntoFunction')

        self.visitchildren(node)
        return node

    def serialize_modulenode_as_function(self, node):
        """
        Serialize the module-level code as a function so the debugger will know
        it's a "relevant frame" and it will know where to set the breakpoint
        for 'break modulename'.
        """
        self._serialize_modulenode_as_function(node, dict(
            name=node.full_module_name.rpartition('.')[-1],
            cname=node.module_init_func_cname(),
            pf_cname='',
            # Ignore the qualified_name, breakpoints should be set using
            # `cy break modulename:lineno` for module-level breakpoints.
            qualified_name='',
            lineno='1',
            is_initmodule_function="True",
        ))

    def _serialize_modulenode_as_function(self, node, attrs):
        self.tb.start('Function', attrs=attrs)

        self.tb.start('Locals')
        self.serialize_local_variables(node.scope.entries)
        self.tb.end('Locals')

        self.tb.start('Arguments')
        self.tb.end('Arguments')

        self.tb.start('StepIntoFunctions')
        self.register_stepinto = True
        self.visitchildren(node)
        self.register_stepinto = False
        self.tb.end('StepIntoFunctions')

        self.tb.end('Function')

    def serialize_local_variables(self, entries):
        for entry in entries.values():
            if not entry.cname:
                # not a local variable
                continue
            if entry.type.is_pyobject:
                vartype = 'PythonObject'
            else:
                vartype = 'CObject'

            if entry.from_closure:
                # We're dealing with a closure where a variable from an outer
                # scope is accessed, get it from the scope object.
                cname = '%s->%s' % (Naming.cur_scope_cname,
                                    entry.outer_entry.cname)

                qname = '%s.%s.%s' % (entry.scope.outer_scope.qualified_name,
                                      entry.scope.name,
                                      entry.name)
            elif entry.in_closure:
                cname = '%s->%s' % (Naming.cur_scope_cname,
                                    entry.cname)
                qname = entry.qualified_name
            else:
                cname = entry.cname
                qname = entry.qualified_name

            if not entry.pos:
                # this happens for variables that are not in the user's code,
                # e.g. for the global __builtins__, __doc__, etc. We can just
                # set the lineno to 0 for those.
                lineno = '0'
            else:
                lineno = str(entry.pos[1])

            attrs = dict(
                name=entry.name,
                cname=cname,
                qualified_name=qname,
                type=vartype,
                lineno=lineno)

            self.tb.start('LocalVar', attrs)
            self.tb.end('LocalVar')<|MERGE_RESOLUTION|>--- conflicted
+++ resolved
@@ -2064,13 +2064,8 @@
                     cdef object __pyx_result
                     if __pyx_checksum not in %(checksums)s:
                         from pickle import PickleError as __pyx_PickleError
-<<<<<<< HEAD
-                        raise __pyx_PickleError, "Incompatible checksums (%%s vs %(checksum)s = (%(members)s))" %% __pyx_checksum
+                        raise __pyx_PickleError, "Incompatible checksums (0x%%x vs %(checksums)s = (%(members)s))" %% __pyx_checksum
                     __pyx_result = %(class_name)s.__new__(__pyx_type %(dummy_kwd)s)
-=======
-                        raise __pyx_PickleError, "Incompatible checksums (0x%%x vs %(checksums)s = (%(members)s))" %% __pyx_checksum
-                    __pyx_result = %(class_name)s.__new__(__pyx_type)
->>>>>>> 23eb27c6
                     if __pyx_state is not None:
                         %(unpickle_func_name)s__set_state(<%(class_name)s> __pyx_result, __pyx_state)
                     return __pyx_result
