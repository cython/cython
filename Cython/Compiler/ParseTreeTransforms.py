from Cython.Compiler.Visitor import VisitorTransform, TreeVisitor
from Cython.Compiler.Visitor import CythonTransform, EnvTransform
from Cython.Compiler.ModuleNode import ModuleNode
from Cython.Compiler.Nodes import *
from Cython.Compiler.ExprNodes import *
from Cython.Compiler.UtilNodes import *
from Cython.Compiler.TreeFragment import TreeFragment, TemplateTransform
from Cython.Compiler.StringEncoding import EncodedString
from Cython.Compiler.Errors import error, CompileError
try:
    set
except NameError:
    from sets import Set as set
import copy


class NameNodeCollector(TreeVisitor):
    """Collect all NameNodes of a (sub-)tree in the ``name_nodes``
    attribute.
    """
    def __init__(self):
        super(NameNodeCollector, self).__init__()
        self.name_nodes = []

    visit_Node = TreeVisitor.visitchildren

    def visit_NameNode(self, node):
        self.name_nodes.append(node)


class SkipDeclarations(object):
    """
    Variable and function declarations can often have a deep tree structure, 
    and yet most transformations don't need to descend to this depth. 
    
    Declaration nodes are removed after AnalyseDeclarationsTransform, so there 
    is no need to use this for transformations after that point. 
    """
    def visit_CTypeDefNode(self, node):
        return node
    
    def visit_CVarDefNode(self, node):
        return node
    
    def visit_CDeclaratorNode(self, node):
        return node
    
    def visit_CBaseTypeNode(self, node):
        return node
    
    def visit_CEnumDefNode(self, node):
        return node

    def visit_CStructOrUnionDefNode(self, node):
        return node


class NormalizeTree(CythonTransform):
    """
    This transform fixes up a few things after parsing
    in order to make the parse tree more suitable for
    transforms.

    a) After parsing, blocks with only one statement will
    be represented by that statement, not by a StatListNode.
    When doing transforms this is annoying and inconsistent,
    as one cannot in general remove a statement in a consistent
    way and so on. This transform wraps any single statements
    in a StatListNode containing a single statement.

    b) The PassStatNode is a noop and serves no purpose beyond
    plugging such one-statement blocks; i.e., once parsed a
`    "pass" can just as well be represented using an empty
    StatListNode. This means less special cases to worry about
    in subsequent transforms (one always checks to see if a
    StatListNode has no children to see if the block is empty).
    """

    def __init__(self, context):
        super(NormalizeTree, self).__init__(context)
        self.is_in_statlist = False
        self.is_in_expr = False

    def visit_ExprNode(self, node):
        stacktmp = self.is_in_expr
        self.is_in_expr = True
        self.visitchildren(node)
        self.is_in_expr = stacktmp
        return node

    def visit_StatNode(self, node, is_listcontainer=False):
        stacktmp = self.is_in_statlist
        self.is_in_statlist = is_listcontainer
        self.visitchildren(node)
        self.is_in_statlist = stacktmp
        if not self.is_in_statlist and not self.is_in_expr:
            return StatListNode(pos=node.pos, stats=[node])
        else:
            return node

    def visit_StatListNode(self, node):
        self.is_in_statlist = True
        self.visitchildren(node)
        self.is_in_statlist = False
        return node

    def visit_ParallelAssignmentNode(self, node):
        return self.visit_StatNode(node, True)
    
    def visit_CEnumDefNode(self, node):
        return self.visit_StatNode(node, True)

    def visit_CStructOrUnionDefNode(self, node):
        return self.visit_StatNode(node, True)

    # Eliminate PassStatNode
    def visit_PassStatNode(self, node):
        if not self.is_in_statlist:
            return StatListNode(pos=node.pos, stats=[])
        else:
            return []

    def visit_CDeclaratorNode(self, node):
        return node    


class PostParseError(CompileError): pass

# error strings checked by unit tests, so define them
ERR_CDEF_INCLASS = 'Cannot assign default value to fields in cdef classes, structs or unions'
ERR_BUF_DEFAULTS = 'Invalid buffer defaults specification (see docs)'
ERR_INVALID_SPECIALATTR_TYPE = 'Special attributes must not have a type declared'
class PostParse(CythonTransform):
    """
    Basic interpretation of the parse tree, as well as validity
    checking that can be done on a very basic level on the parse
    tree (while still not being a problem with the basic syntax,
    as such).

    Specifically:
    - Default values to cdef assignments are turned into single
    assignments following the declaration (everywhere but in class
    bodies, where they raise a compile error)
    
    - Interpret some node structures into Python runtime values.
    Some nodes take compile-time arguments (currently:
    TemplatedTypeNode[args] and __cythonbufferdefaults__ = {args}),
    which should be interpreted. This happens in a general way
    and other steps should be taken to ensure validity.

    Type arguments cannot be interpreted in this way.

    - For __cythonbufferdefaults__ the arguments are checked for
    validity.

<<<<<<< HEAD
    TemplatedTypeNode has its options interpreted:
=======
    CBufferAccessTypeNode has its directives interpreted:
>>>>>>> 67ec1d71
    Any first positional argument goes into the "dtype" attribute,
    any "ndim" keyword argument goes into the "ndim" attribute and
    so on. Also it is checked that the directive combination is valid.
    - __cythonbufferdefaults__ attributes are parsed and put into the
    type information.

    Note: Currently Parsing.py does a lot of interpretation and
    reorganization that can be refactored into this transform
    if a more pure Abstract Syntax Tree is wanted.
    """

    # Track our context.
    scope_type = None # can be either of 'module', 'function', 'class'

    def __init__(self, context):
        super(PostParse, self).__init__(context)
        self.specialattribute_handlers = {
            '__cythonbufferdefaults__' : self.handle_bufferdefaults
        }

    def visit_ModuleNode(self, node):
        self.scope_type = 'module'
        self.scope_node = node
        self.visitchildren(node)
        return node

    def visit_scope(self, node, scope_type):
        prev = self.scope_type, self.scope_node
        self.scope_type = scope_type
        self.scope_node = node
        self.visitchildren(node)
        self.scope_type, self.scope_node = prev
        return node
    
    def visit_ClassDefNode(self, node):
        return self.visit_scope(node, 'class')

    def visit_FuncDefNode(self, node):
        return self.visit_scope(node, 'function')

    def visit_CStructOrUnionDefNode(self, node):
        return self.visit_scope(node, 'struct')

    # cdef variables
    def handle_bufferdefaults(self, decl):
        if not isinstance(decl.default, DictNode):
            raise PostParseError(decl.pos, ERR_BUF_DEFAULTS)
        self.scope_node.buffer_defaults_node = decl.default
        self.scope_node.buffer_defaults_pos = decl.pos

    def visit_CVarDefNode(self, node):
        # This assumes only plain names and pointers are assignable on
        # declaration. Also, it makes use of the fact that a cdef decl
        # must appear before the first use, so we don't have to deal with
        # "i = 3; cdef int i = i" and can simply move the nodes around.
        try:
            self.visitchildren(node)
            stats = [node]
            newdecls = []
            for decl in node.declarators:
                declbase = decl
                while isinstance(declbase, CPtrDeclaratorNode):
                    declbase = declbase.base
                if isinstance(declbase, CNameDeclaratorNode):
                    if declbase.default is not None:
                        if self.scope_type in ('class', 'struct'):
                            if isinstance(self.scope_node, CClassDefNode):
                                handler = self.specialattribute_handlers.get(decl.name)
                                if handler:
                                    if decl is not declbase:
                                        raise PostParseError(decl.pos, ERR_INVALID_SPECIALATTR_TYPE)
                                    handler(decl)
                                    continue # Remove declaration
                            raise PostParseError(decl.pos, ERR_CDEF_INCLASS)
                        first_assignment = self.scope_type != 'module'
                        stats.append(SingleAssignmentNode(node.pos,
                            lhs=NameNode(node.pos, name=declbase.name),
                            rhs=declbase.default, first=first_assignment))
                        declbase.default = None
                newdecls.append(decl)
            node.declarators = newdecls
            return stats
        except PostParseError, e:
            # An error in a cdef clause is ok, simply remove the declaration
            # and try to move on to report more errors
            self.context.nonfatal_error(e)
            return None

class PxdPostParse(CythonTransform, SkipDeclarations):
    """
    Basic interpretation/validity checking that should only be
    done on pxd trees.

    A lot of this checking currently happens in the parser; but
    what is listed below happens here.

    - "def" functions are let through only if they fill the
    getbuffer/releasebuffer slots
    
    - cdef functions are let through only if they are on the
    top level and are declared "inline"
    """
    ERR_INLINE_ONLY = "function definition in pxd file must be declared 'cdef inline'"
    ERR_NOGO_WITH_INLINE = "inline function definition in pxd file cannot be '%s'"

    def __call__(self, node):
        self.scope_type = 'pxd'
        return super(PxdPostParse, self).__call__(node)

    def visit_CClassDefNode(self, node):
        old = self.scope_type
        self.scope_type = 'cclass'
        self.visitchildren(node)
        self.scope_type = old
        return node

    def visit_FuncDefNode(self, node):
        # FuncDefNode always come with an implementation (without
        # an imp they are CVarDefNodes..)
        err = self.ERR_INLINE_ONLY

        if (isinstance(node, DefNode) and self.scope_type == 'cclass'
            and node.name in ('__getbuffer__', '__releasebuffer__')):
            err = None # allow these slots
            
        if isinstance(node, CFuncDefNode):
            if u'inline' in node.modifiers and self.scope_type == 'pxd':
                node.inline_in_pxd = True
                if node.visibility != 'private':
                    err = self.ERR_NOGO_WITH_INLINE % node.visibility
                elif node.api:
                    err = self.ERR_NOGO_WITH_INLINE % 'api'
                else:
                    err = None # allow inline function
            else:
                err = self.ERR_INLINE_ONLY

        if err:
            self.context.nonfatal_error(PostParseError(node.pos, err))
            return None
        else:
            return node
    
class InterpretCompilerDirectives(CythonTransform, SkipDeclarations):
    """
    After parsing, directives can be stored in a number of places:
    - #cython-comments at the top of the file (stored in ModuleNode)
    - Command-line arguments overriding these
    - @cython.directivename decorators
    - with cython.directivename: statements

    This transform is responsible for interpreting these various sources
    and store the directive in two ways:
    - Set the directives attribute of the ModuleNode for global directives.
    - Use a CompilerDirectivesNode to override directives for a subtree.

    (The first one is primarily to not have to modify with the tree
    structure, so that ModuleNode stay on top.)

    The directives are stored in dictionaries from name to value in effect.
    Each such dictionary is always filled in for all possible directives,
    using default values where no value is given by the user.

    The available directives are controlled in Options.py.

    Note that we have to run this prior to analysis, and so some minor
    duplication of functionality has to occur: We manually track cimports
    and which names the "cython" module may have been imported to.
    """
    special_methods = set(['declare', 'union', 'struct', 'typedef', 'sizeof', 'typeof', 'cast', 'address', 'pointer', 'compiled', 'NULL'])

    def __init__(self, context, compilation_directive_defaults):
        super(InterpretCompilerDirectives, self).__init__(context)
        self.compilation_directive_defaults = {}
        for key, value in compilation_directive_defaults.iteritems():
            self.compilation_directive_defaults[unicode(key)] = value
        self.cython_module_names = set()
        self.directive_names = {}

    def check_directive_scope(self, pos, directive, scope):
        legal_scopes = Options.directive_scopes.get(directive, None)
        if legal_scopes and scope not in legal_scopes:
            self.context.nonfatal_error(PostParseError(pos, 'The %s compiler directive '
                                        'is not allowed in %s scope' % (directive, scope)))
            return False
        else:
            return True
        
    # Set up processing and handle the cython: comments.
    def visit_ModuleNode(self, node):
        for key, value in node.directive_comments.iteritems():
            if not self.check_directive_scope(node.pos, key, 'module'):
                self.wrong_scope_error(node.pos, key, 'module')
                del node.directive_comments[key]

        directives = copy.copy(Options.directive_defaults)
        directives.update(self.compilation_directive_defaults)
        directives.update(node.directive_comments)
        self.directives = directives
        node.directives = directives
        self.visitchildren(node)
        node.cython_module_names = self.cython_module_names
        return node

    # Track cimports of the cython module.
    def visit_CImportStatNode(self, node):
        if node.module_name == u"cython":
            if node.as_name:
                modname = node.as_name
            else:
                modname = u"cython"
            self.cython_module_names.add(modname)
        return node
    
    def visit_FromCImportStatNode(self, node):
        if node.module_name == u"cython":
            newimp = []
            for pos, name, as_name, kind in node.imported_names:
                if (name in Options.directive_types or 
                        name in self.special_methods or
                        PyrexTypes.parse_basic_type(name)):
                    if as_name is None:
                        as_name = name
                    self.directive_names[as_name] = name
                    if kind is not None:
                        self.context.nonfatal_error(PostParseError(pos,
                            "Compiler directive imports must be plain imports"))
                else:
                    newimp.append((pos, name, as_name, kind))
            if not newimp:
                return None
            node.imported_names = newimp
        return node
        
    def visit_FromImportStatNode(self, node):
        if node.module.module_name.value == u"cython":
            newimp = []
            for name, name_node in node.items:
                if (name in Options.directive_types or 
                        name in self.special_methods or
                        PyrexTypes.parse_basic_type(name)):
                    self.directive_names[name_node.name] = name
                else:
                    newimp.append((name, name_node))
            if not newimp:
                return None
            node.items = newimp
        return node

    def visit_SingleAssignmentNode(self, node):
        if (isinstance(node.rhs, ImportNode) and
                node.rhs.module_name.value == u'cython'):
            node = CImportStatNode(node.pos, 
                                   module_name = u'cython',
                                   as_name = node.lhs.name)
            self.visit_CImportStatNode(node)
        else:
            self.visitchildren(node)
        return node
            
    def visit_NameNode(self, node):
        if node.name in self.cython_module_names:
            node.is_cython_module = True
        else:
            node.cython_attribute = self.directive_names.get(node.name)
        return node

    def try_to_parse_directive(self, node):
        # If node is the contents of an directive (in a with statement or
        # decorator), returns (directivename, value).
        # Otherwise, returns None
        optname = None
        if isinstance(node, CallNode):
            self.visit(node.function)
            optname = node.function.as_cython_attribute()

        if optname:
            directivetype = Options.directive_types.get(optname)
            if directivetype:
                args, kwds = node.explicit_args_kwds()
                if optname == 'infer_types':
                    if kwds is not None or len(args) != 1:
                        raise PostParseError(node.function.pos,
                            'The %s directive takes one compile-time boolean argument' % optname)
                    elif isinstance(args[0], BoolNode):
                        return (optname, args[0].value)
                    elif isinstance(args[0], NoneNode):
                        return (optname, None)
                    else:
                        raise PostParseError(node.function.pos,
                            'The %s directive takes one compile-time boolean argument' % optname)
                elif directivetype is bool:
                    if kwds is not None or len(args) != 1 or not isinstance(args[0], BoolNode):
                        raise PostParseError(node.function.pos,
                            'The %s directive takes one compile-time boolean argument' % optname)
                    return (optname, args[0].value)
                elif directivetype is str:
                    if kwds is not None or len(args) != 1 or not isinstance(args[0], (StringNode, UnicodeNode)):
                        raise PostParseError(node.function.pos,
                            'The %s directive takes one compile-time string argument' % optname)
                    return (optname, str(args[0].value))
                elif directivetype is dict:
                    if len(args) != 0:
                        raise PostParseError(node.function.pos,
                            'The %s directive takes no prepositional arguments' % optname)
                    return optname, dict([(key.value, value) for key, value in kwds.key_value_pairs])
                elif directivetype is list:
                    if kwds and len(kwds) != 0:
                        raise PostParseError(node.function.pos,
                            'The %s directive takes no keyword arguments' % optname)
                    return optname, [ str(arg.value) for arg in args ]
                else:
                    assert False

        return None

    def visit_with_directives(self, body, directives):
        olddirectives = self.directives
        newdirectives = copy.copy(olddirectives)
        newdirectives.update(directives)
        self.directives = newdirectives
        assert isinstance(body, StatListNode), body
        retbody = self.visit_Node(body)
        directive = CompilerDirectivesNode(pos=retbody.pos, body=retbody,
                                           directives=newdirectives)
        self.directives = olddirectives
        return directive
 
    # Handle decorators
    def visit_FuncDefNode(self, node):
        directives = []
        if node.decorators:
            # Split the decorators into two lists -- real decorators and directives
            realdecs = []
            for dec in node.decorators:
                directive = self.try_to_parse_directive(dec.decorator)
                if directive is not None:
                    directives.append(directive)
                else:
                    realdecs.append(dec)
            if realdecs and isinstance(node, CFuncDefNode):
                raise PostParseError(realdecs[0].pos, "Cdef functions cannot take arbitrary decorators.")
            else:
                node.decorators = realdecs
        
        if directives:
            optdict = {}
            directives.reverse() # Decorators coming first take precedence
            for directive in directives:
                name, value = directive
                legal_scopes = Options.directive_scopes.get(name, None)
                if not self.check_directive_scope(node.pos, name, 'function'):
                    continue
                if name in optdict:
                    old_value = optdict[name]
                    # keywords and arg lists can be merged, everything
                    # else overrides completely
                    if isinstance(old_value, dict):
                        old_value.update(value)
                    elif isinstance(old_value, list):
                        old_value.extend(value)
                    else:
                        optdict[name] = value
                else:
                    optdict[name] = value
            body = StatListNode(node.pos, stats=[node])
            return self.visit_with_directives(body, optdict)
        else:
            return self.visit_Node(node)
    
    def visit_CVarDefNode(self, node):
        if node.decorators:
            for dec in node.decorators:
                directive = self.try_to_parse_directive(dec.decorator)
                if directive is not None and directive[0] == u'locals':
                    node.directive_locals = directive[1]
                else:
                    self.context.nonfatal_error(PostParseError(dec.pos,
                        "Cdef functions can only take cython.locals() decorator."))
                    continue
        return node
                                   
    # Handle with statements
    def visit_WithStatNode(self, node):
        directive = self.try_to_parse_directive(node.manager)
        if directive is not None:
            if node.target is not None:
                self.context.nonfatal_error(
                    PostParseError(node.pos, "Compiler directive with statements cannot contain 'as'"))
            else:
                name, value = directive
                if self.check_directive_scope(node.pos, name, 'with statement'):
                    return self.visit_with_directives(node.body, {name:value})
        return self.visit_Node(node)

class WithTransform(CythonTransform, SkipDeclarations):

    # EXCINFO is manually set to a variable that contains
    # the exc_info() tuple that can be generated by the enclosing except
    # statement.
    template_without_target = TreeFragment(u"""
        MGR = EXPR
        EXIT = MGR.__exit__
        MGR.__enter__()
        EXC = True
        try:
            try:
                EXCINFO = None
                BODY
            except:
                EXC = False
                if not EXIT(*EXCINFO):
                    raise
        finally:
            if EXC:
                EXIT(None, None, None)
    """, temps=[u'MGR', u'EXC', u"EXIT"],
    pipeline=[NormalizeTree(None)])

    template_with_target = TreeFragment(u"""
        MGR = EXPR
        EXIT = MGR.__exit__
        VALUE = MGR.__enter__()
        EXC = True
        try:
            try:
                EXCINFO = None
                TARGET = VALUE
                BODY
            except:
                EXC = False
                if not EXIT(*EXCINFO):
                    raise
        finally:
            if EXC:
                EXIT(None, None, None)
            MGR = EXIT = VALUE = EXC = None
            
    """, temps=[u'MGR', u'EXC', u"EXIT", u"VALUE"],
    pipeline=[NormalizeTree(None)])

    def visit_WithStatNode(self, node):
        # TODO: Cleanup badly needed
        TemplateTransform.temp_name_counter += 1
        handle = "__tmpvar_%d" % TemplateTransform.temp_name_counter
        
        self.visitchildren(node, ['body'])
        excinfo_temp = NameNode(node.pos, name=handle)#TempHandle(Builtin.tuple_type)
        if node.target is not None:
            result = self.template_with_target.substitute({
                u'EXPR' : node.manager,
                u'BODY' : node.body,
                u'TARGET' : node.target,
                u'EXCINFO' : excinfo_temp
                }, pos=node.pos)
        else:
            result = self.template_without_target.substitute({
                u'EXPR' : node.manager,
                u'BODY' : node.body,
                u'EXCINFO' : excinfo_temp
                }, pos=node.pos)

        # Set except excinfo target to EXCINFO
        try_except = result.stats[-1].body.stats[-1]
        try_except.except_clauses[0].excinfo_target = NameNode(node.pos, name=handle)
#            excinfo_temp.ref(node.pos))

#        result.stats[-1].body.stats[-1] = TempsBlockNode(
#            node.pos, temps=[excinfo_temp], body=try_except)

        return result
        
    def visit_ExprNode(self, node):
        # With statements are never inside expressions.
        return node
        

class DecoratorTransform(CythonTransform, SkipDeclarations):

    def visit_DefNode(self, func_node):
        self.visitchildren(func_node)
        if not func_node.decorators:
            return func_node
        return self._handle_decorators(
            func_node, func_node.name)

    def _visit_CClassDefNode(self, class_node):
        # This doesn't currently work, so it's disabled (also in the
        # parser).
        #
        # Problem: assignments to cdef class names do not work.  They
        # would require an additional check anyway, as the extension
        # type must not change its C type, so decorators cannot
        # replace an extension type, just alter it and return it.

        self.visitchildren(class_node)
        if not class_node.decorators:
            return class_node
        return self._handle_decorators(
            class_node, class_node.class_name)

    def visit_ClassDefNode(self, class_node):
        self.visitchildren(class_node)
        if not class_node.decorators:
            return class_node
        return self._handle_decorators(
            class_node, class_node.name)

    def _handle_decorators(self, node, name):
        decorator_result = NameNode(node.pos, name = name)
        for decorator in node.decorators[::-1]:
            decorator_result = SimpleCallNode(
                decorator.pos,
                function = decorator.decorator,
                args = [decorator_result])

        name_node = NameNode(node.pos, name = name)
        reassignment = SingleAssignmentNode(
            node.pos,
            lhs = name_node,
            rhs = decorator_result)
        return [node, reassignment]


class AnalyseDeclarationsTransform(CythonTransform):

    basic_property = TreeFragment(u"""
property NAME:
    def __get__(self):
        return ATTR
    def __set__(self, value):
        ATTR = value
    """, level='c_class')

    def __call__(self, root):
        self.env_stack = [root.scope]
        # needed to determine if a cdef var is declared after it's used.
        self.seen_vars_stack = []
        return super(AnalyseDeclarationsTransform, self).__call__(root)        
    
    def visit_NameNode(self, node):
        self.seen_vars_stack[-1].add(node.name)
        return node

    def visit_ModuleNode(self, node):
        self.seen_vars_stack.append(set())
        node.analyse_declarations(self.env_stack[-1])
        self.visitchildren(node)
        self.seen_vars_stack.pop()
        return node
    
    def visit_ClassDefNode(self, node):
        self.env_stack.append(node.scope)
        self.visitchildren(node)
        self.env_stack.pop()
        return node
        
    def visit_FuncDefNode(self, node):
        self.seen_vars_stack.append(set())
        lenv = node.local_scope
        node.body.analyse_control_flow(lenv) # this will be totally refactored
        node.declare_arguments(lenv)
        for var, type_node in node.directive_locals.items():
            if not lenv.lookup_here(var):   # don't redeclare args
                type = type_node.analyse_as_type(lenv)
                if type:
                    lenv.declare_var(var, type, type_node.pos)
                else:
                    error(type_node.pos, "Not a type")
        node.body.analyse_declarations(lenv)
        self.env_stack.append(lenv)
        self.visitchildren(node)
        self.env_stack.pop()
        self.seen_vars_stack.pop()
        return node

    def visit_ComprehensionNode(self, node):
        self.visitchildren(node)
        node.analyse_declarations(self.env_stack[-1])
        return node

    # Some nodes are no longer needed after declaration
    # analysis and can be dropped. The analysis was performed
    # on these nodes in a seperate recursive process from the
    # enclosing function or module, so we can simply drop them.
    def visit_CDeclaratorNode(self, node):
        # necessary to ensure that all CNameDeclaratorNodes are visited.
        self.visitchildren(node)
        return node
    
    def visit_CTypeDefNode(self, node):
        return node

    def visit_CBaseTypeNode(self, node):
        return None
    
    def visit_CEnumDefNode(self, node):
        if node.visibility == 'public':
            return node
        else:
            return None

    def visit_CStructOrUnionDefNode(self, node):
        return None

    def visit_CNameDeclaratorNode(self, node):
        if node.name in self.seen_vars_stack[-1]:
            entry = self.env_stack[-1].lookup(node.name)
            if entry is None or entry.visibility != 'extern':
                warning(node.pos, "cdef variable '%s' declared after it is used" % node.name, 2)
        self.visitchildren(node)
        return node

    def visit_CVarDefNode(self, node):

        # to ensure all CNameDeclaratorNodes are visited.
        self.visitchildren(node)

        if node.need_properties:
            # cdef public attributes may need type testing on 
            # assignment, so we create a property accesss
            # mechanism for them. 
            stats = []
            for entry in node.need_properties:
                property = self.create_Property(entry)
                property.analyse_declarations(node.dest_scope)
                self.visit(property)
                stats.append(property)
            return StatListNode(pos=node.pos, stats=stats)
        else:
            return None
            
    def create_Property(self, entry):
        template = self.basic_property
        property = template.substitute({
                u"ATTR": AttributeNode(pos=entry.pos,
                                       obj=NameNode(pos=entry.pos, name="self"), 
                                       attribute=entry.name),
            }, pos=entry.pos).stats[0]
        property.name = entry.name
        return property

class AnalyseExpressionsTransform(CythonTransform):

    def visit_ModuleNode(self, node):
        node.scope.infer_types()
        node.body.analyse_expressions(node.scope)
        self.visitchildren(node)
        return node
        
    def visit_FuncDefNode(self, node):
        node.local_scope.infer_types()
        node.body.analyse_expressions(node.local_scope)
        self.visitchildren(node)
        return node
        
class AlignFunctionDefinitions(CythonTransform):
    """
    This class takes the signatures from a .pxd file and applies them to 
    the def methods in a .py file. 
    """
    
    def visit_ModuleNode(self, node):
        self.scope = node.scope
        self.directives = node.directives
        self.visitchildren(node)
        return node
    
    def visit_PyClassDefNode(self, node):
        pxd_def = self.scope.lookup(node.name)
        if pxd_def:
            if pxd_def.is_cclass:
                return self.visit_CClassDefNode(node.as_cclass(), pxd_def)
            else:
                error(node.pos, "'%s' redeclared" % node.name)
                error(pxd_def.pos, "previous declaration here")
                return None
        else:
            return node
        
    def visit_CClassDefNode(self, node, pxd_def=None):
        if pxd_def is None:
            pxd_def = self.scope.lookup(node.class_name)
        if pxd_def:
            outer_scope = self.scope
            self.scope = pxd_def.type.scope
        self.visitchildren(node)
        if pxd_def:
            self.scope = outer_scope
        return node
        
    def visit_DefNode(self, node):
        pxd_def = self.scope.lookup(node.name)
        if pxd_def:
            if self.scope.is_c_class_scope and len(pxd_def.type.args) > 0:
                # The self parameter type needs adjusting.
                pxd_def.type.args[0].type = self.scope.parent_type
            if pxd_def.is_cfunction:
                node = node.as_cfunction(pxd_def)
            else:
                error(node.pos, "'%s' redeclared" % node.name)
                error(pxd_def.pos, "previous declaration here")
                return None
        elif self.scope.is_module_scope and self.directives['auto_cpdef']:
            node = node.as_cfunction(scope=self.scope)
        # Enable this when internal def functions are allowed. 
        # self.visitchildren(node)
        return node
        

class MarkClosureVisitor(CythonTransform):
    
    needs_closure = False
    
    def visit_FuncDefNode(self, node):
        self.needs_closure = False
        self.visitchildren(node)
        node.needs_closure = self.needs_closure
        self.needs_closure = True
        return node
        
    def visit_ClassDefNode(self, node):
        self.visitchildren(node)
        self.needs_closure = True
        return node
        
    def visit_YieldNode(self, node):
        self.needs_closure = True
        
class CreateClosureClasses(CythonTransform):
    # Output closure classes in module scope for all functions
    # that need it. 
    
    def visit_ModuleNode(self, node):
        self.module_scope = node.scope
        self.visitchildren(node)
        return node

    def create_class_from_scope(self, node, target_module_scope):
        as_name = temp_name_handle("closure")
        func_scope = node.local_scope

        entry = target_module_scope.declare_c_class(name = as_name,
            pos = node.pos, defining = True, implementing = True)
        class_scope = entry.type.scope
        for entry in func_scope.entries.values():
            class_scope.declare_var(pos=node.pos,
                                    name=entry.name,
                                    cname=entry.cname,
                                    type=entry.type,
                                    is_cdef=True)
            
    def visit_FuncDefNode(self, node):
        self.create_class_from_scope(node, self.module_scope)
        return node


class GilCheck(VisitorTransform):
    """
    Call `node.gil_check(env)` on each node to make sure we hold the
    GIL when we need it.  Raise an error when on Python operations
    inside a `nogil` environment.
    """
    def __call__(self, root):
        self.env_stack = [root.scope]
        self.nogil = False
        return super(GilCheck, self).__call__(root)

    def visit_FuncDefNode(self, node):
        self.env_stack.append(node.local_scope)
        was_nogil = self.nogil
        self.nogil = node.local_scope.nogil
        if self.nogil and node.nogil_check:
            node.nogil_check(node.local_scope)
        self.visitchildren(node)
        self.env_stack.pop()
        self.nogil = was_nogil
        return node

    def visit_GILStatNode(self, node):
        env = self.env_stack[-1]
        if self.nogil and node.nogil_check: node.nogil_check()
        was_nogil = self.nogil
        self.nogil = (node.state == 'nogil')
        self.visitchildren(node)
        self.nogil = was_nogil
        return node

    def visit_Node(self, node):
        if self.env_stack and self.nogil and node.nogil_check:
            node.nogil_check(self.env_stack[-1])
        self.visitchildren(node)
        return node


class TransformBuiltinMethods(EnvTransform):

    def visit_SingleAssignmentNode(self, node):
        if node.declaration_only:
            return None
        else:
            self.visitchildren(node)
            return node
    
    def visit_AttributeNode(self, node):
        self.visitchildren(node)
        return self.visit_cython_attribute(node)

    def visit_NameNode(self, node):
        return self.visit_cython_attribute(node)
        
    def visit_cython_attribute(self, node):
        attribute = node.as_cython_attribute()
        if attribute:
            if attribute == u'compiled':
                node = BoolNode(node.pos, value=True)
            elif attribute == u'NULL':
                node = NullNode(node.pos)
            elif not PyrexTypes.parse_basic_type(attribute):
                error(node.pos, u"'%s' not a valid cython attribute or is being used incorrectly" % attribute)
        return node

    def visit_SimpleCallNode(self, node):

        # locals builtin
        if isinstance(node.function, ExprNodes.NameNode):
            if node.function.name == 'locals':
                lenv = self.env_stack[-1]
                entry = lenv.lookup_here('locals')
                if entry:
                    # not the builtin 'locals'
                    return node
                if len(node.args) > 0:
                    error(self.pos, "Builtin 'locals()' called with wrong number of args, expected 0, got %d" % len(node.args))
                    return node
                pos = node.pos
                items = [ExprNodes.DictItemNode(pos, 
                                                key=ExprNodes.StringNode(pos, value=var),
                                                value=ExprNodes.NameNode(pos, name=var)) for var in lenv.entries]
                return ExprNodes.DictNode(pos, key_value_pairs=items)

        # cython.foo
        function = node.function.as_cython_attribute()
        if function:
            if function == u'cast':
                if len(node.args) != 2:
                    error(node.function.pos, u"cast() takes exactly two arguments")
                else:
                    type = node.args[0].analyse_as_type(self.env_stack[-1])
                    if type:
                        node = TypecastNode(node.function.pos, type=type, operand=node.args[1])
                    else:
                        error(node.args[0].pos, "Not a type")
            elif function == u'sizeof':
                if len(node.args) != 1:
                    error(node.function.pos, u"sizeof() takes exactly one argument" % function)
                else:
                    type = node.args[0].analyse_as_type(self.env_stack[-1])
                    if type:
                        node = SizeofTypeNode(node.function.pos, arg_type=type)
                    else:
                        node = SizeofVarNode(node.function.pos, operand=node.args[0])
            elif function == 'typeof':
                if len(node.args) != 1:
                    error(node.function.pos, u"typeof() takes exactly one argument" % function)
                else:
                    node = TypeofNode(node.function.pos, operand=node.args[0])
            elif function == 'address':
                if len(node.args) != 1:
                    error(node.function.pos, u"address() takes exactly one argument" % function)
                else:
                    node = AmpersandNode(node.function.pos, operand=node.args[0])
            elif function == 'cmod':
                if len(node.args) != 2:
                    error(node.function.pos, u"cmod() takes exactly one argument" % function)
                else:
                    node = binop_node(node.function.pos, '%', node.args[0], node.args[1])
                    node.cdivision = True
            elif function == 'cdiv':
                if len(node.args) != 2:
                    error(node.function.pos, u"cdiv() takes exactly one argument" % function)
                else:
                    node = binop_node(node.function.pos, '/', node.args[0], node.args[1])
                    node.cdivision = True
            else:
                error(node.function.pos, u"'%s' not a valid cython language construct" % function)
        
        self.visitchildren(node)
        return node<|MERGE_RESOLUTION|>--- conflicted
+++ resolved
@@ -153,11 +153,7 @@
     - For __cythonbufferdefaults__ the arguments are checked for
     validity.
 
-<<<<<<< HEAD
-    TemplatedTypeNode has its options interpreted:
-=======
-    CBufferAccessTypeNode has its directives interpreted:
->>>>>>> 67ec1d71
+    TemplatedTypeNode has its directives interpreted:
     Any first positional argument goes into the "dtype" attribute,
     any "ndim" keyword argument goes into the "ndim" attribute and
     so on. Also it is checked that the directive combination is valid.
