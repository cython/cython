--- conflicted
+++ resolved
@@ -1,10 +1,3 @@
-<<<<<<< HEAD
-from __future__ import absolute_import
-=======
-# cython: language_level=3str
-
->>>>>>> 2a989cd6
-
 import cython
 cython.declare(PyrexTypes=object, Naming=object, ExprNodes=object, Nodes=object,
                Options=object, UtilNodes=object, LetNode=object,
