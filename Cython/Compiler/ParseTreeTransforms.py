--- conflicted
+++ resolved
@@ -2799,23 +2799,6 @@
         self.qualified_name = orig_qualified_name
         return node
 
-<<<<<<< HEAD
-=======
-    def generate_assignment(self, node, name, value):
-        entry = node.scope.lookup_here(name)
-        lhs = ExprNodes.NameNode(
-            node.pos,
-            name=EncodedString(name),
-            entry=entry,
-            is_target=True)
-        rhs = ExprNodes.UnicodeNode(node.pos, value=value)
-        node.body.stats.insert(0, Nodes.SingleAssignmentNode(
-            node.pos,
-            lhs=lhs,
-            rhs=rhs,
-        ).analyse_expressions(self.current_env()))
-
->>>>>>> dfac796f
     def visit_ClassDefNode(self, node):
         orig_qualified_name = self.qualified_name[:]
         entry = (getattr(node, 'entry', None) or             # PyClass
