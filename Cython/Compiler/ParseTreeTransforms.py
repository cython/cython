import cython
cython.declare(PyrexTypes=object, Naming=object, ExprNodes=object, Nodes=object,
               Options=object, UtilNodes=object, LetNode=object,
               LetRefNode=object, TreeFragment=object, EncodedString=object,
               error=object, warning=object, copy=object, hashlib=object, sys=object,
               itemgetter=object)

import copy
import hashlib
import sys
from operator import itemgetter

from . import Code
from . import PyrexTypes
from . import Naming
from . import ExprNodes
from . import Nodes
from . import Options
from . import Builtin
from . import Errors

from .Visitor import VisitorTransform, TreeVisitor
from .Visitor import CythonTransform, EnvTransform, ScopeTrackingTransform
from .UtilNodes import LetNode, LetRefNode
from .TreeFragment import TreeFragment
from .StringEncoding import EncodedString
from .Errors import error, warning, CompileError, InternalError


class SkipDeclarations:
    """
    Variable and function declarations can often have a deep tree structure,
    and yet most transformations don't need to descend to this depth.

    Declaration nodes are removed after AnalyseDeclarationsTransform, so there
    is no need to use this for transformations after that point.
    """
    def visit_CTypeDefNode(self, node):
        return node

    def visit_CVarDefNode(self, node):
        return node

    def visit_CDeclaratorNode(self, node):
        return node

    def visit_CBaseTypeNode(self, node):
        return node

    def visit_CEnumDefNode(self, node):
        return node

    def visit_CStructOrUnionDefNode(self, node):
        return node

    def visit_CppClassNode(self, node):
        if node.visibility != "extern":
            # Need to traverse methods.
            self.visitchildren(node)
        return node


class NormalizeTree(CythonTransform):
    """
    This transform fixes up a few things after parsing
    in order to make the parse tree more suitable for
    transforms.

    a) After parsing, blocks with only one statement will
    be represented by that statement, not by a StatListNode.
    When doing transforms this is annoying and inconsistent,
    as one cannot in general remove a statement in a consistent
    way and so on. This transform wraps any single statements
    in a StatListNode containing a single statement.

    b) The PassStatNode is a noop and serves no purpose beyond
    plugging such one-statement blocks; i.e., once parsed a
`    "pass" can just as well be represented using an empty
    StatListNode. This means less special cases to worry about
    in subsequent transforms (one always checks to see if a
    StatListNode has no children to see if the block is empty).
    """

    def __init__(self, context):
        super().__init__(context)
        self.is_in_statlist = False
        self.is_in_expr = False

    def visit_ModuleNode(self, node):
        self.visitchildren(node)
        if not isinstance(node.body, Nodes.StatListNode):
            # This can happen when the body only consists of a single (unused) declaration and no statements.
            node.body = Nodes.StatListNode(pos=node.pos, stats=[node.body])
        return node

    def visit_ExprNode(self, node):
        stacktmp = self.is_in_expr
        self.is_in_expr = True
        self.visitchildren(node)
        self.is_in_expr = stacktmp
        return node

    def visit_StatNode(self, node, is_listcontainer=False):
        stacktmp = self.is_in_statlist
        self.is_in_statlist = is_listcontainer
        self.visitchildren(node)
        self.is_in_statlist = stacktmp
        if not self.is_in_statlist and not self.is_in_expr:
            return Nodes.StatListNode(pos=node.pos, stats=[node])
        else:
            return node

    def visit_StatListNode(self, node):
        self.is_in_statlist = True
        self.visitchildren(node)
        self.is_in_statlist = False
        return node

    def visit_ParallelAssignmentNode(self, node):
        return self.visit_StatNode(node, True)

    def visit_CEnumDefNode(self, node):
        return self.visit_StatNode(node, True)

    def visit_CStructOrUnionDefNode(self, node):
        return self.visit_StatNode(node, True)

    def visit_ExprStatNode(self, node):
        """Eliminate useless string literals"""
        if node.expr.is_string_literal:
            return Nodes.PassStatNode(node.expr.pos)
        else:
            return self.visit_StatNode(node)

    def visit_CDeclaratorNode(self, node):
        return node


class PostParseError(CompileError): pass

# error strings checked by unit tests, so define them
ERR_CDEF_INCLASS = 'Cannot assign default value to fields in cdef classes, structs or unions'
ERR_BUF_DEFAULTS = 'Invalid buffer defaults specification (see docs)'
ERR_INVALID_SPECIALATTR_TYPE = 'Special attributes must not have a type declared'
class PostParse(ScopeTrackingTransform):
    """
    Basic interpretation of the parse tree, as well as validity
    checking that can be done on a very basic level on the parse
    tree (while still not being a problem with the basic syntax,
    as such).

    Specifically:
    - Default values to cdef assignments are turned into single
    assignments following the declaration (everywhere but in class
    bodies, where they raise a compile error)

    - Interpret some node structures into Python runtime values.
    Some nodes take compile-time arguments (currently:
    TemplatedTypeNode[args] and __cythonbufferdefaults__ = {args}),
    which should be interpreted. This happens in a general way
    and other steps should be taken to ensure validity.

    Type arguments cannot be interpreted in this way.

    - For __cythonbufferdefaults__ the arguments are checked for
    validity.

    TemplatedTypeNode has its directives interpreted:
    Any first positional argument goes into the "dtype" attribute,
    any "ndim" keyword argument goes into the "ndim" attribute and
    so on. Also it is checked that the directive combination is valid.
    - __cythonbufferdefaults__ attributes are parsed and put into the
    type information.

    Note: Currently Parsing.py does a lot of interpretation and
    reorganization that can be refactored into this transform
    if a more pure Abstract Syntax Tree is wanted.

    - Some invalid uses of := assignment expressions are detected
    """
    def __init__(self, context):
        super().__init__(context)
        self.specialattribute_handlers = {
            '__cythonbufferdefaults__' : self.handle_bufferdefaults
        }
        self.in_pattern_node = False

    def visit_LambdaNode(self, node):
        # unpack a lambda expression into the corresponding DefNode
        collector = YieldNodeCollector()
        collector.visitchildren(node.result_expr)
        if collector.has_yield or collector.has_await or isinstance(node.result_expr, ExprNodes.YieldExprNode):
            body = Nodes.ExprStatNode(
                node.result_expr.pos, expr=node.result_expr)
        else:
            body = Nodes.ReturnStatNode(
                node.result_expr.pos, value=node.result_expr)
        node.def_node = Nodes.DefNode(
            node.pos, name=node.name,
            args=node.args, star_arg=node.star_arg,
            starstar_arg=node.starstar_arg,
            body=body, doc=None)
        self.visitchildren(node)
        return node

    def visit_GeneratorExpressionNode(self, node):
        # unpack a generator expression into the corresponding DefNode
        collector = YieldNodeCollector()
        collector.visitchildren(node.loop, attrs=None, exclude=["iterator"])
        node.def_node = Nodes.DefNode(
            node.pos, name=node.name, doc=None,
            args=[], star_arg=None, starstar_arg=None,
            body=node.loop, is_async_def=collector.has_await,
            is_generator_expression=True)
        _AssignmentExpressionChecker.do_checks(node.loop, scope_is_class=self.scope_type in ("pyclass", "cclass"))
        self.visitchildren(node)
        return node

    def visit_ComprehensionNode(self, node):
        # enforce local scope also in Py2 for async generators (seriously, that's a Py3.6 feature...)
        if not node.has_local_scope:
            collector = YieldNodeCollector()
            collector.visitchildren(node.loop)
            if collector.has_await:
                node.has_local_scope = True
        _AssignmentExpressionChecker.do_checks(node.loop, scope_is_class=self.scope_type in ("pyclass", "cclass"))
        self.visitchildren(node)
        return node

    # cdef variables
    def handle_bufferdefaults(self, decl):
        if not isinstance(decl.default, ExprNodes.DictNode):
            raise PostParseError(decl.pos, ERR_BUF_DEFAULTS)
        self.scope_node.buffer_defaults_node = decl.default
        self.scope_node.buffer_defaults_pos = decl.pos

    def visit_CVarDefNode(self, node):
        # This assumes only plain names and pointers are assignable on
        # declaration. Also, it makes use of the fact that a cdef decl
        # must appear before the first use, so we don't have to deal with
        # "i = 3; cdef int i = i" and can simply move the nodes around.
        try:
            self.visitchildren(node)
            stats = [node]
            newdecls = []
            for decl in node.declarators:
                declbase = decl
                while isinstance(declbase, (Nodes.CPtrDeclaratorNode, Nodes.CConstDeclaratorNode)):
                    declbase = declbase.base
                if isinstance(declbase, Nodes.CNameDeclaratorNode):
                    if declbase.default is not None:
                        if self.scope_type in ('cclass', 'pyclass', 'struct'):
                            if isinstance(self.scope_node, Nodes.CClassDefNode):
                                handler = self.specialattribute_handlers.get(decl.name)
                                if handler:
                                    if decl is not declbase:
                                        raise PostParseError(decl.pos, ERR_INVALID_SPECIALATTR_TYPE)
                                    handler(decl)
                                    continue  # Remove declaration
                            raise PostParseError(decl.pos, ERR_CDEF_INCLASS)
                        first_assignment = self.scope_type != 'module'
                        stats.append(Nodes.SingleAssignmentNode(node.pos,
                            lhs=ExprNodes.NameNode(node.pos, name=declbase.name),
                            rhs=declbase.default, first=first_assignment,
                            from_pxd_cvardef=node.in_pxd))
                        declbase.default = None
                newdecls.append(decl)
            node.declarators = newdecls
            return stats
        except PostParseError as e:
            # An error in a cdef clause is ok, simply remove the declaration
            # and try to move on to report more errors
            self.context.nonfatal_error(e)
            return None

    # Split parallel assignments (a,b = b,a) into separate partial
    # assignments that are executed rhs-first using temps.  This
    # restructuring must be applied before type analysis so that known
    # types on rhs and lhs can be matched directly.  It is required in
    # the case that the types cannot be coerced to a Python type in
    # order to assign from a tuple.

    def visit_SingleAssignmentNode(self, node):
        self.visitchildren(node)
        return self._visit_assignment_node(node, [node.lhs, node.rhs])

    def visit_CascadedAssignmentNode(self, node):
        self.visitchildren(node)
        return self._visit_assignment_node(node, node.lhs_list + [node.rhs])

    def _visit_assignment_node(self, node, expr_list):
        """Flatten parallel assignments into separate single
        assignments or cascaded assignments.
        """
        if sum([ 1 for expr in expr_list
                 if expr.is_sequence_constructor or expr.is_string_literal ]) < 2:
            # no parallel assignments => nothing to do
            return node

        expr_list_list = []
        flatten_parallel_assignments(expr_list, expr_list_list)
        temp_refs = []
        eliminate_rhs_duplicates(expr_list_list, temp_refs)

        nodes = []
        for expr_list in expr_list_list:
            lhs_list = expr_list[:-1]
            rhs = expr_list[-1]
            if len(lhs_list) == 1:
                node = Nodes.SingleAssignmentNode(rhs.pos,
                    lhs = lhs_list[0], rhs = rhs)
            else:
                node = Nodes.CascadedAssignmentNode(rhs.pos,
                    lhs_list = lhs_list, rhs = rhs)
            nodes.append(node)

        if len(nodes) == 1:
            assign_node = nodes[0]
        else:
            assign_node = Nodes.ParallelAssignmentNode(nodes[0].pos, stats = nodes)

        if temp_refs:
            duplicates_and_temps = [ (temp.expression, temp)
                                     for temp in temp_refs ]
            sort_common_subsequences(duplicates_and_temps)
            for _, temp_ref in duplicates_and_temps[::-1]:
                assign_node = LetNode(temp_ref, assign_node)

        return assign_node

    def _flatten_sequence(self, seq, result):
        for arg in seq.args:
            if arg.is_sequence_constructor:
                self._flatten_sequence(arg, result)
            else:
                result.append(arg)
        return result

    def visit_DelStatNode(self, node):
        self.visitchildren(node)
        node.args = self._flatten_sequence(node, [])
        return node

    def visit_ExceptClauseNode(self, node):
        if node.is_except_as:
            # except-as must delete NameNode target at the end
            del_target = Nodes.DelStatNode(
                node.pos,
                args=[ExprNodes.NameNode(
                    node.target.pos, name=node.target.name)],
                ignore_nonexisting=True)
            node.body = Nodes.StatListNode(
                node.pos,
                stats=[Nodes.TryFinallyStatNode(
                    node.pos,
                    body=node.body,
                    finally_clause=Nodes.StatListNode(
                        node.pos,
                        stats=[del_target]))])
        self.visitchildren(node)
        return node

    def visit_AssertStatNode(self, node):
        """Extract the exception raising into a RaiseStatNode to simplify GIL handling.
        """
        if node.exception is None:
            node.exception = Nodes.RaiseStatNode(
                node.pos,
                exc_type=ExprNodes.NameNode(node.pos, name=EncodedString("AssertionError")),
                exc_value=node.value,
                exc_tb=None,
                cause=None,
                builtin_exc_name="AssertionError",
                wrap_tuple_value=True,
            )
            node.value = None
        self.visitchildren(node)
        return node

    def visit_ErrorNode(self, node):
        error(node.pos, node.what)
        return None

    def visit_MatchCaseNode(self, node):
        node.validate_targets()
        self.visitchildren(node)
        return node

    def visit_MatchNode(self, node):
        node.validate_irrefutable()
        self.visitchildren(node)
        return node

    def visit_PatternNode(self, node):
        in_pattern_node, self.in_pattern_node = self.in_pattern_node, True
        self.visitchildren(node)
        self.in_pattern_node = in_pattern_node
        return node

    def visit_JoinedStrNode(self, node):
        if self.in_pattern_node:
            error(node.pos, "f-strings are not accepted for pattern matching")
        self.visitchildren(node)
        return node

    def visit_DefNode(self, node):
        if (self.scope_type == "cclass" and
                node.name in ["__getreadbuffer__", "__getwritebuffer__", "__getsegcount__", "__getcharbuffer__"]):
            warning(node.pos, f"'{node.name}' relates to the old Python 2 buffer protocol "
                    "and is no longer used.", 2)
            return None  # drop the node - the arguments are invalid for a def node
        return self.visit_FuncDefNode(node)


class _AssignmentExpressionTargetNameFinder(TreeVisitor):
    def __init__(self):
        super().__init__()
        self.target_names = {}

    def find_target_names(self, target):
        if target.is_name:
            return [target.name]
        elif target.is_sequence_constructor:
            names = []
            for arg in target.args:
                names.extend(self.find_target_names(arg))
            return names
        # other targets are possible, but it isn't necessary to investigate them here
        return []

    def visit_ForInStatNode(self, node):
        self.target_names[node] = tuple(self.find_target_names(node.target))
        self.visitchildren(node)

    def visit_ComprehensionNode(self, node):
        pass  # don't recurse into nested comprehensions

    def visit_LambdaNode(self, node):
        pass  # don't recurse into nested lambdas/generator expressions

    def visit_Node(self, node):
        self.visitchildren(node)


class _AssignmentExpressionChecker(TreeVisitor):
    """
    Enforces rules on AssignmentExpressions within generator expressions and comprehensions
    """
    def __init__(self, loop_node, scope_is_class):
        super().__init__()

        target_name_finder = _AssignmentExpressionTargetNameFinder()
        target_name_finder.visit(loop_node)
        self.target_names_dict = target_name_finder.target_names
        self.in_iterator = False
        self.in_nested_generator = False
        self.scope_is_class = scope_is_class
        self.current_target_names = ()
        self.all_target_names = set()
        for names in self.target_names_dict.values():
            self.all_target_names.update(names)

    def _reset_state(self):
        old_state = (self.in_iterator, self.in_nested_generator, self.scope_is_class, self.all_target_names, self.current_target_names)
        # note: not resetting self.in_iterator here, see visit_LambdaNode() below
        self.in_nested_generator = False
        self.scope_is_class = False
        self.current_target_names = ()
        self.all_target_names = set()
        return old_state

    def _set_state(self, old_state):
        self.in_iterator, self.in_nested_generator, self.scope_is_class, self.all_target_names, self.current_target_names = old_state

    @classmethod
    def do_checks(cls, loop_node, scope_is_class):
        checker = cls(loop_node, scope_is_class)
        checker.visit(loop_node)

    def visit_ForInStatNode(self, node):
        if self.in_nested_generator:
            self.visitchildren(node)  # once nested, don't do anything special
            return

        current_target_names = self.current_target_names
        target_name = self.target_names_dict.get(node, None)
        if target_name:
            self.current_target_names += target_name

        self.in_iterator = True
        self.visit(node.iterator)
        self.in_iterator = False
        self.visitchildren(node, exclude=("iterator",))

        self.current_target_names = current_target_names

    def visit_AssignmentExpressionNode(self, node):
        if self.in_iterator:
            error(node.pos, "assignment expression cannot be used in a comprehension iterable expression")
        if self.scope_is_class:
            error(node.pos, "assignment expression within a comprehension cannot be used in a class body")
        if node.target_name in self.current_target_names:
            error(node.pos, "assignment expression cannot rebind comprehension iteration variable '%s'" %
                  node.target_name)
        elif node.target_name in self.all_target_names:
            error(node.pos, "comprehension inner loop cannot rebind assignment expression target '%s'" %
                  node.target_name)

    def visit_LambdaNode(self, node):
        # Don't reset "in_iterator" - an assignment expression in a lambda in an
        # iterator is explicitly tested by the Python testcases and banned.
        old_state = self._reset_state()
        # the lambda node's "def_node" is not set up at this point, so we need to recurse into it explicitly.
        self.visit(node.result_expr)
        self._set_state(old_state)

    def visit_ComprehensionNode(self, node):
        in_nested_generator = self.in_nested_generator
        self.in_nested_generator = True
        self.visitchildren(node)
        self.in_nested_generator = in_nested_generator

    def visit_GeneratorExpressionNode(self, node):
        in_nested_generator = self.in_nested_generator
        self.in_nested_generator = True
        # def_node isn't set up yet, so we need to visit the loop directly.
        self.visit(node.loop)
        self.in_nested_generator = in_nested_generator

    def visit_Node(self, node):
        self.visitchildren(node)


def eliminate_rhs_duplicates(expr_list_list, ref_node_sequence):
    """Replace rhs items by LetRefNodes if they appear more than once.
    Creates a sequence of LetRefNodes that set up the required temps
    and appends them to ref_node_sequence.  The input list is modified
    in-place.
    """
    seen_nodes = set()
    ref_nodes = {}
    def find_duplicates(node):
        if node.is_literal or node.is_name:
            # no need to replace those; can't include attributes here
            # as their access is not necessarily side-effect free
            return
        if node in seen_nodes:
            if node not in ref_nodes:
                ref_node = LetRefNode(node)
                ref_nodes[node] = ref_node
                ref_node_sequence.append(ref_node)
        else:
            seen_nodes.add(node)
            if node.is_sequence_constructor:
                for item in node.args:
                    find_duplicates(item)

    for expr_list in expr_list_list:
        rhs = expr_list[-1]
        find_duplicates(rhs)
    if not ref_nodes:
        return

    def substitute_nodes(node):
        if node in ref_nodes:
            return ref_nodes[node]
        elif node.is_sequence_constructor:
            node.args = list(map(substitute_nodes, node.args))
        return node

    # replace nodes inside of the common subexpressions
    for node in ref_nodes:
        if node.is_sequence_constructor:
            node.args = list(map(substitute_nodes, node.args))

    # replace common subexpressions on all rhs items
    for expr_list in expr_list_list:
        expr_list[-1] = substitute_nodes(expr_list[-1])

def sort_common_subsequences(items):
    """Sort items/subsequences so that all items and subsequences that
    an item contains appear before the item itself.  This is needed
    because each rhs item must only be evaluated once, so its value
    must be evaluated first and then reused when packing sequences
    that contain it.

    This implies a partial order, and the sort must be stable to
    preserve the original order as much as possible, so we use a
    simple insertion sort (which is very fast for short sequences, the
    normal case in practice).
    """
    def contains(seq, x):
        for item in seq:
            if item is x:
                return True
            elif item.is_sequence_constructor and contains(item.args, x):
                return True
        return False
    def lower_than(a,b):
        return b.is_sequence_constructor and contains(b.args, a)

    for pos, item in enumerate(items):
        key = item[1]  # the ResultRefNode which has already been injected into the sequences
        new_pos = pos
        for i in range(pos-1, -1, -1):
            if lower_than(key, items[i][0]):
                new_pos = i
        if new_pos != pos:
            for i in range(pos, new_pos, -1):
                items[i] = items[i-1]
            items[new_pos] = item


def unpack_string_to_character_literals(literal):
    chars = []
    pos = literal.pos
    stype = literal.__class__
    sval = literal.value
    sval_type = sval.__class__
    for char in sval:
        cval = sval_type(char)
        chars.append(stype(pos, value=cval))
    return chars


@cython.cfunc
def flatten_parallel_assignments(input: list, output: list):
    #  The input is a list of expression nodes, representing the LHSs
    #  and RHS of one (possibly cascaded) assignment statement.  For
    #  sequence constructors, rearranges the matching parts of both
    #  sides into a list of equivalent assignments between the
    #  individual elements.  This transformation is applied
    #  recursively, so that nested structures get matched as well.
    rhs = input[-1]
    if (not (rhs.is_sequence_constructor or isinstance(rhs, ExprNodes.UnicodeNode))
            or not sum([lhs.is_sequence_constructor for lhs in input[:-1]])):
        output.append(input)
        return

    complete_assignments = []

    if rhs.is_sequence_constructor:
        rhs_args = rhs.args
    elif rhs.is_string_literal:
        rhs_args = unpack_string_to_character_literals(rhs)

    starred_targets: cython.Py_ssize_t
    lhs_size: cython.Py_ssize_t
    rhs_size: cython.Py_ssize_t = len(rhs_args)
    lhs_targets = [[] for _ in range(rhs_size)]
    starred_assignments = []

    for lhs in input[:-1]:
        if not lhs.is_sequence_constructor:
            if lhs.is_starred:
                error(lhs.pos, "starred assignment target must be in a list or tuple")
            complete_assignments.append(lhs)
            continue
        lhs_size = len(lhs.args)
        starred_targets = 0
        for expr in lhs.args:
            starred_targets += bool(expr.is_starred)
        if starred_targets > 1:
            error(lhs.pos, "more than 1 starred expression in assignment")
            output.append([lhs,rhs])
            continue
        elif lhs_size - starred_targets > rhs_size:
            error(lhs.pos, "need more than %d value%s to unpack"
                  % (rhs_size, (rhs_size != 1) and 's' or ''))
            output.append([lhs,rhs])
            continue
        elif starred_targets:
            map_starred_assignment(lhs_targets, starred_assignments,
                                   lhs.args, rhs_args)
        elif lhs_size < rhs_size:
            error(lhs.pos, "too many values to unpack (expected %d, got %d)"
                  % (lhs_size, rhs_size))
            output.append([lhs,rhs])
            continue
        else:
            for targets, expr in zip(lhs_targets, lhs.args):
                targets.append(expr)

    if complete_assignments:
        complete_assignments.append(rhs)
        output.append(complete_assignments)

    # recursively flatten partial assignments
    for cascade, rhs in zip(lhs_targets, rhs_args):
        if cascade:
            cascade.append(rhs)
            flatten_parallel_assignments(cascade, output)

    # recursively flatten starred assignments
    for cascade in starred_assignments:
        if cascade[0].is_sequence_constructor:
            flatten_parallel_assignments(cascade, output)
        else:
            output.append(cascade)


@cython.cfunc
def map_starred_assignment(lhs_targets: list, starred_assignments: list, lhs_args: list, rhs_args: list):
    # Appends the fixed-position LHS targets to the target list that
    # appear left and right of the starred argument.
    #
    # The starred_assignments list receives a new tuple
    # (lhs_target, rhs_values_list) that maps the remaining arguments
    # (those that match the starred target) to a list.

    # left side of the starred target
    i: cython.Py_ssize_t
    starred: cython.Py_ssize_t
    lhs_remaining: cython.Py_ssize_t
    for i, (targets, expr) in enumerate(zip(lhs_targets, lhs_args)):
        if expr.is_starred:
            starred = i
            lhs_remaining = len(lhs_args) - i - 1
            break
        targets.append(expr)
    else:
        raise InternalError("no starred arg found when splitting starred assignment")

    # right side of the starred target
    for i, (targets, expr) in enumerate(zip(lhs_targets[-lhs_remaining:],
                                            lhs_args[starred + 1:])):
        targets.append(expr)

    # the starred target itself, must be assigned a (potentially empty) list
    target = lhs_args[starred].target  # unpack starred node
    starred_rhs = rhs_args[starred:]
    if lhs_remaining:
        starred_rhs = starred_rhs[:-lhs_remaining]
    if starred_rhs:
        pos = starred_rhs[0].pos
    else:
        pos = target.pos
    starred_assignments.append([
        target, ExprNodes.ListNode(pos=pos, args=starred_rhs)])


class PxdPostParse(CythonTransform, SkipDeclarations):
    """
    Basic interpretation/validity checking that should only be
    done on pxd trees.

    A lot of this checking currently happens in the parser; but
    what is listed below happens here.

    - "def" functions are let through only if they fill the
    getbuffer/releasebuffer slots

    - cdef functions are let through only if they are on the
    top level and are declared "inline"
    """
    ERR_INLINE_ONLY = "function definition in pxd file must be declared 'cdef inline'"
    ERR_NOGO_WITH_INLINE = "inline function definition in pxd file cannot be '%s'"

    def __call__(self, node):
        self.scope_type = 'pxd'
        return super().__call__(node)

    def visit_CClassDefNode(self, node):
        old = self.scope_type
        self.scope_type = 'cclass'
        self.visitchildren(node)
        self.scope_type = old
        return node

    def visit_FuncDefNode(self, node):
        # FuncDefNode always come with an implementation (without
        # an imp they are CVarDefNodes..)
        err = self.ERR_INLINE_ONLY

        if (isinstance(node, Nodes.DefNode) and self.scope_type == 'cclass'
                and node.name in ('__getbuffer__', '__releasebuffer__')):
            err = None  # allow these slots

        if isinstance(node, Nodes.CFuncDefNode):
            if ('inline' in node.modifiers and
                    self.scope_type in ('pxd', 'cclass')):
                node.inline_in_pxd = True
                if node.visibility != 'private':
                    err = self.ERR_NOGO_WITH_INLINE % node.visibility
                elif node.api:
                    err = self.ERR_NOGO_WITH_INLINE % 'api'
                else:
                    err = None  # allow inline function
            else:
                err = self.ERR_INLINE_ONLY

        if err:
            self.context.nonfatal_error(PostParseError(node.pos, err))
            return None
        else:
            return node


class TrackNumpyAttributes(VisitorTransform, SkipDeclarations):
    # TODO: Make name handling as good as in InterpretCompilerDirectives() below - probably best to merge the two.
    def __init__(self):
        super().__init__()
        self.numpy_module_names = set()

    def visit_CImportStatNode(self, node):
        if node.module_name == "numpy":
            self.numpy_module_names.add(node.as_name or "numpy")
        return node

    def visit_AttributeNode(self, node):
        self.visitchildren(node)
        obj = node.obj
        if (obj.is_name and obj.name in self.numpy_module_names) or obj.is_numpy_attribute:
            node.is_numpy_attribute = True
        return node

    visit_Node = VisitorTransform.recurse_to_children


class InterpretCompilerDirectives(CythonTransform):
    """
    After parsing, directives can be stored in a number of places:
    - #cython-comments at the top of the file (stored in ModuleNode)
    - Command-line arguments overriding these
    - @cython.directivename decorators
    - with cython.directivename: statements
    - replaces "cython.compiled" with BoolNode(value=True)
      allowing unreachable blocks to be removed at a fairly early stage
      before cython typing rules are forced on applied

    This transform is responsible for interpreting these various sources
    and store the directive in two ways:
    - Set the directives attribute of the ModuleNode for global directives.
    - Use a CompilerDirectivesNode to override directives for a subtree.

    (The first one is primarily to not have to modify with the tree
    structure, so that ModuleNode stay on top.)

    The directives are stored in dictionaries from name to value in effect.
    Each such dictionary is always filled in for all possible directives,
    using default values where no value is given by the user.

    The available directives are controlled in Options.py.

    Note that we have to run this prior to analysis, and so some minor
    duplication of functionality has to occur: We manually track cimports
    and which names the "cython" module may have been imported to.
    """
    unop_method_nodes = {
        'typeof': ExprNodes.TypeofNode,

        'operator.address': ExprNodes.AmpersandNode,
        'operator.dereference': ExprNodes.DereferenceNode,
        'operator.preincrement' : ExprNodes.inc_dec_constructor(True, '++'),
        'operator.predecrement' : ExprNodes.inc_dec_constructor(True, '--'),
        'operator.postincrement': ExprNodes.inc_dec_constructor(False, '++'),
        'operator.postdecrement': ExprNodes.inc_dec_constructor(False, '--'),
        'operator.typeid'       : ExprNodes.TypeidNode,

        # For backwards compatibility.
        'address': ExprNodes.AmpersandNode,
    }

    binop_method_nodes = {
        'operator.comma'        : ExprNodes.c_binop_constructor(','),
    }

    special_methods = {
        'declare', 'union', 'struct', 'typedef',
        'sizeof', 'cast', 'pointer', 'compiled',
        'NULL', 'fused_type', 'parallel',
    }
    special_methods.update(unop_method_nodes)

    valid_cython_submodules = {
        'cimports',
        'dataclasses',
        'operator',
        'parallel',
        'view',
    }

    valid_parallel_directives = {
        "parallel",
        "prange",
        "threadid",
        #"threadsavailable",
    }

    def __init__(self, context, compilation_directive_defaults):
        super().__init__(context)
        self.cython_module_names = set()
        self.directive_names = {'staticmethod': 'staticmethod'}
        self.parallel_directives = {}
        directives = copy.deepcopy(Options.get_directive_defaults())
        for key, value in compilation_directive_defaults.items():
            directives[str(key)] = copy.deepcopy(value)
        self.directives = directives

    def check_directive_scope(self, pos, directive, scope):
        legal_scopes = Options.directive_scopes.get(directive, None)
        if legal_scopes and scope not in legal_scopes:
            self.context.nonfatal_error(PostParseError(pos, 'The %s compiler directive '
                                        'is not allowed in %s scope' % (directive, scope)))
            return False
        else:
            if directive not in Options.directive_types:
                error(pos, "Invalid directive: '%s'." % (directive,))
            return True

    def _check_valid_cython_module(self, pos, module_name):
        if not module_name.startswith("cython."):
            return
        submodule = module_name.split('.', 2)[1]
        if submodule in self.valid_cython_submodules:
            return

        extra = ""
        # This is very rarely used, so don't waste space on static tuples.
        hints = [
            line.split() for line in """\
                imp                  cimports
                cimp                 cimports
                para                 parallel
                parra                parallel
                dataclass            dataclasses
            """.splitlines()[:-1]
        ]
        for wrong, correct in hints:
            if module_name.startswith("cython." + wrong):
                extra = "Did you mean 'cython.%s' ?" % correct
                break
        if not extra:
            is_simple_cython_name = submodule in Options.directive_types
            if not is_simple_cython_name and not submodule.startswith("_"):
                # Try to find it in the Shadow module (i.e. the pure Python namespace of cython.*).
                # FIXME: use an internal reference of "cython.*" names instead of Shadow.py
                from .. import Shadow
                is_simple_cython_name = hasattr(Shadow, submodule)
            if is_simple_cython_name:
                extra = "Instead, use 'import cython' and then 'cython.%s'." % submodule

        error(pos, "'%s' is not a valid cython.* module%s%s" % (
            module_name,
            ". " if extra else "",
            extra,
        ))

    # Set up processing and handle the cython: comments.
    def visit_ModuleNode(self, node):
        for key in sorted(node.directive_comments):
            if not self.check_directive_scope(node.pos, key, 'module'):
                self.wrong_scope_error(node.pos, key, 'module')
                del node.directive_comments[key]

        self.module_scope = node.scope

        self.directives.update(node.directive_comments)
        node.directives = self.directives
        node.parallel_directives = self.parallel_directives
        self.visitchildren(node)
        node.cython_module_names = self.cython_module_names
        return node

    def visit_CompilerDirectivesNode(self, node):
        old_directives, self.directives = self.directives, node.directives
        self.visitchildren(node)
        self.directives = old_directives
        return node

    # The following four functions track imports and cimports that
    # begin with "cython"
    def is_cython_directive(self, name):
        return (name in Options.directive_types or
                name in self.special_methods or
                PyrexTypes.parse_basic_type(name))

    def is_parallel_directive(self, full_name, pos):
        """
        Checks to see if fullname (e.g. cython.parallel.prange) is a valid
        parallel directive. If it is a star import it also updates the
        parallel_directives.
        """
        result = (full_name + ".").startswith("cython.parallel.")

        if result:
            directive = full_name.split('.')
            if full_name == "cython.parallel":
                self.parallel_directives["parallel"] = "cython.parallel"
            elif full_name == "cython.parallel.*":
                for name in self.valid_parallel_directives:
                    self.parallel_directives[name] = "cython.parallel.%s" % name
            elif (len(directive) != 3 or
                  directive[-1] not in self.valid_parallel_directives):
                error(pos, "No such directive: %s" % full_name)

        return result

    def visit_CImportStatNode(self, node):
        module_name = node.module_name
        if module_name == "cython.cimports":
            error(node.pos, "Cannot cimport the 'cython.cimports' package directly, only submodules.")
        if module_name.startswith("cython.cimports."):
            if node.as_name and node.as_name != 'cython':
                node.module_name = module_name[len("cython.cimports."):]
                return node
            error(node.pos,
                  "Python cimports must use 'from cython.cimports... import ...'"
                  " or 'import ... as ...', not just 'import ...'")

        if module_name == "cython":
            self.cython_module_names.add(node.as_name or "cython")
        elif module_name.startswith("cython."):
            if module_name.startswith("cython.parallel."):
                error(node.pos, node.module_name + " is not a module")
            else:
                self._check_valid_cython_module(node.pos, module_name)

            if module_name == "cython.parallel":
                if node.as_name and node.as_name != "cython":
                    self.parallel_directives[node.as_name] = module_name
                else:
                    self.cython_module_names.add("cython")
                    self.parallel_directives[
                                    "cython.parallel"] = module_name
            elif node.as_name:
                self.directive_names[node.as_name] = module_name[7:]
            else:
                self.cython_module_names.add("cython")
            # if this cimport was a compiler directive, we don't
            # want to leave the cimport node sitting in the tree
            return None
        return node

    def visit_FromCImportStatNode(self, node):
        module_name = node.module_name
        if module_name == "cython.cimports" or module_name.startswith("cython.cimports."):
            # only supported for convenience
            return self._create_cimport_from_import(
                node.pos, module_name, node.relative_level, node.imported_names)
        elif not node.relative_level and (
                module_name == "cython" or module_name.startswith("cython.")):
            self._check_valid_cython_module(node.pos, module_name)
            submodule = (module_name + ".")[7:]
            newimp = []
            for pos, name, as_name in node.imported_names:
                full_name = submodule + name
                qualified_name = "cython." + full_name
                if self.is_parallel_directive(qualified_name, node.pos):
                    # from cython cimport parallel, or
                    # from cython.parallel cimport parallel, prange, ...
                    self.parallel_directives[as_name or name] = qualified_name
                elif self.is_cython_directive(full_name):
                    self.directive_names[as_name or name] = full_name
                elif full_name in ['dataclasses', 'typing']:
                    self.directive_names[as_name or name] = full_name
                    # unlike many directives, still treat it as a regular module
                    newimp.append((pos, name, as_name))
                else:
                    newimp.append((pos, name, as_name))

            if not newimp:
                return None

            node.imported_names = newimp
        return node

    def visit_FromImportStatNode(self, node):
        import_node = node.module
        module_name = import_node.module_name.value
        if module_name == "cython.cimports" or module_name.startswith("cython.cimports."):
            imported_names = []
            for name, name_node in node.items:
                imported_names.append(
                    (name_node.pos, name, None if name == name_node.name else name_node.name))
            return self._create_cimport_from_import(
                node.pos, module_name, import_node.level, imported_names)
        elif module_name == "cython" or module_name.startswith("cython."):
            self._check_valid_cython_module(import_node.module_name.pos, module_name)
            submodule = (module_name + ".")[7:]
            newimp = []
            for name, name_node in node.items:
                full_name = submodule + name
                qualified_name = "cython." + full_name
                if self.is_parallel_directive(qualified_name, node.pos):
                    self.parallel_directives[name_node.name] = qualified_name
                elif self.is_cython_directive(full_name):
                    self.directive_names[name_node.name] = full_name
                else:
                    newimp.append((name, name_node))
            if not newimp:
                return None
            node.items = newimp
        return node

    def _create_cimport_from_import(self, node_pos, module_name, level, imported_names):
        if module_name == "cython.cimports" or module_name.startswith("cython.cimports."):
            module_name = EncodedString(module_name[len("cython.cimports."):])  # may be empty

        if module_name:
            # from cython.cimports.a.b import x, y, z  =>  from a.b cimport x, y, z
            return Nodes.FromCImportStatNode(
                node_pos, module_name=module_name,
                relative_level=level,
                imported_names=imported_names)
        else:
            # from cython.cimports import x, y, z  =>  cimport x; cimport y; cimport z
            return [
                Nodes.CImportStatNode(
                    pos,
                    module_name=dotted_name,
                    as_name=as_name,
                    is_absolute=level == 0)
                for pos, dotted_name, as_name in imported_names
            ]

    def visit_SingleAssignmentNode(self, node):
        if isinstance(node.rhs, ExprNodes.ImportNode):
            module_name = node.rhs.module_name.value
            if module_name != "cython" and not module_name.startswith("cython."):
                return node

            node = Nodes.CImportStatNode(node.pos, module_name=module_name, as_name=node.lhs.name)
            node = self.visit_CImportStatNode(node)
        else:
            self.visitchildren(node)

        return node

    def visit_NameNode(self, node):
        if node.annotation:
            self.visitchild(node, 'annotation')
        if node.name in self.cython_module_names:
            node.is_cython_module = True
        else:
            directive = self.directive_names.get(node.name)
            if directive is not None:
                node.cython_attribute = directive
        if node.as_cython_attribute() == "compiled":
            return ExprNodes.BoolNode(node.pos, value=True)  # replace early so unused branches can be dropped
                # before they have a chance to cause compile-errors
        return node

    def visit_AttributeNode(self, node):
        self.visitchildren(node)
        if node.as_cython_attribute() == "compiled":
            return ExprNodes.BoolNode(node.pos, value=True)  # replace early so unused branches can be dropped
                # before they have a chance to cause compile-errors
        return node

    def visit_AnnotationNode(self, node):
        # for most transforms annotations are left unvisited (because they're unevaluated)
        # however, it is important to pick up compiler directives from them
        if node.expr:
            self.visit(node.expr)
        return node

    def visit_NewExprNode(self, node):
        self.visitchild(node, 'cppclass')
        self.visitchildren(node)
        return node

    def try_to_parse_directives(self, node):
        # If node is the contents of an directive (in a with statement or
        # decorator), returns a list of (directivename, value) pairs.
        # Otherwise, returns None
        if isinstance(node, ExprNodes.CallNode):
            self.visitchild(node, 'function')
            optname = node.function.as_cython_attribute()
            if optname:
                directivetype = Options.directive_types.get(optname)
                if directivetype:
                    args, kwds = node.explicit_args_kwds()
                    directives = []
                    key_value_pairs = []
                    if kwds is not None and directivetype is not dict:
                        for keyvalue in kwds.key_value_pairs:
                            key, value = keyvalue
                            sub_optname = "%s.%s" % (optname, key.value)
                            if Options.directive_types.get(sub_optname):
                                directives.append(self.try_to_parse_directive(sub_optname, [value], None, keyvalue.pos))
                            else:
                                key_value_pairs.append(keyvalue)
                        if not key_value_pairs:
                            kwds = None
                        else:
                            kwds.key_value_pairs = key_value_pairs
                        if directives and not kwds and not args:
                            return directives
                    directives.append(self.try_to_parse_directive(optname, args, kwds, node.function.pos))
                    return directives
        elif isinstance(node, (ExprNodes.AttributeNode, ExprNodes.NameNode)):
            self.visit(node)
            optname = node.as_cython_attribute()
            if optname:
                directivetype = Options.directive_types.get(optname)
                if directivetype is bool:
                    arg = ExprNodes.BoolNode(node.pos, value=True)
                    return [self.try_to_parse_directive(optname, [arg], None, node.pos)]
                elif directivetype is None or directivetype is Options.DEFER_ANALYSIS_OF_ARGUMENTS:
                    return [(optname, None)]
                else:
                    raise PostParseError(
                        node.pos, "The '%s' directive should be used as a function call." % optname)
        return None

    def try_to_parse_directive(self, optname, args, kwds, pos):
        if optname == 'np_pythran' and not self.context.cpp:
            raise PostParseError(pos, 'The %s directive can only be used in C++ mode.' % optname)
        elif optname == 'exceptval':
            # default: exceptval(None, check=True)
            arg_error = len(args) > 1
            check = True
            if kwds and kwds.key_value_pairs:
                kw = kwds.key_value_pairs[0]
                if (len(kwds.key_value_pairs) == 1 and
                        kw.key.is_string_literal and kw.key.value == 'check' and
                        isinstance(kw.value, ExprNodes.BoolNode)):
                    check = kw.value.value
                else:
                    arg_error = True
            if arg_error:
                raise PostParseError(
                    pos, 'The exceptval directive takes 0 or 1 positional arguments and the boolean keyword "check"')
            return ('exceptval', (args[0] if args else None, check))

        directivetype = Options.directive_types.get(optname)
        if len(args) == 1 and isinstance(args[0], ExprNodes.NoneNode):
            return optname, Options.get_directive_defaults()[optname]
        elif directivetype is bool:
            if kwds is not None or len(args) != 1 or not isinstance(args[0], ExprNodes.BoolNode):
                raise PostParseError(pos,
                    'The %s directive takes one compile-time boolean argument' % optname)
            return (optname, args[0].value)
        elif directivetype is int:
            if kwds is not None or len(args) != 1 or not isinstance(args[0], ExprNodes.IntNode):
                raise PostParseError(pos,
                    'The %s directive takes one compile-time integer argument' % optname)
            return (optname, int(args[0].value))
        elif directivetype is str:
            if kwds is not None or len(args) != 1 or not isinstance(args[0], ExprNodes.UnicodeNode):
                raise PostParseError(pos,
                    'The %s directive takes one compile-time string argument' % optname)
            return (optname, str(args[0].value))
        elif directivetype is type:
            if kwds is not None or len(args) != 1:
                raise PostParseError(pos,
                    'The %s directive takes one type argument' % optname)
            return (optname, args[0])
        elif directivetype is dict:
            if len(args) != 0:
                raise PostParseError(pos,
                    'The %s directive takes no prepositional arguments' % optname)
            return optname, kwds.as_python_dict()
        elif directivetype is list:
            if kwds and len(kwds.key_value_pairs) != 0:
                raise PostParseError(pos,
                    'The %s directive takes no keyword arguments' % optname)
            return optname, [ str(arg.value) for arg in args ]
        elif callable(directivetype):
            if kwds is not None or len(args) != 1 or not isinstance(args[0], ExprNodes.UnicodeNode):
                raise PostParseError(pos,
                    'The %s directive takes one compile-time string argument' % optname)
            return (optname, directivetype(optname, str(args[0].value)))
        elif directivetype is Options.DEFER_ANALYSIS_OF_ARGUMENTS:
            # signal to pass things on without processing
            return (optname, (args, kwds.as_python_dict() if kwds else {}))
        else:
            assert False

    def visit_with_directives(self, node, directives, contents_directives):
        # contents_directives may be None
        if not directives:
            assert not contents_directives
            return self.visit_Node(node)

        old_directives = self.directives
        new_directives = Options.copy_inherited_directives(old_directives, **directives)
        if contents_directives is not None:
            new_contents_directives = Options.copy_inherited_directives(
                old_directives, **contents_directives)
        else:
            new_contents_directives = new_directives

        if new_directives == old_directives:
            return self.visit_Node(node)

        self.directives = new_directives
        if (contents_directives is not None and
                new_contents_directives != new_directives):
            # we need to wrap the node body in a compiler directives node
            node.body = Nodes.StatListNode(
                node.body.pos,
                stats=[
                    Nodes.CompilerDirectivesNode(
                        node.body.pos,
                        directives=new_contents_directives,
                        body=node.body)
                ]
            )
        retbody = self.visit_Node(node)
        self.directives = old_directives

        if isinstance(retbody, Nodes.CompilerDirectivesNode):
            new_directives.update(retbody.directives)
            retbody = retbody.body
        if not isinstance(retbody, Nodes.StatListNode):
            retbody = Nodes.StatListNode(node.pos, stats=[retbody])
        return Nodes.CompilerDirectivesNode(
            retbody.pos, body=retbody, directives=new_directives, is_terminator=retbody.is_terminator)

    # Handle decorators
    def visit_FuncDefNode(self, node):
        directives, contents_directives = self._extract_directives(node, 'function')
        return self.visit_with_directives(node, directives, contents_directives)

    def visit_CVarDefNode(self, node):
        directives, _ = self._extract_directives(node, 'function')
        for name, value in directives.items():
            if name == 'locals':
                node.directive_locals = value
            elif name not in ('final', 'staticmethod'):
                self.context.nonfatal_error(PostParseError(
                    node.pos,
                    "Cdef functions can only take cython.locals(), "
                    "staticmethod, or final decorators, got %s." % name))
        return self.visit_with_directives(node, directives, contents_directives=None)

    def visit_CClassDefNode(self, node):
        directives, contents_directives = self._extract_directives(node, 'cclass')
        return self.visit_with_directives(node, directives, contents_directives)

    def visit_CppClassNode(self, node):
        directives, contents_directives = self._extract_directives(node, 'cppclass')
        return self.visit_with_directives(node, directives, contents_directives)

    def visit_PyClassDefNode(self, node):
        directives, contents_directives = self._extract_directives(node, 'class')
        return self.visit_with_directives(node, directives, contents_directives)

    def _extract_directives(self, node, scope_name):
        """
        Returns two dicts - directives applied to this function/class
        and directives applied to its contents. They aren't always the
        same (since e.g. cfunc should not be applied to inner functions)
        """
        if not node.decorators:
            return {}, {}
        # Split the decorators into two lists -- real decorators and directives
        directives = []
        realdecs = []
        both = []
        current_opt_dict = dict(self.directives)
        missing = object()
        # Decorators coming first take precedence.
        for dec in node.decorators[::-1]:
            new_directives = self.try_to_parse_directives(dec.decorator)
            if new_directives is not None:
                for directive in new_directives:
                    if self.check_directive_scope(node.pos, directive[0], scope_name):
                        name, value = directive
                        if name in ('nogil', 'with_gil'):
                            if value is None:
                                value = True
                            else:
                                args, kwds = value
                                if kwds or len(args) != 1 or not isinstance(args[0], ExprNodes.BoolNode):
                                    raise PostParseError(dec.pos, 'The %s directive takes one compile-time boolean argument' % name)
                                value = args[0].value
                            directive = (name, value)
                        if current_opt_dict.get(name, missing) != value:
                            if name == 'cfunc' and 'ufunc' in current_opt_dict:
                                error(dec.pos, "Cannot apply @cfunc to @ufunc, please reverse the decorators.")
                            directives.append(directive)
                            current_opt_dict[name] = value
                        elif name not in ['profile', 'linetrace']:
                            # Exclude some decorators that people may leave around, but warn about useless ones.
                            warning(dec.pos, "Directive does not change previous value (%s%s)" % (
                                name, '=%r' % value if value is not None else ''))
                        if directive[0] == 'staticmethod':
                            both.append(dec)
                    # Adapt scope type based on decorators that change it.
                    if directive[0] == 'cclass' and scope_name == 'class':
                        scope_name = 'cclass'
            else:
                realdecs.append(dec)
        node.decorators = realdecs[::-1] + both[::-1]
        # merge or override repeated directives
        optdict = {}
        contents_optdict = {}
        for name, value in directives:
            if name in optdict:
                old_value = optdict[name]
                # keywords and arg lists can be merged, everything
                # else overrides completely
                if isinstance(old_value, dict):
                    old_value.update(value)
                elif isinstance(old_value, list):
                    old_value.extend(value)
                else:
                    optdict[name] = value
            else:
                optdict[name] = value
            if name not in Options.immediate_decorator_directives:
                contents_optdict[name] = value
        return optdict, contents_optdict

    # Handle with-statements
    def visit_WithStatNode(self, node):
        directive_dict = {}
        for directive in self.try_to_parse_directives(node.manager) or []:
            if directive is None:
                continue
            if node.target is not None:
                self.context.nonfatal_error(
                    PostParseError(node.pos, "Compiler directive with statements cannot contain 'as'"))
                continue
            name, value = directive
            if name in ('nogil', 'gil'):
                # special case: in pure mode, "with nogil" spells "with cython.nogil"
                return self._transform_with_gil(node, name)
            elif name == "critical_section":
                args, kwds = value
                return self._transform_critical_section(node, args, kwds)
            elif self.check_directive_scope(node.pos, name, 'with statement'):
                directive_dict[name] = value
        if directive_dict:
            return self.visit_with_directives(node.body, directive_dict, contents_directives=None)
        return self.visit_Node(node)

    def _transform_with_gil(self, node, state):
        assert state in ('gil', 'nogil')
        manager = node.manager
        condition = None
        if isinstance(manager, ExprNodes.SimpleCallNode) and manager.args:
            if len(manager.args) > 1:
                self.context.nonfatal_error(
                    PostParseError(node.pos, "Compiler directive %s accepts one positional argument." % state))
            condition = manager.args[0]
        elif isinstance(manager, ExprNodes.GeneralCallNode):
            self.context.nonfatal_error(
                PostParseError(node.pos, "Compiler directive %s accepts one positional argument." % state))
        node = Nodes.GILStatNode(node.pos, state=state, body=node.body, condition=condition)
        return self.visit_Node(node)

    def _transform_critical_section(self, node, args, kwds):
        if len(args) < 1 or len(args) > 2 or kwds:
            self.context.nonfatal_error(
                PostParseError(node.pos, "critical_section directive accepts one or two positional arguments")
            )
        node = Nodes.CriticalSectionStatNode(
            node.pos, args=args, body=node.body
        )
        return self.visit_Node(node)


class ParallelRangeTransform(CythonTransform, SkipDeclarations):
    """
    Transform cython.parallel stuff. The parallel_directives come from the
    module node, set there by InterpretCompilerDirectives.

        x = cython.parallel.threadavailable()   -> ParallelThreadAvailableNode
        with nogil, cython.parallel.parallel(): -> ParallelWithBlockNode
            print cython.parallel.threadid()    -> ParallelThreadIdNode
            for i in cython.parallel.prange(...):  -> ParallelRangeNode
                ...
    """

    # a list of names, maps 'cython.parallel.prange' in the code to
    # ['cython', 'parallel', 'prange']
    parallel_directive = None

    # Indicates whether a namenode in an expression is the cython module
    namenode_is_cython_module = False

    # Keep track of whether we are the context manager of a 'with' statement
    in_context_manager_section = False

    # One of 'prange' or 'with parallel'. This is used to disallow closely
    # nested 'with parallel:' blocks
    state = None

    directive_to_node = {
        "cython.parallel.parallel": Nodes.ParallelWithBlockNode,
        # u"cython.parallel.threadsavailable": ExprNodes.ParallelThreadsAvailableNode,
        "cython.parallel.threadid": ExprNodes.ParallelThreadIdNode,
        "cython.parallel.prange": Nodes.ParallelRangeNode,
    }

    def node_is_parallel_directive(self, node):
        return node.name in self.parallel_directives or node.is_cython_module

    def get_directive_class_node(self, node):
        """
        Figure out which parallel directive was used and return the associated
        Node class.

        E.g. for a cython.parallel.prange() call we return ParallelRangeNode
        """
        if self.namenode_is_cython_module:
            directive = '.'.join(self.parallel_directive)
        else:
            directive = self.parallel_directives[self.parallel_directive[0]]
            directive = '%s.%s' % (directive,
                                   '.'.join(self.parallel_directive[1:]))
            directive = directive.rstrip('.')

        cls = self.directive_to_node.get(directive)
        if cls is None and not (self.namenode_is_cython_module and
                                self.parallel_directive[0] != 'parallel'):
            error(node.pos, "Invalid directive: %s" % directive)

        self.namenode_is_cython_module = False
        self.parallel_directive = None

        return cls

    def visit_ModuleNode(self, node):
        """
        If any parallel directives were imported, copy them over and visit
        the AST
        """
        if node.parallel_directives:
            self.parallel_directives = node.parallel_directives
            return self.visit_Node(node)

        # No parallel directives were imported, so they can't be used :)
        return node

    def visit_NameNode(self, node):
        if self.node_is_parallel_directive(node):
            self.parallel_directive = [node.name]
            self.namenode_is_cython_module = node.is_cython_module
        return node

    def visit_AttributeNode(self, node):
        self.visitchildren(node)
        if self.parallel_directive:
            self.parallel_directive.append(node.attribute)
        return node

    def visit_CallNode(self, node):
        self.visitchild(node, 'function')
        if not self.parallel_directive:
            self.visitchildren(node, exclude=('function',))
            return node

        # We are a parallel directive, replace this node with the
        # corresponding ParallelSomethingSomething node

        if isinstance(node, ExprNodes.GeneralCallNode):
            args = node.positional_args.args
            kwargs = node.keyword_args
        else:
            args = node.args
            kwargs = {}

        parallel_directive_class = self.get_directive_class_node(node)
        if parallel_directive_class:
            # Note: in case of a parallel() the body is set by
            # visit_WithStatNode
            node = parallel_directive_class(node.pos, args=args, kwargs=kwargs)

        return node

    def visit_WithStatNode(self, node):
        "Rewrite with cython.parallel.parallel() blocks"
        newnode = self.visit(node.manager)

        if isinstance(newnode, Nodes.ParallelWithBlockNode):
            if self.state == 'parallel with':
                error(node.manager.pos,
                      "Nested parallel with blocks are disallowed")

            self.state = 'parallel with'
            body = self.visitchild(node, 'body')
            self.state = None

            newnode.body = body
            return newnode
        elif self.parallel_directive:
            parallel_directive_class = self.get_directive_class_node(node)

            if not parallel_directive_class:
                # There was an error, stop here and now
                return None

            if parallel_directive_class is Nodes.ParallelWithBlockNode:
                error(node.pos, "The parallel directive must be called")
                return None

        self.visitchild(node, 'body')
        return node

    def visit_ForInStatNode(self, node):
        "Rewrite 'for i in cython.parallel.prange(...):'"
        self.visitchild(node, 'iterator')
        self.visitchild(node, 'target')

        in_prange = isinstance(node.iterator.sequence,
                               Nodes.ParallelRangeNode)
        previous_state = self.state

        if in_prange:
            # This will replace the entire ForInStatNode, so copy the
            # attributes
            parallel_range_node = node.iterator.sequence

            parallel_range_node.target = node.target
            parallel_range_node.body = node.body
            parallel_range_node.else_clause = node.else_clause

            node = parallel_range_node

            if not isinstance(node.target, ExprNodes.NameNode):
                error(node.target.pos,
                      "Can only iterate over an iteration variable")

            self.state = 'prange'

        self.visitchild(node, 'body')
        self.state = previous_state
        self.visitchild(node, 'else_clause')
        return node

    def visit(self, node):
        "Visit a node that may be None"
        if node is not None:
            return super().visit(node)


class WithTransform(VisitorTransform, SkipDeclarations):
    def visit_WithStatNode(self, node):
        self.visitchildren(node, ['body'])
        pos = node.pos
        is_async = node.is_async
        body, target, manager = node.body, node.target, node.manager
        manager = node.manager = ExprNodes.ProxyNode(manager)
        node.enter_call = ExprNodes.SimpleCallNode(
            pos, function=ExprNodes.AttributeNode(
                pos, obj=ExprNodes.CloneNode(manager),
                attribute=EncodedString('__aenter__' if is_async else '__enter__'),
                is_special_lookup=True),
            args=[],
            is_temp=True)

        if is_async:
            node.enter_call = ExprNodes.AwaitExprNode(pos, arg=node.enter_call)

        if target is not None:
            body = Nodes.StatListNode(
                pos, stats=[
                    Nodes.WithTargetAssignmentStatNode(
                        pos, lhs=target, with_node=node),
                    body])

        excinfo_target = ExprNodes.TupleNode(pos, slow=True, args=[
            ExprNodes.ExcValueNode(pos) for _ in range(3)])
        except_clause = Nodes.ExceptClauseNode(
            pos, body=Nodes.IfStatNode(
                pos, if_clauses=[
                    Nodes.IfClauseNode(
                        pos, condition=ExprNodes.NotNode(
                            pos, operand=ExprNodes.WithExitCallNode(
                                pos, with_stat=node,
                                test_if_run=False,
                                args=excinfo_target,
                                await_expr=ExprNodes.AwaitExprNode(pos, arg=None) if is_async else None)),
                        body=Nodes.ReraiseStatNode(pos),
                    ),
                ],
                else_clause=None),
            pattern=None,
            target=None,
            excinfo_target=excinfo_target,
        )

        node.body = Nodes.TryFinallyStatNode(
            pos, body=Nodes.TryExceptStatNode(
                pos, body=body,
                except_clauses=[except_clause],
                else_clause=None,
            ),
            finally_clause=Nodes.ExprStatNode(
                pos, expr=ExprNodes.WithExitCallNode(
                    pos, with_stat=node,
                    test_if_run=True,
                    args=ExprNodes.TupleNode(
                        pos, args=[ExprNodes.NoneNode(pos) for _ in range(3)]),
                    await_expr=ExprNodes.AwaitExprNode(pos, arg=None) if is_async else None)),
            handle_error_case=False,
        )
        return node

    def visit_ExprNode(self, node):
        # With statements are never inside expressions.
        return node

    visit_Node = VisitorTransform.recurse_to_children


class _GeneratorExpressionArgumentsMarker(TreeVisitor, SkipDeclarations):
    # called from "MarkClosureVisitor"
    def __init__(self, gen_expr):
        super().__init__()
        self.gen_expr = gen_expr

    def visit_ExprNode(self, node):
        if not node.is_literal:
            # Don't bother tagging literal nodes
            assert (not node.generator_arg_tag)  # nobody has tagged this first
            node.generator_arg_tag = self.gen_expr
        self.visitchildren(node)

    def visit_Node(self, node):
        # We're only interested in the expressions that make up the iterator sequence,
        # so don't go beyond ExprNodes (e.g. into ForFromStatNode).
        return

    def visit_GeneratorExpressionNode(self, node):
        node.generator_arg_tag = self.gen_expr
        # don't visit children, can't handle overlapping tags
        # (and assume generator expressions don't end up optimized out in a way
        #  that would require overlapping tags)


class _HandleGeneratorArguments(VisitorTransform, SkipDeclarations):
    # used from within CreateClosureClasses

    def __call__(self, node):
        from . import Visitor
        assert isinstance(node, ExprNodes.GeneratorExpressionNode)
        self.gen_node = node

        self.args = list(node.def_node.args)
        self.call_parameters = list(node.call_parameters)
        self.tag_count = 0
        self.substitutions = {}

        self.visitchildren(node)

        for k, v in self.substitutions.items():
            # doing another search for replacements here (at the end) allows us to sweep up
            # CloneNodes too (which are often generated by the optimizer)
            # (it could arguably be done more efficiently with a single traversal though)
            Visitor.recursively_replace_node(node, k, v)

        node.def_node.args = self.args
        node.call_parameters = self.call_parameters
        return node

    def visit_GeneratorExpressionNode(self, node):
        # a generator can also be substituted itself, so handle that case
        new_node = self._handle_ExprNode(node, do_visit_children=False)
        # However do not traverse into it. A new _HandleGeneratorArguments visitor will be used
        # elsewhere to do that.
        return node

    def _handle_ExprNode(self, node, do_visit_children):
        if (node.generator_arg_tag is not None and self.gen_node is not None and
                self.gen_node == node.generator_arg_tag):
            pos = node.pos
            # The reason for using ".x" as the name is that this is how CPython
            # tracks internal variables in loops (e.g.
            #  { locals() for v in range(10) }
            # will produce "v" and ".0"). We don't replicate this behaviour completely
            # but use it as a starting point
            name_source = self.tag_count
            self.tag_count += 1
            name = EncodedString(".{}".format(name_source))
            def_node = self.gen_node.def_node
            if not def_node.local_scope.lookup_here(name):
                from . import Symtab
                cname = EncodedString(Naming.genexpr_arg_prefix + Symtab.punycodify_name(str(name_source)))
                name_decl = Nodes.CNameDeclaratorNode(pos=pos, name=name)
                type = node.type

                # strip away cv types - they shouldn't be applied to the
                # function argument or to the closure struct.
                # It isn't obvious whether the right thing to do would be to capture by reference or by
                # value (C++ itself doesn't know either for lambda functions and forces a choice).
                # However, capture by reference involves converting to FakeReference which would require
                # re-analysing AttributeNodes. Therefore I've picked capture-by-value out of convenience
                # TODO - could probably be optimized by making the arg a reference but the closure not
                # (see https://github.com/cython/cython/issues/2468)
                type = PyrexTypes.remove_cv_ref(type, remove_fakeref=False)

                name_decl.type = type
                new_arg = Nodes.CArgDeclNode(pos=pos, declarator=name_decl,
                                                base_type=None, default=None, annotation=None)
                new_arg.name = name_decl.name
                new_arg.type = type

                self.args.append(new_arg)
                node.generator_arg_tag = None  # avoid the possibility of this being caught again
                self.call_parameters.append(node)
                new_arg.entry = def_node.declare_argument(def_node.local_scope, new_arg)
                new_arg.entry.cname = cname
                new_arg.entry.in_closure = True

            if do_visit_children:
                # now visit the Nodes's children (but remove self.gen_node to not to further
                # argument substitution)
                gen_node, self.gen_node = self.gen_node, None
                self.visitchildren(node)
                self.gen_node = gen_node

            # replace the node inside the generator with a looked-up name
            # (initialized_check can safely be False because the source variable will be checked
            # before it is captured if the check is required)
            name_node = ExprNodes.NameNode(pos, name=name, initialized_check=False)
            name_node.entry = self.gen_node.def_node.gbody.local_scope.lookup(name_node.name)
            name_node.type = name_node.entry.type
            self.substitutions[node] = name_node
            return name_node
        if do_visit_children:
            self.visitchildren(node)
        return node

    def visit_ExprNode(self, node):
        return self._handle_ExprNode(node, True)

    visit_Node = VisitorTransform.recurse_to_children


class DecoratorTransform(ScopeTrackingTransform, SkipDeclarations):
    """
    Transforms method decorators in cdef classes into nested calls or properties.

    Python-style decorator properties are transformed into a PropertyNode
    with up to the three getter, setter and deleter DefNodes.
    The functional style isn't supported yet.
    """
    _properties = None

    _map_property_attribute = {
        'getter': EncodedString('__get__'),
        'setter': EncodedString('__set__'),
        'deleter': EncodedString('__del__'),
    }.get

    def visit_CClassDefNode(self, node):
        if self._properties is None:
            self._properties = []
        self._properties.append({})
        node = super().visit_CClassDefNode(node)
        self._properties.pop()
        return node

    def visit_PropertyNode(self, node):
        # Low-level warning for other code until we can convert all our uses over.
        level = 2 if isinstance(node.pos[0], str) else 0
        warning(node.pos, "'property %s:' syntax is deprecated, use '@property'" % node.name, level)
        return node

    def visit_CFuncDefNode(self, node):
        node = self.visit_FuncDefNode(node)
        if not node.decorators:
            return node
        elif self.scope_type != 'cclass' or self.scope_node.visibility != "extern":
            # at the moment cdef functions are very restricted in what decorators they can take
            # so it's simple to test for the small number of allowed decorators....
            if not (len(node.decorators) == 1 and node.decorators[0].decorator.is_name and
                    node.decorators[0].decorator.name == "staticmethod"):
                error(node.decorators[0].pos, "Cdef functions cannot take arbitrary decorators.")
            return node

        ret_node = node
        decorator_node = self._find_property_decorator(node)
        if decorator_node:
            if decorator_node.decorator.is_name:
                name = node.declared_name()
                if name:
                    ret_node = self._add_property(node, name, decorator_node)
            else:
                error(decorator_node.pos, "C property decorator can only be @property")

        if node.decorators:
            return self._reject_decorated_property(node, node.decorators[0])
        return ret_node

    def visit_DefNode(self, node):
        scope_type = self.scope_type
        node = self.visit_FuncDefNode(node)
        if scope_type != 'cclass' or not node.decorators:
            return node

        # transform @property decorators
        decorator_node = self._find_property_decorator(node)
        if decorator_node is not None:
            decorator = decorator_node.decorator
            if decorator.is_name:
                return self._add_property(node, node.name, decorator_node)
            else:
                handler_name = self._map_property_attribute(decorator.attribute)
                if handler_name:
                    if decorator.obj.name != node.name:
                        # CPython does not generate an error or warning, but not something useful either.
                        error(decorator_node.pos,
                              "Mismatching property names, expected '%s', got '%s'" % (
                                  decorator.obj.name, node.name))
                    elif len(node.decorators) > 1:
                        return self._reject_decorated_property(node, decorator_node)
                    else:
                        return self._add_to_property(node, handler_name, decorator_node)

        # we clear node.decorators, so we need to set the
        # is_staticmethod/is_classmethod attributes now
        for decorator in node.decorators:
            func = decorator.decorator
            if func.is_name:
                node.is_classmethod |= func.name == 'classmethod'
                node.is_staticmethod |= func.name == 'staticmethod'

        # transform normal decorators
        decs = node.decorators
        node.decorators = None
        return self.chain_decorators(node, decs, node.name)

    def _find_property_decorator(self, node):
        properties = self._properties[-1]
        for decorator_node in node.decorators[::-1]:
            decorator = decorator_node.decorator
            if decorator.is_name and decorator.name == 'property':
                # @property
                return decorator_node
            elif decorator.is_attribute and decorator.obj.name in properties:
                # @prop.setter etc.
                return decorator_node
        return None

    @staticmethod
    def _reject_decorated_property(node, decorator_node):
        # restrict transformation to outermost decorator as wrapped properties will probably not work
        for deco in node.decorators:
            if deco != decorator_node:
                error(deco.pos, "Property methods with additional decorators are not supported")
        return node

    def _add_property(self, node, name, decorator_node):
        if len(node.decorators) > 1:
            return self._reject_decorated_property(node, decorator_node)
        node.decorators.remove(decorator_node)
        properties = self._properties[-1]
        is_cproperty = isinstance(node, Nodes.CFuncDefNode)
        body = Nodes.StatListNode(node.pos, stats=[node])
        if is_cproperty:
            if name in properties:
                error(node.pos, "C property redeclared")
            if 'inline' not in node.modifiers:
                error(node.pos, "C property method must be declared 'inline'")
            prop = Nodes.CPropertyNode(node.pos, doc=node.doc, name=name, body=body)
        elif name in properties:
            prop = properties[name]
            if prop.is_cproperty:
                error(node.pos, "C property redeclared")
            else:
                node.name = EncodedString("__get__")
                prop.pos = node.pos
                prop.doc = node.doc
                prop.body.stats = [node]
            return None
        else:
            node.name = EncodedString("__get__")
            prop = Nodes.PropertyNode(
                node.pos, name=name, doc=node.doc, body=body)
        properties[name] = prop
        return prop

    def _add_to_property(self, node, name, decorator):
        properties = self._properties[-1]
        prop = properties[node.name]
        if prop.is_cproperty:
            error(node.pos, "C property redeclared")
            return None
        node.name = name
        node.decorators.remove(decorator)
        stats = prop.body.stats
        for i, stat in enumerate(stats):
            if stat.name == name:
                stats[i] = node
                break
        else:
            stats.append(node)
        return None

    @staticmethod
    def chain_decorators(node, decorators, name):
        """
        Decorators are applied directly in DefNode and PyClassDefNode to avoid
        reassignments to the function/class name - except for cdef class methods.
        For those, the reassignment is required as methods are originally
        defined in the PyMethodDef struct.

        The IndirectionNode allows DefNode to override the decorator.
        """
        decorator_result = ExprNodes.NameNode(node.pos, name=name)
        for decorator in decorators[::-1]:
            decorator_result = ExprNodes.SimpleCallNode(
                decorator.pos,
                function=decorator.decorator,
                args=[decorator_result])

        name_node = ExprNodes.NameNode(node.pos, name=name)
        reassignment = Nodes.SingleAssignmentNode(
            node.pos,
            lhs=name_node,
            rhs=decorator_result)

        reassignment = Nodes.IndirectionNode([reassignment])
        node.decorator_indirection = reassignment
        return [node, reassignment]


class CnameDirectivesTransform(CythonTransform, SkipDeclarations):
    """
    Only part of the CythonUtilityCode pipeline. Must be run before
    DecoratorTransform in case this is a decorator for a cdef class.
    It filters out @cname('my_cname') decorators and rewrites them to
    CnameDecoratorNodes.
    """

    def handle_function(self, node):
        if not getattr(node, 'decorators', None):
            return self.visit_Node(node)

        for i, decorator in enumerate(node.decorators):
            decorator = decorator.decorator

            if (isinstance(decorator, ExprNodes.CallNode) and
                    decorator.function.is_name and
                    decorator.function.name == 'cname'):
                args, kwargs = decorator.explicit_args_kwds()

                if kwargs:
                    raise AssertionError(
                            "cname decorator does not take keyword arguments")

                if len(args) != 1:
                    raise AssertionError(
                            "cname decorator takes exactly one argument")

                if not (args[0].is_literal and args[0].type is Builtin.unicode_type):
                    raise AssertionError(
                            "argument to cname decorator must be a string literal")

                cname = args[0].compile_time_value(None)
                del node.decorators[i]
                node = Nodes.CnameDecoratorNode(pos=node.pos, node=node,
                                                cname=cname)
                break

        return self.visit_Node(node)

    visit_FuncDefNode = handle_function
    visit_CClassDefNode = handle_function
    visit_CEnumDefNode = handle_function
    visit_CStructOrUnionDefNode = handle_function
    visit_CVarDefNode = handle_function


class ForwardDeclareTypes(CythonTransform):
    """
    Declare all global cdef names that we allow referencing in other places,
    before declaring everything (else) in source code order.
    """

    def visit_CompilerDirectivesNode(self, node):
        env = self.module_scope
        old = env.directives
        env.directives = node.directives
        self.visitchildren(node)
        env.directives = old
        return node

    def visit_ModuleNode(self, node):
        self.module_scope = node.scope
        self.module_scope.directives = node.directives
        self.visitchildren(node)
        return node

    def visit_CDefExternNode(self, node):
        old_cinclude_flag = self.module_scope.in_cinclude
        self.module_scope.in_cinclude = 1
        self.visitchildren(node)
        self.module_scope.in_cinclude = old_cinclude_flag
        return node

    def visit_CEnumDefNode(self, node):
        node.declare(self.module_scope)
        return node

    def visit_CStructOrUnionDefNode(self, node):
        if node.name not in self.module_scope.entries:
            node.declare(self.module_scope)
        return node

    def visit_CClassDefNode(self, node):
        if node.class_name not in self.module_scope.entries:
            node.declare(self.module_scope)
        # Expand fused methods of .pxd declared types to construct the final vtable order.
        type = self.module_scope.entries[node.class_name].type
        if type is not None and type.is_extension_type and not type.is_builtin_type and type.scope:
            scope = type.scope
            for entry in scope.cfunc_entries:
                if entry.type and entry.type.is_fused:
                    entry.type.get_all_specialized_function_types()
        return node

    def visit_FuncDefNode(self, node):
        # no traversal needed
        return node

    def visit_PyClassDefNode(self, node):
        # no traversal needed
        return node


class AnalyseDeclarationsTransform(EnvTransform):

    basic_property = TreeFragment("""
property NAME:
    def __get__(self):
        return ATTR
    def __set__(self, value):
        ATTR = value
    """, level='c_class', pipeline=[NormalizeTree(None)])
    basic_pyobject_property = TreeFragment("""
property NAME:
    def __get__(self):
        return ATTR
    def __set__(self, value):
        ATTR = value
    def __del__(self):
        ATTR = None
    """, level='c_class', pipeline=[NormalizeTree(None)])
    basic_property_ro = TreeFragment("""
property NAME:
    def __get__(self):
        return ATTR
    """, level='c_class', pipeline=[NormalizeTree(None)])

    struct_or_union_wrapper = TreeFragment("""
cdef class NAME:
    cdef TYPE value
    def __init__(self, MEMBER=None):
        cdef int count
        count = 0
        INIT_ASSIGNMENTS
        if IS_UNION and count > 1:
            raise ValueError, "At most one union member should be specified."
    def __str__(self):
        return STR_FORMAT % MEMBER_TUPLE
    def __repr__(self):
        return REPR_FORMAT % MEMBER_TUPLE
    """, pipeline=[NormalizeTree(None)])

    init_assignment = TreeFragment("""
if VALUE is not None:
    ATTR = VALUE
    count += 1
    """, pipeline=[NormalizeTree(None)])

    fused_function = None
    in_lambda = 0

    def __call__(self, root):
        # needed to determine if a cdef var is declared after it's used.
        self.seen_vars_stack = []
        self.fused_error_funcs = set()
        super_class = super()
        self._super_visit_FuncDefNode = super_class.visit_FuncDefNode
        return super_class.__call__(root)

    def visit_NameNode(self, node):
        self.seen_vars_stack[-1].add(node.name)
        return node

    def visit_ModuleNode(self, node):
        # Pickling support requires injecting module-level nodes.
        self.extra_module_declarations = []
        self.seen_vars_stack.append(set())
        node.analyse_declarations(self.current_env())
        self.visitchildren(node)
        self.seen_vars_stack.pop()
        node.body.stats.extend(self.extra_module_declarations)
        return node

    def visit_LambdaNode(self, node):
        self.in_lambda += 1
        node.analyse_declarations(self.current_env())
        self.visitchildren(node)
        self.in_lambda -= 1
        return node

    def visit_CClassDefNode(self, node):
        node = self.visit_ClassDefNode(node)
        if node.scope and 'dataclasses.dataclass' in node.scope.directives:
            from .Dataclass import handle_cclass_dataclass
            handle_cclass_dataclass(node, node.scope.directives['dataclasses.dataclass'], self)
        if node.scope and node.scope.implemented and node.body:
            stats = []
            for entry in node.scope.var_entries:
                if entry.needs_property:
                    property = self.create_Property(entry)
                    property.analyse_declarations(node.scope)
                    self.visit(property)
                    stats.append(property)
            if stats:
                node.body.stats += stats
            if (node.visibility != 'extern'
                    and not node.scope.lookup('__reduce__')
                    and not node.scope.lookup('__reduce_ex__')):
                self._inject_pickle_methods(node)
        return node

    def _inject_pickle_methods(self, node):
        env = self.current_env()
        if node.scope.directives['auto_pickle'] is False:   # None means attempt it.
            # Old behavior of not doing anything.
            return
        auto_pickle_forced = node.scope.directives['auto_pickle'] is True

        all_members = []
        cls = node.entry.type
        cinit = None
        inherited_reduce = None
        while cls is not None:
            all_members.extend(e for e in cls.scope.var_entries if e.name not in ('__weakref__', '__dict__'))
            cinit = cinit or cls.scope.lookup('__cinit__')
            inherited_reduce = inherited_reduce or cls.scope.lookup('__reduce__') or cls.scope.lookup('__reduce_ex__')
            cls = cls.base_type
        all_members.sort(key=lambda e: e.name)

        if inherited_reduce:
            # This is not failsafe, as we may not know whether a cimported class defines a __reduce__.
            # This is why we define __reduce_cython__ and only replace __reduce__
            # (via ExtensionTypes.SetupReduce utility code) at runtime on class creation.
            return

        non_py = [
            e for e in all_members
            if not e.type.is_pyobject and (not e.type.can_coerce_to_pyobject(env)
                                           or not e.type.can_coerce_from_pyobject(env))
        ]

        structs = [e for e in all_members if e.type.is_struct_or_union]

        if cinit or non_py or (structs and not auto_pickle_forced):
            if cinit:
                # TODO(robertwb): We could allow this if __cinit__ has no require arguments.
                msg = 'no default __reduce__ due to non-trivial __cinit__'
            elif non_py:
                msg = "%s cannot be converted to a Python object for pickling" % ','.join("self.%s" % e.name for e in non_py)
            else:
                # Extern structs may be only partially defined.
                # TODO(robertwb): Limit the restriction to extern
                # (and recursively extern-containing) structs.
                msg = ("Pickling of struct members such as %s must be explicitly requested "
                       "with @auto_pickle(True)" % ','.join("self.%s" % e.name for e in structs))

            if auto_pickle_forced:
                error(node.pos, msg)

            pickle_func = TreeFragment("""
                def __reduce_cython__(self):
                    raise TypeError, "%(msg)s"
                def __setstate_cython__(self, __pyx_state):
                    raise TypeError, "%(msg)s"
                """ % {'msg': msg},
                level='c_class', pipeline=[NormalizeTree(None)]).substitute({})
            pickle_func.analyse_declarations(node.scope)
            self.visit(pickle_func)
            node.body.stats.append(pickle_func)

        else:
            for e in all_members:
                if not e.type.is_pyobject:
                    e.type.create_to_py_utility_code(env)
                    e.type.create_from_py_utility_code(env)

            all_members_names = [e.name for e in all_members]
            assignments = '; '.join([
                '__pyx_result.%s = __pyx_state[%s]' % (v, ix)
                for ix, v in enumerate(all_members_names)
            ])
            checksums = _calculate_pickle_checksums(all_members_names)
            if len(checksums) != 3:
                # If we don't have enough checksums to call the check function, we just repeat the last one.
                checksums = (checksums + [checksums[-1] * 2])[:3]

            unpickle_func_name = f'__pyx_unpickle_{node.punycode_class_name}'
            num_members = len(all_members_names)

            env.use_utility_code(Code.UtilityCode.load_cached("UpdateUnpickledDict", "ExtensionTypes.c"))

            # TODO(robertwb): Move the state into the third argument
            # so it can be pickled *after* self is memoized.
            unpickle_code = f"""
                cdef extern from *:
                    int __Pyx_CheckUnpickleChecksum(long, long, long, long, const char*) except -1
                    int __Pyx_UpdateUnpickledDict(object, object, Py_ssize_t) except -1

                def {unpickle_func_name}(__pyx_type, long __pyx_checksum, tuple __pyx_state):
                    cdef object __pyx_result
                    __Pyx_CheckUnpickleChecksum(__pyx_checksum, {', '.join(checksums)}, {', '.join(all_members_names).encode('UTF-8')!r})
                    __pyx_result = {node.class_name}.__new__(__pyx_type)
                    if __pyx_state is not None:
                        {unpickle_func_name}__set_state(<{node.class_name}> __pyx_result, __pyx_state)
                    return __pyx_result

                cdef {unpickle_func_name}__set_state({node.class_name} __pyx_result, __pyx_state: tuple):
                    {assignments}
                    __Pyx_UpdateUnpickledDict(__pyx_result, __pyx_state, {num_members:d})
            """

            env.use_utility_code(Code.UtilityCode.load_cached("CheckUnpickleChecksum", "ExtensionTypes.c"))

            unpickle_func = TreeFragment(unpickle_code, level='module', pipeline=[NormalizeTree(None)]).substitute({})
            unpickle_func.analyse_declarations(node.entry.scope)

            self.visit(unpickle_func)
            self.extra_module_declarations.append(unpickle_func)

            members = ', '.join(f'self.{v}' for v in all_members_names) + (',' if len(all_members_names) == 1 else '')
            # Even better, we could check PyType_IS_GC.
            any_notnone_members = ' or '.join([f'self.{e.name} is not None' for e in all_members if e.type.is_pyobject] or ['False']),

            pickle_code = f"""
                def __reduce_cython__(self):
                    cdef tuple state
                    cdef object _dict
                    cdef bint use_setstate
                    state = ({members})
                    _dict = getattr(self, '__dict__', None)
                    if _dict is not None and _dict:
                        state += (_dict,)
                        use_setstate = True
                    else:
                        use_setstate = {any_notnone_members}
                    if use_setstate:
                        return {unpickle_func_name}, (type(self), {checksums[0]}, None), state
                    else:
                        return {unpickle_func_name}, (type(self), {checksums[0]}, state)

                def __setstate_cython__(self, __pyx_state):
                    {unpickle_func_name}__set_state(self, __pyx_state)
            """

            pickle_func = TreeFragment(pickle_code, level='c_class', pipeline=[NormalizeTree(None)]).substitute({})
            pickle_func.analyse_declarations(node.scope)

            self.enter_scope(node, node.scope)  # functions should be visited in the class scope
            self.visit(pickle_func)
            self.exit_scope()
            node.body.stats.append(pickle_func)

    def _handle_fused_def_decorators(self, old_decorators, env, node):
        """
        Create function calls to the decorators and reassignments to
        the function.
        """
        # Delete staticmethod and classmethod decorators, this is
        # handled directly by the fused function object.
        decorators = []
        for decorator in old_decorators:
            func = decorator.decorator
            if (not func.is_name or
                    func.name not in ('staticmethod', 'classmethod') or
                    env.lookup_here(func.name)):
                # not a static or classmethod
                decorators.append(decorator)

        if decorators:
            transform = DecoratorTransform(self.context)
            def_node = node.node
            _, reassignments = transform.chain_decorators(
                def_node, decorators, def_node.name)
            reassignments.analyse_declarations(env)
            node = [node, reassignments]

        return node

    def _handle_def(self, decorators, env, node):
        "Handle def or cpdef fused functions"
        # Create PyCFunction nodes for each specialization
        node.stats.insert(0, node.py_func)
        self.visitchild(node, 'py_func')
        node.update_fused_defnode_entry(env)
        # For the moment, fused functions do not support METH_FASTCALL
        node.py_func.entry.signature.use_fastcall = False
        pycfunc = ExprNodes.PyCFunctionNode.from_defnode(node.py_func, binding=True)
        pycfunc = ExprNodes.ProxyNode(pycfunc.coerce_to_temp(env))
        node.resulting_fused_function = pycfunc
        # Create assignment node for our def function
        node.fused_func_assignment = self._create_assignment(
            node.py_func, ExprNodes.CloneNode(pycfunc), env)

        if decorators:
            node = self._handle_fused_def_decorators(decorators, env, node)

        return node

    def _create_fused_function(self, env, node):
        "Create a fused function for a DefNode with fused arguments"
        from . import FusedNode

        if self.fused_function or self.in_lambda:
            if self.fused_function not in self.fused_error_funcs:
                if self.in_lambda:
                    error(node.pos, "Fused lambdas not allowed")
                else:
                    error(node.pos, "Cannot nest fused functions")

            self.fused_error_funcs.add(self.fused_function)

            node.body = Nodes.PassStatNode(node.pos)
            for arg in node.args:
                if arg.type.is_fused:
                    arg.type = arg.type.get_fused_types()[0]

            return node

        decorators = getattr(node, 'decorators', None)
        node = FusedNode.FusedCFuncDefNode(node, env)
        self.fused_function = node
        self.visitchildren(node)
        self.fused_function = None
        if node.py_func:
            node = self._handle_def(decorators, env, node)

        return node

    def _handle_fused(self, node):
        if node.is_generator and node.has_fused_arguments:
            error(node.pos, "Fused generators not supported")
            node.has_fused_arguments = False
            node.gbody.body = Nodes.StatListNode(node.pos, stats=[])

        return node.has_fused_arguments

    def visit_FuncDefNode(self, node):
        """
        Analyse a function and its body, as that hasn't happened yet.  Also
        analyse the directive_locals set by @cython.locals().

        Then, if we are a function with fused arguments, replace the function
        (after it has declared itself in the symbol table!) with a
        FusedCFuncDefNode, and analyse its children (which are in turn normal
        functions). If we're a normal function, just analyse the body of the
        function.
        """
        env = self.current_env()

        self.seen_vars_stack.append(set())
        lenv = node.local_scope
        node.declare_arguments(lenv)

        # @cython.locals(...)
        for var, type_node in node.directive_locals.items():
            if not lenv.lookup_here(var):   # don't redeclare args
                type = type_node.analyse_as_type(lenv)
                if type and type.is_fused and lenv.fused_to_specific:
                    type = type.specialize(lenv.fused_to_specific)
                if type:
                    lenv.declare_var(var, type, type_node.pos)
                else:
                    error(type_node.pos, "Not a type")

        if self._handle_fused(node):
            node = self._create_fused_function(env, node)
        else:
            node.body.analyse_declarations(lenv)
            node = self._super_visit_FuncDefNode(node)

        self.seen_vars_stack.pop()

        if "ufunc" in lenv.directives:
            from . import UFuncs
            return UFuncs.convert_to_ufunc(node)
        return node

    def visit_DefNode(self, node):
        node = self.visit_FuncDefNode(node)
        if not isinstance(node, Nodes.DefNode):
            return node
        env = self.current_env()
        if node.code_object is None:
            node.code_object = ExprNodes.CodeObjectNode(node)
            node.code_object.analyse_declarations(env)
        if node.fused_py_func or node.is_generator_body:
            return node
        if not node.needs_assignment_synthesis(env):
            return node
        return [node, self._synthesize_assignment(node, env)]

    def visit_CFuncDefNode(self, node):
        if node.code_object is None and node.py_func is None:
            node.code_object = ExprNodes.CodeObjectNode.for_cfunc(node)
            node.code_object.analyse_declarations(self.current_env())
        return self.visit_FuncDefNode(node)

    def visit_GeneratorBodyDefNode(self, node):
        return self.visit_FuncDefNode(node)

    def visit_GeneratorDefNode(self, node):
        # The generator body should use the same code object as the (user facing) generator function that creates it.
        result = self.visit_DefNode(node)
        # 'result' will usually be a list of statements, but we still have the original node.
        node.gbody.code_object = node.code_object
        return result

    def _synthesize_assignment(self, node, env):
        # Synthesize assignment node and put it right after defnode
        genv = env
        while genv.is_py_class_scope or genv.is_c_class_scope:
            genv = genv.outer_scope

        binding = env.is_py_class_scope or self.current_directives.get('binding')
        if genv.is_closure_scope:
            rhs = node.py_cfunc_node = ExprNodes.InnerFunctionNode.from_defnode(node, binding)
        else:
            rhs = ExprNodes.PyCFunctionNode.from_defnode(node, binding)

        node.is_cyfunction = rhs.binding
        return self._create_assignment(node, rhs, env)

    def _create_assignment(self, def_node, rhs, env):
        if def_node.decorators:
            for decorator in def_node.decorators[::-1]:
                rhs = ExprNodes.SimpleCallNode(
                    decorator.pos,
                    function = decorator.decorator,
                    args = [rhs])
            def_node.decorators = None

        assmt = Nodes.SingleAssignmentNode(
            def_node.pos,
            lhs=ExprNodes.NameNode(def_node.pos, name=def_node.name),
            rhs=rhs)
        assmt.analyse_declarations(env)
        return assmt

    def visit_func_outer_attrs(self, node):
        # any names in the outer attrs should not be looked up in the function "seen_vars_stack"
        stack = self.seen_vars_stack.pop()
        super().visit_func_outer_attrs(node)
        self.seen_vars_stack.append(stack)

    def visit_ScopedExprNode(self, node):
        env = self.current_env()
        node.analyse_declarations(env)
        # the node may or may not have a local scope
        if node.expr_scope:
            self.seen_vars_stack.append(set(self.seen_vars_stack[-1]))
            self.enter_scope(node, node.expr_scope)
            node.analyse_scoped_declarations(node.expr_scope)
            self.visitchildren(node)
            self.exit_scope()
            self.seen_vars_stack.pop()
        else:

            node.analyse_scoped_declarations(env)
            self.visitchildren(node)
        return node

    def visit_TempResultFromStatNode(self, node):
        self.visitchildren(node)
        node.analyse_declarations(self.current_env())
        return node

    def visit_CppClassNode(self, node):
        if node.visibility == 'extern':
            return None
        else:
            return self.visit_ClassDefNode(node)

    def visit_CStructOrUnionDefNode(self, node):
        # Create a wrapper node if needed.
        # We want to use the struct type information (so it can't happen
        # before this phase) but also create new objects to be declared
        # (so it can't happen later).
        # Note that we don't return the original node, as it is
        # never used after this phase.
        if True:  # private (default)
            return None

        self_value = ExprNodes.AttributeNode(
            pos = node.pos,
            obj = ExprNodes.NameNode(pos=node.pos, name="self"),
            attribute = EncodedString("value"))
        var_entries = node.entry.type.scope.var_entries
        attributes = []
        for entry in var_entries:
            attributes.append(ExprNodes.AttributeNode(pos = entry.pos,
                                                      obj = self_value,
                                                      attribute = entry.name))
        # __init__ assignments
        init_assignments = []
        for entry, attr in zip(var_entries, attributes):
            # TODO: branch on visibility
            init_assignments.append(
                self.init_assignment.substitute(
                    {
                        "VALUE": ExprNodes.NameNode(entry.pos, name = entry.name),
                        "ATTR": attr,
                    },
                    pos=entry.pos,
                )
            )

        # create the class
        str_format = "%s(%s)" % (node.entry.type.name, ("%s, " * len(attributes))[:-2])
        wrapper_class = self.struct_or_union_wrapper.substitute({
            "INIT_ASSIGNMENTS": Nodes.StatListNode(node.pos, stats = init_assignments),
            "IS_UNION": ExprNodes.BoolNode(node.pos, value = not node.entry.type.is_struct),
            "MEMBER_TUPLE": ExprNodes.TupleNode(node.pos, args=attributes),
            "STR_FORMAT": ExprNodes.UnicodeNode(node.pos, value = EncodedString(str_format)),
            "REPR_FORMAT": ExprNodes.UnicodeNode(node.pos, value = EncodedString(str_format.replace("%s", "%r"))),
        }, pos = node.pos).stats[0]
        wrapper_class.class_name = node.name
        wrapper_class.shadow = True
        class_body = wrapper_class.body.stats

        # fix value type
        assert isinstance(class_body[0].base_type, Nodes.CSimpleBaseTypeNode)
        class_body[0].base_type.name = node.name

        # fix __init__ arguments
        init_method = class_body[1]
        assert isinstance(init_method, Nodes.DefNode) and init_method.name == '__init__'
        arg_template = init_method.args[1]
        if not node.entry.type.is_struct:
            arg_template.kw_only = True
        del init_method.args[1]
        for entry, attr in zip(var_entries, attributes):
            arg = copy.deepcopy(arg_template)
            arg.declarator.name = entry.name
            init_method.args.append(arg)

        # setters/getters
        for entry, attr in zip(var_entries, attributes):
            # TODO: branch on visibility
            if entry.type.is_pyobject:
                template = self.basic_pyobject_property
            else:
                template = self.basic_property
            property = template.substitute(
                {
                    "ATTR": attr,
                },
                pos=entry.pos,
            ).stats[0]
            property.name = entry.name
            wrapper_class.body.stats.append(property)

        wrapper_class.analyse_declarations(self.current_env())
        return self.visit_CClassDefNode(wrapper_class)

    # Some nodes are no longer needed after declaration
    # analysis and can be dropped. The analysis was performed
    # on these nodes in a separate recursive process from the
    # enclosing function or module, so we can simply drop them.
    def visit_CDeclaratorNode(self, node):
        # necessary to ensure that all CNameDeclaratorNodes are visited.
        self.visitchildren(node)
        return node

    def visit_CTypeDefNode(self, node):
        return node

    def visit_CBaseTypeNode(self, node):
        return None

    def visit_CEnumDefNode(self, node):
        if node.visibility == 'public':
            return node
        else:
            return None

    def visit_CNameDeclaratorNode(self, node):
        if node.name in self.seen_vars_stack[-1]:
            entry = self.current_env().lookup(node.name)
            if (entry is None or entry.visibility != 'extern'
                    and not entry.scope.is_c_class_scope):
                error(node.pos, "cdef variable '%s' declared after it is used" % node.name)
        self.visitchildren(node)
        return node

    def visit_CVarDefNode(self, node):
        # to ensure all CNameDeclaratorNodes are visited.
        self.visitchildren(node)
        return None

    def visit_CnameDecoratorNode(self, node):
        child_node = self.visitchild(node, 'node')
        if not child_node:
            return None
        if type(child_node) is list:  # Assignment synthesized
            node.node = child_node[0]
            return [node] + child_node[1:]
        return node

    def create_Property(self, entry):
        if entry.visibility == 'public':
            if entry.type.is_pyobject:
                template = self.basic_pyobject_property
            else:
                template = self.basic_property
        elif entry.visibility == 'readonly':
            template = self.basic_property_ro
        property = template.substitute(
            {
                "ATTR": ExprNodes.AttributeNode(pos=entry.pos,
                                                obj=ExprNodes.NameNode(pos=entry.pos, name="self"),
                                                attribute=entry.name),
            },
            pos=entry.pos,
        ).stats[0]
        property.name = entry.name
        property.doc = entry.doc
        return property

    def visit_AssignmentExpressionNode(self, node):
        self.visitchildren(node)
        node.analyse_declarations(self.current_env())
        return node


def _calculate_pickle_checksums(member_names):
    # Cython 0.x used MD5 for the checksum, which a few Python installations remove for security reasons.
    # SHA-256 should be ok for years to come, but early Cython 3.0 alpha releases used SHA-1,
    # which may not be.
    member_names_string = ' '.join(member_names).encode('utf-8')
    checksums = []
    for algo_name in ['sha256', 'sha1', 'md5']:
        try:
            mkchecksum = getattr(hashlib, algo_name)
            checksum = mkchecksum(member_names_string, usedforsecurity=False).hexdigest()
        except (AttributeError, ValueError):
            # The algorithm (i.e. MD5) might not be there at all, or might be blocked at runtime.
            continue
        checksums.append('0x' + checksum[:7])
    return checksums


class CalculateQualifiedNamesTransform(EnvTransform):
    """
    Calculate and store the '__qualname__' and the global
    module name on some nodes.
    """
    needs_qualname_assignment = False
    needs_module_assignment = False

    def visit_ModuleNode(self, node):
        self.module_name = self.global_scope().qualified_name
        self.qualified_name = []
        _super = super()
        self._super_visit_FuncDefNode = _super.visit_FuncDefNode
        self._super_visit_ClassDefNode = _super.visit_ClassDefNode
        self.visitchildren(node)
        return node

    def _set_qualname(self, node, name=None):
        if name:
            qualname = self.qualified_name[:]
            qualname.append(name)
        else:
            qualname = self.qualified_name
        node.qualname = EncodedString('.'.join(qualname))
        node.module_name = self.module_name

    def _append_entry(self, entry):
        if entry.is_pyglobal and not entry.is_pyclass_attr:
            self.qualified_name = [entry.name]
        else:
            self.qualified_name.append(entry.name)

    def visit_ClassNode(self, node):
        self._set_qualname(node, node.name)
        self.visitchildren(node)
        return node

    def visit_PyClassNamespaceNode(self, node):
        # class name was already added by parent node
        self._set_qualname(node)
        self.visitchildren(node)
        return node

    def visit_PyCFunctionNode(self, node):
        orig_qualified_name = self.qualified_name[:]
        if node.def_node.is_wrapper and self.qualified_name and self.qualified_name[-1] == '<locals>':
            self.qualified_name.pop()
            self._set_qualname(node)
        else:
            self._set_qualname(node, node.def_node.name)
        self.visitchildren(node)
        self.qualified_name = orig_qualified_name
        return node

    def visit_DefNode(self, node):
        if node.is_wrapper and self.qualified_name:
            assert self.qualified_name[-1] == '<locals>', self.qualified_name
            orig_qualified_name = self.qualified_name[:]
            self.qualified_name.pop()
            self._set_qualname(node)
            self._super_visit_FuncDefNode(node)
            self.qualified_name = orig_qualified_name
        else:
            self._set_qualname(node, node.name)
            self.visit_FuncDefNode(node)
        return node

    def visit_FuncDefNode(self, node):
        orig_qualified_name = self.qualified_name[:]
        if getattr(node, 'name', None) == '<lambda>':
            self.qualified_name.append('<lambda>')
        else:
            self._append_entry(node.entry)
        self.qualified_name.append('<locals>')
        self._super_visit_FuncDefNode(node)
        self.qualified_name = orig_qualified_name
        return node

    def generate_assignment(self, node, name, value):
        entry = node.scope.lookup_here(name)
        lhs = ExprNodes.NameNode(
            node.pos,
            name=EncodedString(name),
            entry=entry,
            is_target=True)
        rhs = ExprNodes.UnicodeNode(node.pos, value=value)
        node.body.stats.insert(0, Nodes.SingleAssignmentNode(
            node.pos,
            lhs=lhs,
            rhs=rhs,
        ).analyse_expressions(self.current_env()))

    def visit_ClassDefNode(self, node):
        orig_needs_qualname_assignment = self.needs_qualname_assignment
        self.needs_qualname_assignment = False
        orig_needs_module_assignment = self.needs_module_assignment
        self.needs_module_assignment = False
        orig_qualified_name = self.qualified_name[:]
        entry = (getattr(node, 'entry', None) or             # PyClass
                 self.current_env().lookup_here(node.target.name))  # CClass
        self._append_entry(entry)
        self._super_visit_ClassDefNode(node)
        if self.needs_qualname_assignment:
            self.generate_assignment(node, "__qualname__",
                                     EncodedString(".".join(self.qualified_name)))
        if self.needs_module_assignment:
            self.generate_assignment(node, "__module__",
                                     EncodedString(self.module_name))
        self.qualified_name = orig_qualified_name
        self.needs_qualname_assignment = orig_needs_qualname_assignment
        self.needs_module_assignment = orig_needs_module_assignment
        return node

    def visit_NameNode(self, node):
        scope = self.current_env()
        if scope.is_c_class_scope:
            # unlike for a PyClass scope, these attributes aren't defined in the
            # dictionary when the class definition is executed, therefore we ask
            # the compiler to generate an assignment to them at the start of the
            # body.
            # NOTE: this doesn't put them in locals()
            if node.name == "__qualname__":
                self.needs_qualname_assignment = True
            elif node.name == "__module__":
                self.needs_module_assignment = True
        return node


class AnalyseExpressionsTransform(CythonTransform):

    def visit_ModuleNode(self, node):
        node.scope.infer_types()
        node.body = node.body.analyse_expressions(node.scope)
        self.positions = [{node.pos}]
        self.visitchildren(node)
        self._build_positions(node)
        return node

    def visit_FuncDefNode(self, node):
        node.local_scope.infer_types()
        node.body = node.body.analyse_expressions(node.local_scope)
        self.positions[-1].add(node.pos)

        if node.is_wrapper:
            # Share positions between function and Python wrapper.
            local_positions = self.positions[-1]
        else:
            local_positions = {node.pos}
        self.positions.append(local_positions)

        self.visitchildren(node)
        self._build_positions(node)
        return node

    def visit_ScopedExprNode(self, node):
        if node.has_local_scope:
            node.expr_scope.infer_types()
            node = node.analyse_scoped_expressions(node.expr_scope)
        self.visit_ExprNode(node)
        return node

    def visit_IndexNode(self, node):
        """
        Replace index nodes used to specialize cdef functions with fused
        argument types with the Attribute- or NameNode referring to the
        function. We then need to copy over the specialization properties to
        the attribute or name node.

        Because the indexing might be a Python indexing operation on a fused
        function, or (usually) a Cython indexing operation, we need to
        re-analyse the types.
        """
        self.visit_ExprNode(node)
        if node.is_fused_index and not node.type.is_error:
            node = node.base
        return node

    # Build the line table according to PEP-626.
    # We mostly just do this here to avoid yet another transform traversal.

    def visit_ExprNode(self, node):
        self.positions[-1].add(node.pos)
        self.visitchildren(node)
        return node

    def visit_StatNode(self, node):
        self.positions[-1].add(node.pos)
        self.visitchildren(node)
        return node

    def _build_positions(self, func_node):
        """
        Build the PEP-626 line table and "bytecode-to-position" mapping used for CodeObjects.
        """
        # Code can originate from different source files and string code fragments, even within a single function.
        # Thus, it's not completely correct to just ignore the source files when sorting the line numbers,
        # but it also doesn't hurt much for the moment. Eventually, we might need different CodeObjects
        # even within a single function if it uses code from different sources / line number ranges.
        positions: list = sorted(
            self.positions.pop(),
            key=itemgetter(1, 2),  # (line, column)
            # Build ranges backwards to know the end column before we see the start column in the same line.
            reverse=True,
        )

        next_line = -1
        next_column_in_line = 0

        ranges = []
        for _, line, start_column in positions:
            ranges.append((line, line, start_column, next_column_in_line if line == next_line else start_column + 1))
            next_line, next_column_in_line = line, start_column

        ranges.reverse()
        func_node.node_positions = ranges

        positions.reverse()
        i: cython.Py_ssize_t
        func_node.local_scope.node_positions_to_offset = {
            position: i
            for i, position in enumerate(positions)
        }


class FindInvalidUseOfFusedTypes(TreeVisitor):

    def __call__(self, tree):
        self._in_fused_function = False
        self.visit(tree)
        return tree

    def visit_Node(self, node):
        self.visitchildren(node)

    def visit_FuncDefNode(self, node):
        outer_status = self._in_fused_function
        self._in_fused_function = node.has_fused_arguments

        if not self._in_fused_function:
            # Errors related to use in functions with fused args will already
            # have been detected.
            if not node.is_generator_body and node.return_type.is_fused:
                error(node.pos, "Return type is not specified as argument type")

        self.visitchildren(node)
        self._in_fused_function = outer_status

    def visit_ExprNode(self, node):
        if not self._in_fused_function and node.type and node.type.is_fused:
            error(node.pos, "Invalid use of fused types, type cannot be specialized")
            # Errors in subtrees are likely related, so do not recurse.
        else:
            self.visitchildren(node)


class ExpandInplaceOperators(EnvTransform):

    def visit_InPlaceAssignmentNode(self, node):
        lhs = node.lhs
        rhs = node.rhs
        if lhs.type.is_cpp_class:
            # No getting around this exact operator here.
            return node
        if isinstance(lhs, ExprNodes.BufferIndexNode):
            # There is code to handle this case in InPlaceAssignmentNode
            return node

        env = self.current_env()
        def side_effect_free_reference(node, setting=False):
            if node.is_name:
                return node, []
            elif node.type.is_pyobject and not setting:
                node = LetRefNode(node)
                return node, [node]
            elif node.is_subscript:
                base, temps = side_effect_free_reference(node.base)
                index = LetRefNode(node.index)
                return ExprNodes.IndexNode(node.pos, base=base, index=index), temps + [index]
            elif node.is_attribute:
                obj, temps = side_effect_free_reference(node.obj, setting=setting)
                return ExprNodes.AttributeNode(node.pos, obj=obj, attribute=node.attribute), temps
            elif isinstance(node, ExprNodes.BufferIndexNode):
                raise ValueError("Don't allow things like attributes of buffer indexing operations")
            else:
                node = LetRefNode(node)
                return node, [node]
        try:
            lhs, let_ref_nodes = side_effect_free_reference(lhs, setting=True)
        except ValueError:
            return node
        dup = lhs.__class__(**lhs.__dict__)
        binop = ExprNodes.binop_node(node.pos,
                                     operator = node.operator,
                                     operand1 = dup,
                                     operand2 = rhs,
                                     inplace=True)
        # Manually analyse types for new node.
        lhs.is_target = True
        lhs = lhs.analyse_target_types(env)
        dup.analyse_types(env)  # FIXME: no need to reanalyse the copy, right?
        binop.analyse_operation(env)
        node = Nodes.SingleAssignmentNode(
            node.pos,
            lhs = lhs,
            rhs=binop.coerce_to(lhs.type, env))
        # Use LetRefNode to avoid side effects.
        let_ref_nodes.reverse()
        for t in let_ref_nodes:
            node = LetNode(t, node)
        return node

    def visit_ExprNode(self, node):
        # In-place assignments can't happen within an expression.
        return node


class AdjustDefByDirectives(CythonTransform, SkipDeclarations):
    """
    Adjust function and class definitions by the decorator directives:

    @cython.cfunc
    @cython.cclass
    @cython.ccall
    @cython.inline
    @cython.nogil
    @cython.critical_section
    """
    # list of directives that cause conversion to cclass
    converts_to_cclass = ('cclass', 'total_ordering', 'dataclasses.dataclass')

    def visit_ModuleNode(self, node):
        self.directives = node.directives
        self.in_py_class = False
        self.visitchildren(node)
        return node

    def visit_CompilerDirectivesNode(self, node):
        old_directives = self.directives
        self.directives = node.directives
        self.visitchildren(node)
        self.directives = old_directives
        return node

    def visit_DefNode(self, node):
        modifiers = []
        if 'inline' in self.directives:
            modifiers.append('inline')
        nogil = self.directives.get('nogil')
        with_gil = self.directives.get('with_gil')
        except_val = self.directives.get('exceptval')
        has_explicit_exc_clause = False if except_val is None else True
        return_type_node = self.directives.get('returns')
        if return_type_node is None and self.directives['annotation_typing']:
            return_type_node = node.return_type_annotation
            # for Python annotations, prefer safe exception handling by default
            if return_type_node is not None and except_val is None:
                except_val = (None, True)  # except *
        elif except_val is None:
            # backward compatible default: no exception check, unless there's also a "@returns" declaration
            except_val = (None, True if return_type_node else False)
        if self.directives.get('c_compile_guard') and 'cfunc' not in self.directives:
            error(node.pos, "c_compile_guard only allowed on C functions")
        if 'ccall' in self.directives:
            if 'cfunc' in self.directives:
                error(node.pos, "cfunc and ccall directives cannot be combined")
            if with_gil:
                error(node.pos, "ccall functions cannot be declared 'with_gil'")
            node = node.as_cfunction(
                overridable=True, modifiers=modifiers, nogil=nogil,
                returns=return_type_node, except_val=except_val, has_explicit_exc_clause=has_explicit_exc_clause)
            return self.visit(node)
        if 'cfunc' in self.directives:
            if self.in_py_class:
                error(node.pos, "cfunc directive is not allowed here")
            else:
                node = node.as_cfunction(
                    overridable=False, modifiers=modifiers, nogil=nogil, with_gil=with_gil,
                    returns=return_type_node, except_val=except_val, has_explicit_exc_clause=has_explicit_exc_clause)
                return self.visit(node)
        if 'inline' in modifiers:
            error(node.pos, "Python functions cannot be declared 'inline'")
        if nogil:
            # TODO: turn this into a "with gil" declaration.
            error(node.pos, "Python functions cannot be declared 'nogil'")
        if with_gil:
            error(node.pos, "Python functions cannot be declared 'with_gil'")
        self.visit_FuncDefNode(node)
        return node

    def visit_FuncDefNode(self, node):
        if "critical_section" in self.directives:
            value = self.directives["critical_section"]
            if value is not None:
                error(node.pos, "critical_section decorator does not take arguments")
            if self.in_py_class:
                warning(
                    node.pos,
                    "@critical_section on method of a class that is not an extension type is unlikely to be useful",
                    2)
            new_body = Nodes.CriticalSectionStatNode(
                node.pos,
                args=[ExprNodes.FirstArgumentForCriticalSectionNode(node.pos, func_node=node)],
                body=node.body
            )
            node.body = new_body
        self.visitchildren(node)
        return node

    def visit_LambdaNode(self, node):
        # No directives should modify lambdas or generator expressions (and also nothing in them).
        return node

    def visit_PyClassDefNode(self, node):
        if any(directive in self.directives for directive in self.converts_to_cclass):
            node = node.as_cclass()
            return self.visit(node)
        else:
            old_in_pyclass = self.in_py_class
            self.in_py_class = True
            self.visitchildren(node)
            self.in_py_class = old_in_pyclass
            return node

    def visit_CClassDefNode(self, node):
        old_in_pyclass = self.in_py_class
        self.in_py_class = False
        self.visitchildren(node)
        self.in_py_class = old_in_pyclass
        return node


class AlignFunctionDefinitions(CythonTransform):
    """
    This class takes the signatures from a .pxd file and applies them to
    the def methods in a .py file.
    """

    def visit_ModuleNode(self, node):
        self.scope = node.scope
        self.visitchildren(node)
        return node

    def visit_PyClassDefNode(self, node):
        pxd_def = self.scope.lookup(node.name)
        if pxd_def:
            if pxd_def.is_cclass:
                return self.visit_CClassDefNode(node.as_cclass(), pxd_def)
            elif not pxd_def.scope or not pxd_def.scope.is_builtin_scope:
                error(node.pos, "'%s' redeclared" % node.name)
                if pxd_def.pos:
                    error(pxd_def.pos, "previous declaration here")
                return None
        return node

    def visit_CClassDefNode(self, node, pxd_def=None):
        if pxd_def is None:
            pxd_def = self.scope.lookup(node.class_name)
        if pxd_def:
            if not pxd_def.defined_in_pxd:
                return node
            outer_scope = self.scope
            self.scope = pxd_def.type.scope
        self.visitchildren(node)
        if pxd_def:
            self.scope = outer_scope
        return node

    def visit_DefNode(self, node):
        pxd_def = self.scope.lookup(node.name)
        if pxd_def and (not pxd_def.scope or not pxd_def.scope.is_builtin_scope):
            if not pxd_def.is_cfunction:
                error(node.pos, "'%s' redeclared" % node.name)
                if pxd_def.pos:
                    error(pxd_def.pos, "previous declaration here")
                return None
            node = node.as_cfunction(pxd_def)
        # Enable this when nested cdef functions are allowed.
        # self.visitchildren(node)
        return node

    def visit_ExprNode(self, node):
        # ignore lambdas and everything else that appears in expressions
        return node


class AutoCpdefFunctionDefinitions(CythonTransform):

    def visit_ModuleNode(self, node):
        self.directives = node.directives
        self.imported_names = set()  # hack, see visit_FromImportStatNode()
        self.scope = node.scope
        self.visitchildren(node)
        return node

    def visit_DefNode(self, node):
        if (self.scope.is_module_scope and self.directives['auto_cpdef']
                and node.name not in self.imported_names
                and node.is_cdef_func_compatible()):
            # FIXME: cpdef-ing should be done in analyse_declarations()
            node = node.as_cfunction(scope=self.scope)
        return node

    def visit_CClassDefNode(self, node, pxd_def=None):
        if pxd_def is None:
            pxd_def = self.scope.lookup(node.class_name)
        if pxd_def:
            if not pxd_def.defined_in_pxd:
                return node
            outer_scope = self.scope
            self.scope = pxd_def.type.scope
        self.visitchildren(node)
        if pxd_def:
            self.scope = outer_scope
        return node

    def visit_FromImportStatNode(self, node):
        # hack to prevent conditional import fallback functions from
        # being cdpef-ed (global Python variables currently conflict
        # with imports)
        if self.scope.is_module_scope:
            for name, _ in node.items:
                self.imported_names.add(name)
        return node

    def visit_ExprNode(self, node):
        # ignore lambdas and everything else that appears in expressions
        return node


class RemoveUnreachableCode(CythonTransform):

    def visit_StatListNode(self, node):
        if not self.current_directives['remove_unreachable']:
            return node
        self.visitchildren(node)
        if len(node.stats) == 1 and isinstance(node.stats[0], Nodes.StatListNode) and not node.stats[0].stats:
            del node.stats[:]
        for idx, stat in enumerate(node.stats, 1):
            if stat.is_terminator:
                if idx < len(node.stats):
                    if self.current_directives['warn.unreachable']:
                        warning(node.stats[idx].pos, "Unreachable code", 2)
                    node.stats = node.stats[:idx]
                node.is_terminator = True
                break
        return node

    def visit_IfClauseNode(self, node):
        self.visitchildren(node)
        if node.body.is_terminator:
            node.is_terminator = True
        return node

    def visit_IfStatNode(self, node):
        self.visitchildren(node)
        if node.else_clause and node.else_clause.is_terminator:
            for clause in node.if_clauses:
                if not clause.is_terminator:
                    break
            else:
                node.is_terminator = True
        return node

    def visit_TryExceptStatNode(self, node):
        self.visitchildren(node)
        if node.body.is_terminator and node.else_clause:
            if self.current_directives['warn.unreachable']:
                warning(node.else_clause.pos, "Unreachable code", 2)
            node.else_clause = None
        return node

    def visit_TryFinallyStatNode(self, node):
        self.visitchildren(node)
        if node.finally_clause.is_terminator:
            node.is_terminator = True
        return node

    def visit_PassStatNode(self, node):
        """Eliminate useless PassStatNode"""
        # 'pass' statements often appear in a separate line and must be traced.
        if not self.current_directives['linetrace']:
            node = Nodes.StatListNode(pos=node.pos, stats=[])
        return node


class YieldNodeCollector(TreeVisitor):

    def __init__(self, excludes=[]):
        super().__init__()
        self.yields = []
        self.returns = []
        self.finallys = []
        self.excepts = []
        self.has_return_value = False
        self.has_yield = False
        self.has_await = False
        self.excludes = excludes

    def visit_Node(self, node):
        if node not in self.excludes:
            self.visitchildren(node)

    def visit_YieldExprNode(self, node):
        self.yields.append(node)
        self.has_yield = True
        self.visitchildren(node)

    def visit_AwaitExprNode(self, node):
        self.yields.append(node)
        self.has_await = True
        self.visitchildren(node)

    def visit_ReturnStatNode(self, node):
        self.visitchildren(node)
        if node.value:
            self.has_return_value = True
        self.returns.append(node)

    def visit_TryFinallyStatNode(self, node):
        self.visitchildren(node)
        self.finallys.append(node)

    def visit_TryExceptStatNode(self, node):
        self.visitchildren(node)
        self.excepts.append(node)

    def visit_ClassDefNode(self, node):
        pass

    def visit_FuncDefNode(self, node):
        pass

    def visit_LambdaNode(self, node):
        pass

    def visit_GeneratorExpressionNode(self, node):
        # node.loop iterator is evaluated outside the generator expression
        if isinstance(node.loop, Nodes._ForInStatNode):
            # Possibly should handle ForFromStatNode
            # but for now do nothing
            self.visit(node.loop.iterator)

    def visit_CArgDeclNode(self, node):
        # do not look into annotations
        # FIXME: support (yield) in default arguments (currently crashes)
        pass


class MarkClosureVisitor(CythonTransform):
    # In addition to marking closures this is also responsible to finding parts of the
    # generator iterable and marking them

    def visit_ModuleNode(self, node):
        self.needs_closure = False
        self.excludes = []
        self.visitchildren(node)
        return node

    def visit_FuncDefNode(self, node):
        self.needs_closure = False
        self.visitchildren(node)
        node.needs_closure = self.needs_closure
        self.needs_closure = True

        collector = YieldNodeCollector(self.excludes)
        collector.visitchildren(node)

        if node.is_async_def:
            coroutine_type = Nodes.AsyncDefNode
            if collector.has_yield:
                coroutine_type = Nodes.AsyncGenNode
                for yield_expr in collector.yields + collector.returns:
                    yield_expr.in_async_gen = True
            elif self.current_directives['iterable_coroutine']:
                coroutine_type = Nodes.IterableAsyncDefNode
        elif collector.has_await:
            found = next(y for y in collector.yields if y.is_await)
            error(found.pos, "'await' not allowed in generators (use 'yield')")
            return node
        elif collector.has_yield:
            coroutine_type = Nodes.GeneratorDefNode
        else:
            return node

        for i, yield_expr in enumerate(collector.yields, 1):
            yield_expr.label_num = i
        for retnode in collector.returns + collector.finallys + collector.excepts:
            retnode.in_generator = True

        gbody = Nodes.GeneratorBodyDefNode(
            pos=node.pos, name=node.name, body=node.body,
            is_coroutine_body=node.is_async_def,
            is_async_gen_body=node.is_async_def and collector.has_yield)
        coroutine = coroutine_type(
            pos=node.pos, name=node.name, args=node.args,
            star_arg=node.star_arg, starstar_arg=node.starstar_arg,
            doc=node.doc, decorators=node.decorators,
            gbody=gbody, lambda_name=node.lambda_name,
            return_type_annotation=node.return_type_annotation,
            is_generator_expression=node.is_generator_expression)
        return coroutine

    def visit_CFuncDefNode(self, node):
        self.needs_closure = False
        self.visitchildren(node)
        node.needs_closure = self.needs_closure
        self.needs_closure = True
        if node.needs_closure and node.overridable:
            error(node.pos, "closures inside cpdef functions not yet supported")
        return node

    def visit_LambdaNode(self, node):
        self.needs_closure = False
        self.visitchildren(node)
        node.needs_closure = self.needs_closure
        self.needs_closure = True
        return node

    def visit_ClassDefNode(self, node):
        self.visitchildren(node)
        self.needs_closure = True
        return node

    def visit_GeneratorExpressionNode(self, node):
        excludes = self.excludes
        if isinstance(node.loop, Nodes._ForInStatNode):
            self.excludes = [node.loop.iterator]
        node = self.visit_LambdaNode(node)
        self.excludes = excludes
        if not isinstance(node.loop, Nodes._ForInStatNode):
            # Possibly should handle ForFromStatNode
            # but for now do nothing
            return node
        itseq = node.loop.iterator.sequence
        # literals do not need replacing with an argument
        if itseq.is_literal:
            return node
        _GeneratorExpressionArgumentsMarker(node).visit(itseq)
        return node


class CreateClosureClasses(CythonTransform):
    # Output closure classes in module scope for all functions
    # that really need it.

    def __init__(self, context):
        super().__init__(context)
        self.path = []
        self.in_lambda = False

    def visit_ModuleNode(self, node):
        self.module_scope = node.scope
        self.visitchildren(node)
        return node

    def find_entries_used_in_closures(self, node):
        from_closure = []
        in_closure = []
        for scope in node.local_scope.iter_local_scopes():
            for name, entry in scope.entries.items():
                if not name:
                    continue
                if entry.from_closure:
                    from_closure.append((name, entry))
                elif entry.in_closure:
                    in_closure.append((name, entry))
        return from_closure, in_closure

    def create_class_from_scope(self, node, target_module_scope, inner_node=None):
        # move local variables into closure
        if node.is_generator:
            for scope in node.local_scope.iter_local_scopes():
                for entry in scope.entries.values():
                    if not (entry.from_closure or entry.is_pyglobal or entry.is_cglobal):
                        entry.in_closure = True

        from_closure, in_closure = self.find_entries_used_in_closures(node)
        in_closure.sort()

        # Now from the beginning
        node.needs_closure = False
        node.needs_outer_scope = False

        func_scope = node.local_scope
        cscope = node.entry.scope
        while cscope.is_py_class_scope or cscope.is_c_class_scope:
            cscope = cscope.outer_scope

        if not from_closure and (self.path or inner_node):
            if not inner_node:
                if not node.py_cfunc_node:
                    raise InternalError("DefNode does not have assignment node")
                inner_node = node.py_cfunc_node
            inner_node.needs_closure_code = False
            node.needs_outer_scope = False

        if node.is_generator:
            pass
        elif not in_closure and not from_closure:
            return
        elif not in_closure:
            func_scope.is_passthrough = True
            func_scope.scope_class = cscope.scope_class
            node.needs_outer_scope = True
            return

        # entry.cname can contain periods (eg. a derived C method of a class).
        # We want to use the cname as part of a C struct name, so we replace
        # periods with double underscores.
        as_name = '%s_%s' % (
            target_module_scope.next_id(Naming.closure_class_prefix),
            node.entry.cname.replace('.','__'))
        as_name = EncodedString(as_name)

        entry = target_module_scope.declare_c_class(
            name=as_name, pos=node.pos, defining=True,
            implementing=True)
        entry.type.is_final_type = True

        func_scope.scope_class = entry
        class_scope = entry.type.scope
        class_scope.is_internal = True
        class_scope.is_closure_class_scope = True
        if node.is_async_def or node.is_generator:
            # Generators need their closure intact during cleanup as they resume to handle GeneratorExit
            class_scope.directives['no_gc_clear'] = True
        if Options.closure_freelist_size:
            class_scope.directives['freelist'] = Options.closure_freelist_size

        if from_closure:
            assert cscope.is_closure_scope
            class_scope.declare_var(pos=node.pos,
                                    name=Naming.outer_scope_cname,
                                    cname=Naming.outer_scope_cname,
                                    type=cscope.scope_class.type,
                                    is_cdef=True)
            node.needs_outer_scope = True
        for name, entry in in_closure:
            closure_entry = class_scope.declare_var(
                pos=entry.pos,
                name=entry.name if not entry.in_subscope else None,
                cname=entry.cname,
                type=entry.type,
                is_cdef=True)
            if entry.is_declared_generic:
                closure_entry.is_declared_generic = 1
        node.needs_closure = True
        # Do it here because other classes are already checked
        target_module_scope.check_c_class(func_scope.scope_class)

    def visit_LambdaNode(self, node):
        if not isinstance(node.def_node, Nodes.DefNode):
            # fused function, an error has been previously issued
            return node

        was_in_lambda = self.in_lambda
        self.in_lambda = True
        self.create_class_from_scope(node.def_node, self.module_scope, node)
        self.visitchildren(node)
        self.in_lambda = was_in_lambda
        return node

    def visit_FuncDefNode(self, node):
        if self.in_lambda:
            self.visitchildren(node)
            return node
        if node.needs_closure or self.path:
            self.create_class_from_scope(node, self.module_scope)
            self.path.append(node)
            self.visitchildren(node)
            self.path.pop()
        return node

    def visit_GeneratorBodyDefNode(self, node):
        self.visitchildren(node)
        return node

    def visit_CFuncDefNode(self, node):
        if not node.overridable:
            return self.visit_FuncDefNode(node)
        else:
            self.visitchildren(node)
            return node

    def visit_GeneratorExpressionNode(self, node):
        node = _HandleGeneratorArguments()(node)
        return self.visit_LambdaNode(node)


class InjectGilHandling(VisitorTransform, SkipDeclarations):
    """
    Allow certain Python operations inside of nogil blocks by implicitly acquiring the GIL.

    Must run before the AnalyseDeclarationsTransform to make sure the GILStatNodes get
    set up, parallel sections know that the GIL is acquired inside of them, etc.
    """
    nogil = False

    # special node handling

    def _inject_gil_in_nogil(self, node):
        """Allow the (Python statement) node in nogil sections by wrapping it in a 'with gil' block."""
        if self.nogil:
            node = Nodes.GILStatNode(node.pos, state='gil', body=node)
        return node

    visit_RaiseStatNode = _inject_gil_in_nogil
    visit_PrintStatNode = _inject_gil_in_nogil  # sadly, not the function

    # further candidates:
    # def visit_ReraiseStatNode(self, node):

    # nogil tracking

    def visit_GILStatNode(self, node):
        was_nogil = self.nogil
        self.nogil = (node.state == 'nogil')
        self.visitchildren(node)
        self.nogil = was_nogil
        return node

    def visit_CFuncDefNode(self, node):
        was_nogil = self.nogil
        if isinstance(node.declarator, Nodes.CFuncDeclaratorNode):
            self.nogil = node.declarator.nogil and not node.declarator.with_gil
        self.visitchildren(node)
        self.nogil = was_nogil
        return node

    def visit_ParallelRangeNode(self, node):
        was_nogil = self.nogil
        self.nogil = node.nogil
        self.visitchildren(node)
        self.nogil = was_nogil
        return node

    def visit_ExprNode(self, node):
        # No special GIL handling inside of expressions for now.
        return node

    visit_Node = VisitorTransform.recurse_to_children


class GilCheck(VisitorTransform):
    """
    Call `node.gil_check(env)` on each node to make sure we hold the
    GIL when we need it.  Raise an error when on Python operations
    inside a `nogil` environment.

    Additionally, raise exceptions for closely nested with gil or with nogil
    statements. The latter would abort Python.
    """

    def __call__(self, root):
        self.env_stack = [root.scope]
<<<<<<< HEAD
        self.nogil = False
        self.in_critical_section = False
=======
        self.nogil_state = Nodes.NoGilState.HasGil
>>>>>>> b0fbef42

        self.nogil_state_at_current_gilstatnode = Nodes.NoGilState.HasGil
        return super().__call__(root)

    def _visit_scoped_children(self, node, nogil_state):
        was_nogil = self.nogil_state
        outer_attrs = node.outer_attrs
        if outer_attrs and len(self.env_stack) > 1:
            self.nogil_state = (
                Nodes.NoGilState.NoGil if self.env_stack[-2].nogil else Nodes.NoGilState.HasGil)
            self.visitchildren(node, outer_attrs)

        self.nogil_state = nogil_state
        self.visitchildren(node, attrs=None, exclude=outer_attrs)
        self.nogil_state = was_nogil

    def visit_FuncDefNode(self, node):
        self.env_stack.append(node.local_scope)
        inner_nogil = node.local_scope.nogil

        nogil_state = self.nogil_state
        if inner_nogil:
            self.nogil_state = Nodes.NoGilState.NoGilScope

        if inner_nogil and node.nogil_check:
            node.nogil_check(node.local_scope)

<<<<<<< HEAD
        in_critical_section, self.in_critical_section = self.in_critical_section, False
        self._visit_scoped_children(node, inner_nogil)
        self.in_critical_section = in_critical_section
=======
        self._visit_scoped_children(node, self.nogil_state)
>>>>>>> b0fbef42

        # FuncDefNodes can be nested, because a cpdef function contains a def function
        # inside it. Therefore restore to previous state
        self.nogil_state = nogil_state

        self.env_stack.pop()
        return node

    def visit_GILStatNode(self, node):
        if node.condition is not None:
            error(node.condition.pos,
                  "Non-constant condition in a "
                  "`with %s(<condition>)` statement" % node.state)
            return node

        if self.nogil_state and node.nogil_check:
            node.nogil_check()

        was_nogil = self.nogil_state
        is_nogil = (node.state == 'nogil')

        if was_nogil == is_nogil and not self.nogil_state == Nodes.NoGilState.NoGilScope:
            if not was_nogil:
                error(node.pos, "Trying to acquire the GIL while it is "
                                "already held.")
            else:
                error(node.pos, "Trying to release the GIL while it was "
                                "previously released.")
        if self.nogil_state == Nodes.NoGilState.NoGilScope:
            node.scope_gil_state_known = False

        if isinstance(node.finally_clause, Nodes.StatListNode):
            # The finally clause of the GILStatNode is a GILExitNode,
            # which is wrapped in a StatListNode. Just unpack that.
            node.finally_clause, = node.finally_clause.stats

        nogil_state_at_current_gilstatnode = self.nogil_state_at_current_gilstatnode
        self.nogil_state_at_current_gilstatnode = self.nogil_state
        nogil_state = Nodes.NoGilState.NoGil if is_nogil else Nodes.NoGilState.HasGil
        self._visit_scoped_children(node, nogil_state)
        self.nogil_state_at_current_gilstatnode = nogil_state_at_current_gilstatnode
        return node

    def visit_ParallelRangeNode(self, node):
        if node.nogil or self.nogil_state == Nodes.NoGilState.NoGilScope:
            node_was_nogil, node.nogil = node.nogil, False
            node = Nodes.GILStatNode(node.pos, state='nogil', body=node)
            if not node_was_nogil and self.nogil_state == Nodes.NoGilState.NoGilScope:
                # We're in a "nogil" function, but that doesn't prove we
                # didn't have the gil
                node.scope_gil_state_known = False
            return self.visit_GILStatNode(node)

        if not self.nogil_state:
            error(node.pos, "prange() can only be used without the GIL")
            # Forget about any GIL-related errors that may occur in the body
            return None

        node.nogil_check(self.env_stack[-1])
        self.visitchildren(node)
        return node

    def visit_ParallelWithBlockNode(self, node):
        if not self.nogil_state:
            error(node.pos, "The parallel section may only be used without "
                            "the GIL")
            return None
        if self.nogil_state == Nodes.NoGilState.NoGilScope:
            # We're in a "nogil" function but that doesn't prove we didn't
            # have the gil, so release it
            node = Nodes.GILStatNode(node.pos, state='nogil', body=node)
            node.scope_gil_state_known = False
            return self.visit_GILStatNode(node)

        if node.nogil_check:
            # It does not currently implement this, but test for it anyway to
            # avoid potential future surprises
            node.nogil_check(self.env_stack[-1])

        self.visitchildren(node)
        return node

    def visit_TryFinallyStatNode(self, node):
        """
        Take care of try/finally statements in nogil code sections.
        """
        if not self.nogil_state:
            return self.visit_Node(node)

        node.nogil_check = None
        node.is_try_finally_in_nogil = True
        self.visitchildren(node)
        return node

    def visit_CriticalSectionStatNode(self, node):
        # skip normal "try/finally node" handling
        in_critical_section, self.in_critical_section = self.in_critical_section, True
        result = self.visit_Node(node)
        self.in_critical_section = in_critical_section
        return result

    def visit_CythonLockStatNode(self, node):
        # skip normal "try/finally node" handling
        return self.visit_Node(node)

    def visit_GILExitNode(self, node):
        if self.nogil_state_at_current_gilstatnode == Nodes.NoGilState.NoGilScope:
            node.scope_gil_state_known = False
        self.visitchildren(node)
        return node

    def visit_Node(self, node):
        if self.env_stack and self.nogil_state and node.nogil_check:
            node.nogil_check(self.env_stack[-1])
        if node.outer_attrs:
            self._visit_scoped_children(node, self.nogil_state)
        else:
            self.visitchildren(node)
        if self.nogil_state:
            node.in_nogil_context = self.nogil_state
        return node

<<<<<<< HEAD
    def visit_AttributeNode(self, node):
        if self.in_critical_section and node.is_py_attr:
            warning(
                node.pos,
                "Python attribute access is not usefully protected by critical_section",
                1)
=======
    def visit_SimpleCallNode(self, node):
        if (node.self and node.self.type.is_cython_lock_type and
                node.function.is_attribute and node.function.attribute == "acquire" and
                len(node.args) == 1):
            # For the cython lock types we can optimize if we know the GIL state.
            # (Remove this in the distant future when it's all PyMutexes because for these
            # it doesn't matter)
            suffix = None
            if self.nogil_state == Nodes.NoGilState.NoGil:
                suffix = "Nogil"
            elif self.nogil_state == Nodes.NoGilState.HasGil:
                suffix = "Gil"
            if suffix:
                node = ExprNodes.PythonCapiCallNode(
                    node.pos,
                    node.function.entry.cname + suffix,
                    node.function.type,
                    args=[node.self],
                )
>>>>>>> b0fbef42
        return self.visit_Node(node)


class CoerceCppTemps(EnvTransform, SkipDeclarations):
    """
    For temporary expression that are implemented using std::optional it's necessary the temps are
    assigned using `__pyx_t_x = value;` but accessed using `something = (*__pyx_t_x)`. This transform
    inserts a coercion node to take care of this, and runs absolutely last (once nothing else can be
    inserted into the tree)

    TODO: a possible alternative would be to split ExprNode.result() into ExprNode.rhs_result() and ExprNode.lhs_result()???
    """
    def visit_ModuleNode(self, node):
        if self.current_env().cpp:
            # skipping this makes it essentially free for C files
            self.visitchildren(node)
        return node

    def visit_ExprNode(self, node):
        self.visitchildren(node)
        if (self.current_env().directives['cpp_locals'] and
                node.result_in_temp() and node.type.is_cpp_class and
                # Fake references are not replaced with "std::optional()".
                not node.type.is_fake_reference):
            node = ExprNodes.CppOptionalTempCoercion(node)

        return node

    def visit_CppOptionalTempCoercion(self, node):
        return node

    def visit_CppIteratorNode(self, node):
        return node

    def visit_ExprStatNode(self, node):
        # Deliberately skip `expr` in ExprStatNode - we don't need to access it.
        self.visitchildren(node.expr)
        return node


class TransformBuiltinMethods(EnvTransform):
    """
    Replace Cython's own cython.* builtins by the corresponding tree nodes.
    Also handle some Python special builtin functions (e.g. super()/locals())
    that require introspection by the compiler.
    """
    def __init__(self, *args, **kwds):
        super().__init__(*args, **kwds)
        self.def_node_body_insertions = {}

    def visit_SingleAssignmentNode(self, node):
        if node.declaration_only:
            return None
        else:
            self.visitchildren(node)
            return node

    def visit_AttributeNode(self, node):
        self.visitchildren(node)
        return self.visit_cython_attribute(node)

    def visit_NameNode(self, node):
        if node.name == u'__class__':
            lenv = self.current_env()
            entry = lenv.lookup_here(u'__class__')
            if not entry:
                node = self._inject_class(node)
        return self.visit_cython_attribute(node)

    def visit_cython_attribute(self, node):
        attribute = node.as_cython_attribute()
        if attribute:
            if attribute == '__version__':
                from .. import __version__ as version
                node = ExprNodes.UnicodeNode(node.pos, value=EncodedString(version))
            elif attribute == 'NULL':
                node = ExprNodes.NullNode(node.pos)
            elif attribute in ('set', 'frozenset', 'staticmethod'):
                node = ExprNodes.NameNode(node.pos, name=EncodedString(attribute),
                                          entry=self.current_env().builtin_scope().lookup_here(attribute))
            elif PyrexTypes.parse_basic_type(attribute):
                pass
            elif self.context.cython_scope.lookup_qualified_name(attribute):
                pass
            else:
                error(node.pos, "'%s' not a valid cython attribute or is being used incorrectly" % attribute)
        return node

    def visit_ExecStatNode(self, node):
        lenv = self.current_env()
        self.visitchildren(node)
        if len(node.args) == 1:
            node.args.append(ExprNodes.GlobalsExprNode(node.pos))
            if not lenv.is_module_scope:
                node.args.append(
                    ExprNodes.LocalsExprNode(
                        node.pos, self.current_scope_node(), lenv))
        return node

    def _inject_locals(self, node, func_name):
        # locals()/dir()/vars() builtins
        lenv = self.current_env()
        entry = lenv.lookup_here(func_name)
        if entry:
            # not the builtin
            return node
        pos = node.pos
        if func_name in ('locals', 'vars'):
            if func_name == 'locals' and len(node.args) > 0:
                error(self.pos, "Builtin 'locals()' called with wrong number of args, expected 0, got %d"
                      % len(node.args))
                return node
            elif func_name == 'vars':
                if len(node.args) > 1:
                    error(self.pos, "Builtin 'vars()' called with wrong number of args, expected 0-1, got %d"
                          % len(node.args))
                if len(node.args) > 0:
                    return node  # nothing to do
            return ExprNodes.LocalsExprNode(pos, self.current_scope_node(), lenv)
        else:  # dir()
            if len(node.args) > 1:
                error(self.pos, "Builtin 'dir()' called with wrong number of args, expected 0-1, got %d"
                      % len(node.args))
            if len(node.args) > 0:
                # optimised in Builtin.py
                return node
            if lenv.is_py_class_scope or lenv.is_module_scope:
                if lenv.is_py_class_scope:
                    pyclass = self.current_scope_node()
                    locals_dict = ExprNodes.CloneNode(pyclass.dict)
                else:
                    locals_dict = ExprNodes.GlobalsExprNode(pos)
                return ExprNodes.SortedDictKeysNode(locals_dict)
            local_names = sorted(var.name for var in lenv.entries.values() if var.name)
            items = [ExprNodes.IdentifierStringNode(pos, value=var)
                     for var in local_names]
            return ExprNodes.ListNode(pos, args=items)

    def visit_PrimaryCmpNode(self, node):
        # special case: for in/not-in test, we do not need to sort locals()
        self.visitchildren(node)
        if node.operator in 'not_in':  # in/not_in
            if isinstance(node.operand2, ExprNodes.SortedDictKeysNode):
                arg = node.operand2.arg
                if isinstance(arg, ExprNodes.NoneCheckNode):
                    arg = arg.arg
                node.operand2 = arg
        return node

    def visit_CascadedCmpNode(self, node):
        return self.visit_PrimaryCmpNode(node)

    def _inject_eval(self, node, func_name):
        lenv = self.current_env()
        entry = lenv.lookup(func_name)
        if len(node.args) != 1 or (entry and not entry.is_builtin):
            return node
        # Inject globals and locals
        node.args.append(ExprNodes.GlobalsExprNode(node.pos))
        if not lenv.is_module_scope:
            node.args.append(
                ExprNodes.LocalsExprNode(
                    node.pos, self.current_scope_node(), lenv))
        return node

    def _inject_class(self, node):
        # bare __class__ reference inside function
        current_def_node = self.current_scope_node()

        if not isinstance(current_def_node, Nodes.FuncDefNode):
            return node

        # Go up the stack, find the first class node and its direct method (i.e. function).
        fdef_node = class_node = generator_node = None
        for stack_node, stack_scope in reversed(self.env_stack):
            if isinstance(stack_node, Nodes.ClassDefNode):
                class_node = stack_node
                class_scope = stack_scope
                break
            elif isinstance(stack_node, Nodes.GeneratorDefNode):
                generator_node = stack_node
                fdef_node = stack_node.gbody
                fdef_scope = stack_scope
            elif isinstance(stack_node, Nodes.FuncDefNode):
                fdef_node = stack_node
                fdef_scope = stack_scope

        if not fdef_node or not class_node:
            # failed to find a class or function
            return node

        # now we arrange to inject:
        #  __class__ = ... at the start of the def_node body
        # The advantage of doing it like this is that it automatically appears in locals()
        # and it can be captured by inner functions
        if fdef_node not in self.def_node_body_insertions:
            pos = fdef_node.body.pos
            if class_scope.is_c_class_scope:
                # c-classes can be resolved at compile-time, so they have a simpler
                # implementation
                rhs = ExprNodes.NameNode(
                            pos, name=class_node.scope.name,
                            entry=class_node.entry)
            elif class_scope.is_py_class_scope:
                rhs = ExprNodes.ClassCellNode(pos, is_generator=generator_node is not None)
                if generator_node:
                    generator_node.requires_classobj = True
                else:
                    fdef_node.requires_classobj = True
                class_node.class_cell.is_active = True
            else:
                return node  # should never happen

            assign_node = Nodes.SingleAssignmentNode(pos,
                lhs=ExprNodes.NameNode(pos, name=EncodedString("__class__")),
                rhs=rhs)

            assign_node.analyse_declarations(fdef_scope)

            assert fdef_node not in self.def_node_body_insertions
            self.def_node_body_insertions[fdef_node] = assign_node

        return node

    def _inject_super(self, node, func_name):
        lenv = self.current_env()
        entry = lenv.lookup_here(func_name)
        if entry or node.args:
            return node
        # Inject no-args super
        def_node = self.current_scope_node()
        if not isinstance(def_node, Nodes.DefNode) or not def_node.args or len(self.env_stack) < 2:
            return node
        class_node, class_scope = self.env_stack[-2]
        if class_scope.is_py_class_scope:
            def_node.requires_classobj = True
            class_node.class_cell.is_active = True
            node.args = [
                ExprNodes.ClassCellNode(
                    node.pos, is_generator=def_node.is_generator),
                ExprNodes.NameNode(node.pos, name=def_node.args[0].name)
                ]
        elif class_scope.is_c_class_scope:
            node.args = [
                ExprNodes.NameNode(
                    node.pos, name=class_node.scope.name,
                    entry=class_node.entry),
                ExprNodes.NameNode(node.pos, name=def_node.args[0].name)
                ]
        return node

    def _do_body_insertion(self, node):
        body_insertion = self.def_node_body_insertions.pop(node, None)
        if body_insertion:
            if isinstance(node.body, Nodes.StatListNode):
                node.body.stats.insert(0, body_insertion)
            else:
                node.body = Nodes.StatListNode(node.body.pos,
                                               stats=[body_insertion, node.body])

    def visit_FuncDefNode(self, node):
        node = super().visit_FuncDefNode(node)
        self._do_body_insertion(node)
        return node

    def visit_GeneratorBodyDefNode(self, node):
        node = super().visit_GeneratorBodyDefNode(node)
        self._do_body_insertion(node)
        return node

    def visit_SimpleCallNode(self, node):
        # cython.foo
        function = node.function.as_cython_attribute()
        if function:
            if function in InterpretCompilerDirectives.unop_method_nodes:
                if len(node.args) != 1:
                    error(node.function.pos, "%s() takes exactly one argument" % function)
                else:
                    node = InterpretCompilerDirectives.unop_method_nodes[function](
                        node.function.pos, operand=node.args[0])
            elif function in InterpretCompilerDirectives.binop_method_nodes:
                if len(node.args) != 2:
                    error(node.function.pos, "%s() takes exactly two arguments" % function)
                else:
                    node = InterpretCompilerDirectives.binop_method_nodes[function](
                        node.function.pos, operand1=node.args[0], operand2=node.args[1])
            elif function == 'cast':
                if len(node.args) != 2:
                    error(node.function.pos,
                          "cast() takes exactly two arguments and an optional typecheck keyword")
                else:
                    type = node.args[0].analyse_as_type(self.current_env())
                    if type:
                        node = ExprNodes.TypecastNode(
                            node.function.pos, type=type, operand=node.args[1], typecheck=False)
                    else:
                        error(node.args[0].pos, "Not a type")
            elif function == 'sizeof':
                if len(node.args) != 1:
                    error(node.function.pos, "sizeof() takes exactly one argument")
                else:
                    type = node.args[0].analyse_as_type(self.current_env())
                    if type:
                        node = ExprNodes.SizeofTypeNode(node.function.pos, arg_type=type)
                    else:
                        node = ExprNodes.SizeofVarNode(node.function.pos, operand=node.args[0])
            elif function == 'cmod':
                if len(node.args) != 2:
                    error(node.function.pos, "cmod() takes exactly two arguments")
                else:
                    node = ExprNodes.binop_node(node.function.pos, '%', node.args[0], node.args[1])
                    node.cdivision = True
            elif function == 'cdiv':
                if len(node.args) != 2:
                    error(node.function.pos, "cdiv() takes exactly two arguments")
                else:
                    node = ExprNodes.binop_node(node.function.pos, '/', node.args[0], node.args[1])
                    node.cdivision = True
            elif function == 'set':
                node.function = ExprNodes.NameNode(node.pos, name=EncodedString('set'))
            elif function == 'staticmethod':
                node.function = ExprNodes.NameNode(node.pos, name=EncodedString('staticmethod'))
            elif self.context.cython_scope.lookup_qualified_name(function):
                pass
            else:
                error(node.function.pos,
                      "'%s' not a valid cython language construct" % function)

        self.visitchildren(node)

        if isinstance(node, ExprNodes.SimpleCallNode) and node.function.is_name:
            func_name = node.function.name
            if func_name in ('dir', 'locals', 'vars'):
                return self._inject_locals(node, func_name)
            if func_name == 'eval':
                return self._inject_eval(node, func_name)
            if func_name == 'super':
                return self._inject_super(node, func_name)
        return node

    def visit_GeneralCallNode(self, node):
        function = node.function.as_cython_attribute()
        if function == 'cast':
            # NOTE: assuming simple tuple/dict nodes for positional_args and keyword_args
            args = node.positional_args.args
            kwargs = node.keyword_args.compile_time_value(None)
            if (len(args) != 2 or len(kwargs) > 1 or
                    (len(kwargs) == 1 and 'typecheck' not in kwargs)):
                error(node.function.pos,
                      "cast() takes exactly two arguments and an optional typecheck keyword")
            else:
                type = args[0].analyse_as_type(self.current_env())
                if type:
                    typecheck = kwargs.get('typecheck', False)
                    node = ExprNodes.TypecastNode(
                        node.function.pos, type=type, operand=args[1], typecheck=typecheck)
                else:
                    error(args[0].pos, "Not a type")

        self.visitchildren(node)
        return node


class ReplaceFusedTypeChecks(VisitorTransform):
    """
    This is not a transform in the pipeline. It is invoked on the specific
    versions of a cdef function with fused argument types. It filters out any
    type branches that don't match. e.g.

        if fused_t is mytype:
            ...
        elif fused_t in other_fused_type:
            ...
    """
    def __init__(self, local_scope):
        super().__init__()
        self.local_scope = local_scope
        # defer the import until now to avoid circular import time dependencies
        from .Optimize import ConstantFolding
        self.transform = ConstantFolding(reevaluate=True)

    def visit_IfStatNode(self, node):
        """
        Filters out any if clauses with false compile time type check
        expression.
        """
        self.visitchildren(node)
        return self.transform(node)

    def visit_GILStatNode(self, node):
        """
        Fold constant condition of GILStatNode.
        """
        self.visitchildren(node)
        return self.transform(node)

    def visit_PrimaryCmpNode(self, node):
        with Errors.local_errors(ignore=True):
            type1 = node.operand1.analyse_as_type(self.local_scope)
            type2 = node.operand2.analyse_as_type(self.local_scope)

        if type1 and type2:
            false_node = ExprNodes.BoolNode(node.pos, value=False)
            true_node = ExprNodes.BoolNode(node.pos, value=True)

            type1 = self.specialize_type(type1, node.operand1.pos)
            op = node.operator

            if op in ('is', 'is_not', '==', '!='):
                type2 = self.specialize_type(type2, node.operand2.pos)

                is_same = type1.same_as(type2)
                eq = op in ('is', '==')

                if (is_same and eq) or (not is_same and not eq):
                    return true_node

            elif op in ('in', 'not_in'):
                # We have to do an instance check directly, as operand2
                # needs to be a fused type and not a type with a subtype
                # that is fused. First unpack the typedef
                if isinstance(type2, PyrexTypes.CTypedefType):
                    type2 = type2.typedef_base_type

                if type1.is_fused:
                    error(node.operand1.pos, "Type is fused")
                elif not type2.is_fused:
                    error(node.operand2.pos,
                          "Can only use 'in' or 'not in' on a fused type")
                else:
                    types = PyrexTypes.get_specialized_types(type2)

                    for specialized_type in types:
                        if type1.same_as(specialized_type):
                            if op == 'in':
                                return true_node
                            else:
                                return false_node

                    if op == 'not_in':
                        return true_node

            return false_node

        return node

    def specialize_type(self, type, pos):
        try:
            return type.specialize(self.local_scope.fused_to_specific)
        except KeyError:
            error(pos, "Type is not specific")
            return type

    def visit_Node(self, node):
        self.visitchildren(node)
        return node


class DebugTransform(CythonTransform):
    """
    Write debug information for this Cython module.
    """

    def __init__(self, context, options, result):
        super().__init__(context)
        self.visited = set()
        # our treebuilder and debug output writer
        # (see Cython.Debugger.debug_output.CythonDebugWriter)
        self.tb = self.context.gdb_debug_outputwriter
        #self.c_output_file = options.output_file
        self.c_output_file = result.c_file

        # Closure support, basically treat nested functions as if the AST were
        # never nested
        self.nested_funcdefs = []

        # tells visit_NameNode whether it should register step-into functions
        self.register_stepinto = False

    def visit_ModuleNode(self, node):
        self.tb.module_name = node.full_module_name
        attrs = dict(
            module_name=node.full_module_name,
            filename=node.pos[0].filename,
            c_filename=self.c_output_file)

        self.tb.start('Module', attrs)

        # serialize functions
        self.tb.start('Functions')
        # First, serialize functions normally...
        self.visitchildren(node)

        # ... then, serialize nested functions
        for nested_funcdef in self.nested_funcdefs:
            self.visit_FuncDefNode(nested_funcdef)

        self.register_stepinto = True
        self.serialize_modulenode_as_function(node)
        self.register_stepinto = False
        self.tb.end('Functions')

        # 2.3 compatibility. Serialize global variables
        self.tb.start('Globals')
        entries = {}

        for k, v in node.scope.entries.items():
            if (v.qualified_name not in self.visited and not
                    v.name.startswith('__pyx_') and not
                    v.type.is_cfunction and not
                    v.type.is_extension_type):
                entries[k]= v

        self.serialize_local_variables(entries)
        self.tb.end('Globals')
        # self.tb.end('Module') # end Module after the line number mapping in
        # Cython.Compiler.ModuleNode.ModuleNode._serialize_lineno_map
        return node

    def visit_FuncDefNode(self, node):
        self.visited.add(node.local_scope.qualified_name)

        if getattr(node, 'is_wrapper', False):
            return node

        if self.register_stepinto:
            self.nested_funcdefs.append(node)
            return node

        # node.entry.visibility = 'extern'
        if node.py_func is None:
            pf_cname = ''
        else:
            pf_cname = node.py_func.entry.func_cname

        # For functions defined using def, cname will be pyfunc_cname=__pyx_pf_*
        # For functions defined using cpdef or cdef, cname will be func_cname=__pyx_f_*
        # In all cases, cname will be the name of the function containing the actual code
        cname = node.entry.pyfunc_cname or node.entry.func_cname

        attrs = dict(
            name=node.entry.name or getattr(node, 'name', '<unknown>'),
            cname=cname,
            pf_cname=pf_cname,
            qualified_name=node.local_scope.qualified_name,
            lineno=str(node.pos[1]))

        self.tb.start('Function', attrs=attrs)

        self.tb.start('Locals')
        self.serialize_local_variables(node.local_scope.entries)
        self.tb.end('Locals')

        self.tb.start('Arguments')
        for arg in node.local_scope.arg_entries:
            self.tb.start(arg.name)
            self.tb.end(arg.name)
        self.tb.end('Arguments')

        self.tb.start('StepIntoFunctions')
        self.register_stepinto = True
        self.visitchildren(node)
        self.register_stepinto = False
        self.tb.end('StepIntoFunctions')
        self.tb.end('Function')

        return node

    def visit_NameNode(self, node):
        if (self.register_stepinto and
                node.type is not None and
                node.type.is_cfunction and
                getattr(node, 'is_called', False) and
                node.entry.func_cname is not None):
            # don't check node.entry.in_cinclude, as 'cdef extern: ...'
            # declared functions are not 'in_cinclude'.
            # This means we will list called 'cdef' functions as
            # "step into functions", but this is not an issue as they will be
            # recognized as Cython functions anyway.
            attrs = dict(name=node.entry.func_cname)
            self.tb.start('StepIntoFunction', attrs=attrs)
            self.tb.end('StepIntoFunction')

        self.visitchildren(node)
        return node

    def serialize_modulenode_as_function(self, node):
        """
        Serialize the module-level code as a function so the debugger will know
        it's a "relevant frame" and it will know where to set the breakpoint
        for 'break modulename'.
        """
        self._serialize_modulenode_as_function(node, dict(
            name=node.full_module_name.rpartition('.')[-1],
            cname=node.module_init_func_cname(),
            pf_cname='',
            # Ignore the qualified_name, breakpoints should be set using
            # `cy break modulename:lineno` for module-level breakpoints.
            qualified_name='',
            lineno='1',
            is_initmodule_function="True",
        ))

    def _serialize_modulenode_as_function(self, node, attrs):
        self.tb.start('Function', attrs=attrs)

        self.tb.start('Locals')
        self.serialize_local_variables(node.scope.entries)
        self.tb.end('Locals')

        self.tb.start('Arguments')
        self.tb.end('Arguments')

        self.tb.start('StepIntoFunctions')
        self.register_stepinto = True
        self.visitchildren(node)
        self.register_stepinto = False
        self.tb.end('StepIntoFunctions')

        self.tb.end('Function')

    def serialize_local_variables(self, entries):
        for entry in entries.values():
            if not entry.cname:
                # not a local variable
                continue
            if entry.type.is_pyobject:
                vartype = 'PythonObject'
            else:
                vartype = 'CObject'

            if entry.from_closure:
                # We're dealing with a closure where a variable from an outer
                # scope is accessed, get it from the scope object.
                cname = '%s->%s' % (Naming.cur_scope_cname,
                                    entry.outer_entry.cname)

                qname = '%s.%s.%s' % (entry.scope.outer_scope.qualified_name,
                                      entry.scope.name,
                                      entry.name)
            elif entry.in_closure:
                cname = '%s->%s' % (Naming.cur_scope_cname,
                                    entry.cname)
                qname = entry.qualified_name
            else:
                cname = entry.cname
                qname = entry.qualified_name

            if not entry.pos:
                # this happens for variables that are not in the user's code,
                # e.g. for the global __builtins__, __doc__, etc. We can just
                # set the lineno to 0 for those.
                lineno = '0'
            else:
                lineno = str(entry.pos[1])

            attrs = dict(
                name=entry.name,
                cname=cname,
                qualified_name=qname,
                type=vartype,
                lineno=lineno)

            self.tb.start('LocalVar', attrs)
            self.tb.end('LocalVar')


class HasNoExceptionHandlingVisitor(TreeVisitor):
    """
    Used by finalExceptClauseNode to work out if the body
    needs to handle exceptions at all. This includes:

    1. Can raise an exception.
    2. May try to access the traceback.
    """
    def __init__(self):
        self.uses_no_exceptions = True
        self.assignment_lhs = None
        super().__init__()

    def __call__(self, node) -> bool:
        self.visit(node)
        return self.uses_no_exceptions

    def visit_Node(self, node):
        self.uses_no_exceptions = False  # In general, nodes use exceptions

    def visit_ExprStatNode(self, node):
        self.visitchildren(node)

    def visit_StatListNode(self, node):
        self.visitchildren(node)

    def visit_ExprNode(self, node):
        if not node.is_literal:
            self.uses_no_exceptions = False

    def visit_CallNode(self, node):
        # Implement this to make the behaviour as explicit as possible.
        # Even noexcept functions might end up printing a traceback.
        self.uses_no_exceptions = False

    def visit_PassStatNode(self, node):
        pass  # Does nothing.  Good.

    def visit_ReturnStatNode(self, node):
        if not self.uses_no_exceptions:
            return  # shortcut
        self.visitchildren(node)

    def visit_SingleAssignmentNode(self, node):
        if not self.uses_no_exceptions:
            return  # shortcut
        self.assignment_lhs = node.lhs
        self.visit(node.lhs)
        self.assignment_lhs = None
        rhs_type = node.rhs.type
        if not (rhs_type.is_numeric or rhs_type.is_pyobject or rhs_type.is_memoryviewslice):
            # Treat everything we haven't explicitly thought about as potentially dubious.
            # cpp classes may have non-trivial assignment operators for example.
            self.uses_no_exceptions = False
        if not self.uses_no_exceptions:
            return
        self.visitchildren(node, exclude=["lhs"])

    def visit_NameNode(self, node):
        if not self.uses_no_exceptions:
            return  # shortcut
        entry = node.entry
        if self.assignment_lhs is node:
            if not (entry.is_cglobal or entry.is_arg or
                    entry.is_local or entry.in_closure or entry.from_closure):
                self.uses_no_exceptions = False
                return
        else:
            if entry.is_cglobal:
                if entry.is_cpp_optional and node.initialized_check:
                    # Otherwise, reading C globals should be safe.
                    self.uses_no_exceptions = False
                    return
            elif entry.is_arg or entry.is_local or entry.in_closure or entry.from_closure:
                if (node.cf_is_null or node.cf_maybe_null) and not node.type.is_numeric:
                    # The logic here is slightly simpler than for NameNode error checking.
                    # This gives a few false negatives (which is always the safe thing to do)
                    # for memoryviews and cpp_optionals
                    self.uses_no_exceptions = False
                    return
            else:
                # Probably a py_global.
                self.uses_no_exceptions = False
                return

    def visit_AttributeNode(self, node):
        if node.is_py_attr:
            self.uses_no_exceptions = False
        elif (node.type.is_memoryviewslice or node.entry.is_cpp_optional) and self.assignment_lhs is not node:
            # Memoryviewslices and cpp_optional are OK as a target, but reading them involves checks.
            # (Although cpp optionals are currently banned elsewhere
            # because C++ classes may have non-trivial assignment).
            self.uses_no_exceptions = False
        # Python objects just need an incref and simple C types are fine, too. Others may not be.
        if not (node.type.is_pyobject or node.type.is_numeric or node.type.is_memoryviewslice):
            self.uses_no_exceptions = False
        if self.uses_no_exceptions:
            self.visitchildren(node)

    def visit_IndexNode(self, node):
        if not (node.base.type.is_array or node.base.type.is_ptr):
            self.uses_no_exceptions = False
        if not self.uses_no_exceptions:
            return
        self.visitchildren(node)

    def visit_CoerceToTempNode(self, node):
        self.visitchildren(node)<|MERGE_RESOLUTION|>--- conflicted
+++ resolved
@@ -3699,12 +3699,8 @@
 
     def __call__(self, root):
         self.env_stack = [root.scope]
-<<<<<<< HEAD
-        self.nogil = False
+        self.nogil_state = Nodes.NoGilState.HasGil
         self.in_critical_section = False
-=======
-        self.nogil_state = Nodes.NoGilState.HasGil
->>>>>>> b0fbef42
 
         self.nogil_state_at_current_gilstatnode = Nodes.NoGilState.HasGil
         return super().__call__(root)
@@ -3732,13 +3728,9 @@
         if inner_nogil and node.nogil_check:
             node.nogil_check(node.local_scope)
 
-<<<<<<< HEAD
         in_critical_section, self.in_critical_section = self.in_critical_section, False
-        self._visit_scoped_children(node, inner_nogil)
+        self._visit_scoped_children(node, self.nogil_state)
         self.in_critical_section = in_critical_section
-=======
-        self._visit_scoped_children(node, self.nogil_state)
->>>>>>> b0fbef42
 
         # FuncDefNodes can be nested, because a cpdef function contains a def function
         # inside it. Therefore restore to previous state
@@ -3861,14 +3853,6 @@
             node.in_nogil_context = self.nogil_state
         return node
 
-<<<<<<< HEAD
-    def visit_AttributeNode(self, node):
-        if self.in_critical_section and node.is_py_attr:
-            warning(
-                node.pos,
-                "Python attribute access is not usefully protected by critical_section",
-                1)
-=======
     def visit_SimpleCallNode(self, node):
         if (node.self and node.self.type.is_cython_lock_type and
                 node.function.is_attribute and node.function.attribute == "acquire" and
@@ -3888,7 +3872,14 @@
                     node.function.type,
                     args=[node.self],
                 )
->>>>>>> b0fbef42
+        return self.visit_Node(node)
+
+    def visit_AttributeNode(self, node):
+        if self.in_critical_section and node.is_py_attr:
+            warning(
+                node.pos,
+                "Python attribute access is not usefully protected by critical_section",
+                1)
         return self.visit_Node(node)
 
 
