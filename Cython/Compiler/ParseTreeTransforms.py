--- conflicted
+++ resolved
@@ -2337,54 +2337,28 @@
                     cdef Py_ssize_t idx
                     cdef tuple state
                     cdef object _dict
-<<<<<<< HEAD
-                    cdef bint use_setstate = False
+                    cdef bint use_setstate
                     with CRITICAL_SECTION(self):
+                        state = ({members})
                         _dict = getattr(self, '__dict__', None)
-                        state = (%(members)s)
-                    if _dict is not None:
-                        state += (_dict,)
-                        use_setstate = True
-                    else:
-                        for idx in %(pyobject_indices)s:
-                            if state[idx] is not None:
-                                use_setstate = True
-                                break
-=======
-                    cdef bint use_setstate
-                    state = ({members})
-                    _dict = getattr(self, '__dict__', None)
                     if _dict is not None and _dict:
                         state += (_dict,)
                         use_setstate = True
                     else:
                         use_setstate = {any_notnone_members}
->>>>>>> 8c91c12d
                     if use_setstate:
                         return {unpickle_func_name}, (type(self), {checksums[0]}, None), state
                     else:
                         return {unpickle_func_name}, (type(self), {checksums[0]}, state)
 
                 def __setstate_cython__(self, __pyx_state):
-<<<<<<< HEAD
-                    %(unpickle_func_name)s__set_state(self, __pyx_state)
-                """ % {
-                    'unpickle_func_name': unpickle_func_name,
-                    'checksum': checksums[0],
-                    'members': ', '.join('self.%s' % v for v in all_members_names) + (',' if len(all_members_names) == 1 else ''),
-                    # Even better, we could check PyType_IS_GC.
-                    'pyobject_indices' : repr(tuple(n for n, e in enumerate(all_members) if e.type.is_pyobject)),
-                },
-                level='c_class', pipeline=[NormalizeTree(None)]).substitute(
-                    {'CRITICAL_SECTION': self._create_critical_section_name_node(node.scope, node.pos)
-                })
-            pickle_func = InterpretCompilerDirectives(None, {})(pickle_func)
-=======
                     {unpickle_func_name}__set_state(self, __pyx_state)
             """
 
-            pickle_func = TreeFragment(pickle_code, level='c_class', pipeline=[NormalizeTree(None)]).substitute({})
->>>>>>> 8c91c12d
+            pickle_func = TreeFragment(pickle_code, level='c_class', pipeline=[NormalizeTree(None)]).substitute(
+                {'CRITICAL_SECTION': self._create_critical_section_name_node(node.scope, node.pos)}
+            )
+            pickle_func = InterpretCompilerDirectives(None, {})(pickle_func)
             pickle_func.analyse_declarations(node.scope)
 
             self.enter_scope(node, node.scope)  # functions should be visited in the class scope
@@ -2751,15 +2725,11 @@
                 "ATTR": ExprNodes.AttributeNode(pos=entry.pos,
                                                 obj=ExprNodes.NameNode(pos=entry.pos, name="self"),
                                                 attribute=entry.name),
-<<<<<<< HEAD
                 "CRITICAL_SECTION": self._create_critical_section_name_node(self.current_env(), entry.pos)
-            }, pos=entry.pos).stats[0]
+            },
+            pos=entry.pos
+        ).stats[0]
         property = InterpretCompilerDirectives(None, {})(property)
-=======
-            },
-            pos=entry.pos,
-        ).stats[0]
->>>>>>> 8c91c12d
         property.name = entry.name
         property.doc = entry.doc
         return property
