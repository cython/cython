#
#   Module parse tree node
#


import cython
cython.declare(Naming=object, Options=object, PyrexTypes=object, TypeSlots=object,
               error=object, warning=object, py_object_type=object, UtilityCode=object,
               EncodedString=object, re=object)

from collections import defaultdict
import json
import operator
import os
import re
import sys

from .PyrexTypes import CPtrType
from . import Future
from . import Annotate
from . import Code
from . import Naming
from . import Nodes
from . import Options
from . import TypeSlots
from . import PyrexTypes
from . import Pythran

from .Errors import error, warning, CompileError
from .PyrexTypes import py_object_type
from ..Utils import open_new_file, replace_suffix, decode_filename, build_hex_version, is_cython_generated_file
from .Code import UtilityCode, IncludeCode, TempitaUtilityCode
from .StringEncoding import EncodedString, encoded_string_or_bytes_literal
from .Pythran import has_np_pythran


def replace_suffix_encoded(path, newsuf):
    # calls replace suffix and returns a EncodedString or BytesLiteral with the encoding set
    newpath = replace_suffix(path, newsuf)
    return as_encoded_filename(newpath)

def as_encoded_filename(path):
    # wraps the path with either EncodedString or BytesLiteral (depending on its input type)
    # and sets the encoding to the file system encoding
    return encoded_string_or_bytes_literal(path, sys.getfilesystemencoding())


def check_c_declarations_pxd(module_node):
    module_node.scope.check_c_classes_pxd()
    return module_node


def check_c_declarations(module_node):
    module_node.scope.check_c_classes()
    module_node.scope.check_c_functions()
    return module_node


def generate_c_code_config(env, options):
    if Options.annotate or options.annotate:
        emit_linenums = False
    else:
        emit_linenums = options.emit_linenums

    if hasattr(options, "emit_code_comments"):
        print('Warning: option emit_code_comments is deprecated. '
              'Instead, use compiler directive emit_code_comments.')

    return Code.CCodeConfig(
        emit_linenums=emit_linenums,
        emit_code_comments=env.directives['emit_code_comments'],
        c_line_in_traceback=options.c_line_in_traceback)

# The code required to generate one comparison from another.
# The keys are (from, to).
# The comparison operator always goes first, with equality possibly second.
# The first value specifies if the comparison is inverted. The second is the
# logic op to use, and the third is if the equality is inverted or not.
TOTAL_ORDERING = {
    # a > b from (not a < b) and (a != b)
    ('__lt__', '__gt__'): (True, '&&', True),
    # a <= b from (a < b) or (a == b)
    ('__lt__', '__le__'): (False, '||', False),
    # a >= b from (not a < b).
    ('__lt__', '__ge__'): (True, '', None),

    # a >= b from (not a <= b) or (a == b)
    ('__le__', '__ge__'): (True, '||', False),
    # a < b, from (a <= b) and (a != b)
    ('__le__', '__lt__'): (False, '&&', True),
    # a > b from (not a <= b)
    ('__le__', '__gt__'): (True, '', None),

    # a < b from (not a > b) and (a != b)
    ('__gt__', '__lt__'): (True, '&&', True),
    # a >= b from (a > b) or (a == b)
    ('__gt__', '__ge__'): (False, '||', False),
    # a <= b from (not a > b)
    ('__gt__', '__le__'): (True, '', None),

    # Return a <= b from (not a >= b) or (a == b)
    ('__ge__', '__le__'): (True, '||', False),
    # a > b from (a >= b) and (a != b)
    ('__ge__', '__gt__'): (False, '&&', True),
    # a < b from (not a >= b)
    ('__ge__', '__lt__'): (True, '', None),
}


class ModuleNode(Nodes.Node, Nodes.BlockNode):
    #  doc       string or None
    #  body      StatListNode
    #
    #  referenced_modules   [ModuleScope]
    #  full_module_name     string
    #
    #  scope                The module scope.
    #  compilation_source   A CompilationSource (see Main)
    #  directives           Top-level compiler directives

    child_attrs = ["body"]
    directives = None
    # internal - used in merging
    pxd_stats = None
    utility_code_stats = None


    def merge_in(self, tree, scope, stage, merge_scope=False):
        # Merges in the contents of another tree, and possibly scope. With the
        # current implementation below, this must be done right prior
        # to code generation.
        # Stage is one of "pxd" or "utility" to indicate pxd file or utility
        # code. This helps define the order.
        #
        # Note: This way of doing it seems strange -- I believe the
        # right concept is to split ModuleNode into a ModuleNode and a
        # CodeGenerator, and tell that CodeGenerator to generate code
        # from multiple sources.
        assert isinstance(self.body, Nodes.StatListNode)
        assert stage in ('pxd', 'utility')

        if self.pxd_stats is None:
            self.pxd_stats = Nodes.StatListNode(self.body.pos, stats=[])
            self.utility_code_stats = Nodes.StatListNode(self.body.pos, stats=[])
            self.body.stats.insert(0, self.pxd_stats)
            self.body.stats.insert(0, self.utility_code_stats)

        if scope.directives != self.scope.directives:
            # merged in nodes should keep their original compiler directives
            # (for example inline cdef functions)
            tree = Nodes.CompilerDirectivesNode(tree.pos, body=tree, directives=scope.directives)

        target_stats = self.pxd_stats if stage == "pxd" else self.utility_code_stats
        if isinstance(tree, Nodes.StatListNode):
            target_stats.stats.extend(tree.stats)
        else:
            target_stats.stats.append(tree)

        self.scope.utility_code_list.extend(scope.utility_code_list)

        for inc in scope.c_includes.values():
            self.scope.process_include(inc)

        def extend_if_not_in(L1, L2):
            for x in L2:
                if x not in L1:
                    L1.append(x)

        extend_if_not_in(self.scope.included_files, scope.included_files)

        if merge_scope:
            # Ensure that we don't generate import code for these entries!
            for entry in scope.c_class_entries:
                entry.type.module_name = self.full_module_name
                entry.type.scope.directives["internal"] = True

            self.scope.merge_in(scope)

    def with_compiler_directives(self):
        # When merging a utility code module into the user code we need to preserve
        # the original compiler directives. This returns the body of the module node,
        # wrapped in its set of directives.
        body = Nodes.CompilerDirectivesNode(self.pos, directives=self.directives, body=self.body)
        return body

    def analyse_declarations(self, env):
        if has_np_pythran(env):
            Pythran.include_pythran_generic(env)
        if self.directives:
            env.old_style_globals = self.directives['old_style_globals']
        if not Options.docstrings:
            env.doc = self.doc = None
        elif Options.embed_pos_in_docstring:
            env.doc = EncodedString('File: %s (starting at line %s)' % Nodes.relative_position(self.pos))
            if self.doc is not None:
                env.doc = EncodedString(env.doc + '\n' + self.doc)
                env.doc.encoding = self.doc.encoding
        else:
            env.doc = self.doc
        env.directives = self.directives

        self.body.analyse_declarations(env)

    def prepare_utility_code(self):
        # prepare any utility code that must be created before code generation
        # specifically: CythonUtilityCode
        env = self.scope
        if env.has_import_star:
            self.create_import_star_conversion_utility_code(env)
        for name, entry in sorted(env.entries.items()):
            if (entry.create_wrapper and entry.scope is env
                    and entry.is_type and (entry.type.is_enum or entry.type.is_cpp_enum)):
                entry.type.create_type_wrapper(env)

    def process_implementation(self, options, result):
        env = self.scope
        env.return_type = PyrexTypes.c_void_type
        self.referenced_modules = []
        self.find_referenced_modules(env, self.referenced_modules, {})
        self.sort_cdef_classes(env)
        self.generate_c_code(env, options, result)
        self.generate_h_code(env, options, result)
        self.generate_api_code(env, options, result)

    def has_imported_c_functions(self):
        for module in self.referenced_modules:
            for entry in module.cfunc_entries:
                if entry.defined_in_pxd:
                    return 1
        return 0

    def assure_safe_target(self, path, allow_failed=False):
        # Check for a common gotcha for new users: naming your .pyx file after the .c file you want to wrap
        if not is_cython_generated_file(path, allow_failed=allow_failed, if_not_found=True):
            # Raising a fatal CompileError instead of calling error() to prevent castrating an existing file.
            raise CompileError(
                self.pos, 'The output file already exists and does not look like it was generated by Cython: "%s"' %
                          os.path.basename(path))

    def generate_h_code(self, env, options, result):
        def h_entries(entries, api=0, pxd=0):
            return [entry for entry in entries
                    if ((entry.visibility == 'public') or
                        (api and entry.api) or
                        (pxd and entry.defined_in_pxd))]
        h_types = h_entries(env.type_entries, api=1)
        h_vars = h_entries(env.var_entries)
        h_funcs = h_entries(env.cfunc_entries)
        h_extension_types = h_entries(env.c_class_entries)

        if h_types or h_vars or h_funcs or h_extension_types:
            result.h_file = replace_suffix_encoded(result.c_file, ".h")
            self.assure_safe_target(result.h_file)

            h_code_writer = Code.CCodeWriter()
            c_code_config = generate_c_code_config(env, options)
            globalstate = Code.GlobalState(h_code_writer, self, c_code_config)
            globalstate.initialize_main_h_code()  # in-case utility code is used in the header
            h_code_start = globalstate.parts['h_code']
            h_code_main = globalstate.parts['type_declarations']
            h_code_end = globalstate.parts['end']
            if options.generate_pxi:
                result.i_file = replace_suffix_encoded(result.c_file, ".pxi")
                i_code = Code.PyrexCodeWriter(result.i_file)
            else:
                i_code = None

            h_code_start.put_generated_by()
            h_guard = self.api_name(Naming.h_guard_prefix, env)
            h_code_start.put_h_guard(h_guard)
            h_code_start.putln("")
            h_code_start.putln('#include "Python.h"')
            self.generate_type_header_code(h_types, h_code_start)
            if options.capi_reexport_cincludes:
                self.generate_includes(env, [], h_code_start)
            h_code_start.putln("")
            api_guard = self.api_name(Naming.api_guard_prefix, env)
            h_code_start.putln("#ifndef %s" % api_guard)
            h_code_start.putln("")
            self.generate_extern_c_macro_definition(h_code_start, env.is_cpp())
            h_code_start.putln("")
            self.generate_dl_import_macro(h_code_start)
            if h_extension_types:
                h_code_main.putln("")
                for entry in h_extension_types:
                    self.generate_cclass_header_code(entry.type, h_code_main)
                    if i_code:
                        self.generate_cclass_include_code(entry.type, i_code)
            if h_funcs:
                h_code_main.putln("")
                for entry in h_funcs:
                    self.generate_public_declaration(entry, h_code_main, i_code)
            if h_vars:
                h_code_main.putln("")
                for entry in h_vars:
                    self.generate_public_declaration(entry, h_code_main, i_code)
            h_code_main.putln("")
            h_code_main.putln("#endif /* !%s */" % api_guard)
            h_code_main.putln("")
            h_code_main.putln("/* WARNING: the interface of the module init function changed in CPython 3.5. */")
            h_code_main.putln("/* It now returns a PyModuleDef instance instead of a PyModule instance. */")
            h_code_main.putln("")
            py3_mod_func_name = self.mod_init_func_cname('PyInit', env)
            warning_string = EncodedString('Use PyImport_AppendInittab(%s, %s) instead of calling %s directly.' % (
                env.module_name.as_c_string_literal(), py3_mod_func_name, py3_mod_func_name))
            h_code_main.putln('/* WARNING: %s from Python 3.5 */' % warning_string.rstrip('.'))
            h_code_main.putln("PyMODINIT_FUNC %s(void);" % py3_mod_func_name)
            h_code_main.putln("")
            h_code_main.putln("#if PY_VERSION_HEX >= 0x03050000 "
                "&& (defined(__GNUC__) || defined(__clang__) || defined(_MSC_VER) "
                "|| (defined(__cplusplus) && __cplusplus >= 201402L))")
            h_code_main.putln("#if defined(__cplusplus) && __cplusplus >= 201402L")
            h_code_main.putln("[[deprecated(%s)]] inline" % warning_string.as_c_string_literal())
            h_code_main.putln("#elif defined(__GNUC__) || defined(__clang__)")
            h_code_main.putln('__attribute__ ((__deprecated__(%s), __unused__)) __inline__' % (
                warning_string.as_c_string_literal()))
            h_code_main.putln("#elif defined(_MSC_VER)")
            h_code_main.putln('__declspec(deprecated(%s)) __inline' % (
                warning_string.as_c_string_literal()))
            h_code_main.putln('#endif')
            h_code_main.putln("static PyObject* __PYX_WARN_IF_%s_INIT_CALLED(PyObject* res) {" % py3_mod_func_name)
            h_code_main.putln("return res;")
            h_code_main.putln("}")
            # Function call is converted to warning macro; uncalled (pointer) is not
            h_code_main.putln('#define %s() __PYX_WARN_IF_%s_INIT_CALLED(%s())' % (
                py3_mod_func_name, py3_mod_func_name, py3_mod_func_name))
            h_code_main.putln('#endif')

            h_code_end.putln("")
            h_code_end.putln("#endif /* !%s */" % h_guard)

            with open_new_file(result.h_file) as f:
                h_code_writer.copyto(f)

    def generate_public_declaration(self, entry, h_code, i_code):
        h_code.putln("%s %s;" % (
            Naming.extern_c_macro,
            entry.type.declaration_code(entry.cname)))
        if i_code:
            i_code.putln("cdef extern %s" % (
                entry.type.declaration_code(entry.cname, pyrex=1)))

    def api_name(self, prefix, env):
        api_name = self.punycode_module_name(prefix, env.qualified_name)
        return api_name.replace(".", "__")

    def generate_api_code(self, env, options, result):
        def api_entries(entries, pxd=0):
            return [entry for entry in entries
                    if entry.api or (pxd and entry.defined_in_pxd)]
        api_vars = api_entries(env.var_entries)
        api_funcs = api_entries(env.cfunc_entries)
        api_extension_types = api_entries(env.c_class_entries)

        if not (api_vars or api_funcs or api_extension_types):
            return

        result.api_file = replace_suffix_encoded(result.c_file, "_api.h")
        self.assure_safe_target(result.api_file)

        h_code = Code.CCodeWriter()
        c_code_config = generate_c_code_config(env, options)
        Code.GlobalState(h_code, self, c_code_config)
        h_code.put_generated_by()
        api_guard = self.api_name(Naming.api_guard_prefix, env)
        h_code.put_h_guard(api_guard)
        # Work around https://bugs.python.org/issue4709
        h_code.putln('#ifdef __MINGW64__')
        h_code.putln('#define MS_WIN64')
        h_code.putln('#endif')

        def put_utility_code(name, src_file, include_requires=True):
            proto, impl = UtilityCode.load_as_string(name, src_file, include_requires=include_requires)
            if proto:
                h_code.put(proto)
            if impl:
                h_code.put(impl)

        h_code.putln('#include "Python.h"')
        if result.h_file:
            h_filename = os.path.basename(result.h_file)
            h_filename = as_encoded_filename(h_filename)
            h_code.putln('#include %s' % h_filename.as_c_string_literal())
        if api_extension_types:
            h_code.putln("")
            for entry in api_extension_types:
                type = entry.type
                h_code.putln("static PyTypeObject *%s = 0;" % type.typeptr_cname)
                h_code.putln("#define %s (*%s)" % (
                    type.typeobj_cname, type.typeptr_cname))
        if api_funcs:
            h_code.putln("")
            for entry in api_funcs:
                type = CPtrType(entry.type)
                cname = env.mangle(Naming.func_prefix_api, entry.name)
                h_code.putln("static %s = 0;" % type.declaration_code(cname))
                h_code.putln("#define %s %s" % (entry.name, cname))
        if api_vars:
            h_code.putln("")
            for entry in api_vars:
                type = CPtrType(entry.type)
                cname = env.mangle(Naming.varptr_prefix_api, entry.name)
<<<<<<< HEAD
                sig = entry.type.empty_declaration_code()
                h_code.putln(
                    'if (__Pyx_ImportVoidPtr_%s(module, %s, (void **)&%s, "%s") < 0) goto bad;'
                    % (Naming.cyversion, entry.name.as_c_string_literal(), cname, sig))
            with ModuleImportGenerator(h_code, imported_modules={env.qualified_name: 'module'}) as import_generator:
                for entry in api_extension_types:
                    self.generate_type_import_call(entry.type, h_code, import_generator, error_code="goto bad;", is_api=True)
            h_code.putln("Py_DECREF(module); module = 0;")
            h_code.putln("return 0;")
            h_code.putln("bad:")
            h_code.putln("Py_XDECREF(module);")
            h_code.putln("return -1;")
            h_code.putln("}")
            h_code.putln("")
            h_code.putln("#endif /* !%s */" % api_guard)

            f = open_new_file(result.api_file)
            try:
                h_code.copyto(f)
            finally:
                f.close()
=======
                h_code.putln("static %s = 0;" % type.declaration_code(cname))
                h_code.putln("#define %s (*%s)" % (entry.name, cname))
        if api_vars:
            put_utility_code("VoidPtrImport", "ImportExport.c")
        if api_funcs:
            put_utility_code("FunctionImport", "ImportExport.c")
        if api_extension_types:
            put_utility_code("TypeImport", "ImportExport.c")
        h_code.putln("")
        h_code.putln("static int %s(void) {" % self.api_name("import", env))
        h_code.putln("PyObject *module = 0;")
        h_code.putln('module = PyImport_ImportModule(%s);' % env.qualified_name.as_c_string_literal())
        h_code.putln("if (!module) goto bad;")
        for entry in api_funcs:
            cname = env.mangle(Naming.func_prefix_api, entry.name)
            sig = entry.type.signature_string()
            h_code.putln(
                'if (__Pyx_ImportFunction_%s(module, %s, (void (**)(void))&%s, "%s") < 0) goto bad;'
                % (Naming.cyversion, entry.name.as_c_string_literal(), cname, sig))
        for entry in api_vars:
            cname = env.mangle(Naming.varptr_prefix_api, entry.name)
            sig = entry.type.empty_declaration_code()
            h_code.putln(
                'if (__Pyx_ImportVoidPtr_%s(module, %s, (void **)&%s, "%s") < 0) goto bad;'
                % (Naming.cyversion, entry.name.as_c_string_literal(), cname, sig))
        with ModuleImportGenerator(h_code, imported_modules={env.qualified_name: 'module'}) as import_generator:
            for entry in api_extension_types:
                self.generate_type_import_call(entry.type, h_code, import_generator, error_code="goto bad;")
        h_code.putln("Py_DECREF(module); module = 0;")
        h_code.putln("return 0;")
        h_code.putln("bad:")
        h_code.putln("Py_XDECREF(module);")
        h_code.putln("return -1;")
        h_code.putln("}")
        h_code.putln("")
        h_code.putln("#endif /* !%s */" % api_guard)

        f = open_new_file(result.api_file)
        try:
            h_code.copyto(f)
        finally:
            f.close()
>>>>>>> c5e25004

    def generate_cclass_header_code(self, type, h_code):
        h_code.putln("%s %s %s;" % (
            Naming.extern_c_macro,
            PyrexTypes.public_decl("PyTypeObject", "DL_IMPORT"),
            type.typeobj_cname))

    def generate_cclass_include_code(self, type, i_code):
        i_code.putln("cdef extern class %s.%s:" % (
            type.module_name, type.name))
        i_code.indent()
        var_entries = type.scope.var_entries
        if var_entries:
            for entry in var_entries:
                i_code.putln("cdef %s" % (
                    entry.type.declaration_code(entry.cname, pyrex=1)))
        else:
            i_code.putln("pass")
        i_code.dedent()

    def generate_c_code(self, env, options, result):
        self.assure_safe_target(result.c_file, allow_failed=True)
        modules = self.referenced_modules

        if Options.annotate or options.annotate:
            show_entire_c_code = Options.annotate == "fullc" or options.annotate == "fullc"
            rootwriter = Annotate.AnnotationCCodeWriter(
                show_entire_c_code=show_entire_c_code,
                source_desc=self.compilation_source.source_desc,
            )
        else:
            rootwriter = Code.CCodeWriter()

        c_code_config = generate_c_code_config(env, options)

        globalstate = Code.GlobalState(
            rootwriter, self,
            code_config=c_code_config,
            common_utility_include_dir=options.common_utility_include_dir,
        )
        globalstate.initialize_main_c_code()
        h_code = globalstate['h_code']

        self.generate_module_preamble(env, options, modules, result.embedded_metadata, h_code)

        globalstate.module_pos = self.pos
        globalstate.directives = self.directives

        globalstate.use_utility_code(refnanny_utility_code)

        code = globalstate['before_global_var']
        code.putln('#define __Pyx_MODULE_NAME %s' %
                   self.full_module_name.as_c_string_literal())
        module_is_main = self.is_main_module_flag_cname()
        code.putln("extern int %s;" % module_is_main)
        code.putln("int %s = 0;" % module_is_main)
        code.putln("")
        code.putln("/* Implementation of %s */" % env.qualified_name.as_c_string_literal())

        code = globalstate['late_includes']
        self.generate_includes(env, modules, code, early=False)

        code = globalstate['module_code']

        self.generate_cached_builtins_decls(env, code)

        # generate normal variable and function definitions
        self.generate_lambda_definitions(env, code)
        self.generate_variable_definitions(env, code)
        self.body.generate_function_definitions(env, code)

        code.mark_pos(None)
        self.generate_typeobj_definitions(env, code)
        self.generate_method_table(env, code)
        if env.has_import_star:
            self.generate_import_star(env, code)

        # initialise the macro to reduce the code size of one-time functionality
        code.putln(UtilityCode.load_as_string("SmallCodeConfig", "ModuleSetupCode.c")[0].strip())

        self.generate_module_state_start(env, globalstate['module_state'])
        self.generate_module_state_clear(env, globalstate['module_state_clear'])
        self.generate_module_state_traverse(env, globalstate['module_state_traverse'])

        # init_globals is inserted before this
        self.generate_module_init_func(modules[:-1], env, globalstate['init_module'])
        self.generate_module_cleanup_func(env, globalstate['cleanup_module'])
        if Options.embed:
            self.generate_main_method(env, globalstate['main_method'])
        self.generate_filename_table(globalstate['filename_table'])

        self.generate_declarations_for_modules(env, modules, globalstate)
        h_code.write('\n')

        for utilcode in env.utility_code_list[:]:
            globalstate.use_utility_code(utilcode)
        globalstate.finalize_main_c_code()

        self.generate_module_state_end(env, modules, globalstate)

        f = open_new_file(result.c_file)
        try:
            rootwriter.copyto(f)
        finally:
            f.close()
        result.c_file_generated = 1
        if options.gdb_debug:
            self._serialize_lineno_map(env, rootwriter)
        if Options.annotate or options.annotate:
            self._generate_annotations(rootwriter, result, options)

    def _generate_annotations(self, rootwriter, result, options):
        self.annotate(rootwriter)

        coverage_xml_filename = Options.annotate_coverage_xml or options.annotate_coverage_xml
        if coverage_xml_filename and os.path.exists(coverage_xml_filename):
            import xml.etree.ElementTree as ET
            coverage_xml = ET.parse(coverage_xml_filename).getroot()
            for el in coverage_xml.iter():
                el.tail = None  # save some memory
        else:
            coverage_xml = None

        rootwriter.save_annotation(result.main_source_file, result.c_file, coverage_xml=coverage_xml)

        # if we included files, additionally generate one annotation file for each
        if not self.scope.included_files:
            return

        search_include_file = self.scope.context.search_include_directories
        target_dir = os.path.abspath(os.path.dirname(result.c_file))
        for included_file in self.scope.included_files:
            target_file = os.path.abspath(os.path.join(target_dir, included_file))
            target_file_dir = os.path.dirname(target_file)
            if not target_file_dir.startswith(target_dir):
                # any other directories may not be writable => avoid trying
                continue
            source_file = search_include_file(included_file, source_pos=self.pos, include=True)
            if not source_file:
                continue
            if target_file_dir != target_dir and not os.path.exists(target_file_dir):
                try:
                    os.makedirs(target_file_dir)
                except OSError as e:
                    import errno
                    if e.errno != errno.EEXIST:
                        raise
            rootwriter.save_annotation(source_file, target_file, coverage_xml=coverage_xml)

    def _serialize_lineno_map(self, env, ccodewriter):
        tb = env.context.gdb_debug_outputwriter
        markers = ccodewriter.buffer.allmarkers()

        d = defaultdict(list)
        for c_lineno, (src_desc, src_lineno) in enumerate(markers):
            if src_lineno > 0 and src_desc.filename is not None:
                d[src_desc, src_lineno].append(c_lineno + 1)

        tb.start('LineNumberMapping')
        for (src_desc, src_lineno), c_linenos in sorted(d.items()):
            assert src_desc.filename is not None
            tb.add_entry(
                'LineNumber',
                c_linenos=' '.join(map(str, c_linenos)),
                src_path=src_desc.filename,
                src_lineno=str(src_lineno),
            )
        tb.end('LineNumberMapping')
        tb.serialize()

    def find_referenced_modules(self, env, module_list, modules_seen):
        if env not in modules_seen:
            modules_seen[env] = 1
            for imported_module in env.cimported_modules:
                self.find_referenced_modules(imported_module, module_list, modules_seen)
            module_list.append(env)

    def sort_types_by_inheritance(self, type_dict, type_order, getkey):
        subclasses = defaultdict(list)  # maps type key to list of subclass keys
        for key in type_order:
            new_entry = type_dict[key]
            # collect all base classes to check for children
            base = new_entry.type.base_type
            while base:
                base_key = getkey(base)
                subclasses[base_key].append(key)
                base_entry = type_dict.get(base_key)
                if base_entry is None:
                    break
                base = base_entry.type.base_type

        # Simple topological sort using recursive DFS, based on
        # https://en.wikipedia.org/wiki/Topological_sorting#Depth-first_search
        seen = set()
        result = []
        def dfs(u):
            if u in seen:
                return
            seen.add(u)
            for v in subclasses[getkey(u.type)]:
                dfs(type_dict[v])
            result.append(u)

        for key in reversed(type_order):
            dfs(type_dict[key])

        result.reverse()
        return result

    def sort_type_hierarchy(self, module_list, env):
        # poor developer's OrderedDict
        vtab_dict, vtab_dict_order = {}, []
        vtabslot_dict, vtabslot_dict_order = {}, []

        for module in module_list:
            for entry in module.c_class_entries:
                if entry.used and not entry.in_cinclude:
                    type = entry.type
                    key = type.vtabstruct_cname
                    if not key:
                        continue
                    if key in vtab_dict:
                        # FIXME: this should *never* happen, but apparently it does
                        # for Cython generated utility code
                        from .UtilityCode import NonManglingModuleScope
                        assert isinstance(entry.scope, NonManglingModuleScope), str(entry.scope)
                        assert isinstance(vtab_dict[key].scope, NonManglingModuleScope), str(vtab_dict[key].scope)
                    else:
                        vtab_dict[key] = entry
                        vtab_dict_order.append(key)
            all_defined_here = module is env
            for entry in module.type_entries:
                if entry.used and (all_defined_here or entry.defined_in_pxd):
                    type = entry.type
                    if type.is_extension_type and not entry.in_cinclude:
                        type = entry.type
                        key = type.objstruct_cname
                        assert key not in vtabslot_dict, key
                        vtabslot_dict[key] = entry
                        vtabslot_dict_order.append(key)

        def vtabstruct_cname(entry_type):
            return entry_type.vtabstruct_cname
        vtab_list = self.sort_types_by_inheritance(
            vtab_dict, vtab_dict_order, vtabstruct_cname)

        def objstruct_cname(entry_type):
            return entry_type.objstruct_cname
        vtabslot_list = self.sort_types_by_inheritance(
            vtabslot_dict, vtabslot_dict_order, objstruct_cname)

        return (vtab_list, vtabslot_list)

    def sort_cdef_classes(self, env):
        key_func = operator.attrgetter('objstruct_cname')
        entry_dict, entry_order = {}, []
        for entry in env.c_class_entries:
            key = key_func(entry.type)
            assert key not in entry_dict, key
            entry_dict[key] = entry
            entry_order.append(key)
        env.c_class_entries[:] = self.sort_types_by_inheritance(
            entry_dict, entry_order, key_func)

    def generate_type_definitions(self, env, modules, vtab_list, vtabslot_list, code):
        # TODO: Why are these separated out?
        for entry in vtabslot_list:
            self.generate_objstruct_predeclaration(entry.type, code)
        vtabslot_entries = set(vtabslot_list)
        ctuple_names = set()
        for module in modules:
            definition = module is env
            type_entries = []
            for entry in module.type_entries:
                if entry.type.is_ctuple and entry.used:
                    if entry.name not in ctuple_names:
                        ctuple_names.add(entry.name)
                        type_entries.append(entry)
                elif definition or entry.defined_in_pxd:
                    type_entries.append(entry)
            type_entries = [t for t in type_entries if t not in vtabslot_entries]
            self.generate_type_header_code(type_entries, code)
        for entry in vtabslot_list:
            self.generate_objstruct_definition(entry.type, code)
            self.generate_typeobj_predeclaration(entry, code)
        for entry in vtab_list:
            self.generate_typeobj_predeclaration(entry, code)
            self.generate_exttype_vtable_struct(entry, code)
            self.generate_exttype_vtabptr_declaration(entry, code)
            self.generate_exttype_final_methods_declaration(entry, code)

    def generate_declarations_for_modules(self, env, modules, globalstate):
        typecode = globalstate['type_declarations']
        typecode.putln("")
        typecode.putln("/*--- Type declarations ---*/")
        # This is to work around the fact that array.h isn't part of the C-API,
        # but we need to declare it earlier than utility code.
        if 'cpython.array' in [m.qualified_name for m in modules]:
            typecode.putln('#ifndef _ARRAYARRAY_H')
            typecode.putln('struct arrayobject;')
            typecode.putln('typedef struct arrayobject arrayobject;')
            typecode.putln('#endif')
        vtab_list, vtabslot_list = self.sort_type_hierarchy(modules, env)
        self.generate_type_definitions(
            env, modules, vtab_list, vtabslot_list, typecode)
        modulecode = globalstate['module_declarations']
        for module in modules:
            defined_here = module is env
            modulecode.putln("")
            modulecode.putln("/* Module declarations from %s */" % module.qualified_name.as_c_string_literal())
            self.generate_c_class_declarations(module, modulecode, defined_here, globalstate)
            self.generate_cvariable_declarations(module, modulecode, defined_here)
            self.generate_cfunction_declarations(module, modulecode, defined_here)

    @staticmethod
    def _put_setup_code(code, name):
        code.put(UtilityCode.load_as_string(name, "ModuleSetupCode.c")[1])

    def generate_module_preamble(self, env, options, cimported_modules, metadata, code):
        code.put_generated_by()
        if metadata:
            code.putln("/* BEGIN: Cython Metadata")
            code.putln(json.dumps(metadata, indent=4, sort_keys=True))
            code.putln("END: Cython Metadata */")
            code.putln("")

        code.putln("#ifndef PY_SSIZE_T_CLEAN")
        code.putln("#define PY_SSIZE_T_CLEAN")
        code.putln("#endif /* PY_SSIZE_T_CLEAN */")
        self._put_setup_code(code, "InitLimitedAPI")

        for inc in sorted(env.c_includes.values(), key=IncludeCode.sortkey):
            if inc.location == inc.INITIAL:
                inc.write(code)
        code.putln("#ifndef Py_PYTHON_H")
        code.putln("    #error Python headers needed to compile C extensions, "
                   "please install development version of Python.")
        code.putln("#elif PY_VERSION_HEX < 0x02070000 || "
                   "(0x03000000 <= PY_VERSION_HEX && PY_VERSION_HEX < 0x03030000)")
        code.putln("    #error Cython requires Python 2.7+ or Python 3.3+.")
        code.putln("#else")
        code.globalstate["end"].putln("#endif /* Py_PYTHON_H */")

        from .. import __version__
        code.putln('#if defined(CYTHON_LIMITED_API) && CYTHON_LIMITED_API')  # CYTHON_COMPILING_IN_LIMITED_API not yet defined
        # The limited API makes some significant changes to data structures, so we don't
        # want to shared implementation compiled with and without the limited API.
        code.putln('#define __PYX_EXTRA_ABI_MODULE_NAME "limited"')
        code.putln('#else')
        code.putln('#define __PYX_EXTRA_ABI_MODULE_NAME ""')
        code.putln('#endif')
        code.putln('#define CYTHON_ABI "%s" __PYX_EXTRA_ABI_MODULE_NAME' %
                   __version__.replace('.', '_'))
        code.putln('#define __PYX_ABI_MODULE_NAME "_cython_" CYTHON_ABI')
        code.putln('#define __PYX_TYPE_MODULE_PREFIX __PYX_ABI_MODULE_NAME "."')
        code.putln('#define CYTHON_HEX_VERSION %s' % build_hex_version(__version__))
        code.putln("#define CYTHON_FUTURE_DIVISION %d" % (
            Future.division in env.context.future_directives))

        self._put_setup_code(code, "CModulePreamble")
        if env.context.options.cplus:
            self._put_setup_code(code, "CppInitCode")
        else:
            self._put_setup_code(code, "CInitCode")
        self._put_setup_code(code, "PythonCompatibility")
        self._put_setup_code(code, "MathInitCode")

        # Using "(void)cname" to prevent "unused" warnings.
        if options.c_line_in_traceback:
            cinfo = "%s = %s; (void)%s; " % (Naming.clineno_cname, Naming.line_c_macro, Naming.clineno_cname)
        else:
            cinfo = ""
        code.putln("#define __PYX_MARK_ERR_POS(f_index, lineno) \\")
        code.putln("    { %s = %s[f_index]; (void)%s; %s = lineno; (void)%s; %s}" % (
            Naming.filename_cname, Naming.filetable_cname, Naming.filename_cname,
            Naming.lineno_cname, Naming.lineno_cname,
            cinfo
        ))
        code.putln("#define __PYX_ERR(f_index, lineno, Ln_error) \\")
        code.putln("    { __PYX_MARK_ERR_POS(f_index, lineno) goto Ln_error; }")

        code.putln("")
        self.generate_extern_c_macro_definition(code, env.is_cpp())
        code.putln("")

        code.putln("#define %s" % self.api_name(Naming.h_guard_prefix, env))
        code.putln("#define %s" % self.api_name(Naming.api_guard_prefix, env))
        code.putln("/* Early includes */")
        self.generate_includes(env, cimported_modules, code, late=False)
        code.putln("")
        code.putln("#if defined(PYREX_WITHOUT_ASSERTIONS) && !defined(CYTHON_WITHOUT_ASSERTIONS)")
        code.putln("#define CYTHON_WITHOUT_ASSERTIONS")
        code.putln("#endif")
        code.putln("")

        if env.directives['ccomplex']:
            code.putln("")
            code.putln("#if !defined(CYTHON_CCOMPLEX)")
            code.putln("#define CYTHON_CCOMPLEX 1")
            code.putln("#endif")
            code.putln("")
        code.put(UtilityCode.load_as_string("UtilityFunctionPredeclarations", "ModuleSetupCode.c")[0])

        c_string_type = env.directives['c_string_type']
        c_string_encoding = env.directives['c_string_encoding']
        if c_string_type not in ('bytes', 'bytearray') and not c_string_encoding:
            error(self.pos, "a default encoding must be provided if c_string_type is not a byte type")
        code.putln('#define __PYX_DEFAULT_STRING_ENCODING_IS_ASCII %s' % int(c_string_encoding == 'ascii'))
        code.putln('#define __PYX_DEFAULT_STRING_ENCODING_IS_UTF8 %s' %
                int(c_string_encoding.replace('-', '').lower() == 'utf8'))
        if c_string_encoding == 'default':
            code.putln('#define __PYX_DEFAULT_STRING_ENCODING_IS_DEFAULT 1')
        else:
            code.putln('#define __PYX_DEFAULT_STRING_ENCODING_IS_DEFAULT '
                    '(PY_MAJOR_VERSION >= 3 && __PYX_DEFAULT_STRING_ENCODING_IS_UTF8)')
            code.putln('#define __PYX_DEFAULT_STRING_ENCODING "%s"' % c_string_encoding)
        if c_string_type == 'bytearray':
            c_string_func_name = 'ByteArray'
        else:
            c_string_func_name = c_string_type.title()
        code.putln('#define __Pyx_PyObject_FromString __Pyx_Py%s_FromString' % c_string_func_name)
        code.putln('#define __Pyx_PyObject_FromStringAndSize __Pyx_Py%s_FromStringAndSize' % c_string_func_name)
        code.put(UtilityCode.load_as_string("TypeConversions", "TypeConversion.c")[0])
        env.use_utility_code(UtilityCode.load_cached("FormatTypeName", "ObjectHandling.c"))

        # These utility functions are assumed to exist and used elsewhere.
        PyrexTypes.c_long_type.create_to_py_utility_code(env)
        PyrexTypes.c_long_type.create_from_py_utility_code(env)
        PyrexTypes.c_int_type.create_from_py_utility_code(env)

        code.put(Nodes.branch_prediction_macros)

        self._put_setup_code(code, "PretendToInitialize")
        code.putln('')
        code.putln('#if !CYTHON_USE_MODULE_STATE')
        code.putln('static PyObject *%s = NULL;' % env.module_cname)
        if Options.pre_import is not None:
            code.putln('static PyObject *%s;' % Naming.preimport_cname)
        code.putln('#endif')

        code.putln('static int %s;' % Naming.lineno_cname)
        code.putln('static int %s = 0;' % Naming.clineno_cname)
        code.putln('static const char * %s = %s;' % (Naming.cfilenm_cname, Naming.file_c_macro))
        code.putln('static const char *%s;' % Naming.filename_cname)

        env.use_utility_code(UtilityCode.load_cached("FastTypeChecks", "ModuleSetupCode.c"))
        if has_np_pythran(env):
            env.use_utility_code(UtilityCode.load_cached("PythranConversion", "CppSupport.cpp"))

    def generate_extern_c_macro_definition(self, code, is_cpp):
        name = Naming.extern_c_macro
        code.putln("#ifdef CYTHON_EXTERN_C")
        # make sure that user overrides always take precedence
        code.putln('    #undef %s' % name)
        code.putln('    #define %s CYTHON_EXTERN_C' % name)
        code.putln("#elif defined(%s)" % name)
        code.putln("    #ifdef _MSC_VER")
        code.putln("    #pragma message (\"Please do not define the '%s' macro externally. Use 'CYTHON_EXTERN_C' instead.\")" % name)
        code.putln("    #else")
        code.putln("    #warning Please do not define the '%s' macro externally. Use 'CYTHON_EXTERN_C' instead." % name)
        code.putln("    #endif")
        code.putln("#else")
        if is_cpp:
            code.putln('    #define %s extern "C++"' % name)
        else:
            code.putln("  #ifdef __cplusplus")
            code.putln('    #define %s extern "C"' % name)
            code.putln("  #else")
            code.putln("    #define %s extern" % name)
            code.putln("  #endif")
        code.putln("#endif")

    def generate_dl_import_macro(self, code):
        code.putln("#ifndef DL_IMPORT")
        code.putln("  #define DL_IMPORT(_T) _T")
        code.putln("#endif")

    def generate_includes(self, env, cimported_modules, code, early=True, late=True):
        for inc in sorted(env.c_includes.values(), key=IncludeCode.sortkey):
            if inc.location == inc.EARLY:
                if early:
                    inc.write(code)
            elif inc.location == inc.LATE:
                if late:
                    inc.write(code)
        if early:
            code.putln_openmp("#include <omp.h>")

    def generate_filename_table(self, code):
        from os.path import isabs, basename
        code.putln("")
        code.putln("static const char *%s[] = {" % Naming.filetable_cname)
        if code.globalstate.filename_list:
            for source_desc in code.globalstate.filename_list:
                file_path = source_desc.get_filenametable_entry()
                if isabs(file_path):
                    file_path = basename(file_path)  # never include absolute paths
                escaped_filename = file_path.replace("\\", "\\\\").replace('"', r'\"')
                escaped_filename = as_encoded_filename(escaped_filename)
                code.putln('%s,' % escaped_filename.as_c_string_literal())
        else:
            # Some C compilers don't like an empty array
            code.putln("0")
        code.putln("};")

    def generate_type_predeclarations(self, env, code):
        pass

    def generate_type_header_code(self, type_entries, code):
        # Generate definitions of structs/unions/enums/typedefs/objstructs.
        #self.generate_gcc33_hack(env, code) # Is this still needed?
        # Forward declarations
        for entry in type_entries:
            if not entry.in_cinclude:
                #print "generate_type_header_code:", entry.name, repr(entry.type) ###
                type = entry.type
                if type.is_typedef:  # Must test this first!
                    pass
                elif type.is_struct_or_union or type.is_cpp_class:
                    self.generate_struct_union_predeclaration(entry, code)
                elif type.is_ctuple and entry.used:
                    self.generate_struct_union_predeclaration(entry.type.struct_entry, code)
                elif type.is_extension_type:
                    self.generate_objstruct_predeclaration(type, code)
        # Actual declarations
        for entry in type_entries:
            if not entry.in_cinclude:
                #print "generate_type_header_code:", entry.name, repr(entry.type) ###
                type = entry.type
                if type.is_typedef:  # Must test this first!
                    self.generate_typedef(entry, code)
                elif type.is_enum or type.is_cpp_enum:
                    self.generate_enum_definition(entry, code)
                elif type.is_struct_or_union:
                    self.generate_struct_union_definition(entry, code)
                elif type.is_ctuple and entry.used:
                    self.generate_struct_union_definition(entry.type.struct_entry, code)
                elif type.is_cpp_class:
                    self.generate_cpp_class_definition(entry, code)
                elif type.is_extension_type:
                    self.generate_objstruct_definition(type, code)

    def generate_gcc33_hack(self, env, code):
        # Workaround for spurious warning generation in gcc 3.3
        code.putln("")
        for entry in env.c_class_entries:
            type = entry.type
            if not type.typedef_flag:
                name = type.objstruct_cname
                if name.startswith("__pyx_"):
                    tail = name[6:]
                else:
                    tail = name
                code.putln("typedef struct %s __pyx_gcc33_%s;" % (
                    name, tail))

    def generate_typedef(self, entry, code):
        base_type = entry.type.typedef_base_type
        enclosing_scope = entry.scope
        if base_type.is_numeric and not enclosing_scope.is_cpp_class_scope:
            try:
                writer = code.globalstate['numeric_typedefs']
            except KeyError:
                writer = code
        else:
            writer = code
        writer.mark_pos(entry.pos)
        writer.putln("typedef %s;" % base_type.declaration_code(entry.cname))

    def sue_predeclaration(self, type, kind, name):
        if type.typedef_flag:
            return "%s %s;\ntypedef %s %s %s;" % (
                kind, name,
                kind, name, name)
        else:
            return "%s %s;" % (kind, name)

    def generate_struct_union_predeclaration(self, entry, code):
        type = entry.type
        if type.is_cpp_class and type.templates:
            code.putln("template <typename %s>" % ", typename ".join(
                [T.empty_declaration_code() for T in type.templates]))
        code.putln(self.sue_predeclaration(type, type.kind, type.cname))

    def sue_header_footer(self, type, kind, name):
        header = "%s %s {" % (kind, name)
        footer = "};"
        return header, footer

    def generate_struct_union_definition(self, entry, code):
        code.mark_pos(entry.pos)
        type = entry.type
        scope = type.scope
        if scope:
            kind = type.kind
            packed = type.is_struct and type.packed
            if packed:
                kind = "%s %s" % (type.kind, "__Pyx_PACKED")
                code.globalstate.use_utility_code(packed_struct_utility_code)
            header, footer = \
                self.sue_header_footer(type, kind, type.cname)
            if packed:
                code.putln("#if defined(__SUNPRO_C)")
                code.putln("  #pragma pack(1)")
                code.putln("#elif !defined(__GNUC__)")
                code.putln("  #pragma pack(push, 1)")
                code.putln("#endif")
            code.putln(header)
            var_entries = scope.var_entries
            for attr in var_entries:
                code.putln(
                    "%s;" % attr.type.declaration_code(attr.cname))
            code.putln(footer)
            if packed:
                code.putln("#if defined(__SUNPRO_C)")
                code.putln("  #pragma pack()")
                code.putln("#elif !defined(__GNUC__)")
                code.putln("  #pragma pack(pop)")
                code.putln("#endif")

    def generate_cpp_class_definition(self, entry, code):
        code.mark_pos(entry.pos)
        type = entry.type
        scope = type.scope
        if scope:
            if type.templates:
                code.putln("template <class %s>" % ", class ".join(
                    [T.empty_declaration_code() for T in type.templates]))
            # Just let everything be public.
            code.put("struct %s" % type.cname)
            if type.base_classes:
                base_class_decl = ", public ".join(
                    [base_class.empty_declaration_code() for base_class in type.base_classes])
                code.put(" : public %s" % base_class_decl)
            code.putln(" {")
            self.generate_type_header_code(scope.type_entries, code)
            py_attrs = [e for e in scope.entries.values()
                        if e.type.is_pyobject and not e.is_inherited]
            has_virtual_methods = False
            constructor = None
            destructor = None
            for attr in scope.var_entries:
                if attr.type.is_cfunction and attr.type.is_static_method:
                    code.put("static ")
                elif attr.name == "<init>":
                    constructor = attr
                elif attr.name == "<del>":
                    destructor = attr
                elif attr.type.is_cfunction:
                    code.put("virtual ")
                    has_virtual_methods = True
                code.putln("%s;" % attr.type.declaration_code(attr.cname))
            is_implementing = 'init_module' in code.globalstate.parts
            if constructor or py_attrs:
                if constructor:
                    arg_decls = []
                    arg_names = []
                    for arg in constructor.type.original_args[
                            :len(constructor.type.args)-constructor.type.optional_arg_count]:
                        arg_decls.append(arg.declaration_code())
                        arg_names.append(arg.cname)
                    if constructor.type.optional_arg_count:
                        arg_decls.append(constructor.type.op_arg_struct.declaration_code(Naming.optional_args_cname))
                        arg_names.append(Naming.optional_args_cname)
                    if not arg_decls:
                        arg_decls = ["void"]
                else:
                    arg_decls = ["void"]
                    arg_names = []
                if is_implementing:
                    code.putln("%s(%s) {" % (type.cname, ", ".join(arg_decls)))
                    if py_attrs:
                        code.put_ensure_gil()
                        for attr in py_attrs:
                            code.put_init_var_to_py_none(attr, nanny=False)
                    if constructor:
                        code.putln("%s(%s);" % (constructor.cname, ", ".join(arg_names)))
                    if py_attrs:
                        code.put_release_ensured_gil()
                    code.putln("}")
                else:
                    code.putln("%s(%s);" % (type.cname, ", ".join(arg_decls)))
            if destructor or py_attrs or has_virtual_methods:
                if has_virtual_methods:
                    code.put("virtual ")
                if is_implementing:
                    code.putln("~%s() {" % type.cname)
                    if py_attrs:
                        code.put_ensure_gil()
                    if destructor:
                        code.putln("%s();" % destructor.cname)
                    if py_attrs:
                        for attr in py_attrs:
                            code.put_var_xdecref(attr, nanny=False)
                        code.put_release_ensured_gil()
                    code.putln("}")
                else:
                    code.putln("~%s();" % type.cname)
            if py_attrs:
                # Also need copy constructor and assignment operators.
                if is_implementing:
                    code.putln("%s(const %s& __Pyx_other) {" % (type.cname, type.cname))
                    code.put_ensure_gil()
                    for attr in scope.var_entries:
                        if not attr.type.is_cfunction:
                            code.putln("%s = __Pyx_other.%s;" % (attr.cname, attr.cname))
                            code.put_var_incref(attr, nanny=False)
                    code.put_release_ensured_gil()
                    code.putln("}")
                    code.putln("%s& operator=(const %s& __Pyx_other) {" % (type.cname, type.cname))
                    code.putln("if (this != &__Pyx_other) {")
                    code.put_ensure_gil()
                    for attr in scope.var_entries:
                        if not attr.type.is_cfunction:
                            code.put_var_xdecref(attr, nanny=False)
                            code.putln("%s = __Pyx_other.%s;" % (attr.cname, attr.cname))
                            code.put_var_incref(attr, nanny=False)
                    code.put_release_ensured_gil()
                    code.putln("}")
                    code.putln("return *this;")
                    code.putln("}")
                else:
                    code.putln("%s(const %s& __Pyx_other);" % (type.cname, type.cname))
                    code.putln("%s& operator=(const %s& __Pyx_other);" % (type.cname, type.cname))
            code.putln("};")

    def generate_enum_definition(self, entry, code):
        code.mark_pos(entry.pos)
        type = entry.type
        name = entry.cname or entry.name or ""

        kind = "enum class" if entry.type.is_cpp_enum else "enum"
        header, footer = self.sue_header_footer(type, kind, name)
        code.putln(header)
        enum_values = entry.enum_values
        if not enum_values:
            error(entry.pos, "Empty enum definition not allowed outside a 'cdef extern from' block")
        else:
            last_entry = enum_values[-1]
            # this does not really generate code, just builds the result value
            for value_entry in enum_values:
                if value_entry.value_node is not None:
                    value_entry.value_node.generate_evaluation_code(code)

            for value_entry in enum_values:
                if value_entry.value_node is None:
                    value_code = value_entry.cname.split("::")[-1]
                else:
                    value_code = ("%s = %s" % (
                        value_entry.cname.split("::")[-1],
                        value_entry.value_node.result()))
                if value_entry is not last_entry:
                    value_code += ","
                code.putln(value_code)
        code.putln(footer)

        if entry.type.is_enum:
            if entry.type.typedef_flag:
                # Not pre-declared.
                code.putln("typedef enum %s %s;" % (name, name))

    def generate_typeobj_predeclaration(self, entry, code):
        code.putln("")
        name = entry.type.typeobj_cname
        if name:
            if entry.visibility == 'extern' and not entry.in_cinclude:
                code.putln("%s %s %s;" % (
                    Naming.extern_c_macro,
                    PyrexTypes.public_decl("PyTypeObject", "DL_IMPORT"),
                    name))
            elif entry.visibility == 'public':
                code.putln("%s %s %s;" % (
                    Naming.extern_c_macro,
                    PyrexTypes.public_decl("PyTypeObject", "DL_EXPORT"),
                    name))
            # ??? Do we really need the rest of this? ???
            #else:
            #    code.putln("static PyTypeObject %s;" % name)

    def generate_exttype_vtable_struct(self, entry, code):
        if not entry.used:
            return

        code.mark_pos(entry.pos)
        # Generate struct declaration for an extension type's vtable.
        type = entry.type
        scope = type.scope

        self.specialize_fused_types(scope)

        if type.vtabstruct_cname:
            code.putln("")
            code.putln("struct %s {" % type.vtabstruct_cname)
            if type.base_type and type.base_type.vtabstruct_cname:
                code.putln("struct %s %s;" % (
                    type.base_type.vtabstruct_cname,
                    Naming.obj_base_cname))
            for method_entry in scope.cfunc_entries:
                if not method_entry.is_inherited:
                    code.putln("%s;" % method_entry.type.declaration_code("(*%s)" % method_entry.cname))
            code.putln("};")

    def generate_exttype_vtabptr_declaration(self, entry, code):
        if not entry.used:
            return

        code.mark_pos(entry.pos)
        # Generate declaration of pointer to an extension type's vtable.
        type = entry.type
        if type.vtabptr_cname:
            code.putln("static struct %s *%s;" % (
                type.vtabstruct_cname,
                type.vtabptr_cname))

    def generate_exttype_final_methods_declaration(self, entry, code):
        if not entry.used:
            return

        code.mark_pos(entry.pos)
        # Generate final methods prototypes
        for method_entry in entry.type.scope.cfunc_entries:
            if not method_entry.is_inherited and method_entry.final_func_cname:
                declaration = method_entry.type.declaration_code(
                    method_entry.final_func_cname)
                modifiers = code.build_function_modifiers(method_entry.func_modifiers)
                code.putln("static %s%s;" % (modifiers, declaration))

    def generate_objstruct_predeclaration(self, type, code):
        if not type.scope:
            return
        code.putln(self.sue_predeclaration(type, "struct", type.objstruct_cname))

    def generate_objstruct_definition(self, type, code):
        code.mark_pos(type.pos)
        # Generate object struct definition for an
        # extension type.
        if not type.scope:
            return  # Forward declared but never defined
        header, footer = \
            self.sue_header_footer(type, "struct", type.objstruct_cname)
        code.putln(header)
        base_type = type.base_type
        if base_type:
            basestruct_cname = base_type.objstruct_cname
            if basestruct_cname == "PyTypeObject":
                # User-defined subclasses of type are heap allocated.
                basestruct_cname = "PyHeapTypeObject"
            code.putln(
                "%s%s %s;" % (
                    ("struct ", "")[base_type.typedef_flag],
                    basestruct_cname,
                    Naming.obj_base_cname))
        else:
            code.putln(
                "PyObject_HEAD")
        if type.vtabslot_cname and not (type.base_type and type.base_type.vtabslot_cname):
            code.putln(
                "struct %s *%s;" % (
                    type.vtabstruct_cname,
                    type.vtabslot_cname))
        for attr in type.scope.var_entries:
            if attr.is_declared_generic:
                attr_type = py_object_type
            else:
                attr_type = attr.type
            if attr.is_cpp_optional:
                decl = attr_type.cpp_optional_declaration_code(attr.cname)
            else:
                decl = attr_type.declaration_code(attr.cname)
            type.scope.use_entry_utility_code(attr)
            code.putln("%s;" % decl)
        code.putln(footer)
        if type.objtypedef_cname is not None:
            # Only for exposing public typedef name.
            code.putln("typedef struct %s %s;" % (type.objstruct_cname, type.objtypedef_cname))

    def generate_c_class_declarations(self, env, code, definition, globalstate):
        module_state = globalstate['module_state']
        module_state_clear = globalstate['module_state_clear']
        module_state_traverse = globalstate['module_state_traverse']
        module_state_typeobj = module_state.insertion_point()
        for entry in env.c_class_entries:
            if definition or entry.defined_in_pxd:
                module_state.putln("PyTypeObject *%s;" % entry.type.typeptr_cname)
                module_state_clear.putln(
                    "Py_CLEAR(clear_module_state->%s);" %
                    entry.type.typeptr_cname)
                module_state_traverse.putln(
                    "Py_VISIT(traverse_module_state->%s);" %
                    entry.type.typeptr_cname)
                if entry.type.typeobj_cname is not None:
                    module_state_typeobj.putln("PyObject *%s;" % entry.type.typeobj_cname)
                    module_state_clear.putln(
                        "Py_CLEAR(clear_module_state->%s);" % (
                        entry.type.typeobj_cname))
                    module_state_traverse.putln(
                        "Py_VISIT(traverse_module_state->%s);" % (
                        entry.type.typeobj_cname))

    def generate_cvariable_declarations(self, env, code, definition):
        if env.is_cython_builtin:
            return
        for entry in env.var_entries:
            if (entry.in_cinclude or entry.in_closure or
                    (entry.visibility == 'private' and not (entry.defined_in_pxd or entry.used))):
                continue

            storage_class = None
            dll_linkage = None
            init = None

            if entry.visibility == 'extern':
                storage_class = Naming.extern_c_macro
                dll_linkage = "DL_IMPORT"
            elif entry.visibility == 'public':
                storage_class = Naming.extern_c_macro
                if definition:
                    dll_linkage = "DL_EXPORT"
                else:
                    dll_linkage = "DL_IMPORT"
            elif entry.visibility == 'private':
                storage_class = "static"
                dll_linkage = None
                if entry.init is not None:
                    init = entry.type.literal_code(entry.init)
            type = entry.type
            cname = entry.cname

            if entry.defined_in_pxd and not definition:
                storage_class = "static"
                dll_linkage = None
                type = CPtrType(type)
                cname = env.mangle(Naming.varptr_prefix, entry.name)
                init = 0

            if storage_class:
                code.put("%s " % storage_class)
            if entry.is_cpp_optional:
                code.put(type.cpp_optional_declaration_code(
                    cname, dll_linkage=dll_linkage))
            else:
                code.put(type.declaration_code(
                    cname, dll_linkage=dll_linkage))
            if init is not None:
                code.put_safe(" = %s" % init)
            code.putln(";")
            if entry.cname != cname:
                code.putln("#define %s (*%s)" % (entry.cname, cname))
            env.use_entry_utility_code(entry)

    def generate_cfunction_declarations(self, env, code, definition):
        for entry in env.cfunc_entries:
            from_pyx = Options.cimport_from_pyx and not entry.visibility == 'extern'
            if (entry.used
                    or entry.visibility == 'public'
                    or entry.api
                    or from_pyx):
                generate_cfunction_declaration(entry, env, code, definition)

    def generate_variable_definitions(self, env, code):
        for entry in env.var_entries:
            if not entry.in_cinclude and entry.visibility == "public":
                code.put(entry.type.declaration_code(entry.cname))
                if entry.init is not None:
                    init = entry.type.literal_code(entry.init)
                    code.put_safe(" = %s" % init)
                code.putln(";")

    def generate_typeobj_definitions(self, env, code):
        full_module_name = env.qualified_name
        for entry in env.c_class_entries:
            #print "generate_typeobj_definitions:", entry.name
            #print "...visibility =", entry.visibility
            if entry.visibility != 'extern':
                type = entry.type
                scope = type.scope
                if scope:  # could be None if there was an error
                    self.generate_exttype_vtable(scope, code)
                    self.generate_new_function(scope, code, entry)
                    self.generate_del_function(scope, code)
                    self.generate_dealloc_function(scope, code)

                    if scope.needs_gc():
                        self.generate_traverse_function(scope, code, entry)
                        if scope.needs_tp_clear():
                            self.generate_clear_function(scope, code, entry)
                    if scope.defines_any_special(["__getitem__"]):
                        self.generate_getitem_int_function(scope, code)
                    if scope.defines_any_special(["__setitem__", "__delitem__"]):
                        self.generate_ass_subscript_function(scope, code)
                    if scope.defines_any_special(["__getslice__", "__setslice__", "__delslice__"]):
                        warning(self.pos,
                                "__getslice__, __setslice__, and __delslice__ are not supported by Python 3, "
                                "use __getitem__, __setitem__, and __delitem__ instead", 1)
                        code.putln("#if PY_MAJOR_VERSION >= 3")
                        code.putln("#error __getslice__, __setslice__, and __delslice__ not supported in Python 3.")
                        code.putln("#endif")
                    if scope.defines_any_special(["__setslice__", "__delslice__"]):
                        self.generate_ass_slice_function(scope, code)
                    if scope.defines_any_special(["__getattr__", "__getattribute__"]):
                        self.generate_getattro_function(scope, code)
                    if scope.defines_any_special(["__setattr__", "__delattr__"]):
                        self.generate_setattro_function(scope, code)
                    if scope.defines_any_special(["__get__"]):
                        self.generate_descr_get_function(scope, code)
                    if scope.defines_any_special(["__set__", "__delete__"]):
                        self.generate_descr_set_function(scope, code)
                    if not scope.is_closure_class_scope and scope.defines_any(["__dict__"]):
                        self.generate_dict_getter_function(scope, code)

                    if scope.defines_any_special(TypeSlots.richcmp_special_methods):
                        self.generate_richcmp_function(scope, code)
                    elif 'total_ordering' in scope.directives:
                        # Warn if this is used when it can't have any effect.
                        warning(scope.parent_type.pos,
                                "total_ordering directive used, but no comparison and equality methods defined")

                    for slot in TypeSlots.get_slot_table(code.globalstate.directives).PyNumberMethods:
                        if slot.is_binop and scope.defines_any_special(slot.user_methods):
                            self.generate_binop_function(scope, slot, code, entry.pos)

                    self.generate_property_accessors(scope, code)
                    self.generate_method_table(scope, code)
                    self.generate_getset_table(scope, code)
                    code.putln("#if CYTHON_USE_TYPE_SPECS")
                    self.generate_typeobj_spec(entry, code)
                    code.putln("#else")
                    self.generate_typeobj_definition(full_module_name, entry, code)
                    code.putln("#endif")

    def generate_exttype_vtable(self, scope, code):
        # Generate the definition of an extension type's vtable.
        type = scope.parent_type
        if type.vtable_cname:
            code.putln("static struct %s %s;" % (
                type.vtabstruct_cname,
                type.vtable_cname))

    def generate_self_cast(self, scope, code):
        type = scope.parent_type
        code.putln(
            "%s = (%s)o;" % (
                type.declaration_code("p"),
                type.empty_declaration_code()))

    def generate_new_function(self, scope, code, cclass_entry):
        tp_slot = TypeSlots.ConstructorSlot("tp_new", "__cinit__")
        slot_func = scope.mangle_internal("tp_new")
        if tp_slot.slot_code(scope) != slot_func:
            return  # never used

        type = scope.parent_type
        base_type = type.base_type

        have_entries, (py_attrs, py_buffers, memoryview_slices) = \
                        scope.get_refcounted_entries()
        is_final_type = scope.parent_type.is_final_type
        if scope.is_internal:
            # internal classes (should) never need None inits, normal zeroing will do
            py_attrs = []
        cpp_constructable_attrs = [entry for entry in scope.var_entries if entry.type.needs_cpp_construction]

        cinit_func_entry = scope.lookup_here("__cinit__")
        if cinit_func_entry and not cinit_func_entry.is_special:
            cinit_func_entry = None

        if base_type or (cinit_func_entry and not cinit_func_entry.trivial_signature):
            unused_marker = ''
        else:
            unused_marker = 'CYTHON_UNUSED '

        if base_type:
            freelist_size = 0  # not currently supported
        else:
            freelist_size = scope.directives.get('freelist', 0)
        freelist_name = scope.mangle_internal(Naming.freelist_name)
        freecount_name = scope.mangle_internal(Naming.freecount_name)

        decls = code.globalstate['decls']
        decls.putln("static PyObject *%s(PyTypeObject *t, PyObject *a, PyObject *k); /*proto*/" %
                    slot_func)
        code.putln("")
        if freelist_size:
            code.putln("#if CYTHON_USE_FREELISTS")
            code.putln("static %s[%d];" % (
                scope.parent_type.declaration_code(freelist_name),
                freelist_size))
            code.putln("static int %s = 0;" % freecount_name)
            code.putln("#endif")
            code.putln("")
        code.putln(
            "static PyObject *%s(PyTypeObject *t, %sPyObject *a, %sPyObject *k) {" % (
                slot_func, unused_marker, unused_marker))

        need_self_cast = (type.vtabslot_cname or
                          (py_buffers or memoryview_slices or py_attrs) or
                          cpp_constructable_attrs)
        if need_self_cast:
            code.putln("%s;" % scope.parent_type.declaration_code("p"))
        if base_type:
            tp_new = TypeSlots.get_base_slot_function(scope, tp_slot)
            base_type_typeptr_cname = base_type.typeptr_cname
            if not base_type.is_builtin_type:
                base_type_typeptr_cname = code.name_in_module_state(base_type_typeptr_cname)
            if tp_new is None:
                tp_new = "__Pyx_PyType_GetSlot(%s, tp_new, newfunc)" % (
                    base_type_typeptr_cname)
            code.putln("PyObject *o = %s(t, a, k);" % tp_new)
        else:
            code.putln("PyObject *o;")
            code.putln("#if CYTHON_COMPILING_IN_LIMITED_API")
            code.putln("allocfunc alloc_func = (allocfunc)PyType_GetSlot(t, Py_tp_alloc);")
            code.putln("o = alloc_func(t, 0);")
            code.putln("#else")
            if freelist_size:
                code.globalstate.use_utility_code(
                    UtilityCode.load_cached("IncludeStringH", "StringTools.c"))
                if is_final_type:
                    type_safety_check = ''
                else:
                    type_safety_check = ' & (int)(!__Pyx_PyType_HasFeature(t, (Py_TPFLAGS_IS_ABSTRACT | Py_TPFLAGS_HEAPTYPE)))'
                obj_struct = type.declaration_code("", deref=True)
                code.putln("#if CYTHON_USE_FREELISTS")
                code.putln(
                    "if (likely((int)(%s > 0) & (int)(t->tp_basicsize == sizeof(%s))%s)) {" % (
                        freecount_name, obj_struct, type_safety_check))
                code.putln("o = (PyObject*)%s[--%s];" % (
                    freelist_name, freecount_name))
                code.putln("memset(o, 0, sizeof(%s));" % obj_struct)
                code.putln("(void) PyObject_INIT(o, t);")
                if scope.needs_gc():
                    code.putln("PyObject_GC_Track(o);")
                code.putln("} else")
                code.putln("#endif")
                code.putln("{")
            if not is_final_type:
                code.putln("if (likely(!__Pyx_PyType_HasFeature(t, Py_TPFLAGS_IS_ABSTRACT))) {")
            code.putln("o = (*t->tp_alloc)(t, 0);")
            if not is_final_type:
                code.putln("} else {")
                code.putln("o = (PyObject *) PyBaseObject_Type.tp_new(t, %s->%s, 0);" % (
                    Naming.modulestateglobal_cname, Naming.empty_tuple))
                code.putln("}")
        code.putln("if (unlikely(!o)) return 0;")
        if freelist_size and not base_type:
            code.putln('}')
        if not base_type:
            code.putln("#endif")
        if need_self_cast:
            code.putln("p = %s;" % type.cast_code("o"))
        #if need_self_cast:
        #    self.generate_self_cast(scope, code)

        # from this point on, ensure DECREF(o) on failure
        needs_error_cleanup = False

        if type.vtabslot_cname:
            vtab_base_type = type
            while vtab_base_type.base_type and vtab_base_type.base_type.vtabstruct_cname:
                vtab_base_type = vtab_base_type.base_type
            if vtab_base_type is not type:
                struct_type_cast = "(struct %s*)" % vtab_base_type.vtabstruct_cname
            else:
                struct_type_cast = ""
            code.putln("p->%s = %s%s;" % (
                type.vtabslot_cname,
                struct_type_cast, type.vtabptr_cname))

        for entry in cpp_constructable_attrs:
            if entry.is_cpp_optional:
                decl_code = entry.type.cpp_optional_declaration_code("")
            else:
                decl_code = entry.type.empty_declaration_code()
            code.putln("new((void*)&(p->%s)) %s();" % (
                entry.cname, decl_code))

        for entry in py_attrs:
            if entry.name == "__dict__":
                needs_error_cleanup = True
                code.put("p->%s = PyDict_New(); if (unlikely(!p->%s)) goto bad;" % (
                    entry.cname, entry.cname))
            else:
                code.put_init_var_to_py_none(entry, "p->%s", nanny=False)

        for entry in memoryview_slices:
            code.putln("p->%s.data = NULL;" % entry.cname)
            code.putln("p->%s.memview = NULL;" % entry.cname)

        for entry in py_buffers:
            code.putln("p->%s.obj = NULL;" % entry.cname)

        if cclass_entry.cname == '__pyx_memoryviewslice':
            code.putln("p->from_slice.memview = NULL;")

        if cinit_func_entry:
            if cinit_func_entry.trivial_signature:
                cinit_args = "o, %s->%s, NULL" % (
                    Naming.modulestateglobal_cname, Naming.empty_tuple)
            else:
                cinit_args = "o, a, k"
            needs_error_cleanup = True
            code.putln("if (unlikely(%s(%s) < 0)) goto bad;" % (
                cinit_func_entry.func_cname, cinit_args))

        code.putln(
            "return o;")
        if needs_error_cleanup:
            code.putln("bad:")
            code.put_decref_clear("o", py_object_type, nanny=False)
            code.putln("return NULL;")
        code.putln(
            "}")

    def generate_del_function(self, scope, code):
        tp_slot = TypeSlots.get_slot_by_name("tp_finalize", scope.directives)
        slot_func_cname = scope.mangle_internal("tp_finalize")
        if tp_slot.slot_code(scope) != slot_func_cname:
            return  # never used

        entry = scope.lookup_here("__del__")
        if entry is None or not entry.is_special:
            return  # nothing to wrap
        code.putln("")

        if tp_slot.used_ifdef:
            code.putln("#if %s" % tp_slot.used_ifdef)
        code.putln("static void %s(PyObject *o) {" % slot_func_cname)
        code.putln("PyObject *etype, *eval, *etb;")
        code.putln("PyErr_Fetch(&etype, &eval, &etb);")
        code.putln("%s(o);" % entry.func_cname)
        code.putln("PyErr_Restore(etype, eval, etb);")
        code.putln("}")
        if tp_slot.used_ifdef:
            code.putln("#endif")

    def generate_dealloc_function(self, scope, code):
        tp_slot = TypeSlots.ConstructorSlot("tp_dealloc", '__dealloc__')
        slot_func = scope.mangle_internal("tp_dealloc")
        base_type = scope.parent_type.base_type
        if tp_slot.slot_code(scope) != slot_func:
            return  # never used

        slot_func_cname = scope.mangle_internal("tp_dealloc")
        code.putln("")
        code.putln(
            "static void %s(PyObject *o) {" % slot_func_cname)

        is_final_type = scope.parent_type.is_final_type
        needs_gc = scope.needs_gc()
        needs_trashcan = scope.needs_trashcan()

        weakref_slot = scope.lookup_here("__weakref__") if not scope.is_closure_class_scope else None
        if weakref_slot not in scope.var_entries:
            weakref_slot = None

        dict_slot = scope.lookup_here("__dict__") if not scope.is_closure_class_scope else None
        if dict_slot not in scope.var_entries:
            dict_slot = None

        _, (py_attrs, _, memoryview_slices) = scope.get_refcounted_entries()
        cpp_destructable_attrs = [entry for entry in scope.var_entries
                           if entry.type.needs_cpp_construction]

        if py_attrs or cpp_destructable_attrs or memoryview_slices or weakref_slot or dict_slot:
            self.generate_self_cast(scope, code)

        if not is_final_type or scope.may_have_finalize():
            # in Py3.4+, call tp_finalize() as early as possible
            code.putln("#if CYTHON_USE_TP_FINALIZE")
            if needs_gc:
                finalised_check = '!__Pyx_PyObject_GC_IsFinalized(o)'
            else:
                finalised_check = (
                    '(!PyType_IS_GC(Py_TYPE(o)) || !__Pyx_PyObject_GC_IsFinalized(o))')
            code.putln(
                "if (unlikely("
                "(PY_VERSION_HEX >= 0x03080000 || __Pyx_PyType_HasFeature(Py_TYPE(o), Py_TPFLAGS_HAVE_FINALIZE))"
                " && __Pyx_PyObject_GetSlot(o, tp_finalize, destructor)) && %s) {" % finalised_check)

            code.putln("if (__Pyx_PyObject_GetSlot(o, tp_dealloc, destructor) == %s) {" % slot_func_cname)
            # if instance was resurrected by finaliser, return
            code.putln("if (PyObject_CallFinalizerFromDealloc(o)) return;")
            code.putln("}")
            code.putln("}")
            code.putln("#endif")

        if needs_gc:
            # We must mark this object as (gc) untracked while tearing
            # it down, lest the garbage collection is invoked while
            # running this destructor.
            code.putln("PyObject_GC_UnTrack(o);")

        if needs_trashcan:
            code.globalstate.use_utility_code(
                UtilityCode.load_cached("PyTrashcan", "ExtensionTypes.c"))
            code.putln("__Pyx_TRASHCAN_BEGIN(o, %s)" % slot_func_cname)

        if weakref_slot:
            # We must clean the weakreferences before calling the user's __dealloc__
            # because if the __dealloc__ releases the GIL, a weakref can be
            # dereferenced accessing the object in an inconsistent state or
            # resurrecting it.
            code.putln("if (p->__weakref__) PyObject_ClearWeakRefs(o);")

        # call the user's __dealloc__
        self.generate_usr_dealloc_call(scope, code)

        if dict_slot:
            code.putln("if (p->__dict__) PyDict_Clear(p->__dict__);")

        for entry in cpp_destructable_attrs:
            code.putln("__Pyx_call_destructor(p->%s);" % entry.cname)

        for entry in (py_attrs + memoryview_slices):
            code.put_xdecref_clear("p->%s" % entry.cname, entry.type, nanny=False,
                                   clear_before_decref=True, have_gil=True)

        if base_type:
            base_cname = base_type.typeptr_cname
            if not base_type.is_builtin_type:
                base_cname = code.name_in_module_state(base_cname)
            if needs_gc:
                # The base class deallocator probably expects this to be tracked,
                # so undo the untracking above.
                if base_type.scope:
                    # Assume that we know whether the base class uses GC or not.
                    if base_type.scope.needs_gc():
                        code.putln("PyObject_GC_Track(o);")
                else:
                    code.putln("if (PyType_IS_GC(%s)) PyObject_GC_Track(o);" % base_cname)

            tp_dealloc = TypeSlots.get_base_slot_function(scope, tp_slot)
            if tp_dealloc is not None:
                code.putln("%s(o);" % tp_dealloc)
            elif base_type.is_builtin_type:
                code.putln("__Pyx_PyType_GetSlot(%s, tp_dealloc, destructor)(o);" % base_cname)
            else:
                # This is an externally defined type.  Calling through the
                # cimported base type pointer directly interacts badly with
                # the module cleanup, which may already have cleared it.
                # In that case, fall back to traversing the type hierarchy.
                # If we're using the module state then always go through the
                # type hierarchy, because our access to the module state may
                # have been lost (at least for the limited API version of
                # using module state).
                code.putln("#if !CYTHON_USE_MODULE_STATE")
                code.putln("if (likely(%s)) __Pyx_PyType_GetSlot(%s, tp_dealloc, destructor)(o); else" % (
                    base_cname, base_cname))
                code.putln("#endif")
                code.putln("__Pyx_call_next_tp_dealloc(o, %s);" % slot_func_cname)
                code.globalstate.use_utility_code(
                    UtilityCode.load_cached("CallNextTpDealloc", "ExtensionTypes.c"))
        else:
            freelist_size = scope.directives.get('freelist', 0)
            if freelist_size:
                freelist_name = scope.mangle_internal(Naming.freelist_name)
                freecount_name = scope.mangle_internal(Naming.freecount_name)

                if is_final_type:
                    type_safety_check = ''
                else:
                    type_safety_check = (
                        ' & (int)(!__Pyx_PyType_HasFeature(Py_TYPE(o), (Py_TPFLAGS_IS_ABSTRACT | Py_TPFLAGS_HEAPTYPE)))')

                type = scope.parent_type
                code.putln("#if CYTHON_USE_FREELISTS")
                code.putln(
                    "if (((int)(%s < %d) & (int)(Py_TYPE(o)->tp_basicsize == sizeof(%s))%s)) {" % (
                        freecount_name,
                        freelist_size,
                        type.declaration_code("", deref=True),
                        type_safety_check))
                code.putln("%s[%s++] = %s;" % (
                    freelist_name, freecount_name, type.cast_code("o")))
                code.putln("} else")
                code.putln("#endif")
                code.putln("{")
            code.putln("#if CYTHON_USE_TYPE_SLOTS || CYTHON_COMPILING_IN_PYPY")
            # Asking for PyType_GetSlot(..., Py_tp_free) seems to cause an error in pypy
            code.putln("(*Py_TYPE(o)->tp_free)(o);")
            code.putln("#else")
            code.putln("{")
            code.putln("freefunc tp_free = (freefunc)PyType_GetSlot(Py_TYPE(o), Py_tp_free);")
            code.putln("if (tp_free) tp_free(o);")
            code.putln("}")
            code.putln("#endif")
            if freelist_size:
                code.putln("}")

        if needs_trashcan:
            code.putln("__Pyx_TRASHCAN_END")

        code.putln(
            "}")

    def generate_usr_dealloc_call(self, scope, code):
        entry = scope.lookup_here("__dealloc__")
        if not entry or not entry.is_special:
            return

        code.putln("{")
        code.putln("PyObject *etype, *eval, *etb;")
        code.putln("PyErr_Fetch(&etype, &eval, &etb);")
        # increase the refcount while we are calling into user code
        # to prevent recursive deallocation
        code.putln("__Pyx_SET_REFCNT(o, Py_REFCNT(o) + 1);")
        code.putln("%s(o);" % entry.func_cname)
        code.putln("__Pyx_SET_REFCNT(o, Py_REFCNT(o) - 1);")
        code.putln("PyErr_Restore(etype, eval, etb);")
        code.putln("}")

    def generate_traverse_function(self, scope, code, cclass_entry):
        tp_slot = TypeSlots.GCDependentSlot("tp_traverse")
        slot_func = scope.mangle_internal("tp_traverse")
        base_type = scope.parent_type.base_type
        if tp_slot.slot_code(scope) != slot_func:
            return  # never used
        code.putln("")
        code.putln(
            "static int %s(PyObject *o, visitproc v, void *a) {" % slot_func)

        have_entries, (py_attrs, py_buffers, memoryview_slices) = (
            scope.get_refcounted_entries(include_gc_simple=False))

        if base_type or py_attrs:
            code.putln("int e;")

        if py_attrs or py_buffers:
            self.generate_self_cast(scope, code)

        if base_type:
            # want to call it explicitly if possible so inlining can be performed
            static_call = TypeSlots.get_base_slot_function(scope, tp_slot)
            if static_call:
                code.putln("e = %s(o, v, a); if (e) return e;" % static_call)
            elif base_type.is_builtin_type:
                base_cname = base_type.typeptr_cname
                code.putln("{")
                code.putln(
                    f"traverseproc traverse = __Pyx_PyType_GetSlot({base_cname}, tp_traverse, traverseproc);")
                code.putln("if (!traverse); else { e = traverse(o,v,a); if (e) return e; }")
                code.putln("}")
            else:
                # This is an externally defined type.  Calling through the
                # cimported base type pointer directly interacts badly with
                # the module cleanup, which may already have cleared it.
                # In that case, fall back to traversing the type hierarchy.
                # If we're using the module state then always go through the
                # type hierarchy, because our access to the module state may
                # have been lost (at least for the limited API version of
                # using module state).
                base_cname = code.name_in_module_state(base_type.typeptr_cname, force_global=True)
                code.putln("#if !CYTHON_USE_MODULE_STATE")
                code.putln("e = 0;")
                code.putln("if (likely(%s)) {" % base_cname)
                code.putln(
                    f"traverseproc traverse = __Pyx_PyType_GetSlot({base_cname}, tp_traverse, traverseproc);")
                code.putln("if (traverse) { e = traverse(o, v, a); }")
                code.putln("} else")
                code.putln("#endif")
                code.putln("{ e = __Pyx_call_next_tp_traverse(o, v, a, %s); }" % slot_func)
                code.putln("if (e) return e;")
                code.globalstate.use_utility_code(
                    UtilityCode.load_cached("CallNextTpTraverse", "ExtensionTypes.c"))

        for entry in py_attrs:
            var_code = "p->%s" % entry.cname
            var_as_pyobject = PyrexTypes.typecast(py_object_type, entry.type, var_code)
            code.putln("if (%s) {" % var_code)
            code.putln("e = (*v)(%s, a); if (e) return e;" % var_as_pyobject)
            code.putln("}")

        # Traverse buffer exporting objects.
        # Note: not traversing memoryview attributes of memoryview slices!
        # When triggered by the GC, it would cause multiple visits (gc_refs
        # subtractions which is not matched by its reference count!)
        for entry in py_buffers:
            cname = entry.cname + ".obj"
            code.putln("if (p->%s) {" % cname)
            code.putln("e = (*v)(p->%s, a); if (e) return e;" % cname)
            code.putln("}")

        code.putln("return 0;")
        code.putln("}")

    def generate_clear_function(self, scope, code, cclass_entry):
        tp_slot = TypeSlots.get_slot_by_name("tp_clear", scope.directives)
        slot_func = scope.mangle_internal("tp_clear")
        base_type = scope.parent_type.base_type
        if tp_slot.slot_code(scope) != slot_func:
            return  # never used

        have_entries, (py_attrs, py_buffers, memoryview_slices) = (
            scope.get_refcounted_entries(include_gc_simple=False))

        if py_attrs or py_buffers or base_type:
            unused = ''
        else:
            unused = 'CYTHON_UNUSED '

        code.putln("")
        code.putln("static int %s(%sPyObject *o) {" % (slot_func, unused))

        if py_attrs and Options.clear_to_none:
            code.putln("PyObject* tmp;")

        if py_attrs or py_buffers:
            self.generate_self_cast(scope, code)

        if base_type:
            # want to call it explicitly if possible so inlining can be performed
            static_call = TypeSlots.get_base_slot_function(scope, tp_slot)
            if static_call:
                code.putln("%s(o);" % static_call)
            elif base_type.is_builtin_type:
                base_cname = base_type.typeptr_cname
                code.putln("{")
                code.putln(f"inquiry clear = __Pyx_PyType_GetSlot({base_cname}, tp_clear, inquiry);")
                code.putln("if (clear) clear(o);")
                code.putln("}")
            else:
                # This is an externally defined type.  Calling through the
                # cimported base type pointer directly interacts badly with
                # the module cleanup, which may already have cleared it.
                # In that case, fall back to traversing the type hierarchy.
                # If we're using the module state then always go through the
                # type hierarchy, because our access to the module state may
                # have been lost (at least for the limited API version of
                # using module state).
                base_cname = code.name_in_module_state(base_type.typeptr_cname, force_global=True)
                code.putln("#if !CYTHON_USE_MODULE_STATE")
                code.putln("if (likely(%s)) {" % base_cname)
                code.putln(f"inquiry clear = __Pyx_PyType_GetSlot({base_cname}, tp_clear, inquiry);")
                code.putln("if (clear) clear(o);")
                code.putln("} else")
                code.putln("#endif")
                code.putln("{ __Pyx_call_next_tp_clear(o, %s); }" % slot_func)
                code.globalstate.use_utility_code(
                    UtilityCode.load_cached("CallNextTpClear", "ExtensionTypes.c"))

        if Options.clear_to_none:
            for entry in py_attrs:
                name = "p->%s" % entry.cname
                code.putln("tmp = ((PyObject*)%s);" % name)
                if entry.is_declared_generic:
                    code.put_init_to_py_none(name, py_object_type, nanny=False)
                else:
                    code.put_init_to_py_none(name, entry.type, nanny=False)
                code.putln("Py_XDECREF(tmp);")
        else:
            for entry in py_attrs:
                code.putln("Py_CLEAR(p->%s);" % entry.cname)

        for entry in py_buffers:
            # Note: shouldn't this call PyBuffer_Release ??
            code.putln("Py_CLEAR(p->%s.obj);" % entry.cname)

        if cclass_entry.cname == '__pyx_memoryviewslice':
            code.putln("__PYX_XCLEAR_MEMVIEW(&p->from_slice, 1);")

        code.putln("return 0;")
        code.putln("}")

    def generate_getitem_int_function(self, scope, code):
        # This function is put into the sq_item slot when
        # a __getitem__ method is present. It converts its
        # argument to a Python integer and calls mp_subscript.
        code.putln(
            "static PyObject *%s(PyObject *o, Py_ssize_t i) {" % (
                scope.mangle_internal("sq_item")))
        code.putln(
            "PyObject *r;")
        code.putln(
            "PyObject *x = PyInt_FromSsize_t(i); if(!x) return 0;")
        # Note that PyType_GetSlot only works on heap-types before 3.10, so not using type slots
        # and defining cdef classes as non-heap types is probably impossible
        code.putln("#if CYTHON_USE_TYPE_SLOTS || (!CYTHON_USE_TYPE_SPECS && __PYX_LIMITED_VERSION_HEX < 0x030A0000)")
        code.putln(
            "r = Py_TYPE(o)->tp_as_mapping->mp_subscript(o, x);")
        code.putln("#else")
        code.putln("r = ((binaryfunc)PyType_GetSlot(Py_TYPE(o), Py_mp_subscript))(o, x);")
        code.putln("#endif")
        code.putln(
            "Py_DECREF(x);")
        code.putln(
            "return r;")
        code.putln(
            "}")

    def generate_ass_subscript_function(self, scope, code):
        # Setting and deleting an item are both done through
        # the ass_subscript method, so we dispatch to user's __setitem__
        # or __delitem__, or raise an exception.
        base_type = scope.parent_type.base_type
        set_entry = scope.lookup_here("__setitem__")
        del_entry = scope.lookup_here("__delitem__")
        code.putln("")
        code.putln(
            "static int %s(PyObject *o, PyObject *i, PyObject *v) {" % (
                scope.mangle_internal("mp_ass_subscript")))
        code.putln(
            "if (v) {")
        if set_entry:
            code.putln("return %s(o, i, v);" % set_entry.func_cname)
        else:
            code.putln(
                "__Pyx_TypeName o_type_name;")
            self.generate_guarded_basetype_call(
                base_type, "tp_as_mapping", "mp_ass_subscript", "o, i, v", code)
            code.putln(
                "o_type_name = __Pyx_PyType_GetName(Py_TYPE(o));")
            code.putln(
                "PyErr_Format(PyExc_NotImplementedError,")
            code.putln(
                '  "Subscript assignment not supported by " __Pyx_FMT_TYPENAME, o_type_name);')
            code.putln(
                "__Pyx_DECREF_TypeName(o_type_name);")
            code.putln(
                "return -1;")
        code.putln(
            "}")
        code.putln(
            "else {")
        if del_entry:
            code.putln(
                "return %s(o, i);" % (
                    del_entry.func_cname))
        else:
            code.putln(
                "__Pyx_TypeName o_type_name;")
            self.generate_guarded_basetype_call(
                base_type, "tp_as_mapping", "mp_ass_subscript", "o, i, v", code)
            code.putln(
                "o_type_name = __Pyx_PyType_GetName(Py_TYPE(o));")
            code.putln(
                "PyErr_Format(PyExc_NotImplementedError,")
            code.putln(
                '  "Subscript deletion not supported by " __Pyx_FMT_TYPENAME, o_type_name);')
            code.putln(
                "__Pyx_DECREF_TypeName(o_type_name);")
            code.putln(
                "return -1;")
        code.putln(
            "}")
        code.putln(
            "}")

    def generate_guarded_basetype_call(
            self, base_type, substructure, slot, args, code):
        if base_type:
            base_tpname = code.typeptr_cname_in_module_state(base_type)
            if substructure:
                code.putln(
                    "if (%s->%s && %s->%s->%s)" % (
                        base_tpname, substructure, base_tpname, substructure, slot))
                code.putln(
                    "  return %s->%s->%s(%s);" % (
                        base_tpname, substructure, slot, args))
            else:
                code.putln(
                    "if (%s->%s)" % (
                        base_tpname, slot))
                code.putln(
                    "  return %s->%s(%s);" % (
                        base_tpname, slot, args))

    def generate_ass_slice_function(self, scope, code):
        # Setting and deleting a slice are both done through
        # the ass_slice method, so we dispatch to user's __setslice__
        # or __delslice__, or raise an exception.
        base_type = scope.parent_type.base_type
        set_entry = scope.lookup_here("__setslice__")
        del_entry = scope.lookup_here("__delslice__")
        code.putln("")
        code.putln(
            "static int %s(PyObject *o, Py_ssize_t i, Py_ssize_t j, PyObject *v) {" % (
                scope.mangle_internal("sq_ass_slice")))
        code.putln(
            "if (v) {")
        if set_entry:
            code.putln(
                "return %s(o, i, j, v);" % (
                    set_entry.func_cname))
        else:
            code.putln(
                "__Pyx_TypeName o_type_name;")
            self.generate_guarded_basetype_call(
                base_type, "tp_as_sequence", "sq_ass_slice", "o, i, j, v", code)
            code.putln(
                "o_type_name = __Pyx_PyType_GetName(Py_TYPE(o));")
            code.putln(
                "PyErr_Format(PyExc_NotImplementedError,")
            code.putln(
                '  "2-element slice assignment not supported by " __Pyx_FMT_TYPENAME, o_type_name);')
            code.putln(
                "__Pyx_DECREF_TypeName(o_type_name);")
            code.putln(
                "return -1;")
        code.putln(
            "}")
        code.putln(
            "else {")
        if del_entry:
            code.putln(
                "return %s(o, i, j);" % (
                    del_entry.func_cname))
        else:
            code.putln(
                "__Pyx_TypeName o_type_name;")
            self.generate_guarded_basetype_call(
                base_type, "tp_as_sequence", "sq_ass_slice", "o, i, j, v", code)
            code.putln(
                "o_type_name = __Pyx_PyType_GetName(Py_TYPE(o));")
            code.putln(
                "PyErr_Format(PyExc_NotImplementedError,")
            code.putln(
                '  "2-element slice deletion not supported by " __Pyx_FMT_TYPENAME, o_type_name);')
            code.putln(
                "__Pyx_DECREF_TypeName(o_type_name);")
            code.putln(
                "return -1;")
        code.putln(
            "}")
        code.putln(
            "}")

    def generate_richcmp_function(self, scope, code):
        if scope.lookup_here("__richcmp__"):
            # user implemented, nothing to do
            return
        # otherwise, we have to generate it from the Python special methods
        richcmp_cfunc = scope.mangle_internal("tp_richcompare")
        code.putln("")
        code.putln("static PyObject *%s(PyObject *o1, PyObject *o2, int op) {" % richcmp_cfunc)
        code.putln("switch (op) {")

        class_scopes = []
        cls = scope.parent_type
        while cls is not None and not cls.entry.visibility == 'extern':
            class_scopes.append(cls.scope)
            cls = cls.scope.parent_type.base_type
        assert scope in class_scopes

        extern_parent = None
        if cls and cls.entry.visibility == 'extern':
            # need to call up into base classes as we may not know all implemented comparison methods
            extern_parent = cls if cls.typeptr_cname else scope.parent_type.base_type

        total_ordering = 'total_ordering' in scope.directives

        comp_entry = {}

        for cmp_method in TypeSlots.richcmp_special_methods:
            for class_scope in class_scopes:
                entry = class_scope.lookup_here(cmp_method)
                if entry is not None:
                    comp_entry[cmp_method] = entry
                    break

        if total_ordering:
            # Check this is valid - we must have at least 1 operation defined.
            comp_names = [from_name for from_name, to_name in TOTAL_ORDERING if from_name in comp_entry]
            if not comp_names:
                if '__eq__' not in comp_entry and '__ne__'  not in comp_entry:
                    warning(scope.parent_type.pos,
                            "total_ordering directive used, but no comparison and equality methods defined")
                else:
                    warning(scope.parent_type.pos,
                          "total_ordering directive used, but no comparison methods defined")
                total_ordering = False
            else:
                if '__eq__' not in comp_entry and '__ne__' not in comp_entry:
                    warning(scope.parent_type.pos, "total_ordering directive used, but no equality method defined")
                    total_ordering = False

                # Same priority as functools, prefers
                # __lt__ to __le__ to __gt__ to __ge__
                ordering_source = max(comp_names)

        for cmp_method in TypeSlots.richcmp_special_methods:
            cmp_type = cmp_method.strip('_').upper()  # e.g. "__eq__" -> EQ
            entry = comp_entry.get(cmp_method)
            if entry is None and (not total_ordering or cmp_type in ('NE', 'EQ')):
                # No definition, fall back to superclasses.
                # eq/ne methods shouldn't use the total_ordering code.
                continue

            code.putln("case Py_%s: {" % cmp_type)
            if entry is None:
                assert total_ordering
                # We need to generate this from the other methods.
                invert_comp, comp_op, invert_equals = TOTAL_ORDERING[ordering_source, cmp_method]

                # First we always do the comparison.
                code.putln("PyObject *ret;")
                code.putln("ret = %s(o1, o2);" % comp_entry[ordering_source].func_cname)
                code.putln("if (likely(ret && ret != Py_NotImplemented)) {")
                code.putln("int order_res = __Pyx_PyObject_IsTrue(ret);")
                code.putln("Py_DECREF(ret);")
                code.putln("if (unlikely(order_res < 0)) return NULL;")
                # We may need to check equality too. For some combos it's never required.
                if invert_equals is not None:
                    # Implement the and/or check with an if.
                    if comp_op == '&&':
                        code.putln("if (%s order_res) {" % ('!!' if invert_comp else '!'))
                        code.putln("ret = __Pyx_NewRef(Py_False);")
                        code.putln("} else {")
                    elif comp_op == '||':
                        code.putln("if (%s order_res) {" % ('!' if invert_comp else ''))
                        code.putln("ret = __Pyx_NewRef(Py_True);")
                        code.putln("} else {")
                    else:
                        raise AssertionError('Unknown op %s' % (comp_op, ))
                    if '__eq__' in comp_entry:
                        eq_func = '__eq__'
                    else:
                        # Fall back to NE, which is defined here.
                        eq_func = '__ne__'
                        invert_equals = not invert_equals

                    code.putln("ret = %s(o1, o2);" % comp_entry[eq_func].func_cname)
                    code.putln("if (likely(ret && ret != Py_NotImplemented)) {")
                    code.putln("int eq_res = __Pyx_PyObject_IsTrue(ret);")
                    code.putln("Py_DECREF(ret);")
                    code.putln("if (unlikely(eq_res < 0)) return NULL;")
                    if invert_equals:
                        code.putln("ret = eq_res ? Py_False : Py_True;")
                    else:
                        code.putln("ret = eq_res ? Py_True : Py_False;")
                    code.putln("Py_INCREF(ret);")
                    code.putln("}")  # equals success
                    code.putln("}")  # Needs to try equals
                else:
                    # Convert direct to a boolean.
                    if invert_comp:
                        code.putln("ret = order_res ? Py_False : Py_True;")
                    else:
                        code.putln("ret = order_res ? Py_True : Py_False;")
                    code.putln("Py_INCREF(ret);")
                code.putln("}")  # comp_op
                code.putln("return ret;")
            else:
                code.putln("return %s(o1, o2);" % entry.func_cname)
            code.putln("}")  # Case

        if '__eq__' in comp_entry and '__ne__' not in comp_entry and not extern_parent:
            code.putln("case Py_NE: {")
            code.putln("PyObject *ret;")
            # Python itself does not do this optimisation, it seems...
            #code.putln("if (o1 == o2) return __Pyx_NewRef(Py_False);")
            code.putln("ret = %s(o1, o2);" % comp_entry['__eq__'].func_cname)
            code.putln("if (likely(ret && ret != Py_NotImplemented)) {")
            code.putln("int b = __Pyx_PyObject_IsTrue(ret);")
            code.putln("Py_DECREF(ret);")
            code.putln("if (unlikely(b < 0)) return NULL;")
            code.putln("ret = (b) ? Py_False : Py_True;")
            code.putln("Py_INCREF(ret);")
            code.putln("}")
            code.putln("return ret;")
            code.putln("}")

        code.putln("default: {")
        if extern_parent and extern_parent.typeptr_cname:
            code.putln("if (likely(%s->tp_richcompare)) return %s->tp_richcompare(o1, o2, op);" % (
                extern_parent.typeptr_cname, extern_parent.typeptr_cname))
        code.putln("return __Pyx_NewRef(Py_NotImplemented);")
        code.putln("}")

        code.putln("}")  # switch
        code.putln("}")

    def generate_binop_function(self, scope, slot, code, pos):
        func_name = scope.mangle_internal(slot.slot_name)
        if scope.directives['c_api_binop_methods']:
            code.putln('#define %s %s' % (func_name, slot.left_slot.slot_code(scope)))
            return

        code.putln()
        preprocessor_guard = slot.preprocessor_guard_code()
        if preprocessor_guard:
            code.putln(preprocessor_guard)

        if slot.left_slot.signature in (TypeSlots.binaryfunc, TypeSlots.ibinaryfunc):
            slot_type = 'binaryfunc'
            extra_arg = extra_arg_decl = ''
        elif slot.left_slot.signature in (TypeSlots.powternaryfunc, TypeSlots.ipowternaryfunc):
            slot_type = 'ternaryfunc'
            extra_arg = ', extra_arg'
            extra_arg_decl = ', PyObject* extra_arg'
        else:
            error(pos, "Unexpected type slot signature: %s" % slot)
            return

        def get_slot_method_cname(method_name):
            entry = scope.lookup(method_name)
            return entry.func_cname if entry and entry.is_special else None

        def call_slot_method(method_name, reverse):
            func_cname = get_slot_method_cname(method_name)
            if func_cname:
                return "%s(%s%s)" % (
                    func_cname,
                    "right, left" if reverse else "left, right",
                    extra_arg)
            else:
                return '%s_maybe_call_slot(__Pyx_PyType_GetSlot(%s, tp_base, PyTypeObject*), left, right %s)' % (
                    func_name,
                    code.name_in_module_state(scope.parent_type.typeptr_cname),
                    extra_arg)

        if get_slot_method_cname(slot.left_slot.method_name) and not get_slot_method_cname(slot.right_slot.method_name):
            warning(pos, "Extension type implements %s() but not %s(). "
                         "The behaviour has changed from previous Cython versions to match Python semantics. "
                         "You can implement both special methods in a backwards compatible way." % (
                slot.left_slot.method_name,
                slot.right_slot.method_name,
            ))

        overloads_left = int(bool(get_slot_method_cname(slot.left_slot.method_name)))
        overloads_right = int(bool(get_slot_method_cname(slot.right_slot.method_name)))
        parent_type_cname = scope.parent_type.typeptr_cname
        if scope.parent_type.is_extension_type:
            parent_type_cname = code.name_in_module_state(parent_type_cname)
        code.putln(
            TempitaUtilityCode.load_as_string(
                "BinopSlot", "ExtensionTypes.c",
                context={
                    "func_name": func_name,
                    "slot_name": slot.slot_name,
                    "overloads_left": overloads_left,
                    "overloads_right": overloads_right,
                    "call_left": call_slot_method(slot.left_slot.method_name, reverse=False),
                    "call_right": call_slot_method(slot.right_slot.method_name, reverse=True),
                    "type_cname": parent_type_cname,
                    "slot_type": slot_type,
                    "extra_arg": extra_arg,
                    "extra_arg_decl": extra_arg_decl,
                    })[1])
        if preprocessor_guard:
            code.putln("#endif")

    def generate_getattro_function(self, scope, code):
        # First try to get the attribute using __getattribute__, if defined, or
        # PyObject_GenericGetAttr.
        #
        # If that raises an AttributeError, call the __getattr__ if defined.
        #
        # In both cases, defined can be in this class, or any base class.
        def lookup_here_or_base(n, tp=None, extern_return=None):
            # Recursive lookup
            if tp is None:
                tp = scope.parent_type
            r = tp.scope.lookup_here(n)
            if r is None:
                if tp.is_external and extern_return is not None:
                    return extern_return
                if tp.base_type is not None:
                    return lookup_here_or_base(n, tp.base_type)
            return r

        has_instance_dict = lookup_here_or_base("__dict__", extern_return="extern")
        getattr_entry = lookup_here_or_base("__getattr__")
        getattribute_entry = lookup_here_or_base("__getattribute__")
        code.putln("")
        code.putln(
            "static PyObject *%s(PyObject *o, PyObject *n) {" % (
                scope.mangle_internal("tp_getattro")))
        if getattribute_entry is not None:
            code.putln(
                "PyObject *v = %s(o, n);" % (
                    getattribute_entry.func_cname))
        else:
            if not has_instance_dict and scope.parent_type.is_final_type:
                # Final with no dict => use faster type attribute lookup.
                code.globalstate.use_utility_code(
                    UtilityCode.load_cached("PyObject_GenericGetAttrNoDict", "ObjectHandling.c"))
                generic_getattr_cfunc = "__Pyx_PyObject_GenericGetAttrNoDict"
            elif not has_instance_dict or has_instance_dict == "extern":
                # No dict in the known ancestors, but don't know about extern ancestors or subtypes.
                code.globalstate.use_utility_code(
                    UtilityCode.load_cached("PyObject_GenericGetAttr", "ObjectHandling.c"))
                generic_getattr_cfunc = "__Pyx_PyObject_GenericGetAttr"
            else:
                generic_getattr_cfunc = "PyObject_GenericGetAttr"
            code.putln(
                "PyObject *v = %s(o, n);" % generic_getattr_cfunc)
        if getattr_entry is not None:
            code.putln(
                "if (!v && PyErr_ExceptionMatches(PyExc_AttributeError)) {")
            code.putln(
                "PyErr_Clear();")
            code.putln(
                "v = %s(o, n);" % (
                    getattr_entry.func_cname))
            code.putln(
                "}")
        code.putln(
            "return v;")
        code.putln(
            "}")

    def generate_setattro_function(self, scope, code):
        # Setting and deleting an attribute are both done through
        # the setattro method, so we dispatch to user's __setattr__
        # or __delattr__ or fall back on PyObject_GenericSetAttr.
        base_type = scope.parent_type.base_type
        set_entry = scope.lookup_here("__setattr__")
        del_entry = scope.lookup_here("__delattr__")
        code.putln("")
        code.putln(
            "static int %s(PyObject *o, PyObject *n, PyObject *v) {" % (
                scope.mangle_internal("tp_setattro")))
        code.putln(
            "if (v) {")
        if set_entry:
            code.putln(
                "return %s(o, n, v);" % (
                    set_entry.func_cname))
        else:
            self.generate_guarded_basetype_call(
                base_type, None, "tp_setattro", "o, n, v", code)
            code.putln(
                "return PyObject_GenericSetAttr(o, n, v);")
        code.putln(
            "}")
        code.putln(
            "else {")
        if del_entry:
            code.putln(
                "return %s(o, n);" % (
                    del_entry.func_cname))
        else:
            self.generate_guarded_basetype_call(
                base_type, None, "tp_setattro", "o, n, v", code)
            code.putln(
                "return PyObject_GenericSetAttr(o, n, 0);")
        code.putln(
            "}")
        code.putln(
            "}")

    def generate_descr_get_function(self, scope, code):
        # The __get__ function of a descriptor object can be
        # called with NULL for the second or third arguments
        # under some circumstances, so we replace them with
        # None in that case.
        user_get_entry = scope.lookup_here("__get__")
        code.putln("")
        code.putln(
            "static PyObject *%s(PyObject *o, PyObject *i, PyObject *c) {" % (
                scope.mangle_internal("tp_descr_get")))
        code.putln(
            "PyObject *r = 0;")
        code.putln(
            "if (!i) i = Py_None;")
        code.putln(
            "if (!c) c = Py_None;")
        #code.put_incref("i", py_object_type)
        #code.put_incref("c", py_object_type)
        code.putln(
            "r = %s(o, i, c);" % (
                user_get_entry.func_cname))
        #code.put_decref("i", py_object_type)
        #code.put_decref("c", py_object_type)
        code.putln(
            "return r;")
        code.putln(
            "}")

    def generate_descr_set_function(self, scope, code):
        # Setting and deleting are both done through the __set__
        # method of a descriptor, so we dispatch to user's __set__
        # or __delete__ or raise an exception.
        base_type = scope.parent_type.base_type
        user_set_entry = scope.lookup_here("__set__")
        user_del_entry = scope.lookup_here("__delete__")
        code.putln("")
        code.putln(
            "static int %s(PyObject *o, PyObject *i, PyObject *v) {" % (
                scope.mangle_internal("tp_descr_set")))
        code.putln(
            "if (v) {")
        if user_set_entry:
            code.putln(
                "return %s(o, i, v);" % (
                    user_set_entry.func_cname))
        else:
            self.generate_guarded_basetype_call(
                base_type, None, "tp_descr_set", "o, i, v", code)
            code.putln(
                'PyErr_SetString(PyExc_NotImplementedError, "__set__");')
            code.putln(
                "return -1;")
        code.putln(
            "}")
        code.putln(
            "else {")
        if user_del_entry:
            code.putln(
                "return %s(o, i);" % (
                    user_del_entry.func_cname))
        else:
            self.generate_guarded_basetype_call(
                base_type, None, "tp_descr_set", "o, i, v", code)
            code.putln(
                'PyErr_SetString(PyExc_NotImplementedError, "__delete__");')
            code.putln(
                "return -1;")
        code.putln(
            "}")
        code.putln(
            "}")

    def generate_property_accessors(self, cclass_scope, code):
        for entry in cclass_scope.property_entries:
            property_scope = entry.scope
            if property_scope.defines_any(["__get__"]):
                self.generate_property_get_function(entry, code)
            if property_scope.defines_any(["__set__", "__del__"]):
                self.generate_property_set_function(entry, code)

    def generate_property_get_function(self, property_entry, code):
        property_scope = property_entry.scope
        property_entry.getter_cname = property_scope.parent_scope.mangle(
            Naming.prop_get_prefix, property_entry.name)
        get_entry = property_scope.lookup_here("__get__")
        code.putln("")
        code.putln(
            "static PyObject *%s(PyObject *o, CYTHON_UNUSED void *x) {" % (
                property_entry.getter_cname))
        code.putln(
            "return %s(o);" % (
                get_entry.func_cname))
        code.putln(
            "}")

    def generate_property_set_function(self, property_entry, code):
        property_scope = property_entry.scope
        property_entry.setter_cname = property_scope.parent_scope.mangle(
            Naming.prop_set_prefix, property_entry.name)
        set_entry = property_scope.lookup_here("__set__")
        del_entry = property_scope.lookup_here("__del__")
        code.putln("")
        code.putln(
            "static int %s(PyObject *o, PyObject *v, CYTHON_UNUSED void *x) {" % (
                property_entry.setter_cname))
        code.putln(
            "if (v) {")
        if set_entry:
            code.putln(
                "return %s(o, v);" % (
                    set_entry.func_cname))
        else:
            code.putln(
                'PyErr_SetString(PyExc_NotImplementedError, "__set__");')
            code.putln(
                "return -1;")
        code.putln(
            "}")
        code.putln(
            "else {")
        if del_entry:
            code.putln(
                "return %s(o);" % (
                    del_entry.func_cname))
        else:
            code.putln(
                'PyErr_SetString(PyExc_NotImplementedError, "__del__");')
            code.putln(
                "return -1;")
        code.putln(
            "}")
        code.putln(
            "}")

    def generate_typeobj_spec(self, entry, code):
        ext_type = entry.type
        scope = ext_type.scope

        members_slot = TypeSlots.get_slot_by_name("tp_members", code.globalstate.directives)
        members_slot.generate_substructure_spec(scope, code)

        buffer_slot = TypeSlots.get_slot_by_name("tp_as_buffer", code.globalstate.directives)
        if not buffer_slot.is_empty(scope):
            code.putln("#if !CYTHON_COMPILING_IN_LIMITED_API")
            buffer_slot.generate_substructure(scope, code)
            code.putln("#endif")

        code.putln("static PyType_Slot %s_slots[] = {" % ext_type.typeobj_cname)
        for slot in TypeSlots.get_slot_table(code.globalstate.directives):
            slot.generate_spec(scope, code)
        code.putln("{0, 0},")
        code.putln("};")

        if ext_type.typedef_flag:
            objstruct = ext_type.objstruct_cname
        else:
            objstruct = "struct %s" % ext_type.objstruct_cname
        classname = scope.class_name.as_c_string_literal()
        code.putln("static PyType_Spec %s_spec = {" % ext_type.typeobj_cname)
        code.putln('"%s.%s",' % (self.full_module_name, classname.replace('"', '')))
        code.putln("sizeof(%s)," % objstruct)
        code.putln("0,")
        code.putln("%s," % TypeSlots.get_slot_by_name("tp_flags", scope.directives).slot_code(scope))
        code.putln("%s_slots," % ext_type.typeobj_cname)
        code.putln("};")

    def generate_typeobj_definition(self, modname, entry, code):
        type = entry.type
        scope = type.scope
        for suite in TypeSlots.get_slot_table(code.globalstate.directives).substructures:
            suite.generate_substructure(scope, code)
        code.putln("")
        if entry.visibility == 'public':
            header = "DL_EXPORT(PyTypeObject) %s = {"
        else:
            header = "static PyTypeObject %s = {"
        #code.putln(header % scope.parent_type.typeobj_cname)
        code.putln(header % type.typeobj_cname)
        code.putln(
            "PyVarObject_HEAD_INIT(0, 0)")
        classname = scope.class_name.as_c_string_literal()
        code.putln(
            '"%s."%s, /*tp_name*/' % (
                self.full_module_name,
                classname))
        if type.typedef_flag:
            objstruct = type.objstruct_cname
        else:
            objstruct = "struct %s" % type.objstruct_cname
        code.putln(
            "sizeof(%s), /*tp_basicsize*/" % objstruct)
        code.putln(
            "0, /*tp_itemsize*/")
        for slot in TypeSlots.get_slot_table(code.globalstate.directives):
            slot.generate(scope, code)
        code.putln(
            "};")

    def generate_method_table(self, env, code):
        if env.is_c_class_scope and not env.pyfunc_entries:
            return
        binding = env.directives['binding']

        code.putln("")
        wrapper_code_writer = code.insertion_point()

        code.putln(
            "static PyMethodDef %s[] = {" % (
                env.method_table_cname))
        for entry in env.pyfunc_entries:
            if not entry.fused_cfunction and not (binding and entry.is_overridable):
                code.put_pymethoddef(entry, ",", wrapper_code_writer=wrapper_code_writer)
        code.putln(
            "{0, 0, 0, 0}")
        code.putln(
            "};")

        if wrapper_code_writer.getvalue():
            wrapper_code_writer.putln("")

    def generate_dict_getter_function(self, scope, code):
        dict_attr = scope.lookup_here("__dict__")
        if not dict_attr or not dict_attr.is_variable:
            return
        func_name = scope.mangle_internal("__dict__getter")
        dict_name = dict_attr.cname
        code.putln("")
        code.putln("static PyObject *%s(PyObject *o, CYTHON_UNUSED void *x) {" % func_name)
        self.generate_self_cast(scope, code)
        code.putln("if (unlikely(!p->%s)){" % dict_name)
        code.putln("p->%s = PyDict_New();" % dict_name)
        code.putln("}")
        code.putln("Py_XINCREF(p->%s);" % dict_name)
        code.putln("return p->%s;" % dict_name)
        code.putln("}")

    def generate_getset_table(self, env, code):
        if env.property_entries:
            code.putln("")
            code.putln(
                "static struct PyGetSetDef %s[] = {" %
                env.getset_table_cname)
            for entry in env.property_entries:
                doc = entry.doc
                if doc:
                    if doc.is_unicode:
                        doc = doc.as_utf8_string()
                    doc_code = "PyDoc_STR(%s)" % doc.as_c_string_literal()
                else:
                    doc_code = "0"
                code.putln(
                    '{%s, %s, %s, %s, 0},' % (
                        entry.name.as_c_string_literal(),
                        entry.getter_cname or "0",
                        entry.setter_cname or "0",
                        doc_code))
            code.putln(
                "{0, 0, 0, 0, 0}")
            code.putln(
                "};")

    def create_import_star_conversion_utility_code(self, env):
        # Create all conversion helpers that are needed for "import *" assignments.
        # Must be done before code generation to support CythonUtilityCode.
        for name, entry in sorted(env.entries.items()):
            if entry.is_cglobal and entry.used:
                if not entry.type.is_pyobject:
                    entry.type.create_from_py_utility_code(env)

    def generate_import_star(self, env, code):
        env.use_utility_code(UtilityCode.load_cached("CStringEquals", "StringTools.c"))
        code.putln()
        code.enter_cfunc_scope()  # as we need labels
        code.putln("static int %s(%s *%s, PyObject *o, PyObject* py_name, char *name) {" % (
            Naming.import_star_set, Naming.modulestatetype_cname, Naming.modulestatevalue_cname))

        code.putln("static const char* internal_type_names[] = {")
        for name, entry in sorted(env.entries.items()):
            if entry.is_type:
                code.putln('"%s",' % name)
        code.putln("0")
        code.putln("};")

        code.putln("const char** type_name = internal_type_names;")
        code.putln("while (*type_name) {")
        code.putln("if (__Pyx_StrEq(name, *type_name)) {")
        code.putln('PyErr_Format(PyExc_TypeError, "Cannot overwrite C type %s", name);')
        code.putln('goto bad;')
        code.putln("}")
        code.putln("type_name++;")
        code.putln("}")

        old_error_label = code.new_error_label()
        code.putln("if (0);")  # so the first one can be "else if"
        msvc_count = 0
        for name, entry in sorted(env.entries.items()):
            if entry.is_cglobal and entry.used and not entry.type.is_const:
                msvc_count += 1
                if msvc_count % 100 == 0:
                    code.putln("#ifdef _MSC_VER")
                    code.putln("if (0);  /* Workaround for MSVC C1061. */")
                    code.putln("#endif")
                code.putln('else if (__Pyx_StrEq(name, "%s")) {' % name)
                if entry.type.is_pyobject:
                    if entry.type.is_extension_type or entry.type.is_builtin_type:
                        code.putln("if (!(%s)) %s;" % (
                            entry.type.type_test_code(code, "o"),
                            code.error_goto(entry.pos)))
                    code.putln("Py_INCREF(o);")
                    code.put_decref(entry.cname, entry.type, nanny=False)
                    code.putln("%s = %s;" % (
                        entry.cname,
                        PyrexTypes.typecast(entry.type, py_object_type, "o")))
                elif entry.type.create_from_py_utility_code(env):
                    # if available, utility code was already created in self.prepare_utility_code()
                    code.putln(entry.type.from_py_call_code(
                        'o', entry.cname, entry.pos, code))
                else:
                    code.putln('PyErr_Format(PyExc_TypeError, "Cannot convert Python object %s to %s");' % (
                        name, entry.type))
                    code.putln(code.error_goto(entry.pos))
                code.putln("}")
        code.putln("else {")
        code.putln("if (PyObject_SetAttr(%s, py_name, o) < 0) goto bad;" % Naming.module_cname)
        code.putln("}")
        code.putln("return 0;")
        if code.label_used(code.error_label):
            code.put_label(code.error_label)
            # This helps locate the offending name.
            code.put_add_traceback(EncodedString(self.full_module_name))
        code.error_label = old_error_label
        code.putln("bad:")
        code.putln("return -1;")
        code.putln("}")
        code.putln("")
        code.putln(UtilityCode.load_as_string("ImportStar", "ImportExport.c")[1])
        code.exit_cfunc_scope()  # done with labels

    def generate_module_state_start(self, env, code):
        # TODO: Refactor to move module state struct decl closer to the static decl
        code.putln('typedef struct {')
        code.putln('PyObject *%s;' % env.module_dict_cname)
        code.putln('PyObject *%s;' % Naming.builtins_cname)
        code.putln('PyObject *%s;' % Naming.cython_runtime_cname)
        code.putln('PyObject *%s;' % Naming.empty_tuple)
        code.putln('PyObject *%s;' % Naming.empty_bytes)
        code.putln('PyObject *%s;' % Naming.empty_unicode)
        if Options.pre_import is not None:
            code.putln('PyObject *%s;' % Naming.preimport_cname)
        for type_cname, used_name in Naming.used_types_and_macros:
            code.putln('#ifdef %s' % used_name)
            code.putln('PyTypeObject *%s;' % type_cname)
            code.putln('#endif')

    def generate_module_state_end(self, env, modules, globalstate):
        module_state = globalstate['module_state']
        module_state_clear = globalstate['module_state_clear']
        module_state_traverse = globalstate['module_state_traverse']
        module_state.putln('} %s;' % Naming.modulestatetype_cname)
        module_state.putln('')
        module_state.putln("#if CYTHON_USE_MODULE_STATE")
        module_state.putln('#ifdef __cplusplus')
        module_state.putln('namespace {')
        module_state.putln('extern struct PyModuleDef %s;' % Naming.pymoduledef_cname)
        module_state.putln('} /* anonymous namespace */')
        module_state.putln('#else')
        module_state.putln('static struct PyModuleDef %s;' % Naming.pymoduledef_cname)
        module_state.putln('#endif')
        module_state.putln('')
        module_state.putln('#define %s(o) ((%s *)__Pyx_PyModule_GetState(o))' % (
            Naming.modulestategetter_cname,
            Naming.modulestatetype_cname))
        module_state.putln('')
        module_state.putln('#define %s (%s(PyState_FindModule(&%s)))' % (
            Naming.modulestateglobal_cname,
            Naming.modulestategetter_cname,
            Naming.pymoduledef_cname))
        module_state.putln('')
        module_state.putln('#define %s (PyState_FindModule(&%s))' % (
            env.module_cname,
            Naming.pymoduledef_cname))
        module_state.putln("#else")
        module_state.putln('static %s %s_static =' % (
            Naming.modulestatetype_cname,
            Naming.modulestateglobal_cname
        ))
        module_state.putln('#ifdef __cplusplus')
        # C++ likes to be initialized with {} to avoid "missing initializer" warnings
        # but it isn't valid C
        module_state.putln('    {};')
        module_state.putln('#else')
        module_state.putln('    {0};')
        module_state.putln('#endif')
        module_state.putln('static %s *%s = &%s_static;' % (
            Naming.modulestatetype_cname,
            Naming.modulestateglobal_cname,
            Naming.modulestateglobal_cname
        ))
        # Define the getter just to refer back to the global
        module_state.putln("#define %s(o) ((void)o,%s)" % (
            Naming.modulestategetter_cname,
            Naming.modulestateglobal_cname))
        module_state.putln("#endif")
        module_state_clear.putln("return 0;")
        module_state_clear.putln("}")
        module_state_clear.putln("#endif")
        module_state_traverse.putln("return 0;")
        module_state_traverse.putln("}")
        module_state_traverse.putln("#endif")


    def generate_module_state_clear(self, env, code):
        code.putln("#if CYTHON_USE_MODULE_STATE")
        code.putln("static int %s_clear(PyObject *m) {" % Naming.module_cname)
        code.putln("%s *clear_module_state = %s(m);" % (
            Naming.modulestatetype_cname,
            Naming.modulestategetter_cname))
        code.putln("if (!clear_module_state) return 0;")
        code.putln('Py_CLEAR(clear_module_state->%s);' %
            env.module_dict_cname)
        code.putln('Py_CLEAR(clear_module_state->%s);' %
            Naming.builtins_cname)
        code.putln('Py_CLEAR(clear_module_state->%s);' %
            Naming.cython_runtime_cname)
        code.putln('Py_CLEAR(clear_module_state->%s);' %
            Naming.empty_tuple)
        code.putln('Py_CLEAR(clear_module_state->%s);' %
            Naming.empty_bytes)
        code.putln('Py_CLEAR(clear_module_state->%s);' %
            Naming.empty_unicode)
        code.putln('#ifdef __Pyx_CyFunction_USED')
        code.putln('Py_CLEAR(clear_module_state->%s);' %
            Naming.cyfunction_type_cname)
        code.putln('#endif')
        code.putln('#ifdef __Pyx_FusedFunction_USED')
        code.putln('Py_CLEAR(clear_module_state->%s);' %
            Naming.fusedfunction_type_cname)
        code.putln('#endif')

    def generate_module_state_traverse(self, env, code):
        code.putln("#if CYTHON_USE_MODULE_STATE")
        code.putln("static int %s_traverse(PyObject *m, visitproc visit, void *arg) {" % Naming.module_cname)
        code.putln("%s *traverse_module_state = %s(m);" % (
            Naming.modulestatetype_cname,
            Naming.modulestategetter_cname))
        code.putln("if (!traverse_module_state) return 0;")
        code.putln('Py_VISIT(traverse_module_state->%s);' %
            env.module_dict_cname)
        code.putln('Py_VISIT(traverse_module_state->%s);' %
            Naming.builtins_cname)
        code.putln('Py_VISIT(traverse_module_state->%s);' %
            Naming.cython_runtime_cname)
        code.putln('Py_VISIT(traverse_module_state->%s);' %
            Naming.empty_tuple)
        code.putln('Py_VISIT(traverse_module_state->%s);' %
            Naming.empty_bytes)
        code.putln('Py_VISIT(traverse_module_state->%s);' %
            Naming.empty_unicode)
        code.putln('#ifdef __Pyx_CyFunction_USED')
        code.putln('Py_VISIT(traverse_module_state->%s);' %
            Naming.cyfunction_type_cname)
        code.putln('#endif')
        code.putln('#ifdef __Pyx_FusedFunction_USED')
        code.putln('Py_VISIT(traverse_module_state->%s);' %
            Naming.fusedfunction_type_cname)
        code.putln('#endif')

    def generate_module_init_func(self, imported_modules, env, code):
        subfunction = self.mod_init_subfunction(self.pos, self.scope, code)

        self.generate_pymoduledef_struct(env, code)

        code.enter_cfunc_scope(self.scope)
        code.putln("")
        code.putln(UtilityCode.load_as_string("PyModInitFuncType", "ModuleSetupCode.c")[0])

        header3 = "__Pyx_PyMODINIT_FUNC %s(void)" % self.mod_init_func_cname('PyInit', env)
        header3 = EncodedString(header3)
        # Optimise for small code size as the module init function is only executed once.
        code.putln("%s CYTHON_SMALL_CODE; /*proto*/" % header3)
        if self.scope.is_package:
            code.putln("#if !defined(CYTHON_NO_PYINIT_EXPORT) && (defined(_WIN32) || defined(WIN32) || defined(MS_WINDOWS))")
            code.putln("__Pyx_PyMODINIT_FUNC PyInit___init__(void) { return %s(); }" % (
                self.mod_init_func_cname('PyInit', env)))
            code.putln("#endif")
        # Hack for a distutils bug - https://bugs.python.org/issue39432
        # distutils attempts to make visible a slightly wrong PyInitU module name. Just create a dummy
        # function to keep it quiet
        wrong_punycode_module_name = self.wrong_punycode_module_name(env.module_name)
        if wrong_punycode_module_name:
            code.putln("#if !defined(CYTHON_NO_PYINIT_EXPORT) && (defined(_WIN32) || defined(WIN32) || defined(MS_WINDOWS))")
            code.putln("void %s(void) {} /* workaround for https://bugs.python.org/issue39432 */" % wrong_punycode_module_name)
            code.putln("#endif")
        code.putln(header3)

        # CPython 3.5+ supports multi-phase module initialisation (gives access to __spec__, __file__, etc.)
        code.putln("#if CYTHON_PEP489_MULTI_PHASE_INIT")
        code.putln("{")
        code.putln("return PyModuleDef_Init(&%s);" % Naming.pymoduledef_cname)
        code.putln("}")

        mod_create_func = UtilityCode.load_as_string("ModuleCreationPEP489", "ModuleSetupCode.c")[1]
        code.put(mod_create_func)

        code.putln("")
        # main module init code lives in Py_mod_exec function, not in PyInit function
        code.putln("static CYTHON_SMALL_CODE int %s(PyObject *%s)" % (
            self.module_init_func_cname(),
            Naming.pymodinit_module_arg))
        code.putln("#endif")  # PEP489

        # start of module init/exec function (pre/post PEP 489)
        code.putln("{")
        code.putln('int stringtab_initialized = 0;')
        code.putln("#if CYTHON_USE_MODULE_STATE")
        code.putln('int pystate_addmodule_run = 0;')
        code.putln("#endif")
        code.putln("%s *%s = NULL;" % (Naming.modulestatetype_cname, Naming.modulestatevalue_cname))

        tempdecl_code = code.insertion_point()

        profile = code.globalstate.directives['profile']
        linetrace = code.globalstate.directives['linetrace']
        if profile or linetrace:
            if linetrace:
                code.use_fast_gil_utility_code()
            code.globalstate.use_utility_code(UtilityCode.load_cached("Profile", "Profile.c"))

        code.put_declare_refcount_context()
        code.putln("#if CYTHON_PEP489_MULTI_PHASE_INIT")
        # Most extension modules simply can't deal with it, and Cython isn't ready either.
        # See issues listed here: https://docs.python.org/3/c-api/init.html#sub-interpreter-support
        code.putln("if (%s) {" % Naming.module_cname)
        # Hack: enforce single initialisation.
        code.putln("if (%s == %s) return 0;" % (
            Naming.module_cname,
            Naming.pymodinit_module_arg,
        ))
        code.putln('PyErr_SetString(PyExc_RuntimeError,'
                   ' "Module \'%s\' has already been imported. Re-initialisation is not supported.");' %
                   env.module_name.as_c_string_literal()[1:-1])
        code.putln("return -1;")
        code.putln("}")
        code.putln("#else")
        # Hack: enforce single initialisation also on reimports under different names (with PEP 3121/489).
        code.putln("if (%s) return __Pyx_NewRef(%s);" % (
            Naming.module_cname,
            Naming.module_cname,
        ))
        code.putln("#endif")

        code.putln("/*--- Module creation code ---*/")
        self.generate_module_creation_code(env, code)

        if profile or linetrace:
            tempdecl_code.put_trace_declarations()
            code.put_trace_frame_init()

        refnanny_import_code = UtilityCode.load_as_string("ImportRefnannyAPI", "ModuleSetupCode.c")[1]
        code.putln(refnanny_import_code.rstrip())
        code.put_setup_refcount_context(header3)

        env.use_utility_code(UtilityCode.load("CheckBinaryVersion", "ModuleSetupCode.c"))
        code.put_error_if_neg(self.pos, "__Pyx_check_binary_version("
                                        "__PYX_LIMITED_VERSION_HEX, "
                                        "__Pyx_get_runtime_version(), "
                                        "CYTHON_COMPILING_IN_LIMITED_API)"
        )

        code.putln("#ifdef __Pxy_PyFrame_Initialize_Offsets")
        code.putln("__Pxy_PyFrame_Initialize_Offsets();")
        code.putln("#endif")
        empty_tuple = "%s->%s" % (Naming.modulestatevalue_cname, Naming.empty_tuple)
        code.putln("%s = PyTuple_New(0); %s" % (
            empty_tuple, code.error_goto_if_null(empty_tuple, self.pos)))
        empty_bytes = "%s->%s" % (Naming.modulestatevalue_cname, Naming.empty_bytes)
        code.putln("%s = PyBytes_FromStringAndSize(\"\", 0); %s" % (
            empty_bytes, code.error_goto_if_null(empty_bytes, self.pos)))
        empty_unicode = "%s->%s" % (Naming.modulestatevalue_cname, Naming.empty_unicode)
        code.putln("%s = PyUnicode_FromStringAndSize(\"\", 0); %s" % (
            empty_unicode, code.error_goto_if_null(empty_unicode, self.pos)))

        for ext_type in ('CyFunction', 'FusedFunction', 'Coroutine', 'Generator', 'AsyncGen', 'StopAsyncIteration'):
            code.putln("#ifdef __Pyx_%s_USED" % ext_type)
            code.put_error_if_neg(self.pos, "__pyx_%s_init(%s)" % (ext_type, env.module_cname))
            code.putln("#endif")

        code.putln("/*--- Library function declarations ---*/")
        if env.directives['np_pythran']:
            code.put_error_if_neg(self.pos, "_import_array()")

        code.putln("/*--- Initialize various global constants etc. ---*/")
        code.put_error_if_neg(self.pos, "__Pyx_InitConstants(%s)" % Naming.modulestatevalue_cname)
        code.putln("stringtab_initialized = 1;")
        code.put_error_if_neg(self.pos, "__Pyx_InitGlobals()")  # calls any utility code


        code.putln("#if PY_MAJOR_VERSION < 3 && (__PYX_DEFAULT_STRING_ENCODING_IS_ASCII || "
                   "__PYX_DEFAULT_STRING_ENCODING_IS_DEFAULT)")
        code.put_error_if_neg(self.pos, "__Pyx_init_sys_getdefaultencoding_params()")
        code.putln("#endif")

        code.putln("if (%s) {" % self.is_main_module_flag_cname())
        code.put_error_if_neg(self.pos, 'PyObject_SetAttr(%s, %s, %s)' % (
            env.module_cname,
            code.intern_identifier(EncodedString("__name__")),
            code.intern_identifier(EncodedString("__main__"))))
        code.putln("}")

        # set up __file__ and __path__, then add the module to sys.modules
        self.generate_module_import_setup(env, code)

        if Options.cache_builtins:
            code.putln("/*--- Builtin init code ---*/")
            code.put_error_if_neg(self.pos, "__Pyx_InitCachedBuiltins(%s)" %
                                  Naming.modulestatevalue_cname)

        code.putln("/*--- Constants init code ---*/")
        code.put_error_if_neg(self.pos, "__Pyx_InitCachedConstants(%s)" %
            Naming.modulestatevalue_cname)

        code.putln("/*--- Global type/function init code ---*/")

        with subfunction("Global init code") as inner_code:
            self.generate_global_init_code(env, inner_code)

        with subfunction("Variable export code") as inner_code:
            self.generate_c_variable_export_code(env, inner_code)

        with subfunction("Function export code") as inner_code:
            self.generate_c_function_export_code(env, inner_code)

        with subfunction("Type init code") as inner_code:
            self.generate_type_init_code(env, inner_code)

        with subfunction("Type import code") as inner_code:
            for module in imported_modules:
                self.generate_type_import_code_for_module(module, env, inner_code)

        with subfunction("Variable import code") as inner_code:
            for module in imported_modules:
                self.generate_c_variable_import_code_for_module(module, env, inner_code)

        with subfunction("Function import code") as inner_code:
            for module in imported_modules:
                self.specialize_fused_types(module)
                self.generate_c_function_import_code_for_module(module, env, inner_code)

        code.putln("/*--- Execution code ---*/")
        code.mark_pos(None)

        if profile or linetrace:
            code.put_trace_call(header3, self.pos, nogil=not code.funcstate.gil_owned)
            code.funcstate.can_trace = True

        code.mark_pos(None)
        self.body.generate_execution_code(code)
        code.mark_pos(None)

        if profile or linetrace:
            code.funcstate.can_trace = False
            code.put_trace_return("Py_None", nogil=not code.funcstate.gil_owned)

        code.putln()
        code.putln("/*--- Wrapped vars code ---*/")
        self.generate_wrapped_entries_code(env, code)
        code.putln()

        if Options.generate_cleanup_code:
            code.globalstate.use_utility_code(
                UtilityCode.load_cached("RegisterModuleCleanup", "ModuleSetupCode.c"))
            code.putln("if (__Pyx_RegisterCleanup()) %s" % code.error_goto(self.pos))

        code.put_goto(code.return_label)
        code.put_label(code.error_label)
        for cname, type in code.funcstate.all_managed_temps():
            code.put_xdecref(cname, type)
        code.putln('if (%s) {' % env.module_cname)
        code.putln('if (%s->%s && stringtab_initialized) {' % (
            Naming.modulestatevalue_cname, env.module_dict_cname))
        # We can run into errors before the module or stringtab are initialized.
        # In this case it is not safe to add a traceback (because it uses the stringtab)
        code.put_add_traceback(EncodedString("init %s" % env.qualified_name))
        code.globalstate.use_utility_code(Nodes.traceback_utility_code)
        # Module reference and module dict are in global variables which might still be needed
        # for cleanup, atexit code, etc., so leaking is better than crashing.
        # At least clearing the module dict here might be a good idea, but could still break
        # user code in atexit or other global registries.
        ##code.put_decref_clear(env.module_dict_cname, py_object_type, nanny=False)
        code.putln('}')
        code.putln("#if !CYTHON_USE_MODULE_STATE")
        code.put_decref_clear(env.module_cname, py_object_type, nanny=False, clear_before_decref=True)
        code.putln("#else")
        # This section is mainly for the limited API. env.module_cname still owns a reference so
        # decrement that
        code.put_decref(env.module_cname, py_object_type, nanny=False)
        # Also remove the failed module from the module state lookup
        # fetch/restore the error indicator because PyState_RemvoeModule might fail itself
        code.putln("if (pystate_addmodule_run) {")
        code.putln("PyObject *tp, *value, *tb;")
        code.putln("PyErr_Fetch(&tp, &value, &tb);")
        code.putln("PyState_RemoveModule(&%s);" % Naming.pymoduledef_cname)
        code.putln("PyErr_Restore(tp, value, tb);")
        code.putln("}")
        code.putln("#endif")
        code.putln('} else if (!PyErr_Occurred()) {')
        code.putln('PyErr_SetString(PyExc_ImportError, "init %s");' %
                   env.qualified_name.as_c_string_literal()[1:-1])
        code.putln('}')
        code.put_label(code.return_label)

        code.put_finish_refcount_context()

        code.putln("#if CYTHON_PEP489_MULTI_PHASE_INIT")
        code.putln("return (%s != NULL) ? 0 : -1;" % env.module_cname)
        code.putln("#elif PY_MAJOR_VERSION >= 3")
        code.putln("return %s;" % env.module_cname)
        code.putln("#else")
        code.putln("return;")
        code.putln("#endif")
        code.putln('}')

        tempdecl_code.put_temp_declarations(code.funcstate)

        code.exit_cfunc_scope()

    def mod_init_subfunction(self, pos, scope, orig_code):
        """
        Return a context manager that allows deviating the module init code generation
        into a separate function and instead inserts a call to it.

        Can be reused sequentially to create multiple functions.
        The functions get inserted at the point where the context manager was created.
        The call gets inserted where the context manager is used (on entry).
        """
        prototypes = orig_code.insertion_point()
        prototypes.putln("")
        function_code = orig_code.insertion_point()
        function_code.putln("")

        class ModInitSubfunction:
            def __init__(self, code_type):
                cname = '_'.join(code_type.lower().split())
                assert re.match("^[a-z0-9_]+$", cname)
                self.cfunc_name = "__Pyx_modinit_%s" % cname
                self.description = code_type
                self.tempdecl_code = None
                self.call_code = None

            def __enter__(self):
                self.call_code = orig_code.insertion_point()
                code = function_code
                code.enter_cfunc_scope(scope)
                prototypes.putln("static CYTHON_SMALL_CODE int %s(%s *%s); /*proto*/" % (
                    self.cfunc_name, Naming.modulestatetype_cname, Naming.modulestatevalue_cname))
                code.putln("static int %s(%s *%s) {" % (
                    self.cfunc_name, Naming.modulestatetype_cname, Naming.modulestatevalue_cname))
                code.putln("CYTHON_UNUSED_VAR(%s);" % Naming.modulestatevalue_cname)
                code.put_declare_refcount_context()
                self.tempdecl_code = code.insertion_point()
                code.put_setup_refcount_context(EncodedString(self.cfunc_name))
                # Leave a grepable marker that makes it easy to find the generator source.
                code.putln("/*--- %s ---*/" % self.description)
                return code

            def __exit__(self, *args):
                code = function_code
                code.put_finish_refcount_context()
                code.putln("return 0;")

                self.tempdecl_code.put_temp_declarations(code.funcstate)
                self.tempdecl_code = None

                needs_error_handling = code.label_used(code.error_label)
                if needs_error_handling:
                    code.put_label(code.error_label)
                    for cname, type in code.funcstate.all_managed_temps():
                        code.put_xdecref(cname, type)
                    code.put_finish_refcount_context()
                    code.putln("return -1;")
                code.putln("}")
                code.exit_cfunc_scope()
                code.putln("")

                if needs_error_handling:
                    self.call_code.putln(
                        self.call_code.error_goto_if_neg("%s(%s)" % (
                            self.cfunc_name, Naming.modulestatevalue_cname), pos))
                else:
                    self.call_code.putln("(void)%s(%s);" % (
                        self.cfunc_name, Naming.modulestatevalue_cname))
                self.call_code = None

        return ModInitSubfunction

    def generate_module_import_setup(self, env, code):
        module_path = env.directives['set_initial_path']
        if module_path == 'SOURCEFILE':
            module_path = self.pos[0].filename

        if module_path:
            code.putln('if (!CYTHON_PEP489_MULTI_PHASE_INIT) {')
            code.putln('if (PyObject_SetAttrString(%s, "__file__", %s) < 0) %s;' % (
                env.module_cname,
                code.get_py_string_const(
                    EncodedString(decode_filename(module_path))),
                code.error_goto(self.pos)))
            code.putln("}")

            if env.is_package:
                # set __path__ to mark the module as package
                code.putln('if (!CYTHON_PEP489_MULTI_PHASE_INIT) {')
                temp = code.funcstate.allocate_temp(py_object_type, True)
                code.putln('%s = Py_BuildValue("[O]", %s); %s' % (
                    temp,
                    code.get_py_string_const(
                        EncodedString(decode_filename(
                            os.path.dirname(module_path)))),
                    code.error_goto_if_null(temp, self.pos)))
                code.put_gotref(temp, py_object_type)
                code.putln(
                    'if (PyObject_SetAttrString(%s, "__path__", %s) < 0) %s;' % (
                        env.module_cname, temp, code.error_goto(self.pos)))
                code.put_decref_clear(temp, py_object_type)
                code.funcstate.release_temp(temp)
                code.putln("}")

        elif env.is_package:
            # packages require __path__, so all we can do is try to figure
            # out the module path at runtime by rerunning the import lookup
            code.putln("if (!CYTHON_PEP489_MULTI_PHASE_INIT) {")
            code.globalstate.use_utility_code(UtilityCode.load(
                "SetPackagePathFromImportLib", "ImportExport.c"))
            code.putln(code.error_goto_if_neg(
                '__Pyx_SetPackagePathFromImportLib(%s)' % (
                    code.get_py_string_const(
                        EncodedString(self.full_module_name))),
                self.pos))
            code.putln("}")

        # CPython may not have put us into sys.modules yet, but relative imports and reimports require it
        fq_module_name = self.full_module_name
        if fq_module_name.endswith('.__init__'):
            fq_module_name = EncodedString(fq_module_name[:-len('.__init__')])
        fq_module_name_cstring = fq_module_name.as_c_string_literal()
        code.putln("#if PY_MAJOR_VERSION >= 3")
        code.putln("{")
        code.putln("PyObject *modules = PyImport_GetModuleDict(); %s" %
                   code.error_goto_if_null("modules", self.pos))
        code.putln('if (!PyDict_GetItemString(modules, %s)) {' % fq_module_name_cstring)
        code.putln(code.error_goto_if_neg('PyDict_SetItemString(modules, %s, %s)' % (
            fq_module_name_cstring, env.module_cname), self.pos))
        code.putln("}")
        code.putln("}")
        code.putln("#endif")

    def generate_module_cleanup_func(self, env, code):
        if not Options.generate_cleanup_code:
            return

        code.putln('static void %s(CYTHON_UNUSED PyObject *self) {' %
                   Naming.cleanup_cname)
        code.enter_cfunc_scope(env)
        code.putln("%s *%s;" % (
            Naming.modulestatetype_cname, Naming.modulestatevalue_cname,))
        #Naming.modulestategetter_cname))
        code.putln("#if CYTHON_COMPILING_IN_LIMITED_API")
        code.putln("%s = %s(self);" % (Naming.modulestatevalue_cname, Naming.modulestategetter_cname))
        code.putln("#else")
        code.putln("%s = %s;" % (Naming.modulestatevalue_cname, Naming.modulestateglobal_cname))
        code.putln("#endif")

        if Options.generate_cleanup_code >= 2:
            code.putln("/*--- Global cleanup code ---*/")
            rev_entries = list(env.var_entries)
            rev_entries.reverse()
            for entry in rev_entries:
                if entry.visibility != 'extern':
                    if entry.type.is_pyobject and entry.used:
                        if entry.is_cglobal:
                            # TODO - eventually these should probably be in the module state too
                            entry_cname = entry.cname
                        else:
                            entry_cname = code.name_in_module_state(entry.cname)
                        code.put_xdecref_clear(
                            entry_cname, entry.type,
                            clear_before_decref=True,
                            nanny=False)
        code.putln("__Pyx_CleanupGlobals(%s);" % Naming.modulestatevalue_cname)
        if Options.generate_cleanup_code >= 3:
            code.putln("/*--- Type import cleanup code ---*/")
            for ext_type in sorted(env.types_imported, key=operator.attrgetter('typeptr_cname')):
                typeptr_cname = "%s->%s" % (Naming.modulestatevalue_cname, ext_type.typeptr_cname)
                code.put_xdecref_clear(
                    typeptr_cname, ext_type,
                    clear_before_decref=True,
                    nanny=False)
        if Options.cache_builtins:
            code.putln("/*--- Builtin cleanup code ---*/")
            for entry in env.cached_builtins:
                code.put_xdecref_clear(
                    entry.cname, PyrexTypes.py_object_type,
                    clear_before_decref=True,
                    nanny=False)
        code.putln("/*--- Intern cleanup code ---*/")
        code.put_decref_clear("%s->%s" % (Naming.modulestatevalue_cname, Naming.empty_tuple),
                              PyrexTypes.py_object_type,
                              clear_before_decref=True,
                              nanny=False)
        for entry in env.c_class_entries:
            cclass_type = entry.type
            if cclass_type.is_external or cclass_type.base_type:
                continue
            if cclass_type.scope.directives.get('freelist', 0):
                scope = cclass_type.scope
                freelist_name = scope.mangle_internal(Naming.freelist_name)
                freecount_name = scope.mangle_internal(Naming.freecount_name)
                code.putln('#if CYTHON_USE_FREELISTS')
                code.putln("while (%s > 0) {" % freecount_name)
                code.putln("PyObject* o = (PyObject*)%s[--%s];" % (
                    freelist_name, freecount_name))
                code.putln("#if CYTHON_USE_TYPE_SLOTS || CYTHON_COMPILING_IN_PYPY")
                code.putln("(*Py_TYPE(o)->tp_free)(o);")
                code.putln("#else")
                # Asking for PyType_GetSlot(..., Py_tp_free) seems to cause an error in pypy
                code.putln("freefunc tp_free = (freefunc)PyType_GetSlot(Py_TYPE(o), Py_tp_free);")
                code.putln("if (tp_free) tp_free(o);")
                code.putln("#endif")
                code.putln("}")
                code.putln('#endif')  # CYTHON_USE_FREELISTS
#        for entry in env.pynum_entries:
#            code.put_decref_clear(entry.cname,
#                                  PyrexTypes.py_object_type,
#                                  nanny=False)
#        for entry in env.all_pystring_entries:
#            if entry.is_interned:
#                code.put_decref_clear(entry.pystring_cname,
#                                      PyrexTypes.py_object_type,
#                                      nanny=False)
#        for entry in env.default_entries:
#            if entry.type.is_pyobject and entry.used:
#                code.putln("Py_DECREF(%s); %s = 0;" % (
#                    code.entry_as_pyobject(entry), entry.cname))
        if Options.pre_import is not None:
            code.put_decref_clear(Naming.preimport_cname, py_object_type,
                                  nanny=False, clear_before_decref=True)
        for cname in [Naming.cython_runtime_cname, Naming.builtins_cname]:
            cname = "%s->%s" % (Naming.modulestatevalue_cname, cname)
            code.put_decref_clear(cname, py_object_type, nanny=False, clear_before_decref=True)
        code.put_decref_clear("%s->%s" % (
                Naming.modulestatevalue_cname, env.module_dict_cname),
            py_object_type, nanny=False, clear_before_decref=True)

    def generate_main_method(self, env, code):
        module_is_main = self.is_main_module_flag_cname()
        if Options.embed == "main":
            wmain = "wmain"
        else:
            wmain = Options.embed
        main_method = UtilityCode.load_cached("MainFunction", "Embed.c")
        code.globalstate.use_utility_code(
            main_method.specialize(
                module_name=env.module_name,
                module_is_main=module_is_main,
                main_method=Options.embed,
                wmain_method=wmain))

    def punycode_module_name(self, prefix, name):
        # adapted from PEP483
        if name.isascii():
            name = '_' + name
        else:
            name = 'U_' + name.encode('punycode').replace(b'-', b'_').decode('ascii')
        return "%s%s" % (prefix, name)

    def wrong_punycode_module_name(self, name):
        # to work around a distutils bug by also generating an incorrect symbol...
        if name.isascii():
            return None  # workaround is not needed
        return "PyInitU" + ("_"+name).encode('punycode').replace(b'-', b'_').decode('ascii')

    def mod_init_func_cname(self, prefix, env):
        # from PEP483
        return self.punycode_module_name(prefix, env.module_name)

    # Returns the name of the C-function that corresponds to the module initialisation.
    # (module initialisation == the cython code outside of functions)
    # Note that this should never be the name of a wrapper and always the name of the
    # function containing the actual code. Otherwise, cygdb will experience problems.
    def module_init_func_cname(self):
        env = self.scope
        return self.mod_init_func_cname(Naming.pymodule_exec_func_cname, env)

    def generate_pymoduledef_struct(self, env, code):
        if env.doc:
            doc = "%s" % code.get_string_const(env.doc)
        else:
            doc = "0"
        if Options.generate_cleanup_code:
            cleanup_func = "(freefunc)%s" % Naming.cleanup_cname
        else:
            cleanup_func = 'NULL'

        code.putln("")
        code.putln("#if PY_MAJOR_VERSION >= 3")
        code.putln("#if CYTHON_PEP489_MULTI_PHASE_INIT")
        exec_func_cname = self.module_init_func_cname()
        code.putln("static PyObject* %s(PyObject *spec, PyModuleDef *def); /*proto*/" %
                   Naming.pymodule_create_func_cname)
        code.putln("static int %s(PyObject* module); /*proto*/" % exec_func_cname)

        code.putln("static PyModuleDef_Slot %s[] = {" % Naming.pymoduledef_slots_cname)
        code.putln("{Py_mod_create, (void*)%s}," % Naming.pymodule_create_func_cname)
        code.putln("{Py_mod_exec, (void*)%s}," % exec_func_cname)
        code.putln("{0, NULL}")
        code.putln("};")
        if not env.module_name.isascii():
            code.putln("#else /* CYTHON_PEP489_MULTI_PHASE_INIT */")
            code.putln('#error "Unicode module names are only supported with multi-phase init'
                       ' as per PEP489"')
        code.putln("#endif")

        code.putln("")
        code.putln('#ifdef __cplusplus')
        code.putln('namespace {')
        code.putln("struct PyModuleDef %s =" % Naming.pymoduledef_cname)
        code.putln('#else')
        code.putln("static struct PyModuleDef %s =" % Naming.pymoduledef_cname)
        code.putln('#endif')
        code.putln('{')
        code.putln("  PyModuleDef_HEAD_INIT,")
        code.putln('  %s,' % env.module_name.as_c_string_literal())
        code.putln("  %s, /* m_doc */" % doc)
        code.putln("#if CYTHON_PEP489_MULTI_PHASE_INIT")
        code.putln("  0, /* m_size */")
        code.putln("#elif CYTHON_USE_MODULE_STATE")  # FIXME: should allow combination with PEP-489
        code.putln("  sizeof(%s), /* m_size */" % Naming.modulestatetype_cname)
        code.putln("#else")
        code.putln("  -1, /* m_size */")
        code.putln("#endif")
        code.putln("  %s /* m_methods */," % env.method_table_cname)
        code.putln("#if CYTHON_PEP489_MULTI_PHASE_INIT")
        code.putln("  %s, /* m_slots */" % Naming.pymoduledef_slots_cname)
        code.putln("#else")
        code.putln("  NULL, /* m_reload */")
        code.putln("#endif")
        code.putln("#if CYTHON_USE_MODULE_STATE")
        code.putln("  %s_traverse, /* m_traverse */" % Naming.module_cname)
        code.putln("  %s_clear, /* m_clear */" % Naming.module_cname)
        code.putln("  %s /* m_free */" % cleanup_func)
        code.putln("#else")
        code.putln("  NULL, /* m_traverse */")
        code.putln("  NULL, /* m_clear */")
        code.putln("  %s /* m_free */" % cleanup_func)
        code.putln("#endif")
        code.putln("};")
        code.putln('#ifdef __cplusplus')
        code.putln('} /* anonymous namespace */')
        code.putln('#endif')
        code.putln("#endif")

    def generate_module_creation_code(self, env, code):
        # Generate code to create the module object and
        # install the builtins.
        if env.doc:
            doc = "%s" % code.get_string_const(env.doc)
        else:
            doc = "0"

        code.putln("#if CYTHON_PEP489_MULTI_PHASE_INIT")
        code.putln("%s = %s;" % (
            env.module_cname,
            Naming.pymodinit_module_arg))
        code.put_incref(env.module_cname, py_object_type, nanny=False)
        code.putln("#else")
        code.putln("#if PY_MAJOR_VERSION < 3")
        code.putln(
            '%s = Py_InitModule4(%s, %s, %s, 0, PYTHON_API_VERSION); Py_XINCREF(%s);' % (
                env.module_cname,
                env.module_name.as_c_string_literal(),
                env.method_table_cname,
                doc,
                env.module_cname))
        code.putln(code.error_goto_if_null(env.module_cname, self.pos))
        code.putln("#elif CYTHON_USE_MODULE_STATE")
        # manage_ref is False (and refnanny calls are omitted) because refnanny isn't yet initialized
        module_temp = code.funcstate.allocate_temp(py_object_type, manage_ref=False)
        code.putln(
            "%s = PyModule_Create(&%s); %s" % (
                module_temp,
                Naming.pymoduledef_cname,
                code.error_goto_if_null(module_temp, self.pos)))
        code.putln("{")
        # So that PyState_FindModule works in the init function:
        code.putln("int add_module_result = PyState_AddModule(%s, &%s);" % (
            module_temp, Naming.pymoduledef_cname))
        code.putln("%s = 0; /* transfer ownership from %s to %s pseudovariable */" % (
            module_temp, module_temp, env.module_name.as_c_string_literal()
        ))
        # At this stage the module likely has a refcount of 2 - one owned by the list
        # inside PyState_AddModule and one owned by "__pyx_m" (and returned from this
        # function as a new reference).
        code.putln(code.error_goto_if_neg("add_module_result", self.pos))
        code.putln("pystate_addmodule_run = 1;")
        code.putln("}")
        code.funcstate.release_temp(module_temp)
        code.putln('#else')
        code.putln(
            "%s = PyModule_Create(&%s);" % (
                env.module_cname,
                Naming.pymoduledef_cname))
        code.putln(code.error_goto_if_null(env.module_cname, self.pos))
        code.putln("#endif")
        code.putln("#endif")  # CYTHON_PEP489_MULTI_PHASE_INIT
        code.putln("%s = %s;" % (Naming.modulestatevalue_cname, Naming.modulestateglobal_cname))
        code.putln("CYTHON_UNUSED_VAR(%s);" % module_temp)  # only used in limited API

        dict_cname = "%s->%s" % (Naming.modulestatevalue_cname, env.module_dict_cname)
        code.putln(
            "%s = PyModule_GetDict(%s); %s" % (
                dict_cname, env.module_cname,
                code.error_goto_if_null(dict_cname, self.pos)))
        code.put_incref(dict_cname, py_object_type, nanny=False)

        builtins_cname = "%s->%s" % (
            Naming.modulestatevalue_cname, Naming.builtins_cname)
        code.putln(
            '%s = __Pyx_PyImport_AddModuleRef(__Pyx_BUILTIN_MODULE_NAME); %s' % (
                builtins_cname,
                code.error_goto_if_null(builtins_cname, self.pos)))
        runtime_cname = "%s->%s" % (
            Naming.modulestatevalue_cname, Naming.cython_runtime_cname)
        code.putln(
            '%s = __Pyx_PyImport_AddModuleRef("cython_runtime"); %s' % (
                runtime_cname,
                code.error_goto_if_null(runtime_cname, self.pos)))
        code.putln(
            'if (PyObject_SetAttrString(%s, "__builtins__", %s) < 0) %s' % (
                env.module_cname,
                builtins_cname,
                code.error_goto(self.pos)))
        if Options.pre_import is not None:
            code.putln(
                '%s = __Pyx_PyImport_AddModuleRef("%s"); %s' % (
                    Naming.preimport_cname,
                    Options.pre_import,
                    code.error_goto_if_null(Naming.preimport_cname, self.pos)))

    def generate_global_init_code(self, env, code):
        # Generate code to initialise global PyObject *
        # variables to None.
        for entry in env.var_entries:
            if entry.visibility != 'extern':
                if entry.used:
                    entry.type.global_init_code(entry, code)

    def generate_wrapped_entries_code(self, env, code):
        for name, entry in sorted(env.entries.items()):
            if (entry.create_wrapper
                    and not entry.is_type
                    and entry.scope is env):
                if not entry.type.create_to_py_utility_code(env):
                    error(entry.pos, "Cannot convert '%s' to Python object" % entry.type)
                code.putln("{")
                code.putln("PyObject* wrapped = %s(%s);"  % (
                    entry.type.to_py_function,
                    entry.cname))
                code.putln(code.error_goto_if_null("wrapped", entry.pos))
                code.putln(
                    'if (PyObject_SetAttrString(%s, "%s", wrapped) < 0) %s;' % (
                        env.module_cname,
                        name,
                        code.error_goto(entry.pos)))
                code.putln("}")

    def generate_c_variable_export_code(self, env, code):
        # Generate code to create PyCFunction wrappers for exported C functions.
        entries = []
        for entry in env.var_entries:
            if (entry.api
                    or entry.defined_in_pxd
                    or (Options.cimport_from_pyx and not entry.visibility == 'extern')):
                entries.append(entry)
        if entries:
            env.use_utility_code(UtilityCode.load_cached("VoidPtrExport", "ImportExport.c"))
            for entry in entries:
                signature = entry.type.empty_declaration_code()
                name = code.intern_identifier(entry.name)
                code.putln('if (__Pyx_ExportVoidPtr(%s, (void *)&%s, "%s") < 0) %s' % (
                    name, entry.cname, signature,
                    code.error_goto(self.pos)))

    def generate_c_function_export_code(self, env, code):
        # Generate code to create PyCFunction wrappers for exported C functions.
        entries = []
        for entry in env.cfunc_entries:
            if (entry.api
                    or entry.defined_in_pxd
                    or (Options.cimport_from_pyx and not entry.visibility == 'extern')):
                entries.append(entry)
        if entries:
            env.use_utility_code(
                UtilityCode.load_cached("FunctionExport", "ImportExport.c"))
            # Note: while this looks like it could be more cheaply stored and read from a struct array,
            # investigation shows that the resulting binary is smaller with repeated functions calls.
            for entry in entries:
                signature = entry.type.signature_string()
                code.putln('if (__Pyx_ExportFunction(%s, (void (*)(void))%s, "%s") < 0) %s' % (
                    entry.name.as_c_string_literal(),
                    entry.cname,
                    signature,
                    code.error_goto(self.pos)))

    def generate_type_import_code_for_module(self, module, env, code):
        # Generate type import code for all exported extension types in
        # an imported module.
        #if module.c_class_entries:
        with ModuleImportGenerator(code) as import_generator:
            for entry in module.c_class_entries:
                if entry.defined_in_pxd:
                    self.generate_type_import_code(env, entry.type, entry.pos, code, import_generator)

    def specialize_fused_types(self, pxd_env):
        """
        If fused c(p)def functions are defined in an imported pxd, but not
        used in this implementation file, we still have fused entries and
        not specialized ones. This method replaces any fused entries with their
        specialized ones.
        """
        for entry in pxd_env.cfunc_entries[:]:
            if entry.type.is_fused:
                # This call modifies the cfunc_entries in-place
                entry.type.get_all_specialized_function_types()

    def generate_c_variable_import_code_for_module(self, module, env, code):
        # Generate import code for all exported C functions in a cimported module.
        entries = []
        for entry in module.var_entries:
            if entry.defined_in_pxd:
                entries.append(entry)
        if entries:
            env.use_utility_code(
                UtilityCode.load_cached("VoidPtrImport", "ImportExport.c"))
            temp = code.funcstate.allocate_temp(py_object_type, manage_ref=True)
            code.putln(
                '%s = PyImport_ImportModule("%s"); if (!%s) %s' % (
                    temp,
                    module.qualified_name,
                    temp,
                    code.error_goto(self.pos)))
            code.put_gotref(temp, py_object_type)
            for entry in entries:
                if env is module:
                    cname = entry.cname
                else:
                    cname = module.mangle(Naming.varptr_prefix, entry.name)
                signature = entry.type.empty_declaration_code()
                code.putln(
                    'if (__Pyx_ImportVoidPtr_%s(%s, "%s", (void **)&%s, "%s") < 0) %s' % (
                        Naming.cyversion,
                        temp, entry.name, cname, signature,
                        code.error_goto(self.pos)))
            code.put_decref_clear(temp, py_object_type)
            code.funcstate.release_temp(temp)

    def generate_c_function_import_code_for_module(self, module, env, code):
        # Generate import code for all exported C functions in a cimported module.
        entries = []
        for entry in module.cfunc_entries:
            if entry.defined_in_pxd and entry.used:
                entries.append(entry)
        if entries:
            env.use_utility_code(
                UtilityCode.load_cached("FunctionImport", "ImportExport.c"))
            temp = code.funcstate.allocate_temp(py_object_type, manage_ref=True)
            code.putln(
                '%s = PyImport_ImportModule("%s"); if (!%s) %s' % (
                    temp,
                    module.qualified_name,
                    temp,
                    code.error_goto(self.pos)))
            code.put_gotref(temp, py_object_type)
            for entry in entries:
                code.putln(
                    'if (__Pyx_ImportFunction_%s(%s, %s, (void (**)(void))&%s, "%s") < 0) %s' % (
                        Naming.cyversion,
                        temp,
                        entry.name.as_c_string_literal(),
                        entry.cname,
                        entry.type.signature_string(),
                        code.error_goto(self.pos)))
            code.put_decref_clear(temp, py_object_type)
            code.funcstate.release_temp(temp)

    def generate_type_init_code(self, env, code):
        # Generate type import code for extern extension types
        # and type ready code for non-extern ones.
        with ModuleImportGenerator(code) as import_generator:
            for entry in env.c_class_entries:
                if entry.visibility == 'extern' and not entry.utility_code_definition:
                    self.generate_type_import_code(env, entry.type, entry.pos, code, import_generator)
                else:
                    self.generate_base_type_import_code(env, entry, code, import_generator)
                    self.generate_exttype_vtable_init_code(entry, code)
                    if entry.type.early_init:
                        self.generate_type_ready_code(entry, code)

    def generate_base_type_import_code(self, env, entry, code, import_generator):
        base_type = entry.type.base_type
        if (base_type and base_type.module_name != env.qualified_name and not
                (base_type.is_builtin_type or base_type.is_cython_builtin_type)
                 and not entry.utility_code_definition):
            self.generate_type_import_code(env, base_type, self.pos, code, import_generator)

    def generate_type_import_code(self, env, type, pos, code, import_generator):
        # If not already done, generate code to import the typeobject of an
        # extension type defined in another module, and extract its C method
        # table pointer if any.
        if type in env.types_imported:
            return
        if type.name not in Code.ctypedef_builtins_map:
            # see corresponding condition in generate_type_import_call() below!
            code.globalstate.use_utility_code(
                UtilityCode.load_cached("TypeImport", "ImportExport.c"))
        self.generate_type_import_call(type, code, import_generator, error_pos=pos)
        if type.vtabptr_cname:
            code.globalstate.use_utility_code(
                UtilityCode.load_cached('GetVTable', 'ImportExport.c'))
            code.putln("%s = (struct %s*)__Pyx_GetVtable(%s->%s); %s" % (
                type.vtabptr_cname,
                type.vtabstruct_cname,
                Naming.modulestatevalue_cname,
                type.typeptr_cname,
                code.error_goto_if_null(type.vtabptr_cname, pos)))
        env.types_imported.add(type)

    def generate_type_import_call(self, type, code, import_generator, error_code=None, error_pos=None, is_api=False):
        if type.typedef_flag:
            objstruct = type.objstruct_cname
        else:
            objstruct = "struct %s" % type.objstruct_cname
        sizeof_objstruct = objstruct
        module_name = type.module_name
        condition = replacement = None
        if module_name not in ('__builtin__', 'builtins'):
            module_name = '"%s"' % module_name
        elif type.name in Code.ctypedef_builtins_map:
            # Fast path for special builtins, don't actually import
            ctypename = Code.ctypedef_builtins_map[type.name]
            code.putln('%s = %s;' % (code.name_in_module_state(type.typeptr_cname), ctypename))
            return
        else:
            module_name = '__Pyx_BUILTIN_MODULE_NAME'
            if type.name in Code.non_portable_builtins_map:
                condition, replacement = Code.non_portable_builtins_map[type.name]
            if objstruct in Code.basicsize_builtins_map:
                # Some builtin types have a tp_basicsize which differs from sizeof(...):
                sizeof_objstruct = Code.basicsize_builtins_map[objstruct]

        if not error_code:
            assert error_pos is not None
            error_code = code.error_goto(error_pos)

        module = import_generator.imported_module(module_name, error_code)
        typeptr_cname = type.typeptr_cname
        if not is_api:
            typeptr_cname = "%s->%s" % (Naming.modulestatevalue_cname, typeptr_cname)
        code.put('%s = __Pyx_ImportType_%s(%s, %s,' % (
            typeptr_cname,
            Naming.cyversion,
            module,
            module_name))

        type_name = type.name.as_c_string_literal()

        if condition and replacement:
            code.putln("")  # start in new line
            code.putln("#if %s" % condition)
            code.putln('"%s",' % replacement)
            code.putln("#else")
            code.putln('%s,' % type_name)
            code.putln("#endif")
        else:
            code.put(' %s, ' % type_name)

        if sizeof_objstruct != objstruct:
            if not condition:
                code.putln("")  # start in new line
            code.putln("#if defined(PYPY_VERSION_NUM) && PYPY_VERSION_NUM < 0x050B0000")
            code.putln('sizeof(%s), __PYX_GET_STRUCT_ALIGNMENT_%s(%s),' % (
                objstruct, Naming.cyversion, objstruct))
            code.putln("#elif CYTHON_COMPILING_IN_LIMITED_API")
            code.putln('sizeof(%s), __PYX_GET_STRUCT_ALIGNMENT_%s(%s),' % (
                objstruct, Naming.cyversion, objstruct))
            code.putln("#else")
            code.putln('sizeof(%s), __PYX_GET_STRUCT_ALIGNMENT_%s(%s),' % (
                sizeof_objstruct, Naming.cyversion, sizeof_objstruct))
            code.putln("#endif")
        else:
            code.put('sizeof(%s), __PYX_GET_STRUCT_ALIGNMENT_%s(%s),' % (
                objstruct, Naming.cyversion, objstruct))

        # check_size
        if type.check_size and type.check_size in ('error', 'warn', 'ignore'):
            check_size = type.check_size
        elif not type.is_external or type.is_subclassed:
            check_size = 'error'
        else:
            raise RuntimeError("invalid value for check_size '%s' when compiling %s.%s" % (
                type.check_size, module_name, type.name))
        code.put('__Pyx_ImportType_CheckSize_%s_%s);' % (
            check_size.title(), Naming.cyversion))

        code.putln(' if (!%s) %s' % (
            typeptr_cname, error_code))

    def generate_type_ready_code(self, entry, code):
        Nodes.CClassDefNode.generate_type_ready_code(entry, code)

    def is_main_module_flag_cname(self):
        full_module_name = self.full_module_name.replace('.', '__')
        return self.punycode_module_name(Naming.module_is_main, full_module_name)

    def generate_exttype_vtable_init_code(self, entry, code):
        # Generate code to initialise the C method table of an
        # extension type.
        type = entry.type
        if type.vtable_cname:
            code.putln(
                "%s = &%s;" % (
                    type.vtabptr_cname,
                    type.vtable_cname))
            if type.base_type and type.base_type.vtabptr_cname:
                code.putln(
                    "%s.%s = *%s;" % (
                        type.vtable_cname,
                        Naming.obj_base_cname,
                        type.base_type.vtabptr_cname))

            c_method_entries = [
                entry for entry in type.scope.cfunc_entries
                if entry.func_cname]
            if c_method_entries:
                for meth_entry in c_method_entries:
                    cast = meth_entry.type.signature_cast_string()
                    code.putln(
                        "%s.%s = %s%s;" % (
                            type.vtable_cname,
                            meth_entry.cname,
                            cast,
                            meth_entry.func_cname))


class ModuleImportGenerator:
    """
    Helper to generate module import while importing external types.
    This is used to avoid excessive re-imports of external modules when multiple types are looked up.
    """
    def __init__(self, code, imported_modules=None):
        self.code = code
        self.imported = {}
        if imported_modules:
            for name, cname in imported_modules.items():
                self.imported['"%s"' % name] = cname
        self.temps = []  # remember original import order for freeing

    def imported_module(self, module_name_string, error_code):
        if module_name_string in self.imported:
            return self.imported[module_name_string]

        code = self.code
        temp = code.funcstate.allocate_temp(py_object_type, manage_ref=True)
        self.temps.append(temp)
        code.putln('%s = PyImport_ImportModule(%s); if (unlikely(!%s)) %s' % (
            temp, module_name_string, temp, error_code))
        code.put_gotref(temp, py_object_type)
        self.imported[module_name_string] = temp
        return temp

    def __enter__(self):
        return self

    def __exit__(self, *exc):
        code = self.code
        for temp in self.temps:
            code.put_decref_clear(temp, py_object_type)
            code.funcstate.release_temp(temp)


def generate_cfunction_declaration(entry, env, code, definition):
    from_cy_utility = entry.used and entry.utility_code_definition
    if entry.used and entry.inline_func_in_pxd or (not entry.in_cinclude and (
            definition or entry.defined_in_pxd or entry.visibility == 'extern' or from_cy_utility)):
        if entry.visibility == 'extern':
            storage_class = Naming.extern_c_macro
            dll_linkage = "DL_IMPORT"
        elif entry.visibility == 'public':
            storage_class = Naming.extern_c_macro
            dll_linkage = None
        elif entry.visibility == 'private':
            storage_class = "static"
            dll_linkage = None
        else:
            storage_class = "static"
            dll_linkage = None
        type = entry.type

        if entry.defined_in_pxd and not definition:
            storage_class = "static"
            dll_linkage = None
            type = CPtrType(type)

        header = type.declaration_code(
            entry.cname, dll_linkage=dll_linkage)
        modifiers = code.build_function_modifiers(entry.func_modifiers)
        code.putln("%s %s%s; /*proto*/" % (
            storage_class,
            modifiers,
            header))

#------------------------------------------------------------------------------------
#
#  Runtime support code
#
#------------------------------------------------------------------------------------

refnanny_utility_code = UtilityCode.load("Refnanny", "ModuleSetupCode.c")

packed_struct_utility_code = UtilityCode(proto="""
#if defined(__GNUC__)
#define __Pyx_PACKED __attribute__((__packed__))
#else
#define __Pyx_PACKED
#endif
""", impl="", proto_block='utility_code_proto_before_types')<|MERGE_RESOLUTION|>--- conflicted
+++ resolved
@@ -400,29 +400,6 @@
             for entry in api_vars:
                 type = CPtrType(entry.type)
                 cname = env.mangle(Naming.varptr_prefix_api, entry.name)
-<<<<<<< HEAD
-                sig = entry.type.empty_declaration_code()
-                h_code.putln(
-                    'if (__Pyx_ImportVoidPtr_%s(module, %s, (void **)&%s, "%s") < 0) goto bad;'
-                    % (Naming.cyversion, entry.name.as_c_string_literal(), cname, sig))
-            with ModuleImportGenerator(h_code, imported_modules={env.qualified_name: 'module'}) as import_generator:
-                for entry in api_extension_types:
-                    self.generate_type_import_call(entry.type, h_code, import_generator, error_code="goto bad;", is_api=True)
-            h_code.putln("Py_DECREF(module); module = 0;")
-            h_code.putln("return 0;")
-            h_code.putln("bad:")
-            h_code.putln("Py_XDECREF(module);")
-            h_code.putln("return -1;")
-            h_code.putln("}")
-            h_code.putln("")
-            h_code.putln("#endif /* !%s */" % api_guard)
-
-            f = open_new_file(result.api_file)
-            try:
-                h_code.copyto(f)
-            finally:
-                f.close()
-=======
                 h_code.putln("static %s = 0;" % type.declaration_code(cname))
                 h_code.putln("#define %s (*%s)" % (entry.name, cname))
         if api_vars:
@@ -450,7 +427,7 @@
                 % (Naming.cyversion, entry.name.as_c_string_literal(), cname, sig))
         with ModuleImportGenerator(h_code, imported_modules={env.qualified_name: 'module'}) as import_generator:
             for entry in api_extension_types:
-                self.generate_type_import_call(entry.type, h_code, import_generator, error_code="goto bad;")
+                self.generate_type_import_call(entry.type, h_code, import_generator, error_code="goto bad;", is_api=True)
         h_code.putln("Py_DECREF(module); module = 0;")
         h_code.putln("return 0;")
         h_code.putln("bad:")
@@ -465,7 +442,6 @@
             h_code.copyto(f)
         finally:
             f.close()
->>>>>>> c5e25004
 
     def generate_cclass_header_code(self, type, h_code):
         h_code.putln("%s %s %s;" % (
