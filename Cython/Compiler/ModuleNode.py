--- conflicted
+++ resolved
@@ -3784,12 +3784,8 @@
             error_code = code.error_goto(error_pos)
 
         module = import_generator.imported_module(module_name, error_code)
-<<<<<<< HEAD
-        code.put('%s->%s = __Pyx_ImportType(%s, %s,' % (
+        code.put('%s->%s = __Pyx_ImportType_%s(%s, %s,' % (
             Naming.modulestatevalue_cname,
-=======
-        code.put('%s = __Pyx_ImportType_%s(%s, %s,' % (
->>>>>>> 31d847ea
             type.typeptr_cname,
             Naming.cyversion,
             module,
