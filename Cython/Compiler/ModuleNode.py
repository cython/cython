#
#   Module parse tree node
#

from __future__ import absolute_import

import cython
cython.declare(Naming=object, Options=object, PyrexTypes=object, TypeSlots=object,
               error=object, warning=object, py_object_type=object, UtilityCode=object,
               EncodedString=object, re=object)

from collections import defaultdict
import json
import operator
import os
import re
import sys

from .PyrexTypes import CPtrType
from . import Future
from . import Annotate
from . import Code
from . import Naming
from . import Nodes
from . import Options
from . import TypeSlots
from . import PyrexTypes
from . import Pythran

from .Errors import error, warning
from .PyrexTypes import py_object_type
from ..Utils import open_new_file, replace_suffix, decode_filename, build_hex_version
from .Code import UtilityCode, IncludeCode
from .StringEncoding import EncodedString, encoded_string_or_bytes_literal
from .Pythran import has_np_pythran


def replace_suffix_encoded(path, newsuf):
    # calls replace suffix and returns a EncodedString or BytesLiteral with the encoding set
    newpath = replace_suffix(path, newsuf)
    return as_encoded_filename(newpath)

def as_encoded_filename(path):
    # wraps the path with either EncodedString or BytesLiteral (depending on its input type)
    # and sets the encoding to the file system encoding
    return encoded_string_or_bytes_literal(path, sys.getfilesystemencoding())


def check_c_declarations_pxd(module_node):
    module_node.scope.check_c_classes_pxd()
    return module_node


def check_c_declarations(module_node):
    module_node.scope.check_c_classes()
    module_node.scope.check_c_functions()
    return module_node


def generate_c_code_config(env, options):
    if Options.annotate or options.annotate:
        emit_linenums = False
    else:
        emit_linenums = options.emit_linenums

    if hasattr(options, "emit_code_comments"):
        print('Warning: option emit_code_comments is deprecated. '
              'Instead, use compiler directive emit_code_comments.')

    return Code.CCodeConfig(
        emit_linenums=emit_linenums,
        emit_code_comments=env.directives['emit_code_comments'],
        c_line_in_traceback=options.c_line_in_traceback)


class ModuleNode(Nodes.Node, Nodes.BlockNode):
    #  doc       string or None
    #  body      StatListNode
    #
    #  referenced_modules   [ModuleScope]
    #  full_module_name     string
    #
    #  scope                The module scope.
    #  compilation_source   A CompilationSource (see Main)
    #  directives           Top-level compiler directives

    child_attrs = ["body"]
    directives = None


    def merge_in(self, tree, scope, merge_scope=False):
        # Merges in the contents of another tree, and possibly scope. With the
        # current implementation below, this must be done right prior
        # to code generation.
        #
        # Note: This way of doing it seems strange -- I believe the
        # right concept is to split ModuleNode into a ModuleNode and a
        # CodeGenerator, and tell that CodeGenerator to generate code
        # from multiple sources.
        assert isinstance(self.body, Nodes.StatListNode)
        if isinstance(tree, Nodes.StatListNode):
            self.body.stats.extend(tree.stats)
        else:
            self.body.stats.append(tree)

        self.scope.utility_code_list.extend(scope.utility_code_list)

        for inc in scope.c_includes.values():
            self.scope.process_include(inc)

        def extend_if_not_in(L1, L2):
            for x in L2:
                if x not in L1:
                    L1.append(x)

        extend_if_not_in(self.scope.included_files, scope.included_files)

        if merge_scope:
            # Ensure that we don't generate import code for these entries!
            for entry in scope.c_class_entries:
                entry.type.module_name = self.full_module_name
                entry.type.scope.directives["internal"] = True

            self.scope.merge_in(scope)

    def analyse_declarations(self, env):
        if has_np_pythran(env):
            Pythran.include_pythran_generic(env)
        if self.directives:
            env.old_style_globals = self.directives['old_style_globals']
        if not Options.docstrings:
            env.doc = self.doc = None
        elif Options.embed_pos_in_docstring:
            env.doc = EncodedString(u'File: %s (starting at line %s)' % Nodes.relative_position(self.pos))
            if self.doc is not None:
                env.doc = EncodedString(env.doc + u'\n' + self.doc)
                env.doc.encoding = self.doc.encoding
        else:
            env.doc = self.doc
        env.directives = self.directives

        self.body.analyse_declarations(env)

    def prepare_utility_code(self):
        # prepare any utility code that must be created before code generation
        # specifically: CythonUtilityCode
        env = self.scope
        if env.has_import_star:
            self.create_import_star_conversion_utility_code(env)
        for name, entry in sorted(env.entries.items()):
            if (entry.create_wrapper and entry.scope is env
                and entry.is_type and entry.type.is_enum):
                    entry.type.create_type_wrapper(env)

    def process_implementation(self, options, result):
        env = self.scope
        env.return_type = PyrexTypes.c_void_type
        self.referenced_modules = []
        self.find_referenced_modules(env, self.referenced_modules, {})
        self.sort_cdef_classes(env)
        self.generate_c_code(env, options, result)
        self.generate_h_code(env, options, result)
        self.generate_api_code(env, options, result)

    def has_imported_c_functions(self):
        for module in self.referenced_modules:
            for entry in module.cfunc_entries:
                if entry.defined_in_pxd:
                    return 1
        return 0

    def generate_h_code(self, env, options, result):
        def h_entries(entries, api=0, pxd=0):
            return [entry for entry in entries
                    if ((entry.visibility == 'public') or
                        (api and entry.api) or
                        (pxd and entry.defined_in_pxd))]
        h_types = h_entries(env.type_entries, api=1)
        h_vars = h_entries(env.var_entries)
        h_funcs = h_entries(env.cfunc_entries)
        h_extension_types = h_entries(env.c_class_entries)
        if h_types or  h_vars or h_funcs or h_extension_types:
            result.h_file = replace_suffix_encoded(result.c_file, ".h")
            h_code = Code.CCodeWriter()
            c_code_config = generate_c_code_config(env, options)
            Code.GlobalState(h_code, self, c_code_config)
            if options.generate_pxi:
                result.i_file = replace_suffix_encoded(result.c_file, ".pxi")
                i_code = Code.PyrexCodeWriter(result.i_file)
            else:
                i_code = None

            h_code.put_generated_by()
            h_guard = self.api_name(Naming.h_guard_prefix, env)
            h_code.put_h_guard(h_guard)
            h_code.putln("")
            h_code.putln('#include "Python.h"')
            self.generate_type_header_code(h_types, h_code)
            if options.capi_reexport_cincludes:
                self.generate_includes(env, [], h_code)
            h_code.putln("")
            api_guard = self.api_name(Naming.api_guard_prefix, env)
            h_code.putln("#ifndef %s" % api_guard)
            h_code.putln("")
            self.generate_extern_c_macro_definition(h_code)
            h_code.putln("")
            self.generate_dl_import_macro(h_code)
            if h_extension_types:
                h_code.putln("")
                for entry in h_extension_types:
                    self.generate_cclass_header_code(entry.type, h_code)
                    if i_code:
                        self.generate_cclass_include_code(entry.type, i_code)
            if h_funcs:
                h_code.putln("")
                for entry in h_funcs:
                    self.generate_public_declaration(entry, h_code, i_code)
            if h_vars:
                h_code.putln("")
                for entry in h_vars:
                    self.generate_public_declaration(entry, h_code, i_code)
            h_code.putln("")
            h_code.putln("#endif /* !%s */" % api_guard)
            h_code.putln("")
            h_code.putln("/* WARNING: the interface of the module init function changed in CPython 3.5. */")
            h_code.putln("/* It now returns a PyModuleDef instance instead of a PyModule instance. */")
            h_code.putln("")
            h_code.putln("#if PY_MAJOR_VERSION < 3")
            if env.module_name.isascii():
                py2_mod_name = env.module_name
            else:
                py2_mod_name = env.module_name.encode("ascii", errors="ignore").decode("utf-8")
                h_code.putln('#error "Unicode module names are not supported in Python 2";')
            h_code.putln("PyMODINIT_FUNC init%s(void);" % py2_mod_name)
            h_code.putln("#else")
            h_code.putln("PyMODINIT_FUNC %s(void);" % self.mod_init_func_cname('PyInit', env))
            h_code.putln("#endif")
            h_code.putln("")
            h_code.putln("#endif /* !%s */" % h_guard)

            f = open_new_file(result.h_file)
            try:
                h_code.copyto(f)
            finally:
                f.close()

    def generate_public_declaration(self, entry, h_code, i_code):
        h_code.putln("%s %s;" % (
            Naming.extern_c_macro,
            entry.type.declaration_code(entry.cname)))
        if i_code:
            i_code.putln("cdef extern %s" % (
                entry.type.declaration_code(entry.cname, pyrex=1)))

    def api_name(self, prefix, env):
        api_name = self.punycode_module_name(prefix, env.qualified_name)
        return api_name.replace(".", "__")

    def generate_api_code(self, env, options, result):
        def api_entries(entries, pxd=0):
            return [entry for entry in entries
                    if entry.api or (pxd and entry.defined_in_pxd)]
        api_vars = api_entries(env.var_entries)
        api_funcs = api_entries(env.cfunc_entries)
        api_extension_types = api_entries(env.c_class_entries)
        if api_vars or api_funcs or api_extension_types:
            result.api_file = replace_suffix_encoded(result.c_file, "_api.h")
            h_code = Code.CCodeWriter()
            c_code_config = generate_c_code_config(env, options)
            Code.GlobalState(h_code, self, c_code_config)
            h_code.put_generated_by()
            api_guard = self.api_name(Naming.api_guard_prefix, env)
            h_code.put_h_guard(api_guard)
            # Work around https://bugs.python.org/issue4709
            h_code.putln('#ifdef __MINGW64__')
            h_code.putln('#define MS_WIN64')
            h_code.putln('#endif')

            h_code.putln('#include "Python.h"')
            if result.h_file:
                h_filename = os.path.basename(result.h_file)
                h_filename = as_encoded_filename(h_filename)
                h_code.putln('#include %s' % h_filename.as_c_string_literal())
            if api_extension_types:
                h_code.putln("")
                for entry in api_extension_types:
                    type = entry.type
                    h_code.putln("static PyTypeObject *%s = 0;" % type.typeptr_cname)
                    h_code.putln("#define %s (*%s)" % (
                        type.typeobj_cname, type.typeptr_cname))
            if api_funcs:
                h_code.putln("")
                for entry in api_funcs:
                    type = CPtrType(entry.type)
                    cname = env.mangle(Naming.func_prefix_api, entry.name)
                    h_code.putln("static %s = 0;" % type.declaration_code(cname))
                    h_code.putln("#define %s %s" % (entry.name, cname))
            if api_vars:
                h_code.putln("")
                for entry in api_vars:
                    type = CPtrType(entry.type)
                    cname = env.mangle(Naming.varptr_prefix_api, entry.name)
                    h_code.putln("static %s = 0;" %  type.declaration_code(cname))
                    h_code.putln("#define %s (*%s)" % (entry.name, cname))
            h_code.put(UtilityCode.load_as_string("PyIdentifierFromString", "ImportExport.c")[0])
            if api_vars:
                h_code.put(UtilityCode.load_as_string("VoidPtrImport", "ImportExport.c")[1])
            if api_funcs:
                h_code.put(UtilityCode.load_as_string("FunctionImport", "ImportExport.c")[1])
            if api_extension_types:
                h_code.put(UtilityCode.load_as_string("TypeImport", "ImportExport.c")[0])
                h_code.put(UtilityCode.load_as_string("TypeImport", "ImportExport.c")[1])
            h_code.putln("")
            h_code.putln("static int %s(void) {" % self.api_name("import", env))
            h_code.putln("PyObject *module = 0;")
            h_code.putln('module = PyImport_ImportModule(%s);' % env.qualified_name.as_c_string_literal())
            h_code.putln("if (!module) goto bad;")
            for entry in api_funcs:
                cname = env.mangle(Naming.func_prefix_api, entry.name)
                sig = entry.type.signature_string()
                h_code.putln(
                    'if (__Pyx_ImportFunction(module, %s, (void (**)(void))&%s, "%s") < 0) goto bad;'
                    % (entry.name.as_c_string_literal(), cname, sig))
            for entry in api_vars:
                cname = env.mangle(Naming.varptr_prefix_api, entry.name)
                sig = entry.type.empty_declaration_code()
                h_code.putln(
                    'if (__Pyx_ImportVoidPtr(module, %s, (void **)&%s, "%s") < 0) goto bad;'
                    % (entry.name.as_c_string_literal(), cname, sig))
            with ModuleImportGenerator(h_code, imported_modules={env.qualified_name: 'module'}) as import_generator:
                for entry in api_extension_types:
                    self.generate_type_import_call(entry.type, h_code, import_generator, error_code="goto bad;")
            h_code.putln("Py_DECREF(module); module = 0;")
            h_code.putln("return 0;")
            h_code.putln("bad:")
            h_code.putln("Py_XDECREF(module);")
            h_code.putln("return -1;")
            h_code.putln("}")
            h_code.putln("")
            h_code.putln("#endif /* !%s */" % api_guard)

            f = open_new_file(result.api_file)
            try:
                h_code.copyto(f)
            finally:
                f.close()

    def generate_cclass_header_code(self, type, h_code):
        h_code.putln("%s %s %s;" % (
            Naming.extern_c_macro,
            PyrexTypes.public_decl("PyTypeObject", "DL_IMPORT"),
            type.typeobj_cname))

    def generate_cclass_include_code(self, type, i_code):
        i_code.putln("cdef extern class %s.%s:" % (
            type.module_name, type.name))
        i_code.indent()
        var_entries = type.scope.var_entries
        if var_entries:
            for entry in var_entries:
                i_code.putln("cdef %s" % (
                    entry.type.declaration_code(entry.cname, pyrex=1)))
        else:
            i_code.putln("pass")
        i_code.dedent()

    def generate_c_code(self, env, options, result):
        modules = self.referenced_modules

        if Options.annotate or options.annotate:
            show_entire_c_code = Options.annotate == "fullc" or options.annotate == "fullc"
            rootwriter = Annotate.AnnotationCCodeWriter(show_entire_c_code=show_entire_c_code)
        else:
            rootwriter = Code.CCodeWriter()

        c_code_config = generate_c_code_config(env, options)

        globalstate = Code.GlobalState(
            rootwriter, self,
            code_config=c_code_config,
            common_utility_include_dir=options.common_utility_include_dir,
        )
        globalstate.initialize_main_c_code()
        h_code = globalstate['h_code']

        self.generate_module_preamble(env, options, modules, result.embedded_metadata, h_code)

        globalstate.module_pos = self.pos
        globalstate.directives = self.directives

        globalstate.use_utility_code(refnanny_utility_code)

        code = globalstate['before_global_var']
        code.putln('#define __Pyx_MODULE_NAME %s' %
                   self.full_module_name.as_c_string_literal())
        module_is_main = self.is_main_module_flag_cname()
        code.putln("extern int %s;" % module_is_main)
        code.putln("int %s = 0;" % module_is_main)
        code.putln("")
        code.putln("/* Implementation of %s */" % env.qualified_name.as_c_string_literal())

        code = globalstate['late_includes']
        code.putln("/* Late includes */")
        self.generate_includes(env, modules, code, early=False)

        code = globalstate['all_the_rest']

        self.generate_cached_builtins_decls(env, code)
        self.generate_lambda_definitions(env, code)
        # generate normal variable and function definitions
        self.generate_variable_definitions(env, code)

        self.body.generate_function_definitions(env, code)

        code.mark_pos(None)
        self.generate_typeobj_definitions(env, code)
        self.generate_method_table(env, code)
        if env.has_import_star:
            self.generate_import_star(env, code)
        self.generate_pymoduledef_struct(env, code)

        # initialise the macro to reduce the code size of one-time functionality
        code.putln(UtilityCode.load_as_string("SmallCodeConfig", "ModuleSetupCode.c")[0].strip())

        self.generate_module_state_start(env, globalstate['module_state'])
        self.generate_module_state_defines(env, globalstate['module_state_defines'])
        self.generate_module_state_clear(env, globalstate['module_state_clear'])
        self.generate_module_state_traverse(env, globalstate['module_state_traverse'])

        # init_globals is inserted before this
        self.generate_module_init_func(modules[:-1], env, globalstate['init_module'])
        self.generate_module_cleanup_func(env, globalstate['cleanup_module'])
        if Options.embed:
            self.generate_main_method(env, globalstate['main_method'])
        self.generate_filename_table(globalstate['filename_table'])

        self.generate_declarations_for_modules(env, modules, globalstate)
        h_code.write('\n')

        for utilcode in env.utility_code_list[:]:
            globalstate.use_utility_code(utilcode)
        globalstate.finalize_main_c_code()

        self.generate_module_state_end(env, modules, globalstate)

        f = open_new_file(result.c_file)
        try:
            rootwriter.copyto(f)
        finally:
            f.close()
        result.c_file_generated = 1
        if options.gdb_debug:
            self._serialize_lineno_map(env, rootwriter)
        if Options.annotate or options.annotate:
            self._generate_annotations(rootwriter, result, options)

    def _generate_annotations(self, rootwriter, result, options):
        self.annotate(rootwriter)

        coverage_xml_filename = Options.annotate_coverage_xml or options.annotate_coverage_xml
        if coverage_xml_filename and os.path.exists(coverage_xml_filename):
            try:
                import xml.etree.cElementTree as ET
            except ImportError:
                import xml.etree.ElementTree as ET
            coverage_xml = ET.parse(coverage_xml_filename).getroot()
            for el in coverage_xml.getiterator():
                el.tail = None  # save some memory
        else:
            coverage_xml = None

        rootwriter.save_annotation(result.main_source_file, result.c_file, coverage_xml=coverage_xml)

        # if we included files, additionally generate one annotation file for each
        if not self.scope.included_files:
            return

        search_include_file = self.scope.context.search_include_directories
        target_dir = os.path.abspath(os.path.dirname(result.c_file))
        for included_file in self.scope.included_files:
            target_file = os.path.abspath(os.path.join(target_dir, included_file))
            target_file_dir = os.path.dirname(target_file)
            if not target_file_dir.startswith(target_dir):
                # any other directories may not be writable => avoid trying
                continue
            source_file = search_include_file(included_file, "", self.pos, include=True)
            if not source_file:
                continue
            if target_file_dir != target_dir and not os.path.exists(target_file_dir):
                try:
                    os.makedirs(target_file_dir)
                except OSError as e:
                    import errno
                    if e.errno != errno.EEXIST:
                        raise
            rootwriter.save_annotation(source_file, target_file, coverage_xml=coverage_xml)

    def _serialize_lineno_map(self, env, ccodewriter):
        tb = env.context.gdb_debug_outputwriter
        markers = ccodewriter.buffer.allmarkers()

        d = defaultdict(list)
        for c_lineno, cython_lineno in enumerate(markers):
            if cython_lineno > 0:
                d[cython_lineno].append(c_lineno + 1)

        tb.start('LineNumberMapping')
        for cython_lineno, c_linenos in sorted(d.items()):
            tb.add_entry(
                'LineNumber',
                c_linenos=' '.join(map(str, c_linenos)),
                cython_lineno=str(cython_lineno),
            )
        tb.end('LineNumberMapping')
        tb.serialize()

    def find_referenced_modules(self, env, module_list, modules_seen):
        if env not in modules_seen:
            modules_seen[env] = 1
            for imported_module in env.cimported_modules:
                self.find_referenced_modules(imported_module, module_list, modules_seen)
            module_list.append(env)

    def sort_types_by_inheritance(self, type_dict, type_order, getkey):
        # copy the types into a list moving each parent type before
        # its first child
        type_list = []
        for i, key in enumerate(type_order):
            new_entry = type_dict[key]

            # collect all base classes to check for children
            hierarchy = set()
            base = new_entry
            while base:
                base_type = base.type.base_type
                if not base_type:
                    break
                base_key = getkey(base_type)
                hierarchy.add(base_key)
                base = type_dict.get(base_key)
            new_entry.base_keys = hierarchy

            # find the first (sub-)subclass and insert before that
            for j in range(i):
                entry = type_list[j]
                if key in entry.base_keys:
                    type_list.insert(j, new_entry)
                    break
            else:
                type_list.append(new_entry)
        return type_list

    def sort_type_hierarchy(self, module_list, env):
        # poor developer's OrderedDict
        vtab_dict, vtab_dict_order = {}, []
        vtabslot_dict, vtabslot_dict_order = {}, []

        for module in module_list:
            for entry in module.c_class_entries:
                if entry.used and not entry.in_cinclude:
                    type = entry.type
                    key = type.vtabstruct_cname
                    if not key:
                        continue
                    if key in vtab_dict:
                        # FIXME: this should *never* happen, but apparently it does
                        # for Cython generated utility code
                        from .UtilityCode import NonManglingModuleScope
                        assert isinstance(entry.scope, NonManglingModuleScope), str(entry.scope)
                        assert isinstance(vtab_dict[key].scope, NonManglingModuleScope), str(vtab_dict[key].scope)
                    else:
                        vtab_dict[key] = entry
                        vtab_dict_order.append(key)
            all_defined_here = module is env
            for entry in module.type_entries:
                if entry.used and (all_defined_here or entry.defined_in_pxd):
                    type = entry.type
                    if type.is_extension_type and not entry.in_cinclude:
                        type = entry.type
                        key = type.objstruct_cname
                        assert key not in vtabslot_dict, key
                        vtabslot_dict[key] = entry
                        vtabslot_dict_order.append(key)

        def vtabstruct_cname(entry_type):
            return entry_type.vtabstruct_cname
        vtab_list = self.sort_types_by_inheritance(
            vtab_dict, vtab_dict_order, vtabstruct_cname)

        def objstruct_cname(entry_type):
            return entry_type.objstruct_cname
        vtabslot_list = self.sort_types_by_inheritance(
            vtabslot_dict, vtabslot_dict_order, objstruct_cname)

        return (vtab_list, vtabslot_list)

    def sort_cdef_classes(self, env):
        key_func = operator.attrgetter('objstruct_cname')
        entry_dict, entry_order = {}, []
        for entry in env.c_class_entries:
            key = key_func(entry.type)
            assert key not in entry_dict, key
            entry_dict[key] = entry
            entry_order.append(key)
        env.c_class_entries[:] = self.sort_types_by_inheritance(
            entry_dict, entry_order, key_func)

    def generate_type_definitions(self, env, modules, vtab_list, vtabslot_list, code):
        # TODO: Why are these separated out?
        for entry in vtabslot_list:
            self.generate_objstruct_predeclaration(entry.type, code)
        vtabslot_entries = set(vtabslot_list)
        ctuple_names = set()
        for module in modules:
            definition = module is env
            type_entries = []
            for entry in module.type_entries:
                if entry.type.is_ctuple:
                    if entry.name not in ctuple_names:
                        ctuple_names.add(entry.name)
                        type_entries.append(entry)
                elif definition or entry.defined_in_pxd:
                    type_entries.append(entry)
            type_entries = [t for t in type_entries if t not in vtabslot_entries]
            self.generate_type_header_code(type_entries, code)
        for entry in vtabslot_list:
            self.generate_objstruct_definition(entry.type, code)
            self.generate_typeobj_predeclaration(entry, code)
        for entry in vtab_list:
            self.generate_typeobj_predeclaration(entry, code)
            self.generate_exttype_vtable_struct(entry, code)
            self.generate_exttype_vtabptr_declaration(entry, code)
            self.generate_exttype_final_methods_declaration(entry, code)

    def generate_declarations_for_modules(self, env, modules, globalstate):
        typecode = globalstate['type_declarations']
        typecode.putln("")
        typecode.putln("/*--- Type declarations ---*/")
        # This is to work around the fact that array.h isn't part of the C-API,
        # but we need to declare it earlier than utility code.
        if 'cpython.array' in [m.qualified_name for m in modules]:
            typecode.putln('#ifndef _ARRAYARRAY_H')
            typecode.putln('struct arrayobject;')
            typecode.putln('typedef struct arrayobject arrayobject;')
            typecode.putln('#endif')
        vtab_list, vtabslot_list = self.sort_type_hierarchy(modules, env)
        self.generate_type_definitions(
            env, modules, vtab_list, vtabslot_list, typecode)
        modulecode = globalstate['module_declarations']
        for module in modules:
            defined_here = module is env
            modulecode.putln("")
            modulecode.putln("/* Module declarations from %s */" % module.qualified_name.as_c_string_literal())
            self.generate_c_class_declarations(module, modulecode, defined_here, globalstate)
            self.generate_cvariable_declarations(module, modulecode, defined_here)
            self.generate_cfunction_declarations(module, modulecode, defined_here)

    def _put_setup_code(self, code, name):
        code.put(UtilityCode.load_as_string(name, "ModuleSetupCode.c")[1])

    def generate_module_preamble(self, env, options, cimported_modules, metadata, code):
        code.put_generated_by()
        if metadata:
            code.putln("/* BEGIN: Cython Metadata")
            code.putln(json.dumps(metadata, indent=4, sort_keys=True))
            code.putln("END: Cython Metadata */")
            code.putln("")
        code.putln("#define PY_SSIZE_T_CLEAN")

        for inc in sorted(env.c_includes.values(), key=IncludeCode.sortkey):
            if inc.location == inc.INITIAL:
                inc.write(code)
        code.putln("#ifndef Py_PYTHON_H")
        code.putln("    #error Python headers needed to compile C extensions, "
                   "please install development version of Python.")
        code.putln("#elif PY_VERSION_HEX < 0x02070000 || "
                   "(0x03000000 <= PY_VERSION_HEX && PY_VERSION_HEX < 0x03030000)")
        code.putln("    #error Cython requires Python 2.7+ or Python 3.3+.")
        code.putln("#else")
        code.globalstate["end"].putln("#endif /* Py_PYTHON_H */")

        from .. import __version__
        code.putln('#define CYTHON_ABI "%s"' % __version__.replace('.', '_'))
        code.putln('#define CYTHON_HEX_VERSION %s' % build_hex_version(__version__))
        code.putln("#define CYTHON_FUTURE_DIVISION %d" % (
            Future.division in env.context.future_directives))

        self._put_setup_code(code, "CModulePreamble")
        if env.context.options.cplus:
            self._put_setup_code(code, "CppInitCode")
        else:
            self._put_setup_code(code, "CInitCode")
        self._put_setup_code(code, "PythonCompatibility")
        self._put_setup_code(code, "MathInitCode")

        if options.c_line_in_traceback:
            cinfo = "%s = %s; " % (Naming.clineno_cname, Naming.line_c_macro)
        else:
            cinfo = ""
        code.put("""
#define __PYX_ERR(f_index, lineno, Ln_error) \\
{ \\
  %s = %s[f_index]; %s = lineno; %sgoto Ln_error; \\
}
""" % (Naming.filename_cname, Naming.filetable_cname, Naming.lineno_cname, cinfo))

        code.putln("")
        self.generate_extern_c_macro_definition(code)
        code.putln("")

        code.putln("#define %s" % self.api_name(Naming.h_guard_prefix, env))
        code.putln("#define %s" % self.api_name(Naming.api_guard_prefix, env))
        code.putln("/* Early includes */")
        self.generate_includes(env, cimported_modules, code, late=False)
        code.putln("")
        code.putln("#if defined(PYREX_WITHOUT_ASSERTIONS) && !defined(CYTHON_WITHOUT_ASSERTIONS)")
        code.putln("#define CYTHON_WITHOUT_ASSERTIONS")
        code.putln("#endif")
        code.putln("")

        if env.directives['ccomplex']:
            code.putln("")
            code.putln("#if !defined(CYTHON_CCOMPLEX)")
            code.putln("#define CYTHON_CCOMPLEX 1")
            code.putln("#endif")
            code.putln("")
        code.put(UtilityCode.load_as_string("UtilityFunctionPredeclarations", "ModuleSetupCode.c")[0])

        c_string_type = env.directives['c_string_type']
        c_string_encoding = env.directives['c_string_encoding']
        if c_string_type not in ('bytes', 'bytearray') and not c_string_encoding:
            error(self.pos, "a default encoding must be provided if c_string_type is not a byte type")
        code.putln('#define __PYX_DEFAULT_STRING_ENCODING_IS_ASCII %s' % int(c_string_encoding == 'ascii'))
        code.putln('#define __PYX_DEFAULT_STRING_ENCODING_IS_UTF8 %s' %
                int(c_string_encoding.replace('-', '').lower() == 'utf8'))
        if c_string_encoding == 'default':
            code.putln('#define __PYX_DEFAULT_STRING_ENCODING_IS_DEFAULT 1')
        else:
            code.putln('#define __PYX_DEFAULT_STRING_ENCODING_IS_DEFAULT '
                    '(PY_MAJOR_VERSION >= 3 && __PYX_DEFAULT_STRING_ENCODING_IS_UTF8)')
            code.putln('#define __PYX_DEFAULT_STRING_ENCODING "%s"' % c_string_encoding)
        if c_string_type == 'bytearray':
            c_string_func_name = 'ByteArray'
        else:
            c_string_func_name = c_string_type.title()
        code.putln('#define __Pyx_PyObject_FromString __Pyx_Py%s_FromString' % c_string_func_name)
        code.putln('#define __Pyx_PyObject_FromStringAndSize __Pyx_Py%s_FromStringAndSize' % c_string_func_name)
        code.put(UtilityCode.load_as_string("TypeConversions", "TypeConversion.c")[0])

        # These utility functions are assumed to exist and used elsewhere.
        PyrexTypes.c_long_type.create_to_py_utility_code(env)
        PyrexTypes.c_long_type.create_from_py_utility_code(env)
        PyrexTypes.c_int_type.create_from_py_utility_code(env)

        code.put(Nodes.branch_prediction_macros)
        code.putln('static CYTHON_INLINE void __Pyx_pretend_to_initialize(void* ptr) { (void)ptr; }')
        code.putln('')
        code.putln('#if !CYTHON_COMPILING_IN_LIMITED_API')
        code.putln('static PyObject *%s = NULL;' % env.module_cname)
        code.putln('static PyObject *%s;' % env.module_dict_cname)
        code.putln('static PyObject *%s;' % Naming.builtins_cname)
        code.putln('static PyObject *%s = NULL;' % Naming.cython_runtime_cname)
        code.putln('static PyObject *%s;' % Naming.empty_tuple)
        code.putln('static PyObject *%s;' % Naming.empty_bytes)
        code.putln('static PyObject *%s;' % Naming.empty_unicode)
        if Options.pre_import is not None:
            code.putln('static PyObject *%s;' % Naming.preimport_cname)
        code.putln('static int %s;' % Naming.lineno_cname)
        code.putln('static int %s = 0;' % Naming.clineno_cname)
        code.putln('static const char * %s= %s;' % (Naming.cfilenm_cname, Naming.file_c_macro))
        code.putln('static const char *%s;' % Naming.filename_cname)
        code.putln('#endif')

        env.use_utility_code(UtilityCode.load_cached("FastTypeChecks", "ModuleSetupCode.c"))
        if has_np_pythran(env):
            env.use_utility_code(UtilityCode.load_cached("PythranConversion", "CppSupport.cpp"))

    def generate_extern_c_macro_definition(self, code):
        name = Naming.extern_c_macro
        code.putln("#ifndef %s" % name)
        code.putln("  #ifdef __cplusplus")
        code.putln('    #define %s extern "C"' % name)
        code.putln("  #else")
        code.putln("    #define %s extern" % name)
        code.putln("  #endif")
        code.putln("#endif")

    def generate_dl_import_macro(self, code):
        code.putln("#ifndef DL_IMPORT")
        code.putln("  #define DL_IMPORT(_T) _T")
        code.putln("#endif")

    def generate_includes(self, env, cimported_modules, code, early=True, late=True):
        for inc in sorted(env.c_includes.values(), key=IncludeCode.sortkey):
            if inc.location == inc.EARLY:
                if early:
                    inc.write(code)
            elif inc.location == inc.LATE:
                if late:
                    inc.write(code)
        if early:
            code.putln_openmp("#include <omp.h>")

    def generate_filename_table(self, code):
        from os.path import isabs, basename
        code.putln("")
        code.putln("static const char *%s[] = {" % Naming.filetable_cname)
        if code.globalstate.filename_list:
            for source_desc in code.globalstate.filename_list:
                file_path = source_desc.get_filenametable_entry()
                if isabs(file_path):
                    file_path = basename(file_path)  # never include absolute paths
                escaped_filename = file_path.replace("\\", "\\\\").replace('"', r'\"')
                escaped_filename = as_encoded_filename(escaped_filename)
                code.putln('%s,' % escaped_filename.as_c_string_literal())
        else:
            # Some C compilers don't like an empty array
            code.putln("0")
        code.putln("};")

    def generate_type_predeclarations(self, env, code):
        pass

    def generate_type_header_code(self, type_entries, code):
        # Generate definitions of structs/unions/enums/typedefs/objstructs.
        #self.generate_gcc33_hack(env, code) # Is this still needed?
        # Forward declarations
        for entry in type_entries:
            if not entry.in_cinclude:
                #print "generate_type_header_code:", entry.name, repr(entry.type) ###
                type = entry.type
                if type.is_typedef: # Must test this first!
                    pass
                elif type.is_struct_or_union or type.is_cpp_class:
                    self.generate_struct_union_predeclaration(entry, code)
                elif type.is_ctuple and entry.used:
                    self.generate_struct_union_predeclaration(entry.type.struct_entry, code)
                elif type.is_extension_type:
                    self.generate_objstruct_predeclaration(type, code)
        # Actual declarations
        for entry in type_entries:
            if not entry.in_cinclude:
                #print "generate_type_header_code:", entry.name, repr(entry.type) ###
                type = entry.type
                if type.is_typedef: # Must test this first!
                    self.generate_typedef(entry, code)
                elif type.is_enum:
                    self.generate_enum_definition(entry, code)
                elif type.is_struct_or_union:
                    self.generate_struct_union_definition(entry, code)
                elif type.is_ctuple and entry.used:
                    self.generate_struct_union_definition(entry.type.struct_entry, code)
                elif type.is_cpp_class:
                    self.generate_cpp_class_definition(entry, code)
                elif type.is_extension_type:
                    self.generate_objstruct_definition(type, code)

    def generate_gcc33_hack(self, env, code):
        # Workaround for spurious warning generation in gcc 3.3
        code.putln("")
        for entry in env.c_class_entries:
            type = entry.type
            if not type.typedef_flag:
                name = type.objstruct_cname
                if name.startswith("__pyx_"):
                    tail = name[6:]
                else:
                    tail = name
                code.putln("typedef struct %s __pyx_gcc33_%s;" % (
                    name, tail))

    def generate_typedef(self, entry, code):
        base_type = entry.type.typedef_base_type
        if base_type.is_numeric:
            try:
                writer = code.globalstate['numeric_typedefs']
            except KeyError:
                writer = code
        else:
            writer = code
        writer.mark_pos(entry.pos)
        writer.putln("typedef %s;" % base_type.declaration_code(entry.cname))

    def sue_predeclaration(self, type, kind, name):
        if type.typedef_flag:
            return "%s %s;\ntypedef %s %s %s;" % (
                kind, name,
                kind, name, name)
        else:
            return "%s %s;" % (kind, name)

    def generate_struct_union_predeclaration(self, entry, code):
        type = entry.type
        if type.is_cpp_class and type.templates:
            code.putln("template <typename %s>" % ", typename ".join(
                [T.empty_declaration_code() for T in type.templates]))
        code.putln(self.sue_predeclaration(type, type.kind, type.cname))

    def sue_header_footer(self, type, kind, name):
        header = "%s %s {" % (kind, name)
        footer = "};"
        return header, footer

    def generate_struct_union_definition(self, entry, code):
        code.mark_pos(entry.pos)
        type = entry.type
        scope = type.scope
        if scope:
            kind = type.kind
            packed = type.is_struct and type.packed
            if packed:
                kind = "%s %s" % (type.kind, "__Pyx_PACKED")
                code.globalstate.use_utility_code(packed_struct_utility_code)
            header, footer = \
                self.sue_header_footer(type, kind, type.cname)
            if packed:
                code.putln("#if defined(__SUNPRO_C)")
                code.putln("  #pragma pack(1)")
                code.putln("#elif !defined(__GNUC__)")
                code.putln("  #pragma pack(push, 1)")
                code.putln("#endif")
            code.putln(header)
            var_entries = scope.var_entries
            if not var_entries:
                error(entry.pos, "Empty struct or union definition not allowed outside a 'cdef extern from' block")
            for attr in var_entries:
                code.putln(
                    "%s;" % attr.type.declaration_code(attr.cname))
            code.putln(footer)
            if packed:
                code.putln("#if defined(__SUNPRO_C)")
                code.putln("  #pragma pack()")
                code.putln("#elif !defined(__GNUC__)")
                code.putln("  #pragma pack(pop)")
                code.putln("#endif")

    def generate_cpp_class_definition(self, entry, code):
        code.mark_pos(entry.pos)
        type = entry.type
        scope = type.scope
        if scope:
            if type.templates:
                code.putln("template <class %s>" % ", class ".join(
                    [T.empty_declaration_code() for T in type.templates]))
            # Just let everything be public.
            code.put("struct %s" % type.cname)
            if type.base_classes:
                base_class_decl = ", public ".join(
                    [base_class.empty_declaration_code() for base_class in type.base_classes])
                code.put(" : public %s" % base_class_decl)
            code.putln(" {")
            py_attrs = [e for e in scope.entries.values()
                        if e.type.is_pyobject and not e.is_inherited]
            has_virtual_methods = False
            constructor = None
            destructor = None
            for attr in scope.var_entries:
                if attr.type.is_cfunction and attr.type.is_static_method:
                    code.put("static ")
                elif attr.name == "<init>":
                    constructor = attr
                elif attr.name == "<del>":
                    destructor = attr
                elif attr.type.is_cfunction:
                    code.put("virtual ")
                    has_virtual_methods = True
                code.putln("%s;" % attr.type.declaration_code(attr.cname))
            is_implementing = 'init_module' in code.globalstate.parts
            if constructor or py_attrs:
                if constructor:
                    arg_decls = []
                    arg_names = []
                    for arg in constructor.type.original_args[
                            :len(constructor.type.args)-constructor.type.optional_arg_count]:
                        arg_decls.append(arg.declaration_code())
                        arg_names.append(arg.cname)
                    if constructor.type.optional_arg_count:
                        arg_decls.append(constructor.type.op_arg_struct.declaration_code(Naming.optional_args_cname))
                        arg_names.append(Naming.optional_args_cname)
                    if not arg_decls:
                        arg_decls = ["void"]
                else:
                    arg_decls = ["void"]
                    arg_names = []
                if is_implementing:
                  code.putln("%s(%s) {" % (type.cname, ", ".join(arg_decls)))
                  if py_attrs:
                      code.put_ensure_gil()
                      for attr in py_attrs:
                          code.put_init_var_to_py_none(attr, nanny=False);
                  if constructor:
                      code.putln("%s(%s);" % (constructor.cname, ", ".join(arg_names)))
                  if py_attrs:
                      code.put_release_ensured_gil()
                  code.putln("}")
                else:
                  code.putln("%s(%s);" % (type.cname, ", ".join(arg_decls)))
            if destructor or py_attrs or has_virtual_methods:
                if has_virtual_methods:
                    code.put("virtual ")
                if is_implementing:
                  code.putln("~%s() {" % type.cname)
                  if py_attrs:
                      code.put_ensure_gil()
                  if destructor:
                      code.putln("%s();" % destructor.cname)
                  if py_attrs:
                      for attr in py_attrs:
                          code.put_var_xdecref(attr, nanny=False);
                      code.put_release_ensured_gil()
                  code.putln("}")
                else:
                  code.putln("~%s();" % type.cname)
            if py_attrs:
                # Also need copy constructor and assignment operators.
                if is_implementing:
                  code.putln("%s(const %s& __Pyx_other) {" % (type.cname, type.cname))
                  code.put_ensure_gil()
                  for attr in scope.var_entries:
                      if not attr.type.is_cfunction:
                          code.putln("%s = __Pyx_other.%s;" % (attr.cname, attr.cname))
                          code.put_var_incref(attr, nanny=False)
                  code.put_release_ensured_gil()
                  code.putln("}")
                  code.putln("%s& operator=(const %s& __Pyx_other) {" % (type.cname, type.cname))
                  code.putln("if (this != &__Pyx_other) {")
                  code.put_ensure_gil()
                  for attr in scope.var_entries:
                      if not attr.type.is_cfunction:
                          code.put_var_xdecref(attr, nanny=False);
                          code.putln("%s = __Pyx_other.%s;" % (attr.cname, attr.cname))
                          code.put_var_incref(attr, nanny=False)
                  code.put_release_ensured_gil()
                  code.putln("}")
                  code.putln("return *this;")
                  code.putln("}")
                else:
                  code.putln("%s(const %s& __Pyx_other);" % (type.cname, type.cname))
                  code.putln("%s& operator=(const %s& __Pyx_other);" % (type.cname, type.cname))
            code.putln("};")

    def generate_enum_definition(self, entry, code):
        code.mark_pos(entry.pos)
        type = entry.type
        name = entry.cname or entry.name or ""
        header, footer = self.sue_header_footer(type, "enum", name)
        code.putln(header)
        enum_values = entry.enum_values
        if not enum_values:
            error(entry.pos, "Empty enum definition not allowed outside a 'cdef extern from' block")
        else:
            last_entry = enum_values[-1]
            # this does not really generate code, just builds the result value
            for value_entry in enum_values:
                if value_entry.value_node is not None:
                    value_entry.value_node.generate_evaluation_code(code)

            for value_entry in enum_values:
                if value_entry.value_node is None:
                    value_code = value_entry.cname
                else:
                    value_code = ("%s = %s" % (
                        value_entry.cname,
                        value_entry.value_node.result()))
                if value_entry is not last_entry:
                    value_code += ","
                code.putln(value_code)
        code.putln(footer)
        if entry.type.typedef_flag:
            # Not pre-declared.
            code.putln("typedef enum %s %s;" % (name, name))

    def generate_typeobj_predeclaration(self, entry, code):
        code.putln("")
        name = entry.type.typeobj_cname
        if name:
            if entry.visibility == 'extern' and not entry.in_cinclude:
                code.putln("%s %s %s;" % (
                    Naming.extern_c_macro,
                    PyrexTypes.public_decl("PyTypeObject", "DL_IMPORT"),
                    name))
            elif entry.visibility == 'public':
                code.putln("%s %s %s;" % (
                    Naming.extern_c_macro,
                    PyrexTypes.public_decl("PyTypeObject", "DL_EXPORT"),
                    name))
            # ??? Do we really need the rest of this? ???
            #else:
            #    code.putln("static PyTypeObject %s;" % name)

    def generate_exttype_vtable_struct(self, entry, code):
        if not entry.used:
            return

        code.mark_pos(entry.pos)
        # Generate struct declaration for an extension type's vtable.
        type = entry.type
        scope = type.scope

        self.specialize_fused_types(scope)

        if type.vtabstruct_cname:
            code.putln("")
            code.putln("struct %s {" % type.vtabstruct_cname)
            if type.base_type and type.base_type.vtabstruct_cname:
                code.putln("struct %s %s;" % (
                    type.base_type.vtabstruct_cname,
                    Naming.obj_base_cname))
            for method_entry in scope.cfunc_entries:
                if not method_entry.is_inherited:
                    code.putln("%s;" % method_entry.type.declaration_code("(*%s)" % method_entry.cname))
            code.putln("};")

    def generate_exttype_vtabptr_declaration(self, entry, code):
        if not entry.used:
            return

        code.mark_pos(entry.pos)
        # Generate declaration of pointer to an extension type's vtable.
        type = entry.type
        if type.vtabptr_cname:
            code.putln("static struct %s *%s;" % (
                type.vtabstruct_cname,
                type.vtabptr_cname))

    def generate_exttype_final_methods_declaration(self, entry, code):
        if not entry.used:
            return

        code.mark_pos(entry.pos)
        # Generate final methods prototypes
        type = entry.type
        for method_entry in entry.type.scope.cfunc_entries:
            if not method_entry.is_inherited and method_entry.final_func_cname:
                declaration = method_entry.type.declaration_code(
                    method_entry.final_func_cname)
                modifiers = code.build_function_modifiers(method_entry.func_modifiers)
                code.putln("static %s%s;" % (modifiers, declaration))

    def generate_objstruct_predeclaration(self, type, code):
        if not type.scope:
            return
        code.putln(self.sue_predeclaration(type, "struct", type.objstruct_cname))

    def generate_objstruct_definition(self, type, code):
        code.mark_pos(type.pos)
        # Generate object struct definition for an
        # extension type.
        if not type.scope:
            return # Forward declared but never defined
        header, footer = \
            self.sue_header_footer(type, "struct", type.objstruct_cname)
        code.putln(header)
        base_type = type.base_type
        if base_type:
            basestruct_cname = base_type.objstruct_cname
            if basestruct_cname == "PyTypeObject":
                # User-defined subclasses of type are heap allocated.
                basestruct_cname = "PyHeapTypeObject"
            code.putln(
                "%s%s %s;" % (
                    ("struct ", "")[base_type.typedef_flag],
                    basestruct_cname,
                    Naming.obj_base_cname))
        else:
            code.putln(
                "PyObject_HEAD")
        if type.vtabslot_cname and not (type.base_type and type.base_type.vtabslot_cname):
            code.putln(
                "struct %s *%s;" % (
                    type.vtabstruct_cname,
                    type.vtabslot_cname))
        for attr in type.scope.var_entries:
            if attr.is_declared_generic:
                attr_type = py_object_type
            else:
                attr_type = attr.type
            code.putln(
                "%s;" % attr_type.declaration_code(attr.cname))
        code.putln(footer)
        if type.objtypedef_cname is not None:
            # Only for exposing public typedef name.
            code.putln("typedef struct %s %s;" % (type.objstruct_cname, type.objtypedef_cname))

    def generate_c_class_declarations(self, env, code, definition, globalstate):
        module_state = globalstate['module_state']
        module_state_defines = globalstate['module_state_defines']
        module_state_clear = globalstate['module_state_clear']
        module_state_traverse = globalstate['module_state_traverse']
        code.putln("#if !CYTHON_COMPILING_IN_LIMITED_API")
        for entry in env.c_class_entries:
            if definition or entry.defined_in_pxd:
                code.putln("static PyTypeObject *%s = 0;" % (
                    entry.type.typeptr_cname))
                module_state.putln("PyTypeObject *%s;" % entry.type.typeptr_cname)
                module_state_defines.putln("#define %s %s->%s" % (
                    entry.type.typeptr_cname,
                    Naming.modulestateglobal_cname,
                    entry.type.typeptr_cname))
                module_state_clear.putln(
                    "Py_CLEAR(clear_module_state->%s);" %
                    entry.type.typeptr_cname)
                module_state_traverse.putln(
                    "Py_VISIT(traverse_module_state->%s);" %
                    entry.type.typeptr_cname)
                if entry.type.typeobj_cname is not None:
                    module_state.putln("PyObject *%s;" % entry.type.typeobj_cname)
                    module_state_defines.putln("#define %s %s->%s" % (
                        entry.type.typeobj_cname,
                        Naming.modulestateglobal_cname,
                        entry.type.typeobj_cname))
                    module_state_clear.putln(
                        "Py_CLEAR(clear_module_state->%s);" % (
                        entry.type.typeobj_cname))
                    module_state_traverse.putln(
                        "Py_VISIT(traverse_module_state->%s);" % (
                        entry.type.typeobj_cname))
        code.putln("#endif")

    def generate_cvariable_declarations(self, env, code, definition):
        if env.is_cython_builtin:
            return
        for entry in env.var_entries:
            if (entry.in_cinclude or entry.in_closure or
                    (entry.visibility == 'private' and not (entry.defined_in_pxd or entry.used))):
                continue

            storage_class = None
            dll_linkage = None
            init = None

            if entry.visibility == 'extern':
                storage_class = Naming.extern_c_macro
                dll_linkage = "DL_IMPORT"
            elif entry.visibility == 'public':
                storage_class = Naming.extern_c_macro
                if definition:
                    dll_linkage = "DL_EXPORT"
                else:
                    dll_linkage = "DL_IMPORT"
            elif entry.visibility == 'private':
                storage_class = "static"
                dll_linkage = None
                if entry.init is not None:
                    init = entry.type.literal_code(entry.init)
            type = entry.type
            cname = entry.cname

            if entry.defined_in_pxd and not definition:
                storage_class = "static"
                dll_linkage = None
                type = CPtrType(type)
                cname = env.mangle(Naming.varptr_prefix, entry.name)
                init = 0

            if storage_class:
                code.put("%s " % storage_class)
            code.put(type.declaration_code(
                cname, dll_linkage=dll_linkage))
            if init is not None:
                code.put_safe(" = %s" % init)
            code.putln(";")
            if entry.cname != cname:
                code.putln("#define %s (*%s)" % (entry.cname, cname))

    def generate_cfunction_declarations(self, env, code, definition):
        for entry in env.cfunc_entries:
            if entry.used or (entry.visibility == 'public' or entry.api):
                generate_cfunction_declaration(entry, env, code, definition)

    def generate_variable_definitions(self, env, code):
        for entry in env.var_entries:
            if not entry.in_cinclude and entry.visibility == "public":
                code.put(entry.type.declaration_code(entry.cname))
                if entry.init is not None:
                    init = entry.type.literal_code(entry.init)
                    code.put_safe(" = %s" % init)
                code.putln(";")

    def generate_typeobj_definitions(self, env, code):
        full_module_name = env.qualified_name
        for entry in env.c_class_entries:
            #print "generate_typeobj_definitions:", entry.name
            #print "...visibility =", entry.visibility
            if entry.visibility != 'extern':
                type = entry.type
                scope = type.scope
                if scope: # could be None if there was an error
                    self.generate_exttype_vtable(scope, code)
                    self.generate_new_function(scope, code, entry)
                    self.generate_dealloc_function(scope, code)
                    if scope.needs_gc():
                        self.generate_traverse_function(scope, code, entry)
                        if scope.needs_tp_clear():
                            self.generate_clear_function(scope, code, entry)
                    if scope.defines_any_special(["__getitem__"]):
                        self.generate_getitem_int_function(scope, code)
                    if scope.defines_any_special(["__setitem__", "__delitem__"]):
                        self.generate_ass_subscript_function(scope, code)
                    if scope.defines_any_special(["__getslice__", "__setslice__", "__delslice__"]):
                        warning(self.pos,
                                "__getslice__, __setslice__, and __delslice__ are not supported by Python 3, "
                                "use __getitem__, __setitem__, and __delitem__ instead", 1)
                        code.putln("#if PY_MAJOR_VERSION >= 3")
                        code.putln("#error __getslice__, __setslice__, and __delslice__ not supported in Python 3.")
                        code.putln("#endif")
                    if scope.defines_any_special(["__setslice__", "__delslice__"]):
                        self.generate_ass_slice_function(scope, code)
                    if scope.defines_any_special(["__getattr__", "__getattribute__"]):
                        self.generate_getattro_function(scope, code)
                    if scope.defines_any_special(["__setattr__", "__delattr__"]):
                        self.generate_setattro_function(scope, code)
                    if scope.defines_any_special(["__get__"]):
                        self.generate_descr_get_function(scope, code)
                    if scope.defines_any_special(["__set__", "__delete__"]):
                        self.generate_descr_set_function(scope, code)
                    if not scope.is_closure_class_scope and scope.defines_any(["__dict__"]):
                        self.generate_dict_getter_function(scope, code)
                    if scope.defines_any_special(TypeSlots.richcmp_special_methods):
                        self.generate_richcmp_function(scope, code)
                    self.generate_property_accessors(scope, code)
                    self.generate_method_table(scope, code)
                    self.generate_getset_table(scope, code)
                    code.putln("#if CYTHON_COMPILING_IN_LIMITED_API")
                    self.generate_typeobj_spec(full_module_name, entry, code)
                    code.putln("#else")
                    self.generate_typeobj_definition(full_module_name, entry, code)
                    code.putln("#endif")

    def generate_exttype_vtable(self, scope, code):
        # Generate the definition of an extension type's vtable.
        type = scope.parent_type
        if type.vtable_cname:
            code.putln("static struct %s %s;" % (
                type.vtabstruct_cname,
                type.vtable_cname))

    def generate_self_cast(self, scope, code):
        type = scope.parent_type
        code.putln(
            "%s = (%s)o;" % (
                type.declaration_code("p"),
                type.empty_declaration_code()))

    def generate_new_function(self, scope, code, cclass_entry):
        tp_slot = TypeSlots.ConstructorSlot("tp_new", "__cinit__")
        slot_func = scope.mangle_internal("tp_new")
        if tp_slot.slot_code(scope) != slot_func:
            return  # never used

        type = scope.parent_type
        base_type = type.base_type

        have_entries, (py_attrs, py_buffers, memoryview_slices) = \
                        scope.get_refcounted_entries()
        is_final_type = scope.parent_type.is_final_type
        if scope.is_internal:
            # internal classes (should) never need None inits, normal zeroing will do
            py_attrs = []
        cpp_class_attrs = [entry for entry in scope.var_entries
                           if entry.type.is_cpp_class]

        cinit_func_entry = scope.lookup_here("__cinit__")
        if cinit_func_entry and not cinit_func_entry.is_special:
            cinit_func_entry = None

        if base_type or (cinit_func_entry and not cinit_func_entry.trivial_signature):
            unused_marker = ''
        else:
            unused_marker = 'CYTHON_UNUSED '

        if base_type:
            freelist_size = 0  # not currently supported
        else:
            freelist_size = scope.directives.get('freelist', 0)
        freelist_name = scope.mangle_internal(Naming.freelist_name)
        freecount_name = scope.mangle_internal(Naming.freecount_name)

        decls = code.globalstate['decls']
        decls.putln("static PyObject *%s(PyTypeObject *t, PyObject *a, PyObject *k); /*proto*/" %
                    slot_func)
        code.putln("")
        if freelist_size:
            code.putln("static %s[%d];" % (
                scope.parent_type.declaration_code(freelist_name),
                freelist_size))
            code.putln("static int %s = 0;" % freecount_name)
            code.putln("")
        code.putln(
            "static PyObject *%s(PyTypeObject *t, %sPyObject *a, %sPyObject *k) {" % (
                slot_func, unused_marker, unused_marker))

        need_self_cast = (type.vtabslot_cname or
                          (py_buffers or memoryview_slices or py_attrs) or
                          cpp_class_attrs)
        if need_self_cast:
            code.putln("%s;" % scope.parent_type.declaration_code("p"))
        if base_type:
            code.putln("#if CYTHON_COMPILING_IN_LIMITED_API")
            code.putln("newfunc new_func = (newfunc)PyType_GetSlot(%s, Py_tp_new);" %
                base_type.typeptr_cname)
            code.putln("PyObject *o = new_func(t, a, k);")
            code.putln("#else")
            tp_new = TypeSlots.get_base_slot_function(scope, tp_slot)
            if tp_new is None:
                tp_new = "%s->tp_new" % base_type.typeptr_cname
            code.putln("PyObject *o = %s(t, a, k);" % tp_new)
            code.putln("#endif")
        else:
            code.putln("PyObject *o;")
            code.putln("#if CYTHON_COMPILING_IN_LIMITED_API")
            code.putln("allocfunc alloc_func = (allocfunc)PyType_GetSlot(t, Py_tp_alloc);")
            code.putln("o = alloc_func(t, 0);")
            code.putln("#else")
            if freelist_size:
                code.globalstate.use_utility_code(
                    UtilityCode.load_cached("IncludeStringH", "StringTools.c"))
                if is_final_type:
                    type_safety_check = ''
                else:
                    type_safety_check = ' & ((t->tp_flags & (Py_TPFLAGS_IS_ABSTRACT | Py_TPFLAGS_HEAPTYPE)) == 0)'
                obj_struct = type.declaration_code("", deref=True)
                code.putln(
                    "if (CYTHON_COMPILING_IN_CPYTHON && likely((%s > 0) & (t->tp_basicsize == sizeof(%s))%s)) {" % (
                        freecount_name, obj_struct, type_safety_check))
                code.putln("o = (PyObject*)%s[--%s];" % (
                    freelist_name, freecount_name))
                code.putln("memset(o, 0, sizeof(%s));" % obj_struct)
                code.putln("(void) PyObject_INIT(o, t);")
                if scope.needs_gc():
                    code.putln("PyObject_GC_Track(o);")
                code.putln("} else {")
            if not is_final_type:
                code.putln("if (likely((t->tp_flags & Py_TPFLAGS_IS_ABSTRACT) == 0)) {")
            code.putln("o = (*t->tp_alloc)(t, 0);")
            if not is_final_type:
                code.putln("} else {")
                code.putln("o = (PyObject *) PyBaseObject_Type.tp_new(t, %s, 0);" % Naming.empty_tuple)
                code.putln("}")
        code.putln("if (unlikely(!o)) return 0;")
        if freelist_size and not base_type:
            code.putln('}')
        if not base_type:
            code.putln("#endif")
        if need_self_cast:
            code.putln("p = %s;" % type.cast_code("o"))
        #if need_self_cast:
        #    self.generate_self_cast(scope, code)

        # from this point on, ensure DECREF(o) on failure
        needs_error_cleanup = False

        if type.vtabslot_cname:
            vtab_base_type = type
            while vtab_base_type.base_type and vtab_base_type.base_type.vtabstruct_cname:
                vtab_base_type = vtab_base_type.base_type
            if vtab_base_type is not type:
                struct_type_cast = "(struct %s*)" % vtab_base_type.vtabstruct_cname
            else:
                struct_type_cast = ""
            code.putln("p->%s = %s%s;" % (
                type.vtabslot_cname,
                struct_type_cast, type.vtabptr_cname))

        for entry in cpp_class_attrs:
            code.putln("new((void*)&(p->%s)) %s();" % (
                entry.cname, entry.type.empty_declaration_code()))

        for entry in py_attrs:
            if entry.name == "__dict__":
                needs_error_cleanup = True
                code.put("p->%s = PyDict_New(); if (unlikely(!p->%s)) goto bad;" % (
                    entry.cname, entry.cname))
            else:
                code.put_init_var_to_py_none(entry, "p->%s", nanny=False)

        for entry in memoryview_slices:
            code.putln("p->%s.data = NULL;" % entry.cname)
            code.putln("p->%s.memview = NULL;" % entry.cname)

        for entry in py_buffers:
            code.putln("p->%s.obj = NULL;" % entry.cname)

        if cclass_entry.cname == '__pyx_memoryviewslice':
            code.putln("p->from_slice.memview = NULL;")

        if cinit_func_entry:
            if cinit_func_entry.trivial_signature:
                cinit_args = "o, %s, NULL" % Naming.empty_tuple
            else:
                cinit_args = "o, a, k"
            needs_error_cleanup = True
            code.putln("if (unlikely(%s(%s) < 0)) goto bad;" % (
                cinit_func_entry.func_cname, cinit_args))

        code.putln(
            "return o;")
        if needs_error_cleanup:
            code.putln("bad:")
            code.put_decref_clear("o", py_object_type, nanny=False)
            code.putln("return NULL;")
        code.putln(
            "}")

    def generate_dealloc_function(self, scope, code):
        tp_slot = TypeSlots.ConstructorSlot("tp_dealloc", '__dealloc__')
        slot_func = scope.mangle_internal("tp_dealloc")
        base_type = scope.parent_type.base_type
        if tp_slot.slot_code(scope) != slot_func:
            return  # never used

        slot_func_cname = scope.mangle_internal("tp_dealloc")
        code.putln("")
        cdealloc_func_entry = scope.lookup_here("__dealloc__")
        if cdealloc_func_entry and not cdealloc_func_entry.is_special:
            cdealloc_func_entry = None
        if cdealloc_func_entry is None:
            code.putln("#if !CYTHON_COMPILING_IN_LIMITED_API")
        code.putln(
            "static void %s(PyObject *o) {" % slot_func_cname)

        is_final_type = scope.parent_type.is_final_type
        needs_gc = scope.needs_gc()
        needs_trashcan = scope.needs_trashcan()

        weakref_slot = scope.lookup_here("__weakref__") if not scope.is_closure_class_scope else None
        if weakref_slot not in scope.var_entries:
            weakref_slot = None

        dict_slot = scope.lookup_here("__dict__") if not scope.is_closure_class_scope else None
        if dict_slot not in scope.var_entries:
            dict_slot = None

        _, (py_attrs, _, memoryview_slices) = scope.get_refcounted_entries()
        cpp_class_attrs = [entry for entry in scope.var_entries
                           if entry.type.is_cpp_class]

        if py_attrs or cpp_class_attrs or memoryview_slices or weakref_slot or dict_slot:
            self.generate_self_cast(scope, code)

        if not is_final_type:
            # in Py3.4+, call tp_finalize() as early as possible
            code.putln("#if CYTHON_USE_TP_FINALIZE")
            if needs_gc:
                finalised_check = '!_PyGC_FINALIZED(o)'
            else:
                finalised_check = (
                    '(!PyType_IS_GC(Py_TYPE(o)) || !_PyGC_FINALIZED(o))')
            code.putln(
                "if (unlikely("
                "(PY_VERSION_HEX >= 0x03080000 || PyType_HasFeature(Py_TYPE(o), Py_TPFLAGS_HAVE_FINALIZE))"
                " && Py_TYPE(o)->tp_finalize) && %s) {" % finalised_check)
            # if instance was resurrected by finaliser, return
            code.putln("if (PyObject_CallFinalizerFromDealloc(o)) return;")
            code.putln("}")
            code.putln("#endif")

        if needs_gc:
            # We must mark this object as (gc) untracked while tearing
            # it down, lest the garbage collection is invoked while
            # running this destructor.
            code.putln("PyObject_GC_UnTrack(o);")

        if needs_trashcan:
            code.globalstate.use_utility_code(
                UtilityCode.load_cached("PyTrashcan", "ExtensionTypes.c"))
            code.putln("__Pyx_TRASHCAN_BEGIN(o, %s)" % slot_func_cname)

        if weakref_slot:
            # We must clean the weakreferences before calling the user's __dealloc__
            # because if the __dealloc__ releases the GIL, a weakref can be
            # dereferenced accessing the object in an inconsistent state or
            # resurrecting it.
            code.putln("if (p->__weakref__) PyObject_ClearWeakRefs(o);")

        # call the user's __dealloc__
        self.generate_usr_dealloc_call(scope, code)

        if dict_slot:
            code.putln("if (p->__dict__) PyDict_Clear(p->__dict__);")

        for entry in cpp_class_attrs:
            code.putln("__Pyx_call_destructor(p->%s);" % entry.cname)

        for entry in (py_attrs + memoryview_slices):
            code.put_xdecref_clear("p->%s" % entry.cname, entry.type, nanny=False,
<<<<<<< HEAD
                                   do_for_memoryviewslice=True,
=======
>>>>>>> 48dc1f01
                                   clear_before_decref=True, have_gil=True)

        if base_type:
            if needs_gc:
                # The base class deallocator probably expects this to be tracked,
                # so undo the untracking above.
                if base_type.scope and base_type.scope.needs_gc():
                    code.putln("PyObject_GC_Track(o);")
                else:
                    code.putln("#if CYTHON_USE_TYPE_SLOTS")
                    code.putln("if (PyType_IS_GC(Py_TYPE(o)->tp_base))")
                    code.putln("#endif")
                    code.putln("PyObject_GC_Track(o);")

            tp_dealloc = TypeSlots.get_base_slot_function(scope, tp_slot)
            if tp_dealloc is not None:
                code.putln("%s(o);" % tp_dealloc)
            elif base_type.is_builtin_type:
                code.putln("%s->tp_dealloc(o);" % base_type.typeptr_cname)
            else:
                # This is an externally defined type.  Calling through the
                # cimported base type pointer directly interacts badly with
                # the module cleanup, which may already have cleared it.
                # In that case, fall back to traversing the type hierarchy.
                base_cname = base_type.typeptr_cname
                code.putln("if (likely(%s)) %s->tp_dealloc(o); "
                           "else __Pyx_call_next_tp_dealloc(o, %s);" % (
                               base_cname, base_cname, slot_func_cname))
                code.globalstate.use_utility_code(
                    UtilityCode.load_cached("CallNextTpDealloc", "ExtensionTypes.c"))
        else:
            freelist_size = scope.directives.get('freelist', 0)
            if freelist_size:
                freelist_name = scope.mangle_internal(Naming.freelist_name)
                freecount_name = scope.mangle_internal(Naming.freecount_name)

                if is_final_type:
                    type_safety_check = ''
                else:
                    type_safety_check = (
                        ' & ((Py_TYPE(o)->tp_flags & (Py_TPFLAGS_IS_ABSTRACT | Py_TPFLAGS_HEAPTYPE)) == 0)')

                type = scope.parent_type
                code.putln(
                    "if (CYTHON_COMPILING_IN_CPYTHON && ((%s < %d) & (Py_TYPE(o)->tp_basicsize == sizeof(%s))%s)) {" % (
                        freecount_name,
                        freelist_size,
                        type.declaration_code("", deref=True),
                        type_safety_check))
                code.putln("%s[%s++] = %s;" % (
                    freelist_name, freecount_name, type.cast_code("o")))
                code.putln("} else {")
            code.putln("(*Py_TYPE(o)->tp_free)(o);")
            if freelist_size:
                code.putln("}")

        if needs_trashcan:
            code.putln("__Pyx_TRASHCAN_END")

        code.putln(
            "}")
        if cdealloc_func_entry is None:
            code.putln("#endif")

    def generate_usr_dealloc_call(self, scope, code):
        entry = scope.lookup_here("__dealloc__")
        if not entry or not entry.is_special:
            return

        code.putln("{")
        code.putln("PyObject *etype, *eval, *etb;")
        code.putln("PyErr_Fetch(&etype, &eval, &etb);")
        code.putln("++Py_REFCNT(o);")
        code.putln("%s(o);" % entry.func_cname)
        code.putln("--Py_REFCNT(o);")
        code.putln("PyErr_Restore(etype, eval, etb);")
        code.putln("}")

    def generate_traverse_function(self, scope, code, cclass_entry):
        tp_slot = TypeSlots.GCDependentSlot("tp_traverse")
        slot_func = scope.mangle_internal("tp_traverse")
        base_type = scope.parent_type.base_type
        if tp_slot.slot_code(scope) != slot_func:
            return  # never used
        code.putln("")
        code.putln(
            "static int %s(PyObject *o, visitproc v, void *a) {" % slot_func)

        have_entries, (py_attrs, py_buffers, memoryview_slices) = (
            scope.get_refcounted_entries(include_gc_simple=False))

        if base_type or py_attrs:
            code.putln("int e;")

        if py_attrs or py_buffers:
            self.generate_self_cast(scope, code)

        if base_type:
            # want to call it explicitly if possible so inlining can be performed
            static_call = TypeSlots.get_base_slot_function(scope, tp_slot)
            if static_call:
                code.putln("e = %s(o, v, a); if (e) return e;" % static_call)
            elif base_type.is_builtin_type:
                base_cname = base_type.typeptr_cname
                code.putln("if (!%s->tp_traverse); else { e = %s->tp_traverse(o,v,a); if (e) return e; }" % (
                    base_cname, base_cname))
            else:
                # This is an externally defined type.  Calling through the
                # cimported base type pointer directly interacts badly with
                # the module cleanup, which may already have cleared it.
                # In that case, fall back to traversing the type hierarchy.
                base_cname = base_type.typeptr_cname
                code.putln(
                    "e = ((likely(%s)) ? ((%s->tp_traverse) ? %s->tp_traverse(o, v, a) : 0) : "
                    "__Pyx_call_next_tp_traverse(o, v, a, %s)); if (e) return e;" % (
                        base_cname, base_cname, base_cname, slot_func))
                code.globalstate.use_utility_code(
                    UtilityCode.load_cached("CallNextTpTraverse", "ExtensionTypes.c"))

        for entry in py_attrs:
            var_code = "p->%s" % entry.cname
            var_as_pyobject = PyrexTypes.typecast(py_object_type, entry.type, var_code)
            code.putln("if (%s) {" % var_code)
            code.putln("e = (*v)(%s, a); if (e) return e;" % var_as_pyobject)
            code.putln("}")

        # Traverse buffer exporting objects.
        # Note: not traversing memoryview attributes of memoryview slices!
        # When triggered by the GC, it would cause multiple visits (gc_refs
        # subtractions which is not matched by its reference count!)
        for entry in py_buffers:
            cname = entry.cname + ".obj"
            code.putln("if (p->%s) {" % cname)
            code.putln("e = (*v)(p->%s, a); if (e) return e;" % cname)
            code.putln("}")

        code.putln("return 0;")
        code.putln("}")

    def generate_clear_function(self, scope, code, cclass_entry):
        tp_slot = TypeSlots.get_slot_by_name("tp_clear")
        slot_func = scope.mangle_internal("tp_clear")
        base_type = scope.parent_type.base_type
        if tp_slot.slot_code(scope) != slot_func:
            return # never used

        have_entries, (py_attrs, py_buffers, memoryview_slices) = (
            scope.get_refcounted_entries(include_gc_simple=False))

        if py_attrs or py_buffers or base_type:
            unused = ''
        else:
            unused = 'CYTHON_UNUSED '

        code.putln("")
        code.putln("static int %s(%sPyObject *o) {" % (slot_func, unused))

        if py_attrs and Options.clear_to_none:
            code.putln("PyObject* tmp;")

        if py_attrs or py_buffers:
            self.generate_self_cast(scope, code)

        if base_type:
            # want to call it explicitly if possible so inlining can be performed
            static_call = TypeSlots.get_base_slot_function(scope, tp_slot)
            if static_call:
                code.putln("%s(o);" % static_call)
            elif base_type.is_builtin_type:
                base_cname = base_type.typeptr_cname
                code.putln("if (!%s->tp_clear); else %s->tp_clear(o);" % (
                    base_cname, base_cname))
            else:
                # This is an externally defined type.  Calling through the
                # cimported base type pointer directly interacts badly with
                # the module cleanup, which may already have cleared it.
                # In that case, fall back to traversing the type hierarchy.
                base_cname = base_type.typeptr_cname
                code.putln(
                    "if (likely(%s)) { if (%s->tp_clear) %s->tp_clear(o); } else __Pyx_call_next_tp_clear(o, %s);" % (
                        base_cname, base_cname, base_cname, slot_func))
                code.globalstate.use_utility_code(
                    UtilityCode.load_cached("CallNextTpClear", "ExtensionTypes.c"))

        if Options.clear_to_none:
            for entry in py_attrs:
                name = "p->%s" % entry.cname
                code.putln("tmp = ((PyObject*)%s);" % name)
                if entry.is_declared_generic:
                    code.put_init_to_py_none(name, py_object_type, nanny=False)
                else:
                    code.put_init_to_py_none(name, entry.type, nanny=False)
                code.putln("Py_XDECREF(tmp);")
        else:
            for entry in py_attrs:
                code.putln("Py_CLEAR(p->%s);" % entry.cname)

        for entry in py_buffers:
            # Note: shouldn't this call __Pyx_ReleaseBuffer ??
            code.putln("Py_CLEAR(p->%s.obj);" % entry.cname)

        if cclass_entry.cname == '__pyx_memoryviewslice':
            code.putln("__PYX_XDEC_MEMVIEW(&p->from_slice, 1);")

        code.putln("return 0;")
        code.putln("}")

    def generate_getitem_int_function(self, scope, code):
        # This function is put into the sq_item slot when
        # a __getitem__ method is present. It converts its
        # argument to a Python integer and calls mp_subscript.
        code.putln(
            "static PyObject *%s(PyObject *o, Py_ssize_t i) {" % (
                scope.mangle_internal("sq_item")))
        code.putln(
            "PyObject *r;")
        code.putln(
            "PyObject *x = PyInt_FromSsize_t(i); if(!x) return 0;")
        code.putln(
            "r = Py_TYPE(o)->tp_as_mapping->mp_subscript(o, x);")
        code.putln(
            "Py_DECREF(x);")
        code.putln(
            "return r;")
        code.putln(
            "}")

    def generate_ass_subscript_function(self, scope, code):
        # Setting and deleting an item are both done through
        # the ass_subscript method, so we dispatch to user's __setitem__
        # or __delitem__, or raise an exception.
        base_type = scope.parent_type.base_type
        set_entry = scope.lookup_here("__setitem__")
        del_entry = scope.lookup_here("__delitem__")
        code.putln("")
        code.putln(
            "static int %s(PyObject *o, PyObject *i, PyObject *v) {" % (
                scope.mangle_internal("mp_ass_subscript")))
        code.putln(
            "if (v) {")
        if set_entry:
            code.putln("return %s(o, i, v);" % set_entry.func_cname)
        else:
            self.generate_guarded_basetype_call(
                base_type, "tp_as_mapping", "mp_ass_subscript", "o, i, v", code)
            code.putln(
                "PyErr_Format(PyExc_NotImplementedError,")
            code.putln(
                '  "Subscript assignment not supported by %.200s", Py_TYPE(o)->tp_name);')
            code.putln(
                "return -1;")
        code.putln(
            "}")
        code.putln(
            "else {")
        if del_entry:
            code.putln(
                "return %s(o, i);" % (
                    del_entry.func_cname))
        else:
            self.generate_guarded_basetype_call(
                base_type, "tp_as_mapping", "mp_ass_subscript", "o, i, v", code)
            code.putln(
                "PyErr_Format(PyExc_NotImplementedError,")
            code.putln(
                '  "Subscript deletion not supported by %.200s", Py_TYPE(o)->tp_name);')
            code.putln(
                "return -1;")
        code.putln(
            "}")
        code.putln(
            "}")

    def generate_guarded_basetype_call(
            self, base_type, substructure, slot, args, code):
        if base_type:
            base_tpname = base_type.typeptr_cname
            if substructure:
                code.putln(
                    "if (%s->%s && %s->%s->%s)" % (
                        base_tpname, substructure, base_tpname, substructure, slot))
                code.putln(
                    "  return %s->%s->%s(%s);" % (
                        base_tpname, substructure, slot, args))
            else:
                code.putln(
                    "if (%s->%s)" % (
                        base_tpname, slot))
                code.putln(
                    "  return %s->%s(%s);" % (
                        base_tpname, slot, args))

    def generate_ass_slice_function(self, scope, code):
        # Setting and deleting a slice are both done through
        # the ass_slice method, so we dispatch to user's __setslice__
        # or __delslice__, or raise an exception.
        base_type = scope.parent_type.base_type
        set_entry = scope.lookup_here("__setslice__")
        del_entry = scope.lookup_here("__delslice__")
        code.putln("")
        code.putln(
            "static int %s(PyObject *o, Py_ssize_t i, Py_ssize_t j, PyObject *v) {" % (
                scope.mangle_internal("sq_ass_slice")))
        code.putln(
            "if (v) {")
        if set_entry:
            code.putln(
                "return %s(o, i, j, v);" % (
                    set_entry.func_cname))
        else:
            self.generate_guarded_basetype_call(
                base_type, "tp_as_sequence", "sq_ass_slice", "o, i, j, v", code)
            code.putln(
                "PyErr_Format(PyExc_NotImplementedError,")
            code.putln(
                '  "2-element slice assignment not supported by %.200s", Py_TYPE(o)->tp_name);')
            code.putln(
                "return -1;")
        code.putln(
            "}")
        code.putln(
            "else {")
        if del_entry:
            code.putln(
                "return %s(o, i, j);" % (
                    del_entry.func_cname))
        else:
            self.generate_guarded_basetype_call(
                base_type, "tp_as_sequence", "sq_ass_slice", "o, i, j, v", code)
            code.putln(
                "PyErr_Format(PyExc_NotImplementedError,")
            code.putln(
                '  "2-element slice deletion not supported by %.200s", Py_TYPE(o)->tp_name);')
            code.putln(
                "return -1;")
        code.putln(
            "}")
        code.putln(
            "}")

    def generate_richcmp_function(self, scope, code):
        if scope.lookup_here("__richcmp__"):
            # user implemented, nothing to do
            return
        # otherwise, we have to generate it from the Python special methods
        richcmp_cfunc = scope.mangle_internal("tp_richcompare")
        code.putln("")
        code.putln("static PyObject *%s(PyObject *o1, PyObject *o2, int op) {" % richcmp_cfunc)
        code.putln("switch (op) {")

        class_scopes = []
        cls = scope.parent_type
        while cls is not None and not cls.entry.visibility == 'extern':
            class_scopes.append(cls.scope)
            cls = cls.scope.parent_type.base_type
        assert scope in class_scopes

        extern_parent = None
        if cls and cls.entry.visibility == 'extern':
            # need to call up into base classes as we may not know all implemented comparison methods
            extern_parent = cls if cls.typeptr_cname else scope.parent_type.base_type

        eq_entry = None
        has_ne = False
        for cmp_method in TypeSlots.richcmp_special_methods:
            for class_scope in class_scopes:
                entry = class_scope.lookup_here(cmp_method)
                if entry is not None:
                    break
            else:
                continue

            cmp_type = cmp_method.strip('_').upper()  # e.g. "__eq__" -> EQ
            code.putln("case Py_%s: {" % cmp_type)
            if cmp_method == '__eq__':
                eq_entry = entry
                # Python itself does not do this optimisation, it seems...
                #code.putln("if (o1 == o2) return __Pyx_NewRef(Py_True);")
            elif cmp_method == '__ne__':
                has_ne = True
                # Python itself does not do this optimisation, it seems...
                #code.putln("if (o1 == o2) return __Pyx_NewRef(Py_False);")
            code.putln("return %s(o1, o2);" % entry.func_cname)
            code.putln("}")

        if eq_entry and not has_ne and not extern_parent:
            code.putln("case Py_NE: {")
            code.putln("PyObject *ret;")
            # Python itself does not do this optimisation, it seems...
            #code.putln("if (o1 == o2) return __Pyx_NewRef(Py_False);")
            code.putln("ret = %s(o1, o2);" % eq_entry.func_cname)
            code.putln("if (likely(ret && ret != Py_NotImplemented)) {")
            code.putln("int b = __Pyx_PyObject_IsTrue(ret); Py_DECREF(ret);")
            code.putln("if (unlikely(b < 0)) return NULL;")
            code.putln("ret = (b) ? Py_False : Py_True;")
            code.putln("Py_INCREF(ret);")
            code.putln("}")
            code.putln("return ret;")
            code.putln("}")

        code.putln("default: {")
        if extern_parent and extern_parent.typeptr_cname:
            code.putln("if (likely(%s->tp_richcompare)) return %s->tp_richcompare(o1, o2, op);" % (
                extern_parent.typeptr_cname, extern_parent.typeptr_cname))
        code.putln("return __Pyx_NewRef(Py_NotImplemented);")
        code.putln("}")

        code.putln("}")  # switch
        code.putln("}")

    def generate_getattro_function(self, scope, code):
        # First try to get the attribute using __getattribute__, if defined, or
        # PyObject_GenericGetAttr.
        #
        # If that raises an AttributeError, call the __getattr__ if defined.
        #
        # In both cases, defined can be in this class, or any base class.
        def lookup_here_or_base(n, tp=None, extern_return=None):
            # Recursive lookup
            if tp is None:
                tp = scope.parent_type
            r = tp.scope.lookup_here(n)
            if r is None:
                if tp.is_external and extern_return is not None:
                    return extern_return
                if tp.base_type is not None:
                    return lookup_here_or_base(n, tp.base_type)
            return r

        has_instance_dict = lookup_here_or_base("__dict__", extern_return="extern")
        getattr_entry = lookup_here_or_base("__getattr__")
        getattribute_entry = lookup_here_or_base("__getattribute__")
        code.putln("")
        code.putln(
            "static PyObject *%s(PyObject *o, PyObject *n) {" % (
                scope.mangle_internal("tp_getattro")))
        if getattribute_entry is not None:
            code.putln(
                "PyObject *v = %s(o, n);" % (
                    getattribute_entry.func_cname))
        else:
            if not has_instance_dict and scope.parent_type.is_final_type:
                # Final with no dict => use faster type attribute lookup.
                code.globalstate.use_utility_code(
                    UtilityCode.load_cached("PyObject_GenericGetAttrNoDict", "ObjectHandling.c"))
                generic_getattr_cfunc = "__Pyx_PyObject_GenericGetAttrNoDict"
            elif not has_instance_dict or has_instance_dict == "extern":
                # No dict in the known ancestors, but don't know about extern ancestors or subtypes.
                code.globalstate.use_utility_code(
                    UtilityCode.load_cached("PyObject_GenericGetAttr", "ObjectHandling.c"))
                generic_getattr_cfunc = "__Pyx_PyObject_GenericGetAttr"
            else:
                generic_getattr_cfunc = "PyObject_GenericGetAttr"
            code.putln(
                "PyObject *v = %s(o, n);" % generic_getattr_cfunc)
        if getattr_entry is not None:
            code.putln(
                "if (!v && PyErr_ExceptionMatches(PyExc_AttributeError)) {")
            code.putln(
                "PyErr_Clear();")
            code.putln(
                "v = %s(o, n);" % (
                    getattr_entry.func_cname))
            code.putln(
                "}")
        code.putln(
            "return v;")
        code.putln(
            "}")

    def generate_setattro_function(self, scope, code):
        # Setting and deleting an attribute are both done through
        # the setattro method, so we dispatch to user's __setattr__
        # or __delattr__ or fall back on PyObject_GenericSetAttr.
        base_type = scope.parent_type.base_type
        set_entry = scope.lookup_here("__setattr__")
        del_entry = scope.lookup_here("__delattr__")
        code.putln("")
        code.putln(
            "static int %s(PyObject *o, PyObject *n, PyObject *v) {" % (
                scope.mangle_internal("tp_setattro")))
        code.putln(
            "if (v) {")
        if set_entry:
            code.putln(
                "return %s(o, n, v);" % (
                    set_entry.func_cname))
        else:
            self.generate_guarded_basetype_call(
                base_type, None, "tp_setattro", "o, n, v", code)
            code.putln(
                "return PyObject_GenericSetAttr(o, n, v);")
        code.putln(
            "}")
        code.putln(
            "else {")
        if del_entry:
            code.putln(
                "return %s(o, n);" % (
                    del_entry.func_cname))
        else:
            self.generate_guarded_basetype_call(
                base_type, None, "tp_setattro", "o, n, v", code)
            code.putln(
                "return PyObject_GenericSetAttr(o, n, 0);")
        code.putln(
            "}")
        code.putln(
            "}")

    def generate_descr_get_function(self, scope, code):
        # The __get__ function of a descriptor object can be
        # called with NULL for the second or third arguments
        # under some circumstances, so we replace them with
        # None in that case.
        user_get_entry = scope.lookup_here("__get__")
        code.putln("")
        code.putln(
            "static PyObject *%s(PyObject *o, PyObject *i, PyObject *c) {" % (
                scope.mangle_internal("tp_descr_get")))
        code.putln(
            "PyObject *r = 0;")
        code.putln(
            "if (!i) i = Py_None;")
        code.putln(
            "if (!c) c = Py_None;")
        #code.put_incref("i", py_object_type)
        #code.put_incref("c", py_object_type)
        code.putln(
            "r = %s(o, i, c);" % (
                user_get_entry.func_cname))
        #code.put_decref("i", py_object_type)
        #code.put_decref("c", py_object_type)
        code.putln(
            "return r;")
        code.putln(
            "}")

    def generate_descr_set_function(self, scope, code):
        # Setting and deleting are both done through the __set__
        # method of a descriptor, so we dispatch to user's __set__
        # or __delete__ or raise an exception.
        base_type = scope.parent_type.base_type
        user_set_entry = scope.lookup_here("__set__")
        user_del_entry = scope.lookup_here("__delete__")
        code.putln("")
        code.putln(
            "static int %s(PyObject *o, PyObject *i, PyObject *v) {" % (
                scope.mangle_internal("tp_descr_set")))
        code.putln(
            "if (v) {")
        if user_set_entry:
            code.putln(
                "return %s(o, i, v);" % (
                    user_set_entry.func_cname))
        else:
            self.generate_guarded_basetype_call(
                base_type, None, "tp_descr_set", "o, i, v", code)
            code.putln(
                'PyErr_SetString(PyExc_NotImplementedError, "__set__");')
            code.putln(
                "return -1;")
        code.putln(
            "}")
        code.putln(
            "else {")
        if user_del_entry:
            code.putln(
                "return %s(o, i);" % (
                    user_del_entry.func_cname))
        else:
            self.generate_guarded_basetype_call(
                base_type, None, "tp_descr_set", "o, i, v", code)
            code.putln(
                'PyErr_SetString(PyExc_NotImplementedError, "__delete__");')
            code.putln(
                "return -1;")
        code.putln(
            "}")
        code.putln(
            "}")

    def generate_property_accessors(self, cclass_scope, code):
        for entry in cclass_scope.property_entries:
            property_scope = entry.scope
            if property_scope.defines_any(["__get__"]):
                self.generate_property_get_function(entry, code)
            if property_scope.defines_any(["__set__", "__del__"]):
                self.generate_property_set_function(entry, code)

    def generate_property_get_function(self, property_entry, code):
        property_scope = property_entry.scope
        property_entry.getter_cname = property_scope.parent_scope.mangle(
            Naming.prop_get_prefix, property_entry.name)
        get_entry = property_scope.lookup_here("__get__")
        code.putln("")
        code.putln(
            "static PyObject *%s(PyObject *o, CYTHON_UNUSED void *x) {" % (
                property_entry.getter_cname))
        code.putln(
            "return %s(o);" % (
                get_entry.func_cname))
        code.putln(
            "}")

    def generate_property_set_function(self, property_entry, code):
        property_scope = property_entry.scope
        property_entry.setter_cname = property_scope.parent_scope.mangle(
            Naming.prop_set_prefix, property_entry.name)
        set_entry = property_scope.lookup_here("__set__")
        del_entry = property_scope.lookup_here("__del__")
        code.putln("")
        code.putln(
            "static int %s(PyObject *o, PyObject *v, CYTHON_UNUSED void *x) {" % (
                property_entry.setter_cname))
        code.putln(
            "if (v) {")
        if set_entry:
            code.putln(
                "return %s(o, v);" % (
                    set_entry.func_cname))
        else:
            code.putln(
                'PyErr_SetString(PyExc_NotImplementedError, "__set__");')
            code.putln(
                "return -1;")
        code.putln(
            "}")
        code.putln(
            "else {")
        if del_entry:
            code.putln(
                "return %s(o);" % (
                    del_entry.func_cname))
        else:
            code.putln(
                'PyErr_SetString(PyExc_NotImplementedError, "__del__");')
            code.putln(
                "return -1;")
        code.putln(
            "}")
        code.putln(
            "}")

    def generate_typeobj_spec(self, modname, entry, code):
        type = entry.type
        scope = type.scope
        if type.typedef_flag:
            objstruct = type.objstruct_cname
        else:
            objstruct = "struct %s" % type.objstruct_cname
        classname = scope.class_name.as_c_string_literal()
        code.putln("static PyType_Slot %s_slots[] = {" % type.typeobj_cname)
        has_tp_getattro = False
        for slot in TypeSlots.slot_table:
            if slot.slot_name == "tp_flags":
                continue
            if slot.slot_name == "tp_dealloc" and scope.lookup_here("__dealloc__") is None:
                continue
            if slot.slot_name == "tp_getattro":
                has_tp_getattro = True
            if slot.slot_name == "tp_as_number":
                slot.generate_substructure_spec(scope, code)
                continue
            if slot.slot_name == "tp_as_sequence":
                slot.generate_substructure_spec(scope, code)
                continue
            if slot.slot_name == "tp_as_mapping":
                slot.generate_substructure_spec(scope, code)
                continue
            if slot.slot_name == "tp_as_buffer":  # Can't support tp_as_buffer
                continue
            v = TypeSlots.get_slot_by_name(slot.slot_name).spec_slot_value(scope)
            if v is not None:
                code.putln("    {Py_%s, (void *)%s}," % (slot.slot_name, v))
        if not has_tp_getattro:
            code.putln("    {Py_tp_getattro, __Pyx_PyObject_GenericGetAttr},")
        code.putln("    {0, 0},")
        code.putln("};")

        code.putln("static PyType_Spec %s_spec = {" % type.typeobj_cname)
        code.putln("    \"%s.%s\"," % (self.full_module_name, classname.replace("\"", "")))
        code.putln("    sizeof(%s)," % objstruct)
        code.putln("    0,")
        code.putln("    %s," % TypeSlots.get_slot_by_name("tp_flags").spec_slot_value(scope))
        code.putln("    %s_slots," % type.typeobj_cname)
        code.putln("};")

    def generate_typeobj_definition(self, modname, entry, code):
        type = entry.type
        scope = type.scope
        for suite in TypeSlots.substructures:
            suite.generate_substructure(scope, code)
        code.putln("")
        if entry.visibility == 'public':
            header = "DL_EXPORT(PyTypeObject) %s = {"
        else:
            header = "static PyTypeObject %s = {"
        #code.putln(header % scope.parent_type.typeobj_cname)
        code.putln(header % type.typeobj_cname)
        code.putln(
            "PyVarObject_HEAD_INIT(0, 0)")
        classname = scope.class_name.as_c_string_literal()
        code.putln(
            '"%s."%s, /*tp_name*/' % (
                self.full_module_name,
                classname))
        if type.typedef_flag:
            objstruct = type.objstruct_cname
        else:
            objstruct = "struct %s" % type.objstruct_cname
        code.putln(
            "sizeof(%s), /*tp_basicsize*/" % objstruct)
        code.putln(
            "0, /*tp_itemsize*/")
        for slot in TypeSlots.slot_table:
            slot.generate(scope, code)
        code.putln(
            "};")

    def generate_method_table(self, env, code):
        if env.is_c_class_scope and not env.pyfunc_entries:
            return
        binding = env.directives['binding']

        code.putln("")
        wrapper_code_writer = code.insertion_point()

        code.putln(
            "static PyMethodDef %s[] = {" % (
                env.method_table_cname))
        for entry in env.pyfunc_entries:
            if not entry.fused_cfunction and not (binding and entry.is_overridable):
                code.put_pymethoddef(entry, ",", wrapper_code_writer=wrapper_code_writer)
        code.putln(
            "{0, 0, 0, 0}")
        code.putln(
            "};")

        if wrapper_code_writer.getvalue():
            wrapper_code_writer.putln("")

    def generate_dict_getter_function(self, scope, code):
        dict_attr = scope.lookup_here("__dict__")
        if not dict_attr or not dict_attr.is_variable:
            return
        func_name = scope.mangle_internal("__dict__getter")
        dict_name = dict_attr.cname
        code.putln("")
        code.putln("static PyObject *%s(PyObject *o, CYTHON_UNUSED void *x) {" % func_name)
        self.generate_self_cast(scope, code)
        code.putln("if (unlikely(!p->%s)){" % dict_name)
        code.putln("p->%s = PyDict_New();" % dict_name)
        code.putln("}")
        code.putln("Py_XINCREF(p->%s);" % dict_name)
        code.putln("return p->%s;" % dict_name)
        code.putln("}")

    def generate_getset_table(self, env, code):
        if env.property_entries:
            code.putln("")
            code.putln(
                "static struct PyGetSetDef %s[] = {" %
                env.getset_table_cname)
            for entry in env.property_entries:
                doc = entry.doc
                if doc:
                    if doc.is_unicode:
                        doc = doc.as_utf8_string()
                    doc_code = "PyDoc_STR(%s)" % doc.as_c_string_literal()
                else:
                    doc_code = "0"
                code.putln(
                    '{(char *)%s, %s, %s, (char *)%s, 0},' % (
                        entry.name.as_c_string_literal(),
                        entry.getter_cname or "0",
                        entry.setter_cname or "0",
                        doc_code))
            code.putln(
                "{0, 0, 0, 0, 0}")
            code.putln(
                "};")

    def create_import_star_conversion_utility_code(self, env):
        # Create all conversion helpers that are needed for "import *" assignments.
        # Must be done before code generation to support CythonUtilityCode.
        for name, entry in sorted(env.entries.items()):
            if entry.is_cglobal and entry.used:
                if not entry.type.is_pyobject:
                    entry.type.create_from_py_utility_code(env)

    def generate_import_star(self, env, code):
        env.use_utility_code(UtilityCode.load_cached("CStringEquals", "StringTools.c"))
        code.putln()
        code.enter_cfunc_scope()  # as we need labels
        code.putln("static int %s(PyObject *o, PyObject* py_name, char *name) {" % Naming.import_star_set)

        code.putln("static const char* internal_type_names[] = {")
        for name, entry in sorted(env.entries.items()):
            if entry.is_type:
                code.putln('"%s",' % name)
        code.putln("0")
        code.putln("};")

        code.putln("const char** type_name = internal_type_names;")
        code.putln("while (*type_name) {")
        code.putln("if (__Pyx_StrEq(name, *type_name)) {")
        code.putln('PyErr_Format(PyExc_TypeError, "Cannot overwrite C type %s", name);')
        code.putln('goto bad;')
        code.putln("}")
        code.putln("type_name++;")
        code.putln("}")

        old_error_label = code.new_error_label()
        code.putln("if (0);")  # so the first one can be "else if"
        msvc_count = 0
        for name, entry in sorted(env.entries.items()):
            if entry.is_cglobal and entry.used and not entry.type.is_const:
                msvc_count += 1
                if msvc_count % 100 == 0:
                    code.putln("#ifdef _MSC_VER")
                    code.putln("if (0);  /* Workaround for MSVC C1061. */")
                    code.putln("#endif")
                code.putln('else if (__Pyx_StrEq(name, "%s")) {' % name)
                if entry.type.is_pyobject:
                    if entry.type.is_extension_type or entry.type.is_builtin_type:
                        code.putln("if (!(%s)) %s;" % (
                            entry.type.type_test_code("o"),
                            code.error_goto(entry.pos)))
                    code.putln("Py_INCREF(o);")
                    code.put_decref(entry.cname, entry.type, nanny=False)
                    code.putln("%s = %s;" % (
                        entry.cname,
                        PyrexTypes.typecast(entry.type, py_object_type, "o")))
                elif entry.type.create_from_py_utility_code(env):
                    # if available, utility code was already created in self.prepare_utility_code()
                    code.putln(entry.type.from_py_call_code(
                        'o', entry.cname, entry.pos, code))
                else:
                    code.putln('PyErr_Format(PyExc_TypeError, "Cannot convert Python object %s to %s");' % (
                        name, entry.type))
                    code.putln(code.error_goto(entry.pos))
                code.putln("}")
        code.putln("else {")
        code.putln("if (PyObject_SetAttr(%s, py_name, o) < 0) goto bad;" % Naming.module_cname)
        code.putln("}")
        code.putln("return 0;")
        if code.label_used(code.error_label):
            code.put_label(code.error_label)
            # This helps locate the offending name.
            code.put_add_traceback(EncodedString(self.full_module_name))
        code.error_label = old_error_label
        code.putln("bad:")
        code.putln("return -1;")
        code.putln("}")
        code.putln("")
        code.putln(UtilityCode.load_as_string("ImportStar", "ImportExport.c")[1])
        code.exit_cfunc_scope()  # done with labels

    def generate_module_state_start(self, env, code):
        # TODO: Reactor LIMITED_API struct decl closer to the static decl
        code.putln("#if CYTHON_COMPILING_IN_LIMITED_API")
        code.putln('typedef struct {')
        code.putln('PyObject *%s;' % Naming.builtins_cname)
        code.putln('PyObject *%s;' % Naming.cython_runtime_cname)
        code.putln('PyObject *%s;' % Naming.empty_tuple)
        code.putln('PyObject *%s;' % Naming.empty_bytes)
        code.putln('PyObject *%s;' % Naming.empty_unicode)
        if Options.pre_import is not None:
            code.putln('PyObject *%s;' % Naming.preimport_cname)
        code.putln('int %s;' % Naming.lineno_cname)
        code.putln('int %s;' % Naming.clineno_cname)
        code.putln('const char *%s;' % Naming.filename_cname)
        code.putln('#ifdef __Pyx_CyFunction_USED')
        code.putln('PyObject *%s;' % Naming.cyfunction_type_cname)
        code.putln('#endif')
        code.putln('#ifdef __Pyx_FusedFunction_USED')
        code.putln('PyObject *%s;' % Naming.fusedfunction_type_cname)
        code.putln('#endif')

    def generate_module_state_end(self, env, modules, globalstate):
        module_state = globalstate['module_state']
        module_state_defines = globalstate['module_state_defines']
        module_state_clear = globalstate['module_state_clear']
        module_state_traverse = globalstate['module_state_traverse']
        module_state.putln('} %s;' % Naming.modulestate_cname)
        module_state.putln('')
        module_state.putln('#ifdef __cplusplus')
        module_state.putln('namespace {')
        module_state.putln('extern struct PyModuleDef %s;' % Naming.pymoduledef_cname)
        module_state.putln('} /* anonymous namespace */')
        module_state.putln('#else')
        module_state.putln('static struct PyModuleDef %s;' % Naming.pymoduledef_cname)
        module_state.putln('#endif')
        module_state.putln('')
        module_state.putln('#define %s(o) ((%s *)__Pyx_PyModule_GetState(o))' % (
            Naming.modulestate_cname,
            Naming.modulestate_cname))
        module_state.putln('')
        module_state.putln('#define %s (%s(PyState_FindModule(&%s)))' % (
            Naming.modulestateglobal_cname,
            Naming.modulestate_cname,
            Naming.pymoduledef_cname))
        module_state.putln('')
        module_state.putln('#define %s (PyState_FindModule(&%s))' % (
            env.module_cname,
            Naming.pymoduledef_cname))
        module_state.putln("#endif")
        module_state_defines.putln("#endif")
        module_state_clear.putln("return 0;")
        module_state_clear.putln("}")
        module_state_clear.putln("#endif")
        module_state_traverse.putln("return 0;")
        module_state_traverse.putln("}")
        module_state_traverse.putln("#endif")

    def generate_module_state_defines(self, env, code):
        code.putln("#if CYTHON_COMPILING_IN_LIMITED_API")
        code.putln('#define %s %s->%s' % (
            Naming.builtins_cname,
            Naming.modulestateglobal_cname,
            Naming.builtins_cname))
        code.putln('#define %s %s->%s' % (
            Naming.cython_runtime_cname,
            Naming.modulestateglobal_cname,
            Naming.cython_runtime_cname))
        code.putln('#define %s %s->%s' % (
            Naming.empty_tuple,
            Naming.modulestateglobal_cname,
            Naming.empty_tuple))
        code.putln('#define %s %s->%s' % (
            Naming.empty_bytes,
            Naming.modulestateglobal_cname,
            Naming.empty_bytes))
        code.putln('#define %s %s->%s' % (
            Naming.empty_unicode,
            Naming.modulestateglobal_cname,
            Naming.empty_unicode))
        if Options.pre_import is not None:
            code.putln('#define %s %s->%s' % (
                Naming.preimport_cname,
                Naming.modulestateglobal_cname,
                Naming.preimport_cname))
        code.putln('#define %s %s->%s' % (
            Naming.lineno_cname,
            Naming.modulestateglobal_cname,
            Naming.lineno_cname))
        code.putln('#define %s %s->%s' % (
            Naming.clineno_cname,
            Naming.modulestateglobal_cname,
            Naming.clineno_cname))
        code.putln('#define %s %s->%s' % (
            Naming.filename_cname,
            Naming.modulestateglobal_cname,
            Naming.filename_cname))
        code.putln('#ifdef __Pyx_CyFunction_USED')
        code.putln('#define %s %s->%s' % (
            Naming.cyfunction_type_cname,
            Naming.modulestateglobal_cname,
            Naming.cyfunction_type_cname))
        code.putln('#endif')
        code.putln('#ifdef __Pyx_FusedFunction_USED')
        code.putln('#define %s %s->%s' %
            (Naming.fusedfunction_type_cname,
            Naming.modulestateglobal_cname,
            Naming.fusedfunction_type_cname))
        code.putln('#endif')

    def generate_module_state_clear(self, env, code):
        code.putln("#if CYTHON_COMPILING_IN_LIMITED_API")
        code.putln("static int %s_clear(PyObject *m) {" % Naming.module_cname)
        code.putln("%s *clear_module_state = %s(m);" % (
            Naming.modulestate_cname,
            Naming.modulestate_cname))
        code.putln("if (!clear_module_state) return 0;")
        code.putln('Py_CLEAR(clear_module_state->%s);' %
            Naming.builtins_cname)
        code.putln('Py_CLEAR(clear_module_state->%s);' %
            Naming.cython_runtime_cname)
        code.putln('Py_CLEAR(clear_module_state->%s);' %
            Naming.empty_tuple)
        code.putln('Py_CLEAR(clear_module_state->%s);' %
            Naming.empty_bytes)
        code.putln('Py_CLEAR(clear_module_state->%s);' %
            Naming.empty_unicode)
        code.putln('#ifdef __Pyx_CyFunction_USED')
        code.putln('Py_CLEAR(clear_module_state->%s);' %
            Naming.cyfunction_type_cname)
        code.putln('#endif')
        code.putln('#ifdef __Pyx_FusedFunction_USED')
        code.putln('Py_CLEAR(clear_module_state->%s);' %
            Naming.fusedfunction_type_cname)
        code.putln('#endif')

    def generate_module_state_traverse(self, env, code):
        code.putln("#if CYTHON_COMPILING_IN_LIMITED_API")
        code.putln("static int %s_traverse(PyObject *m, visitproc visit, void *arg) {" % Naming.module_cname)
        code.putln("%s *traverse_module_state = %s(m);" % (
            Naming.modulestate_cname,
            Naming.modulestate_cname))
        code.putln("if (!traverse_module_state) return 0;")
        code.putln('Py_VISIT(traverse_module_state->%s);' %
            Naming.builtins_cname)
        code.putln('Py_VISIT(traverse_module_state->%s);' %
            Naming.cython_runtime_cname)
        code.putln('Py_VISIT(traverse_module_state->%s);' %
            Naming.empty_tuple)
        code.putln('Py_VISIT(traverse_module_state->%s);' %
            Naming.empty_bytes)
        code.putln('Py_VISIT(traverse_module_state->%s);' %
            Naming.empty_unicode)
        code.putln('#ifdef __Pyx_CyFunction_USED')
        code.putln('Py_VISIT(traverse_module_state->%s);' %
            Naming.cyfunction_type_cname)
        code.putln('#endif')
        code.putln('#ifdef __Pyx_FusedFunction_USED')
        code.putln('Py_VISIT(traverse_module_state->%s);' %
            Naming.fusedfunction_type_cname)
        code.putln('#endif')

    def generate_module_init_func(self, imported_modules, env, code):
        subfunction = self.mod_init_subfunction(self.scope, code)

        code.enter_cfunc_scope(self.scope)
        code.putln("")
        code.putln(UtilityCode.load_as_string("PyModInitFuncType", "ModuleSetupCode.c")[0])
        if env.module_name.isascii():
            py2_mod_name = env.module_name
            fail_compilation_in_py2 = False
        else:
            fail_compilation_in_py2 = True
            # at this point py2_mod_name is largely a placeholder and the value doesn't matter
            py2_mod_name = env.module_name.encode("ascii", errors="ignore").decode("utf8")

        header2 = "__Pyx_PyMODINIT_FUNC init%s(void)" % py2_mod_name
        header3 = "__Pyx_PyMODINIT_FUNC %s(void)" % self.mod_init_func_cname('PyInit', env)
        header3 = EncodedString(header3)
        code.putln("#if PY_MAJOR_VERSION < 3")
        # Optimise for small code size as the module init function is only executed once.
        code.putln("%s CYTHON_SMALL_CODE; /*proto*/" % header2)
        if fail_compilation_in_py2:
            code.putln('#error "Unicode module names are not supported in Python 2";')
        if self.scope.is_package:
            code.putln("#if !defined(CYTHON_NO_PYINIT_EXPORT) && (defined(WIN32) || defined(MS_WINDOWS))")
            code.putln("__Pyx_PyMODINIT_FUNC init__init__(void) { init%s(); }" % py2_mod_name)
            code.putln("#endif")
        code.putln(header2)
        code.putln("#else")
        code.putln("%s CYTHON_SMALL_CODE; /*proto*/" % header3)
        if self.scope.is_package:
            code.putln("#if !defined(CYTHON_NO_PYINIT_EXPORT) && (defined(WIN32) || defined(MS_WINDOWS))")
            code.putln("__Pyx_PyMODINIT_FUNC PyInit___init__(void) { return %s(); }" % (
                self.mod_init_func_cname('PyInit', env)))
            code.putln("#endif")
        code.putln(header3)

        # CPython 3.5+ supports multi-phase module initialisation (gives access to __spec__, __file__, etc.)
        code.putln("#if CYTHON_PEP489_MULTI_PHASE_INIT")
        code.putln("{")
        code.putln("return PyModuleDef_Init(&%s);" % Naming.pymoduledef_cname)
        code.putln("}")

        mod_create_func = UtilityCode.load_as_string("ModuleCreationPEP489", "ModuleSetupCode.c")[1]
        code.put(mod_create_func)

        code.putln("")
        # main module init code lives in Py_mod_exec function, not in PyInit function
        code.putln("static CYTHON_SMALL_CODE int %s(PyObject *%s)" % (
            self.mod_init_func_cname(Naming.pymodule_exec_func_cname, env),
            Naming.pymodinit_module_arg))
        code.putln("#endif")  # PEP489

        code.putln("#endif")  # Py3

        # start of module init/exec function (pre/post PEP 489)
        code.putln("{")

        tempdecl_code = code.insertion_point()

        profile = code.globalstate.directives['profile']
        linetrace = code.globalstate.directives['linetrace']
        if profile or linetrace:
            if linetrace:
                code.use_fast_gil_utility_code()
            code.globalstate.use_utility_code(UtilityCode.load_cached("Profile", "Profile.c"))

        code.put_declare_refcount_context()
        code.putln("#if CYTHON_PEP489_MULTI_PHASE_INIT")
        # Most extension modules simply can't deal with it, and Cython isn't ready either.
        # See issues listed here: https://docs.python.org/3/c-api/init.html#sub-interpreter-support
        code.putln("if (%s) {" % Naming.module_cname)
        # Hack: enforce single initialisation.
        code.putln("if (%s == %s) return 0;" % (
            Naming.module_cname,
            Naming.pymodinit_module_arg,
        ))
        code.putln('PyErr_SetString(PyExc_RuntimeError,'
                   ' "Module \'%s\' has already been imported. Re-initialisation is not supported.");' %
                   env.module_name.as_c_string_literal()[1:-1])
        code.putln("return -1;")
        code.putln("}")
        code.putln("#elif PY_MAJOR_VERSION >= 3")
        # Hack: enforce single initialisation also on reimports under different names on Python 3 (with PEP 3121/489).
        code.putln("if (%s) return __Pyx_NewRef(%s);" % (
            Naming.module_cname,
            Naming.module_cname,
        ))
        code.putln("#endif")

        code.putln("/*--- Module creation code ---*/")
        self.generate_module_creation_code(env, code)

        if profile or linetrace:
            tempdecl_code.put_trace_declarations()
            code.put_trace_frame_init()

        refnanny_import_code = UtilityCode.load_as_string("ImportRefnannyAPI", "ModuleSetupCode.c")[1]
        code.putln(refnanny_import_code.rstrip())
        code.put_setup_refcount_context(header3)

        env.use_utility_code(UtilityCode.load("CheckBinaryVersion", "ModuleSetupCode.c"))
        code.put_error_if_neg(self.pos, "__Pyx_check_binary_version()")

        code.putln("#ifdef __Pxy_PyFrame_Initialize_Offsets")
        code.putln("__Pxy_PyFrame_Initialize_Offsets();")
        code.putln("#endif")
        code.putln("%s = PyTuple_New(0); %s" % (
            Naming.empty_tuple, code.error_goto_if_null(Naming.empty_tuple, self.pos)))
        code.putln("%s = PyBytes_FromStringAndSize(\"\", 0); %s" % (
            Naming.empty_bytes, code.error_goto_if_null(Naming.empty_bytes, self.pos)))
        code.putln("%s = PyUnicode_FromStringAndSize(\"\", 0); %s" % (
            Naming.empty_unicode, code.error_goto_if_null(Naming.empty_unicode, self.pos)))

        for ext_type in ('CyFunction', 'FusedFunction', 'Coroutine', 'Generator', 'AsyncGen', 'StopAsyncIteration'):
            code.putln("#ifdef __Pyx_%s_USED" % ext_type)
            code.put_error_if_neg(self.pos, "__pyx_%s_init()" % ext_type)
            code.putln("#endif")

        code.putln("/*--- Library function declarations ---*/")
        if env.directives['np_pythran']:
            code.put_error_if_neg(self.pos, "_import_array()")

        code.putln("/*--- Threads initialization code ---*/")
        code.putln("#if defined(__PYX_FORCE_INIT_THREADS) && __PYX_FORCE_INIT_THREADS")
        code.putln("#ifdef WITH_THREAD /* Python build with threading support? */")
        code.putln("PyEval_InitThreads();")
        code.putln("#endif")
        code.putln("#endif")

        code.putln("/*--- Initialize various global constants etc. ---*/")
        code.put_error_if_neg(self.pos, "__Pyx_InitGlobals()")

        code.putln("#if PY_MAJOR_VERSION < 3 && (__PYX_DEFAULT_STRING_ENCODING_IS_ASCII || "
                   "__PYX_DEFAULT_STRING_ENCODING_IS_DEFAULT)")
        code.put_error_if_neg(self.pos, "__Pyx_init_sys_getdefaultencoding_params()")
        code.putln("#endif")

        code.putln("if (%s) {" % self.is_main_module_flag_cname())
        code.put_error_if_neg(self.pos, 'PyObject_SetAttr(%s, %s, %s)' % (
            env.module_cname,
            code.intern_identifier(EncodedString("__name__")),
            code.intern_identifier(EncodedString("__main__"))))
        code.putln("}")

        # set up __file__ and __path__, then add the module to sys.modules
        self.generate_module_import_setup(env, code)

        if Options.cache_builtins:
            code.putln("/*--- Builtin init code ---*/")
            code.put_error_if_neg(None, "__Pyx_InitCachedBuiltins()")

        code.putln("/*--- Constants init code ---*/")
        code.put_error_if_neg(None, "__Pyx_InitCachedConstants()")

        code.putln("/*--- Global type/function init code ---*/")

        with subfunction("Global init code") as inner_code:
            self.generate_global_init_code(env, inner_code)

        with subfunction("Variable export code") as inner_code:
            self.generate_c_variable_export_code(env, inner_code)

        with subfunction("Function export code") as inner_code:
            self.generate_c_function_export_code(env, inner_code)

        with subfunction("Type init code") as inner_code:
            self.generate_type_init_code(env, inner_code)

        with subfunction("Type import code") as inner_code:
            for module in imported_modules:
                self.generate_type_import_code_for_module(module, env, inner_code)

        with subfunction("Variable import code") as inner_code:
            for module in imported_modules:
                self.generate_c_variable_import_code_for_module(module, env, inner_code)

        with subfunction("Function import code") as inner_code:
            for module in imported_modules:
                self.specialize_fused_types(module)
                self.generate_c_function_import_code_for_module(module, env, inner_code)

        code.putln("/*--- Execution code ---*/")
        code.mark_pos(None)

        code.putln("#if defined(__Pyx_Generator_USED) || defined(__Pyx_Coroutine_USED)")
        code.put_error_if_neg(self.pos, "__Pyx_patch_abc()")
        code.putln("#endif")

        if profile or linetrace:
            code.put_trace_call(header3, self.pos, nogil=not code.funcstate.gil_owned)
            code.funcstate.can_trace = True

        self.body.generate_execution_code(code)

        if profile or linetrace:
            code.funcstate.can_trace = False
            code.put_trace_return("Py_None", nogil=not code.funcstate.gil_owned)

        code.putln()
        code.putln("/*--- Wrapped vars code ---*/")
        self.generate_wrapped_entries_code(env, code)
        code.putln()

        if Options.generate_cleanup_code:
            code.globalstate.use_utility_code(
                UtilityCode.load_cached("RegisterModuleCleanup", "ModuleSetupCode.c"))
            code.putln("if (__Pyx_RegisterCleanup()) %s;" % code.error_goto(self.pos))

        code.put_goto(code.return_label)
        code.put_label(code.error_label)
        for cname, type in code.funcstate.all_managed_temps():
            code.put_xdecref(cname, type)
        code.putln('if (%s) {' % env.module_cname)
        code.putln("#if !CYTHON_COMPILING_IN_LIMITED_API")
        code.putln('if (%s) {' % env.module_dict_cname)
        code.putln("#endif")
        code.put_add_traceback(EncodedString("init %s" % env.qualified_name))
        code.globalstate.use_utility_code(Nodes.traceback_utility_code)
        # Module reference and module dict are in global variables which might still be needed
        # for cleanup, atexit code, etc., so leaking is better than crashing.
        # At least clearing the module dict here might be a good idea, but could still break
        # user code in atexit or other global registries.
        ##code.put_decref_clear(env.module_dict_cname, py_object_type, nanny=False)
        code.putln("#if !CYTHON_COMPILING_IN_LIMITED_API")
        code.putln('}')
        code.put_decref_clear(env.module_cname, py_object_type, nanny=False, clear_before_decref=True)
        code.putln("#endif")
        code.putln('} else if (!PyErr_Occurred()) {')
        code.putln('PyErr_SetString(PyExc_ImportError, "init %s");' %
                   env.qualified_name.as_c_string_literal()[1:-1])
        code.putln('}')
        code.put_label(code.return_label)

        code.put_finish_refcount_context()

        code.putln("#if CYTHON_PEP489_MULTI_PHASE_INIT")
        code.putln("return (%s != NULL) ? 0 : -1;" % env.module_cname)
        code.putln("#elif PY_MAJOR_VERSION >= 3")
        code.putln("return %s;" % env.module_cname)
        code.putln("#else")
        code.putln("return;")
        code.putln("#endif")
        code.putln('}')

        tempdecl_code.put_temp_declarations(code.funcstate)

        code.exit_cfunc_scope()

    def mod_init_subfunction(self, scope, orig_code):
        """
        Return a context manager that allows deviating the module init code generation
        into a separate function and instead inserts a call to it.

        Can be reused sequentially to create multiple functions.
        The functions get inserted at the point where the context manager was created.
        The call gets inserted where the context manager is used (on entry).
        """
        prototypes = orig_code.insertion_point()
        prototypes.putln("")
        function_code = orig_code.insertion_point()
        function_code.putln("")

        class ModInitSubfunction(object):
            def __init__(self, code_type):
                cname = '_'.join(code_type.lower().split())
                assert re.match("^[a-z0-9_]+$", cname)
                self.cfunc_name = "__Pyx_modinit_%s" % cname
                self.description = code_type
                self.tempdecl_code = None
                self.call_code = None

            def __enter__(self):
                self.call_code = orig_code.insertion_point()
                code = function_code
                code.enter_cfunc_scope(scope)
                prototypes.putln("static CYTHON_SMALL_CODE int %s(void); /*proto*/" % self.cfunc_name)
                code.putln("static int %s(void) {" % self.cfunc_name)
                code.put_declare_refcount_context()
                self.tempdecl_code = code.insertion_point()
                code.put_setup_refcount_context(EncodedString(self.cfunc_name))
                # Leave a grepable marker that makes it easy to find the generator source.
                code.putln("/*--- %s ---*/" % self.description)
                return code

            def __exit__(self, *args):
                code = function_code
                code.put_finish_refcount_context()
                code.putln("return 0;")

                self.tempdecl_code.put_temp_declarations(code.funcstate)
                self.tempdecl_code = None

                needs_error_handling = code.label_used(code.error_label)
                if needs_error_handling:
                    code.put_label(code.error_label)
                    for cname, type in code.funcstate.all_managed_temps():
                        code.put_xdecref(cname, type)
                    code.put_finish_refcount_context()
                    code.putln("return -1;")
                code.putln("}")
                code.exit_cfunc_scope()
                code.putln("")

                if needs_error_handling:
                    self.call_code.use_label(orig_code.error_label)
                    self.call_code.putln("if (unlikely(%s() != 0)) goto %s;" % (
                        self.cfunc_name, orig_code.error_label))
                else:
                    self.call_code.putln("(void)%s();" % self.cfunc_name)
                self.call_code = None

        return ModInitSubfunction

    def generate_module_import_setup(self, env, code):
        module_path = env.directives['set_initial_path']
        if module_path == 'SOURCEFILE':
            module_path = self.pos[0].filename

        if module_path:
            code.putln('if (!CYTHON_PEP489_MULTI_PHASE_INIT) {')
            code.putln('if (PyObject_SetAttrString(%s, "__file__", %s) < 0) %s;' % (
                env.module_cname,
                code.globalstate.get_py_string_const(
                    EncodedString(decode_filename(module_path))).cname,
                code.error_goto(self.pos)))
            code.putln("}")

            if env.is_package:
                # set __path__ to mark the module as package
                code.putln('if (!CYTHON_PEP489_MULTI_PHASE_INIT) {')
                temp = code.funcstate.allocate_temp(py_object_type, True)
                code.putln('%s = Py_BuildValue("[O]", %s); %s' % (
                    temp,
                    code.globalstate.get_py_string_const(
                        EncodedString(decode_filename(
                            os.path.dirname(module_path)))).cname,
                    code.error_goto_if_null(temp, self.pos)))
                code.put_gotref(temp, py_object_type)
                code.putln(
                    'if (PyObject_SetAttrString(%s, "__path__", %s) < 0) %s;' % (
                        env.module_cname, temp, code.error_goto(self.pos)))
                code.put_decref_clear(temp, py_object_type)
                code.funcstate.release_temp(temp)
                code.putln("}")

        elif env.is_package:
            # packages require __path__, so all we can do is try to figure
            # out the module path at runtime by rerunning the import lookup
            code.putln("if (!CYTHON_PEP489_MULTI_PHASE_INIT) {")
            package_name, _ = self.full_module_name.rsplit('.', 1)
            if '.' in package_name:
                parent_name = '"%s"' % (package_name.rsplit('.', 1)[0],)
            else:
                parent_name = 'NULL'
            code.globalstate.use_utility_code(UtilityCode.load(
                "SetPackagePathFromImportLib", "ImportExport.c"))
            code.putln(code.error_goto_if_neg(
                '__Pyx_SetPackagePathFromImportLib(%s, %s)' % (
                    parent_name,
                    code.globalstate.get_py_string_const(
                        EncodedString(env.module_name)).cname),
                self.pos))
            code.putln("}")

        # CPython may not have put us into sys.modules yet, but relative imports and reimports require it
        fq_module_name = self.full_module_name
        if fq_module_name.endswith('.__init__'):
            fq_module_name = EncodedString(fq_module_name[:-len('.__init__')])
        fq_module_name_cstring = fq_module_name.as_c_string_literal()
        code.putln("#if PY_MAJOR_VERSION >= 3")
        code.putln("{")
        code.putln("PyObject *modules = PyImport_GetModuleDict(); %s" %
                   code.error_goto_if_null("modules", self.pos))
        code.putln('if (!PyDict_GetItemString(modules, %s)) {' % fq_module_name_cstring)
        code.putln(code.error_goto_if_neg('PyDict_SetItemString(modules, %s, %s)' % (
            fq_module_name_cstring, env.module_cname), self.pos))
        code.putln("}")
        code.putln("}")
        code.putln("#endif")

    def generate_module_cleanup_func(self, env, code):
        if not Options.generate_cleanup_code:
            return

        code.putln('static void %s(CYTHON_UNUSED PyObject *self) {' %
                   Naming.cleanup_cname)
        if Options.generate_cleanup_code >= 2:
            code.putln("/*--- Global cleanup code ---*/")
            rev_entries = list(env.var_entries)
            rev_entries.reverse()
            for entry in rev_entries:
                if entry.visibility != 'extern':
                    if entry.type.is_pyobject and entry.used:
                        code.put_xdecref_clear(
                            entry.cname, entry.type,
                            clear_before_decref=True,
                            nanny=False)
        code.putln("__Pyx_CleanupGlobals();")
        if Options.generate_cleanup_code >= 3:
            code.putln("/*--- Type import cleanup code ---*/")
            for ext_type in sorted(env.types_imported, key=operator.attrgetter('typeptr_cname')):
                code.put_xdecref_clear(
                    ext_type.typeptr_cname, ext_type,
                    clear_before_decref=True,
                    nanny=False)
        if Options.cache_builtins:
            code.putln("/*--- Builtin cleanup code ---*/")
            for entry in env.cached_builtins:
                code.put_xdecref_clear(
                    entry.cname, PyrexTypes.py_object_type,
                    clear_before_decref=True,
                    nanny=False)
        code.putln("/*--- Intern cleanup code ---*/")
        code.put_decref_clear(Naming.empty_tuple,
                              PyrexTypes.py_object_type,
                              clear_before_decref=True,
                              nanny=False)
        for entry in env.c_class_entries:
            cclass_type = entry.type
            if cclass_type.is_external or cclass_type.base_type:
                continue
            if cclass_type.scope.directives.get('freelist', 0):
                scope = cclass_type.scope
                freelist_name = scope.mangle_internal(Naming.freelist_name)
                freecount_name = scope.mangle_internal(Naming.freecount_name)
                code.putln("while (%s > 0) {" % freecount_name)
                code.putln("PyObject* o = (PyObject*)%s[--%s];" % (
                    freelist_name, freecount_name))
                code.putln("(*Py_TYPE(o)->tp_free)(o);")
                code.putln("}")
#        for entry in env.pynum_entries:
#            code.put_decref_clear(entry.cname,
#                                  PyrexTypes.py_object_type,
#                                  nanny=False)
#        for entry in env.all_pystring_entries:
#            if entry.is_interned:
#                code.put_decref_clear(entry.pystring_cname,
#                                      PyrexTypes.py_object_type,
#                                      nanny=False)
#        for entry in env.default_entries:
#            if entry.type.is_pyobject and entry.used:
#                code.putln("Py_DECREF(%s); %s = 0;" % (
#                    code.entry_as_pyobject(entry), entry.cname))
        if Options.pre_import is not None:
            code.put_decref_clear(Naming.preimport_cname, py_object_type,
                                  nanny=False, clear_before_decref=True)
        for cname in [Naming.cython_runtime_cname, Naming.builtins_cname]:
            code.put_decref_clear(cname, py_object_type, nanny=False, clear_before_decref=True)
        code.putln("#if !CYTHON_COMPILING_IN_LIMITED_API")
        code.put_decref_clear(env.module_dict_cname, py_object_type, nanny=False, clear_before_decref=True)
        code.putln("#endif")

    def generate_main_method(self, env, code):
        module_is_main = self.is_main_module_flag_cname()
        if Options.embed == "main":
            wmain = "wmain"
        else:
            wmain = Options.embed
        main_method = UtilityCode.load_cached("MainFunction", "Embed.c")
        code.globalstate.use_utility_code(
            main_method.specialize(
                module_name=env.module_name,
                module_is_main=module_is_main,
                main_method=Options.embed,
                wmain_method=wmain))

    def punycode_module_name(self, prefix, name):
        # adapted from PEP483
        try:
            name = '_' + name.encode('ascii').decode('ascii')
        except UnicodeEncodeError:
            name = 'U_' + name.encode('punycode').replace(b'-', b'_').decode('ascii')
        return "%s%s" % (prefix, name)

    def mod_init_func_cname(self, prefix, env):
        # from PEP483
        return self.punycode_module_name(prefix, env.module_name)

    def generate_pymoduledef_struct(self, env, code):
        if env.doc:
            doc = "%s" % code.get_string_const(env.doc)
        else:
            doc = "0"
        if Options.generate_cleanup_code:
            cleanup_func = "(freefunc)%s" % Naming.cleanup_cname
        else:
            cleanup_func = 'NULL'

        code.putln("")
        code.putln("#if PY_MAJOR_VERSION >= 3")
        code.putln("#if CYTHON_PEP489_MULTI_PHASE_INIT")
        exec_func_cname = self.mod_init_func_cname(Naming.pymodule_exec_func_cname, env)
        code.putln("static PyObject* %s(PyObject *spec, PyModuleDef *def); /*proto*/" %
                   Naming.pymodule_create_func_cname)
        code.putln("static int %s(PyObject* module); /*proto*/" % exec_func_cname)

        code.putln("static PyModuleDef_Slot %s[] = {" % Naming.pymoduledef_slots_cname)
        code.putln("{Py_mod_create, (void*)%s}," % Naming.pymodule_create_func_cname)
        code.putln("{Py_mod_exec, (void*)%s}," % exec_func_cname)
        code.putln("{0, NULL}")
        code.putln("};")
        if not env.module_name.isascii():
            code.putln("#else /* CYTHON_PEP489_MULTI_PHASE_INIT */")
            code.putln('#error "Unicode module names are only supported with multi-phase init'
                       ' as per PEP489"')
        code.putln("#endif")

        code.putln("")
        code.putln('#ifdef __cplusplus')
        code.putln('namespace {')
        code.putln("struct PyModuleDef %s = {" % Naming.pymoduledef_cname)
        code.putln('#else')
        code.putln("static struct PyModuleDef %s = {" % Naming.pymoduledef_cname)
        code.putln('#endif')
        code.putln("  PyModuleDef_HEAD_INIT,")
        code.putln('  %s,' % env.module_name.as_c_string_literal())
        code.putln("  %s, /* m_doc */" % doc)
        code.putln("#if CYTHON_PEP489_MULTI_PHASE_INIT")
        code.putln("  0, /* m_size */")
        code.putln("#elif CYTHON_COMPILING_IN_LIMITED_API")
        code.putln("  sizeof(%s), /* m_size */" % Naming.modulestate_cname)
        code.putln("#else")
        code.putln("  -1, /* m_size */")
        code.putln("#endif")
        code.putln("  %s /* m_methods */," % env.method_table_cname)
        code.putln("#if CYTHON_PEP489_MULTI_PHASE_INIT")
        code.putln("  %s, /* m_slots */" % Naming.pymoduledef_slots_cname)
        code.putln("#else")
        code.putln("  NULL, /* m_reload */")
        code.putln("#endif")
        code.putln("#if CYTHON_COMPILING_IN_LIMITED_API")
        code.putln("  %s_traverse, /* m_traverse */" % Naming.module_cname)
        code.putln("  %s_clear, /* m_clear */" % Naming.module_cname)
        code.putln("  %s /* m_free */" % cleanup_func)
        code.putln("#else")
        code.putln("  NULL, /* m_traverse */")
        code.putln("  NULL, /* m_clear */")
        code.putln("  %s /* m_free */" % cleanup_func)
        code.putln("#endif")
        code.putln("};")
        code.putln('#ifdef __cplusplus')
        code.putln('} /* anonymous namespace */')
        code.putln('#endif')
        code.putln("#endif")

    def generate_module_creation_code(self, env, code):
        # Generate code to create the module object and
        # install the builtins.
        if env.doc:
            doc = "%s" % code.get_string_const(env.doc)
        else:
            doc = "0"

        code.putln("#if CYTHON_PEP489_MULTI_PHASE_INIT")
        code.putln("%s = %s;" % (
            env.module_cname,
            Naming.pymodinit_module_arg))
        code.put_incref(env.module_cname, py_object_type, nanny=False)
        code.putln("#else")
        code.putln("#if PY_MAJOR_VERSION < 3")
        code.putln(
            '%s = Py_InitModule4(%s, %s, %s, 0, PYTHON_API_VERSION); Py_XINCREF(%s);' % (
                env.module_cname,
                env.module_name.as_c_string_literal(),
                env.method_table_cname,
                doc,
                env.module_cname))
        code.putln("#elif CYTHON_COMPILING_IN_LIMITED_API")
        module_temp = code.funcstate.allocate_temp(py_object_type, manage_ref=True)
        code.putln(
            "%s = PyModule_Create(&%s); %s" % (
                module_temp,
                Naming.pymoduledef_cname,
                code.error_goto_if_null(module_temp, self.pos)))
        code.put_gotref(module_temp, py_object_type)
        code.putln(code.error_goto_if_neg("PyState_AddModule(%s, &%s)" % (
            module_temp, Naming.pymoduledef_cname), self.pos))
        code.put_decref_clear(module_temp, type=py_object_type)
        code.funcstate.release_temp(module_temp)
        code.putln('#else')
        code.putln(
            "%s = PyModule_Create(&%s);" % (
                env.module_cname,
                Naming.pymoduledef_cname))
        code.putln("#endif")
        code.putln(code.error_goto_if_null(env.module_cname, self.pos))
        code.putln("#endif")  # CYTHON_PEP489_MULTI_PHASE_INIT

        code.putln("#if !CYTHON_COMPILING_IN_LIMITED_API")
        code.putln(
            "%s = PyModule_GetDict(%s); %s" % (
                env.module_dict_cname, env.module_cname,
                code.error_goto_if_null(env.module_dict_cname, self.pos)))
        code.put_incref(env.module_dict_cname, py_object_type, nanny=False)
        code.putln("#endif")

        code.putln(
            '%s = PyImport_AddModule(__Pyx_BUILTIN_MODULE_NAME); %s' % (
                Naming.builtins_cname,
                code.error_goto_if_null(Naming.builtins_cname, self.pos)))
        code.put_incref(Naming.builtins_cname, py_object_type, nanny=False)
        code.putln(
            '%s = PyImport_AddModule((char *) "cython_runtime"); %s' % (
                Naming.cython_runtime_cname,
                code.error_goto_if_null(Naming.cython_runtime_cname, self.pos)))
        code.put_incref(Naming.cython_runtime_cname, py_object_type, nanny=False)
        code.putln(
            'if (PyObject_SetAttrString(%s, "__builtins__", %s) < 0) %s;' % (
                env.module_cname,
                Naming.builtins_cname,
                code.error_goto(self.pos)))
        if Options.pre_import is not None:
            code.putln(
                '%s = PyImport_AddModule("%s"); %s' % (
                    Naming.preimport_cname,
                    Options.pre_import,
                    code.error_goto_if_null(Naming.preimport_cname, self.pos)))
            code.put_incref(Naming.preimport_cname, py_object_type, nanny=False)

    def generate_global_init_code(self, env, code):
        # Generate code to initialise global PyObject *
        # variables to None.
        for entry in env.var_entries:
            if entry.visibility != 'extern':
                if entry.used:
                    entry.type.global_init_code(entry, code)

    def generate_wrapped_entries_code(self, env, code):
        for name, entry in sorted(env.entries.items()):
            if (entry.create_wrapper
                    and not entry.is_type
                    and entry.scope is env):
                if not entry.type.create_to_py_utility_code(env):
                    error(entry.pos, "Cannot convert '%s' to Python object" % entry.type)
                code.putln("{")
                code.putln("PyObject* wrapped = %s(%s);"  % (
                    entry.type.to_py_function,
                    entry.cname))
                code.putln(code.error_goto_if_null("wrapped", entry.pos))
                code.putln(
                    'if (PyObject_SetAttrString(%s, "%s", wrapped) < 0) %s;' % (
                        env.module_cname,
                        name,
                        code.error_goto(entry.pos)))
                code.putln("}")

    def generate_c_variable_export_code(self, env, code):
        # Generate code to create PyCFunction wrappers for exported C functions.
        entries = []
        for entry in env.var_entries:
            if (entry.api
                    or entry.defined_in_pxd
                    or (Options.cimport_from_pyx and not entry.visibility == 'extern')):
                entries.append(entry)
        if entries:
            env.use_utility_code(UtilityCode.load_cached("VoidPtrExport", "ImportExport.c"))
            for entry in entries:
                signature = entry.type.empty_declaration_code()
                name = code.intern_identifier(entry.name)
                code.putln('if (__Pyx_ExportVoidPtr(%s, (void *)&%s, "%s") < 0) %s' % (
                    name, entry.cname, signature,
                    code.error_goto(self.pos)))

    def generate_c_function_export_code(self, env, code):
        # Generate code to create PyCFunction wrappers for exported C functions.
        entries = []
        for entry in env.cfunc_entries:
            if (entry.api
                    or entry.defined_in_pxd
                    or (Options.cimport_from_pyx and not entry.visibility == 'extern')):
                entries.append(entry)
        if entries:
            env.use_utility_code(
                UtilityCode.load_cached("FunctionExport", "ImportExport.c"))
            # Note: while this looks like it could be more cheaply stored and read from a struct array,
            # investigation shows that the resulting binary is smaller with repeated functions calls.
            for entry in entries:
                signature = entry.type.signature_string()
                code.putln('if (__Pyx_ExportFunction(%s, (void (*)(void))%s, "%s") < 0) %s' % (
                    entry.name.as_c_string_literal(),
                    entry.cname,
                    signature,
                    code.error_goto(self.pos)))

    def generate_type_import_code_for_module(self, module, env, code):
        # Generate type import code for all exported extension types in
        # an imported module.
        #if module.c_class_entries:
        with ModuleImportGenerator(code) as import_generator:
            for entry in module.c_class_entries:
                if entry.defined_in_pxd:
                    self.generate_type_import_code(env, entry.type, entry.pos, code, import_generator)

    def specialize_fused_types(self, pxd_env):
        """
        If fused c(p)def functions are defined in an imported pxd, but not
        used in this implementation file, we still have fused entries and
        not specialized ones. This method replaces any fused entries with their
        specialized ones.
        """
        for entry in pxd_env.cfunc_entries[:]:
            if entry.type.is_fused:
                # This call modifies the cfunc_entries in-place
                entry.type.get_all_specialized_function_types()

    def generate_c_variable_import_code_for_module(self, module, env, code):
        # Generate import code for all exported C functions in a cimported module.
        entries = []
        for entry in module.var_entries:
            if entry.defined_in_pxd:
                entries.append(entry)
        if entries:
            env.use_utility_code(
                UtilityCode.load_cached("VoidPtrImport", "ImportExport.c"))
            temp = code.funcstate.allocate_temp(py_object_type, manage_ref=True)
            code.putln(
                '%s = PyImport_ImportModule("%s"); if (!%s) %s' % (
                    temp,
                    module.qualified_name,
                    temp,
                    code.error_goto(self.pos)))
            for entry in entries:
                if env is module:
                    cname = entry.cname
                else:
                    cname = module.mangle(Naming.varptr_prefix, entry.name)
                signature = entry.type.empty_declaration_code()
                code.putln(
                    'if (__Pyx_ImportVoidPtr(%s, "%s", (void **)&%s, "%s") < 0) %s' % (
                        temp, entry.name, cname, signature,
                        code.error_goto(self.pos)))
            code.putln("Py_DECREF(%s); %s = 0;" % (temp, temp))

    def generate_c_function_import_code_for_module(self, module, env, code):
        # Generate import code for all exported C functions in a cimported module.
        entries = []
        for entry in module.cfunc_entries:
            if entry.defined_in_pxd and entry.used:
                entries.append(entry)
        if entries:
            env.use_utility_code(
                UtilityCode.load_cached("FunctionImport", "ImportExport.c"))
            temp = code.funcstate.allocate_temp(py_object_type, manage_ref=True)
            code.putln(
                '%s = PyImport_ImportModule("%s"); if (!%s) %s' % (
                    temp,
                    module.qualified_name,
                    temp,
                    code.error_goto(self.pos)))
            for entry in entries:
                code.putln(
                    'if (__Pyx_ImportFunction(%s, %s, (void (**)(void))&%s, "%s") < 0) %s' % (
                        temp,
                        entry.name.as_c_string_literal(),
                        entry.cname,
                        entry.type.signature_string(),
                        code.error_goto(self.pos)))
            code.putln("Py_DECREF(%s); %s = 0;" % (temp, temp))

    def generate_type_init_code(self, env, code):
        # Generate type import code for extern extension types
        # and type ready code for non-extern ones.
        with ModuleImportGenerator(code) as import_generator:
            for entry in env.c_class_entries:
                if entry.visibility == 'extern' and not entry.utility_code_definition:
                    self.generate_type_import_code(env, entry.type, entry.pos, code, import_generator)
                else:
                    self.generate_base_type_import_code(env, entry, code, import_generator)
                    self.generate_exttype_vtable_init_code(entry, code)
                    if entry.type.early_init:
                        self.generate_type_ready_code(entry, code)

    def generate_base_type_import_code(self, env, entry, code, import_generator):
        base_type = entry.type.base_type
        if (base_type and base_type.module_name != env.qualified_name and not
                (base_type.is_builtin_type or base_type.is_cython_builtin_type)
                 and not entry.utility_code_definition):
            self.generate_type_import_code(env, base_type, self.pos, code, import_generator)

    def generate_type_import_code(self, env, type, pos, code, import_generator):
        # If not already done, generate code to import the typeobject of an
        # extension type defined in another module, and extract its C method
        # table pointer if any.
        if type in env.types_imported:
            return
        if type.name not in Code.ctypedef_builtins_map:
            # see corresponding condition in generate_type_import_call() below!
            code.globalstate.use_utility_code(
                UtilityCode.load_cached("TypeImport", "ImportExport.c"))
        self.generate_type_import_call(type, code, import_generator, error_pos=pos)
        if type.vtabptr_cname:
            code.globalstate.use_utility_code(
                UtilityCode.load_cached('GetVTable', 'ImportExport.c'))
            code.putln("%s = (struct %s*)__Pyx_GetVtable(%s); %s" % (
                type.vtabptr_cname,
                type.vtabstruct_cname,
                type.typeptr_cname,
                code.error_goto_if_null(type.vtabptr_cname, pos)))
        env.types_imported.add(type)

    def generate_type_import_call(self, type, code, import_generator, error_code=None, error_pos=None):
        if type.typedef_flag:
            objstruct = type.objstruct_cname
        else:
            objstruct = "struct %s" % type.objstruct_cname
        sizeof_objstruct = objstruct
        module_name = type.module_name
        condition = replacement = None
        if module_name not in ('__builtin__', 'builtins'):
            module_name = '"%s"' % module_name
        elif type.name in Code.ctypedef_builtins_map:
            # Fast path for special builtins, don't actually import
            ctypename = Code.ctypedef_builtins_map[type.name]
            code.putln('%s = %s;' % (type.typeptr_cname, ctypename))
            return
        else:
            module_name = '__Pyx_BUILTIN_MODULE_NAME'
            if type.name in Code.non_portable_builtins_map:
                condition, replacement = Code.non_portable_builtins_map[type.name]
            if objstruct in Code.basicsize_builtins_map:
                # Some builtin types have a tp_basicsize which differs from sizeof(...):
                sizeof_objstruct = Code.basicsize_builtins_map[objstruct]

        if not error_code:
            assert error_pos is not None
            error_code = code.error_goto(error_pos)

        module = import_generator.imported_module(module_name, error_code)
        code.put('%s = __Pyx_ImportType(%s, %s,' % (
            type.typeptr_cname,
            module,
            module_name))

        type_name = type.name.as_c_string_literal()

        if condition and replacement:
            code.putln("")  # start in new line
            code.putln("#if %s" % condition)
            code.putln('"%s",' % replacement)
            code.putln("#else")
            code.putln('%s,' % type_name)
            code.putln("#endif")
        else:
            code.put(' %s, ' % type_name)

        if sizeof_objstruct != objstruct:
            if not condition:
                code.putln("")  # start in new line
            code.putln("#if defined(PYPY_VERSION_NUM) && PYPY_VERSION_NUM < 0x050B0000")
            code.putln('sizeof(%s),' % objstruct)
            code.putln("#elif CYTHON_COMPILING_IN_LIMITED_API")
            code.putln('sizeof(%s),' % objstruct)
            code.putln("#else")
            code.putln('sizeof(%s),' % sizeof_objstruct)
            code.putln("#endif")
        else:
            code.put('sizeof(%s), ' % objstruct)

        # check_size
        if type.check_size and type.check_size in ('error', 'warn', 'ignore'):
            check_size = type.check_size
        elif not type.is_external or type.is_subclassed:
            check_size = 'error'
        else:
            raise RuntimeError("invalid value for check_size '%s' when compiling %s.%s" % (
                type.check_size, module_name, type.name))
        code.putln('__Pyx_ImportType_CheckSize_%s);' % check_size.title())

        code.putln(' if (!%s) %s' % (type.typeptr_cname, error_code))

    def generate_type_ready_code(self, entry, code):
        Nodes.CClassDefNode.generate_type_ready_code(entry, code)

    def is_main_module_flag_cname(self):
        full_module_name = self.full_module_name.replace('.', '__')
        return self.punycode_module_name(Naming.module_is_main, full_module_name)

    def generate_exttype_vtable_init_code(self, entry, code):
        # Generate code to initialise the C method table of an
        # extension type.
        type = entry.type
        if type.vtable_cname:
            code.putln(
                "%s = &%s;" % (
                    type.vtabptr_cname,
                    type.vtable_cname))
            if type.base_type and type.base_type.vtabptr_cname:
                code.putln(
                    "%s.%s = *%s;" % (
                        type.vtable_cname,
                        Naming.obj_base_cname,
                        type.base_type.vtabptr_cname))

            c_method_entries = [
                entry for entry in type.scope.cfunc_entries
                if entry.func_cname]
            if c_method_entries:
                for meth_entry in c_method_entries:
                    cast = meth_entry.type.signature_cast_string()
                    code.putln(
                        "%s.%s = %s%s;" % (
                            type.vtable_cname,
                            meth_entry.cname,
                            cast,
                            meth_entry.func_cname))


class ModuleImportGenerator(object):
    """
    Helper to generate module import while importing external types.
    This is used to avoid excessive re-imports of external modules when multiple types are looked up.
    """
    def __init__(self, code, imported_modules=None):
        self.code = code
        self.imported = {}
        if imported_modules:
            for name, cname in imported_modules.items():
                self.imported['"%s"' % name] = cname
        self.temps = []  # remember original import order for freeing

    def imported_module(self, module_name_string, error_code):
        if module_name_string in self.imported:
            return self.imported[module_name_string]

        code = self.code
        temp = code.funcstate.allocate_temp(py_object_type, manage_ref=True)
        self.temps.append(temp)
        code.putln('%s = PyImport_ImportModule(%s); if (unlikely(!%s)) %s' % (
            temp, module_name_string, temp, error_code))
        code.put_gotref(temp, py_object_type)
        self.imported[module_name_string] = temp
        return temp

    def __enter__(self):
        return self

    def __exit__(self, *exc):
        code = self.code
        for temp in self.temps:
            code.put_decref_clear(temp, py_object_type)
            code.funcstate.release_temp(temp)


def generate_cfunction_declaration(entry, env, code, definition):
    from_cy_utility = entry.used and entry.utility_code_definition
    if entry.used and entry.inline_func_in_pxd or (not entry.in_cinclude and (
            definition or entry.defined_in_pxd or entry.visibility == 'extern' or from_cy_utility)):
        if entry.visibility == 'extern':
            storage_class = Naming.extern_c_macro
            dll_linkage = "DL_IMPORT"
        elif entry.visibility == 'public':
            storage_class = Naming.extern_c_macro
            dll_linkage = None
        elif entry.visibility == 'private':
            storage_class = "static"
            dll_linkage = None
        else:
            storage_class = "static"
            dll_linkage = None
        type = entry.type

        if entry.defined_in_pxd and not definition:
            storage_class = "static"
            dll_linkage = None
            type = CPtrType(type)

        header = type.declaration_code(
            entry.cname, dll_linkage=dll_linkage)
        modifiers = code.build_function_modifiers(entry.func_modifiers)
        code.putln("%s %s%s; /*proto*/" % (
            storage_class,
            modifiers,
            header))

#------------------------------------------------------------------------------------
#
#  Runtime support code
#
#------------------------------------------------------------------------------------

refnanny_utility_code = UtilityCode.load("Refnanny", "ModuleSetupCode.c")

packed_struct_utility_code = UtilityCode(proto="""
#if defined(__GNUC__)
#define __Pyx_PACKED __attribute__((__packed__))
#else
#define __Pyx_PACKED
#endif
""", impl="", proto_block='utility_code_proto_before_types')

capsule_utility_code = UtilityCode.load("Capsule", "Capsule.c")<|MERGE_RESOLUTION|>--- conflicted
+++ resolved
@@ -1584,10 +1584,6 @@
 
         for entry in (py_attrs + memoryview_slices):
             code.put_xdecref_clear("p->%s" % entry.cname, entry.type, nanny=False,
-<<<<<<< HEAD
-                                   do_for_memoryviewslice=True,
-=======
->>>>>>> 48dc1f01
                                    clear_before_decref=True, have_gil=True)
 
         if base_type:
