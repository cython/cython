--- conflicted
+++ resolved
@@ -1677,15 +1677,11 @@
         code.putln("#endif")
 
         code.putln("%s = PyTuple_New(0); %s" % (Naming.empty_tuple, code.error_goto_if_null(Naming.empty_tuple, self.pos)));
-<<<<<<< HEAD
-        code.putln("%s = __Pyx_PyBytes_FromStringAndSize(\"\", 0); %s" % (Naming.empty_bytes, code.error_goto_if_null(Naming.empty_bytes, self.pos)));
-        
+        code.putln("%s = PyBytes_FromStringAndSize(\"\", 0); %s" % (Naming.empty_bytes, code.error_goto_if_null(Naming.empty_bytes, self.pos)));
+
         code.putln("#ifdef %s_USED" % Naming.binding_cfunc)
         code.putln("if (%s_init() < 0) %s" % (Naming.binding_cfunc, code.error_goto(self.pos)))
         code.putln("#endif")
-=======
-        code.putln("%s = PyBytes_FromStringAndSize(\"\", 0); %s" % (Naming.empty_bytes, code.error_goto_if_null(Naming.empty_bytes, self.pos)));
->>>>>>> bcbee4a8
 
         code.putln("/*--- Library function declarations ---*/")
         env.generate_library_function_declarations(code)
