--- conflicted
+++ resolved
@@ -1796,21 +1796,8 @@
 
         if base_type:
             base_cname = base_type.typeptr_cname
-<<<<<<< HEAD
             if not base_type.is_builtin_type:
                 base_cname = code.name_in_module_state(base_cname)
-            if needs_gc:
-                # The base class deallocator probably expects this to be tracked,
-                # so undo the untracking above.
-                if base_type.scope:
-                    # Assume that we know whether the base class uses GC or not.
-                    if base_type.scope.needs_gc():
-                        code.putln("PyObject_GC_Track(o);")
-                else:
-                    code.putln("if (PyType_IS_GC(%s)) PyObject_GC_Track(o);" % base_cname)
-
-=======
->>>>>>> a821b9c9
             tp_dealloc = TypeSlots.get_base_slot_function(scope, tp_slot)
             if tp_dealloc is not None:
                 if needs_gc and base_type.scope and base_type.scope.needs_gc():
@@ -2843,14 +2830,10 @@
 
     def generate_import_star(self, env, code):
         env.use_utility_code(UtilityCode.load_cached("CStringEquals", "StringTools.c"))
-<<<<<<< HEAD
-        code.putln()
-        code.enter_cfunc_scope()  # as we need labels
-        code.putln("static int %s(%s *%s, PyObject *o, PyObject* py_name, char *name) {" % (
-            Naming.import_star_set, Naming.modulestatetype_cname, Naming.modulestatevalue_cname))
-=======
-        code.start_initcfunc(f"int {Naming.import_star_set}(PyObject *o, PyObject* py_name, const char *name)")
->>>>>>> a821b9c9
+        code.start_initcfunc(
+            f"int {Naming.import_star_set}("
+            f"{Naming.modulestatetype_cname} *{Naming.modulestatevalue_cname},"
+            "PyObject *o, PyObject* py_name, const char *name)")
 
         code.putln("static const char* internal_type_names[] = {")
         for name, entry in sorted(env.entries.items()):
@@ -3190,14 +3173,10 @@
                                   Naming.modulestatevalue_cname)
 
         code.putln("/*--- Constants init code ---*/")
-<<<<<<< HEAD
         code.put_error_if_neg(self.pos, "__Pyx_InitCachedConstants(%s)" %
             Naming.modulestatevalue_cname)
-=======
-        code.put_error_if_neg(self.pos, "__Pyx_InitCachedConstants()")
         # code objects come after the other globals (since they use strings and tuples)
         code.put_error_if_neg(self.pos, "__Pyx_CreateCodeObjects()")
->>>>>>> a821b9c9
 
         code.putln("/*--- Global type/function init code ---*/")
 
@@ -3325,17 +3304,10 @@
             def __enter__(self):
                 self.call_code = orig_code.insertion_point()
                 code = function_code
-<<<<<<< HEAD
-                code.enter_cfunc_scope(scope)
-                prototypes.putln("static CYTHON_SMALL_CODE int %s(%s *%s); /*proto*/" % (
-                    self.cfunc_name, Naming.modulestatetype_cname, Naming.modulestatevalue_cname))
-                code.putln("static int %s(%s *%s) {" % (
-                    self.cfunc_name, Naming.modulestatetype_cname, Naming.modulestatevalue_cname))
-                code.putln("CYTHON_UNUSED_VAR(%s);" % Naming.modulestatevalue_cname)
-                code.put_declare_refcount_context()
-=======
-                code.start_initcfunc(f"int {self.cfunc_name}(void)", scope, refnanny=True)
->>>>>>> a821b9c9
+                code.start_initcfunc(
+                    f"int {self.cfunc_name}({Naming.modulestatetype_cname} *{Naming.modulestatevalue_cname})",
+                    scope, refnanny=True)
+                code.putln(f"CYTHON_UNUSED_VAR({Naming.modulestatevalue_cname});")
                 self.tempdecl_code = code.insertion_point()
                 code.put_setup_refcount_context(EncodedString(self.cfunc_name))
                 # Leave a grepable marker that makes it easy to find the generator source.
@@ -3919,29 +3891,16 @@
                 code.error_goto_if_null(type.vtabptr_cname, pos)))
         env.types_imported.add(type)
 
-<<<<<<< HEAD
     def generate_type_import_call(self, type, code, import_generator, error_code=None, error_pos=None, is_api=False):
-        if type.typedef_flag:
-            objstruct = type.objstruct_cname
-        else:
-            objstruct = "struct %s" % type.objstruct_cname
-        sizeof_objstruct = objstruct
-=======
-    def generate_type_import_call(self, type, code, import_generator, error_code=None, error_pos=None):
         sizeof_objstruct = objstruct = type.objstruct_cname if type.typedef_flag else f"struct {type.objstruct_cname}"
->>>>>>> a821b9c9
         module_name = type.module_name
         type_name = type.name
         if module_name not in ('__builtin__', 'builtins'):
             module_name = f'"{module_name}"'
         elif type_name in Code.ctypedef_builtins_map:
             # Fast path for special builtins, don't actually import
-<<<<<<< HEAD
-            ctypename = Code.ctypedef_builtins_map[type.name]
-            code.putln('%s = %s;' % (code.name_in_module_state(type.typeptr_cname), ctypename))
-=======
-            code.putln(f'{type.typeptr_cname} = {Code.ctypedef_builtins_map[type_name]};')
->>>>>>> a821b9c9
+            code.putln(
+                f'{code.name_in_module_state(type.typeptr_cname)} = {Code.ctypedef_builtins_map[type_name]};')
             return
         else:
             module_name = '__Pyx_BUILTIN_MODULE_NAME'
@@ -3956,33 +3915,13 @@
             error_code = code.error_goto(error_pos)
 
         module = import_generator.imported_module(module_name, error_code)
-<<<<<<< HEAD
         typeptr_cname = type.typeptr_cname
         if not is_api:
             typeptr_cname = "%s->%s" % (Naming.modulestatevalue_cname, typeptr_cname)
-        code.put('%s = __Pyx_ImportType_%s(%s, %s,' % (
-            typeptr_cname,
-            Naming.cyversion,
-            module,
-            module_name))
-
-        type_name = type.name.as_c_string_literal()
-
-        if condition and replacement:
-            code.putln("")  # start in new line
-            code.putln("#if %s" % condition)
-            code.putln('"%s",' % replacement)
-            code.putln("#else")
-            code.putln('%s,' % type_name)
-            code.putln("#endif")
-        else:
-            code.put(' %s, ' % type_name)
-=======
         code.put(
-            f"{type.typeptr_cname} = __Pyx_ImportType_{Naming.cyversion}("
+            f"{typeptr_cname} = __Pyx_ImportType_{Naming.cyversion}("
             f"{module}, {module_name}, {type.name.as_c_string_literal()},"
         )
->>>>>>> a821b9c9
 
         alignment_func = f"__PYX_GET_STRUCT_ALIGNMENT_{Naming.cyversion}"
         if sizeof_objstruct != objstruct:
