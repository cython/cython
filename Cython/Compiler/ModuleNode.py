#
#   Module parse tree node
#


import cython
cython.declare(Naming=object, Options=object, PyrexTypes=object, TypeSlots=object,
               error=object, warning=object, py_object_type=object, UtilityCode=object,
               EncodedString=object, re=object)

from collections import defaultdict
import json
import operator
import os
import pathlib
import re
import sys

from .PyrexTypes import CPtrType
from . import Future
from . import Annotate
from . import Code
from . import Naming
from . import Nodes
from . import Options
from . import TypeSlots
from . import PyrexTypes
from . import Pythran

from .Errors import error, warning, CompileError, format_position
from .PyrexTypes import py_object_type, get_all_subtypes
from ..Utils import open_new_file, replace_suffix, decode_filename, build_hex_version, is_cython_generated_file
from .Code import UtilityCode, IncludeCode, TempitaUtilityCode
from .StringEncoding import EncodedString, encoded_string_or_bytes_literal
from .Pythran import has_np_pythran


def replace_suffix_encoded(path, newsuf):
    # calls replace suffix and returns a EncodedString or BytesLiteral with the encoding set
    newpath = replace_suffix(path, newsuf)
    return as_encoded_filename(newpath)

def as_encoded_filename(path):
    # wraps the path with either EncodedString or BytesLiteral (depending on its input type)
    # and sets the encoding to the file system encoding
    return encoded_string_or_bytes_literal(path, sys.getfilesystemencoding())


def check_c_declarations_pxd(module_node):
    module_node.scope.check_c_classes_pxd()
    return module_node


def check_c_declarations(module_node):
    module_node.scope.check_c_classes()
    module_node.scope.check_c_functions()
    return module_node


def generate_c_code_config(env, options):
    if Options.annotate or options.annotate:
        emit_linenums = False
    else:
        emit_linenums = options.emit_linenums

    if hasattr(options, "emit_code_comments"):
        print('Warning: option emit_code_comments is deprecated. '
              'Instead, use compiler directive emit_code_comments.')

    return Code.CCodeConfig(
        emit_linenums=emit_linenums,
        emit_code_comments=env.directives['emit_code_comments'],
        c_line_in_traceback=options.c_line_in_traceback)

# The code required to generate one comparison from another.
# The keys are (from, to).
# The comparison operator always goes first, with equality possibly second.
# The first value specifies if the comparison is inverted. The second is the
# logic op to use, and the third is if the equality is inverted or not.
TOTAL_ORDERING = {
    # a > b from (not a < b) and (a != b)
    ('__lt__', '__gt__'): (True, '&&', True),
    # a <= b from (a < b) or (a == b)
    ('__lt__', '__le__'): (False, '||', False),
    # a >= b from (not a < b).
    ('__lt__', '__ge__'): (True, '', None),

    # a >= b from (not a <= b) or (a == b)
    ('__le__', '__ge__'): (True, '||', False),
    # a < b, from (a <= b) and (a != b)
    ('__le__', '__lt__'): (False, '&&', True),
    # a > b from (not a <= b)
    ('__le__', '__gt__'): (True, '', None),

    # a < b from (not a > b) and (a != b)
    ('__gt__', '__lt__'): (True, '&&', True),
    # a >= b from (a > b) or (a == b)
    ('__gt__', '__ge__'): (False, '||', False),
    # a <= b from (not a > b)
    ('__gt__', '__le__'): (True, '', None),

    # Return a <= b from (not a >= b) or (a == b)
    ('__ge__', '__le__'): (True, '||', False),
    # a > b from (a >= b) and (a != b)
    ('__ge__', '__gt__'): (False, '&&', True),
    # a < b from (not a >= b)
    ('__ge__', '__lt__'): (True, '', None),
}


class ModuleNode(Nodes.Node, Nodes.BlockNode):
    #  doc       string or None
    #  body      StatListNode
    #
    #  referenced_modules   [ModuleScope]
    #  full_module_name     string
    #
    #  scope                The module scope.
    #  compilation_source   A CompilationSource (see Main)
    #  directives           Top-level compiler directives

    child_attrs = ["body"]
    directives = None
    # internal - used in merging
    pxd_stats = None
    utility_code_stats = None

    @property
    def local_scope(self):
        # Make the module node (and its init function) look like a FuncDefNode.
        return self.scope

    def merge_in(self, tree, scope, stage):
        # Merges in the contents of another tree, and possibly scope. With the
        # current implementation below, this must be done right prior
        # to code generation.
        # Stage is one of "pxd" or "utility" to indicate pxd file or utility
        # code. This helps define the order.
        #
        # Note: This way of doing it seems strange -- I believe the
        # right concept is to split ModuleNode into a ModuleNode and a
        # CodeGenerator, and tell that CodeGenerator to generate code
        # from multiple sources.
        assert isinstance(self.body, Nodes.StatListNode)
        assert stage in ('pxd', 'utility')

        if self.pxd_stats is None:
            self.pxd_stats = Nodes.StatListNode(self.body.pos, stats=[])
            self.utility_code_stats = Nodes.StatListNode(self.body.pos, stats=[])
            self.body.stats.insert(0, self.pxd_stats)
            self.body.stats.insert(0, self.utility_code_stats)

        if scope.directives != self.scope.directives:
            # merged in nodes should keep their original compiler directives
            # (for example inline cdef functions)
            tree = Nodes.CompilerDirectivesNode(tree.pos, body=tree, directives=scope.directives)

        target_stats = self.pxd_stats if stage == "pxd" else self.utility_code_stats
        if isinstance(tree, Nodes.StatListNode):
            target_stats.stats.extend(tree.stats)
        else:
            target_stats.stats.append(tree)

        self.scope.utility_code_list.extend(scope.utility_code_list)

        for inc in scope.c_includes.values():
            self.scope.process_include(inc)

        def extend_if_not_in(L1, L2):
            for x in L2:
                if x not in L1:
                    L1.append(x)

        extend_if_not_in(self.scope.included_files, scope.included_files)

    def merge_scope(self, scope, internalise_c_class_entries=True):
        # Ensure that we don't generate import code for these entries!
        for entry in scope.c_class_entries:
            entry.type.module_name = self.full_module_name
            entry.type.scope.directives["internal"] = internalise_c_class_entries

        self.scope.merge_in(scope)

    def with_compiler_directives(self):
        # When merging a utility code module into the user code we need to preserve
        # the original compiler directives. This returns the body of the module node,
        # wrapped in its set of directives.
        body = Nodes.CompilerDirectivesNode(self.pos, directives=self.directives, body=self.body)
        return body

    def analyse_declarations(self, env):
        if has_np_pythran(env):
            Pythran.include_pythran_generic(env)
        if self.directives:
            env.old_style_globals = self.directives['old_style_globals']
        if not Options.docstrings:
            env.doc = self.doc = None
        elif Options.embed_pos_in_docstring:
            env.doc = EncodedString('File: %s (starting at line %s)' % Nodes.relative_position(self.pos))
            if self.doc is not None:
                env.doc = EncodedString(env.doc + '\n' + self.doc)
                env.doc.encoding = self.doc.encoding
        else:
            env.doc = self.doc
        env.directives = self.directives

        self.body.analyse_declarations(env)

        if env.find_shared_usages_of_type(lambda tp: tp is PyrexTypes.cy_pymutex_type):
            # Be very suspicious of cython locks that are shared.
            # They have the potential to cause ABI issues.
            self.scope.use_utility_code(
                UtilityCode.load_cached(
                    "CythonPyMutexPublicCheck", "Synchronization.c"
                ))

    def prepare_utility_code(self):
        # prepare any utility code that must be created before code generation
        # specifically: CythonUtilityCode
        env = self.scope
        if env.has_import_star:
            self.create_import_star_conversion_utility_code(env)
        for name, entry in sorted(env.entries.items()):
            if (entry.create_wrapper and entry.scope is env
                    and entry.is_type and (entry.type.is_enum or entry.type.is_cpp_enum)):
                entry.type.create_type_wrapper(env)

    def process_implementation(self, options, result):
        env = self.scope
        env.return_type = PyrexTypes.c_void_type
        self.referenced_modules = []
        self.find_referenced_modules(env, self.referenced_modules, {})
        self.sort_cdef_classes(env)
        self.generate_c_code(env, options, result)
        self.generate_h_code(env, options, result)
        self.generate_api_code(env, options, result)

    def has_imported_c_functions(self):
        for module in self.referenced_modules:
            for entry in module.cfunc_entries:
                if entry.defined_in_pxd:
                    return 1
        return 0

    def assure_safe_target(self, path, allow_failed=False):
        # Check for a common gotcha for new users: naming your .pyx file after the .c file you want to wrap
        if not is_cython_generated_file(path, allow_failed=allow_failed, if_not_found=True):
            # Raising a fatal CompileError instead of calling error() to prevent castrating an existing file.
            raise CompileError(
                self.pos, 'The output file already exists and does not look like it was generated by Cython: "%s"' %
                          os.path.basename(path))

    def generate_h_code(self, env, options, result):
        def h_entries(entries, api=0, pxd=0):
            return [entry for entry in entries
                    if ((entry.visibility == 'public') or
                        (api and entry.api) or
                        (pxd and entry.defined_in_pxd))]
        h_types = h_entries(env.type_entries, api=1)
        h_vars = h_entries(env.var_entries)
        h_funcs = h_entries(env.cfunc_entries)
        h_extension_types = h_entries(env.c_class_entries)

        if h_types or h_vars or h_funcs or h_extension_types:
            result.h_file = replace_suffix_encoded(result.c_file, ".h")
            self.assure_safe_target(result.h_file)

            h_code_writer = Code.CCodeWriter()
            c_code_config = generate_c_code_config(env, options)
            globalstate = Code.GlobalState(h_code_writer, self, c_code_config)
            globalstate.initialize_main_h_code()  # in-case utility code is used in the header
            h_code_start = globalstate.parts['h_code']
            h_code_main = globalstate.parts['type_declarations']
            h_code_end = globalstate.parts['end']
            if options.generate_pxi:
                result.i_file = replace_suffix_encoded(result.c_file, ".pxi")
                i_code = Code.PyrexCodeWriter(result.i_file)
            else:
                i_code = None

            h_code_start.put_generated_by()
            h_guard = self.api_name(Naming.h_guard_prefix, env)
            h_code_start.put_h_guard(h_guard)
            h_code_start.putln("")
            h_code_start.putln('#include "Python.h"')
            self.generate_type_header_code(h_types, h_code_start)
            if options.capi_reexport_cincludes:
                self.generate_includes(env, [], h_code_start)
            h_code_start.putln("")
            api_guard = self.api_name(Naming.api_guard_prefix, env)
            h_code_start.putln("#ifndef %s" % api_guard)
            h_code_start.putln("")
            self.generate_extern_c_macro_definition(h_code_start, env.is_cpp())
            h_code_start.putln("")
            self.generate_dl_import_macro(h_code_start)
            if h_extension_types:
                h_code_main.putln("")
                for entry in h_extension_types:
                    self.generate_cclass_header_code(entry.type, h_code_main)
                    if i_code:
                        self.generate_cclass_include_code(entry.type, i_code)
            if h_funcs:
                h_code_main.putln("")
                for entry in h_funcs:
                    self.generate_public_declaration(entry, h_code_main, i_code)
            if h_vars:
                h_code_main.putln("")
                for entry in h_vars:
                    self.generate_public_declaration(entry, h_code_main, i_code)
            h_code_main.putln("")
            h_code_main.putln("#endif /* !%s */" % api_guard)
            h_code_main.putln("")
            h_code_main.putln("/* WARNING: the interface of the module init function changed in CPython 3.5. */")
            h_code_main.putln("/* It now returns a PyModuleDef instance instead of a PyModule instance. */")
            h_code_main.putln("")
            py3_mod_func_name = self.mod_init_func_cname('PyInit', env)
            warning_string = EncodedString('Use PyImport_AppendInittab(%s, %s) instead of calling %s directly.' % (
                env.module_name.as_c_string_literal(), py3_mod_func_name, py3_mod_func_name))
            h_code_main.putln('/* WARNING: %s from Python 3.5 */' % warning_string.rstrip('.'))
            h_code_main.putln("PyMODINIT_FUNC %s(void);" % py3_mod_func_name)
            h_code_main.putln("")
            h_code_main.putln("#if PY_VERSION_HEX >= 0x03050000 "
                "&& (defined(__GNUC__) || defined(__clang__) || defined(_MSC_VER) "
                "|| (defined(__cplusplus) && __cplusplus >= 201402L))")
            h_code_main.putln("#if defined(__cplusplus) && __cplusplus >= 201402L")
            h_code_main.putln("[[deprecated(%s)]] inline" % warning_string.as_c_string_literal())
            h_code_main.putln("#elif defined(__GNUC__) || defined(__clang__)")
            h_code_main.putln('__attribute__ ((__deprecated__(%s), __unused__)) __inline__' % (
                warning_string.as_c_string_literal()))
            h_code_main.putln("#elif defined(_MSC_VER)")
            h_code_main.putln('__declspec(deprecated(%s)) __inline' % (
                warning_string.as_c_string_literal()))
            h_code_main.putln('#endif')
            h_code_main.putln("static PyObject* __PYX_WARN_IF_%s_INIT_CALLED(PyObject* res) {" % py3_mod_func_name)
            h_code_main.putln("return res;")
            h_code_main.putln("}")
            # Function call is converted to warning macro; uncalled (pointer) is not
            h_code_main.putln('#define %s() __PYX_WARN_IF_%s_INIT_CALLED(%s())' % (
                py3_mod_func_name, py3_mod_func_name, py3_mod_func_name))
            h_code_main.putln('#endif')

            h_code_end.putln("")
            h_code_end.putln("#endif /* !%s */" % h_guard)

            with open_new_file(result.h_file) as f:
                h_code_writer.copyto(f)

    def generate_public_declaration(self, entry, h_code, i_code):
        h_code.putln("%s %s;" % (
            Naming.extern_c_macro,
            entry.type.declaration_code(entry.cname)))
        if i_code:
            i_code.putln("cdef extern %s" % (
                entry.type.declaration_code(entry.cname, pyrex=1)))

    def api_name(self, prefix, env):
        api_name = self.punycode_module_name(prefix, env.qualified_name)
        return api_name.replace(".", "__")

    def generate_api_code(self, env, options, result):
        def api_entries(entries, pxd=0):
            return [entry for entry in entries
                    if entry.api or (pxd and entry.defined_in_pxd)]
        api_vars = api_entries(env.var_entries)
        api_funcs = api_entries(env.cfunc_entries)
        api_extension_types = api_entries(env.c_class_entries)

        if not (api_vars or api_funcs or api_extension_types):
            return

        result.api_file = replace_suffix_encoded(result.c_file, "_api.h")
        self.assure_safe_target(result.api_file)

        h_code = Code.CCodeWriter()
        c_code_config = generate_c_code_config(env, options)
        Code.GlobalState(h_code, self, c_code_config)
        h_code.put_generated_by()
        api_guard = self.api_name(Naming.api_guard_prefix, env)
        h_code.put_h_guard(api_guard)
        # Work around https://bugs.python.org/issue4709
        h_code.putln('#ifdef __MINGW64__')
        h_code.putln('#define MS_WIN64')
        h_code.putln('#endif')

        def put_utility_code(name, src_file, include_requires=True):
            proto, impl = UtilityCode.load_as_string(name, src_file, include_requires=include_requires)
            if proto:
                h_code.put(proto)
            if impl:
                h_code.put(impl)

        h_code.putln('#include "Python.h"')
        if result.h_file:
            h_filename = os.path.basename(result.h_file)
            h_filename = as_encoded_filename(h_filename)
            h_code.putln('#include %s' % h_filename.as_c_string_literal())
        if api_extension_types:
            h_code.putln("")
            for entry in api_extension_types:
                type = entry.type
                h_code.putln("static PyTypeObject *%s = 0;" % type.typeptr_cname)
                h_code.putln("#define %s (*%s)" % (
                    type.typeobj_cname, type.typeptr_cname))
        if api_funcs:
            h_code.putln("")
            for entry in api_funcs:
                type = CPtrType(entry.type)
                cname = env.mangle(Naming.func_prefix_api, entry.name)
                h_code.putln("static %s = 0;" % type.declaration_code(cname))
                h_code.putln("#define %s %s" % (entry.name, cname))
        if api_vars:
            h_code.putln("")
            for entry in api_vars:
                type = CPtrType(entry.type)
                cname = env.mangle(Naming.varptr_prefix_api, entry.name)
                h_code.putln("static %s = 0;" % type.declaration_code(cname))
                h_code.putln("#define %s (*%s)" % (entry.name, cname))
        if api_vars:
            put_utility_code("VoidPtrImport", "ImportExport.c")
        if api_funcs:
            put_utility_code("FunctionImport", "ImportExport.c")
        if api_extension_types:
            put_utility_code("TypeImport", "ImportExport.c")
        h_code.putln("")
        h_code.putln("static int %s(void) {" % self.api_name("import", env))
        h_code.putln("PyObject *module = 0;")
        h_code.putln('module = PyImport_ImportModule(%s);' % env.qualified_name.as_c_string_literal())
        h_code.putln("if (!module) goto bad;")
        for entry in api_funcs:
            cname = env.mangle(Naming.func_prefix_api, entry.name)
            sig = entry.type.signature_string()
            h_code.putln(
                'if (__Pyx_ImportFunction_%s(module, %s, (void (**)(void))&%s, "%s") < 0) goto bad;'
                % (Naming.cyversion, entry.name.as_c_string_literal(), cname, sig))
        for entry in api_vars:
            cname = env.mangle(Naming.varptr_prefix_api, entry.name)
            sig = entry.type.empty_declaration_code()
            h_code.putln(
                'if (__Pyx_ImportVoidPtr_%s(module, %s, (void **)&%s, "%s") < 0) goto bad;'
                % (Naming.cyversion, entry.name.as_c_string_literal(), cname, sig))
        with ModuleImportGenerator(h_code, imported_modules={env.qualified_name: 'module'}) as import_generator:
            for entry in api_extension_types:
                self.generate_type_import_call(entry.type, h_code, import_generator, error_code="goto bad;", is_api=True)
        h_code.putln("Py_DECREF(module); module = 0;")
        h_code.putln("return 0;")
        h_code.putln("bad:")
        h_code.putln("Py_XDECREF(module);")
        h_code.putln("return -1;")
        h_code.putln("}")
        h_code.putln("")
        h_code.putln("#endif /* !%s */" % api_guard)

        f = open_new_file(result.api_file)
        try:
            h_code.copyto(f)
        finally:
            f.close()

    def generate_cclass_header_code(self, type, h_code):
        h_code.putln("%s %s %s;" % (
            Naming.extern_c_macro,
            PyrexTypes.public_decl("PyTypeObject", "DL_IMPORT"),
            type.typeobj_cname))

    def generate_cclass_include_code(self, type, i_code):
        i_code.putln("cdef extern class %s.%s:" % (
            type.module_name, type.name))
        i_code.indent()
        var_entries = type.scope.var_entries
        if var_entries:
            for entry in var_entries:
                i_code.putln("cdef %s" % (
                    entry.type.declaration_code(entry.cname, pyrex=1)))
        else:
            i_code.putln("pass")
        i_code.dedent()

    def generate_c_code(self, env, options, result):
        self.assure_safe_target(result.c_file, allow_failed=True)
        modules = self.referenced_modules

        if Options.annotate or options.annotate:
            show_entire_c_code = Options.annotate == "fullc" or options.annotate == "fullc"
            rootwriter = Annotate.AnnotationCCodeWriter(
                show_entire_c_code=show_entire_c_code,
                source_desc=self.compilation_source.source_desc,
            )
        else:
            rootwriter = Code.CCodeWriter()

        c_code_config = generate_c_code_config(env, options)

        globalstate = Code.GlobalState(
            rootwriter, self,
            code_config=c_code_config,
            common_utility_include_dir=options.common_utility_include_dir,
        )
        globalstate.initialize_main_c_code()
        h_code = globalstate['h_code']

        globalstate.module_pos = self.pos
        globalstate.directives = self.directives

        self.generate_module_preamble(env, options, modules, result.embedded_metadata, h_code)

        globalstate.use_utility_code(refnanny_utility_code)

        code = globalstate['before_global_var']
        code.putln('#define __Pyx_MODULE_NAME %s' %
                   self.full_module_name.as_c_string_literal())
        module_is_main = self.is_main_module_flag_cname()
        code.putln("extern int %s;" % module_is_main)
        code.putln("int %s = 0;" % module_is_main)
        code.putln("")
        code.putln("/* Implementation of %s */" % env.qualified_name.as_c_string_literal())

        code = globalstate['late_includes']
        self.generate_includes(env, modules, code, early=False)

        code = globalstate['module_code']

        self.generate_cached_builtins_decls(env, code)

        # generate normal variable and function definitions
        self.generate_lambda_definitions(env, code)
        self.generate_variable_definitions(env, code)
        self.body.generate_function_definitions(env, code)

        # generate extension types and methods
        code = globalstate['module_exttypes']
        self.generate_typeobj_definitions(env, code)
        self.generate_method_table(env, code)
        if env.has_import_star:
            self.generate_import_star(env, code)

        # initialise the macro to reduce the code size of one-time functionality
        globalstate['module_state'].put_code_here(
            UtilityCode.load("SmallCodeConfig", "ModuleSetupCode.c"))

        self.generate_module_state_start(env, globalstate['module_state'])
        self.generate_module_state_clear(env, globalstate['module_state_clear'])
        self.generate_module_state_traverse(env, globalstate['module_state_traverse'])

        # init_globals is inserted before this
        self.generate_module_init_func(modules[:-1], env, globalstate['init_module'])
        self.generate_module_cleanup_func(env, globalstate['cleanup_module'])
        if Options.embed:
            self.generate_main_method(env, globalstate['main_method'])
        self.generate_filename_table(globalstate['filename_table'])

        self.generate_declarations_for_modules(env, modules, globalstate)
        h_code.write('\n')

        for utilcode in env.utility_code_list[:]:
            globalstate.use_utility_code(utilcode)
        globalstate.finalize_main_c_code()

        self.generate_module_state_end(env, modules, globalstate)

        f = open_new_file(result.c_file)
        try:
            rootwriter.copyto(f)
        finally:
            f.close()
        result.c_file_generated = 1
        if options.gdb_debug:
            self._serialize_lineno_map(env, rootwriter)
        if Options.annotate or options.annotate:
            self._generate_annotations(rootwriter, result, options)

    def _generate_annotations(self, rootwriter, result, options):
        self.annotate(rootwriter)

        coverage_xml_filename = Options.annotate_coverage_xml or options.annotate_coverage_xml
        if coverage_xml_filename and os.path.exists(coverage_xml_filename):
            import xml.etree.ElementTree as ET
            coverage_xml = ET.parse(coverage_xml_filename).getroot()
            for el in coverage_xml.iter():
                el.tail = None  # save some memory
        else:
            coverage_xml = None

        rootwriter.save_annotation(result.main_source_file, result.c_file, coverage_xml=coverage_xml)

        # if we included files, additionally generate one annotation file for each
        if not self.scope.included_files:
            return

        search_include_file = self.scope.context.search_include_directories
        target_dir = os.path.abspath(os.path.dirname(result.c_file))
        for included_file in self.scope.included_files:
            target_file = os.path.abspath(os.path.join(target_dir, included_file))
            target_file_dir = os.path.dirname(target_file)
            if not target_file_dir.startswith(target_dir):
                # any other directories may not be writable => avoid trying
                continue
            source_file = search_include_file(included_file, source_pos=self.pos, include=True)
            if not source_file:
                continue
            if target_file_dir != target_dir and not os.path.exists(target_file_dir):
                try:
                    os.makedirs(target_file_dir)
                except OSError as e:
                    import errno
                    if e.errno != errno.EEXIST:
                        raise
            rootwriter.save_annotation(source_file, target_file, coverage_xml=coverage_xml)

    def _serialize_lineno_map(self, env, ccodewriter):
        tb = env.context.gdb_debug_outputwriter
        markers = ccodewriter.buffer.allmarkers()

        d = defaultdict(list)
        for c_lineno, (src_desc, src_lineno) in enumerate(markers):
            if src_lineno > 0 and src_desc.filename is not None:
                d[src_desc, src_lineno].append(c_lineno + 1)

        tb.start('LineNumberMapping')
        for (src_desc, src_lineno), c_linenos in sorted(d.items()):
            assert src_desc.filename is not None
            tb.add_entry(
                'LineNumber',
                c_linenos=' '.join(map(str, c_linenos)),
                src_path=src_desc.filename,
                src_lineno=str(src_lineno),
            )
        tb.end('LineNumberMapping')
        tb.serialize()

    def find_referenced_modules(self, env, module_list, modules_seen):
        if env not in modules_seen:
            modules_seen[env] = 1
            for imported_module in env.cimported_modules:
                self.find_referenced_modules(imported_module, module_list, modules_seen)
            module_list.append(env)

    def sort_types_by_inheritance(self, type_dict, type_order, getkey):
        subclasses = defaultdict(list)  # maps type key to list of subclass keys
        for key in type_order:
            new_entry = type_dict[key]
            # collect all base classes to check for children
            base = new_entry.type.base_type
            while base:
                base_key = getkey(base)
                subclasses[base_key].append(key)
                base_entry = type_dict.get(base_key)
                if base_entry is None:
                    break
                base = base_entry.type.base_type

        # Simple topological sort using recursive DFS, based on
        # https://en.wikipedia.org/wiki/Topological_sorting#Depth-first_search
        seen = set()
        result = []
        def dfs(u):
            if u in seen:
                return
            seen.add(u)
            for v in subclasses[getkey(u.type)]:
                dfs(type_dict[v])
            result.append(u)

        for key in reversed(type_order):
            dfs(type_dict[key])

        result.reverse()
        return result

    def sort_type_hierarchy(self, module_list, env):
        # poor developer's OrderedDict
        vtab_dict, vtab_dict_order = {}, []
        vtabslot_dict, vtabslot_dict_order = {}, []

        for module in module_list:
            for entry in module.c_class_entries:
                if entry.used and not entry.in_cinclude:
                    type = entry.type
                    key = type.vtabstruct_cname
                    if not key:
                        continue
                    if key in vtab_dict:
                        # FIXME: this should *never* happen, but apparently it does
                        # for Cython generated utility code
                        from .UtilityCode import NonManglingModuleScope
                        assert isinstance(entry.scope, NonManglingModuleScope), str(entry.scope)
                        assert isinstance(vtab_dict[key].scope, NonManglingModuleScope), str(vtab_dict[key].scope)
                    else:
                        vtab_dict[key] = entry
                        vtab_dict_order.append(key)
            all_defined_here = module is env
            for entry in module.type_entries:
                if entry.used and (all_defined_here or entry.defined_in_pxd):
                    type = entry.type
                    if type.is_extension_type and not entry.in_cinclude:
                        type = entry.type
                        key = type.objstruct_cname
                        assert key not in vtabslot_dict, key
                        vtabslot_dict[key] = entry
                        vtabslot_dict_order.append(key)

        def vtabstruct_cname(entry_type):
            return entry_type.vtabstruct_cname
        vtab_list = self.sort_types_by_inheritance(
            vtab_dict, vtab_dict_order, vtabstruct_cname)

        def objstruct_cname(entry_type):
            return entry_type.objstruct_cname
        vtabslot_list = self.sort_types_by_inheritance(
            vtabslot_dict, vtabslot_dict_order, objstruct_cname)

        return (vtab_list, vtabslot_list)

    def sort_cdef_classes(self, env):
        key_func = operator.attrgetter('objstruct_cname')
        entry_dict, entry_order = {}, []
        for entry in env.c_class_entries:
            key = key_func(entry.type)
            assert key not in entry_dict, key
            entry_dict[key] = entry
            entry_order.append(key)
        env.c_class_entries[:] = self.sort_types_by_inheritance(
            entry_dict, entry_order, key_func)

    def generate_type_definitions(self, env, modules, vtab_list, vtabslot_list, code):
        # TODO: Why are these separated out?
        for entry in vtabslot_list:
            self.generate_objstruct_predeclaration(entry.type, code)
        vtabslot_entries = set(vtabslot_list)
        ctuple_names = set()
        for module in modules:
            definition = module is env
            type_entries = []
            for entry in module.type_entries:
                if entry.type.is_ctuple and entry.used:
                    if entry.name not in ctuple_names:
                        ctuple_names.add(entry.name)
                        type_entries.append(entry)
                elif definition or entry.defined_in_pxd:
                    type_entries.append(entry)
            type_entries = [t for t in type_entries if t not in vtabslot_entries]
            self.generate_type_header_code(type_entries, code)
        for entry in vtabslot_list:
            self.generate_objstruct_definition(entry.type, code)
            self.generate_typeobj_predeclaration(entry, code)
        for entry in vtab_list:
            self.generate_typeobj_predeclaration(entry, code)
            self.generate_exttype_vtable_struct(entry, code)
            self.generate_exttype_vtabptr_declaration(entry, code)
            self.generate_exttype_final_methods_declaration(entry, code)

    def generate_declarations_for_modules(self, env, modules, globalstate):
        typecode = globalstate['type_declarations']
        typecode.putln("")
        typecode.putln("/*--- Type declarations ---*/")
        # This is to work around the fact that array.h isn't part of the C-API,
        # but we need to declare it earlier than utility code.
        if 'cpython.array' in [m.qualified_name for m in modules]:
            typecode.putln('#ifndef _ARRAYARRAY_H')
            typecode.putln('struct arrayobject;')
            typecode.putln('typedef struct arrayobject arrayobject;')
            typecode.putln('#endif')
        vtab_list, vtabslot_list = self.sort_type_hierarchy(modules, env)
        self.generate_type_definitions(
            env, modules, vtab_list, vtabslot_list, typecode)
        modulecode = globalstate['module_declarations']
        for module in modules:
            defined_here = module is env
            modulecode.putln("")
            modulecode.putln("/* Module declarations from %s */" % module.qualified_name.as_c_string_literal())
            self.generate_c_class_declarations(module, defined_here, globalstate)
            self.generate_cvariable_declarations(module, defined_here, globalstate)
            self.generate_cfunction_declarations(module, modulecode, defined_here)

    @staticmethod
    def _put_setup_code(code, name):
        code.put_code_here(UtilityCode.load(name, "ModuleSetupCode.c"))

    def generate_module_preamble(self, env, options, cimported_modules, metadata, code):
        code.put_generated_by()
        if metadata:
            code.putln("/* BEGIN: Cython Metadata")
            code.putln(json.dumps(metadata, indent=4, sort_keys=True))
            code.putln("END: Cython Metadata */")
            code.putln("")

        code.putln("#ifndef PY_SSIZE_T_CLEAN")
        code.putln("#define PY_SSIZE_T_CLEAN")
        code.putln("#endif /* PY_SSIZE_T_CLEAN */")
        self._put_setup_code(code, "InitLimitedAPI")

        for inc in sorted(env.c_includes.values(), key=IncludeCode.sortkey):
            if inc.location == inc.INITIAL:
                inc.write(code)
        code.putln("#ifndef Py_PYTHON_H")
        code.putln("    #error Python headers needed to compile C extensions, "
                   "please install development version of Python.")
        code.putln("#elif PY_VERSION_HEX < 0x03080000")
        code.putln("    #error Cython requires Python 3.8+.")
        code.putln("#else")
        code.globalstate["end"].putln("#endif /* Py_PYTHON_H */")

        from .. import __version__
        code.putln(f'#define __PYX_ABI_VERSION "{__version__.replace(".", "_")}"')
        code.putln('#define CYTHON_HEX_VERSION %s' % build_hex_version(__version__))
        code.putln("#define CYTHON_FUTURE_DIVISION %d" % (
            Future.division in env.context.future_directives))

        code.globalstate.use_utility_code(
            UtilityCode.load("CythonABIVersion", "ModuleSetupCode.c"))

        self._put_setup_code(code, "CModulePreamble")
        if env.context.options.cplus:
            self._put_setup_code(code, "CppInitCode")
        else:
            self._put_setup_code(code, "CInitCode")
        self._put_setup_code(code, "PythonCompatibility")
        self._put_setup_code(code, "MathInitCode")

        # Error handling and position macros.
        # Using "(void)cname" to prevent "unused" warnings.
        mark_errpos_code = (
            "#define __PYX_MARK_ERR_POS(f_index, lineno)  {"
            f" {Naming.filename_cname} = {Naming.filetable_cname}[f_index];"
            f" (void) {Naming.filename_cname};"
            f" {Naming.lineno_cname} = lineno;"
            f" (void) {Naming.lineno_cname};"
            "%s"  # for C line info
            f" (void) {Naming.clineno_cname}; "  # always suppress warnings
            "}"
        )
        cline_info = f" {Naming.clineno_cname} = {Naming.line_c_macro};"

        # Show the C code line in tracebacks or not? C macros take precedence over (deprecated) options.
        # 1) "CYTHON_CLINE_IN_TRACEBACK=0"  always disables C lines in tracebacks
        # 2) "CYTHON_CLINE_IN_TRACEBACK_RUNTIME=1" enables the feature + runtime configuration
        # 2a) "options.c_line_in_traceback=True"   changes the default to CYTHON_CLINE_IN_TRACEBACK_RUNTIME=1
        # 2b) "options.c_line_in_traceback=False"  changes the default to disable C lines
        # 4) "CYTHON_CLINE_IN_TRACEBACK=1"         enables C lines without runtime configuration
        # 5) if nothing is set, the default is to disable the feature

        default_cline_runtime = 0
        if options.c_line_in_traceback is not None:
            # explicitly set by user
            default_cline_runtime = int(options.c_line_in_traceback)

        code.putln("#ifndef CYTHON_CLINE_IN_TRACEBACK_RUNTIME")
        code.putln(f"#define CYTHON_CLINE_IN_TRACEBACK_RUNTIME {default_cline_runtime}")
        code.putln("#endif")

        code.putln("#ifndef CYTHON_CLINE_IN_TRACEBACK")
        code.putln("#define CYTHON_CLINE_IN_TRACEBACK CYTHON_CLINE_IN_TRACEBACK_RUNTIME")
        code.putln("#endif")

        code.putln("#if CYTHON_CLINE_IN_TRACEBACK")
        code.putln(mark_errpos_code % cline_info)
        code.putln("#else")
        code.putln(mark_errpos_code % "")
        code.putln("#endif")

        code.putln("#define __PYX_ERR(f_index, lineno, Ln_error) \\")
        code.putln("    { __PYX_MARK_ERR_POS(f_index, lineno) goto Ln_error; }")

        code.putln("")
        self.generate_extern_c_macro_definition(code, env.is_cpp())
        code.putln("")

        code.putln("#define %s" % self.api_name(Naming.h_guard_prefix, env))
        code.putln("#define %s" % self.api_name(Naming.api_guard_prefix, env))
        code.putln("/* Early includes */")
        self.generate_includes(env, cimported_modules, code, late=False)
        code.putln("")
        code.putln("#if defined(PYREX_WITHOUT_ASSERTIONS) && !defined(CYTHON_WITHOUT_ASSERTIONS)")
        code.putln("#define CYTHON_WITHOUT_ASSERTIONS")
        code.putln("#endif")
        code.putln("")

        if env.directives['ccomplex']:
            code.putln("")
            code.putln("#if !defined(CYTHON_CCOMPLEX)")
            code.putln("#define CYTHON_CCOMPLEX 1")
            code.putln("#endif")
            code.putln("")

        c_string_type = env.directives['c_string_type']
        c_string_encoding = env.directives['c_string_encoding']
        if c_string_type not in ('bytes', 'bytearray') and not c_string_encoding:
            error(self.pos, "a default encoding must be provided if c_string_type is not a byte type")
        code.putln(f"#define __PYX_DEFAULT_STRING_ENCODING_IS_ASCII {int(c_string_encoding == 'ascii')}")
        code.putln(f"#define __PYX_DEFAULT_STRING_ENCODING_IS_UTF8 {int(c_string_encoding == 'utf8')}")
        if c_string_encoding not in ('ascii', 'utf8'):
            code.putln(f'#define __PYX_DEFAULT_STRING_ENCODING "{c_string_encoding}"')
        if c_string_type == 'bytearray':
            c_string_func_name = 'ByteArray'
        elif c_string_type == 'str':
            c_string_func_name = 'Unicode'
        else:
            c_string_func_name = c_string_type.title()
        code.putln(f'#define __Pyx_PyObject_FromString __Pyx_Py{c_string_func_name}_FromString')
        code.putln(f'#define __Pyx_PyObject_FromStringAndSize __Pyx_Py{c_string_func_name}_FromStringAndSize')
        code.put(UtilityCode.load_as_string("TypeConversions", "TypeConversion.c")[0])
        env.use_utility_code(UtilityCode.load_cached("FormatTypeName", "ObjectHandling.c"))

        # These utility functions are assumed to exist and used elsewhere.
        PyrexTypes.c_long_type.create_to_py_utility_code(env)
        PyrexTypes.c_long_type.create_from_py_utility_code(env)
        PyrexTypes.c_int_type.create_from_py_utility_code(env)

        code.put(Nodes.branch_prediction_macros)

        self._put_setup_code(code, "PretendToInitialize")
        code.putln('')
        code.putln('#if !CYTHON_USE_MODULE_STATE')
        code.putln('static PyObject *%s = NULL;' % env.module_cname)
        if Options.pre_import is not None:
            code.putln('static PyObject *%s;' % Naming.preimport_cname)
        code.putln('#endif')

        code.putln('static int %s;' % Naming.lineno_cname)
        code.putln('static int %s = 0;' % Naming.clineno_cname)
        code.putln('static const char * const %s = %s;' % (Naming.cfilenm_cname, Naming.file_c_macro))
        code.putln('static const char *%s;' % Naming.filename_cname)

        env.use_utility_code(UtilityCode.load_cached("FastTypeChecks", "ModuleSetupCode.c"))
        env.use_utility_code(UtilityCode.load("GetRuntimeVersion", "ModuleSetupCode.c"))
        if has_np_pythran(env):
            env.use_utility_code(UtilityCode.load_cached("PythranConversion", "CppSupport.cpp"))

    def generate_extern_c_macro_definition(self, code, is_cpp):
        name = Naming.extern_c_macro
        code.putln("#ifdef CYTHON_EXTERN_C")
        # make sure that user overrides always take precedence
        code.putln('    #undef %s' % name)
        code.putln('    #define %s CYTHON_EXTERN_C' % name)
        code.putln("#elif defined(%s)" % name)
        code.putln("    #ifdef _MSC_VER")
        code.putln("    #pragma message (\"Please do not define the '%s' macro externally. Use 'CYTHON_EXTERN_C' instead.\")" % name)
        code.putln("    #else")
        code.putln("    #warning Please do not define the '%s' macro externally. Use 'CYTHON_EXTERN_C' instead." % name)
        code.putln("    #endif")
        code.putln("#else")
        if is_cpp:
            code.putln('    #define %s extern "C++"' % name)
        else:
            code.putln("  #ifdef __cplusplus")
            code.putln('    #define %s extern "C"' % name)
            code.putln("  #else")
            code.putln("    #define %s extern" % name)
            code.putln("  #endif")
        code.putln("#endif")

    def generate_dl_import_macro(self, code):
        code.putln("#ifndef DL_IMPORT")
        code.putln("  #define DL_IMPORT(_T) _T")
        code.putln("#endif")

    def generate_includes(self, env, cimported_modules, code, early=True, late=True):
        for inc in sorted(env.c_includes.values(), key=IncludeCode.sortkey):
            if inc.location == inc.EARLY:
                if early:
                    inc.write(code)
            elif inc.location == inc.LATE:
                if late:
                    inc.write(code)
        if early:
            code.putln_openmp("#include <omp.h>")

    def generate_filename_table(self, code):
        from os.path import isabs, basename
        code.putln("")
        code.putln("static const char* const %s[] = {" % Naming.filetable_cname)
        if code.globalstate.filename_list:
            for source_desc in code.globalstate.filename_list:
                file_path = source_desc.get_filenametable_entry()
                if isabs(file_path):
                    # never include absolute paths
                    file_path = source_desc.get_description()
                # Always use / as separator
                file_path = pathlib.Path(file_path).as_posix()
                escaped_filename = as_encoded_filename(file_path)
                code.putln('%s,' % escaped_filename.as_c_string_literal())
        else:
            # Some C compilers don't like an empty array
            code.putln("0")
        code.putln("};")

    def generate_type_predeclarations(self, env, code):
        pass

    def generate_type_header_code(self, type_entries, code):
        # Generate definitions of structs/unions/enums/typedefs/objstructs.
        #self.generate_gcc33_hack(env, code) # Is this still needed?
        # Forward declarations
        for entry in type_entries:
            if not entry.in_cinclude:
                #print "generate_type_header_code:", entry.name, repr(entry.type) ###
                type = entry.type
                if type.is_typedef:  # Must test this first!
                    pass
                elif type.is_struct_or_union or type.is_cpp_class:
                    self.generate_struct_union_predeclaration(entry, code)
                elif type.is_ctuple and not type.is_fused and entry.used:
                    self.generate_struct_union_predeclaration(entry.type.struct_entry, code)
                elif type.is_extension_type:
                    self.generate_objstruct_predeclaration(type, code)
        # Actual declarations
        for entry in type_entries:
            if not entry.in_cinclude:
                #print "generate_type_header_code:", entry.name, repr(entry.type) ###
                type = entry.type
                if type.is_typedef:  # Must test this first!
                    self.generate_typedef(entry, code)
                elif type.is_enum or type.is_cpp_enum:
                    self.generate_enum_definition(entry, code)
                elif type.is_struct_or_union:
                    self.generate_struct_union_definition(entry, code)
                elif type.is_ctuple and not type.is_fused and entry.used:
                    self.generate_struct_union_definition(entry.type.struct_entry, code)
                elif type.is_cpp_class:
                    self.generate_cpp_class_definition(entry, code)
                elif type.is_extension_type:
                    self.generate_objstruct_definition(type, code)

    def generate_gcc33_hack(self, env, code):
        # Workaround for spurious warning generation in gcc 3.3
        code.putln("")
        for entry in env.c_class_entries:
            type = entry.type
            if not type.typedef_flag:
                name = type.objstruct_cname
                if name.startswith("__pyx_"):
                    tail = name[6:]
                else:
                    tail = name
                code.putln("typedef struct %s __pyx_gcc33_%s;" % (
                    name, tail))

    def generate_typedef(self, entry, code):
        base_type = entry.type.typedef_base_type
        enclosing_scope = entry.scope
        if base_type.is_numeric and not enclosing_scope.is_cpp_class_scope:
            try:
                writer = code.globalstate['numeric_typedefs']
            except KeyError:
                writer = code
        else:
            writer = code
        writer.mark_pos(entry.pos)
        writer.putln("typedef %s;" % base_type.declaration_code(entry.cname))

    def sue_predeclaration(self, type, kind, name):
        if type.typedef_flag:
            return "%s %s;\ntypedef %s %s %s;" % (
                kind, name,
                kind, name, name)
        else:
            return "%s %s;" % (kind, name)

    def generate_struct_union_predeclaration(self, entry, code):
        type = entry.type
        if type.is_cpp_class and type.templates:
            code.putln("template <typename %s>" % ", typename ".join(
                [T.empty_declaration_code() for T in type.templates]))
        code.putln(self.sue_predeclaration(type, type.kind, type.cname))

    def sue_header_footer(self, type, kind, name):
        header = "%s %s {" % (kind, name)
        footer = "};"
        return header, footer

    def generate_struct_union_definition(self, entry, code):
        code.mark_pos(entry.pos)
        type = entry.type
        scope = type.scope
        if scope:
            kind = type.kind
            packed = type.is_struct and type.packed
            if packed:
                kind = "%s %s" % (type.kind, "__Pyx_PACKED")
                code.globalstate.use_utility_code(packed_struct_utility_code)
            header, footer = \
                self.sue_header_footer(type, kind, type.cname)
            if packed:
                code.putln("#if defined(__SUNPRO_C)")
                code.putln("  #pragma pack(1)")
                code.putln("#elif !defined(__GNUC__)")
                code.putln("  #pragma pack(push, 1)")
                code.putln("#endif")
            code.putln(header)
            var_entries = scope.var_entries
            for attr in var_entries:
                code.putln(
                    "%s;" % attr.type.declaration_code(attr.cname))
            code.putln(footer)
            if packed:
                code.putln("#if defined(__SUNPRO_C)")
                code.putln("  #pragma pack()")
                code.putln("#elif !defined(__GNUC__)")
                code.putln("  #pragma pack(pop)")
                code.putln("#endif")

    def generate_cpp_constructor_code(self, arg_decls, arg_names, is_implementing, py_attrs, constructor, type, code):
        if is_implementing:
            code.putln("%s(%s) {" % (type.cname, ", ".join(arg_decls)))
            needs_gil = py_attrs or (constructor and not constructor.type.nogil)
            if needs_gil:
                code.put_ensure_gil()
            if py_attrs:
                for attr in py_attrs:
                    code.put_init_var_to_py_none(attr, nanny=False)
            if constructor:
                code.putln("%s(%s);" % (constructor.cname, ", ".join(arg_names)))
            if needs_gil:
                code.put_release_ensured_gil()
            code.putln("}")
        else:
            code.putln("%s(%s);" % (type.cname, ", ".join(arg_decls)))

    def generate_cpp_class_definition(self, entry, code):
        code.mark_pos(entry.pos)
        type = entry.type
        scope = type.scope
        if scope:
            if type.templates:
                code.putln("template <class %s>" % ", class ".join(
                    [T.empty_declaration_code() for T in type.templates]))
            # Just let everything be public.
            code.put("struct %s" % type.cname)
            if type.base_classes:
                base_class_decl = ", public ".join(
                    [base_class.empty_declaration_code() for base_class in type.base_classes])
                code.put(" : public %s" % base_class_decl)
            code.putln(" {")
            self.generate_type_header_code(scope.type_entries, code)
            py_attrs = [e for e in scope.entries.values()
                        if e.type.is_pyobject and not e.is_inherited]
            has_virtual_methods = False
            constructor = None
            destructor = None
            for attr in scope.var_entries:
                if attr.type.is_cfunction and attr.type.is_static_method:
                    code.put("static ")
                elif attr.name == "<init>":
                    constructor = scope.lookup_here("<init>")
                elif attr.name == "<del>":
                    destructor = attr
                elif attr.type.is_cfunction:
                    code.put("virtual ")
                    has_virtual_methods = True
                code.putln("%s;" % attr.type.declaration_code(attr.cname))
            is_implementing = 'init_module' in code.globalstate.parts

            if constructor or py_attrs:
                if constructor:
                    for constructor_alternative in constructor.all_alternatives():
                        arg_decls = []
                        arg_names = []
                        for arg in constructor_alternative.type.original_args[
                                :len(constructor_alternative.type.args)-constructor_alternative.type.optional_arg_count]:
                            arg_decls.append(arg.declaration_code())
                            arg_names.append(arg.cname)
                        if constructor_alternative.type.optional_arg_count:
                            arg_decls.append(constructor_alternative.type.op_arg_struct.declaration_code(Naming.optional_args_cname))
                            arg_names.append(Naming.optional_args_cname)
                        if not arg_decls:
                            default_constructor = True
                            arg_decls = []
                        self.generate_cpp_constructor_code(arg_decls, arg_names, is_implementing, py_attrs, constructor_alternative, type, code)
                else:
                    arg_decls = []
                    arg_names = []
                    self.generate_cpp_constructor_code(arg_decls, arg_names, is_implementing, py_attrs, constructor, type, code)

            if destructor or py_attrs or has_virtual_methods:
                if has_virtual_methods:
                    code.put("virtual ")
                if is_implementing:
                    code.putln("~%s() {" % type.cname)
                    if py_attrs:
                        code.put_ensure_gil()
                    if destructor:
                        code.putln("%s();" % destructor.cname)
                    if py_attrs:
                        for attr in py_attrs:
                            code.put_var_xdecref(attr, nanny=False)
                        code.put_release_ensured_gil()
                    code.putln("}")
                else:
                    code.putln("~%s();" % type.cname)
            if py_attrs:
                # Also need copy constructor and assignment operators.
                if is_implementing:
                    code.putln("%s(const %s& __Pyx_other) {" % (type.cname, type.cname))
                    code.put_ensure_gil()
                    for attr in scope.var_entries:
                        if not attr.type.is_cfunction:
                            code.putln("%s = __Pyx_other.%s;" % (attr.cname, attr.cname))
                            code.put_var_incref(attr, nanny=False)
                    code.put_release_ensured_gil()
                    code.putln("}")
                    code.putln("%s& operator=(const %s& __Pyx_other) {" % (type.cname, type.cname))
                    code.putln("if (this != &__Pyx_other) {")
                    code.put_ensure_gil()
                    for attr in scope.var_entries:
                        if not attr.type.is_cfunction:
                            code.put_var_xdecref(attr, nanny=False)
                            code.putln("%s = __Pyx_other.%s;" % (attr.cname, attr.cname))
                            code.put_var_incref(attr, nanny=False)
                    code.put_release_ensured_gil()
                    code.putln("}")
                    code.putln("return *this;")
                    code.putln("}")
                else:
                    code.putln("%s(const %s& __Pyx_other);" % (type.cname, type.cname))
                    code.putln("%s& operator=(const %s& __Pyx_other);" % (type.cname, type.cname))
            code.putln("};")

    def generate_enum_definition(self, entry, code):
        code.mark_pos(entry.pos)
        type = entry.type
        name = entry.cname or entry.name or ""

        kind = "enum class" if entry.type.is_cpp_enum else "enum"
        header, footer = self.sue_header_footer(type, kind, name)
        code.putln(header)
        enum_values = entry.enum_values
        if not enum_values:
            error(entry.pos, "Empty enum definition not allowed outside a 'cdef extern from' block")
        else:
            last_entry = enum_values[-1]
            # this does not really generate code, just builds the result value
            for value_entry in enum_values:
                if value_entry.value_node is not None:
                    value_entry.value_node.generate_evaluation_code(code)

            for value_entry in enum_values:
                if value_entry.value_node is None:
                    value_code = value_entry.cname.split("::")[-1]
                else:
                    value_code = ("%s = %s" % (
                        value_entry.cname.split("::")[-1],
                        value_entry.value_node.result()))
                if value_entry is not last_entry:
                    value_code += ","
                code.putln(value_code)
        code.putln(footer)

        if entry.type.is_enum:
            if entry.type.typedef_flag:
                # Not pre-declared.
                code.putln("typedef enum %s %s;" % (name, name))

    def generate_typeobj_predeclaration(self, entry, code):
        code.putln("")
        name = entry.type.typeobj_cname
        if name:
            if entry.visibility == 'extern' and not entry.in_cinclude:
                code.putln("%s %s %s;" % (
                    Naming.extern_c_macro,
                    PyrexTypes.public_decl("PyTypeObject", "DL_IMPORT"),
                    name))
            elif entry.visibility == 'public':
                code.putln("%s %s %s;" % (
                    Naming.extern_c_macro,
                    PyrexTypes.public_decl("PyTypeObject", "DL_EXPORT"),
                    name))
            # ??? Do we really need the rest of this? ???
            #else:
            #    code.putln("static PyTypeObject %s;" % name)

    def generate_exttype_vtable_struct(self, entry, code):
        if not entry.used:
            return

        code.mark_pos(entry.pos)
        # Generate struct declaration for an extension type's vtable.
        type = entry.type
        scope = type.scope

        self.specialize_fused_types(scope)

        if type.vtabstruct_cname:
            code.putln("")
            code.putln("struct %s {" % type.vtabstruct_cname)
            if type.base_type and type.base_type.vtabstruct_cname:
                code.putln("struct %s %s;" % (
                    type.base_type.vtabstruct_cname,
                    Naming.obj_base_cname))
            for method_entry in scope.cfunc_entries:
                if not method_entry.is_inherited:
                    code.putln("%s;" % method_entry.type.declaration_code("(*%s)" % method_entry.cname))
            code.putln("};")

    def generate_exttype_vtabptr_declaration(self, entry, code):
        if not entry.used:
            return

        code.mark_pos(entry.pos)
        # Generate declaration of pointer to an extension type's vtable.
        type = entry.type
        if type.vtabptr_cname:
            code.putln("static struct %s *%s;" % (
                type.vtabstruct_cname,
                type.vtabptr_cname))

    def generate_exttype_final_methods_declaration(self, entry, code):
        if not entry.used:
            return

        code.mark_pos(entry.pos)
        # Generate final methods prototypes
        for method_entry in entry.type.scope.cfunc_entries:
            if not method_entry.is_inherited and method_entry.final_func_cname:
                declaration = method_entry.type.declaration_code(
                    method_entry.final_func_cname)
                modifiers = code.build_function_modifiers(method_entry.func_modifiers)
                code.putln("static %s%s;" % (modifiers, declaration))

    def generate_objstruct_predeclaration(self, type, code):
        if not type.scope:
            return
        code.putln(self.sue_predeclaration(type, "struct", type.objstruct_cname))

    def generate_objstruct_definition(self, type, code):
        code.mark_pos(type.pos)
        # Generate object struct definition for an
        # extension type.
        if not type.scope:
            return  # Forward declared but never defined
        header, footer = \
            self.sue_header_footer(type, "struct", type.objstruct_cname)
        code.putln(header)
        base_type = type.base_type
        if base_type:
            basestruct_cname = base_type.objstruct_cname
            if basestruct_cname == "PyTypeObject":
                # User-defined subclasses of type are heap allocated.
                basestruct_cname = "PyHeapTypeObject"
            code.putln(
                "%s%s %s;" % (
                    ("struct ", "")[base_type.typedef_flag],
                    basestruct_cname,
                    Naming.obj_base_cname))
        else:
            code.putln(
                "PyObject_HEAD")
        if type.vtabslot_cname and not (type.base_type and type.base_type.vtabslot_cname):
            code.putln(
                "struct %s *%s;" % (
                    type.vtabstruct_cname,
                    type.vtabslot_cname))
        for attr in type.scope.var_entries:
            if attr.is_declared_generic:
                attr_type = py_object_type
            else:
                attr_type = attr.type
            if attr.is_cpp_optional:
                decl = attr_type.cpp_optional_declaration_code(attr.cname)
            else:
                decl = attr_type.declaration_code(attr.cname)
            type.scope.use_entry_utility_code(attr)
            code.putln("%s;" % decl)
        code.putln(footer)
        if type.objtypedef_cname is not None:
            # Only for exposing public typedef name.
            code.putln("typedef struct %s %s;" % (type.objstruct_cname, type.objtypedef_cname))

    def generate_c_class_declarations(self, env, definition, globalstate):
        module_state = globalstate['module_state']
        module_state_clear = globalstate['module_state_clear']
        module_state_traverse = globalstate['module_state_traverse']
        module_state_typeobj = module_state.insertion_point()
        for entry in env.c_class_entries:
            if definition or entry.defined_in_pxd:
                module_state.putln("PyTypeObject *%s;" % entry.type.typeptr_cname)
                module_state_clear.putln(
                    "Py_CLEAR(clear_module_state->%s);" %
                    entry.type.typeptr_cname)
                module_state_traverse.putln(
                    "Py_VISIT(traverse_module_state->%s);" %
                    entry.type.typeptr_cname)
                if entry.type.typeobj_cname is not None:
                    module_state_typeobj.putln("PyObject *%s;" % entry.type.typeobj_cname)
                    module_state_clear.putln(
                        "Py_CLEAR(clear_module_state->%s);" % (
                        entry.type.typeobj_cname))
                    module_state_traverse.putln(
                        "Py_VISIT(traverse_module_state->%s);" % (
                        entry.type.typeobj_cname))

    def generate_cvariable_declarations(self, env, definition, globalstate):
        if env.is_cython_builtin:
            return
        for entry in env.var_entries:
            if (entry.in_cinclude or entry.in_closure or
                    (entry.visibility == 'private' and not (entry.defined_in_pxd or entry.used))):
                continue

            storage_class = None
            dll_linkage = None
            init = None
            destination_code = None
            module_state_clear = module_state_traverse = None

            if entry.is_declared_in_module_state():
                storage_class = ""
                dll_linkage = None
                destination_code = globalstate['module_state']
                module_state_clear = globalstate['module_state_clear']
                module_state_traverse = globalstate['module_state_traverse']
            elif entry.visibility == 'extern':
                storage_class = Naming.extern_c_macro
                dll_linkage = "DL_IMPORT"
                destination_code = globalstate['module_declarations']
            elif entry.visibility == 'public':
                storage_class = Naming.extern_c_macro
                if definition:
                    dll_linkage = "DL_EXPORT"
                else:
                    dll_linkage = "DL_IMPORT"
                destination_code = globalstate['module_declarations']
            elif entry.visibility == 'private':
                # Most private entries end up in the module state though
                destination_code = globalstate['module_declarations']
                if entry.init is not None:
                    assert entry.type.is_const, f"{entry.init} {entry.type} {entry.cname}"
                    init = entry.type.literal_code(entry.init)

            type = entry.type
            cname = entry.cname

            if entry.defined_in_pxd and not definition:
                storage_class = ""
                dll_linkage = None
                type = CPtrType(type)
                cname = env.mangle(Naming.varptr_prefix, entry.name)

            if storage_class:
                destination_code.put("%s " % storage_class)
            if entry.is_cpp_optional:
                destination_code.put(type.cpp_optional_declaration_code(
                    cname, dll_linkage=dll_linkage))
            else:
                destination_code.put(type.declaration_code(
                    cname, dll_linkage=dll_linkage))
            if init is not None:
                destination_code.put_safe(" = %s" % init)
            destination_code.putln(";")
            if entry.cname != cname:
                globalstate['module_declarations'].putln("#define %s %s[0]" % (entry.cname, cname))
            if module_state_traverse and type.is_pyobject:
                module_state_traverse.putln(f"Py_VISIT(traverse_module_state->{cname});")
            if module_state_clear:
                if type.needs_refcounting:
                    module_state_clear.put_decref_clear(
                        f"clear_module_state->{cname}", type, clear_before_decref=True, nanny=False
                    )
                if type.needs_explicit_destruction(self.scope):
                    type.generate_explicit_destruction(
                        module_state_clear, entry,
                        extra_access_code="clear_module_state->")

            env.use_entry_utility_code(entry)

    def generate_cfunction_declarations(self, env, code, definition):
        for entry in env.cfunc_entries:
            from_pyx = Options.cimport_from_pyx and not entry.visibility == 'extern'
            if (entry.used
                    or entry.visibility == 'public'
                    or entry.api
                    or from_pyx):
                generate_cfunction_declaration(entry, env, code, definition)

    def generate_variable_definitions(self, env, code):
        for entry in env.var_entries:
            if not entry.in_cinclude and entry.visibility == "public":
                code.put(entry.type.declaration_code(entry.cname))
                if entry.init is not None:
                    init = entry.type.literal_code(entry.init)
                    code.put_safe(" = %s" % init)
                code.putln(";")

    def generate_typeobj_definitions(self, env, code):
        full_module_name = env.qualified_name
        for entry in env.c_class_entries:
            #print "generate_typeobj_definitions:", entry.name
            #print "...visibility =", entry.visibility
            if entry.visibility != 'extern':
                type = entry.type
                scope = type.scope
                if scope:  # could be None if there was an error
                    self.generate_exttype_vtable(scope, code)
                    self.generate_new_function(scope, code, entry)
                    self.generate_del_function(scope, code)
                    self.generate_dealloc_function(scope, code)

                    if scope.needs_gc():
                        self.generate_traverse_function(scope, code, entry)
                        if scope.needs_tp_clear():
                            self.generate_clear_function(scope, code, entry)
                    if scope.defines_any_special(["__getitem__"]):
                        self.generate_getitem_int_function(scope, code)
                    if scope.defines_any_special(["__setitem__", "__delitem__"]):
                        self.generate_ass_subscript_function(scope, code)
                    if scope.defines_any_special(["__getslice__", "__setslice__", "__delslice__"]):
                        warning(self.pos,
                                "__getslice__, __setslice__, and __delslice__ are not supported by Python 3, "
                                "use __getitem__, __setitem__, and __delitem__ instead", 1)
                        code.putln("#error __getslice__, __setslice__, and __delslice__ not supported in Python 3.")
                    if scope.defines_any_special(["__setslice__", "__delslice__"]):
                        self.generate_ass_slice_function(scope, code)
                    if scope.defines_any_special(["__getattr__", "__getattribute__"]):
                        self.generate_getattro_function(scope, code)
                    if scope.defines_any_special(["__setattr__", "__delattr__"]):
                        self.generate_setattro_function(scope, code)
                    if scope.defines_any_special(["__get__"]):
                        self.generate_descr_get_function(scope, code)
                    if scope.defines_any_special(["__set__", "__delete__"]):
                        self.generate_descr_set_function(scope, code)
                    if not (scope.is_closure_class_scope or scope.is_defaults_class_scope) and scope.defines_any(["__dict__"]):
                        self.generate_dict_getter_function(scope, code)

                    if scope.defines_any_special(TypeSlots.richcmp_special_methods):
                        self.generate_richcmp_function(scope, code)
                    elif 'total_ordering' in scope.directives:
                        # Warn if this is used when it can't have any effect.
                        warning(scope.parent_type.pos,
                                "total_ordering directive used, but no comparison and equality methods defined")

                    for slot in TypeSlots.get_slot_table(code.globalstate.directives).PyNumberMethods:
                        if slot.is_binop and scope.defines_any_special(slot.user_methods):
                            self.generate_binop_function(scope, slot, code, entry.pos)

                    self.generate_property_accessors(scope, code)
                    self.generate_method_table(scope, code)
                    self.generate_getset_table(scope, code)
                    code.putln("#if CYTHON_USE_TYPE_SPECS")
                    self.generate_typeobj_spec(entry, code)
                    code.putln("#else")
                    self.generate_typeobj_definition(full_module_name, entry, code)
                    code.putln("#endif")

    def generate_exttype_vtable(self, scope, code):
        # Generate the definition of an extension type's vtable.
        type = scope.parent_type
        if type.vtable_cname:
            code.putln("static struct %s %s;" % (
                type.vtabstruct_cname,
                type.vtable_cname))

    def generate_self_cast(self, scope, code):
        type = scope.parent_type
        code.putln(
            "%s = (%s)o;" % (
                type.declaration_code("p"),
                type.empty_declaration_code()))

    def generate_new_function(self, scope, code, cclass_entry):
        tp_slot = TypeSlots.ConstructorSlot("tp_new", "__cinit__")
        slot_func = scope.mangle_internal("tp_new")
        if tp_slot.slot_code(scope) != slot_func:
            return  # never used

        type = scope.parent_type
        base_type = type.base_type

        have_entries, (py_attrs, py_buffers, memoryview_slices) = \
                        scope.get_refcounted_entries()
        is_final_type = scope.parent_type.is_final_type
        if scope.is_internal:
            # internal classes (should) never need None inits, normal zeroing will do
            py_attrs = []
        explicitly_constructable_attrs = [
            entry for entry in scope.var_entries
            if entry.type.needs_explicit_construction(scope)
        ]

        cinit_func_entry = scope.lookup_here("__cinit__")
        if cinit_func_entry and not cinit_func_entry.is_special:
            cinit_func_entry = None

        if base_type or (cinit_func_entry and not cinit_func_entry.trivial_signature):
            unused_marker = ''
        else:
            unused_marker = 'CYTHON_UNUSED '

        if base_type:
            freelist_size = 0  # not currently supported
        else:
            freelist_size = scope.directives.get('freelist', 0)
        freelist_name = scope.mangle_internal(Naming.freelist_name)
        freecount_name = scope.mangle_internal(Naming.freecount_name)

        if freelist_size:
            module_state = code.globalstate['module_state_contents']
            module_state.putln("")
            module_state.putln("#if CYTHON_USE_FREELISTS")
            module_state.putln("%s[%d];" % (
                scope.parent_type.declaration_code(freelist_name),
                freelist_size))
            module_state.putln("int %s;" % freecount_name)
            module_state.putln("#endif")

        code.start_slotfunc(
            scope, PyrexTypes.py_objptr_type, "tp_new",
            f"PyTypeObject *t, {unused_marker}PyObject *a, {unused_marker}PyObject *k", needs_prototype=True)

        need_self_cast = (type.vtabslot_cname or
                          (py_buffers or memoryview_slices or py_attrs) or
                          explicitly_constructable_attrs)
        if need_self_cast:
            code.putln("%s;" % scope.parent_type.declaration_code("p"))
        if base_type:
            tp_new = TypeSlots.get_base_slot_function(scope, tp_slot)
            base_type_typeptr_cname = base_type.typeptr_cname
            if not base_type.is_builtin_type:
                base_type_typeptr_cname = code.name_in_slot_module_state(base_type_typeptr_cname)
            if tp_new is None:
                tp_new = f"__Pyx_PyType_GetSlot({base_type_typeptr_cname}, tp_new, newfunc)"
            code.putln("PyObject *o = %s(t, a, k);" % tp_new)
        else:
            code.putln("PyObject *o;")
            code.putln("#if CYTHON_COMPILING_IN_LIMITED_API")
            code.putln("allocfunc alloc_func = (allocfunc)PyType_GetSlot(t, Py_tp_alloc);")
            code.putln("o = alloc_func(t, 0);")
            code.putln("#else")
            if freelist_size:
                code.globalstate.use_utility_code(
                    UtilityCode.load_cached("IncludeStringH", "StringTools.c"))
                if is_final_type:
                    type_safety_check = ''
                else:
                    type_safety_check = ' & (int)(!__Pyx_PyType_HasFeature(t, (Py_TPFLAGS_IS_ABSTRACT | Py_TPFLAGS_HEAPTYPE)))'
                obj_struct = type.declaration_code("", deref=True)
                code.putln("#if CYTHON_USE_FREELISTS")
                code.putln(
                    "if (likely((int)(%s > 0) & (int)(t->tp_basicsize == sizeof(%s))%s)) {" % (
                        code.name_in_slot_module_state(freecount_name), obj_struct, type_safety_check))
                code.putln("o = (PyObject*)%s[--%s];" % (
                    code.name_in_slot_module_state(freelist_name),
                    code.name_in_slot_module_state(freecount_name)))
                code.putln("memset(o, 0, sizeof(%s));" % obj_struct)
                code.putln("(void) PyObject_INIT(o, t);")
                if scope.needs_gc():
                    code.putln("PyObject_GC_Track(o);")
                code.putln("} else")
                code.putln("#endif")
                code.putln("{")
            if not is_final_type:
                code.putln("if (likely(!__Pyx_PyType_HasFeature(t, Py_TPFLAGS_IS_ABSTRACT))) {")
            code.putln("o = (*t->tp_alloc)(t, 0);")
            if not is_final_type:
                code.putln("} else {")
                code.putln("o = (PyObject *) PyBaseObject_Type.tp_new(t, %s->%s, 0);" % (
                    Naming.modulestateglobal_cname, Naming.empty_tuple))
                code.putln("}")
        code.putln("if (unlikely(!o)) return 0;")
        if freelist_size and not base_type:
            code.putln('}')
        if not base_type:
            code.putln("#endif")
        if need_self_cast:
            code.putln("p = %s;" % type.cast_code("o"))
        #if need_self_cast:
        #    self.generate_self_cast(scope, code)

        # from this point on, ensure DECREF(o) on failure
        needs_error_cleanup = False

        if type.vtabslot_cname:
            vtab_base_type = type
            while vtab_base_type.base_type and vtab_base_type.base_type.vtabstruct_cname:
                vtab_base_type = vtab_base_type.base_type
            if vtab_base_type is not type:
                struct_type_cast = "(struct %s*)" % vtab_base_type.vtabstruct_cname
            else:
                struct_type_cast = ""
            code.putln("p->%s = %s%s;" % (
                type.vtabslot_cname,
                struct_type_cast, type.vtabptr_cname))

        for entry in explicitly_constructable_attrs:
            entry.type.generate_explicit_construction(
                code, entry, extra_access_code="p->")

        for entry in py_attrs:
            if entry.name == "__dict__":
                needs_error_cleanup = True
                code.put("p->%s = PyDict_New(); if (unlikely(!p->%s)) goto bad;" % (
                    entry.cname, entry.cname))
            else:
                code.put_init_var_to_py_none(entry, "p->%s", nanny=False)

        for entry in memoryview_slices:
            code.putln("p->%s.data = NULL;" % entry.cname)
            code.putln("p->%s.memview = NULL;" % entry.cname)

        for entry in py_buffers:
            code.putln("p->%s.obj = NULL;" % entry.cname)

        if cclass_entry.cname == '__pyx_memoryviewslice':
            code.putln("p->from_slice.memview = NULL;")

        if cinit_func_entry:
            if cinit_func_entry.trivial_signature:
                cinit_args = f"o, {Naming.modulestateglobal_cname}->{Naming.empty_tuple}, NULL"
            else:
                cinit_args = "o, a, k"
            needs_error_cleanup = True
            code.putln("if (unlikely(%s(%s) < 0)) goto bad;" % (
                cinit_func_entry.func_cname, cinit_args))

        code.putln(
            "return o;")
        if needs_error_cleanup:
            code.putln("bad:")
            code.put_decref_clear("o", py_object_type, nanny=False)
            code.putln("return NULL;")
        code.putln(
            "}")
        code.exit_cfunc_scope()

    def generate_del_function(self, scope, code):
        tp_slot = TypeSlots.get_slot_by_name("tp_finalize", scope.directives)
        slot_func_cname = scope.mangle_internal("tp_finalize")
        if tp_slot.slot_code(scope) != slot_func_cname:
            return  # never used

        entry = scope.lookup_here("__del__")
        if entry is None or not entry.is_special:
            return  # nothing to wrap
        code.putln("")

        if tp_slot.used_ifdef:
            code.putln("#if %s" % tp_slot.used_ifdef)

        code.start_slotfunc(scope, PyrexTypes.c_void_type, "tp_finalize", "PyObject *o", needs_funcstate=False)
        code.putln("PyObject *etype, *eval, *etb;")
        code.putln("PyErr_Fetch(&etype, &eval, &etb);")
        code.putln("%s(o);" % entry.func_cname)
        code.putln("PyErr_Restore(etype, eval, etb);")
        code.putln("}")
        code.exit_cfunc_scope()

        if tp_slot.used_ifdef:
            code.putln("#endif")

    def generate_dealloc_function(self, scope, code):
        tp_slot = TypeSlots.ConstructorSlot("tp_dealloc", '__dealloc__')
        slot_func = scope.mangle_internal("tp_dealloc")
        base_type = scope.parent_type.base_type
        if tp_slot.slot_code(scope) != slot_func:
            return  # never used

        slot_func_cname = scope.mangle_internal("tp_dealloc")
        code.start_slotfunc(scope, PyrexTypes.c_void_type, "tp_dealloc", "PyObject *o")

        is_final_type = scope.parent_type.is_final_type
        needs_gc = scope.needs_gc()
        needs_trashcan = scope.needs_trashcan()

        weakref_slot = scope.lookup_here("__weakref__") if not (scope.is_closure_class_scope or scope.is_defaults_class_scope) else None
        if weakref_slot not in scope.var_entries:
            weakref_slot = None

        dict_slot = scope.lookup_here("__dict__") if not (scope.is_closure_class_scope or scope.is_defaults_class_scope) else None
        if dict_slot not in scope.var_entries:
            dict_slot = None

        _, (py_attrs, _, memoryview_slices) = scope.get_refcounted_entries()
        explicitly_destructable_attrs = [
            entry for entry in scope.var_entries
            if entry.type.needs_explicit_destruction(scope)
        ]

        if py_attrs or explicitly_destructable_attrs or memoryview_slices or weakref_slot or dict_slot:
            self.generate_self_cast(scope, code)

        if not is_final_type or scope.may_have_finalize():
            # in Py3.4+, call tp_finalize() as early as possible
            code.putln("#if CYTHON_USE_TP_FINALIZE")
            if needs_gc:
                finalised_check = '!__Pyx_PyObject_GC_IsFinalized(o)'
            else:
                finalised_check = (
                    '(!PyType_IS_GC(Py_TYPE(o)) || !__Pyx_PyObject_GC_IsFinalized(o))')
            code.putln(
                "if (unlikely("
                "(PY_VERSION_HEX >= 0x03080000 || __Pyx_PyType_HasFeature(Py_TYPE(o), Py_TPFLAGS_HAVE_FINALIZE))"
                " && __Pyx_PyObject_GetSlot(o, tp_finalize, destructor)) && %s) {" % finalised_check)

            code.putln("if (__Pyx_PyObject_GetSlot(o, tp_dealloc, destructor) == %s) {" % slot_func_cname)
            # if instance was resurrected by finaliser, return
            code.putln("if (PyObject_CallFinalizerFromDealloc(o)) return;")
            code.putln("}")
            code.putln("}")
            code.putln("#endif")

        if needs_gc:
            # We must mark this object as (gc) untracked while tearing
            # it down, lest the garbage collection is invoked while
            # running this destructor.
            code.putln("PyObject_GC_UnTrack(o);")

        if needs_trashcan:
            code.globalstate.use_utility_code(
                UtilityCode.load_cached("PyTrashcan", "ExtensionTypes.c"))
            code.putln("__Pyx_TRASHCAN_BEGIN(o, %s)" % slot_func_cname)

        if weakref_slot:
            # We must clean the weakreferences before calling the user's __dealloc__
            # because if the __dealloc__ releases the GIL, a weakref can be
            # dereferenced accessing the object in an inconsistent state or
            # resurrecting it.
            code.putln("if (p->__weakref__) PyObject_ClearWeakRefs(o);")

        # call the user's __dealloc__
        self.generate_usr_dealloc_call(scope, code)

        if dict_slot:
            code.putln("if (p->__dict__) PyDict_Clear(p->__dict__);")

        for entry in explicitly_destructable_attrs:
            entry.type.generate_explicit_destruction(code, entry, extra_access_code="p->")

        for entry in (py_attrs + memoryview_slices):
            code.put_xdecref_clear("p->%s" % entry.cname, entry.type, nanny=False,
                                   clear_before_decref=True, have_gil=True)

        if base_type:
            base_cname = base_type.typeptr_cname
            if not base_type.is_builtin_type:
                base_cname = code.name_in_slot_module_state(base_cname)
            tp_dealloc = TypeSlots.get_base_slot_function(scope, tp_slot)
            if tp_dealloc is not None:
                if needs_gc and base_type.scope and base_type.scope.needs_gc():
                    # We know that the base class uses GC, so probably expects it to be tracked.
                    # Undo the untracking above.
                    code.putln("PyObject_GC_Track(o);")
                code.putln("%s(o);" % tp_dealloc)
            elif base_type.is_builtin_type:
                if needs_gc and base_type.scope and base_type.scope.needs_gc():
                    # We know that the base class uses GC, so probably expects it to be tracked.
                    # Undo the untracking above.
                    code.putln("PyObject_GC_Track(o);")
                code.putln("__Pyx_PyType_GetSlot(%s, tp_dealloc, destructor)(o);" % base_cname)
            else:
                if needs_gc:
                    # We don't know if the base class uses GC or not, so must find out at runtime
                    # whether we should undo the untracking above or not.
                    code.putln("if (PyType_IS_GC(%s)) PyObject_GC_Track(o);" % base_cname)
                # This is an externally defined type.  Calling through the
                # cimported base type pointer directly interacts badly with
                # the module cleanup, which may already have cleared it.
                # In that case, fall back to traversing the type hierarchy.
                # If we're using the module state then always go through the
                # type hierarchy, because our access to the module state may
                # have been lost (at least for the limited API version of
                # using module state).
                code.putln("#if !CYTHON_USE_MODULE_STATE")
                code.putln("if (likely(%s)) __Pyx_PyType_GetSlot(%s, tp_dealloc, destructor)(o); else" % (
                    base_cname, base_cname))
                code.putln("#endif")
                code.putln("__Pyx_call_next_tp_dealloc(o, %s);" % slot_func_cname)
                code.globalstate.use_utility_code(
                    UtilityCode.load_cached("CallNextTpDealloc", "ExtensionTypes.c"))
        else:
            freelist_size = scope.directives.get('freelist', 0)
            if freelist_size:
                freelist_name = scope.mangle_internal(Naming.freelist_name)
                freecount_name = scope.mangle_internal(Naming.freecount_name)

                if is_final_type:
                    type_safety_check = ''
                else:
                    type_safety_check = (
                        ' & (int)(!__Pyx_PyType_HasFeature(Py_TYPE(o), (Py_TPFLAGS_IS_ABSTRACT | Py_TPFLAGS_HEAPTYPE)))')

                type = scope.parent_type
                code.putln("#if CYTHON_USE_FREELISTS")
                code.putln(
                    "if (((int)(%s < %d) & (int)(Py_TYPE(o)->tp_basicsize == sizeof(%s))%s)) {" % (
                        code.name_in_slot_module_state(freecount_name),
                        freelist_size,
                        type.declaration_code("", deref=True),
                        type_safety_check))
                code.putln("%s[%s++] = %s;" % (
                    code.name_in_slot_module_state(freelist_name),
                    code.name_in_slot_module_state(freecount_name),
                    type.cast_code("o")))
                code.putln("} else")
                code.putln("#endif")
                code.putln("{")
            code.putln("#if CYTHON_USE_TYPE_SLOTS")
            # Asking for PyType_GetSlot(..., Py_tp_free) seems to cause an error in pypy
            code.putln("(*Py_TYPE(o)->tp_free)(o);")
            code.putln("#else")
            code.putln("{")
            code.putln("freefunc tp_free = (freefunc)PyType_GetSlot(Py_TYPE(o), Py_tp_free);")
            code.putln("if (tp_free) tp_free(o);")
            code.putln("}")
            code.putln("#endif")
            if freelist_size:
                code.putln("}")

        if needs_trashcan:
            code.putln("__Pyx_TRASHCAN_END")

        code.putln(
            "}")
        code.exit_cfunc_scope()

    def generate_usr_dealloc_call(self, scope, code):
        entry = scope.lookup_here("__dealloc__")
        if not entry or not entry.is_special:
            return

        code.putln("{")
        code.putln("PyObject *etype, *eval, *etb;")
        code.putln("PyErr_Fetch(&etype, &eval, &etb);")
        # increase the refcount while we are calling into user code
        # to prevent recursive deallocation
        code.putln("__Pyx_SET_REFCNT(o, Py_REFCNT(o) + 1);")
        code.putln("%s(o);" % entry.func_cname)
        code.putln("__Pyx_SET_REFCNT(o, Py_REFCNT(o) - 1);")
        code.putln("PyErr_Restore(etype, eval, etb);")
        code.putln("}")

    def generate_traverse_function(self, scope, code, cclass_entry):
        tp_slot = TypeSlots.GCDependentSlot("tp_traverse")
        slot_func = scope.mangle_internal("tp_traverse")
        base_type = scope.parent_type.base_type
        if tp_slot.slot_code(scope) != slot_func:
            return  # never used

        code.start_slotfunc(scope, PyrexTypes.c_returncode_type, "tp_traverse", "PyObject *o, visitproc v, void *a")

        have_entries, (py_attrs, py_buffers, memoryview_slices) = (
            scope.get_refcounted_entries(include_gc_simple=False))

        needs_type_traverse = not base_type
        # we don't know statically if we need to traverse the type
        maybe_needs_type_traverse = False

        code.putln("int e;")

        if py_attrs or py_buffers:
            self.generate_self_cast(scope, code)

        if base_type:
            # want to call it explicitly if possible so inlining can be performed
            static_call = TypeSlots.get_base_slot_function(scope, tp_slot)
            if static_call:
                code.putln("e = %s(o, v, a); if (e) return e;" % static_call)
                # No need to call type traverse - base class will do it
            elif base_type.is_builtin_type:
                base_cname = base_type.typeptr_cname
                code.putln("{")
                code.putln(
                    f"traverseproc traverse = __Pyx_PyType_GetSlot({base_cname}, tp_traverse, traverseproc);")
                code.putln("if (!traverse); else { e = traverse(o,v,a); if (e) return e; }")
                code.putln("}")
                maybe_needs_type_traverse = True
            else:
                # This is an externally defined type.  Calling through the
                # cimported base type pointer directly interacts badly with
                # the module cleanup, which may already have cleared it.
                # In that case, fall back to traversing the type hierarchy.
                # If we're using the module state then always go through the
                # type hierarchy, because our access to the module state may
                # have been lost (at least for the limited API version of
                # using module state).
                base_cname = code.name_in_slot_module_state(base_type.typeptr_cname)
                code.putln("#if !CYTHON_USE_MODULE_STATE")
                code.putln("e = 0;")
                code.putln("if (likely(%s)) {" % base_cname)
                code.putln(
                    f"traverseproc traverse = __Pyx_PyType_GetSlot({base_cname}, tp_traverse, traverseproc);")
                code.putln("if (traverse) { e = traverse(o, v, a); }")
                code.putln("} else")
                code.putln("#endif")
                code.putln("{ e = __Pyx_call_next_tp_traverse(o, v, a, %s); }" % slot_func)
                code.putln("if (e) return e;")
                code.globalstate.use_utility_code(
                    UtilityCode.load_cached("CallNextTpTraverse", "ExtensionTypes.c"))
                maybe_needs_type_traverse = True
        if needs_type_traverse or maybe_needs_type_traverse:
            code.putln("{")
            code.putln(f"e = __Pyx_call_type_traverse(o, {int(not maybe_needs_type_traverse)}, v, a);")
            code.putln("if (e) return e;")
            code.putln("}")
            code.globalstate.use_utility_code(
                UtilityCode.load_cached("CallTypeTraverse", "ExtensionTypes.c"))

        for entry in py_attrs:
            var_code = "p->%s" % entry.cname
            var_as_pyobject = PyrexTypes.typecast(py_object_type, entry.type, var_code)
            code.putln("if (%s) {" % var_code)
            code.putln("e = (*v)(%s, a); if (e) return e;" % var_as_pyobject)
            code.putln("}")

        # Traverse buffer exporting objects.
        # Note: not traversing memoryview attributes of memoryview slices!
        # When triggered by the GC, it would cause multiple visits (gc_refs
        # subtractions which is not matched by its reference count!)
        for entry in py_buffers:
            cname = entry.cname + ".obj"
            code.putln("if (p->%s) {" % cname)
            code.putln("e = (*v)(p->%s, a); if (e) return e;" % cname)
            code.putln("}")

        code.putln("return 0;")
        code.putln("}")
        code.exit_cfunc_scope()

    def generate_clear_function(self, scope, code, cclass_entry):
        tp_slot = TypeSlots.get_slot_by_name("tp_clear", scope.directives)
        slot_func = scope.mangle_internal("tp_clear")
        base_type = scope.parent_type.base_type
        if tp_slot.slot_code(scope) != slot_func:
            return  # never used

        have_entries, (py_attrs, py_buffers, memoryview_slices) = (
            scope.get_refcounted_entries(include_gc_simple=False))

        if py_attrs or py_buffers or base_type:
            unused = ''
        else:
            unused = 'CYTHON_UNUSED '

        code.start_slotfunc(scope, PyrexTypes.c_returncode_type, "tp_clear", f"{unused}PyObject *o")

        if py_attrs and Options.clear_to_none:
            code.putln("PyObject* tmp;")

        if py_attrs or py_buffers:
            self.generate_self_cast(scope, code)

        if base_type:
            # want to call it explicitly if possible so inlining can be performed
            static_call = TypeSlots.get_base_slot_function(scope, tp_slot)
            if static_call:
                code.putln("%s(o);" % static_call)
            elif base_type.is_builtin_type:
                base_cname = base_type.typeptr_cname
                code.putln("{")
                code.putln(f"inquiry clear = __Pyx_PyType_GetSlot({base_cname}, tp_clear, inquiry);")
                code.putln("if (clear) clear(o);")
                code.putln("}")
            else:
                # This is an externally defined type.  Calling through the
                # cimported base type pointer directly interacts badly with
                # the module cleanup, which may already have cleared it.
                # In that case, fall back to traversing the type hierarchy.
                # If we're using the module state then always go through the
                # type hierarchy, because our access to the module state may
                # have been lost (at least for the limited API version of
                # using module state).
                base_cname = code.name_in_slot_module_state(base_type.typeptr_cname)
                code.putln("#if !CYTHON_USE_MODULE_STATE")
                code.putln("if (likely(%s)) {" % base_cname)
                code.putln(f"inquiry clear = __Pyx_PyType_GetSlot({base_cname}, tp_clear, inquiry);")
                code.putln("if (clear) clear(o);")
                code.putln("} else")
                code.putln("#endif")
                code.putln("{ __Pyx_call_next_tp_clear(o, %s); }" % slot_func)
                code.globalstate.use_utility_code(
                    UtilityCode.load_cached("CallNextTpClear", "ExtensionTypes.c"))

        if Options.clear_to_none:
            for entry in py_attrs:
                name = "p->%s" % entry.cname
                code.putln("tmp = ((PyObject*)%s);" % name)
                if entry.is_declared_generic:
                    code.put_init_to_py_none(name, py_object_type, nanny=False)
                else:
                    code.put_init_to_py_none(name, entry.type, nanny=False)
                code.putln("Py_XDECREF(tmp);")
        else:
            for entry in py_attrs:
                code.putln("Py_CLEAR(p->%s);" % entry.cname)

        for entry in py_buffers:
            # Note: shouldn't this call PyBuffer_Release ??
            code.putln("Py_CLEAR(p->%s.obj);" % entry.cname)

        if cclass_entry.cname == '__pyx_memoryviewslice':
            code.putln("__PYX_XCLEAR_MEMVIEW(&p->from_slice, 1);")

        code.putln("return 0;")
        code.putln("}")
        code.exit_cfunc_scope()

    def generate_getitem_int_function(self, scope, code):
        # This function is put into the sq_item slot when
        # a __getitem__ method is present. It converts its
        # argument to a Python integer and calls mp_subscript.
        code.start_slotfunc(scope, PyrexTypes.py_objptr_type, "sq_item", "PyObject *o, Py_ssize_t i", needs_funcstate=False)
        code.putln(
            "PyObject *r;")
        code.putln(
            "PyObject *x = PyLong_FromSsize_t(i); if(!x) return 0;")
        # Note that PyType_GetSlot only works on heap-types before 3.10, so not using type slots
        # and defining cdef classes as non-heap types is probably impossible
        code.putln("#if CYTHON_USE_TYPE_SLOTS || (!CYTHON_USE_TYPE_SPECS && __PYX_LIMITED_VERSION_HEX < 0x030A0000)")
        code.putln(
            "r = Py_TYPE(o)->tp_as_mapping->mp_subscript(o, x);")
        code.putln("#else")
        code.putln("r = ((binaryfunc)PyType_GetSlot(Py_TYPE(o), Py_mp_subscript))(o, x);")
        code.putln("#endif")
        code.putln(
            "Py_DECREF(x);")
        code.putln(
            "return r;")
        code.putln(
            "}")
        code.exit_cfunc_scope()

    def generate_ass_subscript_function(self, scope, code):
        # Setting and deleting an item are both done through
        # the ass_subscript method, so we dispatch to user's __setitem__
        # or __delitem__, or raise an exception.
        base_type = scope.parent_type.base_type
        set_entry = scope.lookup_here("__setitem__")
        del_entry = scope.lookup_here("__delitem__")
        code.start_slotfunc(scope, PyrexTypes.c_returncode_type, "mp_ass_subscript", "PyObject *o, PyObject *i, PyObject *v")
        code.putln(
            "if (v) {")
        if set_entry:
            code.putln("return %s(o, i, v);" % set_entry.func_cname)
        else:
            code.putln(
                "__Pyx_TypeName o_type_name;")
            self.generate_guarded_basetype_call(
                base_type, "tp_as_mapping", "mp_ass_subscript", "objobjargproc", "o, i, v", code)
            code.putln(
                "o_type_name = __Pyx_PyType_GetFullyQualifiedName(Py_TYPE(o));")
            code.putln(
                "PyErr_Format(PyExc_NotImplementedError,")
            code.putln(
                '  "Subscript assignment not supported by " __Pyx_FMT_TYPENAME, o_type_name);')
            code.putln(
                "__Pyx_DECREF_TypeName(o_type_name);")
            code.putln(
                "return -1;")
        code.putln(
            "}")
        code.putln(
            "else {")
        if del_entry:
            code.putln(
                "return %s(o, i);" % (
                    del_entry.func_cname))
        else:
            code.putln(
                "__Pyx_TypeName o_type_name;")
            self.generate_guarded_basetype_call(
                base_type, "tp_as_mapping", "mp_ass_subscript", "objobjargproc", "o, i, v", code)
            code.putln(
                "o_type_name = __Pyx_PyType_GetFullyQualifiedName(Py_TYPE(o));")
            code.putln(
                "PyErr_Format(PyExc_NotImplementedError,")
            code.putln(
                '  "Subscript deletion not supported by " __Pyx_FMT_TYPENAME, o_type_name);')
            code.putln(
                "__Pyx_DECREF_TypeName(o_type_name);")
            code.putln(
                "return -1;")
        code.putln(
            "}")
        code.putln(
            "}")
        code.exit_cfunc_scope()

    def generate_guarded_basetype_call(
            self, base_type, substructure, slot, functype, args, code):
        if base_type:
            base_tpname = code.typeptr_cname_in_module_state(base_type)
            # Note that the limited API versions will only work for non-heaptypes on Python3.10+.
            # I think that's unavoidable and the best we can do.
            if substructure:
                code.putln(
                    f"{functype} f = __Pyx_PyType_TryGetSubSlot({base_tpname}, {substructure}, {slot}, {functype});")
            else:
                code.putln(
                    f"{functype} f = __Pyx_PyType_TryGetSlot({base_tpname}, {slot}, {functype});")
            code.putln("if (f)")
            code.putln(f"return f({args});")

    def generate_richcmp_function(self, scope, code):
        if scope.lookup_here("__richcmp__"):
            # user implemented, nothing to do
            return
        # otherwise, we have to generate it from the Python special methods
        code.start_slotfunc(scope, PyrexTypes.py_objptr_type, "tp_richcompare", "PyObject *o1, PyObject *o2, int op")
        code.putln("switch (op) {")

        class_scopes = []
        cls = scope.parent_type
        while cls is not None and not cls.entry.visibility == 'extern':
            class_scopes.append(cls.scope)
            cls = cls.scope.parent_type.base_type
        assert scope in class_scopes

        extern_parent = None
        if cls and cls.entry.visibility == 'extern':
            # need to call up into base classes as we may not know all implemented comparison methods
            extern_parent = cls if cls.typeptr_cname else scope.parent_type.base_type

        total_ordering = 'total_ordering' in scope.directives

        comp_entry = {}

        for cmp_method in TypeSlots.richcmp_special_methods:
            for class_scope in class_scopes:
                entry = class_scope.lookup_here(cmp_method)
                if entry is not None:
                    comp_entry[cmp_method] = entry
                    break

        if total_ordering:
            # Check this is valid - we must have at least 1 operation defined.
            comp_names = [from_name for from_name, to_name in TOTAL_ORDERING if from_name in comp_entry]
            if not comp_names:
                if '__eq__' not in comp_entry and '__ne__'  not in comp_entry:
                    warning(scope.parent_type.pos,
                            "total_ordering directive used, but no comparison and equality methods defined")
                else:
                    warning(scope.parent_type.pos,
                          "total_ordering directive used, but no comparison methods defined")
                total_ordering = False
            else:
                if '__eq__' not in comp_entry and '__ne__' not in comp_entry:
                    warning(scope.parent_type.pos, "total_ordering directive used, but no equality method defined")
                    total_ordering = False

                # Same priority as functools, prefers
                # __lt__ to __le__ to __gt__ to __ge__
                ordering_source = max(comp_names)

        for cmp_method in TypeSlots.richcmp_special_methods:
            cmp_type = cmp_method.strip('_').upper()  # e.g. "__eq__" -> EQ
            entry = comp_entry.get(cmp_method)
            if entry is None and (not total_ordering or cmp_type in ('NE', 'EQ')):
                # No definition, fall back to superclasses.
                # eq/ne methods shouldn't use the total_ordering code.
                continue

            code.putln("case Py_%s: {" % cmp_type)
            if entry is None:
                assert total_ordering
                # We need to generate this from the other methods.
                invert_comp, comp_op, invert_equals = TOTAL_ORDERING[ordering_source, cmp_method]

                # First we always do the comparison.
                code.putln("PyObject *ret;")
                code.putln("ret = %s(o1, o2);" % comp_entry[ordering_source].func_cname)
                code.putln("if (likely(ret && ret != Py_NotImplemented)) {")
                code.putln("int order_res = __Pyx_PyObject_IsTrue(ret);")
                code.putln("Py_DECREF(ret);")
                code.putln("if (unlikely(order_res < 0)) return NULL;")
                # We may need to check equality too. For some combos it's never required.
                if invert_equals is not None:
                    # Implement the and/or check with an if.
                    if comp_op == '&&':
                        code.putln("if (%s order_res) {" % ('!!' if invert_comp else '!'))
                        code.putln("ret = __Pyx_NewRef(Py_False);")
                        code.putln("} else {")
                    elif comp_op == '||':
                        code.putln("if (%s order_res) {" % ('!' if invert_comp else ''))
                        code.putln("ret = __Pyx_NewRef(Py_True);")
                        code.putln("} else {")
                    else:
                        raise AssertionError('Unknown op %s' % (comp_op, ))
                    if '__eq__' in comp_entry:
                        eq_func = '__eq__'
                    else:
                        # Fall back to NE, which is defined here.
                        eq_func = '__ne__'
                        invert_equals = not invert_equals

                    code.putln("ret = %s(o1, o2);" % comp_entry[eq_func].func_cname)
                    code.putln("if (likely(ret && ret != Py_NotImplemented)) {")
                    code.putln("int eq_res = __Pyx_PyObject_IsTrue(ret);")
                    code.putln("Py_DECREF(ret);")
                    code.putln("if (unlikely(eq_res < 0)) return NULL;")
                    if invert_equals:
                        code.putln("ret = eq_res ? Py_False : Py_True;")
                    else:
                        code.putln("ret = eq_res ? Py_True : Py_False;")
                    code.putln("Py_INCREF(ret);")
                    code.putln("}")  # equals success
                    code.putln("}")  # Needs to try equals
                else:
                    # Convert direct to a boolean.
                    if invert_comp:
                        code.putln("ret = order_res ? Py_False : Py_True;")
                    else:
                        code.putln("ret = order_res ? Py_True : Py_False;")
                    code.putln("Py_INCREF(ret);")
                code.putln("}")  # comp_op
                code.putln("return ret;")
            else:
                code.putln("return %s(o1, o2);" % entry.func_cname)
            code.putln("}")  # Case

        if '__eq__' in comp_entry and '__ne__' not in comp_entry and not extern_parent:
            code.putln("case Py_NE: {")
            code.putln("PyObject *ret;")
            # Python itself does not do this optimisation, it seems...
            #code.putln("if (o1 == o2) return __Pyx_NewRef(Py_False);")
            code.putln("ret = %s(o1, o2);" % comp_entry['__eq__'].func_cname)
            code.putln("if (likely(ret && ret != Py_NotImplemented)) {")
            code.putln("int b = __Pyx_PyObject_IsTrue(ret);")
            code.putln("Py_DECREF(ret);")
            code.putln("if (unlikely(b < 0)) return NULL;")
            code.putln("ret = (b) ? Py_False : Py_True;")
            code.putln("Py_INCREF(ret);")
            code.putln("}")
            code.putln("return ret;")
            code.putln("}")

        code.putln("default: {")
        if extern_parent and extern_parent.typeptr_cname:
            code.putln("if (likely(%s->tp_richcompare)) return %s->tp_richcompare(o1, o2, op);" % (
                extern_parent.typeptr_cname, extern_parent.typeptr_cname))
        code.putln("return __Pyx_NewRef(Py_NotImplemented);")
        code.putln("}")

        code.putln("}")  # switch
        code.putln("}")
        code.exit_cfunc_scope()

    def generate_binop_function(self, scope, slot, code, pos):
        func_name = scope.mangle_internal(slot.slot_name)
        if scope.directives['c_api_binop_methods']:
            code.putln('#define %s %s' % (func_name, slot.left_slot.slot_code(scope)))
            return

        if slot.left_slot.signature in (TypeSlots.binaryfunc, TypeSlots.ibinaryfunc):
            slot_type = 'binaryfunc'
            extra_arg = extra_arg_decl = ''
        elif slot.left_slot.signature in (TypeSlots.powternaryfunc, TypeSlots.ipowternaryfunc):
            slot_type = 'ternaryfunc'
            extra_arg = ', extra_arg'
            extra_arg_decl = ', PyObject* extra_arg'
        else:
            error(pos, "Unexpected type slot signature: %s" % slot)
            return

        def get_slot_method_cname(method_name):
            entry = scope.lookup(method_name)
            return entry.func_cname if entry and entry.is_special else None

        def call_slot_method(method_name, reverse):
            func_cname = get_slot_method_cname(method_name)
            if func_cname:
                return "%s(%s%s)" % (
                    func_cname,
                    "right, left" if reverse else "left, right",
                    extra_arg)
            else:
                return '%s_maybe_call_slot(__Pyx_PyType_GetSlot(%s, tp_base, PyTypeObject*), left, right %s)' % (
                    func_name,
                    code.name_in_module_state(scope.parent_type.typeptr_cname),
                    extra_arg)

        if get_slot_method_cname(slot.left_slot.method_name) and not get_slot_method_cname(slot.right_slot.method_name):
            warning(pos, "Extension type implements %s() but not %s(). "
                         "The behaviour has changed from previous Cython versions to match Python semantics. "
                         "You can implement both special methods in a backwards compatible way." % (
                slot.left_slot.method_name,
                slot.right_slot.method_name,
            ))

        code.putln()
        preprocessor_guard = slot.preprocessor_guard_code()
        if preprocessor_guard:
            code.putln(preprocessor_guard)
        code.enter_cfunc_scope(scope)  # C class scope, not function scope

        overloads_left = int(bool(get_slot_method_cname(slot.left_slot.method_name)))
        overloads_right = int(bool(get_slot_method_cname(slot.right_slot.method_name)))
        parent_type_cname = scope.parent_type.typeptr_cname
        if scope.parent_type.is_extension_type:
            parent_type_cname = code.name_in_module_state(parent_type_cname)
        code.putln(
            TempitaUtilityCode.load_as_string(
                "BinopSlot", "ExtensionTypes.c",
                context={
                    "func_name": func_name,
                    "slot_name": slot.slot_name,
                    "overloads_left": overloads_left,
                    "overloads_right": overloads_right,
                    "call_left": call_slot_method(slot.left_slot.method_name, reverse=False),
                    "call_right": call_slot_method(slot.right_slot.method_name, reverse=True),
                    "type_cname": parent_type_cname,
                    "slot_type": slot_type,
                    "extra_arg": extra_arg,
                    "extra_arg_decl": extra_arg_decl,
                    })[1])

        code.exit_cfunc_scope()
        if preprocessor_guard:
            code.putln("#endif")

    def generate_getattro_function(self, scope, code):
        # First try to get the attribute using __getattribute__, if defined, or
        # PyObject_GenericGetAttr.
        #
        # If that raises an AttributeError, call the __getattr__ if defined.
        #
        # In both cases, defined can be in this class, or any base class.
        def lookup_here_or_base(n, tp=None, extern_return=None):
            # Recursive lookup
            if tp is None:
                tp = scope.parent_type
            r = tp.scope.lookup_here(n)
            if r is None:
                if tp.is_external and extern_return is not None:
                    return extern_return
                if tp.base_type is not None:
                    return lookup_here_or_base(n, tp.base_type)
            return r

        getattr_entry = lookup_here_or_base("__getattr__")
        getattribute_entry = lookup_here_or_base("__getattribute__")

        code.start_slotfunc(scope, PyrexTypes.py_objptr_type, "tp_getattro", "PyObject *o, PyObject *n", needs_funcstate=False)
        if getattribute_entry is not None:
            code.putln(
                "PyObject *v = %s(o, n);" % (
                    getattribute_entry.func_cname))
        else:
            code.putln(
                "PyObject *v = PyObject_GenericGetAttr(o, n);")
        if getattr_entry is not None:
            code.putln(
                "if (!v && PyErr_ExceptionMatches(PyExc_AttributeError)) {")
            code.putln(
                "PyErr_Clear();")
            code.putln(
                "v = %s(o, n);" % (
                    getattr_entry.func_cname))
            code.putln(
                "}")
        code.putln(
            "return v;")
        code.putln(
            "}")
        code.exit_cfunc_scope()

    def generate_setattro_function(self, scope, code):
        # Setting and deleting an attribute are both done through
        # the setattro method, so we dispatch to user's __setattr__
        # or __delattr__ or fall back on PyObject_GenericSetAttr.
        base_type = scope.parent_type.base_type
        set_entry = scope.lookup_here("__setattr__")
        del_entry = scope.lookup_here("__delattr__")

        code.start_slotfunc(scope, PyrexTypes.c_returncode_type, "tp_setattro", "PyObject *o, PyObject *n, PyObject *v")
        code.putln(
            "if (v) {")
        if set_entry:
            code.putln(
                "return %s(o, n, v);" % (
                    set_entry.func_cname))
        else:
            self.generate_guarded_basetype_call(
                base_type, None, "tp_setattro", "setattrofunc", "o, n, v", code)
            code.putln(
                "return PyObject_GenericSetAttr(o, n, v);")
        code.putln(
            "}")
        code.putln(
            "else {")
        if del_entry:
            code.putln(
                "return %s(o, n);" % (
                    del_entry.func_cname))
        else:
            self.generate_guarded_basetype_call(
                base_type, None, "tp_setattro", "setattrofunc", "o, n, v", code)
            code.putln(
                "return PyObject_GenericSetAttr(o, n, 0);")
        code.putln(
            "}")
        code.putln(
            "}")
        code.exit_cfunc_scope()

    def generate_descr_get_function(self, scope, code):
        # The __get__ function of a descriptor object can be
        # called with NULL for the second or third arguments
        # under some circumstances, so we replace them with
        # None in that case.
        user_get_entry = scope.lookup_here("__get__")

        code.start_slotfunc(scope, PyrexTypes.py_objptr_type, "tp_descr_get", "PyObject *o, PyObject *i, PyObject *c", needs_funcstate=False)
        code.putln(
            "PyObject *r = 0;")
        code.putln(
            "if (!i) i = Py_None;")
        code.putln(
            "if (!c) c = Py_None;")
        #code.put_incref("i", py_object_type)
        #code.put_incref("c", py_object_type)
        code.putln(
            "r = %s(o, i, c);" % (
                user_get_entry.func_cname))
        #code.put_decref("i", py_object_type)
        #code.put_decref("c", py_object_type)
        code.putln(
            "return r;")
        code.putln(
            "}")
        code.exit_cfunc_scope()

    def generate_descr_set_function(self, scope, code):
        # Setting and deleting are both done through the __set__
        # method of a descriptor, so we dispatch to user's __set__
        # or __delete__ or raise an exception.
        base_type = scope.parent_type.base_type
        user_set_entry = scope.lookup_here("__set__")
        user_del_entry = scope.lookup_here("__delete__")

        code.start_slotfunc(scope, PyrexTypes.c_returncode_type, "tp_descr_set", "PyObject *o, PyObject *i, PyObject *v")
        code.putln(
            "if (v) {")
        if user_set_entry:
            code.putln(
                "return %s(o, i, v);" % (
                    user_set_entry.func_cname))
        else:
            self.generate_guarded_basetype_call(
                base_type, None, "tp_descr_set", "descrsetfunc", "o, i, v", code)
            code.putln(
                'PyErr_SetString(PyExc_NotImplementedError, "__set__");')
            code.putln(
                "return -1;")
        code.putln(
            "}")
        code.putln(
            "else {")
        if user_del_entry:
            code.putln(
                "return %s(o, i);" % (
                    user_del_entry.func_cname))
        else:
            self.generate_guarded_basetype_call(
                base_type, None, "tp_descr_set", "descrsetfunc", "o, i, v", code)
            code.putln(
                'PyErr_SetString(PyExc_NotImplementedError, "__delete__");')
            code.putln(
                "return -1;")
        code.putln(
            "}")
        code.putln(
            "}")
        code.exit_cfunc_scope()

    def generate_property_accessors(self, cclass_scope, code):
        for entry in cclass_scope.property_entries:
            property_scope = entry.scope
            if property_scope.defines_any(["__get__"]):
                self.generate_property_get_function(entry, code)
            if property_scope.defines_any(["__set__", "__del__"]):
                self.generate_property_set_function(entry, code)

    def generate_property_get_function(self, property_entry, code):
        property_scope = property_entry.scope
        property_entry.getter_cname = property_scope.parent_scope.mangle(
            Naming.prop_get_prefix, property_entry.name)
        get_entry = property_scope.lookup_here("__get__")

        code.putln("")
        code.putln(
            "static PyObject *%s(PyObject *o, CYTHON_UNUSED void *x) {" % (
                property_entry.getter_cname))
        code.putln(
            "return %s(o);" % (
                get_entry.func_cname))
        code.putln(
            "}")

    def generate_property_set_function(self, property_entry, code):
        property_scope = property_entry.scope
        property_entry.setter_cname = property_scope.parent_scope.mangle(
            Naming.prop_set_prefix, property_entry.name)
        set_entry = property_scope.lookup_here("__set__")
        del_entry = property_scope.lookup_here("__del__")

        code.putln("")
        code.putln(
            "static int %s(PyObject *o, PyObject *v, CYTHON_UNUSED void *x) {" % (
                property_entry.setter_cname))
        code.putln(
            "if (v) {")
        if set_entry:
            code.putln(
                "return %s(o, v);" % (
                    set_entry.func_cname))
        else:
            code.putln(
                'PyErr_SetString(PyExc_NotImplementedError, "__set__");')
            code.putln(
                "return -1;")
        code.putln(
            "}")
        code.putln(
            "else {")
        if del_entry:
            code.putln(
                "return %s(o);" % (
                    del_entry.func_cname))
        else:
            code.putln(
                'PyErr_SetString(PyExc_NotImplementedError, "__del__");')
            code.putln(
                "return -1;")
        code.putln(
            "}")
        code.putln(
            "}")

    def generate_typeobj_spec(self, entry, code):
        ext_type = entry.type
        scope = ext_type.scope

        members_slot = TypeSlots.get_slot_by_name("tp_members", code.globalstate.directives)
        members_slot.generate_substructure_spec(scope, code)

        buffer_slot = TypeSlots.get_slot_by_name("tp_as_buffer", code.globalstate.directives)
        if not buffer_slot.is_empty(scope):
            code.putln("#if !CYTHON_COMPILING_IN_LIMITED_API")
            buffer_slot.generate_substructure(scope, code)
            code.putln("#endif")

        if ext_type.typedef_flag:
            objstruct = ext_type.objstruct_cname
        else:
            objstruct = "struct %s" % ext_type.objstruct_cname

        weakref_entry = scope.lookup_here("__weakref__") if not scope.is_closure_class_scope else None
        if weakref_entry and weakref_entry.is_inherited:
            weakref_entry = None  # only generate it for the defining class
        generate_members = bool(weakref_entry)
        if generate_members:
            code.globalstate.use_utility_code(
                UtilityCode.load_cached("IncludeStructmemberH", "ModuleSetupCode.c"))
            code.putln("static PyMemberDef %s_members[] = {" % ext_type.typeobj_cname)
            code.putln("#if !CYTHON_USE_TYPE_SLOTS")
            if weakref_entry:
                # Note that unlike the assignment of tp_weaklistoffset in the type-ready code
                # used in the non-limited API case, this doesn't preserve the weaklistoffset
                # from base classes.
                # Practically that doesn't matter, but it isn't exactly the identical.
                code.putln('{"__weaklistoffset__", T_PYSSIZET, offsetof(%s, %s), READONLY, 0},'
                           % (objstruct, weakref_entry.cname))
            code.putln("#endif")
            code.putln("{0, 0, 0, 0, 0}")
            code.putln("};")

            if weakref_entry:
                position = format_position(weakref_entry.pos)
                weakref_warn_mesage = (
                    f"{position}: __weakref__ is unsupported in the Limited API when "
                    "running on Python <3.9.")
                # Note: Limited API rather than USE_TYPE_SPECS - we work round the issue
                # with USE_TYPE_SPECS outside the limited API
                code.putln("#if CYTHON_COMPILING_IN_LIMITED_API && __PYX_LIMITED_VERSION_HEX < 0x03090000")
                code.putln("#if defined(__GNUC__) || defined(__clang__)")
                code.putln(f'#warning "{weakref_warn_mesage}"')
                code.putln("#elif defined(_MSC_VER)")
                code.putln(f'#pragma message("{weakref_warn_mesage}")')
                code.putln("#endif")
                code.putln("#endif")


        code.putln("static PyType_Slot %s_slots[] = {" % ext_type.typeobj_cname)
        for slot in TypeSlots.get_slot_table(code.globalstate.directives):
            slot.generate_spec(scope, code)
        if generate_members:
            code.putln("{Py_tp_members, (void*)%s_members}," % ext_type.typeobj_cname)
        code.putln("{0, 0},")
        code.putln("};")

        classname = scope.class_name.as_c_string_literal()
        code.putln("static PyType_Spec %s_spec = {" % ext_type.typeobj_cname)
        code.putln('"%s.%s",' % (self.full_module_name, classname.replace('"', '')))
        code.putln("sizeof(%s)," % objstruct)
        code.putln("0,")
        code.putln("%s," % TypeSlots.get_slot_by_name("tp_flags", scope.directives).slot_code(scope))
        code.putln("%s_slots," % ext_type.typeobj_cname)
        code.putln("};")

    def generate_typeobj_definition(self, modname, entry, code):
        type = entry.type
        scope = type.scope
        for suite in TypeSlots.get_slot_table(code.globalstate.directives).substructures:
            suite.generate_substructure(scope, code)
        code.putln("")
        if entry.visibility == 'public':
            header = "DL_EXPORT(PyTypeObject) %s = {"
        else:
            header = "static PyTypeObject %s = {"
        #code.putln(header % scope.parent_type.typeobj_cname)
        code.putln(header % type.typeobj_cname)
        code.putln(
            "PyVarObject_HEAD_INIT(0, 0)")
        classname = scope.class_name.as_c_string_literal()
        code.putln(
            '"%s."%s, /*tp_name*/' % (
                self.full_module_name,
                classname))
        if type.typedef_flag:
            objstruct = type.objstruct_cname
        else:
            objstruct = "struct %s" % type.objstruct_cname
        code.putln(
            "sizeof(%s), /*tp_basicsize*/" % objstruct)
        code.putln(
            "0, /*tp_itemsize*/")
        for slot in TypeSlots.get_slot_table(code.globalstate.directives):
            slot.generate(scope, code)
        code.putln(
            "};")

    def generate_method_table(self, env, code):
        if env.is_c_class_scope and not env.pyfunc_entries:
            return
        binding = env.directives['binding']

        code.putln("")
        wrapper_code_writer = code.insertion_point()

        code.putln(
            "static PyMethodDef %s[] = {" % (
                env.method_table_cname))
        for entry in env.pyfunc_entries:
            if not entry.fused_cfunction and not (binding and entry.is_overridable):
                code.put_pymethoddef(entry, ",", wrapper_code_writer=wrapper_code_writer)
        code.putln(
            "{0, 0, 0, 0}")
        code.putln(
            "};")

        if wrapper_code_writer.getvalue():
            wrapper_code_writer.putln("")

    def generate_dict_getter_function(self, scope, code):
        dict_attr = scope.lookup_here("__dict__")
        if not dict_attr or not dict_attr.is_variable:
            return
        func_name = scope.mangle_internal("__dict__getter")
        dict_name = dict_attr.cname

        code.putln("")
        code.putln("#if CYTHON_COMPILING_IN_LIMITED_API && __PYX_LIMITED_VERSION_HEX < 0x030A0000")
        code.putln("static PyObject *%s(PyObject *o, CYTHON_UNUSED void *x) {" % func_name)
        self.generate_self_cast(scope, code)
        code.putln("if (unlikely(!p->%s)){" % dict_name)
        code.putln("p->%s = PyDict_New();" % dict_name)
        code.putln("}")
        code.putln("Py_XINCREF(p->%s);" % dict_name)
        code.putln("return p->%s;" % dict_name)
        code.putln("}")
        code.putln("#else")
        # PyObject_GenericGetDict has the advantage that it's freethreading thread-safe,
        # handles both managed and unmanaged dicts (in case we switch to managed in future),
        # and can potentially do optimizations with per-class shared keys.
        code.putln(f"#define {func_name} PyObject_GenericGetDict")
        code.putln("#endif")

    def generate_getset_table(self, env, code):
        if env.property_entries:
            code.putln("")
            code.putln(
                "static struct PyGetSetDef %s[] = {" %
                env.getset_table_cname)
            for entry in env.property_entries:
                doc = entry.doc
                if doc:
                    if doc.is_unicode:
                        doc = doc.as_utf8_string()
                    doc_code = "PyDoc_STR(%s)" % doc.as_c_string_literal()
                else:
                    doc_code = "0"
                code.putln(
                    '{%s, %s, %s, %s, 0},' % (
                        entry.name.as_c_string_literal(),
                        entry.getter_cname or "0",
                        entry.setter_cname or "0",
                        doc_code))
            code.putln(
                "{0, 0, 0, 0, 0}")
            code.putln(
                "};")

    def create_import_star_conversion_utility_code(self, env):
        # Create all conversion helpers that are needed for "import *" assignments.
        # Must be done before code generation to support CythonUtilityCode.
        for name, entry in sorted(env.entries.items()):
            if entry.is_cglobal and entry.used:
                if not entry.type.is_pyobject:
                    entry.type.create_from_py_utility_code(env)

    def generate_import_star(self, env, code):
        env.use_utility_code(UtilityCode.load_cached("CStringEquals", "StringTools.c"))
        code.start_initcfunc(
            f"int {Naming.import_star_set}("
            f"{Naming.modulestatetype_cname} *{Naming.modulestatevalue_cname},"
            "PyObject *o, PyObject* py_name, const char *name)")

        code.putln("static const char* internal_type_names[] = {")
        for name, entry in sorted(env.entries.items()):
            if entry.is_type:
                code.putln('"%s",' % name)
        code.putln("0")
        code.putln("};")

        code.putln("const char** type_name = internal_type_names;")
        code.putln("while (*type_name) {")
        code.putln("if (__Pyx_StrEq(name, *type_name)) {")
        code.putln('PyErr_Format(PyExc_TypeError, "Cannot overwrite C type %s", name);')
        code.putln('goto bad;')
        code.putln("}")
        code.putln("type_name++;")
        code.putln("}")

        old_error_label = code.new_error_label()
        code.putln("if (0);")  # so the first one can be "else if"
        msvc_count = 0
        for name, entry in sorted(env.entries.items()):
            if entry.is_cglobal and entry.used and not entry.type.is_const:
                entry_cname = code.entry_cname_in_module_state(entry)
                msvc_count += 1
                if msvc_count % 100 == 0:
                    code.putln("#ifdef _MSC_VER")
                    code.putln("if (0);  /* Workaround for MSVC C1061. */")
                    code.putln("#endif")
                code.putln('else if (__Pyx_StrEq(name, "%s")) {' % name)
                if entry.type.is_pyobject:
                    if entry.type.is_extension_type or entry.type.is_builtin_type:
                        type_test = entry.type.type_test_code(
                            env, "o")
                        code.putln("if (!(%s)) %s;" % (
                            type_test,
                            code.error_goto(entry.pos)))
                    code.putln("Py_INCREF(o);")
                    code.put_decref(entry_cname, entry.type, nanny=False)
                    code.putln("%s = %s;" % (
                        entry_cname,
                        PyrexTypes.typecast(entry.type, py_object_type, "o")))
                elif entry.type.create_from_py_utility_code(env):
                    # if available, utility code was already created in self.prepare_utility_code()
                    code.putln(entry.type.from_py_call_code(
                        'o', entry_cname, entry.pos, code))
                else:
                    code.putln('PyErr_Format(PyExc_TypeError, "Cannot convert Python object %s to %s");' % (
                        name, entry.type))
                    code.putln(code.error_goto(entry.pos))
                code.putln("}")
        code.putln("else {")
        code.putln("if (PyObject_SetAttr(%s, py_name, o) < 0) goto bad;" % Naming.module_cname)
        code.putln("}")
        code.putln("return 0;")
        if code.label_used(code.error_label):
            code.put_label(code.error_label)
            # This helps locate the offending name.
            code.put_add_traceback(EncodedString(self.full_module_name))
        code.error_label = old_error_label
        code.putln("bad:")
        code.putln("return -1;")
        code.putln("}")
        code.putln("")
        code.put_code_here(UtilityCode.load("ImportStar", "ImportExport.c"))
        code.exit_cfunc_scope()  # done with labels

    def generate_module_state_start(self, env, code):
        # TODO: Refactor to move module state struct decl closer to the static decl
        code.putln('typedef struct {')
        code.putln('PyObject *%s;' % env.module_dict_cname)
        code.putln('PyObject *%s;' % Naming.builtins_cname)
        code.putln('PyObject *%s;' % Naming.cython_runtime_cname)
        code.putln('PyObject *%s;' % Naming.empty_tuple)
        code.putln('PyObject *%s;' % Naming.empty_bytes)
        code.putln('PyObject *%s;' % Naming.empty_unicode)
        if Options.pre_import is not None:
            code.putln('PyObject *%s;' % Naming.preimport_cname)

    def generate_module_state_end(self, env, modules, globalstate):
        module_state = globalstate['module_state_end']
        module_state_clear = globalstate['module_state_clear_end']
        module_state_traverse = globalstate['module_state_traverse_end']
        module_state.putln('} %s;' % Naming.modulestatetype_cname)
        module_state.putln('')
        globalstate.use_utility_code(
            UtilityCode.load("MultiPhaseInitModuleState", "ModuleSetupCode.c")
        )
        module_state.putln("#if CYTHON_USE_MODULE_STATE")
        module_state.putln('#ifdef __cplusplus')
        module_state.putln('namespace {')
        module_state.putln('extern struct PyModuleDef %s;' % Naming.pymoduledef_cname)
        module_state.putln('} /* anonymous namespace */')
        module_state.putln('#else')
        module_state.putln('static struct PyModuleDef %s;' % Naming.pymoduledef_cname)
        module_state.putln('#endif')
        module_state.putln('')
        module_state.putln('#define %s (__Pyx_PyModule_GetState(__Pyx_State_FindModule(&%s)))' % (
            Naming.modulestateglobal_cname,
            Naming.pymoduledef_cname))
        module_state.putln('')
        module_state.putln('#define %s (__Pyx_State_FindModule(&%s))' % (
            env.module_cname,
            Naming.pymoduledef_cname))
        module_state.putln("#else")
        module_state.putln('static %s %s_static =' % (
            Naming.modulestatetype_cname,
            Naming.modulestateglobal_cname
        ))
        module_state.putln('#ifdef __cplusplus')
        # C++ likes to be initialized with {} to avoid "missing initializer" warnings
        # but it isn't valid C
        module_state.putln('    {};')
        module_state.putln('#else')
        module_state.putln('    {0};')
        module_state.putln('#endif')
        module_state.putln('static %s * const %s = &%s_static;' % (
            Naming.modulestatetype_cname,
            Naming.modulestateglobal_cname,
            Naming.modulestateglobal_cname
        ))
        module_state.putln("#endif")
        module_state_clear.putln("return 0;")
        module_state_clear.putln("}")
        module_state_clear.putln("#endif")
        module_state_traverse.putln("return 0;")
        module_state_traverse.putln("}")
        module_state_traverse.putln("#endif")


    def generate_module_state_clear(self, env, code):
        code.putln("#if CYTHON_USE_MODULE_STATE")
        code.putln("static CYTHON_SMALL_CODE int %s_clear(PyObject *m) {" % Naming.module_cname)
        code.putln(f"{Naming.modulestatetype_cname} *clear_module_state = __Pyx_PyModule_GetState(m);")
        code.putln("if (!clear_module_state) return 0;")
        code.putln('Py_CLEAR(clear_module_state->%s);' %
            env.module_dict_cname)
        code.putln('Py_CLEAR(clear_module_state->%s);' %
            Naming.builtins_cname)
        code.putln('Py_CLEAR(clear_module_state->%s);' %
            Naming.cython_runtime_cname)
        code.putln('Py_CLEAR(clear_module_state->%s);' %
            Naming.empty_tuple)
        code.putln('Py_CLEAR(clear_module_state->%s);' %
            Naming.empty_bytes)
        code.putln('Py_CLEAR(clear_module_state->%s);' %
            Naming.empty_unicode)
        code.putln("#if CYTHON_PEP489_MULTI_PHASE_INIT")
        # In this case we have to remove the module from our lookup table ourself
        # because Python isn't going to do it.
        code.putln("__Pyx_State_RemoveModule(NULL);")
        code.putln("#endif")

    def generate_module_state_traverse(self, env, code):
        code.putln("#if CYTHON_USE_MODULE_STATE")
        code.putln("static CYTHON_SMALL_CODE int %s_traverse(PyObject *m, visitproc visit, void *arg) {" % Naming.module_cname)
        code.putln(f"{Naming.modulestatetype_cname} *traverse_module_state = __Pyx_PyModule_GetState(m);")
        code.putln("if (!traverse_module_state) return 0;")
        code.putln(f'Py_VISIT(traverse_module_state->{env.module_dict_cname});')
        code.putln(f'Py_VISIT(traverse_module_state->{Naming.builtins_cname});')
        code.putln(f'Py_VISIT(traverse_module_state->{Naming.cython_runtime_cname});')
        code.putln(f'__Pyx_VISIT_CONST(traverse_module_state->{Naming.empty_tuple});')
        code.putln(f'__Pyx_VISIT_CONST(traverse_module_state->{Naming.empty_bytes});')
        code.putln(f'__Pyx_VISIT_CONST(traverse_module_state->{Naming.empty_unicode});')

    def generate_module_init_func(self, imported_modules, env, code):
        subfunction = self.mod_init_subfunction(self.pos, self.scope, code)

        self.generate_pymoduledef_struct(env, code)

        code.enter_cfunc_scope(self.scope)
        code.putln("")
        code.put_code_here(UtilityCode.load("PyModInitFuncType", "ModuleSetupCode.c"))

        modinit_func_name = EncodedString(f"PyInit_{env.module_name}")
        header3 = "__Pyx_PyMODINIT_FUNC %s(void)" % self.mod_init_func_cname('PyInit', env)
        # Optimise for small code size as the module init function is only executed once.
        code.putln("%s CYTHON_SMALL_CODE; /*proto*/" % header3)
        if self.scope.is_package:
            code.putln("#if !defined(CYTHON_NO_PYINIT_EXPORT) && (defined(_WIN32) || defined(WIN32) || defined(MS_WINDOWS))")
            code.putln("__Pyx_PyMODINIT_FUNC PyInit___init__(void) { return %s(); }" % (
                self.mod_init_func_cname('PyInit', env)))
            code.putln("#endif")
        # Hack for a distutils bug - https://bugs.python.org/issue39432
        # distutils attempts to make visible a slightly wrong PyInitU module name. Just create a dummy
        # function to keep it quiet
        wrong_punycode_module_name = self.wrong_punycode_module_name(env.module_name)
        if wrong_punycode_module_name:
            code.putln("#if !defined(CYTHON_NO_PYINIT_EXPORT) && (defined(_WIN32) || defined(WIN32) || defined(MS_WINDOWS))")
            code.putln("void %s(void) {} /* workaround for https://bugs.python.org/issue39432 */" % wrong_punycode_module_name)
            code.putln("#endif")
        code.putln(header3)

        # CPython 3.5+ supports multi-phase module initialisation (gives access to __spec__, __file__, etc.)
        code.putln("#if CYTHON_PEP489_MULTI_PHASE_INIT")
        code.putln("{")
        code.putln("return PyModuleDef_Init(&%s);" % Naming.pymoduledef_cname)
        code.putln("}")

        mod_create_func = UtilityCode.load("ModuleCreationPEP489", "ModuleSetupCode.c")
        code.put_code_here(mod_create_func)

        code.putln("")
        # main module init code lives in Py_mod_exec function, not in PyInit function
        code.putln("static CYTHON_SMALL_CODE int %s(PyObject *%s)" % (
            self.module_init_func_cname(),
            Naming.pymodinit_module_arg))
        code.putln("#endif")  # PEP489

        # start of module init/exec function (pre/post PEP 489)
        code.putln("{")
        code.putln('int stringtab_initialized = 0;')
        code.putln("#if CYTHON_USE_MODULE_STATE")
        code.putln('int pystate_addmodule_run = 0;')
        code.putln("#endif")
        code.putln(f"{Naming.modulestatetype_cname} *{Naming.modulestatevalue_cname} = NULL;")

        tempdecl_code = code.insertion_point()

        profile = code.globalstate.directives['profile']
        linetrace = code.globalstate.directives['linetrace']
        if profile or linetrace:
            if linetrace:
                code.use_fast_gil_utility_code()
            code.globalstate.use_utility_code(UtilityCode.load_cached("Profile", "Profile.c"))

        code.put_declare_refcount_context()
        code.putln("#if CYTHON_PEP489_MULTI_PHASE_INIT")
        # Most extension modules simply can't deal with it, and Cython isn't ready either.
        # See issues listed here: https://docs.python.org/3/c-api/init.html#sub-interpreter-support
        code.putln("if (%s) {" % Naming.module_cname)
        # Hack: enforce single initialisation.
        code.putln("if (%s == %s) return 0;" % (
            Naming.module_cname,
            Naming.pymodinit_module_arg,
        ))
        code.putln('PyErr_SetString(PyExc_RuntimeError,'
                   ' "Module \'%s\' has already been imported. Re-initialisation is not supported.");' %
                   env.module_name.as_c_string_literal()[1:-1])
        code.putln("return -1;")
        code.putln("}")
        code.putln("#else")
        # Hack: enforce single initialisation also on reimports under different names (with PEP 3121/489).
        code.putln("if (%s) return __Pyx_NewRef(%s);" % (
            Naming.module_cname,
            Naming.module_cname,
        ))
        code.putln("#endif")

        code.putln("/*--- Module creation code ---*/")
        self.generate_module_creation_code(env, code)

        if profile or linetrace:
            tempdecl_code.put_trace_declarations()
            code.put_trace_frame_init()

        refnanny_import_code = UtilityCode.load("ImportRefnannyAPI", "ModuleSetupCode.c")
        code.put_code_here(refnanny_import_code)
        code.put_setup_refcount_context(modinit_func_name)

        code.putln("__Pyx_init_runtime_version();")
        env.use_utility_code(UtilityCode.load("CheckBinaryVersion", "ModuleSetupCode.c"))
        code.put_error_if_neg(self.pos, "__Pyx_check_binary_version("
                                        "__PYX_LIMITED_VERSION_HEX, "
                                        "__Pyx_get_runtime_version(), "
                                        "CYTHON_COMPILING_IN_LIMITED_API)"
        )

        code.putln("#ifdef __Pxy_PyFrame_Initialize_Offsets")
        code.putln("__Pxy_PyFrame_Initialize_Offsets();")
        code.putln("#endif")
        empty_tuple = code.name_in_main_c_code_module_state(Naming.empty_tuple)
        code.putln("%s = PyTuple_New(0); %s" % (
            empty_tuple, code.error_goto_if_null(empty_tuple, self.pos)))
        empty_bytes = code.name_in_main_c_code_module_state(Naming.empty_bytes)
        code.putln("%s = PyBytes_FromStringAndSize(\"\", 0); %s" % (
            empty_bytes, code.error_goto_if_null(empty_bytes, self.pos)))
        empty_unicode = code.name_in_main_c_code_module_state(Naming.empty_unicode)
        code.putln("%s = PyUnicode_FromStringAndSize(\"\", 0); %s" % (
            empty_unicode, code.error_goto_if_null(empty_unicode, self.pos)))


        code.putln("/*--- Library function declarations ---*/")
        if env.directives['np_pythran']:
            code.put_error_if_neg(self.pos, "_import_array()")

        code.putln("/*--- Initialize various global constants etc. ---*/")
        code.put_error_if_neg(self.pos, f"__Pyx_InitConstants({Naming.modulestatevalue_cname})")
        code.putln("stringtab_initialized = 1;")
        code.put_error_if_neg(self.pos, "__Pyx_InitGlobals()")  # calls any utility code

        code.putln("if (%s) {" % self.is_main_module_flag_cname())
        code.put_error_if_neg(self.pos, 'PyObject_SetAttr(%s, %s, %s)' % (
            env.module_cname,
            code.intern_identifier(EncodedString("__name__")),
            code.intern_identifier(EncodedString("__main__"))))
        code.putln("}")

        # set up __file__ and __path__, then add the module to sys.modules
        self.generate_module_import_setup(env, code)

        if Options.cache_builtins:
            code.putln("/*--- Builtin init code ---*/")
            code.put_error_if_neg(
                self.pos,
                f"__Pyx_InitCachedBuiltins({Naming.modulestatevalue_cname})")

        code.putln("/*--- Constants init code ---*/")
        code.put_error_if_neg(
            self.pos,
            f"__Pyx_InitCachedConstants({Naming.modulestatevalue_cname})")
        # code objects come after the other globals (since they use strings and tuples)
        code.put_error_if_neg(
            self.pos,
            f"__Pyx_CreateCodeObjects({Naming.modulestatevalue_cname})")

        code.putln("/*--- Global type/function init code ---*/")

        with subfunction("Global init code") as inner_code:
            self.generate_global_init_code(env, inner_code)

        with subfunction("Variable export code") as inner_code:
            self.generate_c_variable_export_code(env, inner_code)

        with subfunction("Function export code") as inner_code:
            self.generate_c_function_export_code(env, inner_code)

        with subfunction("Type init code") as inner_code:
            self.generate_type_init_code(env, inner_code)

        with subfunction("Type import code") as inner_code:
            for module in imported_modules:
                self.generate_type_import_code_for_module(module, env, inner_code)

        with subfunction("Variable import code") as inner_code:
            for module in imported_modules:
                self.generate_c_variable_import_code_for_module(module, env, inner_code)

        with subfunction("Function import code") as inner_code:
            for module in imported_modules:
                self.specialize_fused_types(module)
                self.generate_c_function_import_code_for_module(module, env, inner_code)

        code.putln("/*--- Execution code ---*/")
        code.mark_pos(None)

        if profile or linetrace:
            assert code.funcstate.gil_owned
            code.put_trace_start(modinit_func_name, self.pos)
            code.funcstate.can_trace = True

        code.mark_pos(None)
        self.body.generate_execution_code(code)
        code.mark_pos(None)

        if profile or linetrace:
            code.funcstate.can_trace = False
            assert code.funcstate.gil_owned
            code.put_trace_return("Py_None", pos=self.pos)
            code.put_trace_exit()

        code.putln()
        code.putln("/*--- Wrapped vars code ---*/")
        self.generate_wrapped_entries_code(env, code)
        code.putln()

        if Options.generate_cleanup_code:
            code.globalstate.use_utility_code(
                UtilityCode.load_cached("RegisterModuleCleanup", "ModuleSetupCode.c"))
            code.putln("if (__Pyx_RegisterCleanup()) %s" % code.error_goto(self.pos))

        code.put_goto(code.return_label)
        code.put_label(code.error_label)
        for cname, type in code.funcstate.all_managed_temps():
            code.put_xdecref(cname, type)

        if profile or linetrace:
            code.put_trace_exception_propagating()
            code.put_trace_unwind(self.pos)

        code.putln('if (%s) {' % env.module_cname)
        code.putln(
            f'if ({code.name_in_main_c_code_module_state(env.module_dict_cname)} && stringtab_initialized) {{')
        # We can run into errors before the module or stringtab are initialized.
        # In this case it is not safe to add a traceback (because it uses the stringtab)
        code.put_add_traceback(EncodedString("init %s" % env.qualified_name))
        code.globalstate.use_utility_code(Nodes.traceback_utility_code)
        # Module reference and module dict are in global variables which might still be needed
        # for cleanup, atexit code, etc., so leaking is better than crashing.
        # At least clearing the module dict here might be a good idea, but could still break
        # user code in atexit or other global registries.
        ##code.put_decref_clear(env.module_dict_cname, py_object_type, nanny=False)
        code.putln('}')
        code.putln("#if !CYTHON_USE_MODULE_STATE")
        code.put_decref_clear(env.module_cname, py_object_type, nanny=False, clear_before_decref=True)
        code.putln("#else")
        # This section is mainly for the limited API. env.module_cname still owns a reference so
        # decrement that
        code.put_decref(env.module_cname, py_object_type, nanny=False)
        # Also remove the failed module from the module state lookup
        # fetch/restore the error indicator because PyState_RemoveModule might fail itself
        code.putln("if (pystate_addmodule_run) {")
        code.putln("PyObject *tp, *value, *tb;")
        code.putln("PyErr_Fetch(&tp, &value, &tb);")
        code.putln("PyState_RemoveModule(&%s);" % Naming.pymoduledef_cname)
        code.putln("PyErr_Restore(tp, value, tb);")
        code.putln("}")
        code.putln("#endif")
        code.putln('} else if (!PyErr_Occurred()) {')
        code.putln('PyErr_SetString(PyExc_ImportError, "init %s");' %
                   env.qualified_name.as_c_string_literal()[1:-1])
        code.putln('}')
        code.put_label(code.return_label)

        code.put_finish_refcount_context()

        code.putln("#if CYTHON_PEP489_MULTI_PHASE_INIT")
        code.putln("return (%s != NULL) ? 0 : -1;" % env.module_cname)
        code.putln("#else")
        code.putln("return %s;" % env.module_cname)
        code.putln("#endif")
        code.putln('}')

        tempdecl_code.put_temp_declarations(code.funcstate)

        code.exit_cfunc_scope()

    def mod_init_subfunction(self, pos, scope, orig_code):
        """
        Return a context manager that allows deviating the module init code generation
        into a separate function and instead inserts a call to it.

        Can be reused sequentially to create multiple functions.
        The functions get inserted at the point where the context manager was created.
        The call gets inserted where the context manager is used (on entry).
        """
        function_code = orig_code.insertion_point()

        class ModInitSubfunction:
            def __init__(self, code_type):
                cname = '_'.join(code_type.lower().split())
                assert re.match("^[a-z0-9_]+$", cname)
                self.cfunc_name = "__Pyx_modinit_%s" % cname
                self.description = code_type
                self.tempdecl_code = None
                self.call_code = None

            def __enter__(self):
                self.call_code = orig_code.insertion_point()
                code = function_code
                code.start_initcfunc(
                    f"int {self.cfunc_name}({Naming.modulestatetype_cname} *{Naming.modulestatevalue_cname})",
                    scope, refnanny=True)
                code.putln(f"CYTHON_UNUSED_VAR({Naming.modulestatevalue_cname});")
                self.tempdecl_code = code.insertion_point()
                code.put_setup_refcount_context(EncodedString(self.cfunc_name))
                # Leave a grepable marker that makes it easy to find the generator source.
                code.putln("/*--- %s ---*/" % self.description)
                return code

            def __exit__(self, exc_type, exc_value, exc_tb):
                if exc_type is not None:
                    # Don't generate any code or do any validations on errors.
                    self.tempdecl_code = self.call_code = None
                    return

                code = function_code
                code.put_finish_refcount_context()
                code.putln("return 0;")

                self.tempdecl_code.put_temp_declarations(code.funcstate)
                self.tempdecl_code = None

                needs_error_handling = code.label_used(code.error_label)
                if needs_error_handling:
                    code.put_label(code.error_label)
                    for cname, type in code.funcstate.all_managed_temps():
                        code.put_xdecref(cname, type)
                    code.put_finish_refcount_context()
                    code.putln("return -1;")
                code.putln("}")
                code.exit_cfunc_scope()

                if needs_error_handling:
                    self.call_code.putln(
                        self.call_code.error_goto_if_neg("%s(%s)" % (
                            self.cfunc_name, Naming.modulestatevalue_cname), pos))
                else:
                    self.call_code.putln(
                        f"(void){self.cfunc_name}({Naming.modulestatevalue_cname});")
                self.call_code = None

        return ModInitSubfunction

    def generate_module_import_setup(self, env, code):
        module_path = env.directives['set_initial_path']
        if module_path == 'SOURCEFILE':
            module_path = self.pos[0].filename

        if module_path:
            code.putln('if (!CYTHON_PEP489_MULTI_PHASE_INIT) {')
            code.putln('if (PyObject_SetAttrString(%s, "__file__", %s) < 0) %s;' % (
                env.module_cname,
                code.get_py_string_const(
                    EncodedString(decode_filename(module_path))),
                code.error_goto(self.pos)))
            code.putln("}")

            if env.is_package:
                # set __path__ to mark the module as package
                code.putln('if (!CYTHON_PEP489_MULTI_PHASE_INIT) {')
                temp = code.funcstate.allocate_temp(py_object_type, True)
                code.putln('%s = Py_BuildValue("[O]", %s); %s' % (
                    temp,
                    code.get_py_string_const(
                        EncodedString(decode_filename(
                            os.path.dirname(module_path)))),
                    code.error_goto_if_null(temp, self.pos)))
                code.put_gotref(temp, py_object_type)
                code.putln(
                    'if (PyObject_SetAttrString(%s, "__path__", %s) < 0) %s;' % (
                        env.module_cname, temp, code.error_goto(self.pos)))
                code.put_decref_clear(temp, py_object_type)
                code.funcstate.release_temp(temp)
                code.putln("}")

        elif env.is_package:
            # packages require __path__, so all we can do is try to figure
            # out the module path at runtime by rerunning the import lookup
            code.putln("if (!CYTHON_PEP489_MULTI_PHASE_INIT) {")
            code.globalstate.use_utility_code(UtilityCode.load(
                "SetPackagePathFromImportLib", "ImportExport.c"))
            code.putln(code.error_goto_if_neg(
                '__Pyx_SetPackagePathFromImportLib(%s)' % (
                    code.get_py_string_const(
                        EncodedString(self.full_module_name))),
                self.pos))
            code.putln("}")

        # CPython may not have put us into sys.modules yet, but relative imports and reimports require it
        fq_module_name = self.full_module_name
        if fq_module_name.endswith('.__init__'):
            fq_module_name = EncodedString(fq_module_name[:-len('.__init__')])
        fq_module_name_cstring = fq_module_name.as_c_string_literal()
        code.putln("{")
        code.putln("PyObject *modules = PyImport_GetModuleDict(); %s" %
                   code.error_goto_if_null("modules", self.pos))
        code.putln('if (!PyDict_GetItemString(modules, %s)) {' % fq_module_name_cstring)
        code.putln(code.error_goto_if_neg('PyDict_SetItemString(modules, %s, %s)' % (
            fq_module_name_cstring, env.module_cname), self.pos))
        code.putln("}")
        code.putln("}")

    def generate_module_cleanup_func(self, env, code):
        if not Options.generate_cleanup_code:
            return

        code.putln('static void %s(CYTHON_UNUSED PyObject *self) {' %
                   Naming.cleanup_cname)
        code.enter_cfunc_scope(env)
        code.putln(f"{Naming.modulestatetype_cname} *{Naming.modulestatevalue_cname};")

        # TODO - this should go away when module-state has been refactored more and
        # we are able to access the module state through "self". Currently the
        # `#define` for each entry forces us to access it through PyState_FindModule
        # which is sometime unreliable during destruction
        # (e.g. during interpreter shutdown).
        # In that case the safest thing is to give up.
        code.putln("#if CYTHON_USE_MODULE_STATE")
        code.putln(f"if (!__Pyx_State_FindModule(&{Naming.pymoduledef_cname})) return;")
        code.putln("#endif")
        code.putln(f"{Naming.modulestatevalue_cname} = __Pyx_PyModule_GetState(self);")

        if Options.generate_cleanup_code >= 2:
            code.putln("/*--- Global cleanup code ---*/")
            rev_entries = list(env.var_entries)
            rev_entries.reverse()
            for entry in rev_entries:
                if entry.visibility != 'extern':
                    if entry.type.needs_refcounting and entry.used:
                        entry_cname = code.entry_cname_in_module_state(entry)
                        code.put_xdecref_clear(
                            entry_cname, entry.type,
                            clear_before_decref=True,
                            nanny=False)
                    if entry.type.needs_explicit_destruction(env):
                        entry.type.generate_explicit_destruction(code, entry)
        code.putln(f"__Pyx_CleanupGlobals({Naming.modulestatevalue_cname});")
        if Options.generate_cleanup_code >= 3:
            code.putln("/*--- Type import cleanup code ---*/")
            for ext_type in sorted(env.types_imported, key=operator.attrgetter('typeptr_cname')):
                typeptr_cname = code.name_in_main_c_code_module_state(ext_type.typeptr_cname)
                code.put_xdecref_clear(
                    typeptr_cname, ext_type,
                    clear_before_decref=True,
                    nanny=False)
        if Options.cache_builtins:
            code.putln("/*--- Builtin cleanup code ---*/")
            for entry in env.cached_builtins:
                code.put_xdecref_clear(
                    entry.cname, PyrexTypes.py_object_type,
                    clear_before_decref=True,
                    nanny=False)
        code.putln("/*--- Intern cleanup code ---*/")
        code.put_decref_clear(f"{code.name_in_main_c_code_module_state(Naming.empty_tuple)}",
                              PyrexTypes.py_object_type,
                              clear_before_decref=True,
                              nanny=False)
        for entry in env.c_class_entries:
            cclass_type = entry.type
            if cclass_type.is_external or cclass_type.base_type:
                continue
            if cclass_type.scope.directives.get('freelist', 0):
                scope = cclass_type.scope
                freelist_name = code.name_in_main_c_code_module_state(
                    scope.mangle_internal(Naming.freelist_name))
                freecount_name = code.name_in_main_c_code_module_state(
                    scope.mangle_internal(Naming.freecount_name))
                code.putln('#if CYTHON_USE_FREELISTS')
                code.putln("while (%s > 0) {" % freecount_name)
                code.putln("PyObject* o = (PyObject*)%s[--%s];" % (
                    freelist_name, freecount_name))
                code.putln("#if CYTHON_USE_TYPE_SLOTS")
                code.putln("(*Py_TYPE(o)->tp_free)(o);")
                code.putln("#else")
                # Asking for PyType_GetSlot(..., Py_tp_free) seems to cause an error in pypy
                code.putln("freefunc tp_free = (freefunc)PyType_GetSlot(Py_TYPE(o), Py_tp_free);")
                code.putln("if (tp_free) tp_free(o);")
                code.putln("#endif")
                code.putln("}")
                code.putln('#endif')  # CYTHON_USE_FREELISTS
#        for entry in env.pynum_entries:
#            code.put_decref_clear(entry.cname,
#                                  PyrexTypes.py_object_type,
#                                  nanny=False)
#        for entry in env.all_pystring_entries:
#            if entry.is_interned:
#                code.put_decref_clear(entry.pystring_cname,
#                                      PyrexTypes.py_object_type,
#                                      nanny=False)
#        for entry in env.default_entries:
#            if entry.type.is_pyobject and entry.used:
#                code.putln("Py_DECREF(%s); %s = 0;" % (
#                    code.entry_as_pyobject(entry), entry.cname))
        if Options.pre_import is not None:
            code.put_decref_clear(Naming.preimport_cname, py_object_type,
                                  nanny=False, clear_before_decref=True)
        for cname in [Naming.cython_runtime_cname, Naming.builtins_cname]:
            cname = code.name_in_main_c_code_module_state(cname)
            code.put_decref_clear(cname, py_object_type, nanny=False, clear_before_decref=True)
        code.put_decref_clear(
            code.name_in_main_c_code_module_state(env.module_dict_cname),
            py_object_type, nanny=False, clear_before_decref=True)

    def generate_main_method(self, env, code):
        module_is_main = self.is_main_module_flag_cname()
        if Options.embed == "main":
            wmain = "wmain"
        else:
            wmain = Options.embed
        main_method = UtilityCode.load_cached("MainFunction", "Embed.c")
        code.globalstate.use_utility_code(
            main_method.specialize(
                module_name=env.module_name,
                module_is_main=module_is_main,
                main_method=Options.embed,
                wmain_method=wmain))

    def punycode_module_name(self, prefix, name):
        # adapted from PEP483
        if name.isascii():
            name = '_' + name
        else:
            name = 'U_' + name.encode('punycode').replace(b'-', b'_').decode('ascii')
        return "%s%s" % (prefix, name)

    def wrong_punycode_module_name(self, name):
        # to work around a distutils bug by also generating an incorrect symbol...
        if name.isascii():
            return None  # workaround is not needed
        return "PyInitU" + ("_"+name).encode('punycode').replace(b'-', b'_').decode('ascii')

    def mod_init_func_cname(self, prefix, env):
        # from PEP483
        return self.punycode_module_name(prefix, env.module_name)

    # Returns the name of the C-function that corresponds to the module initialisation.
    # (module initialisation == the cython code outside of functions)
    # Note that this should never be the name of a wrapper and always the name of the
    # function containing the actual code. Otherwise, cygdb will experience problems.
    def module_init_func_cname(self):
        env = self.scope
        return self.mod_init_func_cname(Naming.pymodule_exec_func_cname, env)

    def generate_pymoduledef_struct(self, env, code):
        if env.doc:
            doc = "%s" % code.get_string_const(env.doc)
        else:
            doc = "0"
        if Options.generate_cleanup_code:
            cleanup_func = "(freefunc)%s" % Naming.cleanup_cname
        else:
            cleanup_func = 'NULL'

        code.putln("")
        code.putln("#if CYTHON_PEP489_MULTI_PHASE_INIT")
        exec_func_cname = self.module_init_func_cname()
        code.putln("static PyObject* %s(PyObject *spec, PyModuleDef *def); /*proto*/" %
                   Naming.pymodule_create_func_cname)
        code.putln("static int %s(PyObject* module); /*proto*/" % exec_func_cname)

        code.putln("static PyModuleDef_Slot %s[] = {" % Naming.pymoduledef_slots_cname)
        code.putln("{Py_mod_create, (void*)%s}," % Naming.pymodule_create_func_cname)
        code.putln("{Py_mod_exec, (void*)%s}," % exec_func_cname)
        code.putln("#if CYTHON_COMPILING_IN_CPYTHON_FREETHREADING")
        gil_option = ("Py_MOD_GIL_NOT_USED"
                      if env.directives["freethreading_compatible"]
                      else "Py_MOD_GIL_USED")
        code.putln("{Py_mod_gil, %s}," % gil_option)
        code.putln("#endif")
        code.putln("#if PY_VERSION_HEX >= 0x030C0000 && CYTHON_USE_MODULE_STATE")
        subinterp_option = {
            'no': 'Py_MOD_MULTIPLE_INTERPRETERS_NOT_SUPPORTED',
            'shared_gil': 'Py_MOD_MULTIPLE_INTERPRETERS_SUPPORTED',
            'own_gil': 'Py_MOD_PER_INTERPRETER_GIL_SUPPORTED'
        }.get(env.directives["subinterpreters_compatible"])
        code.putln("{Py_mod_multiple_interpreters, %s}," % subinterp_option)
        code.putln("#endif")
        code.putln("{0, NULL}")
        code.putln("};")
        if not env.module_name.isascii():
            code.putln("#else /* CYTHON_PEP489_MULTI_PHASE_INIT */")
            code.putln('#error "Unicode module names are only supported with multi-phase init'
                       ' as per PEP489"')
        code.putln("#endif")

        code.putln("")
        code.putln('#ifdef __cplusplus')
        code.putln('namespace {')
        code.putln("struct PyModuleDef %s =" % Naming.pymoduledef_cname)
        code.putln('#else')
        code.putln("static struct PyModuleDef %s =" % Naming.pymoduledef_cname)
        code.putln('#endif')
        code.putln('{')
        code.putln("  PyModuleDef_HEAD_INIT,")
        code.putln('  %s,' % env.module_name.as_c_string_literal())
        code.putln("  %s, /* m_doc */" % doc)
        code.putln("#if CYTHON_USE_MODULE_STATE")
        code.putln(f"  sizeof({Naming.modulestatetype_cname}), /* m_size */")
        code.putln("#else")
        code.putln("  (CYTHON_PEP489_MULTI_PHASE_INIT) ? 0 : -1, /* m_size */")
        code.putln("#endif")
        code.putln("  %s /* m_methods */," % env.method_table_cname)
        code.putln("#if CYTHON_PEP489_MULTI_PHASE_INIT")
        code.putln("  %s, /* m_slots */" % Naming.pymoduledef_slots_cname)
        code.putln("#else")
        code.putln("  NULL, /* m_reload */")
        code.putln("#endif")
        code.putln("#if CYTHON_USE_MODULE_STATE")
        code.putln("  %s_traverse, /* m_traverse */" % Naming.module_cname)
        code.putln("  %s_clear, /* m_clear */" % Naming.module_cname)
        code.putln("  %s /* m_free */" % cleanup_func)
        code.putln("#else")
        code.putln("  NULL, /* m_traverse */")
        code.putln("  NULL, /* m_clear */")
        code.putln("  %s /* m_free */" % cleanup_func)
        code.putln("#endif")
        code.putln("};")
        code.putln('#ifdef __cplusplus')
        code.putln('} /* anonymous namespace */')
        code.putln('#endif')

    def generate_module_creation_code(self, env, code):
        # Generate code to create the module object and
        # install the builtins.
        if env.doc:
            doc = "%s" % code.get_string_const(env.doc)
        else:
            doc = "0"

        # manage_ref is False (and refnanny calls are omitted) because refnanny isn't yet initialized.
        module_temp = code.funcstate.allocate_temp(py_object_type, manage_ref=False)
        code.putln("#if CYTHON_PEP489_MULTI_PHASE_INIT")
        code.putln("%s = %s;" % (
            module_temp,
            Naming.pymodinit_module_arg))
        code.put_incref(module_temp, py_object_type, nanny=False)
        code.putln("#else")
        code.putln(
            "%s = PyModule_Create(&%s); %s" % (
                module_temp,
                Naming.pymoduledef_cname,
                code.error_goto_if_null(module_temp, self.pos)))
        code.putln("#endif")

        code.putln("#if CYTHON_USE_MODULE_STATE")
        code.putln("{")
        # So that PyState_FindModule works in the init function:
        code.putln("int add_module_result = __Pyx_State_AddModule(%s, &%s);" % (
            module_temp, Naming.pymoduledef_cname))
        code.putln("%s = 0; /* transfer ownership from %s to %s pseudovariable */" % (
            module_temp, module_temp, env.module_name.as_c_string_literal()
        ))
        # At this stage the module likely has a refcount of 2 - one owned by the list
        # inside PyState_AddModule and one owned by "__pyx_m" (and returned from this
        # function as a new reference).
        code.putln(code.error_goto_if_neg("add_module_result", self.pos))
        code.putln("pystate_addmodule_run = 1;")
        code.putln("}")
        code.putln('#else')  # !CYTHON_USE_MODULE_STATE
        code.putln(f"{env.module_cname} = {module_temp};")
        code.putln("#endif")
        code.funcstate.release_temp(module_temp)

        code.putln("#if CYTHON_COMPILING_IN_CPYTHON_FREETHREADING")
        gil_option = ("Py_MOD_GIL_NOT_USED"
                      if env.directives["freethreading_compatible"]
                      else "Py_MOD_GIL_USED")
        code.putln(f"PyUnstable_Module_SetGIL({env.module_cname}, {gil_option});")
        code.putln("#endif")

        code.putln(f"{Naming.modulestatevalue_cname} = {Naming.modulestateglobal_cname};")
        code.putln("CYTHON_UNUSED_VAR(%s);" % module_temp)  # only used in limited API

        dict_cname = code.name_in_main_c_code_module_state(env.module_dict_cname)
        code.putln(
            "%s = PyModule_GetDict(%s); %s" % (
                dict_cname, env.module_cname,
                code.error_goto_if_null(dict_cname, self.pos)))
        code.put_incref(dict_cname, py_object_type, nanny=False)

        builtins_cname = code.name_in_main_c_code_module_state(Naming.builtins_cname)
        code.putln(
            '%s = __Pyx_PyImport_AddModuleRef(__Pyx_BUILTIN_MODULE_NAME); %s' % (
                builtins_cname,
                code.error_goto_if_null(builtins_cname, self.pos)))
        runtime_cname = code.name_in_main_c_code_module_state(Naming.cython_runtime_cname)
        code.putln(
            '%s = __Pyx_PyImport_AddModuleRef("cython_runtime"); %s' % (
                runtime_cname,
                code.error_goto_if_null(runtime_cname, self.pos)))
        code.putln(
            'if (PyObject_SetAttrString(%s, "__builtins__", %s) < 0) %s' % (
                env.module_cname,
                builtins_cname,
                code.error_goto(self.pos)))
        if Options.pre_import is not None:
            code.putln(
                '%s = __Pyx_PyImport_AddModuleRef("%s"); %s' % (
                    Naming.preimport_cname,
                    Options.pre_import,
                    code.error_goto_if_null(Naming.preimport_cname, self.pos)))

    def generate_global_init_code(self, env, code):
        # Generate code to initialise global PyObject *
        # variables to None.
        for entry in env.var_entries:
            if entry.visibility != 'extern':
                if entry.used:
                    entry.type.global_init_code(entry, code)
                if entry.type.needs_explicit_construction(env):
                    # TODO - this is slightly redundant with global_init_code
                    entry.type.generate_explicit_construction(code, entry)

    def generate_wrapped_entries_code(self, env, code):
        for name, entry in sorted(env.entries.items()):
            if (entry.create_wrapper
                    and not entry.is_type
                    and entry.scope is env):
                if not entry.type.create_to_py_utility_code(env):
                    error(entry.pos, "Cannot convert '%s' to Python object" % entry.type)
                code.putln("{")
                code.putln("PyObject* wrapped = %s(%s);"  % (
                    entry.type.to_py_function,
                    entry.cname))
                code.putln(code.error_goto_if_null("wrapped", entry.pos))
                code.putln(
                    'if (PyObject_SetAttrString(%s, "%s", wrapped) < 0) %s;' % (
                        env.module_cname,
                        name,
                        code.error_goto(entry.pos)))
                code.putln("}")

    def _generate_export_code(self, all_entries, utility_code_name, code):
        # Generic function/pointer export implementation as generator.
        entries = [
            entry for entry in all_entries
            if entry.api or entry.defined_in_pxd or (Options.cimport_from_pyx and entry.visibility != 'extern')
        ]
        if not entries:
            return

        api_dict = code.funcstate.allocate_temp(py_object_type, manage_ref=True)
        code.globalstate.use_utility_code(
            UtilityCode.load_cached("GetApiDict", "ImportExport.c"))
        code.putln(
            f"{api_dict} = __Pyx_ApiExport_GetApiDict(); "
            f"{code.error_goto_if_null(api_dict, self.pos)}"
        )
        code.put_gotref(api_dict, py_object_type)

        code.globalstate.use_utility_code(
            UtilityCode.load_cached(utility_code_name, "ImportExport.c"))

        for entry in entries:
            name = code.intern_identifier(entry.name)
            yield (entry, name, api_dict)

        code.put_decref_clear(api_dict, py_object_type)
        code.funcstate.release_temp(api_dict)

    def generate_c_variable_export_code(self, env, code):
<<<<<<< HEAD
        # Generate code to create PyCFunction wrappers for exported C functions.
        entries = []
        for entry in env.var_entries:
            if (entry.api
                    or entry.defined_in_pxd
                    or (Options.cimport_from_pyx and not entry.visibility == 'extern')):
                entries.append(entry)
        if entries:
            env.use_utility_code(UtilityCode.load_cached("VoidPtrExport", "ImportExport.c"))
            for entry in entries:
                signature = entry.type.empty_declaration_code()
                name = code.intern_identifier(entry.name)
                cname = code.entry_cname_in_module_state(entry)
                code.putln('if (__Pyx_ExportVoidPtr(%s, (void *)&%s, "%s") < 0) %s' % (
                    name, cname, signature,
                    code.error_goto(self.pos)))
=======
        """Generate code to create PyCFunction wrappers for exported C functions.
        """
        for entry, name, api_dict in self._generate_export_code(env.var_entries, "VoidPtrExport", code):
            signature = entry.type.empty_declaration_code()

            code.put_error_if_neg(
                self.pos,
                f'__Pyx_ExportVoidPtr({api_dict}, {name}, (void *)&{entry.cname}, "{signature}")'
            )
>>>>>>> 3f00d921

    def generate_c_function_export_code(self, env, code):
        """Generate code to create PyCFunction wrappers for exported C functions.
        """
        for entry, name, api_dict in self._generate_export_code(env.cfunc_entries, "FunctionExport", code):
            # Note: while this looks like it could be more cheaply stored and read from a struct array,
            # investigation shows that the resulting binary is smaller with repeated functions calls.
            signature = entry.type.signature_string()

            code.put_error_if_neg(
                self.pos,
                f'__Pyx_ExportFunction({api_dict}, {name}, (void (*)(void)){entry.cname}, "{signature}")'
            )

    def generate_type_import_code_for_module(self, module, env, code):
        # Generate type import code for all exported extension types in
        # an imported module.
        #if module.c_class_entries:
        with ModuleImportGenerator(code) as import_generator:
            for entry in module.c_class_entries:
                if entry.defined_in_pxd:
                    self.generate_type_import_code(env, entry.type, entry.pos, code, import_generator)

    def specialize_fused_types(self, pxd_env):
        """
        If fused c(p)def functions are defined in an imported pxd, but not
        used in this implementation file, we still have fused entries and
        not specialized ones. This method replaces any fused entries with their
        specialized ones.
        """
        for entry in pxd_env.cfunc_entries[:]:
            if entry.type.is_fused:
                # This call modifies the cfunc_entries in-place
                entry.type.get_all_specialized_function_types()

    def _generate_import_code(self, all_entries, qualified_module_name, utility_code_name, code, used_only=False):
        # Generic function/pointer import implementation as generator.
        entries = [
            entry for entry in all_entries
            if entry.defined_in_pxd and (not used_only or entry.used)
        ]
        if not entries:
            return

        code.globalstate.use_utility_code(
            UtilityCode.load_cached(utility_code_name, "ImportExport.c"))

        module_ref = code.funcstate.allocate_temp(py_object_type, manage_ref=True)
        code.putln(
            f'{module_ref} = PyImport_ImportModule({qualified_module_name.as_c_string_literal()}); '
            f'{code.error_goto_if_null(module_ref, self.pos)}'
        )
        code.put_gotref(module_ref, py_object_type)

        for entry in entries:
            yield (module_ref, entry)

        code.put_decref_clear(module_ref, py_object_type)
        code.funcstate.release_temp(module_ref)

    def generate_c_variable_import_code_for_module(self, module, env, code):
<<<<<<< HEAD
        # Generate import code for all exported C functions in a cimported module.
        entries = []
        for entry in module.var_entries:
            if entry.defined_in_pxd:
                entries.append(entry)
        if entries:
            env.use_utility_code(
                UtilityCode.load_cached("VoidPtrImport", "ImportExport.c"))
            temp = code.funcstate.allocate_temp(py_object_type, manage_ref=True)
            code.putln(
                '%s = PyImport_ImportModule("%s"); if (!%s) %s' % (
                    temp,
                    module.qualified_name,
                    temp,
                    code.error_goto(self.pos)))
            code.put_gotref(temp, py_object_type)
            for entry in entries:
                if env is module:
                    cname = entry.cname
                else:
                    cname = module.mangle(Naming.varptr_prefix, entry.name)
                if entry.is_declared_in_module_state():
                    cname = code.name_in_module_state(cname)
                signature = entry.type.empty_declaration_code()
                code.putln(
                    'if (__Pyx_ImportVoidPtr_%s(%s, "%s", (void **)&%s, "%s") < 0) %s' % (
                        Naming.cyversion,
                        temp, entry.name, cname, signature,
                        code.error_goto(self.pos)))
            code.put_decref_clear(temp, py_object_type)
            code.funcstate.release_temp(temp)
=======
        """Generate import code for all exported C functions in a cimported module.
        """
        for module_ref, entry in self._generate_import_code(
                module.var_entries, module.qualified_name, "VoidPtrImport", code, used_only=False):
            signature = entry.type.empty_declaration_code()
            cname = entry.cname if env is module else module.mangle(Naming.varptr_prefix, entry.name)

            code.put_error_if_neg(
                self.pos,
                f'__Pyx_ImportVoidPtr_{Naming.cyversion}('
                f'{module_ref}, {entry.name.as_c_string_literal()}, (void **)&{cname}, "{signature}"'
                f')'
            )
>>>>>>> 3f00d921

    def generate_c_function_import_code_for_module(self, module, env, code):
        """Generate import code for all exported C functions in a cimported module.
        """
        for module_ref, entry in self._generate_import_code(
                module.cfunc_entries, module.qualified_name, "FunctionImport", code, used_only=True):
            signature = entry.type.signature_string()

            code.put_error_if_neg(
                self.pos,
                f'__Pyx_ImportFunction_{Naming.cyversion}('
                f'{module_ref}, {entry.name.as_c_string_literal()}, (void (**)(void))&{entry.cname}, "{signature}"'
                f')'
            )

    def generate_type_init_code(self, env, code):
        # Generate type import code for extern extension types
        # and type ready code for non-extern ones.
        with ModuleImportGenerator(code) as import_generator:
            for entry in env.c_class_entries:
                if entry.visibility == 'extern' and not entry.utility_code_definition:
                    self.generate_type_import_code(env, entry.type, entry.pos, code, import_generator)
                else:
                    self.generate_base_type_import_code(env, entry, code, import_generator)
                    self.generate_exttype_vtable_init_code(entry, code)
                    if entry.type.early_init:
                        self.generate_type_ready_code(entry, code)

    def generate_base_type_import_code(self, env, entry, code, import_generator):
        base_type = entry.type.base_type
        if (base_type and base_type.module_name != env.qualified_name and not
                (base_type.is_builtin_type or base_type.is_cython_builtin_type)
                 and not entry.utility_code_definition):
            self.generate_type_import_code(env, base_type, self.pos, code, import_generator)

    def generate_type_import_code(self, env, type, pos, code, import_generator):
        # If not already done, generate code to import the typeobject of an
        # extension type defined in another module, and extract its C method
        # table pointer if any.
        if type in env.types_imported:
            return
        if type.name not in Code.ctypedef_builtins_map:
            # see corresponding condition in generate_type_import_call() below!
            code.globalstate.use_utility_code(
                UtilityCode.load_cached("TypeImport", "ImportExport.c"))
        self.generate_type_import_call(type, code, import_generator, error_pos=pos)
        if type.vtabptr_cname:
            code.globalstate.use_utility_code(
                UtilityCode.load_cached('GetVTable', 'ImportExport.c'))
            code.putln("%s = (struct %s*)__Pyx_GetVtable(%s); %s" % (
                type.vtabptr_cname,
                type.vtabstruct_cname,
                code.name_in_main_c_code_module_state(type.typeptr_cname),
                code.error_goto_if_null(type.vtabptr_cname, pos)))
        env.types_imported.add(type)

    def generate_type_import_call(self, type, code, import_generator, error_code=None, error_pos=None, is_api=False):
        sizeof_objstruct = objstruct = type.objstruct_cname if type.typedef_flag else f"struct {type.objstruct_cname}"
        module_name = type.module_name
        type_name = type.name
        is_builtin = module_name in ('__builtin__', 'builtins')
        if not is_builtin:
            module_name = f'"{module_name}"'
        elif type_name in Code.ctypedef_builtins_map:
            # Fast path for special builtins, don't actually import
            code.putln(
                f'{code.name_in_module_state(type.typeptr_cname)} = {Code.ctypedef_builtins_map[type_name]};')
            return
        else:
            module_name = '__Pyx_BUILTIN_MODULE_NAME'
            if type_name in Code.renamed_py2_builtins_map:
                type_name = Code.renamed_py2_builtins_map[type_name]
            if objstruct in Code.basicsize_builtins_map:
                # Some builtin types have a tp_basicsize which differs from sizeof(...):
                sizeof_objstruct = Code.basicsize_builtins_map[objstruct]

        if not error_code:
            assert error_pos is not None
            error_code = code.error_goto(error_pos)

        module = import_generator.imported_module(module_name, error_code)
        typeptr_cname = type.typeptr_cname
        if not is_api:
            typeptr_cname = code.name_in_main_c_code_module_state(typeptr_cname)

        code.putln(
            f"{typeptr_cname} = __Pyx_ImportType_{Naming.cyversion}("
            f"{module}, {module_name}, {type.name.as_c_string_literal()},"
        )

        alignment_func = f"__PYX_GET_STRUCT_ALIGNMENT_{Naming.cyversion}"
        code.putln("#if defined(PYPY_VERSION_NUM) && PYPY_VERSION_NUM < 0x050B0000")
        code.putln(f'sizeof({objstruct}), {alignment_func}({objstruct}),')
        code.putln("#elif CYTHON_COMPILING_IN_LIMITED_API")
        if is_builtin:
            # Builtin types are opaque in when the limited API is enabled
            # and subsequents attempt to access their fields will trigger
            # compile errors. Skip the struct size check here so things keep
            # working when a builtin type is imported but not actually used.
            code.putln('0, 0,')
        else:
            code.putln(f'sizeof({objstruct}), {alignment_func}({objstruct}),')
        code.putln('#else')
        code.putln(f'sizeof({sizeof_objstruct}), {alignment_func}({sizeof_objstruct}),')
        code.putln("#endif")

        # check_size
        if type.check_size and type.check_size in ('error', 'warn', 'ignore'):
            check_size = type.check_size
        elif not type.is_external or type.is_subclassed:
            check_size = 'error'
        else:
            raise RuntimeError(
                f"invalid value for check_size '{type.check_size}' when compiling {module_name}.{type.name}")
        code.put(f'__Pyx_ImportType_CheckSize_{check_size.title()}_{Naming.cyversion});')

        code.putln(f' if (!{typeptr_cname}) {error_code}')
    def generate_type_ready_code(self, entry, code):
        Nodes.CClassDefNode.generate_type_ready_code(entry, code)

    def is_main_module_flag_cname(self):
        full_module_name = self.full_module_name.replace('.', '__')
        return self.punycode_module_name(Naming.module_is_main, full_module_name)

    def generate_exttype_vtable_init_code(self, entry, code):
        # Generate code to initialise the C method table of an
        # extension type.
        type = entry.type
        if type.vtable_cname:
            code.putln(
                "%s = &%s;" % (
                    type.vtabptr_cname,
                    type.vtable_cname))
            if type.base_type and type.base_type.vtabptr_cname:
                code.putln(
                    "%s.%s = *%s;" % (
                        type.vtable_cname,
                        Naming.obj_base_cname,
                        type.base_type.vtabptr_cname))

            c_method_entries = [
                entry for entry in type.scope.cfunc_entries
                if entry.func_cname]
            if c_method_entries:
                for meth_entry in c_method_entries:
                    vtable_type = meth_entry.vtable_type or meth_entry.type
                    cast = vtable_type.signature_cast_string()
                    code.putln(
                        "%s.%s = %s%s;" % (
                            type.vtable_cname,
                            meth_entry.cname,
                            cast,
                            meth_entry.func_cname))


class ModuleImportGenerator:
    """
    Helper to generate module import while importing external types.
    This is used to avoid excessive re-imports of external modules when multiple types are looked up.
    """
    def __init__(self, code, imported_modules=None):
        self.code = code
        self.imported = {}
        if imported_modules:
            for name, cname in imported_modules.items():
                self.imported['"%s"' % name] = cname
        self.temps = []  # remember original import order for freeing

    def imported_module(self, module_name_string, error_code):
        if module_name_string in self.imported:
            return self.imported[module_name_string]

        code = self.code
        temp = code.funcstate.allocate_temp(py_object_type, manage_ref=True)
        self.temps.append(temp)
        code.putln('%s = PyImport_ImportModule(%s); if (unlikely(!%s)) %s' % (
            temp, module_name_string, temp, error_code))
        code.put_gotref(temp, py_object_type)
        self.imported[module_name_string] = temp
        return temp

    def __enter__(self):
        return self

    def __exit__(self, *exc):
        code = self.code
        for temp in self.temps:
            code.put_decref_clear(temp, py_object_type)
            code.funcstate.release_temp(temp)


def generate_cfunction_declaration(entry, env, code, definition):
    from_cy_utility = entry.used and entry.utility_code_definition
    if entry.used and entry.inline_func_in_pxd or (not entry.in_cinclude and (
            definition or entry.defined_in_pxd or entry.visibility == 'extern' or from_cy_utility)):
        if entry.visibility == 'extern':
            storage_class = Naming.extern_c_macro
            dll_linkage = "DL_IMPORT"
        elif entry.visibility == 'public':
            storage_class = Naming.extern_c_macro
            dll_linkage = None
        elif entry.visibility == 'private':
            storage_class = "static"
            dll_linkage = None
        else:
            storage_class = "static"
            dll_linkage = None
        type = entry.type

        if entry.defined_in_pxd and not definition:
            storage_class = "static"
            dll_linkage = None
            type = CPtrType(type)

        header = type.declaration_code(
            entry.cname, dll_linkage=dll_linkage)
        modifiers = code.build_function_modifiers(entry.func_modifiers)
        code.putln("%s %s%s; /*proto*/" % (
            storage_class,
            modifiers,
            header))

#------------------------------------------------------------------------------------
#
#  Runtime support code
#
#------------------------------------------------------------------------------------

refnanny_utility_code = UtilityCode.load("Refnanny", "ModuleSetupCode.c")

packed_struct_utility_code = UtilityCode(proto="""
#if defined(__GNUC__)
#define __Pyx_PACKED __attribute__((__packed__))
#else
#define __Pyx_PACKED
#endif
""", impl="", proto_block='utility_code_proto_before_types')<|MERGE_RESOLUTION|>--- conflicted
+++ resolved
@@ -3721,34 +3721,16 @@
         code.funcstate.release_temp(api_dict)
 
     def generate_c_variable_export_code(self, env, code):
-<<<<<<< HEAD
-        # Generate code to create PyCFunction wrappers for exported C functions.
-        entries = []
-        for entry in env.var_entries:
-            if (entry.api
-                    or entry.defined_in_pxd
-                    or (Options.cimport_from_pyx and not entry.visibility == 'extern')):
-                entries.append(entry)
-        if entries:
-            env.use_utility_code(UtilityCode.load_cached("VoidPtrExport", "ImportExport.c"))
-            for entry in entries:
-                signature = entry.type.empty_declaration_code()
-                name = code.intern_identifier(entry.name)
-                cname = code.entry_cname_in_module_state(entry)
-                code.putln('if (__Pyx_ExportVoidPtr(%s, (void *)&%s, "%s") < 0) %s' % (
-                    name, cname, signature,
-                    code.error_goto(self.pos)))
-=======
         """Generate code to create PyCFunction wrappers for exported C functions.
         """
         for entry, name, api_dict in self._generate_export_code(env.var_entries, "VoidPtrExport", code):
             signature = entry.type.empty_declaration_code()
 
+            entry_cname = code.entry_cname_in_module_state(entry)
             code.put_error_if_neg(
                 self.pos,
-                f'__Pyx_ExportVoidPtr({api_dict}, {name}, (void *)&{entry.cname}, "{signature}")'
+                f'__Pyx_ExportVoidPtr({api_dict}, {name}, (void *)&{entry_cname}, "{signature}")'
             )
->>>>>>> 3f00d921
 
     def generate_c_function_export_code(self, env, code):
         """Generate code to create PyCFunction wrappers for exported C functions.
@@ -3810,45 +3792,14 @@
         code.funcstate.release_temp(module_ref)
 
     def generate_c_variable_import_code_for_module(self, module, env, code):
-<<<<<<< HEAD
-        # Generate import code for all exported C functions in a cimported module.
-        entries = []
-        for entry in module.var_entries:
-            if entry.defined_in_pxd:
-                entries.append(entry)
-        if entries:
-            env.use_utility_code(
-                UtilityCode.load_cached("VoidPtrImport", "ImportExport.c"))
-            temp = code.funcstate.allocate_temp(py_object_type, manage_ref=True)
-            code.putln(
-                '%s = PyImport_ImportModule("%s"); if (!%s) %s' % (
-                    temp,
-                    module.qualified_name,
-                    temp,
-                    code.error_goto(self.pos)))
-            code.put_gotref(temp, py_object_type)
-            for entry in entries:
-                if env is module:
-                    cname = entry.cname
-                else:
-                    cname = module.mangle(Naming.varptr_prefix, entry.name)
-                if entry.is_declared_in_module_state():
-                    cname = code.name_in_module_state(cname)
-                signature = entry.type.empty_declaration_code()
-                code.putln(
-                    'if (__Pyx_ImportVoidPtr_%s(%s, "%s", (void **)&%s, "%s") < 0) %s' % (
-                        Naming.cyversion,
-                        temp, entry.name, cname, signature,
-                        code.error_goto(self.pos)))
-            code.put_decref_clear(temp, py_object_type)
-            code.funcstate.release_temp(temp)
-=======
         """Generate import code for all exported C functions in a cimported module.
         """
         for module_ref, entry in self._generate_import_code(
                 module.var_entries, module.qualified_name, "VoidPtrImport", code, used_only=False):
             signature = entry.type.empty_declaration_code()
             cname = entry.cname if env is module else module.mangle(Naming.varptr_prefix, entry.name)
+            if entry.is_declared_in_module_state():
+                cname = code.name_in_module_state(cname)
 
             code.put_error_if_neg(
                 self.pos,
@@ -3856,7 +3807,6 @@
                 f'{module_ref}, {entry.name.as_c_string_literal()}, (void **)&{cname}, "{signature}"'
                 f')'
             )
->>>>>>> 3f00d921
 
     def generate_c_function_import_code_for_module(self, module, env, code):
         """Generate import code for all exported C functions in a cimported module.
