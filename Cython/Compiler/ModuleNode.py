#
#   Module parse tree node
#

from __future__ import absolute_import

import cython
cython.declare(Naming=object, Options=object, PyrexTypes=object, TypeSlots=object,
               error=object, warning=object, py_object_type=object, UtilityCode=object,
               EncodedString=object, re=object)

from collections import defaultdict
import json
import operator
import os
import re
import sys

from .PyrexTypes import CPtrType
from . import Future
from . import Annotate
from . import Code
from . import Naming
from . import Nodes
from . import Options
from . import TypeSlots
from . import PyrexTypes
from . import Pythran

from .Errors import error, warning, CompileError
from .PyrexTypes import py_object_type
from ..Utils import open_new_file, replace_suffix, decode_filename, build_hex_version, is_cython_generated_file
from .Code import UtilityCode, IncludeCode, TempitaUtilityCode
from .StringEncoding import EncodedString, encoded_string_or_bytes_literal
from .Pythran import has_np_pythran


def replace_suffix_encoded(path, newsuf):
    # calls replace suffix and returns a EncodedString or BytesLiteral with the encoding set
    newpath = replace_suffix(path, newsuf)
    return as_encoded_filename(newpath)

def as_encoded_filename(path):
    # wraps the path with either EncodedString or BytesLiteral (depending on its input type)
    # and sets the encoding to the file system encoding
    return encoded_string_or_bytes_literal(path, sys.getfilesystemencoding())


def check_c_declarations_pxd(module_node):
    module_node.scope.check_c_classes_pxd()
    return module_node


def check_c_declarations(module_node):
    module_node.scope.check_c_classes()
    module_node.scope.check_c_functions()
    return module_node


def generate_c_code_config(env, options):
    if Options.annotate or options.annotate:
        emit_linenums = False
    else:
        emit_linenums = options.emit_linenums

    if hasattr(options, "emit_code_comments"):
        print('Warning: option emit_code_comments is deprecated. '
              'Instead, use compiler directive emit_code_comments.')

    return Code.CCodeConfig(
        emit_linenums=emit_linenums,
        emit_code_comments=env.directives['emit_code_comments'],
        c_line_in_traceback=options.c_line_in_traceback)

# The code required to generate one comparison from another.
# The keys are (from, to).
# The comparison operator always goes first, with equality possibly second.
# The first value specifies if the comparison is inverted. The second is the
# logic op to use, and the third is if the equality is inverted or not.
TOTAL_ORDERING = {
    # a > b from (not a < b) and (a != b)
    ('__lt__', '__gt__'): (True, '&&', True),
    # a <= b from (a < b) or (a == b)
    ('__lt__', '__le__'): (False, '||', False),
    # a >= b from (not a < b).
    ('__lt__', '__ge__'): (True, '', None),

    # a >= b from (not a <= b) or (a == b)
    ('__le__', '__ge__'): (True, '||', False),
    # a < b, from (a <= b) and (a != b)
    ('__le__', '__lt__'): (False, '&&', True),
    # a > b from (not a <= b)
    ('__le__', '__gt__'): (True, '', None),

    # a < b from (not a > b) and (a != b)
    ('__gt__', '__lt__'): (True, '&&', True),
    # a >= b from (a > b) or (a == b)
    ('__gt__', '__ge__'): (False, '||', False),
    # a <= b from (not a > b)
    ('__gt__', '__le__'): (True, '', None),

    # Return a <= b from (not a >= b) or (a == b)
    ('__ge__', '__le__'): (True, '||', False),
    # a > b from (a >= b) and (a != b)
    ('__ge__', '__gt__'): (False, '&&', True),
    # a < b from (not a >= b)
    ('__ge__', '__lt__'): (True, '', None),
}


class ModuleNode(Nodes.Node, Nodes.BlockNode):
    #  doc       string or None
    #  body      StatListNode
    #
    #  referenced_modules   [ModuleScope]
    #  full_module_name     string
    #
    #  scope                The module scope.
    #  compilation_source   A CompilationSource (see Main)
    #  directives           Top-level compiler directives

    child_attrs = ["body"]
    directives = None
    # internal - used in merging
    pxd_stats = None
    utility_code_stats = None


    def merge_in(self, tree, scope, stage, merge_scope=False):
        # Merges in the contents of another tree, and possibly scope. With the
        # current implementation below, this must be done right prior
        # to code generation.
        # Stage is one of "pxd" or "utility" to indicate pxd file or utility
        # code. This helps define the order.
        #
        # Note: This way of doing it seems strange -- I believe the
        # right concept is to split ModuleNode into a ModuleNode and a
        # CodeGenerator, and tell that CodeGenerator to generate code
        # from multiple sources.
        assert isinstance(self.body, Nodes.StatListNode)
        assert stage in ('pxd', 'utility')

        if self.pxd_stats is None:
            self.pxd_stats = Nodes.StatListNode(self.body.pos, stats=[])
            self.utility_code_stats = Nodes.StatListNode(self.body.pos, stats=[])
            self.body.stats.insert(0, self.pxd_stats)
            self.body.stats.insert(0, self.utility_code_stats)

        if scope.directives != self.scope.directives:
            # merged in nodes should keep their original compiler directives
            # (for example inline cdef functions)
            tree = Nodes.CompilerDirectivesNode(tree.pos, body=tree, directives=scope.directives)

        target_stats = self.pxd_stats if stage == "pxd" else self.utility_code_stats
        if isinstance(tree, Nodes.StatListNode):
            target_stats.stats.extend(tree.stats)
        else:
            target_stats.stats.append(tree)

        self.scope.utility_code_list.extend(scope.utility_code_list)

        for inc in scope.c_includes.values():
            self.scope.process_include(inc)

        def extend_if_not_in(L1, L2):
            for x in L2:
                if x not in L1:
                    L1.append(x)

        extend_if_not_in(self.scope.included_files, scope.included_files)

        if merge_scope:
            # Ensure that we don't generate import code for these entries!
            for entry in scope.c_class_entries:
                entry.type.module_name = self.full_module_name
                entry.type.scope.directives["internal"] = True

            self.scope.merge_in(scope)

    def with_compiler_directives(self):
        # When merging a utility code module into the user code we need to preserve
        # the original compiler directives. This returns the body of the module node,
        # wrapped in its set of directives.
        body = Nodes.CompilerDirectivesNode(self.pos, directives=self.directives, body=self.body)
        return body

    def analyse_declarations(self, env):
        if has_np_pythran(env):
            Pythran.include_pythran_generic(env)
        if self.directives:
            env.old_style_globals = self.directives['old_style_globals']
        if not Options.docstrings:
            env.doc = self.doc = None
        elif Options.embed_pos_in_docstring:
            env.doc = EncodedString(u'File: %s (starting at line %s)' % Nodes.relative_position(self.pos))
            if self.doc is not None:
                env.doc = EncodedString(env.doc + u'\n' + self.doc)
                env.doc.encoding = self.doc.encoding
        else:
            env.doc = self.doc
        env.directives = self.directives

        self.body.analyse_declarations(env)

    def prepare_utility_code(self):
        # prepare any utility code that must be created before code generation
        # specifically: CythonUtilityCode
        env = self.scope
        if env.has_import_star:
            self.create_import_star_conversion_utility_code(env)
        for name, entry in sorted(env.entries.items()):
            if (entry.create_wrapper and entry.scope is env
                    and entry.is_type and (entry.type.is_enum or entry.type.is_cpp_enum)):
                entry.type.create_type_wrapper(env)

    def process_implementation(self, options, result):
        env = self.scope
        env.return_type = PyrexTypes.c_void_type
        self.referenced_modules = []
        self.find_referenced_modules(env, self.referenced_modules, {})
        self.sort_cdef_classes(env)
        self.generate_c_code(env, options, result)
        self.generate_h_code(env, options, result)
        self.generate_api_code(env, options, result)

    def has_imported_c_functions(self):
        for module in self.referenced_modules:
            for entry in module.cfunc_entries:
                if entry.defined_in_pxd:
                    return 1
        return 0

    def assure_safe_target(self, path, allow_failed=False):
        # Check for a common gotcha for new users: naming your .pyx file after the .c file you want to wrap
        if not is_cython_generated_file(path, allow_failed=allow_failed, if_not_found=True):
            # Raising a fatal CompileError instead of calling error() to prevent castrating an existing file.
            raise CompileError(
                self.pos, 'The output file already exists and does not look like it was generated by Cython: "%s"' %
                          os.path.basename(path))

    def generate_h_code(self, env, options, result):
        def h_entries(entries, api=0, pxd=0):
            return [entry for entry in entries
                    if ((entry.visibility == 'public') or
                        (api and entry.api) or
                        (pxd and entry.defined_in_pxd))]
        h_types = h_entries(env.type_entries, api=1)
        h_vars = h_entries(env.var_entries)
        h_funcs = h_entries(env.cfunc_entries)
        h_extension_types = h_entries(env.c_class_entries)

        if h_types or h_vars or h_funcs or h_extension_types:
            result.h_file = replace_suffix_encoded(result.c_file, ".h")
            self.assure_safe_target(result.h_file)

            h_code_writer = Code.CCodeWriter()
            c_code_config = generate_c_code_config(env, options)
            globalstate = Code.GlobalState(h_code_writer, self, c_code_config)
            globalstate.initialize_main_h_code()  # in-case utility code is used in the header
            h_code_start = globalstate.parts['h_code']
            h_code_main = globalstate.parts['type_declarations']
            h_code_end = globalstate.parts['end']
            if options.generate_pxi:
                result.i_file = replace_suffix_encoded(result.c_file, ".pxi")
                i_code = Code.PyrexCodeWriter(result.i_file)
            else:
                i_code = None

            h_code_start.put_generated_by()
            h_guard = self.api_name(Naming.h_guard_prefix, env)
            h_code_start.put_h_guard(h_guard)
            h_code_start.putln("")
            h_code_start.putln('#include "Python.h"')
            self.generate_type_header_code(h_types, h_code_start)
            if options.capi_reexport_cincludes:
                self.generate_includes(env, [], h_code_start)
            h_code_start.putln("")
            api_guard = self.api_name(Naming.api_guard_prefix, env)
            h_code_start.putln("#ifndef %s" % api_guard)
            h_code_start.putln("")
            self.generate_extern_c_macro_definition(h_code_start, env.is_cpp())
            h_code_start.putln("")
            self.generate_dl_import_macro(h_code_start)
            if h_extension_types:
                h_code_main.putln("")
                for entry in h_extension_types:
                    self.generate_cclass_header_code(entry.type, h_code_main)
                    if i_code:
                        self.generate_cclass_include_code(entry.type, i_code)
            if h_funcs:
                h_code_main.putln("")
                for entry in h_funcs:
                    self.generate_public_declaration(entry, h_code_main, i_code)
            if h_vars:
                h_code_main.putln("")
                for entry in h_vars:
                    self.generate_public_declaration(entry, h_code_main, i_code)
            h_code_main.putln("")
            h_code_main.putln("#endif /* !%s */" % api_guard)
            h_code_main.putln("")
            h_code_main.putln("/* WARNING: the interface of the module init function changed in CPython 3.5. */")
            h_code_main.putln("/* It now returns a PyModuleDef instance instead of a PyModule instance. */")
            h_code_main.putln("")
            h_code_main.putln("#if PY_MAJOR_VERSION < 3")
            if env.module_name.isascii():
                py2_mod_name = env.module_name
            else:
                py2_mod_name = env.module_name.encode("ascii", errors="ignore").decode("utf-8")
                h_code_main.putln('#error "Unicode module names are not supported in Python 2";')
            h_code_main.putln("PyMODINIT_FUNC init%s(void);" % py2_mod_name)
            h_code_main.putln("#else")
            py3_mod_func_name = self.mod_init_func_cname('PyInit', env)
            warning_string = EncodedString('Use PyImport_AppendInittab("%s", %s) instead of calling %s directly.' % (
                py2_mod_name, py3_mod_func_name, py3_mod_func_name))
            h_code_main.putln('/* WARNING: %s from Python 3.5 */' % warning_string.rstrip('.'))
            h_code_main.putln("PyMODINIT_FUNC %s(void);" % py3_mod_func_name)
            h_code_main.putln("")
            h_code_main.putln("#if PY_VERSION_HEX >= 0x03050000 "
                "&& (defined(__GNUC__) || defined(__clang__) || defined(_MSC_VER) "
                "|| (defined(__cplusplus) && __cplusplus >= 201402L))")
            h_code_main.putln("#if defined(__cplusplus) && __cplusplus >= 201402L")
            h_code_main.putln("[[deprecated(%s)]] inline" % warning_string.as_c_string_literal())
            h_code_main.putln("#elif defined(__GNUC__) || defined(__clang__)")
            h_code_main.putln('__attribute__ ((__deprecated__(%s), __unused__)) __inline__' % (
                warning_string.as_c_string_literal()))
            h_code_main.putln("#elif defined(_MSC_VER)")
            h_code_main.putln('__declspec(deprecated(%s)) __inline' % (
                warning_string.as_c_string_literal()))
            h_code_main.putln('#endif')
            h_code_main.putln("static PyObject* __PYX_WARN_IF_%s_INIT_CALLED(PyObject* res) {" % py3_mod_func_name)
            h_code_main.putln("return res;")
            h_code_main.putln("}")
            # Function call is converted to warning macro; uncalled (pointer) is not
            h_code_main.putln('#define %s() __PYX_WARN_IF_%s_INIT_CALLED(%s())' % (
                py3_mod_func_name, py3_mod_func_name, py3_mod_func_name))
            h_code_main.putln('#endif')
            h_code_main.putln('#endif')

            h_code_end.putln("")
            h_code_end.putln("#endif /* !%s */" % h_guard)

            with open_new_file(result.h_file) as f:
                h_code_writer.copyto(f)

    def generate_public_declaration(self, entry, h_code, i_code):
        h_code.putln("%s %s;" % (
            Naming.extern_c_macro,
            entry.type.declaration_code(entry.cname)))
        if i_code:
            i_code.putln("cdef extern %s" % (
                entry.type.declaration_code(entry.cname, pyrex=1)))

    def api_name(self, prefix, env):
        api_name = self.punycode_module_name(prefix, env.qualified_name)
        return api_name.replace(".", "__")

    def generate_api_code(self, env, options, result):
        def api_entries(entries, pxd=0):
            return [entry for entry in entries
                    if entry.api or (pxd and entry.defined_in_pxd)]
        api_vars = api_entries(env.var_entries)
        api_funcs = api_entries(env.cfunc_entries)
        api_extension_types = api_entries(env.c_class_entries)

        if api_vars or api_funcs or api_extension_types:
            result.api_file = replace_suffix_encoded(result.c_file, "_api.h")
            self.assure_safe_target(result.api_file)

            h_code = Code.CCodeWriter()
            c_code_config = generate_c_code_config(env, options)
            Code.GlobalState(h_code, self, c_code_config)
            h_code.put_generated_by()
            api_guard = self.api_name(Naming.api_guard_prefix, env)
            h_code.put_h_guard(api_guard)
            # Work around https://bugs.python.org/issue4709
            h_code.putln('#ifdef __MINGW64__')
            h_code.putln('#define MS_WIN64')
            h_code.putln('#endif')

            h_code.putln('#include "Python.h"')
            if result.h_file:
                h_filename = os.path.basename(result.h_file)
                h_filename = as_encoded_filename(h_filename)
                h_code.putln('#include %s' % h_filename.as_c_string_literal())
            if api_extension_types:
                h_code.putln("")
                for entry in api_extension_types:
                    type = entry.type
                    h_code.putln("static PyTypeObject *%s = 0;" % type.typeptr_cname)
                    h_code.putln("#define %s (*%s)" % (
                        type.typeobj_cname, type.typeptr_cname))
            if api_funcs:
                h_code.putln("")
                for entry in api_funcs:
                    type = CPtrType(entry.type)
                    cname = env.mangle(Naming.func_prefix_api, entry.name)
                    h_code.putln("static %s = 0;" % type.declaration_code(cname))
                    h_code.putln("#define %s %s" % (entry.name, cname))
            if api_vars:
                h_code.putln("")
                for entry in api_vars:
                    type = CPtrType(entry.type)
                    cname = env.mangle(Naming.varptr_prefix_api, entry.name)
                    h_code.putln("static %s = 0;" % type.declaration_code(cname))
                    h_code.putln("#define %s (*%s)" % (entry.name, cname))
            if api_vars:
                h_code.put(UtilityCode.load_as_string("VoidPtrImport", "ImportExport.c")[1])
            if api_funcs:
                h_code.put(UtilityCode.load_as_string("FunctionImport", "ImportExport.c")[1])
            if api_extension_types:
                h_code.put(UtilityCode.load_as_string("TypeImport", "ImportExport.c")[0])
                h_code.put(UtilityCode.load_as_string("TypeImport", "ImportExport.c")[1])
            h_code.putln("")
            h_code.putln("static int %s(void) {" % self.api_name("import", env))
            h_code.putln("PyObject *module = 0;")
            h_code.putln('module = PyImport_ImportModule(%s);' % env.qualified_name.as_c_string_literal())
            h_code.putln("if (!module) goto bad;")
            for entry in api_funcs:
                cname = env.mangle(Naming.func_prefix_api, entry.name)
                sig = entry.type.signature_string()
                h_code.putln(
                    'if (__Pyx_ImportFunction_%s(module, %s, (void (**)(void))&%s, "%s") < 0) goto bad;'
                    % (Naming.cyversion, entry.name.as_c_string_literal(), cname, sig))
            for entry in api_vars:
                cname = env.mangle(Naming.varptr_prefix_api, entry.name)
                sig = entry.type.empty_declaration_code()
                h_code.putln(
                    'if (__Pyx_ImportVoidPtr_%s(module, %s, (void **)&%s, "%s") < 0) goto bad;'
                    % (Naming.cyversion, entry.name.as_c_string_literal(), cname, sig))
            with ModuleImportGenerator(h_code, imported_modules={env.qualified_name: 'module'}) as import_generator:
                for entry in api_extension_types:
                    self.generate_type_import_call(entry.type, h_code, import_generator, error_code="goto bad;")
            h_code.putln("Py_DECREF(module); module = 0;")
            h_code.putln("return 0;")
            h_code.putln("bad:")
            h_code.putln("Py_XDECREF(module);")
            h_code.putln("return -1;")
            h_code.putln("}")
            h_code.putln("")
            h_code.putln("#endif /* !%s */" % api_guard)

            f = open_new_file(result.api_file)
            try:
                h_code.copyto(f)
            finally:
                f.close()

    def generate_cclass_header_code(self, type, h_code):
        h_code.putln("%s %s %s;" % (
            Naming.extern_c_macro,
            PyrexTypes.public_decl("PyTypeObject", "DL_IMPORT"),
            type.typeobj_cname))

    def generate_cclass_include_code(self, type, i_code):
        i_code.putln("cdef extern class %s.%s:" % (
            type.module_name, type.name))
        i_code.indent()
        var_entries = type.scope.var_entries
        if var_entries:
            for entry in var_entries:
                i_code.putln("cdef %s" % (
                    entry.type.declaration_code(entry.cname, pyrex=1)))
        else:
            i_code.putln("pass")
        i_code.dedent()

    def generate_c_code(self, env, options, result):
        self.assure_safe_target(result.c_file, allow_failed=True)
        modules = self.referenced_modules

        if Options.annotate or options.annotate:
            show_entire_c_code = Options.annotate == "fullc" or options.annotate == "fullc"
            rootwriter = Annotate.AnnotationCCodeWriter(
                show_entire_c_code=show_entire_c_code,
                source_desc=self.compilation_source.source_desc,
            )
        else:
            rootwriter = Code.CCodeWriter()

        c_code_config = generate_c_code_config(env, options)

        globalstate = Code.GlobalState(
            rootwriter, self,
            code_config=c_code_config,
            common_utility_include_dir=options.common_utility_include_dir,
        )
        globalstate.initialize_main_c_code()
        h_code = globalstate['h_code']

        self.generate_module_preamble(env, options, modules, result.embedded_metadata, h_code)

        globalstate.module_pos = self.pos
        globalstate.directives = self.directives

        globalstate.use_utility_code(refnanny_utility_code)

        code = globalstate['before_global_var']
        code.putln('#define __Pyx_MODULE_NAME %s' %
                   self.full_module_name.as_c_string_literal())
        module_is_main = self.is_main_module_flag_cname()
        code.putln("extern int %s;" % module_is_main)
        code.putln("int %s = 0;" % module_is_main)
        code.putln("")
        code.putln("/* Implementation of %s */" % env.qualified_name.as_c_string_literal())

        code = globalstate['late_includes']
        self.generate_includes(env, modules, code, early=False)

        code = globalstate['module_code']

        self.generate_cached_builtins_decls(env, code)

        # generate normal variable and function definitions
        self.generate_lambda_definitions(env, code)
        self.generate_variable_definitions(env, code)
        self.body.generate_function_definitions(env, code)

        code.mark_pos(None)
        self.generate_typeobj_definitions(env, code)
        self.generate_method_table(env, code)
        if env.has_import_star:
            self.generate_import_star(env, code)

        # initialise the macro to reduce the code size of one-time functionality
        code.putln(UtilityCode.load_as_string("SmallCodeConfig", "ModuleSetupCode.c")[0].strip())

        self.generate_module_state_start(env, globalstate['module_state'])
        self.generate_module_state_defines(env, globalstate['module_state_defines'])
        self.generate_module_state_clear(env, globalstate['module_state_clear'])
        self.generate_module_state_traverse(env, globalstate['module_state_traverse'])

        # init_globals is inserted before this
        self.generate_module_init_func(modules[:-1], env, globalstate['init_module'])
        self.generate_module_cleanup_func(env, globalstate['cleanup_module'])
        if Options.embed:
            self.generate_main_method(env, globalstate['main_method'])
        self.generate_filename_table(globalstate['filename_table'])

        self.generate_declarations_for_modules(env, modules, globalstate)
        h_code.write('\n')

        for utilcode in env.utility_code_list[:]:
            globalstate.use_utility_code(utilcode)
        globalstate.finalize_main_c_code()

        self.generate_module_state_end(env, modules, globalstate)

        f = open_new_file(result.c_file)
        try:
            rootwriter.copyto(f)
        finally:
            f.close()
        result.c_file_generated = 1
        if options.gdb_debug:
            self._serialize_lineno_map(env, rootwriter)
        if Options.annotate or options.annotate:
            self._generate_annotations(rootwriter, result, options)

    def _generate_annotations(self, rootwriter, result, options):
        self.annotate(rootwriter)

        coverage_xml_filename = Options.annotate_coverage_xml or options.annotate_coverage_xml
        if coverage_xml_filename and os.path.exists(coverage_xml_filename):
            try:
                import xml.etree.cElementTree as ET
            except ImportError:
                import xml.etree.ElementTree as ET
            coverage_xml = ET.parse(coverage_xml_filename).getroot()
            for el in coverage_xml.iter():
                el.tail = None  # save some memory
        else:
            coverage_xml = None

        rootwriter.save_annotation(result.main_source_file, result.c_file, coverage_xml=coverage_xml)

        # if we included files, additionally generate one annotation file for each
        if not self.scope.included_files:
            return

        search_include_file = self.scope.context.search_include_directories
        target_dir = os.path.abspath(os.path.dirname(result.c_file))
        for included_file in self.scope.included_files:
            target_file = os.path.abspath(os.path.join(target_dir, included_file))
            target_file_dir = os.path.dirname(target_file)
            if not target_file_dir.startswith(target_dir):
                # any other directories may not be writable => avoid trying
                continue
            source_file = search_include_file(included_file, source_pos=self.pos, include=True)
            if not source_file:
                continue
            if target_file_dir != target_dir and not os.path.exists(target_file_dir):
                try:
                    os.makedirs(target_file_dir)
                except OSError as e:
                    import errno
                    if e.errno != errno.EEXIST:
                        raise
            rootwriter.save_annotation(source_file, target_file, coverage_xml=coverage_xml)

    def _serialize_lineno_map(self, env, ccodewriter):
        tb = env.context.gdb_debug_outputwriter
        markers = ccodewriter.buffer.allmarkers()

        d = defaultdict(list)
        for c_lineno, (src_desc, src_lineno) in enumerate(markers):
            if src_lineno > 0 and src_desc.filename is not None:
                d[src_desc, src_lineno].append(c_lineno + 1)

        tb.start('LineNumberMapping')
        for (src_desc, src_lineno), c_linenos in sorted(d.items()):
            assert src_desc.filename is not None
            tb.add_entry(
                'LineNumber',
                c_linenos=' '.join(map(str, c_linenos)),
                src_path=src_desc.filename,
                src_lineno=str(src_lineno),
            )
        tb.end('LineNumberMapping')
        tb.serialize()

    def find_referenced_modules(self, env, module_list, modules_seen):
        if env not in modules_seen:
            modules_seen[env] = 1
            for imported_module in env.cimported_modules:
                self.find_referenced_modules(imported_module, module_list, modules_seen)
            module_list.append(env)

    def sort_types_by_inheritance(self, type_dict, type_order, getkey):
        subclasses = defaultdict(list)  # maps type key to list of subclass keys
        for key in type_order:
            new_entry = type_dict[key]
            # collect all base classes to check for children
            base = new_entry.type.base_type
            while base:
                base_key = getkey(base)
                subclasses[base_key].append(key)
                base_entry = type_dict.get(base_key)
                if base_entry is None:
                    break
                base = base_entry.type.base_type

        # Simple topological sort using recursive DFS, based on
        # https://en.wikipedia.org/wiki/Topological_sorting#Depth-first_search
        seen = set()
        result = []
        def dfs(u):
            if u in seen:
                return
            seen.add(u)
            for v in subclasses[getkey(u.type)]:
                dfs(type_dict[v])
            result.append(u)

        for key in reversed(type_order):
            dfs(type_dict[key])

        result.reverse()
        return result

    def sort_type_hierarchy(self, module_list, env):
        # poor developer's OrderedDict
        vtab_dict, vtab_dict_order = {}, []
        vtabslot_dict, vtabslot_dict_order = {}, []

        for module in module_list:
            for entry in module.c_class_entries:
                if entry.used and not entry.in_cinclude:
                    type = entry.type
                    key = type.vtabstruct_cname
                    if not key:
                        continue
                    if key in vtab_dict:
                        # FIXME: this should *never* happen, but apparently it does
                        # for Cython generated utility code
                        from .UtilityCode import NonManglingModuleScope
                        assert isinstance(entry.scope, NonManglingModuleScope), str(entry.scope)
                        assert isinstance(vtab_dict[key].scope, NonManglingModuleScope), str(vtab_dict[key].scope)
                    else:
                        vtab_dict[key] = entry
                        vtab_dict_order.append(key)
            all_defined_here = module is env
            for entry in module.type_entries:
                if entry.used and (all_defined_here or entry.defined_in_pxd):
                    type = entry.type
                    if type.is_extension_type and not entry.in_cinclude:
                        type = entry.type
                        key = type.objstruct_cname
                        assert key not in vtabslot_dict, key
                        vtabslot_dict[key] = entry
                        vtabslot_dict_order.append(key)

        def vtabstruct_cname(entry_type):
            return entry_type.vtabstruct_cname
        vtab_list = self.sort_types_by_inheritance(
            vtab_dict, vtab_dict_order, vtabstruct_cname)

        def objstruct_cname(entry_type):
            return entry_type.objstruct_cname
        vtabslot_list = self.sort_types_by_inheritance(
            vtabslot_dict, vtabslot_dict_order, objstruct_cname)

        return (vtab_list, vtabslot_list)

    def sort_cdef_classes(self, env):
        key_func = operator.attrgetter('objstruct_cname')
        entry_dict, entry_order = {}, []
        for entry in env.c_class_entries:
            key = key_func(entry.type)
            assert key not in entry_dict, key
            entry_dict[key] = entry
            entry_order.append(key)
        env.c_class_entries[:] = self.sort_types_by_inheritance(
            entry_dict, entry_order, key_func)

    def generate_type_definitions(self, env, modules, vtab_list, vtabslot_list, code):
        # TODO: Why are these separated out?
        for entry in vtabslot_list:
            self.generate_objstruct_predeclaration(entry.type, code)
        vtabslot_entries = set(vtabslot_list)
        ctuple_names = set()
        for module in modules:
            definition = module is env
            type_entries = []
            for entry in module.type_entries:
                if entry.type.is_ctuple and entry.used:
                    if entry.name not in ctuple_names:
                        ctuple_names.add(entry.name)
                        type_entries.append(entry)
                elif definition or entry.defined_in_pxd:
                    type_entries.append(entry)
            type_entries = [t for t in type_entries if t not in vtabslot_entries]
            self.generate_type_header_code(type_entries, code)
        for entry in vtabslot_list:
            self.generate_objstruct_definition(entry.type, code)
            self.generate_typeobj_predeclaration(entry, code)
        for entry in vtab_list:
            self.generate_typeobj_predeclaration(entry, code)
            self.generate_exttype_vtable_struct(entry, code)
            self.generate_exttype_vtabptr_declaration(entry, code)
            self.generate_exttype_final_methods_declaration(entry, code)

    def generate_declarations_for_modules(self, env, modules, globalstate):
        typecode = globalstate['type_declarations']
        typecode.putln("")
        typecode.putln("/*--- Type declarations ---*/")
        # This is to work around the fact that array.h isn't part of the C-API,
        # but we need to declare it earlier than utility code.
        if 'cpython.array' in [m.qualified_name for m in modules]:
            typecode.putln('#ifndef _ARRAYARRAY_H')
            typecode.putln('struct arrayobject;')
            typecode.putln('typedef struct arrayobject arrayobject;')
            typecode.putln('#endif')
        vtab_list, vtabslot_list = self.sort_type_hierarchy(modules, env)
        self.generate_type_definitions(
            env, modules, vtab_list, vtabslot_list, typecode)
        modulecode = globalstate['module_declarations']
        for module in modules:
            defined_here = module is env
            modulecode.putln("")
            modulecode.putln("/* Module declarations from %s */" % module.qualified_name.as_c_string_literal())
            self.generate_c_class_declarations(module, modulecode, defined_here, globalstate)
            self.generate_cvariable_declarations(module, modulecode, defined_here)
            self.generate_cfunction_declarations(module, modulecode, defined_here)

    @staticmethod
    def _put_setup_code(code, name):
        code.put(UtilityCode.load_as_string(name, "ModuleSetupCode.c")[1])

    def generate_module_preamble(self, env, options, cimported_modules, metadata, code):
        code.put_generated_by()
        if metadata:
            code.putln("/* BEGIN: Cython Metadata")
            code.putln(json.dumps(metadata, indent=4, sort_keys=True))
            code.putln("END: Cython Metadata */")
            code.putln("")

        code.putln("#ifndef PY_SSIZE_T_CLEAN")
        code.putln("#define PY_SSIZE_T_CLEAN")
        code.putln("#endif /* PY_SSIZE_T_CLEAN */")
        self._put_setup_code(code, "InitLimitedAPI")

        for inc in sorted(env.c_includes.values(), key=IncludeCode.sortkey):
            if inc.location == inc.INITIAL:
                inc.write(code)
        code.putln("#ifndef Py_PYTHON_H")
        code.putln("    #error Python headers needed to compile C extensions, "
                   "please install development version of Python.")
        code.putln("#elif PY_VERSION_HEX < 0x02070000 || "
                   "(0x03000000 <= PY_VERSION_HEX && PY_VERSION_HEX < 0x03030000)")
        code.putln("    #error Cython requires Python 2.7+ or Python 3.3+.")
        code.putln("#else")
        code.globalstate["end"].putln("#endif /* Py_PYTHON_H */")

        from .. import __version__
        code.putln('#if defined(CYTHON_LIMITED_API) && CYTHON_LIMITED_API')  # CYTHON_COMPILING_IN_LIMITED_API not yet defined
        # The limited API makes some significant changes to data structures, so we don't
        # want to shared implementation compiled with and without the limited API.
        code.putln('#define __PYX_EXTRA_ABI_MODULE_NAME "limited"')
        code.putln('#else')
        code.putln('#define __PYX_EXTRA_ABI_MODULE_NAME ""')
        code.putln('#endif')
        code.putln('#define CYTHON_ABI "%s" __PYX_EXTRA_ABI_MODULE_NAME' %
                   __version__.replace('.', '_'))
        code.putln('#define __PYX_ABI_MODULE_NAME "_cython_" CYTHON_ABI')
        code.putln('#define __PYX_TYPE_MODULE_PREFIX __PYX_ABI_MODULE_NAME "."')
        code.putln('#define CYTHON_HEX_VERSION %s' % build_hex_version(__version__))
        code.putln("#define CYTHON_FUTURE_DIVISION %d" % (
            Future.division in env.context.future_directives))

        self._put_setup_code(code, "CModulePreamble")
        if env.context.options.cplus:
            self._put_setup_code(code, "CppInitCode")
        else:
            self._put_setup_code(code, "CInitCode")
        self._put_setup_code(code, "PythonCompatibility")
        self._put_setup_code(code, "MathInitCode")

        # Using "(void)cname" to prevent "unused" warnings.
        if options.c_line_in_traceback:
            cinfo = "%s = %s; (void)%s; " % (Naming.clineno_cname, Naming.line_c_macro, Naming.clineno_cname)
        else:
            cinfo = ""
        code.putln("#define __PYX_MARK_ERR_POS(f_index, lineno) \\")
        code.putln("    { %s = %s[f_index]; (void)%s; %s = lineno; (void)%s; %s}" % (
            Naming.filename_cname, Naming.filetable_cname, Naming.filename_cname,
            Naming.lineno_cname, Naming.lineno_cname,
            cinfo
        ))
        code.putln("#define __PYX_ERR(f_index, lineno, Ln_error) \\")
        code.putln("    { __PYX_MARK_ERR_POS(f_index, lineno) goto Ln_error; }")

        code.putln("")
        self.generate_extern_c_macro_definition(code, env.is_cpp())
        code.putln("")

        code.putln("#define %s" % self.api_name(Naming.h_guard_prefix, env))
        code.putln("#define %s" % self.api_name(Naming.api_guard_prefix, env))
        code.putln("/* Early includes */")
        self.generate_includes(env, cimported_modules, code, late=False)
        code.putln("")
        code.putln("#if defined(PYREX_WITHOUT_ASSERTIONS) && !defined(CYTHON_WITHOUT_ASSERTIONS)")
        code.putln("#define CYTHON_WITHOUT_ASSERTIONS")
        code.putln("#endif")
        code.putln("")

        if env.directives['ccomplex']:
            code.putln("")
            code.putln("#if !defined(CYTHON_CCOMPLEX)")
            code.putln("#define CYTHON_CCOMPLEX 1")
            code.putln("#endif")
            code.putln("")
        code.put(UtilityCode.load_as_string("UtilityFunctionPredeclarations", "ModuleSetupCode.c")[0])

        c_string_type = env.directives['c_string_type']
        c_string_encoding = env.directives['c_string_encoding']
        if c_string_type not in ('bytes', 'bytearray') and not c_string_encoding:
            error(self.pos, "a default encoding must be provided if c_string_type is not a byte type")
        code.putln('#define __PYX_DEFAULT_STRING_ENCODING_IS_ASCII %s' % int(c_string_encoding == 'ascii'))
        code.putln('#define __PYX_DEFAULT_STRING_ENCODING_IS_UTF8 %s' %
                int(c_string_encoding.replace('-', '').lower() == 'utf8'))
        if c_string_encoding == 'default':
            code.putln('#define __PYX_DEFAULT_STRING_ENCODING_IS_DEFAULT 1')
        else:
            code.putln('#define __PYX_DEFAULT_STRING_ENCODING_IS_DEFAULT '
                    '(PY_MAJOR_VERSION >= 3 && __PYX_DEFAULT_STRING_ENCODING_IS_UTF8)')
            code.putln('#define __PYX_DEFAULT_STRING_ENCODING "%s"' % c_string_encoding)
        if c_string_type == 'bytearray':
            c_string_func_name = 'ByteArray'
        else:
            c_string_func_name = c_string_type.title()
        code.putln('#define __Pyx_PyObject_FromString __Pyx_Py%s_FromString' % c_string_func_name)
        code.putln('#define __Pyx_PyObject_FromStringAndSize __Pyx_Py%s_FromStringAndSize' % c_string_func_name)
        code.put(UtilityCode.load_as_string("TypeConversions", "TypeConversion.c")[0])
        env.use_utility_code(UtilityCode.load_cached("FormatTypeName", "ObjectHandling.c"))

        # These utility functions are assumed to exist and used elsewhere.
        PyrexTypes.c_long_type.create_to_py_utility_code(env)
        PyrexTypes.c_long_type.create_from_py_utility_code(env)
        PyrexTypes.c_int_type.create_from_py_utility_code(env)

        code.put(Nodes.branch_prediction_macros)
        code.putln('static CYTHON_INLINE void __Pyx_pretend_to_initialize(void* ptr) { (void)ptr; }')
        code.putln('')
        code.putln('#if !CYTHON_USE_MODULE_STATE')
        code.putln('static PyObject *%s = NULL;' % env.module_cname)
        if Options.pre_import is not None:
            code.putln('static PyObject *%s;' % Naming.preimport_cname)
        code.putln('#endif')

        code.putln('static int %s;' % Naming.lineno_cname)
        code.putln('static int %s = 0;' % Naming.clineno_cname)
        code.putln('static const char * %s = %s;' % (Naming.cfilenm_cname, Naming.file_c_macro))
        code.putln('static const char *%s;' % Naming.filename_cname)

        env.use_utility_code(UtilityCode.load_cached("FastTypeChecks", "ModuleSetupCode.c"))
        if has_np_pythran(env):
            env.use_utility_code(UtilityCode.load_cached("PythranConversion", "CppSupport.cpp"))

    def generate_extern_c_macro_definition(self, code, is_cpp):
        name = Naming.extern_c_macro
        code.putln("#ifdef CYTHON_EXTERN_C")
        # make sure that user overrides always take precedence
        code.putln('    #undef %s' % name)
        code.putln('    #define %s CYTHON_EXTERN_C' % name)
        code.putln("#elif defined(%s)" % name)
        code.putln("    #ifdef _MSC_VER")
        code.putln("    #pragma message (\"Please do not define the '%s' macro externally. Use 'CYTHON_EXTERN_C' instead.\")" % name)
        code.putln("    #else")
        code.putln("    #warning Please do not define the '%s' macro externally. Use 'CYTHON_EXTERN_C' instead." % name)
        code.putln("    #endif")
        code.putln("#else")
        if is_cpp:
            code.putln('    #define %s extern "C++"' % name)
        else:
            code.putln("  #ifdef __cplusplus")
            code.putln('    #define %s extern "C"' % name)
            code.putln("  #else")
            code.putln("    #define %s extern" % name)
            code.putln("  #endif")
        code.putln("#endif")

    def generate_dl_import_macro(self, code):
        code.putln("#ifndef DL_IMPORT")
        code.putln("  #define DL_IMPORT(_T) _T")
        code.putln("#endif")

    def generate_includes(self, env, cimported_modules, code, early=True, late=True):
        for inc in sorted(env.c_includes.values(), key=IncludeCode.sortkey):
            if inc.location == inc.EARLY:
                if early:
                    inc.write(code)
            elif inc.location == inc.LATE:
                if late:
                    inc.write(code)
        if early:
            code.putln_openmp("#include <omp.h>")

    def generate_filename_table(self, code):
        from os.path import isabs, basename
        code.putln("")
        code.putln("static const char *%s[] = {" % Naming.filetable_cname)
        if code.globalstate.filename_list:
            for source_desc in code.globalstate.filename_list:
                file_path = source_desc.get_filenametable_entry()
                if isabs(file_path):
                    file_path = basename(file_path)  # never include absolute paths
                escaped_filename = file_path.replace("\\", "\\\\").replace('"', r'\"')
                escaped_filename = as_encoded_filename(escaped_filename)
                code.putln('%s,' % escaped_filename.as_c_string_literal())
        else:
            # Some C compilers don't like an empty array
            code.putln("0")
        code.putln("};")

    def generate_type_predeclarations(self, env, code):
        pass

    def generate_type_header_code(self, type_entries, code):
        # Generate definitions of structs/unions/enums/typedefs/objstructs.
        #self.generate_gcc33_hack(env, code) # Is this still needed?
        # Forward declarations
        for entry in type_entries:
            if not entry.in_cinclude:
                #print "generate_type_header_code:", entry.name, repr(entry.type) ###
                type = entry.type
                if type.is_typedef:  # Must test this first!
                    pass
                elif type.is_struct_or_union or type.is_cpp_class:
                    self.generate_struct_union_predeclaration(entry, code)
                elif type.is_ctuple and entry.used:
                    self.generate_struct_union_predeclaration(entry.type.struct_entry, code)
                elif type.is_extension_type:
                    self.generate_objstruct_predeclaration(type, code)
        # Actual declarations
        for entry in type_entries:
            if not entry.in_cinclude:
                #print "generate_type_header_code:", entry.name, repr(entry.type) ###
                type = entry.type
                if type.is_typedef:  # Must test this first!
                    self.generate_typedef(entry, code)
                elif type.is_enum or type.is_cpp_enum:
                    self.generate_enum_definition(entry, code)
                elif type.is_struct_or_union:
                    self.generate_struct_union_definition(entry, code)
                elif type.is_ctuple and entry.used:
                    self.generate_struct_union_definition(entry.type.struct_entry, code)
                elif type.is_cpp_class:
                    self.generate_cpp_class_definition(entry, code)
                elif type.is_extension_type:
                    self.generate_objstruct_definition(type, code)

    def generate_gcc33_hack(self, env, code):
        # Workaround for spurious warning generation in gcc 3.3
        code.putln("")
        for entry in env.c_class_entries:
            type = entry.type
            if not type.typedef_flag:
                name = type.objstruct_cname
                if name.startswith("__pyx_"):
                    tail = name[6:]
                else:
                    tail = name
                code.putln("typedef struct %s __pyx_gcc33_%s;" % (
                    name, tail))

    def generate_typedef(self, entry, code):
        base_type = entry.type.typedef_base_type
        enclosing_scope = entry.scope
        if base_type.is_numeric and not enclosing_scope.is_cpp_class_scope:
            try:
                writer = code.globalstate['numeric_typedefs']
            except KeyError:
                writer = code
        else:
            writer = code
        writer.mark_pos(entry.pos)
        writer.putln("typedef %s;" % base_type.declaration_code(entry.cname))

    def sue_predeclaration(self, type, kind, name):
        if type.typedef_flag:
            return "%s %s;\ntypedef %s %s %s;" % (
                kind, name,
                kind, name, name)
        else:
            return "%s %s;" % (kind, name)

    def generate_struct_union_predeclaration(self, entry, code):
        type = entry.type
        if type.is_cpp_class and type.templates:
            code.putln("template <typename %s>" % ", typename ".join(
                [T.empty_declaration_code() for T in type.templates]))
        code.putln(self.sue_predeclaration(type, type.kind, type.cname))

    def sue_header_footer(self, type, kind, name):
        header = "%s %s {" % (kind, name)
        footer = "};"
        return header, footer

    def generate_struct_union_definition(self, entry, code):
        code.mark_pos(entry.pos)
        type = entry.type
        scope = type.scope
        if scope:
            kind = type.kind
            packed = type.is_struct and type.packed
            if packed:
                kind = "%s %s" % (type.kind, "__Pyx_PACKED")
                code.globalstate.use_utility_code(packed_struct_utility_code)
            header, footer = \
                self.sue_header_footer(type, kind, type.cname)
            if packed:
                code.putln("#if defined(__SUNPRO_C)")
                code.putln("  #pragma pack(1)")
                code.putln("#elif !defined(__GNUC__)")
                code.putln("  #pragma pack(push, 1)")
                code.putln("#endif")
            code.putln(header)
            var_entries = scope.var_entries
            for attr in var_entries:
                code.putln(
                    "%s;" % attr.type.declaration_code(attr.cname))
            code.putln(footer)
            if packed:
                code.putln("#if defined(__SUNPRO_C)")
                code.putln("  #pragma pack()")
                code.putln("#elif !defined(__GNUC__)")
                code.putln("  #pragma pack(pop)")
                code.putln("#endif")

    def generate_cpp_class_definition(self, entry, code):
        code.mark_pos(entry.pos)
        type = entry.type
        scope = type.scope
        if scope:
            if type.templates:
                code.putln("template <class %s>" % ", class ".join(
                    [T.empty_declaration_code() for T in type.templates]))
            # Just let everything be public.
            code.put("struct %s" % type.cname)
            if type.base_classes:
                base_class_decl = ", public ".join(
                    [base_class.empty_declaration_code() for base_class in type.base_classes])
                code.put(" : public %s" % base_class_decl)
            code.putln(" {")
            self.generate_type_header_code(scope.type_entries, code)
            py_attrs = [e for e in scope.entries.values()
                        if e.type.is_pyobject and not e.is_inherited]
            has_virtual_methods = False
            constructor = None
            destructor = None
            for attr in scope.var_entries:
                if attr.type.is_cfunction and attr.type.is_static_method:
                    code.put("static ")
                elif attr.name == "<init>":
                    constructor = attr
                elif attr.name == "<del>":
                    destructor = attr
                elif attr.type.is_cfunction:
                    code.put("virtual ")
                    has_virtual_methods = True
                code.putln("%s;" % attr.type.declaration_code(attr.cname))
            is_implementing = 'init_module' in code.globalstate.parts
            if constructor or py_attrs:
                if constructor:
                    arg_decls = []
                    arg_names = []
                    for arg in constructor.type.original_args[
                            :len(constructor.type.args)-constructor.type.optional_arg_count]:
                        arg_decls.append(arg.declaration_code())
                        arg_names.append(arg.cname)
                    if constructor.type.optional_arg_count:
                        arg_decls.append(constructor.type.op_arg_struct.declaration_code(Naming.optional_args_cname))
                        arg_names.append(Naming.optional_args_cname)
                    if not arg_decls:
                        arg_decls = ["void"]
                else:
                    arg_decls = ["void"]
                    arg_names = []
                if is_implementing:
                    code.putln("%s(%s) {" % (type.cname, ", ".join(arg_decls)))
                    if py_attrs:
                        code.put_ensure_gil()
                        for attr in py_attrs:
                            code.put_init_var_to_py_none(attr, nanny=False)
                    if constructor:
                        code.putln("%s(%s);" % (constructor.cname, ", ".join(arg_names)))
                    if py_attrs:
                        code.put_release_ensured_gil()
                    code.putln("}")
                else:
                    code.putln("%s(%s);" % (type.cname, ", ".join(arg_decls)))
            if destructor or py_attrs or has_virtual_methods:
                if has_virtual_methods:
                    code.put("virtual ")
                if is_implementing:
                    code.putln("~%s() {" % type.cname)
                    if py_attrs:
                        code.put_ensure_gil()
                    if destructor:
                        code.putln("%s();" % destructor.cname)
                    if py_attrs:
                        for attr in py_attrs:
                            code.put_var_xdecref(attr, nanny=False)
                        code.put_release_ensured_gil()
                    code.putln("}")
                else:
                    code.putln("~%s();" % type.cname)
            if py_attrs:
                # Also need copy constructor and assignment operators.
                if is_implementing:
                    code.putln("%s(const %s& __Pyx_other) {" % (type.cname, type.cname))
                    code.put_ensure_gil()
                    for attr in scope.var_entries:
                        if not attr.type.is_cfunction:
                            code.putln("%s = __Pyx_other.%s;" % (attr.cname, attr.cname))
                            code.put_var_incref(attr, nanny=False)
                    code.put_release_ensured_gil()
                    code.putln("}")
                    code.putln("%s& operator=(const %s& __Pyx_other) {" % (type.cname, type.cname))
                    code.putln("if (this != &__Pyx_other) {")
                    code.put_ensure_gil()
                    for attr in scope.var_entries:
                        if not attr.type.is_cfunction:
                            code.put_var_xdecref(attr, nanny=False)
                            code.putln("%s = __Pyx_other.%s;" % (attr.cname, attr.cname))
                            code.put_var_incref(attr, nanny=False)
                    code.put_release_ensured_gil()
                    code.putln("}")
                    code.putln("return *this;")
                    code.putln("}")
                else:
                    code.putln("%s(const %s& __Pyx_other);" % (type.cname, type.cname))
                    code.putln("%s& operator=(const %s& __Pyx_other);" % (type.cname, type.cname))
            code.putln("};")

    def generate_enum_definition(self, entry, code):
        code.mark_pos(entry.pos)
        type = entry.type
        name = entry.cname or entry.name or ""

        kind = "enum class" if entry.type.is_cpp_enum else "enum"
        header, footer = self.sue_header_footer(type, kind, name)
        code.putln(header)
        enum_values = entry.enum_values
        if not enum_values:
            error(entry.pos, "Empty enum definition not allowed outside a 'cdef extern from' block")
        else:
            last_entry = enum_values[-1]
            # this does not really generate code, just builds the result value
            for value_entry in enum_values:
                if value_entry.value_node is not None:
                    value_entry.value_node.generate_evaluation_code(code)

            for value_entry in enum_values:
                if value_entry.value_node is None:
                    value_code = value_entry.cname.split("::")[-1]
                else:
                    value_code = ("%s = %s" % (
                        value_entry.cname.split("::")[-1],
                        value_entry.value_node.result()))
                if value_entry is not last_entry:
                    value_code += ","
                code.putln(value_code)
        code.putln(footer)

        if entry.type.is_enum:
            if entry.type.typedef_flag:
                # Not pre-declared.
                code.putln("typedef enum %s %s;" % (name, name))

    def generate_typeobj_predeclaration(self, entry, code):
        code.putln("")
        name = entry.type.typeobj_cname
        if name:
            if entry.visibility == 'extern' and not entry.in_cinclude:
                code.putln("%s %s %s;" % (
                    Naming.extern_c_macro,
                    PyrexTypes.public_decl("PyTypeObject", "DL_IMPORT"),
                    name))
            elif entry.visibility == 'public':
                code.putln("%s %s %s;" % (
                    Naming.extern_c_macro,
                    PyrexTypes.public_decl("PyTypeObject", "DL_EXPORT"),
                    name))
            # ??? Do we really need the rest of this? ???
            #else:
            #    code.putln("static PyTypeObject %s;" % name)

    def generate_exttype_vtable_struct(self, entry, code):
        if not entry.used:
            return

        code.mark_pos(entry.pos)
        # Generate struct declaration for an extension type's vtable.
        type = entry.type
        scope = type.scope

        self.specialize_fused_types(scope)

        if type.vtabstruct_cname:
            code.putln("")
            code.putln("struct %s {" % type.vtabstruct_cname)
            if type.base_type and type.base_type.vtabstruct_cname:
                code.putln("struct %s %s;" % (
                    type.base_type.vtabstruct_cname,
                    Naming.obj_base_cname))
            for method_entry in scope.cfunc_entries:
                if not method_entry.is_inherited:
                    code.putln("%s;" % method_entry.type.declaration_code("(*%s)" % method_entry.cname))
            code.putln("};")

    def generate_exttype_vtabptr_declaration(self, entry, code):
        if not entry.used:
            return

        code.mark_pos(entry.pos)
        # Generate declaration of pointer to an extension type's vtable.
        type = entry.type
        if type.vtabptr_cname:
            code.putln("static struct %s *%s;" % (
                type.vtabstruct_cname,
                type.vtabptr_cname))

    def generate_exttype_final_methods_declaration(self, entry, code):
        if not entry.used:
            return

        code.mark_pos(entry.pos)
        # Generate final methods prototypes
        type = entry.type
        for method_entry in entry.type.scope.cfunc_entries:
            if not method_entry.is_inherited and method_entry.final_func_cname:
                declaration = method_entry.type.declaration_code(
                    method_entry.final_func_cname)
                modifiers = code.build_function_modifiers(method_entry.func_modifiers)
                code.putln("static %s%s;" % (modifiers, declaration))

    def generate_objstruct_predeclaration(self, type, code):
        if not type.scope:
            return
        code.putln(self.sue_predeclaration(type, "struct", type.objstruct_cname))

    def generate_objstruct_definition(self, type, code):
        code.mark_pos(type.pos)
        # Generate object struct definition for an
        # extension type.
        if not type.scope:
            return  # Forward declared but never defined
        header, footer = \
            self.sue_header_footer(type, "struct", type.objstruct_cname)
        code.putln(header)
        base_type = type.base_type
        if base_type:
            basestruct_cname = base_type.objstruct_cname
            if basestruct_cname == "PyTypeObject":
                # User-defined subclasses of type are heap allocated.
                basestruct_cname = "PyHeapTypeObject"
            code.putln(
                "%s%s %s;" % (
                    ("struct ", "")[base_type.typedef_flag],
                    basestruct_cname,
                    Naming.obj_base_cname))
        else:
            code.putln(
                "PyObject_HEAD")
        if type.vtabslot_cname and not (type.base_type and type.base_type.vtabslot_cname):
            code.putln(
                "struct %s *%s;" % (
                    type.vtabstruct_cname,
                    type.vtabslot_cname))
        for attr in type.scope.var_entries:
            if attr.is_declared_generic:
                attr_type = py_object_type
            else:
                attr_type = attr.type
            if attr.is_cpp_optional:
                decl = attr_type.cpp_optional_declaration_code(attr.cname)
            else:
                decl = attr_type.declaration_code(attr.cname)
            type.scope.use_entry_utility_code(attr)
            code.putln("%s;" % decl)
        code.putln(footer)
        if type.objtypedef_cname is not None:
            # Only for exposing public typedef name.
            code.putln("typedef struct %s %s;" % (type.objstruct_cname, type.objtypedef_cname))

    def generate_c_class_declarations(self, env, code, definition, globalstate):
        module_state = globalstate['module_state']
        module_state_defines = globalstate['module_state_defines']
        module_state_clear = globalstate['module_state_clear']
        module_state_traverse = globalstate['module_state_traverse']
        module_state_typeobj = module_state.insertion_point()
        module_state_defines_typeobj = module_state_defines.insertion_point()
        for writer in [module_state_typeobj, module_state_defines_typeobj]:
            writer.putln("#if CYTHON_USE_MODULE_STATE")
        for entry in env.c_class_entries:
            if definition or entry.defined_in_pxd:
                module_state.putln("PyTypeObject *%s;" % entry.type.typeptr_cname)
                module_state_defines.putln("#define %s %s->%s" % (
                    entry.type.typeptr_cname,
                    Naming.modulestateglobal_cname,
                    entry.type.typeptr_cname))
                module_state_clear.putln(
                    "Py_CLEAR(clear_module_state->%s);" %
                    entry.type.typeptr_cname)
                module_state_traverse.putln(
                    "Py_VISIT(traverse_module_state->%s);" %
                    entry.type.typeptr_cname)
                if entry.type.typeobj_cname is not None:
                    module_state_typeobj.putln("PyObject *%s;" % entry.type.typeobj_cname)
                    module_state_defines_typeobj.putln("#define %s %s->%s" % (
                        entry.type.typeobj_cname,
                        Naming.modulestateglobal_cname,
                        entry.type.typeobj_cname))
                    module_state_clear.putln(
                        "Py_CLEAR(clear_module_state->%s);" % (
                        entry.type.typeobj_cname))
                    module_state_traverse.putln(
                        "Py_VISIT(traverse_module_state->%s);" % (
                        entry.type.typeobj_cname))
        for writer in [module_state_typeobj, module_state_defines_typeobj]:
            writer.putln("#endif")

    def generate_cvariable_declarations(self, env, code, definition):
        if env.is_cython_builtin:
            return
        for entry in env.var_entries:
            if (entry.in_cinclude or entry.in_closure or
                    (entry.visibility == 'private' and not (entry.defined_in_pxd or entry.used))):
                continue

            storage_class = None
            dll_linkage = None
            init = None

            if entry.visibility == 'extern':
                storage_class = Naming.extern_c_macro
                dll_linkage = "DL_IMPORT"
            elif entry.visibility == 'public':
                storage_class = Naming.extern_c_macro
                if definition:
                    dll_linkage = "DL_EXPORT"
                else:
                    dll_linkage = "DL_IMPORT"
            elif entry.visibility == 'private':
                storage_class = "static"
                dll_linkage = None
                if entry.init is not None:
                    init = entry.type.literal_code(entry.init)
            type = entry.type
            cname = entry.cname

            if entry.defined_in_pxd and not definition:
                storage_class = "static"
                dll_linkage = None
                type = CPtrType(type)
                cname = env.mangle(Naming.varptr_prefix, entry.name)
                init = 0

            if storage_class:
                code.put("%s " % storage_class)
            if entry.is_cpp_optional:
                code.put(type.cpp_optional_declaration_code(
                    cname, dll_linkage=dll_linkage))
            else:
                code.put(type.declaration_code(
                    cname, dll_linkage=dll_linkage))
            if init is not None:
                code.put_safe(" = %s" % init)
            code.putln(";")
            if entry.cname != cname:
                code.putln("#define %s (*%s)" % (entry.cname, cname))
            env.use_entry_utility_code(entry)

    def generate_cfunction_declarations(self, env, code, definition):
        for entry in env.cfunc_entries:
            from_pyx = Options.cimport_from_pyx and not entry.visibility == 'extern'
            if (entry.used
                    or entry.visibility == 'public'
                    or entry.api
                    or from_pyx):
                generate_cfunction_declaration(entry, env, code, definition)

    def generate_variable_definitions(self, env, code):
        for entry in env.var_entries:
            if not entry.in_cinclude and entry.visibility == "public":
                code.put(entry.type.declaration_code(entry.cname))
                if entry.init is not None:
                    init = entry.type.literal_code(entry.init)
                    code.put_safe(" = %s" % init)
                code.putln(";")

    def generate_typeobj_definitions(self, env, code):
        full_module_name = env.qualified_name
        for entry in env.c_class_entries:
            #print "generate_typeobj_definitions:", entry.name
            #print "...visibility =", entry.visibility
            if entry.visibility != 'extern':
                type = entry.type
                scope = type.scope
                if scope:  # could be None if there was an error
                    self.generate_exttype_vtable(scope, code)
                    self.generate_new_function(scope, code, entry)
                    self.generate_del_function(scope, code)
                    self.generate_dealloc_function(scope, code)

                    if scope.needs_gc():
                        self.generate_traverse_function(scope, code, entry)
                        if scope.needs_tp_clear():
                            self.generate_clear_function(scope, code, entry)
                    if scope.defines_any_special(["__getitem__"]):
                        self.generate_getitem_int_function(scope, code)
                    if scope.defines_any_special(["__setitem__", "__delitem__"]):
                        self.generate_ass_subscript_function(scope, code)
                    if scope.defines_any_special(["__getslice__", "__setslice__", "__delslice__"]):
                        warning(self.pos,
                                "__getslice__, __setslice__, and __delslice__ are not supported by Python 3, "
                                "use __getitem__, __setitem__, and __delitem__ instead", 1)
                        code.putln("#if PY_MAJOR_VERSION >= 3")
                        code.putln("#error __getslice__, __setslice__, and __delslice__ not supported in Python 3.")
                        code.putln("#endif")
                    if scope.defines_any_special(["__setslice__", "__delslice__"]):
                        self.generate_ass_slice_function(scope, code)
                    if scope.defines_any_special(["__getattr__", "__getattribute__"]):
                        self.generate_getattro_function(scope, code)
                    if scope.defines_any_special(["__setattr__", "__delattr__"]):
                        self.generate_setattro_function(scope, code)
                    if scope.defines_any_special(["__get__"]):
                        self.generate_descr_get_function(scope, code)
                    if scope.defines_any_special(["__set__", "__delete__"]):
                        self.generate_descr_set_function(scope, code)
                    if not scope.is_closure_class_scope and scope.defines_any(["__dict__"]):
                        self.generate_dict_getter_function(scope, code)

                    if scope.defines_any_special(TypeSlots.richcmp_special_methods):
                        self.generate_richcmp_function(scope, code)
                    elif 'total_ordering' in scope.directives:
                        # Warn if this is used when it can't have any effect.
                        warning(scope.parent_type.pos,
                                "total_ordering directive used, but no comparison and equality methods defined")

                    for slot in TypeSlots.get_slot_table(code.globalstate.directives).PyNumberMethods:
                        if slot.is_binop and scope.defines_any_special(slot.user_methods):
                            self.generate_binop_function(scope, slot, code, entry.pos)

                    self.generate_property_accessors(scope, code)
                    self.generate_method_table(scope, code)
                    self.generate_getset_table(scope, code)
                    code.putln("#if CYTHON_USE_TYPE_SPECS")
                    self.generate_typeobj_spec(entry, code)
                    code.putln("#else")
                    self.generate_typeobj_definition(full_module_name, entry, code)
                    code.putln("#endif")

    def generate_exttype_vtable(self, scope, code):
        # Generate the definition of an extension type's vtable.
        type = scope.parent_type
        if type.vtable_cname:
            code.putln("static struct %s %s;" % (
                type.vtabstruct_cname,
                type.vtable_cname))

    def generate_self_cast(self, scope, code):
        type = scope.parent_type
        code.putln(
            "%s = (%s)o;" % (
                type.declaration_code("p"),
                type.empty_declaration_code()))

    def generate_new_function(self, scope, code, cclass_entry):
        tp_slot = TypeSlots.ConstructorSlot("tp_new", "__cinit__")
        slot_func = scope.mangle_internal("tp_new")
        if tp_slot.slot_code(scope) != slot_func:
            return  # never used

        type = scope.parent_type
        base_type = type.base_type

        have_entries, (py_attrs, py_buffers, memoryview_slices) = \
                        scope.get_refcounted_entries()
        is_final_type = scope.parent_type.is_final_type
        if scope.is_internal:
            # internal classes (should) never need None inits, normal zeroing will do
            py_attrs = []
        cpp_constructable_attrs = [entry for entry in scope.var_entries if entry.type.needs_cpp_construction]

        cinit_func_entry = scope.lookup_here("__cinit__")
        if cinit_func_entry and not cinit_func_entry.is_special:
            cinit_func_entry = None

        if base_type or (cinit_func_entry and not cinit_func_entry.trivial_signature):
            unused_marker = ''
        else:
            unused_marker = 'CYTHON_UNUSED '

        if base_type:
            freelist_size = 0  # not currently supported
        else:
            freelist_size = scope.directives.get('freelist', 0)
        freelist_name = scope.mangle_internal(Naming.freelist_name)
        freecount_name = scope.mangle_internal(Naming.freecount_name)

        decls = code.globalstate['decls']
        decls.putln("static PyObject *%s(PyTypeObject *t, PyObject *a, PyObject *k); /*proto*/" %
                    slot_func)
        code.putln("")
        if freelist_size:
            code.putln("static %s[%d];" % (
                scope.parent_type.declaration_code(freelist_name),
                freelist_size))
            code.putln("static int %s = 0;" % freecount_name)
            code.putln("")
        code.putln(
            "static PyObject *%s(PyTypeObject *t, %sPyObject *a, %sPyObject *k) {" % (
                slot_func, unused_marker, unused_marker))

        need_self_cast = (type.vtabslot_cname or
                          (py_buffers or memoryview_slices or py_attrs) or
                          cpp_constructable_attrs)
        if need_self_cast:
            code.putln("%s;" % scope.parent_type.declaration_code("p"))
        if base_type:
            tp_new = TypeSlots.get_base_slot_function(scope, tp_slot)
            if tp_new is None:
                tp_new = "__Pyx_PyType_GetSlot(%s, tp_new, newfunc)" % base_type.typeptr_cname
            code.putln("PyObject *o = %s(t, a, k);" % tp_new)
        else:
            code.putln("PyObject *o;")
            code.putln("#if CYTHON_COMPILING_IN_LIMITED_API")
            code.putln("allocfunc alloc_func = (allocfunc)PyType_GetSlot(t, Py_tp_alloc);")
            code.putln("o = alloc_func(t, 0);")
            code.putln("#else")
            if freelist_size:
                code.globalstate.use_utility_code(
                    UtilityCode.load_cached("IncludeStringH", "StringTools.c"))
                if is_final_type:
                    type_safety_check = ''
                else:
                    type_safety_check = ' & (int)(!__Pyx_PyType_HasFeature(t, (Py_TPFLAGS_IS_ABSTRACT | Py_TPFLAGS_HEAPTYPE)))'
                obj_struct = type.declaration_code("", deref=True)
                code.putln("#if CYTHON_COMPILING_IN_CPYTHON")
                code.putln(
                    "if (likely((int)(%s > 0) & (int)(t->tp_basicsize == sizeof(%s))%s)) {" % (
                        freecount_name, obj_struct, type_safety_check))
                code.putln("o = (PyObject*)%s[--%s];" % (
                    freelist_name, freecount_name))
                code.putln("memset(o, 0, sizeof(%s));" % obj_struct)
                code.putln("(void) PyObject_INIT(o, t);")
                if scope.needs_gc():
                    code.putln("PyObject_GC_Track(o);")
                code.putln("} else")
                code.putln("#endif")
                code.putln("{")
            if not is_final_type:
                code.putln("if (likely(!__Pyx_PyType_HasFeature(t, Py_TPFLAGS_IS_ABSTRACT))) {")
            code.putln("o = (*t->tp_alloc)(t, 0);")
            if not is_final_type:
                code.putln("} else {")
                code.putln("o = (PyObject *) PyBaseObject_Type.tp_new(t, %s, 0);" % Naming.empty_tuple)
                code.putln("}")
        code.putln("if (unlikely(!o)) return 0;")
        if freelist_size and not base_type:
            code.putln('}')
        if not base_type:
            code.putln("#endif")
        if need_self_cast:
            code.putln("p = %s;" % type.cast_code("o"))
        #if need_self_cast:
        #    self.generate_self_cast(scope, code)

        # from this point on, ensure DECREF(o) on failure
        needs_error_cleanup = False

        if type.vtabslot_cname:
            vtab_base_type = type
            while vtab_base_type.base_type and vtab_base_type.base_type.vtabstruct_cname:
                vtab_base_type = vtab_base_type.base_type
            if vtab_base_type is not type:
                struct_type_cast = "(struct %s*)" % vtab_base_type.vtabstruct_cname
            else:
                struct_type_cast = ""
            code.putln("p->%s = %s%s;" % (
                type.vtabslot_cname,
                struct_type_cast, type.vtabptr_cname))

        for entry in cpp_constructable_attrs:
            if entry.is_cpp_optional:
                decl_code = entry.type.cpp_optional_declaration_code("")
            else:
                decl_code = entry.type.empty_declaration_code()
            code.putln("new((void*)&(p->%s)) %s();" % (
                entry.cname, decl_code))

        for entry in py_attrs:
            if entry.name == "__dict__":
                needs_error_cleanup = True
                code.put("p->%s = PyDict_New(); if (unlikely(!p->%s)) goto bad;" % (
                    entry.cname, entry.cname))
            else:
                code.put_init_var_to_py_none(entry, "p->%s", nanny=False)

        for entry in memoryview_slices:
            code.putln("p->%s.data = NULL;" % entry.cname)
            code.putln("p->%s.memview = NULL;" % entry.cname)

        for entry in py_buffers:
            code.putln("p->%s.obj = NULL;" % entry.cname)

        if cclass_entry.cname == '__pyx_memoryviewslice':
            code.putln("p->from_slice.memview = NULL;")

        if cinit_func_entry:
            if cinit_func_entry.trivial_signature:
                cinit_args = "o, %s, NULL" % Naming.empty_tuple
            else:
                cinit_args = "o, a, k"
            needs_error_cleanup = True
            code.putln("if (unlikely(%s(%s) < 0)) goto bad;" % (
                cinit_func_entry.func_cname, cinit_args))

        code.putln(
            "return o;")
        if needs_error_cleanup:
            code.putln("bad:")
            code.put_decref_clear("o", py_object_type, nanny=False)
            code.putln("return NULL;")
        code.putln(
            "}")

    def generate_del_function(self, scope, code):
        tp_slot = TypeSlots.get_slot_by_name("tp_finalize", scope.directives)
        slot_func_cname = scope.mangle_internal("tp_finalize")
        if tp_slot.slot_code(scope) != slot_func_cname:
            return  # never used

        entry = scope.lookup_here("__del__")
        if entry is None or not entry.is_special:
            return  # nothing to wrap
        code.putln("")

        if tp_slot.used_ifdef:
            code.putln("#if %s" % tp_slot.used_ifdef)
        code.putln("static void %s(PyObject *o) {" % slot_func_cname)
        code.putln("PyObject *etype, *eval, *etb;")
        code.putln("PyErr_Fetch(&etype, &eval, &etb);")
        code.putln("%s(o);" % entry.func_cname)
        code.putln("PyErr_Restore(etype, eval, etb);")
        code.putln("}")
        if tp_slot.used_ifdef:
            code.putln("#endif")

    def generate_dealloc_function(self, scope, code):
        tp_slot = TypeSlots.ConstructorSlot("tp_dealloc", '__dealloc__')
        slot_func = scope.mangle_internal("tp_dealloc")
        base_type = scope.parent_type.base_type
        if tp_slot.slot_code(scope) != slot_func:
            return  # never used

        slot_func_cname = scope.mangle_internal("tp_dealloc")
        code.putln("")
        code.putln(
            "static void %s(PyObject *o) {" % slot_func_cname)

        is_final_type = scope.parent_type.is_final_type
        needs_gc = scope.needs_gc()
        needs_trashcan = scope.needs_trashcan()

        weakref_slot = scope.lookup_here("__weakref__") if not scope.is_closure_class_scope else None
        if weakref_slot not in scope.var_entries:
            weakref_slot = None

        dict_slot = scope.lookup_here("__dict__") if not scope.is_closure_class_scope else None
        if dict_slot not in scope.var_entries:
            dict_slot = None

        _, (py_attrs, _, memoryview_slices) = scope.get_refcounted_entries()
        cpp_destructable_attrs = [entry for entry in scope.var_entries
                           if entry.type.needs_cpp_construction]

        if py_attrs or cpp_destructable_attrs or memoryview_slices or weakref_slot or dict_slot:
            self.generate_self_cast(scope, code)

        if not is_final_type or scope.may_have_finalize():
            # in Py3.4+, call tp_finalize() as early as possible
            code.putln("#if CYTHON_USE_TP_FINALIZE")
            if needs_gc:
                finalised_check = '!__Pyx_PyObject_GC_IsFinalized(o)'
            else:
                finalised_check = (
                    '(!PyType_IS_GC(Py_TYPE(o)) || !__Pyx_PyObject_GC_IsFinalized(o))')
            code.putln(
                "if (unlikely("
                "(PY_VERSION_HEX >= 0x03080000 || __Pyx_PyType_HasFeature(Py_TYPE(o), Py_TPFLAGS_HAVE_FINALIZE))"
                " && __Pyx_PyObject_GetSlot(o, tp_finalize, destructor)) && %s) {" % finalised_check)

            code.putln("if (__Pyx_PyObject_GetSlot(o, tp_dealloc, destructor) == %s) {" % slot_func_cname)
            # if instance was resurrected by finaliser, return
            code.putln("if (PyObject_CallFinalizerFromDealloc(o)) return;")
            code.putln("}")
            code.putln("}")
            code.putln("#endif")

        if needs_gc:
            # We must mark this object as (gc) untracked while tearing
            # it down, lest the garbage collection is invoked while
            # running this destructor.
            code.putln("PyObject_GC_UnTrack(o);")

        if needs_trashcan:
            code.globalstate.use_utility_code(
                UtilityCode.load_cached("PyTrashcan", "ExtensionTypes.c"))
            code.putln("__Pyx_TRASHCAN_BEGIN(o, %s)" % slot_func_cname)

        if weakref_slot:
            # We must clean the weakreferences before calling the user's __dealloc__
            # because if the __dealloc__ releases the GIL, a weakref can be
            # dereferenced accessing the object in an inconsistent state or
            # resurrecting it.
            code.putln("if (p->__weakref__) PyObject_ClearWeakRefs(o);")

        # call the user's __dealloc__
        self.generate_usr_dealloc_call(scope, code)

        if dict_slot:
            code.putln("if (p->__dict__) PyDict_Clear(p->__dict__);")

        for entry in cpp_destructable_attrs:
            code.putln("__Pyx_call_destructor(p->%s);" % entry.cname)

        for entry in (py_attrs + memoryview_slices):
            code.put_xdecref_clear("p->%s" % entry.cname, entry.type, nanny=False,
                                   clear_before_decref=True, have_gil=True)

        if base_type:
            base_cname = base_type.typeptr_cname
            if needs_gc:
                # The base class deallocator probably expects this to be tracked,
                # so undo the untracking above.
                if base_type.scope:
                    # Assume that we know whether the base class uses GC or not.
                    if base_type.scope.needs_gc():
                        code.putln("PyObject_GC_Track(o);")
                else:
                    code.putln("#if PY_MAJOR_VERSION < 3")
                    # Py2 lacks guarantees that the type pointer is still valid if we dealloc the object
                    # at system exit time.  Thus, we need an extra NULL check.
                    code.putln("if (!(%s) || PyType_IS_GC(%s)) PyObject_GC_Track(o);" % (base_cname, base_cname))
                    code.putln("#else")
                    code.putln("if (PyType_IS_GC(%s)) PyObject_GC_Track(o);" % base_cname)
                    code.putln("#endif")

            tp_dealloc = TypeSlots.get_base_slot_function(scope, tp_slot)
            if tp_dealloc is not None:
                code.putln("%s(o);" % tp_dealloc)
            elif base_type.is_builtin_type:
                code.putln("__Pyx_PyType_GetSlot(%s, tp_dealloc, destructor)(o);" % base_cname)
            else:
                # This is an externally defined type.  Calling through the
                # cimported base type pointer directly interacts badly with
                # the module cleanup, which may already have cleared it.
                # In that case, fall back to traversing the type hierarchy.
                code.putln("if (likely(%s)) __Pyx_PyType_GetSlot(%s, tp_dealloc, destructor)(o); "
                           "else __Pyx_call_next_tp_dealloc(o, %s);" % (
                               base_cname, base_cname, slot_func_cname))
                code.globalstate.use_utility_code(
                    UtilityCode.load_cached("CallNextTpDealloc", "ExtensionTypes.c"))
        else:
            freelist_size = scope.directives.get('freelist', 0)
            if freelist_size:
                freelist_name = scope.mangle_internal(Naming.freelist_name)
                freecount_name = scope.mangle_internal(Naming.freecount_name)

                if is_final_type:
                    type_safety_check = ''
                else:
                    type_safety_check = (
                        ' & (int)(!__Pyx_PyType_HasFeature(Py_TYPE(o), (Py_TPFLAGS_IS_ABSTRACT | Py_TPFLAGS_HEAPTYPE)))')

                type = scope.parent_type
                code.putln("#if CYTHON_COMPILING_IN_CPYTHON")
                code.putln(
                    "if (((int)(%s < %d) & (int)(Py_TYPE(o)->tp_basicsize == sizeof(%s))%s)) {" % (
                        freecount_name,
                        freelist_size,
                        type.declaration_code("", deref=True),
                        type_safety_check))
                code.putln("%s[%s++] = %s;" % (
                    freelist_name, freecount_name, type.cast_code("o")))
                code.putln("} else")
                code.putln("#endif")
                code.putln("{")
            code.putln("#if CYTHON_USE_TYPE_SLOTS || CYTHON_COMPILING_IN_PYPY")
            # Asking for PyType_GetSlot(..., Py_tp_free) seems to cause an error in pypy
            code.putln("(*Py_TYPE(o)->tp_free)(o);")
            code.putln("#else")
            code.putln("{")
            code.putln("freefunc tp_free = (freefunc)PyType_GetSlot(Py_TYPE(o), Py_tp_free);")
            code.putln("if (tp_free) tp_free(o);")
            code.putln("}")
            code.putln("#endif")
            if freelist_size:
                code.putln("}")

        if needs_trashcan:
            code.putln("__Pyx_TRASHCAN_END")

        code.putln(
            "}")

    def generate_usr_dealloc_call(self, scope, code):
        entry = scope.lookup_here("__dealloc__")
        if not entry or not entry.is_special:
            return

        code.putln("{")
        code.putln("PyObject *etype, *eval, *etb;")
        code.putln("PyErr_Fetch(&etype, &eval, &etb);")
        # increase the refcount while we are calling into user code
        # to prevent recursive deallocation
        code.putln("__Pyx_SET_REFCNT(o, Py_REFCNT(o) + 1);")
        code.putln("%s(o);" % entry.func_cname)
        code.putln("__Pyx_SET_REFCNT(o, Py_REFCNT(o) - 1);")
        code.putln("PyErr_Restore(etype, eval, etb);")
        code.putln("}")

    def generate_traverse_function(self, scope, code, cclass_entry):
        tp_slot = TypeSlots.GCDependentSlot("tp_traverse")
        slot_func = scope.mangle_internal("tp_traverse")
        base_type = scope.parent_type.base_type
        if tp_slot.slot_code(scope) != slot_func:
            return  # never used
        code.putln("")
        code.putln(
            "static int %s(PyObject *o, visitproc v, void *a) {" % slot_func)

        have_entries, (py_attrs, py_buffers, memoryview_slices) = (
            scope.get_refcounted_entries(include_gc_simple=False))

        if base_type or py_attrs:
            code.putln("int e;")

        if py_attrs or py_buffers:
            self.generate_self_cast(scope, code)

        if base_type:
            # want to call it explicitly if possible so inlining can be performed
            static_call = TypeSlots.get_base_slot_function(scope, tp_slot)
            if static_call:
                code.putln("e = %s(o, v, a); if (e) return e;" % static_call)
            elif base_type.is_builtin_type:
                base_cname = base_type.typeptr_cname
                code.putln("if (!%s->tp_traverse); else { e = %s->tp_traverse(o,v,a); if (e) return e; }" % (
                    base_cname, base_cname))
            else:
                # This is an externally defined type.  Calling through the
                # cimported base type pointer directly interacts badly with
                # the module cleanup, which may already have cleared it.
                # In that case, fall back to traversing the type hierarchy.
                base_cname = base_type.typeptr_cname
                code.putln(
                    "e = ((likely(%s)) ? ((%s->tp_traverse) ? %s->tp_traverse(o, v, a) : 0) : "
                    "__Pyx_call_next_tp_traverse(o, v, a, %s)); if (e) return e;" % (
                        base_cname, base_cname, base_cname, slot_func))
                code.globalstate.use_utility_code(
                    UtilityCode.load_cached("CallNextTpTraverse", "ExtensionTypes.c"))

        for entry in py_attrs:
            var_code = "p->%s" % entry.cname
            var_as_pyobject = PyrexTypes.typecast(py_object_type, entry.type, var_code)
            code.putln("if (%s) {" % var_code)
            code.putln("e = (*v)(%s, a); if (e) return e;" % var_as_pyobject)
            code.putln("}")

        # Traverse buffer exporting objects.
        # Note: not traversing memoryview attributes of memoryview slices!
        # When triggered by the GC, it would cause multiple visits (gc_refs
        # subtractions which is not matched by its reference count!)
        for entry in py_buffers:
            cname = entry.cname + ".obj"
            code.putln("if (p->%s) {" % cname)
            code.putln("e = (*v)(p->%s, a); if (e) return e;" % cname)
            code.putln("}")

        code.putln("return 0;")
        code.putln("}")

    def generate_clear_function(self, scope, code, cclass_entry):
        tp_slot = TypeSlots.get_slot_by_name("tp_clear", scope.directives)
        slot_func = scope.mangle_internal("tp_clear")
        base_type = scope.parent_type.base_type
        if tp_slot.slot_code(scope) != slot_func:
            return  # never used

        have_entries, (py_attrs, py_buffers, memoryview_slices) = (
            scope.get_refcounted_entries(include_gc_simple=False))

        if py_attrs or py_buffers or base_type:
            unused = ''
        else:
            unused = 'CYTHON_UNUSED '

        code.putln("")
        code.putln("static int %s(%sPyObject *o) {" % (slot_func, unused))

        if py_attrs and Options.clear_to_none:
            code.putln("PyObject* tmp;")

        if py_attrs or py_buffers:
            self.generate_self_cast(scope, code)

        if base_type:
            # want to call it explicitly if possible so inlining can be performed
            static_call = TypeSlots.get_base_slot_function(scope, tp_slot)
            if static_call:
                code.putln("%s(o);" % static_call)
            elif base_type.is_builtin_type:
                base_cname = base_type.typeptr_cname
                code.putln("if (!%s->tp_clear); else %s->tp_clear(o);" % (
                    base_cname, base_cname))
            else:
                # This is an externally defined type.  Calling through the
                # cimported base type pointer directly interacts badly with
                # the module cleanup, which may already have cleared it.
                # In that case, fall back to traversing the type hierarchy.
                base_cname = base_type.typeptr_cname
                code.putln(
                    "if (likely(%s)) { if (%s->tp_clear) %s->tp_clear(o); } else __Pyx_call_next_tp_clear(o, %s);" % (
                        base_cname, base_cname, base_cname, slot_func))
                code.globalstate.use_utility_code(
                    UtilityCode.load_cached("CallNextTpClear", "ExtensionTypes.c"))

        if Options.clear_to_none:
            for entry in py_attrs:
                name = "p->%s" % entry.cname
                code.putln("tmp = ((PyObject*)%s);" % name)
                if entry.is_declared_generic:
                    code.put_init_to_py_none(name, py_object_type, nanny=False)
                else:
                    code.put_init_to_py_none(name, entry.type, nanny=False)
                code.putln("Py_XDECREF(tmp);")
        else:
            for entry in py_attrs:
                code.putln("Py_CLEAR(p->%s);" % entry.cname)

        for entry in py_buffers:
            # Note: shouldn't this call PyBuffer_Release ??
            code.putln("Py_CLEAR(p->%s.obj);" % entry.cname)

        if cclass_entry.cname == '__pyx_memoryviewslice':
            code.putln("__PYX_XCLEAR_MEMVIEW(&p->from_slice, 1);")

        code.putln("return 0;")
        code.putln("}")

    def generate_getitem_int_function(self, scope, code):
        # This function is put into the sq_item slot when
        # a __getitem__ method is present. It converts its
        # argument to a Python integer and calls mp_subscript.
        code.putln(
            "static PyObject *%s(PyObject *o, Py_ssize_t i) {" % (
                scope.mangle_internal("sq_item")))
        code.putln(
            "PyObject *r;")
        code.putln(
            "PyObject *x = PyInt_FromSsize_t(i); if(!x) return 0;")
        code.putln(
            "r = Py_TYPE(o)->tp_as_mapping->mp_subscript(o, x);")
        code.putln(
            "Py_DECREF(x);")
        code.putln(
            "return r;")
        code.putln(
            "}")

    def generate_ass_subscript_function(self, scope, code):
        # Setting and deleting an item are both done through
        # the ass_subscript method, so we dispatch to user's __setitem__
        # or __delitem__, or raise an exception.
        base_type = scope.parent_type.base_type
        set_entry = scope.lookup_here("__setitem__")
        del_entry = scope.lookup_here("__delitem__")
        code.putln("")
        code.putln(
            "static int %s(PyObject *o, PyObject *i, PyObject *v) {" % (
                scope.mangle_internal("mp_ass_subscript")))
        code.putln(
            "if (v) {")
        if set_entry:
            code.putln("return %s(o, i, v);" % set_entry.func_cname)
        else:
            code.putln(
                "__Pyx_TypeName o_type_name;")
            self.generate_guarded_basetype_call(
                base_type, "tp_as_mapping", "mp_ass_subscript", "o, i, v", code)
            code.putln(
                "o_type_name = __Pyx_PyType_GetName(Py_TYPE(o));")
            code.putln(
                "PyErr_Format(PyExc_NotImplementedError,")
            code.putln(
                '  "Subscript assignment not supported by " __Pyx_FMT_TYPENAME, o_type_name);')
            code.putln(
                "__Pyx_DECREF_TypeName(o_type_name);")
            code.putln(
                "return -1;")
        code.putln(
            "}")
        code.putln(
            "else {")
        if del_entry:
            code.putln(
                "return %s(o, i);" % (
                    del_entry.func_cname))
        else:
            code.putln(
                "__Pyx_TypeName o_type_name;")
            self.generate_guarded_basetype_call(
                base_type, "tp_as_mapping", "mp_ass_subscript", "o, i, v", code)
            code.putln(
                "o_type_name = __Pyx_PyType_GetName(Py_TYPE(o));")
            code.putln(
                "PyErr_Format(PyExc_NotImplementedError,")
            code.putln(
                '  "Subscript deletion not supported by " __Pyx_FMT_TYPENAME, o_type_name);')
            code.putln(
                "__Pyx_DECREF_TypeName(o_type_name);")
            code.putln(
                "return -1;")
        code.putln(
            "}")
        code.putln(
            "}")

    def generate_guarded_basetype_call(
            self, base_type, substructure, slot, args, code):
        if base_type:
            base_tpname = base_type.typeptr_cname
            if substructure:
                code.putln(
                    "if (%s->%s && %s->%s->%s)" % (
                        base_tpname, substructure, base_tpname, substructure, slot))
                code.putln(
                    "  return %s->%s->%s(%s);" % (
                        base_tpname, substructure, slot, args))
            else:
                code.putln(
                    "if (%s->%s)" % (
                        base_tpname, slot))
                code.putln(
                    "  return %s->%s(%s);" % (
                        base_tpname, slot, args))

    def generate_ass_slice_function(self, scope, code):
        # Setting and deleting a slice are both done through
        # the ass_slice method, so we dispatch to user's __setslice__
        # or __delslice__, or raise an exception.
        base_type = scope.parent_type.base_type
        set_entry = scope.lookup_here("__setslice__")
        del_entry = scope.lookup_here("__delslice__")
        code.putln("")
        code.putln(
            "static int %s(PyObject *o, Py_ssize_t i, Py_ssize_t j, PyObject *v) {" % (
                scope.mangle_internal("sq_ass_slice")))
        code.putln(
            "if (v) {")
        if set_entry:
            code.putln(
                "return %s(o, i, j, v);" % (
                    set_entry.func_cname))
        else:
            code.putln(
                "__Pyx_TypeName o_type_name;")
            self.generate_guarded_basetype_call(
                base_type, "tp_as_sequence", "sq_ass_slice", "o, i, j, v", code)
            code.putln(
                "o_type_name = __Pyx_PyType_GetName(Py_TYPE(o));")
            code.putln(
                "PyErr_Format(PyExc_NotImplementedError,")
            code.putln(
                '  "2-element slice assignment not supported by " __Pyx_FMT_TYPENAME, o_type_name);')
            code.putln(
                "__Pyx_DECREF_TypeName(o_type_name);")
            code.putln(
                "return -1;")
        code.putln(
            "}")
        code.putln(
            "else {")
        if del_entry:
            code.putln(
                "return %s(o, i, j);" % (
                    del_entry.func_cname))
        else:
            code.putln(
                "__Pyx_TypeName o_type_name;")
            self.generate_guarded_basetype_call(
                base_type, "tp_as_sequence", "sq_ass_slice", "o, i, j, v", code)
            code.putln(
                "o_type_name = __Pyx_PyType_GetName(Py_TYPE(o));")
            code.putln(
                "PyErr_Format(PyExc_NotImplementedError,")
            code.putln(
                '  "2-element slice deletion not supported by " __Pyx_FMT_TYPENAME, o_type_name);')
            code.putln(
                "__Pyx_DECREF_TypeName(o_type_name);")
            code.putln(
                "return -1;")
        code.putln(
            "}")
        code.putln(
            "}")

    def generate_richcmp_function(self, scope, code):
        if scope.lookup_here("__richcmp__"):
            # user implemented, nothing to do
            return
        # otherwise, we have to generate it from the Python special methods
        richcmp_cfunc = scope.mangle_internal("tp_richcompare")
        code.putln("")
        code.putln("static PyObject *%s(PyObject *o1, PyObject *o2, int op) {" % richcmp_cfunc)
        code.putln("switch (op) {")

        class_scopes = []
        cls = scope.parent_type
        while cls is not None and not cls.entry.visibility == 'extern':
            class_scopes.append(cls.scope)
            cls = cls.scope.parent_type.base_type
        assert scope in class_scopes

        extern_parent = None
        if cls and cls.entry.visibility == 'extern':
            # need to call up into base classes as we may not know all implemented comparison methods
            extern_parent = cls if cls.typeptr_cname else scope.parent_type.base_type

        total_ordering = 'total_ordering' in scope.directives

        comp_entry = {}

        for cmp_method in TypeSlots.richcmp_special_methods:
            for class_scope in class_scopes:
                entry = class_scope.lookup_here(cmp_method)
                if entry is not None:
                    comp_entry[cmp_method] = entry
                    break

        if total_ordering:
            # Check this is valid - we must have at least 1 operation defined.
            comp_names = [from_name for from_name, to_name in TOTAL_ORDERING if from_name in comp_entry]
            if not comp_names:
                if '__eq__' not in comp_entry and '__ne__'  not in comp_entry:
                    warning(scope.parent_type.pos,
                            "total_ordering directive used, but no comparison and equality methods defined")
                else:
                    warning(scope.parent_type.pos,
                          "total_ordering directive used, but no comparison methods defined")
                total_ordering = False
            else:
                if '__eq__' not in comp_entry and '__ne__' not in comp_entry:
                    warning(scope.parent_type.pos, "total_ordering directive used, but no equality method defined")
                    total_ordering = False

                # Same priority as functools, prefers
                # __lt__ to __le__ to __gt__ to __ge__
                ordering_source = max(comp_names)

        for cmp_method in TypeSlots.richcmp_special_methods:
            cmp_type = cmp_method.strip('_').upper()  # e.g. "__eq__" -> EQ
            entry = comp_entry.get(cmp_method)
            if entry is None and (not total_ordering or cmp_type in ('NE', 'EQ')):
                # No definition, fall back to superclasses.
                # eq/ne methods shouldn't use the total_ordering code.
                continue

            code.putln("case Py_%s: {" % cmp_type)
            if entry is None:
                assert total_ordering
                # We need to generate this from the other methods.
                invert_comp, comp_op, invert_equals = TOTAL_ORDERING[ordering_source, cmp_method]

                # First we always do the comparison.
                code.putln("PyObject *ret;")
                code.putln("ret = %s(o1, o2);" % comp_entry[ordering_source].func_cname)
                code.putln("if (likely(ret && ret != Py_NotImplemented)) {")
                code.putln("int order_res = __Pyx_PyObject_IsTrue(ret);")
                code.putln("Py_DECREF(ret);")
                code.putln("if (unlikely(order_res < 0)) return NULL;")
                # We may need to check equality too. For some combos it's never required.
                if invert_equals is not None:
                    # Implement the and/or check with an if.
                    if comp_op == '&&':
                        code.putln("if (%s order_res) {" % ('!!' if invert_comp else '!'))
                        code.putln("ret = __Pyx_NewRef(Py_False);")
                        code.putln("} else {")
                    elif comp_op == '||':
                        code.putln("if (%s order_res) {" % ('!' if invert_comp else ''))
                        code.putln("ret = __Pyx_NewRef(Py_True);")
                        code.putln("} else {")
                    else:
                        raise AssertionError('Unknown op %s' % (comp_op, ))
                    if '__eq__' in comp_entry:
                        eq_func = '__eq__'
                    else:
                        # Fall back to NE, which is defined here.
                        eq_func = '__ne__'
                        invert_equals = not invert_equals

                    code.putln("ret = %s(o1, o2);" % comp_entry[eq_func].func_cname)
                    code.putln("if (likely(ret && ret != Py_NotImplemented)) {")
                    code.putln("int eq_res = __Pyx_PyObject_IsTrue(ret);")
                    code.putln("Py_DECREF(ret);")
                    code.putln("if (unlikely(eq_res < 0)) return NULL;")
                    if invert_equals:
                        code.putln("ret = eq_res ? Py_False : Py_True;")
                    else:
                        code.putln("ret = eq_res ? Py_True : Py_False;")
                    code.putln("Py_INCREF(ret);")
                    code.putln("}")  # equals success
                    code.putln("}")  # Needs to try equals
                else:
                    # Convert direct to a boolean.
                    if invert_comp:
                        code.putln("ret = order_res ? Py_False : Py_True;")
                    else:
                        code.putln("ret = order_res ? Py_True : Py_False;")
                    code.putln("Py_INCREF(ret);")
                code.putln("}")  # comp_op
                code.putln("return ret;")
            else:
                code.putln("return %s(o1, o2);" % entry.func_cname)
            code.putln("}")  # Case

        if '__eq__' in comp_entry and '__ne__' not in comp_entry and not extern_parent:
            code.putln("case Py_NE: {")
            code.putln("PyObject *ret;")
            # Python itself does not do this optimisation, it seems...
            #code.putln("if (o1 == o2) return __Pyx_NewRef(Py_False);")
            code.putln("ret = %s(o1, o2);" % comp_entry['__eq__'].func_cname)
            code.putln("if (likely(ret && ret != Py_NotImplemented)) {")
            code.putln("int b = __Pyx_PyObject_IsTrue(ret);")
            code.putln("Py_DECREF(ret);")
            code.putln("if (unlikely(b < 0)) return NULL;")
            code.putln("ret = (b) ? Py_False : Py_True;")
            code.putln("Py_INCREF(ret);")
            code.putln("}")
            code.putln("return ret;")
            code.putln("}")

        code.putln("default: {")
        if extern_parent and extern_parent.typeptr_cname:
            code.putln("if (likely(%s->tp_richcompare)) return %s->tp_richcompare(o1, o2, op);" % (
                extern_parent.typeptr_cname, extern_parent.typeptr_cname))
        code.putln("return __Pyx_NewRef(Py_NotImplemented);")
        code.putln("}")

        code.putln("}")  # switch
        code.putln("}")

    def generate_binop_function(self, scope, slot, code, pos):
        func_name = scope.mangle_internal(slot.slot_name)
        if scope.directives['c_api_binop_methods']:
            code.putln('#define %s %s' % (func_name, slot.left_slot.slot_code(scope)))
            return

        code.putln()
        preprocessor_guard = slot.preprocessor_guard_code()
        if preprocessor_guard:
            code.putln(preprocessor_guard)

        if slot.left_slot.signature in (TypeSlots.binaryfunc, TypeSlots.ibinaryfunc):
            slot_type = 'binaryfunc'
            extra_arg = extra_arg_decl = ''
        elif slot.left_slot.signature in (TypeSlots.powternaryfunc, TypeSlots.ipowternaryfunc):
            slot_type = 'ternaryfunc'
            extra_arg = ', extra_arg'
            extra_arg_decl = ', PyObject* extra_arg'
        else:
            error(pos, "Unexpected type slot signature: %s" % slot)
            return

        def get_slot_method_cname(method_name):
            entry = scope.lookup(method_name)
            return entry.func_cname if entry and entry.is_special else None

        def call_slot_method(method_name, reverse):
            func_cname = get_slot_method_cname(method_name)
            if func_cname:
                return "%s(%s%s)" % (
                    func_cname,
                    "right, left" if reverse else "left, right",
                    extra_arg)
            else:
                return '%s_maybe_call_slot(__Pyx_PyType_GetSlot(%s, tp_base, PyTypeObject*), left, right %s)' % (
                    func_name,
                    scope.parent_type.typeptr_cname,
                    extra_arg)

        if get_slot_method_cname(slot.left_slot.method_name) and not get_slot_method_cname(slot.right_slot.method_name):
            warning(pos, "Extension type implements %s() but not %s(). "
                         "The behaviour has changed from previous Cython versions to match Python semantics. "
                         "You can implement both special methods in a backwards compatible way." % (
                slot.left_slot.method_name,
                slot.right_slot.method_name,
            ))

        overloads_left = int(bool(get_slot_method_cname(slot.left_slot.method_name)))
        overloads_right = int(bool(get_slot_method_cname(slot.right_slot.method_name)))
        code.putln(
            TempitaUtilityCode.load_as_string(
                "BinopSlot", "ExtensionTypes.c",
                context={
                    "func_name": func_name,
                    "slot_name": slot.slot_name,
                    "overloads_left": overloads_left,
                    "overloads_right": overloads_right,
                    "call_left": call_slot_method(slot.left_slot.method_name, reverse=False),
                    "call_right": call_slot_method(slot.right_slot.method_name, reverse=True),
                    "type_cname": scope.parent_type.typeptr_cname,
                    "slot_type": slot_type,
                    "extra_arg": extra_arg,
                    "extra_arg_decl": extra_arg_decl,
                    })[1])
        if preprocessor_guard:
            code.putln("#endif")

    def generate_getattro_function(self, scope, code):
        # First try to get the attribute using __getattribute__, if defined, or
        # PyObject_GenericGetAttr.
        #
        # If that raises an AttributeError, call the __getattr__ if defined.
        #
        # In both cases, defined can be in this class, or any base class.
        def lookup_here_or_base(n, tp=None, extern_return=None):
            # Recursive lookup
            if tp is None:
                tp = scope.parent_type
            r = tp.scope.lookup_here(n)
            if r is None:
                if tp.is_external and extern_return is not None:
                    return extern_return
                if tp.base_type is not None:
                    return lookup_here_or_base(n, tp.base_type)
            return r

        has_instance_dict = lookup_here_or_base("__dict__", extern_return="extern")
        getattr_entry = lookup_here_or_base("__getattr__")
        getattribute_entry = lookup_here_or_base("__getattribute__")
        code.putln("")
        code.putln(
            "static PyObject *%s(PyObject *o, PyObject *n) {" % (
                scope.mangle_internal("tp_getattro")))
        if getattribute_entry is not None:
            code.putln(
                "PyObject *v = %s(o, n);" % (
                    getattribute_entry.func_cname))
        else:
            if not has_instance_dict and scope.parent_type.is_final_type:
                # Final with no dict => use faster type attribute lookup.
                code.globalstate.use_utility_code(
                    UtilityCode.load_cached("PyObject_GenericGetAttrNoDict", "ObjectHandling.c"))
                generic_getattr_cfunc = "__Pyx_PyObject_GenericGetAttrNoDict"
            elif not has_instance_dict or has_instance_dict == "extern":
                # No dict in the known ancestors, but don't know about extern ancestors or subtypes.
                code.globalstate.use_utility_code(
                    UtilityCode.load_cached("PyObject_GenericGetAttr", "ObjectHandling.c"))
                generic_getattr_cfunc = "__Pyx_PyObject_GenericGetAttr"
            else:
                generic_getattr_cfunc = "PyObject_GenericGetAttr"
            code.putln(
                "PyObject *v = %s(o, n);" % generic_getattr_cfunc)
        if getattr_entry is not None:
            code.putln(
                "if (!v && PyErr_ExceptionMatches(PyExc_AttributeError)) {")
            code.putln(
                "PyErr_Clear();")
            code.putln(
                "v = %s(o, n);" % (
                    getattr_entry.func_cname))
            code.putln(
                "}")
        code.putln(
            "return v;")
        code.putln(
            "}")

    def generate_setattro_function(self, scope, code):
        # Setting and deleting an attribute are both done through
        # the setattro method, so we dispatch to user's __setattr__
        # or __delattr__ or fall back on PyObject_GenericSetAttr.
        base_type = scope.parent_type.base_type
        set_entry = scope.lookup_here("__setattr__")
        del_entry = scope.lookup_here("__delattr__")
        code.putln("")
        code.putln(
            "static int %s(PyObject *o, PyObject *n, PyObject *v) {" % (
                scope.mangle_internal("tp_setattro")))
        code.putln(
            "if (v) {")
        if set_entry:
            code.putln(
                "return %s(o, n, v);" % (
                    set_entry.func_cname))
        else:
            self.generate_guarded_basetype_call(
                base_type, None, "tp_setattro", "o, n, v", code)
            code.putln(
                "return PyObject_GenericSetAttr(o, n, v);")
        code.putln(
            "}")
        code.putln(
            "else {")
        if del_entry:
            code.putln(
                "return %s(o, n);" % (
                    del_entry.func_cname))
        else:
            self.generate_guarded_basetype_call(
                base_type, None, "tp_setattro", "o, n, v", code)
            code.putln(
                "return PyObject_GenericSetAttr(o, n, 0);")
        code.putln(
            "}")
        code.putln(
            "}")

    def generate_descr_get_function(self, scope, code):
        # The __get__ function of a descriptor object can be
        # called with NULL for the second or third arguments
        # under some circumstances, so we replace them with
        # None in that case.
        user_get_entry = scope.lookup_here("__get__")
        code.putln("")
        code.putln(
            "static PyObject *%s(PyObject *o, PyObject *i, PyObject *c) {" % (
                scope.mangle_internal("tp_descr_get")))
        code.putln(
            "PyObject *r = 0;")
        code.putln(
            "if (!i) i = Py_None;")
        code.putln(
            "if (!c) c = Py_None;")
        #code.put_incref("i", py_object_type)
        #code.put_incref("c", py_object_type)
        code.putln(
            "r = %s(o, i, c);" % (
                user_get_entry.func_cname))
        #code.put_decref("i", py_object_type)
        #code.put_decref("c", py_object_type)
        code.putln(
            "return r;")
        code.putln(
            "}")

    def generate_descr_set_function(self, scope, code):
        # Setting and deleting are both done through the __set__
        # method of a descriptor, so we dispatch to user's __set__
        # or __delete__ or raise an exception.
        base_type = scope.parent_type.base_type
        user_set_entry = scope.lookup_here("__set__")
        user_del_entry = scope.lookup_here("__delete__")
        code.putln("")
        code.putln(
            "static int %s(PyObject *o, PyObject *i, PyObject *v) {" % (
                scope.mangle_internal("tp_descr_set")))
        code.putln(
            "if (v) {")
        if user_set_entry:
            code.putln(
                "return %s(o, i, v);" % (
                    user_set_entry.func_cname))
        else:
            self.generate_guarded_basetype_call(
                base_type, None, "tp_descr_set", "o, i, v", code)
            code.putln(
                'PyErr_SetString(PyExc_NotImplementedError, "__set__");')
            code.putln(
                "return -1;")
        code.putln(
            "}")
        code.putln(
            "else {")
        if user_del_entry:
            code.putln(
                "return %s(o, i);" % (
                    user_del_entry.func_cname))
        else:
            self.generate_guarded_basetype_call(
                base_type, None, "tp_descr_set", "o, i, v", code)
            code.putln(
                'PyErr_SetString(PyExc_NotImplementedError, "__delete__");')
            code.putln(
                "return -1;")
        code.putln(
            "}")
        code.putln(
            "}")

    def generate_property_accessors(self, cclass_scope, code):
        for entry in cclass_scope.property_entries:
            property_scope = entry.scope
            if property_scope.defines_any(["__get__"]):
                self.generate_property_get_function(entry, code)
            if property_scope.defines_any(["__set__", "__del__"]):
                self.generate_property_set_function(entry, code)

    def generate_property_get_function(self, property_entry, code):
        property_scope = property_entry.scope
        property_entry.getter_cname = property_scope.parent_scope.mangle(
            Naming.prop_get_prefix, property_entry.name)
        get_entry = property_scope.lookup_here("__get__")
        code.putln("")
        code.putln(
            "static PyObject *%s(PyObject *o, CYTHON_UNUSED void *x) {" % (
                property_entry.getter_cname))
        code.putln(
            "return %s(o);" % (
                get_entry.func_cname))
        code.putln(
            "}")

    def generate_property_set_function(self, property_entry, code):
        property_scope = property_entry.scope
        property_entry.setter_cname = property_scope.parent_scope.mangle(
            Naming.prop_set_prefix, property_entry.name)
        set_entry = property_scope.lookup_here("__set__")
        del_entry = property_scope.lookup_here("__del__")
        code.putln("")
        code.putln(
            "static int %s(PyObject *o, PyObject *v, CYTHON_UNUSED void *x) {" % (
                property_entry.setter_cname))
        code.putln(
            "if (v) {")
        if set_entry:
            code.putln(
                "return %s(o, v);" % (
                    set_entry.func_cname))
        else:
            code.putln(
                'PyErr_SetString(PyExc_NotImplementedError, "__set__");')
            code.putln(
                "return -1;")
        code.putln(
            "}")
        code.putln(
            "else {")
        if del_entry:
            code.putln(
                "return %s(o);" % (
                    del_entry.func_cname))
        else:
            code.putln(
                'PyErr_SetString(PyExc_NotImplementedError, "__del__");')
            code.putln(
                "return -1;")
        code.putln(
            "}")
        code.putln(
            "}")

    def generate_typeobj_spec(self, entry, code):
        ext_type = entry.type
        scope = ext_type.scope

        members_slot = TypeSlots.get_slot_by_name("tp_members", code.globalstate.directives)
        members_slot.generate_substructure_spec(scope, code)

        buffer_slot = TypeSlots.get_slot_by_name("tp_as_buffer", code.globalstate.directives)
        if not buffer_slot.is_empty(scope):
            code.putln("#if !CYTHON_COMPILING_IN_LIMITED_API")
            buffer_slot.generate_substructure(scope, code)
            code.putln("#endif")

        code.putln("static PyType_Slot %s_slots[] = {" % ext_type.typeobj_cname)
        for slot in TypeSlots.get_slot_table(code.globalstate.directives):
            slot.generate_spec(scope, code)
        code.putln("{0, 0},")
        code.putln("};")

        if ext_type.typedef_flag:
            objstruct = ext_type.objstruct_cname
        else:
            objstruct = "struct %s" % ext_type.objstruct_cname
        classname = scope.class_name.as_c_string_literal()
        code.putln("static PyType_Spec %s_spec = {" % ext_type.typeobj_cname)
        code.putln('"%s.%s",' % (self.full_module_name, classname.replace('"', '')))
        code.putln("sizeof(%s)," % objstruct)
        code.putln("0,")
        code.putln("%s," % TypeSlots.get_slot_by_name("tp_flags", scope.directives).slot_code(scope))
        code.putln("%s_slots," % ext_type.typeobj_cname)
        code.putln("};")

    def generate_typeobj_definition(self, modname, entry, code):
        type = entry.type
        scope = type.scope
        for suite in TypeSlots.get_slot_table(code.globalstate.directives).substructures:
            suite.generate_substructure(scope, code)
        code.putln("")
        if entry.visibility == 'public':
            header = "DL_EXPORT(PyTypeObject) %s = {"
        else:
            header = "static PyTypeObject %s = {"
        #code.putln(header % scope.parent_type.typeobj_cname)
        code.putln(header % type.typeobj_cname)
        code.putln(
            "PyVarObject_HEAD_INIT(0, 0)")
        classname = scope.class_name.as_c_string_literal()
        code.putln(
            '"%s."%s, /*tp_name*/' % (
                self.full_module_name,
                classname))
        if type.typedef_flag:
            objstruct = type.objstruct_cname
        else:
            objstruct = "struct %s" % type.objstruct_cname
        code.putln(
            "sizeof(%s), /*tp_basicsize*/" % objstruct)
        code.putln(
            "0, /*tp_itemsize*/")
        for slot in TypeSlots.get_slot_table(code.globalstate.directives):
            slot.generate(scope, code)
        code.putln(
            "};")

    def generate_method_table(self, env, code):
        if env.is_c_class_scope and not env.pyfunc_entries:
            return
        binding = env.directives['binding']

        code.putln("")
        wrapper_code_writer = code.insertion_point()

        code.putln(
            "static PyMethodDef %s[] = {" % (
                env.method_table_cname))
        for entry in env.pyfunc_entries:
            if not entry.fused_cfunction and not (binding and entry.is_overridable):
                code.put_pymethoddef(entry, ",", wrapper_code_writer=wrapper_code_writer)
        code.putln(
            "{0, 0, 0, 0}")
        code.putln(
            "};")

        if wrapper_code_writer.getvalue():
            wrapper_code_writer.putln("")

    def generate_dict_getter_function(self, scope, code):
        dict_attr = scope.lookup_here("__dict__")
        if not dict_attr or not dict_attr.is_variable:
            return
        func_name = scope.mangle_internal("__dict__getter")
        dict_name = dict_attr.cname
        code.putln("")
        code.putln("static PyObject *%s(PyObject *o, CYTHON_UNUSED void *x) {" % func_name)
        self.generate_self_cast(scope, code)
        code.putln("if (unlikely(!p->%s)){" % dict_name)
        code.putln("p->%s = PyDict_New();" % dict_name)
        code.putln("}")
        code.putln("Py_XINCREF(p->%s);" % dict_name)
        code.putln("return p->%s;" % dict_name)
        code.putln("}")

    def generate_getset_table(self, env, code):
        if env.property_entries:
            code.putln("")
            code.putln(
                "static struct PyGetSetDef %s[] = {" %
                env.getset_table_cname)
            for entry in env.property_entries:
                doc = entry.doc
                if doc:
                    if doc.is_unicode:
                        doc = doc.as_utf8_string()
                    doc_code = "PyDoc_STR(%s)" % doc.as_c_string_literal()
                else:
                    doc_code = "0"
                code.putln(
                    '{__PYX_CAST_TO_CHAR_PTR_ON_PY36(%s), %s, %s, __PYX_CAST_TO_CHAR_PTR_ON_PY36(%s), 0},' % (
                        entry.name.as_c_string_literal(),
                        entry.getter_cname or "0",
                        entry.setter_cname or "0",
                        doc_code))
            code.putln(
                "{0, 0, 0, 0, 0}")
            code.putln(
                "};")

    def create_import_star_conversion_utility_code(self, env):
        # Create all conversion helpers that are needed for "import *" assignments.
        # Must be done before code generation to support CythonUtilityCode.
        for name, entry in sorted(env.entries.items()):
            if entry.is_cglobal and entry.used:
                if not entry.type.is_pyobject:
                    entry.type.create_from_py_utility_code(env)

    def generate_import_star(self, env, code):
        env.use_utility_code(UtilityCode.load_cached("CStringEquals", "StringTools.c"))
        code.putln()
        code.enter_cfunc_scope()  # as we need labels
        code.putln("static int %s(PyObject *o, PyObject* py_name, char *name) {" % Naming.import_star_set)

        code.putln("static const char* internal_type_names[] = {")
        for name, entry in sorted(env.entries.items()):
            if entry.is_type:
                code.putln('"%s",' % name)
        code.putln("0")
        code.putln("};")

        code.putln("const char** type_name = internal_type_names;")
        code.putln("while (*type_name) {")
        code.putln("if (__Pyx_StrEq(name, *type_name)) {")
        code.putln('PyErr_Format(PyExc_TypeError, "Cannot overwrite C type %s", name);')
        code.putln('goto bad;')
        code.putln("}")
        code.putln("type_name++;")
        code.putln("}")

        old_error_label = code.new_error_label()
        code.putln("if (0);")  # so the first one can be "else if"
        msvc_count = 0
        for name, entry in sorted(env.entries.items()):
            if entry.is_cglobal and entry.used and not entry.type.is_const:
                msvc_count += 1
                if msvc_count % 100 == 0:
                    code.putln("#ifdef _MSC_VER")
                    code.putln("if (0);  /* Workaround for MSVC C1061. */")
                    code.putln("#endif")
                code.putln('else if (__Pyx_StrEq(name, "%s")) {' % name)
                if entry.type.is_pyobject:
                    if entry.type.is_extension_type or entry.type.is_builtin_type:
                        code.putln("if (!(%s)) %s;" % (
                            entry.type.type_test_code("o"),
                            code.error_goto(entry.pos)))
                    code.putln("Py_INCREF(o);")
                    code.put_decref(entry.cname, entry.type, nanny=False)
                    code.putln("%s = %s;" % (
                        entry.cname,
                        PyrexTypes.typecast(entry.type, py_object_type, "o")))
                elif entry.type.create_from_py_utility_code(env):
                    # if available, utility code was already created in self.prepare_utility_code()
                    code.putln(entry.type.from_py_call_code(
                        'o', entry.cname, entry.pos, code))
                else:
                    code.putln('PyErr_Format(PyExc_TypeError, "Cannot convert Python object %s to %s");' % (
                        name, entry.type))
                    code.putln(code.error_goto(entry.pos))
                code.putln("}")
        code.putln("else {")
        code.putln("if (PyObject_SetAttr(%s, py_name, o) < 0) goto bad;" % Naming.module_cname)
        code.putln("}")
        code.putln("return 0;")
        if code.label_used(code.error_label):
            code.put_label(code.error_label)
            # This helps locate the offending name.
            code.put_add_traceback(EncodedString(self.full_module_name))
        code.error_label = old_error_label
        code.putln("bad:")
        code.putln("return -1;")
        code.putln("}")
        code.putln("")
        code.putln(UtilityCode.load_as_string("ImportStar", "ImportExport.c")[1])
        code.exit_cfunc_scope()  # done with labels

    def generate_module_state_start(self, env, code):
        # TODO: Refactor to move module state struct decl closer to the static decl
        code.putln('typedef struct {')
        code.putln('PyObject *%s;' % env.module_dict_cname)
        code.putln('PyObject *%s;' % Naming.builtins_cname)
        code.putln('PyObject *%s;' % Naming.cython_runtime_cname)
        code.putln('PyObject *%s;' % Naming.empty_tuple)
        code.putln('PyObject *%s;' % Naming.empty_bytes)
        code.putln('PyObject *%s;' % Naming.empty_unicode)
        if Options.pre_import is not None:
            code.putln('PyObject *%s;' % Naming.preimport_cname)
        for type_cname, used_name in Naming.used_types_and_macros:
            code.putln('#ifdef %s' % used_name)
            code.putln('PyTypeObject *%s;' % type_cname)
            code.putln('#endif')

    def generate_module_state_end(self, env, modules, globalstate):
        module_state = globalstate['module_state']
        module_state_defines = globalstate['module_state_defines']
        module_state_clear = globalstate['module_state_clear']
        module_state_traverse = globalstate['module_state_traverse']
        module_state.putln('} %s;' % Naming.modulestate_cname)
        module_state.putln('')
        module_state.putln("#if CYTHON_USE_MODULE_STATE")
        module_state.putln('#ifdef __cplusplus')
        module_state.putln('namespace {')
        module_state.putln('extern struct PyModuleDef %s;' % Naming.pymoduledef_cname)
        module_state.putln('} /* anonymous namespace */')
        module_state.putln('#else')
        module_state.putln('static struct PyModuleDef %s;' % Naming.pymoduledef_cname)
        module_state.putln('#endif')
        module_state.putln('')
        module_state.putln('#define %s(o) ((%s *)__Pyx_PyModule_GetState(o))' % (
            Naming.modulestate_cname,
            Naming.modulestate_cname))
        module_state.putln('')
        module_state.putln('#define %s (%s(PyState_FindModule(&%s)))' % (
            Naming.modulestateglobal_cname,
            Naming.modulestate_cname,
            Naming.pymoduledef_cname))
        module_state.putln('')
        module_state.putln('#define %s (PyState_FindModule(&%s))' % (
            env.module_cname,
            Naming.pymoduledef_cname))
        module_state.putln("#else")
        module_state.putln('static %s %s_static =' % (
            Naming.modulestate_cname,
            Naming.modulestateglobal_cname
        ))
        module_state.putln('#ifdef __cplusplus')
        # C++ likes to be initialized with {} to avoid "missing initializer" warnings
        # but it isn't valid C
        module_state.putln('    {};')
        module_state.putln('#else')
        module_state.putln('    {0};')
        module_state.putln('#endif')
        module_state.putln('static %s *%s = &%s_static;' % (
            Naming.modulestate_cname,
            Naming.modulestateglobal_cname,
            Naming.modulestateglobal_cname
        ))
        module_state.putln("#endif")
        module_state_clear.putln("return 0;")
        module_state_clear.putln("}")
        module_state_clear.putln("#endif")
        module_state_traverse.putln("return 0;")
        module_state_traverse.putln("}")
        module_state_traverse.putln("#endif")

    def generate_module_state_defines(self, env, code):
        code.putln('#define %s %s->%s' % (
            env.module_dict_cname,
            Naming.modulestateglobal_cname,
            env.module_dict_cname))
        code.putln('#define %s %s->%s' % (
            Naming.builtins_cname,
            Naming.modulestateglobal_cname,
            Naming.builtins_cname))
        code.putln('#define %s %s->%s' % (
            Naming.cython_runtime_cname,
            Naming.modulestateglobal_cname,
            Naming.cython_runtime_cname))
        code.putln('#define %s %s->%s' % (
            Naming.empty_tuple,
            Naming.modulestateglobal_cname,
            Naming.empty_tuple))
        code.putln('#define %s %s->%s' % (
            Naming.empty_bytes,
            Naming.modulestateglobal_cname,
            Naming.empty_bytes))
        code.putln('#define %s %s->%s' % (
            Naming.empty_unicode,
            Naming.modulestateglobal_cname,
            Naming.empty_unicode))
        if Options.pre_import is not None:
            code.putln('#define %s %s->%s' % (
                Naming.preimport_cname,
                Naming.modulestateglobal_cname,
                Naming.preimport_cname))
        for cname, used_name in Naming.used_types_and_macros:
            code.putln('#ifdef %s' % used_name)
            code.putln('#define %s %s->%s' % (
                cname,
                Naming.modulestateglobal_cname,
                cname))
            code.putln('#endif')

    def generate_module_state_clear(self, env, code):
        code.putln("#if CYTHON_USE_MODULE_STATE")
        code.putln("static int %s_clear(PyObject *m) {" % Naming.module_cname)
        code.putln("%s *clear_module_state = %s(m);" % (
            Naming.modulestate_cname,
            Naming.modulestate_cname))
        code.putln("if (!clear_module_state) return 0;")
        code.putln('Py_CLEAR(clear_module_state->%s);' %
            env.module_dict_cname)
        code.putln('Py_CLEAR(clear_module_state->%s);' %
            Naming.builtins_cname)
        code.putln('Py_CLEAR(clear_module_state->%s);' %
            Naming.cython_runtime_cname)
        code.putln('Py_CLEAR(clear_module_state->%s);' %
            Naming.empty_tuple)
        code.putln('Py_CLEAR(clear_module_state->%s);' %
            Naming.empty_bytes)
        code.putln('Py_CLEAR(clear_module_state->%s);' %
            Naming.empty_unicode)
        code.putln('#ifdef __Pyx_CyFunction_USED')
        code.putln('Py_CLEAR(clear_module_state->%s);' %
            Naming.cyfunction_type_cname)
        code.putln('#endif')
        code.putln('#ifdef __Pyx_FusedFunction_USED')
        code.putln('Py_CLEAR(clear_module_state->%s);' %
            Naming.fusedfunction_type_cname)
        code.putln('#endif')

    def generate_module_state_traverse(self, env, code):
        code.putln("#if CYTHON_USE_MODULE_STATE")
        code.putln("static int %s_traverse(PyObject *m, visitproc visit, void *arg) {" % Naming.module_cname)
        code.putln("%s *traverse_module_state = %s(m);" % (
            Naming.modulestate_cname,
            Naming.modulestate_cname))
        code.putln("if (!traverse_module_state) return 0;")
        code.putln('Py_VISIT(traverse_module_state->%s);' %
            env.module_dict_cname)
        code.putln('Py_VISIT(traverse_module_state->%s);' %
            Naming.builtins_cname)
        code.putln('Py_VISIT(traverse_module_state->%s);' %
            Naming.cython_runtime_cname)
        code.putln('Py_VISIT(traverse_module_state->%s);' %
            Naming.empty_tuple)
        code.putln('Py_VISIT(traverse_module_state->%s);' %
            Naming.empty_bytes)
        code.putln('Py_VISIT(traverse_module_state->%s);' %
            Naming.empty_unicode)
        code.putln('#ifdef __Pyx_CyFunction_USED')
        code.putln('Py_VISIT(traverse_module_state->%s);' %
            Naming.cyfunction_type_cname)
        code.putln('#endif')
        code.putln('#ifdef __Pyx_FusedFunction_USED')
        code.putln('Py_VISIT(traverse_module_state->%s);' %
            Naming.fusedfunction_type_cname)
        code.putln('#endif')

    def generate_module_init_func(self, imported_modules, env, code):
        subfunction = self.mod_init_subfunction(self.pos, self.scope, code)

        self.generate_pymoduledef_struct(env, code)

        code.enter_cfunc_scope(self.scope)
        code.putln("")
        code.putln(UtilityCode.load_as_string("PyModInitFuncType", "ModuleSetupCode.c")[0])
        if env.module_name.isascii():
            py2_mod_name = env.module_name
            fail_compilation_in_py2 = False
        else:
            fail_compilation_in_py2 = True
            # at this point py2_mod_name is largely a placeholder and the value doesn't matter
            py2_mod_name = env.module_name.encode("ascii", errors="ignore").decode("utf8")

        header2 = "__Pyx_PyMODINIT_FUNC init%s(void)" % py2_mod_name
        header3 = "__Pyx_PyMODINIT_FUNC %s(void)" % self.mod_init_func_cname('PyInit', env)
        header3 = EncodedString(header3)
        code.putln("#if PY_MAJOR_VERSION < 3")
        # Optimise for small code size as the module init function is only executed once.
        code.putln("%s CYTHON_SMALL_CODE; /*proto*/" % header2)
        if fail_compilation_in_py2:
            code.putln('#error "Unicode module names are not supported in Python 2";')
        if self.scope.is_package:
            code.putln("#if !defined(CYTHON_NO_PYINIT_EXPORT) && (defined(_WIN32) || defined(WIN32) || defined(MS_WINDOWS))")
            code.putln("__Pyx_PyMODINIT_FUNC init__init__(void) { init%s(); }" % py2_mod_name)
            code.putln("#endif")
        code.putln(header2)
        code.putln("#else")
        code.putln("%s CYTHON_SMALL_CODE; /*proto*/" % header3)
        if self.scope.is_package:
            code.putln("#if !defined(CYTHON_NO_PYINIT_EXPORT) && (defined(_WIN32) || defined(WIN32) || defined(MS_WINDOWS))")
            code.putln("__Pyx_PyMODINIT_FUNC PyInit___init__(void) { return %s(); }" % (
                self.mod_init_func_cname('PyInit', env)))
            code.putln("#endif")
        # Hack for a distutils bug - https://bugs.python.org/issue39432
        # distutils attempts to make visible a slightly wrong PyInitU module name. Just create a dummy
        # function to keep it quiet
        wrong_punycode_module_name = self.wrong_punycode_module_name(env.module_name)
        if wrong_punycode_module_name:
            code.putln("#if !defined(CYTHON_NO_PYINIT_EXPORT) && (defined(_WIN32) || defined(WIN32) || defined(MS_WINDOWS))")
            code.putln("void %s(void) {} /* workaround for https://bugs.python.org/issue39432 */" % wrong_punycode_module_name)
            code.putln("#endif")
        code.putln(header3)

        # CPython 3.5+ supports multi-phase module initialisation (gives access to __spec__, __file__, etc.)
        code.putln("#if CYTHON_PEP489_MULTI_PHASE_INIT")
        code.putln("{")
        code.putln("return PyModuleDef_Init(&%s);" % Naming.pymoduledef_cname)
        code.putln("}")

        mod_create_func = UtilityCode.load_as_string("ModuleCreationPEP489", "ModuleSetupCode.c")[1]
        code.put(mod_create_func)

        code.putln("")
        # main module init code lives in Py_mod_exec function, not in PyInit function
        code.putln("static CYTHON_SMALL_CODE int %s(PyObject *%s)" % (
            self.module_init_func_cname(),
            Naming.pymodinit_module_arg))
        code.putln("#endif")  # PEP489

        code.putln("#endif")  # Py3

        # start of module init/exec function (pre/post PEP 489)
        code.putln("{")
        code.putln('int stringtab_initialized = 0;')
        code.putln("#if CYTHON_USE_MODULE_STATE")
        code.putln('int pystate_addmodule_run = 0;')
        code.putln("#endif")

        tempdecl_code = code.insertion_point()

        profile = code.globalstate.directives['profile']
        linetrace = code.globalstate.directives['linetrace']
        if profile or linetrace:
            if linetrace:
                code.use_fast_gil_utility_code()
            code.globalstate.use_utility_code(UtilityCode.load_cached("Profile", "Profile.c"))

        code.put_declare_refcount_context()
        code.putln("#if CYTHON_PEP489_MULTI_PHASE_INIT")
        # Most extension modules simply can't deal with it, and Cython isn't ready either.
        # See issues listed here: https://docs.python.org/3/c-api/init.html#sub-interpreter-support
        code.putln("if (%s) {" % Naming.module_cname)
        # Hack: enforce single initialisation.
        code.putln("if (%s == %s) return 0;" % (
            Naming.module_cname,
            Naming.pymodinit_module_arg,
        ))
        code.putln('PyErr_SetString(PyExc_RuntimeError,'
                   ' "Module \'%s\' has already been imported. Re-initialisation is not supported.");' %
                   env.module_name.as_c_string_literal()[1:-1])
        code.putln("return -1;")
        code.putln("}")
        code.putln("#elif PY_MAJOR_VERSION >= 3")
        # Hack: enforce single initialisation also on reimports under different names on Python 3 (with PEP 3121/489).
        code.putln("if (%s) return __Pyx_NewRef(%s);" % (
            Naming.module_cname,
            Naming.module_cname,
        ))
        code.putln("#endif")

        code.putln("/*--- Module creation code ---*/")
        self.generate_module_creation_code(env, code)

        if profile or linetrace:
            tempdecl_code.put_trace_declarations()
            code.put_trace_frame_init()

        refnanny_import_code = UtilityCode.load_as_string("ImportRefnannyAPI", "ModuleSetupCode.c")[1]
        code.putln(refnanny_import_code.rstrip())
        code.put_setup_refcount_context(header3)

        env.use_utility_code(UtilityCode.load("CheckBinaryVersion", "ModuleSetupCode.c"))
        code.put_error_if_neg(self.pos, "__Pyx_check_binary_version("
                                        "__PYX_LIMITED_VERSION_HEX, "
                                        "__Pyx_get_runtime_version(), "
                                        "CYTHON_COMPILING_IN_LIMITED_API)"
        )

        code.putln("#ifdef __Pxy_PyFrame_Initialize_Offsets")
        code.putln("__Pxy_PyFrame_Initialize_Offsets();")
        code.putln("#endif")
        code.putln("%s = PyTuple_New(0); %s" % (
            Naming.empty_tuple, code.error_goto_if_null(Naming.empty_tuple, self.pos)))
        code.putln("%s = PyBytes_FromStringAndSize(\"\", 0); %s" % (
            Naming.empty_bytes, code.error_goto_if_null(Naming.empty_bytes, self.pos)))
        code.putln("%s = PyUnicode_FromStringAndSize(\"\", 0); %s" % (
            Naming.empty_unicode, code.error_goto_if_null(Naming.empty_unicode, self.pos)))

        for ext_type in ('CyFunction', 'FusedFunction', 'Coroutine', 'Generator', 'AsyncGen', 'StopAsyncIteration'):
            code.putln("#ifdef __Pyx_%s_USED" % ext_type)
            code.put_error_if_neg(self.pos, "__pyx_%s_init(%s)" % (ext_type, env.module_cname))
            code.putln("#endif")

        code.putln("/*--- Library function declarations ---*/")
        if env.directives['np_pythran']:
            code.put_error_if_neg(self.pos, "_import_array()")

        code.putln("/*--- Initialize various global constants etc. ---*/")
        code.put_error_if_neg(self.pos, "__Pyx_InitConstants()")
        code.putln("stringtab_initialized = 1;")
        code.put_error_if_neg(self.pos, "__Pyx_InitGlobals()")  # calls any utility code


        code.putln("#if PY_MAJOR_VERSION < 3 && (__PYX_DEFAULT_STRING_ENCODING_IS_ASCII || "
                   "__PYX_DEFAULT_STRING_ENCODING_IS_DEFAULT)")
        code.put_error_if_neg(self.pos, "__Pyx_init_sys_getdefaultencoding_params()")
        code.putln("#endif")

        code.putln("if (%s) {" % self.is_main_module_flag_cname())
        code.put_error_if_neg(self.pos, 'PyObject_SetAttr(%s, %s, %s)' % (
            env.module_cname,
            code.intern_identifier(EncodedString("__name__")),
            code.intern_identifier(EncodedString("__main__"))))
        code.putln("}")

        # set up __file__ and __path__, then add the module to sys.modules
        self.generate_module_import_setup(env, code)

        if Options.cache_builtins:
            code.putln("/*--- Builtin init code ---*/")
            code.put_error_if_neg(self.pos, "__Pyx_InitCachedBuiltins()")

        code.putln("/*--- Constants init code ---*/")
        code.put_error_if_neg(self.pos, "__Pyx_InitCachedConstants()")

        code.putln("/*--- Global type/function init code ---*/")

        with subfunction("Global init code") as inner_code:
            self.generate_global_init_code(env, inner_code)

        with subfunction("Variable export code") as inner_code:
            self.generate_c_variable_export_code(env, inner_code)

        with subfunction("Function export code") as inner_code:
            self.generate_c_function_export_code(env, inner_code)

        with subfunction("Type init code") as inner_code:
            self.generate_type_init_code(env, inner_code)

        with subfunction("Type import code") as inner_code:
            for module in imported_modules:
                self.generate_type_import_code_for_module(module, env, inner_code)

        with subfunction("Variable import code") as inner_code:
            for module in imported_modules:
                self.generate_c_variable_import_code_for_module(module, env, inner_code)

        with subfunction("Function import code") as inner_code:
            for module in imported_modules:
                self.specialize_fused_types(module)
                self.generate_c_function_import_code_for_module(module, env, inner_code)

        code.putln("/*--- Execution code ---*/")
        code.mark_pos(None)

        code.putln("#if defined(__Pyx_Generator_USED) || defined(__Pyx_Coroutine_USED)")
        code.put_error_if_neg(self.pos, "__Pyx_patch_abc()")
        code.putln("#endif")

        if profile or linetrace:
            code.put_trace_call(header3, self.pos, nogil=not code.funcstate.gil_owned)
            code.funcstate.can_trace = True

        code.mark_pos(None)
        self.body.generate_execution_code(code)
        code.mark_pos(None)

        if profile or linetrace:
            code.funcstate.can_trace = False
            code.put_trace_return("Py_None", nogil=not code.funcstate.gil_owned)

        code.putln()
        code.putln("/*--- Wrapped vars code ---*/")
        self.generate_wrapped_entries_code(env, code)
        code.putln()

        if Options.generate_cleanup_code:
            code.globalstate.use_utility_code(
                UtilityCode.load_cached("RegisterModuleCleanup", "ModuleSetupCode.c"))
            code.putln("if (__Pyx_RegisterCleanup()) %s" % code.error_goto(self.pos))

        code.put_goto(code.return_label)
        code.put_label(code.error_label)
        for cname, type in code.funcstate.all_managed_temps():
            code.put_xdecref(cname, type)
        code.putln('if (%s) {' % env.module_cname)
        code.putln('if (%s && stringtab_initialized) {' % env.module_dict_cname)
        # We can run into errors before the module or stringtab are initialized.
        # In this case it is not safe to add a traceback (because it uses the stringtab)
        code.put_add_traceback(EncodedString("init %s" % env.qualified_name))
        code.globalstate.use_utility_code(Nodes.traceback_utility_code)
        # Module reference and module dict are in global variables which might still be needed
        # for cleanup, atexit code, etc., so leaking is better than crashing.
        # At least clearing the module dict here might be a good idea, but could still break
        # user code in atexit or other global registries.
        ##code.put_decref_clear(env.module_dict_cname, py_object_type, nanny=False)
        code.putln('}')
        code.putln("#if !CYTHON_USE_MODULE_STATE")
        code.put_decref_clear(env.module_cname, py_object_type, nanny=False, clear_before_decref=True)
        code.putln("#else")
        # This section is mainly for the limited API. env.module_cname still owns a reference so
        # decrement that
        code.put_decref(env.module_cname, py_object_type, nanny=False)
        # Also remove the failed module from the module state lookup
        # fetch/restore the error indicator because PyState_RemvoeModule might fail itself
        code.putln("if (pystate_addmodule_run) {")
        code.putln("PyObject *tp, *value, *tb;")
        code.putln("PyErr_Fetch(&tp, &value, &tb);")
        code.putln("PyState_RemoveModule(&%s);" % Naming.pymoduledef_cname)
        code.putln("PyErr_Restore(tp, value, tb);")
        code.putln("}")
        code.putln("#endif")
        code.putln('} else if (!PyErr_Occurred()) {')
        code.putln('PyErr_SetString(PyExc_ImportError, "init %s");' %
                   env.qualified_name.as_c_string_literal()[1:-1])
        code.putln('}')
        code.put_label(code.return_label)

        code.put_finish_refcount_context()

        code.putln("#if CYTHON_PEP489_MULTI_PHASE_INIT")
        code.putln("return (%s != NULL) ? 0 : -1;" % env.module_cname)
        code.putln("#elif PY_MAJOR_VERSION >= 3")
        code.putln("return %s;" % env.module_cname)
        code.putln("#else")
        code.putln("return;")
        code.putln("#endif")
        code.putln('}')

        tempdecl_code.put_temp_declarations(code.funcstate)

        code.exit_cfunc_scope()

    def mod_init_subfunction(self, pos, scope, orig_code):
        """
        Return a context manager that allows deviating the module init code generation
        into a separate function and instead inserts a call to it.

        Can be reused sequentially to create multiple functions.
        The functions get inserted at the point where the context manager was created.
        The call gets inserted where the context manager is used (on entry).
        """
        prototypes = orig_code.insertion_point()
        prototypes.putln("")
        function_code = orig_code.insertion_point()
        function_code.putln("")

        class ModInitSubfunction(object):
            def __init__(self, code_type):
                cname = '_'.join(code_type.lower().split())
                assert re.match("^[a-z0-9_]+$", cname)
                self.cfunc_name = "__Pyx_modinit_%s" % cname
                self.description = code_type
                self.tempdecl_code = None
                self.call_code = None

            def __enter__(self):
                self.call_code = orig_code.insertion_point()
                code = function_code
                code.enter_cfunc_scope(scope)
                prototypes.putln("static CYTHON_SMALL_CODE int %s(void); /*proto*/" % self.cfunc_name)
                code.putln("static int %s(void) {" % self.cfunc_name)
                code.put_declare_refcount_context()
                self.tempdecl_code = code.insertion_point()
                code.put_setup_refcount_context(EncodedString(self.cfunc_name))
                # Leave a grepable marker that makes it easy to find the generator source.
                code.putln("/*--- %s ---*/" % self.description)
                return code

            def __exit__(self, *args):
                code = function_code
                code.put_finish_refcount_context()
                code.putln("return 0;")

                self.tempdecl_code.put_temp_declarations(code.funcstate)
                self.tempdecl_code = None

                needs_error_handling = code.label_used(code.error_label)
                if needs_error_handling:
                    code.put_label(code.error_label)
                    for cname, type in code.funcstate.all_managed_temps():
                        code.put_xdecref(cname, type)
                    code.put_finish_refcount_context()
                    code.putln("return -1;")
                code.putln("}")
                code.exit_cfunc_scope()
                code.putln("")

                if needs_error_handling:
                    self.call_code.putln(
                        self.call_code.error_goto_if_neg("%s()" % self.cfunc_name, pos))
                else:
                    self.call_code.putln("(void)%s();" % self.cfunc_name)
                self.call_code = None

        return ModInitSubfunction

    def generate_module_import_setup(self, env, code):
        module_path = env.directives['set_initial_path']
        if module_path == 'SOURCEFILE':
            module_path = self.pos[0].filename

        if module_path:
            code.putln('if (!CYTHON_PEP489_MULTI_PHASE_INIT) {')
            code.putln('if (PyObject_SetAttrString(%s, "__file__", %s) < 0) %s;' % (
                env.module_cname,
                code.globalstate.get_py_string_const(
                    EncodedString(decode_filename(module_path))).cname,
                code.error_goto(self.pos)))
            code.putln("}")

            if env.is_package:
                # set __path__ to mark the module as package
                code.putln('if (!CYTHON_PEP489_MULTI_PHASE_INIT) {')
                temp = code.funcstate.allocate_temp(py_object_type, True)
                code.putln('%s = Py_BuildValue("[O]", %s); %s' % (
                    temp,
                    code.globalstate.get_py_string_const(
                        EncodedString(decode_filename(
                            os.path.dirname(module_path)))).cname,
                    code.error_goto_if_null(temp, self.pos)))
                code.put_gotref(temp, py_object_type)
                code.putln(
                    'if (PyObject_SetAttrString(%s, "__path__", %s) < 0) %s;' % (
                        env.module_cname, temp, code.error_goto(self.pos)))
                code.put_decref_clear(temp, py_object_type)
                code.funcstate.release_temp(temp)
                code.putln("}")

        elif env.is_package:
            # packages require __path__, so all we can do is try to figure
            # out the module path at runtime by rerunning the import lookup
            code.putln("if (!CYTHON_PEP489_MULTI_PHASE_INIT) {")
            code.globalstate.use_utility_code(UtilityCode.load(
                "SetPackagePathFromImportLib", "ImportExport.c"))
            code.putln(code.error_goto_if_neg(
                '__Pyx_SetPackagePathFromImportLib(%s)' % (
                    code.globalstate.get_py_string_const(
                        EncodedString(self.full_module_name)).cname),
                self.pos))
            code.putln("}")

        # CPython may not have put us into sys.modules yet, but relative imports and reimports require it
        fq_module_name = self.full_module_name
        if fq_module_name.endswith('.__init__'):
            fq_module_name = EncodedString(fq_module_name[:-len('.__init__')])
        fq_module_name_cstring = fq_module_name.as_c_string_literal()
        code.putln("#if PY_MAJOR_VERSION >= 3")
        code.putln("{")
        code.putln("PyObject *modules = PyImport_GetModuleDict(); %s" %
                   code.error_goto_if_null("modules", self.pos))
        code.putln('if (!PyDict_GetItemString(modules, %s)) {' % fq_module_name_cstring)
        code.putln(code.error_goto_if_neg('PyDict_SetItemString(modules, %s, %s)' % (
            fq_module_name_cstring, env.module_cname), self.pos))
        code.putln("}")
        code.putln("}")
        code.putln("#endif")

    def generate_module_cleanup_func(self, env, code):
        if not Options.generate_cleanup_code:
            return

        code.putln('static void %s(CYTHON_UNUSED PyObject *self) {' %
                   Naming.cleanup_cname)
        code.enter_cfunc_scope(env)

        if Options.generate_cleanup_code >= 2:
            code.putln("/*--- Global cleanup code ---*/")
            rev_entries = list(env.var_entries)
            rev_entries.reverse()
            for entry in rev_entries:
                if entry.visibility != 'extern':
                    if entry.type.is_pyobject and entry.used:
                        code.put_xdecref_clear(
                            entry.cname, entry.type,
                            clear_before_decref=True,
                            nanny=False)
        code.putln("__Pyx_CleanupGlobals();")
        if Options.generate_cleanup_code >= 3:
            code.putln("/*--- Type import cleanup code ---*/")
            for ext_type in sorted(env.types_imported, key=operator.attrgetter('typeptr_cname')):
                code.put_xdecref_clear(
                    ext_type.typeptr_cname, ext_type,
                    clear_before_decref=True,
                    nanny=False)
        if Options.cache_builtins:
            code.putln("/*--- Builtin cleanup code ---*/")
            for entry in env.cached_builtins:
                code.put_xdecref_clear(
                    entry.cname, PyrexTypes.py_object_type,
                    clear_before_decref=True,
                    nanny=False)
        code.putln("/*--- Intern cleanup code ---*/")
        code.put_decref_clear(Naming.empty_tuple,
                              PyrexTypes.py_object_type,
                              clear_before_decref=True,
                              nanny=False)
        for entry in env.c_class_entries:
            cclass_type = entry.type
            if cclass_type.is_external or cclass_type.base_type:
                continue
            if cclass_type.scope.directives.get('freelist', 0):
                scope = cclass_type.scope
                freelist_name = scope.mangle_internal(Naming.freelist_name)
                freecount_name = scope.mangle_internal(Naming.freecount_name)
                code.putln("while (%s > 0) {" % freecount_name)
                code.putln("PyObject* o = (PyObject*)%s[--%s];" % (
                    freelist_name, freecount_name))
                code.putln("#if CYTHON_USE_TYPE_SLOTS || CYTHON_COMPILING_IN_PYPY")
                code.putln("(*Py_TYPE(o)->tp_free)(o);")
                code.putln("#else")
                # Asking for PyType_GetSlot(..., Py_tp_free) seems to cause an error in pypy
                code.putln("freefunc tp_free = (freefunc)PyType_GetSlot(Py_TYPE(o), Py_tp_free);")
                code.putln("if (tp_free) tp_free(o);")
                code.putln("#endif")
                code.putln("}")
#        for entry in env.pynum_entries:
#            code.put_decref_clear(entry.cname,
#                                  PyrexTypes.py_object_type,
#                                  nanny=False)
#        for entry in env.all_pystring_entries:
#            if entry.is_interned:
#                code.put_decref_clear(entry.pystring_cname,
#                                      PyrexTypes.py_object_type,
#                                      nanny=False)
#        for entry in env.default_entries:
#            if entry.type.is_pyobject and entry.used:
#                code.putln("Py_DECREF(%s); %s = 0;" % (
#                    code.entry_as_pyobject(entry), entry.cname))
        if Options.pre_import is not None:
            code.put_decref_clear(Naming.preimport_cname, py_object_type,
                                  nanny=False, clear_before_decref=True)
        for cname in [Naming.cython_runtime_cname, Naming.builtins_cname]:
            code.put_decref_clear(cname, py_object_type, nanny=False, clear_before_decref=True)
        code.put_decref_clear(env.module_dict_cname, py_object_type, nanny=False, clear_before_decref=True)

    def generate_main_method(self, env, code):
        module_is_main = self.is_main_module_flag_cname()
        if Options.embed == "main":
            wmain = "wmain"
        else:
            wmain = Options.embed
        main_method = UtilityCode.load_cached("MainFunction", "Embed.c")
        code.globalstate.use_utility_code(
            main_method.specialize(
                module_name=env.module_name,
                module_is_main=module_is_main,
                main_method=Options.embed,
                wmain_method=wmain))

    def punycode_module_name(self, prefix, name):
        # adapted from PEP483
        try:
            name = '_' + name.encode('ascii').decode('ascii')
        except UnicodeEncodeError:
            name = 'U_' + name.encode('punycode').replace(b'-', b'_').decode('ascii')
        return "%s%s" % (prefix, name)

    def wrong_punycode_module_name(self, name):
        # to work around a distutils bug by also generating an incorrect symbol...
        try:
            name.encode("ascii")
            return None  # workaround is not needed
        except UnicodeEncodeError:
            return "PyInitU" + (u"_"+name).encode('punycode').replace(b'-', b'_').decode('ascii')

    def mod_init_func_cname(self, prefix, env):
        # from PEP483
        return self.punycode_module_name(prefix, env.module_name)

    # Returns the name of the C-function that corresponds to the module initialisation.
    # (module initialisation == the cython code outside of functions)
    # Note that this should never be the name of a wrapper and always the name of the
    # function containing the actual code. Otherwise, cygdb will experience problems.
    def module_init_func_cname(self):
        env = self.scope
        return self.mod_init_func_cname(Naming.pymodule_exec_func_cname, env)

    def generate_pymoduledef_struct(self, env, code):
        if env.doc:
            doc = "%s" % code.get_string_const(env.doc)
        else:
            doc = "0"
        if Options.generate_cleanup_code:
            cleanup_func = "(freefunc)%s" % Naming.cleanup_cname
        else:
            cleanup_func = 'NULL'

        code.putln("")
        code.putln("#if PY_MAJOR_VERSION >= 3")
        code.putln("#if CYTHON_PEP489_MULTI_PHASE_INIT")
        exec_func_cname = self.module_init_func_cname()
        code.putln("static PyObject* %s(PyObject *spec, PyModuleDef *def); /*proto*/" %
                   Naming.pymodule_create_func_cname)
        code.putln("static int %s(PyObject* module); /*proto*/" % exec_func_cname)

        code.putln("static PyModuleDef_Slot %s[] = {" % Naming.pymoduledef_slots_cname)
        code.putln("{Py_mod_create, (void*)%s}," % Naming.pymodule_create_func_cname)
        code.putln("{Py_mod_exec, (void*)%s}," % exec_func_cname)
        code.putln("{0, NULL}")
        code.putln("};")
        if not env.module_name.isascii():
            code.putln("#else /* CYTHON_PEP489_MULTI_PHASE_INIT */")
            code.putln('#error "Unicode module names are only supported with multi-phase init'
                       ' as per PEP489"')
        code.putln("#endif")

        code.putln("")
        code.putln('#ifdef __cplusplus')
        code.putln('namespace {')
        code.putln("struct PyModuleDef %s =" % Naming.pymoduledef_cname)
        code.putln('#else')
        code.putln("static struct PyModuleDef %s =" % Naming.pymoduledef_cname)
        code.putln('#endif')
        code.putln('{')
        code.putln("  PyModuleDef_HEAD_INIT,")
        code.putln('  %s,' % env.module_name.as_c_string_literal())
        code.putln("  %s, /* m_doc */" % doc)
        code.putln("#if CYTHON_PEP489_MULTI_PHASE_INIT")
        code.putln("  0, /* m_size */")
        code.putln("#elif CYTHON_USE_MODULE_STATE")  # FIXME: should allow combination with PEP-489
        code.putln("  sizeof(%s), /* m_size */" % Naming.modulestate_cname)
        code.putln("#else")
        code.putln("  -1, /* m_size */")
        code.putln("#endif")
        code.putln("  %s /* m_methods */," % env.method_table_cname)
        code.putln("#if CYTHON_PEP489_MULTI_PHASE_INIT")
        code.putln("  %s, /* m_slots */" % Naming.pymoduledef_slots_cname)
        code.putln("#else")
        code.putln("  NULL, /* m_reload */")
        code.putln("#endif")
        code.putln("#if CYTHON_USE_MODULE_STATE")
        code.putln("  %s_traverse, /* m_traverse */" % Naming.module_cname)
        code.putln("  %s_clear, /* m_clear */" % Naming.module_cname)
        code.putln("  %s /* m_free */" % cleanup_func)
        code.putln("#else")
        code.putln("  NULL, /* m_traverse */")
        code.putln("  NULL, /* m_clear */")
        code.putln("  %s /* m_free */" % cleanup_func)
        code.putln("#endif")
        code.putln("};")
        code.putln('#ifdef __cplusplus')
        code.putln('} /* anonymous namespace */')
        code.putln('#endif')
        code.putln("#endif")

    def generate_module_creation_code(self, env, code):
        # Generate code to create the module object and
        # install the builtins.
        if env.doc:
            doc = "%s" % code.get_string_const(env.doc)
        else:
            doc = "0"

        code.putln("#if CYTHON_PEP489_MULTI_PHASE_INIT")
        code.putln("%s = %s;" % (
            env.module_cname,
            Naming.pymodinit_module_arg))
        code.put_incref(env.module_cname, py_object_type, nanny=False)
        code.putln("#else")
        code.putln("#if PY_MAJOR_VERSION < 3")
        code.putln(
            '%s = Py_InitModule4(%s, %s, %s, 0, PYTHON_API_VERSION); Py_XINCREF(%s);' % (
                env.module_cname,
                env.module_name.as_c_string_literal(),
                env.method_table_cname,
                doc,
                env.module_cname))
        code.putln(code.error_goto_if_null(env.module_cname, self.pos))
        code.putln("#elif CYTHON_USE_MODULE_STATE")
        # manage_ref is False (and refnanny calls are omitted) because refnanny isn't yet initialized
        module_temp = code.funcstate.allocate_temp(py_object_type, manage_ref=False)
        code.putln(
            "%s = PyModule_Create(&%s); %s" % (
                module_temp,
                Naming.pymoduledef_cname,
                code.error_goto_if_null(module_temp, self.pos)))
        code.putln("{")
        # So that PyState_FindModule works in the init function:
        code.putln("int add_module_result = PyState_AddModule(%s, &%s);" % (
            module_temp, Naming.pymoduledef_cname))
        code.putln("%s = 0; /* transfer ownership from %s to %s pseudovariable */" % (
            module_temp, module_temp, env.module_name
        ))
        # At this stage the module likely has a refcount of 2 - one owned by the list
        # inside PyState_AddModule and one owned by "__pyx_m" (and returned from this
        # function as a new reference).
        code.putln(code.error_goto_if_neg("add_module_result", self.pos))
        code.putln("pystate_addmodule_run = 1;")
        code.putln("}")
        code.funcstate.release_temp(module_temp)
        code.putln('#else')
        code.putln(
            "%s = PyModule_Create(&%s);" % (
                env.module_cname,
                Naming.pymoduledef_cname))
        code.putln(code.error_goto_if_null(env.module_cname, self.pos))
        code.putln("#endif")
        code.putln("#endif")  # CYTHON_PEP489_MULTI_PHASE_INIT
        code.putln("CYTHON_UNUSED_VAR(%s);" % module_temp)  # only used in limited API

        code.putln(
            "%s = PyModule_GetDict(%s); %s" % (
                env.module_dict_cname, env.module_cname,
                code.error_goto_if_null(env.module_dict_cname, self.pos)))
        code.put_incref(env.module_dict_cname, py_object_type, nanny=False)

        code.putln(
            '%s = __Pyx_PyImport_AddModuleRef(__Pyx_BUILTIN_MODULE_NAME); %s' % (
                Naming.builtins_cname,
                code.error_goto_if_null(Naming.builtins_cname, self.pos)))
        code.putln(
<<<<<<< HEAD
            '%s = PyImport_AddModule("cython_runtime"); %s' % (
=======
            '%s = __Pyx_PyImport_AddModuleRef((const char *) "cython_runtime"); %s' % (
>>>>>>> d693e91e
                Naming.cython_runtime_cname,
                code.error_goto_if_null(Naming.cython_runtime_cname, self.pos)))
        code.putln(
            'if (PyObject_SetAttrString(%s, "__builtins__", %s) < 0) %s' % (
                env.module_cname,
                Naming.builtins_cname,
                code.error_goto(self.pos)))
        if Options.pre_import is not None:
            code.putln(
                '%s = __Pyx_PyImport_AddModuleRef("%s"); %s' % (
                    Naming.preimport_cname,
                    Options.pre_import,
                    code.error_goto_if_null(Naming.preimport_cname, self.pos)))

    def generate_global_init_code(self, env, code):
        # Generate code to initialise global PyObject *
        # variables to None.
        for entry in env.var_entries:
            if entry.visibility != 'extern':
                if entry.used:
                    entry.type.global_init_code(entry, code)

    def generate_wrapped_entries_code(self, env, code):
        for name, entry in sorted(env.entries.items()):
            if (entry.create_wrapper
                    and not entry.is_type
                    and entry.scope is env):
                if not entry.type.create_to_py_utility_code(env):
                    error(entry.pos, "Cannot convert '%s' to Python object" % entry.type)
                code.putln("{")
                code.putln("PyObject* wrapped = %s(%s);"  % (
                    entry.type.to_py_function,
                    entry.cname))
                code.putln(code.error_goto_if_null("wrapped", entry.pos))
                code.putln(
                    'if (PyObject_SetAttrString(%s, "%s", wrapped) < 0) %s;' % (
                        env.module_cname,
                        name,
                        code.error_goto(entry.pos)))
                code.putln("}")

    def generate_c_variable_export_code(self, env, code):
        # Generate code to create PyCFunction wrappers for exported C functions.
        entries = []
        for entry in env.var_entries:
            if (entry.api
                    or entry.defined_in_pxd
                    or (Options.cimport_from_pyx and not entry.visibility == 'extern')):
                entries.append(entry)
        if entries:
            env.use_utility_code(UtilityCode.load_cached("VoidPtrExport", "ImportExport.c"))
            for entry in entries:
                signature = entry.type.empty_declaration_code()
                name = code.intern_identifier(entry.name)
                code.putln('if (__Pyx_ExportVoidPtr(%s, (void *)&%s, "%s") < 0) %s' % (
                    name, entry.cname, signature,
                    code.error_goto(self.pos)))

    def generate_c_function_export_code(self, env, code):
        # Generate code to create PyCFunction wrappers for exported C functions.
        entries = []
        for entry in env.cfunc_entries:
            if (entry.api
                    or entry.defined_in_pxd
                    or (Options.cimport_from_pyx and not entry.visibility == 'extern')):
                entries.append(entry)
        if entries:
            env.use_utility_code(
                UtilityCode.load_cached("FunctionExport", "ImportExport.c"))
            # Note: while this looks like it could be more cheaply stored and read from a struct array,
            # investigation shows that the resulting binary is smaller with repeated functions calls.
            for entry in entries:
                signature = entry.type.signature_string()
                code.putln('if (__Pyx_ExportFunction(%s, (void (*)(void))%s, "%s") < 0) %s' % (
                    entry.name.as_c_string_literal(),
                    entry.cname,
                    signature,
                    code.error_goto(self.pos)))

    def generate_type_import_code_for_module(self, module, env, code):
        # Generate type import code for all exported extension types in
        # an imported module.
        #if module.c_class_entries:
        with ModuleImportGenerator(code) as import_generator:
            for entry in module.c_class_entries:
                if entry.defined_in_pxd:
                    self.generate_type_import_code(env, entry.type, entry.pos, code, import_generator)

    def specialize_fused_types(self, pxd_env):
        """
        If fused c(p)def functions are defined in an imported pxd, but not
        used in this implementation file, we still have fused entries and
        not specialized ones. This method replaces any fused entries with their
        specialized ones.
        """
        for entry in pxd_env.cfunc_entries[:]:
            if entry.type.is_fused:
                # This call modifies the cfunc_entries in-place
                entry.type.get_all_specialized_function_types()

    def generate_c_variable_import_code_for_module(self, module, env, code):
        # Generate import code for all exported C functions in a cimported module.
        entries = []
        for entry in module.var_entries:
            if entry.defined_in_pxd:
                entries.append(entry)
        if entries:
            env.use_utility_code(
                UtilityCode.load_cached("VoidPtrImport", "ImportExport.c"))
            temp = code.funcstate.allocate_temp(py_object_type, manage_ref=True)
            code.putln(
                '%s = PyImport_ImportModule("%s"); if (!%s) %s' % (
                    temp,
                    module.qualified_name,
                    temp,
                    code.error_goto(self.pos)))
            code.put_gotref(temp, py_object_type)
            for entry in entries:
                if env is module:
                    cname = entry.cname
                else:
                    cname = module.mangle(Naming.varptr_prefix, entry.name)
                signature = entry.type.empty_declaration_code()
                code.putln(
                    'if (__Pyx_ImportVoidPtr_%s(%s, "%s", (void **)&%s, "%s") < 0) %s' % (
                        Naming.cyversion,
                        temp, entry.name, cname, signature,
                        code.error_goto(self.pos)))
            code.put_decref_clear(temp, py_object_type)
            code.funcstate.release_temp(temp)

    def generate_c_function_import_code_for_module(self, module, env, code):
        # Generate import code for all exported C functions in a cimported module.
        entries = []
        for entry in module.cfunc_entries:
            if entry.defined_in_pxd and entry.used:
                entries.append(entry)
        if entries:
            env.use_utility_code(
                UtilityCode.load_cached("FunctionImport", "ImportExport.c"))
            temp = code.funcstate.allocate_temp(py_object_type, manage_ref=True)
            code.putln(
                '%s = PyImport_ImportModule("%s"); if (!%s) %s' % (
                    temp,
                    module.qualified_name,
                    temp,
                    code.error_goto(self.pos)))
            code.put_gotref(temp, py_object_type)
            for entry in entries:
                code.putln(
                    'if (__Pyx_ImportFunction_%s(%s, %s, (void (**)(void))&%s, "%s") < 0) %s' % (
                        Naming.cyversion,
                        temp,
                        entry.name.as_c_string_literal(),
                        entry.cname,
                        entry.type.signature_string(),
                        code.error_goto(self.pos)))
            code.put_decref_clear(temp, py_object_type)
            code.funcstate.release_temp(temp)

    def generate_type_init_code(self, env, code):
        # Generate type import code for extern extension types
        # and type ready code for non-extern ones.
        with ModuleImportGenerator(code) as import_generator:
            for entry in env.c_class_entries:
                if entry.visibility == 'extern' and not entry.utility_code_definition:
                    self.generate_type_import_code(env, entry.type, entry.pos, code, import_generator)
                else:
                    self.generate_base_type_import_code(env, entry, code, import_generator)
                    self.generate_exttype_vtable_init_code(entry, code)
                    if entry.type.early_init:
                        self.generate_type_ready_code(entry, code)

    def generate_base_type_import_code(self, env, entry, code, import_generator):
        base_type = entry.type.base_type
        if (base_type and base_type.module_name != env.qualified_name and not
                (base_type.is_builtin_type or base_type.is_cython_builtin_type)
                 and not entry.utility_code_definition):
            self.generate_type_import_code(env, base_type, self.pos, code, import_generator)

    def generate_type_import_code(self, env, type, pos, code, import_generator):
        # If not already done, generate code to import the typeobject of an
        # extension type defined in another module, and extract its C method
        # table pointer if any.
        if type in env.types_imported:
            return
        if type.name not in Code.ctypedef_builtins_map:
            # see corresponding condition in generate_type_import_call() below!
            code.globalstate.use_utility_code(
                UtilityCode.load_cached("TypeImport", "ImportExport.c"))
        self.generate_type_import_call(type, code, import_generator, error_pos=pos)
        if type.vtabptr_cname:
            code.globalstate.use_utility_code(
                UtilityCode.load_cached('GetVTable', 'ImportExport.c'))
            code.putln("%s = (struct %s*)__Pyx_GetVtable(%s); %s" % (
                type.vtabptr_cname,
                type.vtabstruct_cname,
                type.typeptr_cname,
                code.error_goto_if_null(type.vtabptr_cname, pos)))
        env.types_imported.add(type)

    def generate_type_import_call(self, type, code, import_generator, error_code=None, error_pos=None):
        if type.typedef_flag:
            objstruct = type.objstruct_cname
        else:
            objstruct = "struct %s" % type.objstruct_cname
        sizeof_objstruct = objstruct
        module_name = type.module_name
        condition = replacement = None
        if module_name not in ('__builtin__', 'builtins'):
            module_name = '"%s"' % module_name
        elif type.name in Code.ctypedef_builtins_map:
            # Fast path for special builtins, don't actually import
            ctypename = Code.ctypedef_builtins_map[type.name]
            code.putln('%s = %s;' % (type.typeptr_cname, ctypename))
            return
        else:
            module_name = '__Pyx_BUILTIN_MODULE_NAME'
            if type.name in Code.non_portable_builtins_map:
                condition, replacement = Code.non_portable_builtins_map[type.name]
            if objstruct in Code.basicsize_builtins_map:
                # Some builtin types have a tp_basicsize which differs from sizeof(...):
                sizeof_objstruct = Code.basicsize_builtins_map[objstruct]

        if not error_code:
            assert error_pos is not None
            error_code = code.error_goto(error_pos)

        module = import_generator.imported_module(module_name, error_code)
        code.put('%s = __Pyx_ImportType_%s(%s, %s,' % (
            type.typeptr_cname,
            Naming.cyversion,
            module,
            module_name))

        type_name = type.name.as_c_string_literal()

        if condition and replacement:
            code.putln("")  # start in new line
            code.putln("#if %s" % condition)
            code.putln('"%s",' % replacement)
            code.putln("#else")
            code.putln('%s,' % type_name)
            code.putln("#endif")
        else:
            code.put(' %s, ' % type_name)

        if sizeof_objstruct != objstruct:
            if not condition:
                code.putln("")  # start in new line
            code.putln("#if defined(PYPY_VERSION_NUM) && PYPY_VERSION_NUM < 0x050B0000")
            code.putln('sizeof(%s), __PYX_GET_STRUCT_ALIGNMENT_%s(%s),' % (
                objstruct, Naming.cyversion, objstruct))
            code.putln("#elif CYTHON_COMPILING_IN_LIMITED_API")
            code.putln('sizeof(%s), __PYX_GET_STRUCT_ALIGNMENT_%s(%s),' % (
                objstruct, Naming.cyversion, objstruct))
            code.putln("#else")
            code.putln('sizeof(%s), __PYX_GET_STRUCT_ALIGNMENT_%s(%s),' % (
                sizeof_objstruct, Naming.cyversion, sizeof_objstruct))
            code.putln("#endif")
        else:
            code.put('sizeof(%s), __PYX_GET_STRUCT_ALIGNMENT_%s(%s),' % (
                objstruct, Naming.cyversion, objstruct))

        # check_size
        if type.check_size and type.check_size in ('error', 'warn', 'ignore'):
            check_size = type.check_size
        elif not type.is_external or type.is_subclassed:
            check_size = 'error'
        else:
            raise RuntimeError("invalid value for check_size '%s' when compiling %s.%s" % (
                type.check_size, module_name, type.name))
        code.put('__Pyx_ImportType_CheckSize_%s_%s);' % (
            check_size.title(), Naming.cyversion))

        code.putln(' if (!%s) %s' % (type.typeptr_cname, error_code))

    def generate_type_ready_code(self, entry, code):
        Nodes.CClassDefNode.generate_type_ready_code(entry, code)

    def is_main_module_flag_cname(self):
        full_module_name = self.full_module_name.replace('.', '__')
        return self.punycode_module_name(Naming.module_is_main, full_module_name)

    def generate_exttype_vtable_init_code(self, entry, code):
        # Generate code to initialise the C method table of an
        # extension type.
        type = entry.type
        if type.vtable_cname:
            code.putln(
                "%s = &%s;" % (
                    type.vtabptr_cname,
                    type.vtable_cname))
            if type.base_type and type.base_type.vtabptr_cname:
                code.putln(
                    "%s.%s = *%s;" % (
                        type.vtable_cname,
                        Naming.obj_base_cname,
                        type.base_type.vtabptr_cname))

            c_method_entries = [
                entry for entry in type.scope.cfunc_entries
                if entry.func_cname]
            if c_method_entries:
                for meth_entry in c_method_entries:
                    cast = meth_entry.type.signature_cast_string()
                    code.putln(
                        "%s.%s = %s%s;" % (
                            type.vtable_cname,
                            meth_entry.cname,
                            cast,
                            meth_entry.func_cname))


class ModuleImportGenerator(object):
    """
    Helper to generate module import while importing external types.
    This is used to avoid excessive re-imports of external modules when multiple types are looked up.
    """
    def __init__(self, code, imported_modules=None):
        self.code = code
        self.imported = {}
        if imported_modules:
            for name, cname in imported_modules.items():
                self.imported['"%s"' % name] = cname
        self.temps = []  # remember original import order for freeing

    def imported_module(self, module_name_string, error_code):
        if module_name_string in self.imported:
            return self.imported[module_name_string]

        code = self.code
        temp = code.funcstate.allocate_temp(py_object_type, manage_ref=True)
        self.temps.append(temp)
        code.putln('%s = PyImport_ImportModule(%s); if (unlikely(!%s)) %s' % (
            temp, module_name_string, temp, error_code))
        code.put_gotref(temp, py_object_type)
        self.imported[module_name_string] = temp
        return temp

    def __enter__(self):
        return self

    def __exit__(self, *exc):
        code = self.code
        for temp in self.temps:
            code.put_decref_clear(temp, py_object_type)
            code.funcstate.release_temp(temp)


def generate_cfunction_declaration(entry, env, code, definition):
    from_cy_utility = entry.used and entry.utility_code_definition
    if entry.used and entry.inline_func_in_pxd or (not entry.in_cinclude and (
            definition or entry.defined_in_pxd or entry.visibility == 'extern' or from_cy_utility)):
        if entry.visibility == 'extern':
            storage_class = Naming.extern_c_macro
            dll_linkage = "DL_IMPORT"
        elif entry.visibility == 'public':
            storage_class = Naming.extern_c_macro
            dll_linkage = None
        elif entry.visibility == 'private':
            storage_class = "static"
            dll_linkage = None
        else:
            storage_class = "static"
            dll_linkage = None
        type = entry.type

        if entry.defined_in_pxd and not definition:
            storage_class = "static"
            dll_linkage = None
            type = CPtrType(type)

        header = type.declaration_code(
            entry.cname, dll_linkage=dll_linkage)
        modifiers = code.build_function_modifiers(entry.func_modifiers)
        code.putln("%s %s%s; /*proto*/" % (
            storage_class,
            modifiers,
            header))

#------------------------------------------------------------------------------------
#
#  Runtime support code
#
#------------------------------------------------------------------------------------

refnanny_utility_code = UtilityCode.load("Refnanny", "ModuleSetupCode.c")

packed_struct_utility_code = UtilityCode(proto="""
#if defined(__GNUC__)
#define __Pyx_PACKED __attribute__((__packed__))
#else
#define __Pyx_PACKED
#endif
""", impl="", proto_block='utility_code_proto_before_types')<|MERGE_RESOLUTION|>--- conflicted
+++ resolved
@@ -3616,11 +3616,7 @@
                 Naming.builtins_cname,
                 code.error_goto_if_null(Naming.builtins_cname, self.pos)))
         code.putln(
-<<<<<<< HEAD
-            '%s = PyImport_AddModule("cython_runtime"); %s' % (
-=======
-            '%s = __Pyx_PyImport_AddModuleRef((const char *) "cython_runtime"); %s' % (
->>>>>>> d693e91e
+            '%s = __Pyx_PyImport_AddModuleRef("cython_runtime"); %s' % (
                 Naming.cython_runtime_cname,
                 code.error_goto_if_null(Naming.cython_runtime_cname, self.pos)))
         code.putln(
