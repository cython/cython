--- conflicted
+++ resolved
@@ -1462,14 +1462,9 @@
                 decl = attr_type.cpp_optional_declaration_code(attr.cname)
             else:
                 decl = attr_type.declaration_code(attr.cname)
-<<<<<<< HEAD
-            type.scope.use_entry_utility_code(attr)
+            code.globalstate.use_entry_utility_code(attr)
             with self._generate_entry_preprocessor_guard(attr, code):
                 code.putln("%s;" % decl)
-=======
-            code.globalstate.use_entry_utility_code(attr)
-            code.putln("%s;" % decl)
->>>>>>> 1ef28a89
         code.putln(footer)
         if type.objtypedef_cname is not None:
             # Only for exposing public typedef name.
