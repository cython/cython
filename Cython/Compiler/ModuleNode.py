--- conflicted
+++ resolved
@@ -55,10 +55,6 @@
         else:
             env.doc = self.doc
         env.directives = self.directives
-<<<<<<< HEAD
-=======
-        self.__main__cname = env.intern_identifier(EncodedString("__main__"))
->>>>>>> 25581e53
         self.body.analyse_declarations(env)
     
     def process_implementation(self, options, result):
@@ -267,11 +263,7 @@
         code.putln("")
         code.putln("/* Implementation of %s */" % env.qualified_name)
 
-<<<<<<< HEAD
-        code.globalstate.insert_global_var_declarations_into(code)
-=======
         code = globalstate['all_the_rest']
->>>>>>> 25581e53
 
         self.generate_cached_builtins_decls(env, code)
         self.body.generate_function_definitions(env, code)
@@ -1834,24 +1826,17 @@
                 env.module_cname,
                 Naming.builtins_cname,
                 code.error_goto(self.pos)))
-<<<<<<< HEAD
-        if Options.embed:
-            __main__name = code.globalstate.get_py_string_const(
-                EncodedString("__main__"), identifier=True)
-            code.putln(
-                'if (__Pyx_SetAttrString(%s, "__name__", %s) < 0) %s;' % (
-                    env.module_cname,
-                    __main__name.cname,
-                    code.error_goto(self.pos)))
-=======
+
+
+        __main__name = code.globalstate.get_py_string_const(
+            EncodedString("__main__"), identifier=True)
         code.putln("if (%s%s) {" % (Naming.module_is_main, self.full_module_name.replace('.', '__')))
         code.putln(
             'if (__Pyx_SetAttrString(%s, "__name__", %s) < 0) %s;' % (
                 env.module_cname,
-                self.__main__cname,
+                __main__name.cname,
                 code.error_goto(self.pos)))
         code.putln("}")
->>>>>>> 25581e53
         if Options.pre_import is not None:
             code.putln(
                 '%s = PyImport_AddModule(__Pyx_NAMESTR("%s"));' % (
