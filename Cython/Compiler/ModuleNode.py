--- conflicted
+++ resolved
@@ -24,35 +24,6 @@
 from PyrexTypes import py_object_type
 from Cython.Utils import open_new_file, replace_suffix
 
-<<<<<<< HEAD
-=======
-def recurse_vtab_check_inheritance(entry, b, dict):
-    base = entry
-    while base is not None:
-        if base.type.base_type is None or base.type.base_type.vtabstruct_cname is None:
-            return False
-        if base.type.base_type.vtabstruct_cname == b.type.vtabstruct_cname:
-            return True
-        try:
-            base = dict[base.type.base_type.vtabstruct_cname]
-        except KeyError:
-            return False
-    return False
-    
-def recurse_vtabslot_check_inheritance(entry, b, dict):
-    base = entry
-    while base is not None:
-        if base.type.base_type is None:
-            return False
-        if base.type.base_type.objstruct_cname == b.type.objstruct_cname:
-            return True
-        try:
-            base = dict[base.type.base_type.objstruct_cname]
-        except KeyError:
-            return False
-    return False
-
->>>>>>> ccf79d72
 
 class ModuleNode(Nodes.Node, Nodes.BlockNode):
     #  doc       string or None
@@ -286,7 +257,6 @@
                 self.find_referenced_modules(imported_module, module_list, modules_seen)
             module_list.append(env)
 
-<<<<<<< HEAD
     def collect_inheritance_hierarchies(self, type_dict, getkey):
         base_dict = {}
         for key, entry in type_dict.items():
@@ -320,15 +290,10 @@
     def sort_type_hierarchy(self, module_list, env):
         vtab_dict = {}
         vtabslot_dict = {}
-=======
-    def generate_vtab_dict(self, module_list):
-        vtab_dict = {}
->>>>>>> ccf79d72
         for module in module_list:
             for entry in module.c_class_entries:
                 if not entry.in_cinclude:
                     type = entry.type
-<<<<<<< HEAD
                     if type.vtabstruct_cname:
                         vtab_dict[type.vtabstruct_cname] = entry
             all_defined_here = module is env
@@ -355,64 +320,6 @@
 
     def generate_type_definitions(self, env, modules, vtab_list, vtabslot_list, code):
         vtabslot_entries = set(vtabslot_list)
-=======
-                    scope = type.scope
-                    if type.vtabstruct_cname:
-                        vtab_dict[type.vtabstruct_cname]=entry
-        return vtab_dict
-    def generate_vtab_list(self, vtab_dict):
-        vtab_list = list()
-        for entry in vtab_dict.itervalues():
-            vtab_list.append(entry)
-        for i in range(0,len(vtab_list)):
-            for j in range(0,len(vtab_list)):
-                if(recurse_vtab_check_inheritance(vtab_list[j],vtab_list[i], vtab_dict)==1):
-                    if i > j:
-                        vtab_list.insert(j,vtab_list[i])
-                        if i > j:
-                            vtab_list.pop(i+1)
-                        else:
-                            vtab_list.pop(i)
-        return vtab_list
-        
-    def generate_vtabslot_dict(self, module_list, env):
-        vtab_dict={}
-        type_entries=[]
-        for module in module_list:
-            definition = module is env
-            if definition:
-                type_entries.extend( env.type_entries)
-            else:
-                for entry in module.type_entries:
-                    if entry.defined_in_pxd:
-                        type_entries.append(entry)
-        for entry in type_entries:
-            type = entry.type
-            if type.is_extension_type:
-                if not entry.in_cinclude:
-                    type = entry.type
-                    scope = type.scope
-                    vtab_dict[type.objstruct_cname]=entry
-        return vtab_dict
-        
-    def generate_vtabslot_list(self, vtab_dict):
-        vtab_list = list()
-        for entry in vtab_dict.itervalues():
-            vtab_list.append(entry)
-        for i in range(0,len(vtab_list)):
-            for j in range(0,len(vtab_list)):
-                if(recurse_vtabslot_check_inheritance(vtab_list[j],vtab_list[i], vtab_dict)==1):
-                    if i > j:
-                        vtab_list.insert(j,vtab_list[i])
-                        if i > j:
-                            vtab_list.pop(i+1)
-                        else:
-                            vtab_list.pop(i)
-        return vtab_list
-        
-        
-    def generate_type_definitions(self, env, modules, vtab_list, vtabslot_list, code):
->>>>>>> ccf79d72
         for module in modules:
             definition = module is env
             if definition:
@@ -432,11 +339,7 @@
                         self.generate_struct_union_definition(entry, code)
                     elif type.is_enum:
                         self.generate_enum_definition(entry, code)
-<<<<<<< HEAD
                     elif type.is_extension_type and entry not in vtabslot_entries:
-=======
-                    elif type.is_extension_type and (not (entry in vtabslot_list)):
->>>>>>> ccf79d72
                         self.generate_obj_struct_definition(type, code)
         for entry in vtabslot_list:
             self.generate_obj_struct_definition(entry.type, code)
@@ -444,15 +347,10 @@
             self.generate_typeobject_predeclaration(entry, code)
             self.generate_exttype_vtable_struct(entry, code)
             self.generate_exttype_vtabptr_declaration(entry, code)
-<<<<<<< HEAD
-=======
-
->>>>>>> ccf79d72
-    
+
     def generate_declarations_for_modules(self, env, modules, code):
         code.putln("")
         code.putln("/* Declarations */")
-<<<<<<< HEAD
         vtab_list, vtabslot_list = self.sort_type_hierarchy(modules, env)
         self.generate_type_definitions(
             env, modules, vtab_list, vtabslot_list, code)
@@ -460,17 +358,6 @@
             defined_here = module is env
             self.generate_global_declarations(module, code, defined_here)
             self.generate_cfunction_predeclarations(module, code, defined_here)
-=======
-        vtab_dict = self.generate_vtab_dict(modules)
-        vtab_list = self.generate_vtab_list(vtab_dict)
-        vtabslot_dict = self.generate_vtabslot_dict(modules,env)
-        vtabslot_list = self.generate_vtabslot_list(vtabslot_dict)
-        self.generate_type_definitions(env, modules, vtab_list, vtabslot_list, code)
-        for module in modules:
-            definition = module is env
-            self.generate_global_declarations(module, code, definition)
-            self.generate_cfunction_predeclarations(module, code, definition)
->>>>>>> ccf79d72
 
     def generate_module_preamble(self, env, cimported_modules, code):
         code.putln('/* Generated by Cython %s on %s */' % (
