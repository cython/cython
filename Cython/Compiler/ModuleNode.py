--- conflicted
+++ resolved
@@ -1749,7 +1749,7 @@
                                    clear_before_decref=True, have_gil=True)
 
         if base_type:
-            base_cname = base_type.typeptr_cname
+            base_cname = code.name_in_module_state(base_type.typeptr_cname)
             if needs_gc:
                 # The base class deallocator probably expects this to be tracked,
                 # so undo the untracking above.
@@ -1770,10 +1770,6 @@
                 # cimported base type pointer directly interacts badly with
                 # the module cleanup, which may already have cleared it.
                 # In that case, fall back to traversing the type hierarchy.
-<<<<<<< HEAD
-                base_cname = code.name_in_module_state(base_type.typeptr_cname)
-=======
->>>>>>> 8892b021
                 code.putln("if (likely(%s)) __Pyx_PyType_GetSlot(%s, tp_dealloc, destructor)(o); "
                            "else __Pyx_call_next_tp_dealloc(o, %s);" % (
                                base_cname, base_cname, slot_func_cname))
