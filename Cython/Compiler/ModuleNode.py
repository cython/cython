--- conflicted
+++ resolved
@@ -1879,18 +1879,14 @@
                 # cimported base type pointer directly interacts badly with
                 # the module cleanup, which may already have cleared it.
                 # In that case, fall back to traversing the type hierarchy.
-<<<<<<< HEAD
-                base_cname = code.name_in_module_state(base_type.typeptr_cname, force_global=True)
-=======
                 # If we're using the module state then always go through the
                 # type hierarchy, because our access to the module state may
                 # have been lost (at least for the limited API version of
                 # using module state).
-                base_cname = base_type.typeptr_cname
+                base_cname = code.name_in_module_state(base_type.typeptr_cname, force_global=True)
                 code.putln("#if !CYTHON_USE_MODULE_STATE")
                 code.putln("e = 0;")
                 code.putln("if (likely(%s)) {" % base_cname)
->>>>>>> 7d0d519b
                 code.putln(
                     f"traverseproc traverse = __Pyx_PyType_GetSlot({base_cname}, tp_traverse, traverseproc);")
                 code.putln("if (traverse) { e = traverse(o, v, a); }")
@@ -1961,17 +1957,11 @@
                 # cimported base type pointer directly interacts badly with
                 # the module cleanup, which may already have cleared it.
                 # In that case, fall back to traversing the type hierarchy.
-<<<<<<< HEAD
-                base_cname = code.name_in_module_state(base_type.typeptr_cname, force_global=True)
-                code.putln(
-                    "if (likely(%s)) { if (%s->tp_clear) %s->tp_clear(o); } else __Pyx_call_next_tp_clear(o, %s);" % (
-                        base_cname, base_cname, base_cname, slot_func))
-=======
                 # If we're using the module state then always go through the
                 # type hierarchy, because our access to the module state may
                 # have been lost (at least for the limited API version of
                 # using module state).
-                base_cname = base_type.typeptr_cname
+                base_cname = code.name_in_module_state(base_type.typeptr_cname, force_global=True)
                 code.putln("#if !CYTHON_USE_MODULE_STATE")
                 code.putln("if (likely(%s)) {" % base_cname)
                 code.putln(f"inquiry clear = __Pyx_PyType_GetSlot({base_cname}, tp_clear, inquiry);")
@@ -1979,7 +1969,6 @@
                 code.putln("} else")
                 code.putln("#endif")
                 code.putln("{ __Pyx_call_next_tp_clear(o, %s); }" % slot_func)
->>>>>>> 7d0d519b
                 code.globalstate.use_utility_code(
                     UtilityCode.load_cached("CallNextTpClear", "ExtensionTypes.c"))
 
