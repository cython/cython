--- conflicted
+++ resolved
@@ -797,11 +797,7 @@
                 code.putln("}")
         for entry in py_attrs:
             name = "p->%s" % entry.cname
-<<<<<<< HEAD
-            code.putln("tmp = %s;" % code.as_pyobject(name, entry.type))
-=======
             code.putln("tmp = ((PyObject*)%s);" % name)
->>>>>>> 4dbdde33
             code.put_init_to_py_none(name, entry.type)
             code.putln("Py_XDECREF(tmp);")
         code.putln(
