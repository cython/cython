#
#   Module parse tree node
#

from __future__ import absolute_import

import cython
cython.declare(Naming=object, Options=object, PyrexTypes=object, TypeSlots=object,
               error=object, warning=object, py_object_type=object, UtilityCode=object,
               EncodedString=object, re=object)

import json
import os
import re
import operator
from .PyrexTypes import CPtrType
from . import Future

from . import Annotate
from . import Code
from . import Naming
from . import Nodes
from . import Options
from . import TypeSlots
from . import PyrexTypes
from . import Pythran

from .Errors import error, warning
from .PyrexTypes import py_object_type
from ..Utils import open_new_file, replace_suffix, decode_filename
from .Code import UtilityCode, IncludeCode
from .StringEncoding import EncodedString
from .Pythran import has_np_pythran

def check_c_declarations_pxd(module_node):
    module_node.scope.check_c_classes_pxd()
    return module_node


def check_c_declarations(module_node):
    module_node.scope.check_c_classes()
    module_node.scope.check_c_functions()
    return module_node


def generate_c_code_config(env, options):
    if Options.annotate or options.annotate:
        emit_linenums = False
    else:
        emit_linenums = options.emit_linenums

    return Code.CCodeConfig(
        emit_linenums=emit_linenums,
        emit_code_comments=env.directives['emit_code_comments'],
        c_line_in_traceback=options.c_line_in_traceback)


class ModuleNode(Nodes.Node, Nodes.BlockNode):
    #  doc       string or None
    #  body      StatListNode
    #
    #  referenced_modules   [ModuleScope]
    #  full_module_name     string
    #
    #  scope                The module scope.
    #  compilation_source   A CompilationSource (see Main)
    #  directives           Top-level compiler directives

    child_attrs = ["body"]
    directives = None

    def merge_in(self, tree, scope, merge_scope=False):
        # Merges in the contents of another tree, and possibly scope. With the
        # current implementation below, this must be done right prior
        # to code generation.
        #
        # Note: This way of doing it seems strange -- I believe the
        # right concept is to split ModuleNode into a ModuleNode and a
        # CodeGenerator, and tell that CodeGenerator to generate code
        # from multiple sources.
        assert isinstance(self.body, Nodes.StatListNode)
        if isinstance(tree, Nodes.StatListNode):
            self.body.stats.extend(tree.stats)
        else:
            self.body.stats.append(tree)

        self.scope.utility_code_list.extend(scope.utility_code_list)

        for inc in scope.c_includes.values():
            self.scope.process_include(inc)

        def extend_if_not_in(L1, L2):
            for x in L2:
                if x not in L1:
                    L1.append(x)

        extend_if_not_in(self.scope.included_files, scope.included_files)

        if merge_scope:
            # Ensure that we don't generate import code for these entries!
            for entry in scope.c_class_entries:
                entry.type.module_name = self.full_module_name
                entry.type.scope.directives["internal"] = True

            self.scope.merge_in(scope)

    def analyse_declarations(self, env):
        if has_np_pythran(env):
            Pythran.include_pythran_generic(env)
        if self.directives:
            env.old_style_globals = self.directives['old_style_globals']
        if not Options.docstrings:
            env.doc = self.doc = None
        elif Options.embed_pos_in_docstring:
            env.doc = EncodedString(u'File: %s (starting at line %s)' % Nodes.relative_position(self.pos))
            if self.doc is not None:
                env.doc = EncodedString(env.doc + u'\n' + self.doc)
                env.doc.encoding = self.doc.encoding
        else:
            env.doc = self.doc
        env.directives = self.directives

        self.body.analyse_declarations(env)

    def prepare_utility_code(self):
        # prepare any utility code that must be created before code generation
        # specifically: CythonUtilityCode
        env = self.scope
        if env.has_import_star:
            self.create_import_star_conversion_utility_code(env)
        for name, entry in sorted(env.entries.items()):
            if (entry.create_wrapper and entry.scope is env
                and entry.is_type and entry.type.is_enum):
                    entry.type.create_type_wrapper(env)

    def process_implementation(self, options, result):
        env = self.scope
        env.return_type = PyrexTypes.c_void_type
        self.referenced_modules = []
        self.find_referenced_modules(env, self.referenced_modules, {})
        self.sort_cdef_classes(env)
        self.generate_c_code(env, options, result)
        self.generate_h_code(env, options, result)
        self.generate_api_code(env, options, result)

    def has_imported_c_functions(self):
        for module in self.referenced_modules:
            for entry in module.cfunc_entries:
                if entry.defined_in_pxd:
                    return 1
        return 0

    def generate_h_code(self, env, options, result):
        def h_entries(entries, api=0, pxd=0):
            return [entry for entry in entries
                    if ((entry.visibility == 'public') or
                        (api and entry.api) or
                        (pxd and entry.defined_in_pxd))]
        h_types = h_entries(env.type_entries, api=1)
        h_vars = h_entries(env.var_entries)
        h_funcs = h_entries(env.cfunc_entries)
        h_extension_types = h_entries(env.c_class_entries)
        if h_types or  h_vars or h_funcs or h_extension_types:
            result.h_file = replace_suffix(result.c_file, ".h")
            h_code = Code.CCodeWriter()
            c_code_config = generate_c_code_config(env, options)
            Code.GlobalState(h_code, self, c_code_config)
            if options.generate_pxi:
                result.i_file = replace_suffix(result.c_file, ".pxi")
                i_code = Code.PyrexCodeWriter(result.i_file)
            else:
                i_code = None

            h_code.put_generated_by()
            h_guard = Naming.h_guard_prefix + self.api_name(env)
            h_code.put_h_guard(h_guard)
            h_code.putln("")
            self.generate_type_header_code(h_types, h_code)
            if options.capi_reexport_cincludes:
                self.generate_includes(env, [], h_code)
            h_code.putln("")
            api_guard = Naming.api_guard_prefix + self.api_name(env)
            h_code.putln("#ifndef %s" % api_guard)
            h_code.putln("")
            self.generate_extern_c_macro_definition(h_code)
            h_code.putln("")
            self.generate_dl_import_macro(h_code)
            if h_extension_types:
                h_code.putln("")
                for entry in h_extension_types:
                    self.generate_cclass_header_code(entry.type, h_code)
                    if i_code:
                        self.generate_cclass_include_code(entry.type, i_code)
            if h_funcs:
                h_code.putln("")
                for entry in h_funcs:
                    self.generate_public_declaration(entry, h_code, i_code)
            if h_vars:
                h_code.putln("")
                for entry in h_vars:
                    self.generate_public_declaration(entry, h_code, i_code)
            h_code.putln("")
            h_code.putln("#endif /* !%s */" % api_guard)
            h_code.putln("")
            h_code.putln("/* WARNING: the interface of the module init function changed in CPython 3.5. */")
            h_code.putln("/* It now returns a PyModuleDef instance instead of a PyModule instance. */")
            h_code.putln("")
            h_code.putln("#if PY_MAJOR_VERSION < 3")
            h_code.putln("PyMODINIT_FUNC init%s(void);" % env.module_name)
            h_code.putln("#else")
            h_code.putln("PyMODINIT_FUNC %s(void);" % self.mod_init_func_cname('PyInit', env))
            h_code.putln("#endif")
            h_code.putln("")
            h_code.putln("#endif /* !%s */" % h_guard)

            f = open_new_file(result.h_file)
            try:
                h_code.copyto(f)
            finally:
                f.close()

    def generate_public_declaration(self, entry, h_code, i_code):
        h_code.putln("%s %s;" % (
            Naming.extern_c_macro,
            entry.type.declaration_code(entry.cname)))
        if i_code:
            i_code.putln("cdef extern %s" % (
                entry.type.declaration_code(entry.cname, pyrex=1)))

    def api_name(self, env):
        return env.qualified_name.replace(".", "__")

    def generate_api_code(self, env, options, result):
        def api_entries(entries, pxd=0):
            return [entry for entry in entries
                    if entry.api or (pxd and entry.defined_in_pxd)]
        api_vars = api_entries(env.var_entries)
        api_funcs = api_entries(env.cfunc_entries)
        api_extension_types = api_entries(env.c_class_entries)
        if api_vars or api_funcs or api_extension_types:
            result.api_file = replace_suffix(result.c_file, "_api.h")
            h_code = Code.CCodeWriter()
            c_code_config = generate_c_code_config(env, options)
            Code.GlobalState(h_code, self, c_code_config)
            h_code.put_generated_by()
            api_guard = Naming.api_guard_prefix + self.api_name(env)
            h_code.put_h_guard(api_guard)
            h_code.putln('#include "Python.h"')
            if result.h_file:
                h_code.putln('#include "%s"' % os.path.basename(result.h_file))
            if api_extension_types:
                h_code.putln("")
                for entry in api_extension_types:
                    type = entry.type
                    h_code.putln("static PyTypeObject *%s = 0;" % type.typeptr_cname)
                    h_code.putln("#define %s (*%s)" % (
                        type.typeobj_cname, type.typeptr_cname))
            if api_funcs:
                h_code.putln("")
                for entry in api_funcs:
                    type = CPtrType(entry.type)
                    cname = env.mangle(Naming.func_prefix_api, entry.name)
                    h_code.putln("static %s = 0;" % type.declaration_code(cname))
                    h_code.putln("#define %s %s" % (entry.name, cname))
            if api_vars:
                h_code.putln("")
                for entry in api_vars:
                    type = CPtrType(entry.type)
                    cname = env.mangle(Naming.varptr_prefix_api, entry.name)
                    h_code.putln("static %s = 0;" %  type.declaration_code(cname))
                    h_code.putln("#define %s (*%s)" % (entry.name, cname))
            h_code.put(UtilityCode.load_as_string("PyIdentifierFromString", "ImportExport.c")[0])
            if api_vars:
                h_code.put(UtilityCode.load_as_string("VoidPtrImport", "ImportExport.c")[1])
            if api_funcs:
                h_code.put(UtilityCode.load_as_string("FunctionImport", "ImportExport.c")[1])
            if api_extension_types:
                h_code.put(UtilityCode.load_as_string("TypeImport", "ImportExport.c")[1])
            h_code.putln("")
            h_code.putln("static int import_%s(void) {" % self.api_name(env))
            h_code.putln("PyObject *module = 0;")
            h_code.putln('module = PyImport_ImportModule("%s");' % env.qualified_name)
            h_code.putln("if (!module) goto bad;")
            for entry in api_funcs:
                cname = env.mangle(Naming.func_prefix_api, entry.name)
                sig = entry.type.signature_string()
                h_code.putln(
                    'if (__Pyx_ImportFunction(module, "%s", (void (**)(void))&%s, "%s") < 0) goto bad;'
                    % (entry.name, cname, sig))
            for entry in api_vars:
                cname = env.mangle(Naming.varptr_prefix_api, entry.name)
                sig = entry.type.empty_declaration_code()
                h_code.putln(
                    'if (__Pyx_ImportVoidPtr(module, "%s", (void **)&%s, "%s") < 0) goto bad;'
                    % (entry.name, cname, sig))
            with ModuleImportGenerator(h_code, imported_modules={env.qualified_name: 'module'}) as import_generator:
                for entry in api_extension_types:
                    self.generate_type_import_call(entry.type, h_code, import_generator, error_code="goto bad;")
            h_code.putln("Py_DECREF(module); module = 0;")
            h_code.putln("return 0;")
            h_code.putln("bad:")
            h_code.putln("Py_XDECREF(module);")
            h_code.putln("return -1;")
            h_code.putln("}")
            h_code.putln("")
            h_code.putln("#endif /* !%s */" % api_guard)

            f = open_new_file(result.api_file)
            try:
                h_code.copyto(f)
            finally:
                f.close()

    def generate_cclass_header_code(self, type, h_code):
        h_code.putln("%s %s %s;" % (
            Naming.extern_c_macro,
            PyrexTypes.public_decl("PyTypeObject", "DL_IMPORT"),
            type.typeobj_cname))

    def generate_cclass_include_code(self, type, i_code):
        i_code.putln("cdef extern class %s.%s:" % (
            type.module_name, type.name))
        i_code.indent()
        var_entries = type.scope.var_entries
        if var_entries:
            for entry in var_entries:
                i_code.putln("cdef %s" % (
                    entry.type.declaration_code(entry.cname, pyrex=1)))
        else:
            i_code.putln("pass")
        i_code.dedent()

    def generate_c_code(self, env, options, result):
        modules = self.referenced_modules

        if Options.annotate or options.annotate:
            rootwriter = Annotate.AnnotationCCodeWriter()
        else:
            rootwriter = Code.CCodeWriter()

        c_code_config = generate_c_code_config(env, options)

        globalstate = Code.GlobalState(
            rootwriter, self,
            code_config=c_code_config,
            common_utility_include_dir=options.common_utility_include_dir,
        )
        globalstate.initialize_main_c_code()
        h_code = globalstate['h_code']

        self.generate_module_preamble(env, options, modules, result.embedded_metadata, h_code)

        globalstate.module_pos = self.pos
        globalstate.directives = self.directives

        globalstate.use_utility_code(refnanny_utility_code)

        code = globalstate['before_global_var']
        code.putln('#define __Pyx_MODULE_NAME "%s"' % self.full_module_name)
        module_is_main = "%s%s" % (Naming.module_is_main, self.full_module_name.replace('.', '__'))
        code.putln("extern int %s;" % module_is_main)
        code.putln("int %s = 0;" % module_is_main)
        code.putln("")
        code.putln("/* Implementation of '%s' */" % env.qualified_name)

        code = globalstate['late_includes']
        code.putln("/* Late includes */")
        self.generate_includes(env, modules, code, early=False)

        code = globalstate['all_the_rest']

        self.generate_cached_builtins_decls(env, code)
        self.generate_lambda_definitions(env, code)
        # generate normal variable and function definitions
        self.generate_variable_definitions(env, code)

        self.body.generate_function_definitions(env, code)

        code.mark_pos(None)
        self.generate_typeobj_definitions(env, code)
        self.generate_method_table(env, code)
        if env.has_import_star:
            self.generate_import_star(env, code)
        self.generate_pymoduledef_struct(env, code)

        # initialise the macro to reduce the code size of one-time functionality
        code.putln(UtilityCode.load_as_string("SmallCodeConfig", "ModuleSetupCode.c")[0].strip())

        # init_globals is inserted before this
        code.putln(UtilityCode.load_as_string("ModuleInitHelpers", "ModuleSetupCode.c")[1])
        self.generate_module_init_func(modules[:-1], env, globalstate['init_module'])
        self.generate_module_cleanup_func(env, globalstate['cleanup_module'])
        if Options.embed:
            self.generate_main_method(env, globalstate['main_method'])
        self.generate_filename_table(globalstate['filename_table'])

        self.generate_declarations_for_modules(env, modules, globalstate)
        h_code.write('\n')

        for utilcode in env.utility_code_list[:]:
            globalstate.use_utility_code(utilcode)
        globalstate.finalize_main_c_code()

        f = open_new_file(result.c_file)
        try:
            rootwriter.copyto(f)
        finally:
            f.close()
        result.c_file_generated = 1
        if options.gdb_debug:
            self._serialize_lineno_map(env, rootwriter)
        if Options.annotate or options.annotate:
            self._generate_annotations(rootwriter, result, options)

    def _generate_annotations(self, rootwriter, result, options):
        self.annotate(rootwriter)

        coverage_xml_filename = Options.annotate_coverage_xml or options.annotate_coverage_xml
        if coverage_xml_filename and os.path.exists(coverage_xml_filename):
            try:
                import xml.etree.cElementTree as ET
            except ImportError:
                import xml.etree.ElementTree as ET
            coverage_xml = ET.parse(coverage_xml_filename).getroot()
            for el in coverage_xml.getiterator():
                el.tail = None  # save some memory
        else:
            coverage_xml = None

        rootwriter.save_annotation(result.main_source_file, result.c_file, coverage_xml=coverage_xml)

        # if we included files, additionally generate one annotation file for each
        if not self.scope.included_files:
            return

        search_include_file = self.scope.context.search_include_directories
        target_dir = os.path.abspath(os.path.dirname(result.c_file))
        for included_file in self.scope.included_files:
            target_file = os.path.abspath(os.path.join(target_dir, included_file))
            target_file_dir = os.path.dirname(target_file)
            if not target_file_dir.startswith(target_dir):
                # any other directories may not be writable => avoid trying
                continue
            source_file = search_include_file(included_file, "", self.pos, include=True)
            if not source_file:
                continue
            if target_file_dir != target_dir and not os.path.exists(target_file_dir):
                try:
                    os.makedirs(target_file_dir)
                except OSError as e:
                    import errno
                    if e.errno != errno.EEXIST:
                        raise
            rootwriter.save_annotation(source_file, target_file, coverage_xml=coverage_xml)

    def _serialize_lineno_map(self, env, ccodewriter):
        tb = env.context.gdb_debug_outputwriter
        markers = ccodewriter.buffer.allmarkers()

        d = {}
        for c_lineno, cython_lineno in enumerate(markers):
            if cython_lineno > 0:
                d.setdefault(cython_lineno, []).append(c_lineno + 1)

        tb.start('LineNumberMapping')
        for cython_lineno, c_linenos in sorted(d.items()):
            attrs = {
                'c_linenos': ' '.join(map(str, c_linenos)),
                'cython_lineno': str(cython_lineno),
            }
            tb.start('LineNumber', attrs)
            tb.end('LineNumber')
        tb.end('LineNumberMapping')
        tb.serialize()

    def find_referenced_modules(self, env, module_list, modules_seen):
        if env not in modules_seen:
            modules_seen[env] = 1
            for imported_module in env.cimported_modules:
                self.find_referenced_modules(imported_module, module_list, modules_seen)
            module_list.append(env)

    def sort_types_by_inheritance(self, type_dict, type_order, getkey):
        # copy the types into a list moving each parent type before
        # its first child
        type_list = []
        for i, key in enumerate(type_order):
            new_entry = type_dict[key]

            # collect all base classes to check for children
            hierarchy = set()
            base = new_entry
            while base:
                base_type = base.type.base_type
                if not base_type:
                    break
                base_key = getkey(base_type)
                hierarchy.add(base_key)
                base = type_dict.get(base_key)
            new_entry.base_keys = hierarchy

            # find the first (sub-)subclass and insert before that
            for j in range(i):
                entry = type_list[j]
                if key in entry.base_keys:
                    type_list.insert(j, new_entry)
                    break
            else:
                type_list.append(new_entry)
        return type_list

    def sort_type_hierarchy(self, module_list, env):
        # poor developer's OrderedDict
        vtab_dict, vtab_dict_order = {}, []
        vtabslot_dict, vtabslot_dict_order = {}, []

        for module in module_list:
            for entry in module.c_class_entries:
                if entry.used and not entry.in_cinclude:
                    type = entry.type
                    key = type.vtabstruct_cname
                    if not key:
                        continue
                    if key in vtab_dict:
                        # FIXME: this should *never* happen, but apparently it does
                        # for Cython generated utility code
                        from .UtilityCode import NonManglingModuleScope
                        assert isinstance(entry.scope, NonManglingModuleScope), str(entry.scope)
                        assert isinstance(vtab_dict[key].scope, NonManglingModuleScope), str(vtab_dict[key].scope)
                    else:
                        vtab_dict[key] = entry
                        vtab_dict_order.append(key)
            all_defined_here = module is env
            for entry in module.type_entries:
                if entry.used and (all_defined_here or entry.defined_in_pxd):
                    type = entry.type
                    if type.is_extension_type and not entry.in_cinclude:
                        type = entry.type
                        key = type.objstruct_cname
                        assert key not in vtabslot_dict, key
                        vtabslot_dict[key] = entry
                        vtabslot_dict_order.append(key)

        def vtabstruct_cname(entry_type):
            return entry_type.vtabstruct_cname
        vtab_list = self.sort_types_by_inheritance(
            vtab_dict, vtab_dict_order, vtabstruct_cname)

        def objstruct_cname(entry_type):
            return entry_type.objstruct_cname
        vtabslot_list = self.sort_types_by_inheritance(
            vtabslot_dict, vtabslot_dict_order, objstruct_cname)

        return (vtab_list, vtabslot_list)

    def sort_cdef_classes(self, env):
        key_func = operator.attrgetter('objstruct_cname')
        entry_dict, entry_order = {}, []
        for entry in env.c_class_entries:
            key = key_func(entry.type)
            assert key not in entry_dict, key
            entry_dict[key] = entry
            entry_order.append(key)
        env.c_class_entries[:] = self.sort_types_by_inheritance(
            entry_dict, entry_order, key_func)

    def generate_type_definitions(self, env, modules, vtab_list, vtabslot_list, code):
        # TODO: Why are these separated out?
        for entry in vtabslot_list:
            self.generate_objstruct_predeclaration(entry.type, code)
        vtabslot_entries = set(vtabslot_list)
        for module in modules:
            definition = module is env
            if definition:
                type_entries = module.type_entries
            else:
                type_entries = []
                for entry in module.type_entries:
                    if entry.defined_in_pxd:
                        type_entries.append(entry)
            type_entries = [t for t in type_entries if t not in vtabslot_entries]
            self.generate_type_header_code(type_entries, code)
        for entry in vtabslot_list:
            self.generate_objstruct_definition(entry.type, code)
            self.generate_typeobj_predeclaration(entry, code)
        for entry in vtab_list:
            self.generate_typeobj_predeclaration(entry, code)
            self.generate_exttype_vtable_struct(entry, code)
            self.generate_exttype_vtabptr_declaration(entry, code)
            self.generate_exttype_final_methods_declaration(entry, code)

    def generate_declarations_for_modules(self, env, modules, globalstate):
        typecode = globalstate['type_declarations']
        typecode.putln("")
        typecode.putln("/*--- Type declarations ---*/")
        # This is to work around the fact that array.h isn't part of the C-API,
        # but we need to declare it earlier than utility code.
        if 'cpython.array' in [m.qualified_name for m in modules]:
            typecode.putln('#ifndef _ARRAYARRAY_H')
            typecode.putln('struct arrayobject;')
            typecode.putln('typedef struct arrayobject arrayobject;')
            typecode.putln('#endif')
        vtab_list, vtabslot_list = self.sort_type_hierarchy(modules, env)
        self.generate_type_definitions(
            env, modules, vtab_list, vtabslot_list, typecode)
        modulecode = globalstate['module_declarations']
        for module in modules:
            defined_here = module is env
            modulecode.putln("")
            modulecode.putln("/* Module declarations from '%s' */" % module.qualified_name)
            self.generate_c_class_declarations(module, modulecode, defined_here)
            self.generate_cvariable_declarations(module, modulecode, defined_here)
            self.generate_cfunction_declarations(module, modulecode, defined_here)

    def _put_setup_code(self, code, name):
        code.put(UtilityCode.load_as_string(name, "ModuleSetupCode.c")[1])

    def generate_module_preamble(self, env, options, cimported_modules, metadata, code):
        code.put_generated_by()
        if metadata:
            code.putln("/* BEGIN: Cython Metadata")
            code.putln(json.dumps(metadata, indent=4, sort_keys=True))
            code.putln("END: Cython Metadata */")
            code.putln("")
        code.putln("#define PY_SSIZE_T_CLEAN")

        for inc in sorted(env.c_includes.values(), key=IncludeCode.sortkey):
            if inc.location == inc.INITIAL:
                inc.write(code)
        code.putln("#ifndef Py_PYTHON_H")
        code.putln("    #error Python headers needed to compile C extensions, "
                   "please install development version of Python.")
        code.putln("#elif PY_VERSION_HEX < 0x02060000 || "
                   "(0x03000000 <= PY_VERSION_HEX && PY_VERSION_HEX < 0x03030000)")
        code.putln("    #error Cython requires Python 2.6+ or Python 3.3+.")
        code.putln("#else")
        code.globalstate["end"].putln("#endif /* Py_PYTHON_H */")

        from .. import __version__
        code.putln('#define CYTHON_ABI "%s"' % __version__.replace('.', '_'))
        code.putln("#define CYTHON_FUTURE_DIVISION %d" % (
            Future.division in env.context.future_directives))

        self._put_setup_code(code, "CModulePreamble")
        if env.context.options.cplus:
            self._put_setup_code(code, "CppInitCode")
        else:
            self._put_setup_code(code, "CInitCode")
        self._put_setup_code(code, "PythonCompatibility")
        self._put_setup_code(code, "MathInitCode")

        if options.c_line_in_traceback:
            cinfo = "%s = %s; " % (Naming.clineno_cname, Naming.line_c_macro)
        else:
            cinfo = ""
        code.put("""
#define __PYX_ERR(f_index, lineno, Ln_error) \\
{ \\
  %s = %s[f_index]; %s = lineno; %sgoto Ln_error; \\
}
""" % (Naming.filename_cname, Naming.filetable_cname, Naming.lineno_cname, cinfo))

        code.putln("")
        self.generate_extern_c_macro_definition(code)
        code.putln("")

        code.putln("#define %s" % Naming.h_guard_prefix + self.api_name(env))
        code.putln("#define %s" % Naming.api_guard_prefix + self.api_name(env))
        code.putln("/* Early includes */")
        self.generate_includes(env, cimported_modules, code, late=False)
        code.putln("")
        code.putln("#if defined(PYREX_WITHOUT_ASSERTIONS) && !defined(CYTHON_WITHOUT_ASSERTIONS)")
        code.putln("#define CYTHON_WITHOUT_ASSERTIONS")
        code.putln("#endif")
        code.putln("")

        if env.directives['ccomplex']:
            code.putln("")
            code.putln("#if !defined(CYTHON_CCOMPLEX)")
            code.putln("#define CYTHON_CCOMPLEX 1")
            code.putln("#endif")
            code.putln("")
        code.put(UtilityCode.load_as_string("UtilityFunctionPredeclarations", "ModuleSetupCode.c")[0])

        c_string_type = env.directives['c_string_type']
        c_string_encoding = env.directives['c_string_encoding']
        if c_string_type not in ('bytes', 'bytearray') and not c_string_encoding:
            error(self.pos, "a default encoding must be provided if c_string_type is not a byte type")
        code.putln('#define __PYX_DEFAULT_STRING_ENCODING_IS_ASCII %s' % int(c_string_encoding == 'ascii'))
        if c_string_encoding == 'default':
            code.putln('#define __PYX_DEFAULT_STRING_ENCODING_IS_DEFAULT 1')
        else:
            code.putln('#define __PYX_DEFAULT_STRING_ENCODING_IS_DEFAULT 0')
            code.putln('#define __PYX_DEFAULT_STRING_ENCODING "%s"' % c_string_encoding)
        if c_string_type == 'bytearray':
            c_string_func_name = 'ByteArray'
        else:
            c_string_func_name = c_string_type.title()
        code.putln('#define __Pyx_PyObject_FromString __Pyx_Py%s_FromString' % c_string_func_name)
        code.putln('#define __Pyx_PyObject_FromStringAndSize __Pyx_Py%s_FromStringAndSize' % c_string_func_name)
        code.put(UtilityCode.load_as_string("TypeConversions", "TypeConversion.c")[0])

        # These utility functions are assumed to exist and used elsewhere.
        PyrexTypes.c_long_type.create_to_py_utility_code(env)
        PyrexTypes.c_long_type.create_from_py_utility_code(env)
        PyrexTypes.c_int_type.create_from_py_utility_code(env)

        code.put(Nodes.branch_prediction_macros)
        code.putln('static CYTHON_INLINE void __Pyx_pretend_to_initialize(void* ptr) { (void)ptr; }')
        code.putln('')
        code.putln('static PyObject *%s = NULL;' % env.module_cname)
        code.putln('static PyObject *%s = NULL;' % env.module_dict_cname)
        code.putln('static PyObject *%s = NULL;' % Naming.builtins_cname)
        code.putln('static PyObject *%s = NULL;' % Naming.cython_runtime_cname)
        code.putln('static PyObject *%s = NULL;' % Naming.empty_tuple)
        code.putln('static PyObject *%s = NULL;' % Naming.empty_bytes)
        code.putln('static PyObject *%s = NULL;' % Naming.empty_unicode)
        if Options.pre_import is not None:
            code.putln('static PyObject *%s;' % Naming.preimport_cname)
        code.putln('static int %s;' % Naming.lineno_cname)
        code.putln('static int %s = 0;' % Naming.clineno_cname)
        code.putln('static const char *%s = %s;' % (Naming.cfilenm_cname, Naming.file_c_macro))
        code.putln('static const char *%s;' % Naming.filename_cname)

        env.use_utility_code(UtilityCode.load_cached("FastTypeChecks", "ModuleSetupCode.c"))
        if has_np_pythran(env):
            env.use_utility_code(UtilityCode.load_cached("PythranConversion", "CppSupport.cpp"))

    def generate_extern_c_macro_definition(self, code):
        name = Naming.extern_c_macro
        code.putln("#ifndef %s" % name)
        code.putln("  #ifdef __cplusplus")
        code.putln('    #define %s extern "C"' % name)
        code.putln("  #else")
        code.putln("    #define %s extern" % name)
        code.putln("  #endif")
        code.putln("#endif")

    def generate_dl_import_macro(self, code):
        code.putln("#ifndef DL_IMPORT")
        code.putln("  #define DL_IMPORT(_T) _T")
        code.putln("#endif")

    def generate_includes(self, env, cimported_modules, code, early=True, late=True):
        includes = []
        for inc in sorted(env.c_includes.values(), key=IncludeCode.sortkey):
            if inc.location == inc.EARLY:
                if early:
                    inc.write(code)
            elif inc.location == inc.LATE:
                if late:
                    inc.write(code)
        if early:
            code.putln_openmp("#include <omp.h>")

    def generate_filename_table(self, code):
        from os.path import isabs, basename
        code.putln("")
        code.putln("static const char *%s[] = {" % Naming.filetable_cname)
        if code.globalstate.filename_list:
            for source_desc in code.globalstate.filename_list:
                file_path = source_desc.get_filenametable_entry()
                if isabs(file_path):
                    file_path = basename(file_path)  # never include absolute paths
                escaped_filename = file_path.replace("\\", "\\\\").replace('"', r'\"')
                code.putln('"%s",' % escaped_filename)
        else:
            # Some C compilers don't like an empty array
            code.putln("0")
        code.putln("};")

    def generate_type_predeclarations(self, env, code):
        pass

    def generate_type_header_code(self, type_entries, code):
        # Generate definitions of structs/unions/enums/typedefs/objstructs.
        #self.generate_gcc33_hack(env, code) # Is this still needed?
        # Forward declarations
        for entry in type_entries:
            if not entry.in_cinclude:
                #print "generate_type_header_code:", entry.name, repr(entry.type) ###
                type = entry.type
                if type.is_typedef: # Must test this first!
                    pass
                elif type.is_struct_or_union or type.is_cpp_class:
                    self.generate_struct_union_predeclaration(entry, code)
                elif type.is_ctuple and entry.used:
                    self.generate_struct_union_predeclaration(entry.type.struct_entry, code)
                elif type.is_extension_type:
                    self.generate_objstruct_predeclaration(type, code)
        # Actual declarations
        for entry in type_entries:
            if not entry.in_cinclude:
                #print "generate_type_header_code:", entry.name, repr(entry.type) ###
                type = entry.type
                if type.is_typedef: # Must test this first!
                    self.generate_typedef(entry, code)
                elif type.is_enum:
                    self.generate_enum_definition(entry, code)
                elif type.is_struct_or_union:
                    self.generate_struct_union_definition(entry, code)
                elif type.is_ctuple and entry.used:
                    self.generate_struct_union_definition(entry.type.struct_entry, code)
                elif type.is_cpp_class:
                    self.generate_cpp_class_definition(entry, code)
                elif type.is_extension_type:
                    self.generate_objstruct_definition(type, code)

    def generate_gcc33_hack(self, env, code):
        # Workaround for spurious warning generation in gcc 3.3
        code.putln("")
        for entry in env.c_class_entries:
            type = entry.type
            if not type.typedef_flag:
                name = type.objstruct_cname
                if name.startswith("__pyx_"):
                    tail = name[6:]
                else:
                    tail = name
                code.putln("typedef struct %s __pyx_gcc33_%s;" % (
                    name, tail))

    def generate_typedef(self, entry, code):
        base_type = entry.type.typedef_base_type
        if base_type.is_numeric:
            try:
                writer = code.globalstate['numeric_typedefs']
            except KeyError:
                writer = code
        else:
            writer = code
        writer.mark_pos(entry.pos)
        writer.putln("typedef %s;" % base_type.declaration_code(entry.cname))

    def sue_predeclaration(self, type, kind, name):
        if type.typedef_flag:
            return "%s %s;\ntypedef %s %s %s;" % (
                kind, name,
                kind, name, name)
        else:
            return "%s %s;" % (kind, name)

    def generate_struct_union_predeclaration(self, entry, code):
        type = entry.type
        if type.is_cpp_class and type.templates:
            code.putln("template <typename %s>" % ", typename ".join(
                [T.empty_declaration_code() for T in type.templates]))
        code.putln(self.sue_predeclaration(type, type.kind, type.cname))

    def sue_header_footer(self, type, kind, name):
        header = "%s %s {" % (kind, name)
        footer = "};"
        return header, footer

    def generate_struct_union_definition(self, entry, code):
        code.mark_pos(entry.pos)
        type = entry.type
        scope = type.scope
        if scope:
            kind = type.kind
            packed = type.is_struct and type.packed
            if packed:
                kind = "%s %s" % (type.kind, "__Pyx_PACKED")
                code.globalstate.use_utility_code(packed_struct_utility_code)
            header, footer = \
                self.sue_header_footer(type, kind, type.cname)
            if packed:
                code.putln("#if defined(__SUNPRO_C)")
                code.putln("  #pragma pack(1)")
                code.putln("#elif !defined(__GNUC__)")
                code.putln("  #pragma pack(push, 1)")
                code.putln("#endif")
            code.putln(header)
            var_entries = scope.var_entries
            if not var_entries:
                error(entry.pos, "Empty struct or union definition not allowed outside a 'cdef extern from' block")
            for attr in var_entries:
                code.putln(
                    "%s;" % attr.type.declaration_code(attr.cname))
            code.putln(footer)
            if packed:
                code.putln("#if defined(__SUNPRO_C)")
                code.putln("  #pragma pack()")
                code.putln("#elif !defined(__GNUC__)")
                code.putln("  #pragma pack(pop)")
                code.putln("#endif")

    def generate_cpp_class_definition(self, entry, code):
        code.mark_pos(entry.pos)
        type = entry.type
        scope = type.scope
        if scope:
            if type.templates:
                code.putln("template <class %s>" % ", class ".join(
                    [T.empty_declaration_code() for T in type.templates]))
            # Just let everything be public.
            code.put("struct %s" % type.cname)
            if type.base_classes:
                base_class_decl = ", public ".join(
                    [base_class.empty_declaration_code() for base_class in type.base_classes])
                code.put(" : public %s" % base_class_decl)
            code.putln(" {")
            py_attrs = [e for e in scope.entries.values()
                        if e.type.is_pyobject and not e.is_inherited]
            has_virtual_methods = False
            constructor = None
            destructor = None
            for attr in scope.var_entries:
                if attr.type.is_cfunction and attr.type.is_static_method:
                    code.put("static ")
                elif attr.name == "<init>":
                    constructor = attr
                elif attr.name == "<del>":
                    destructor = attr
                elif attr.type.is_cfunction:
                    code.put("virtual ")
                    has_virtual_methods = True
                code.putln("%s;" % attr.type.declaration_code(attr.cname))
            is_implementing = 'init_module' in code.globalstate.parts
            if constructor or py_attrs:
                if constructor:
                    arg_decls = []
                    arg_names = []
                    for arg in constructor.type.original_args[
                            :len(constructor.type.args)-constructor.type.optional_arg_count]:
                        arg_decls.append(arg.declaration_code())
                        arg_names.append(arg.cname)
                    if constructor.type.optional_arg_count:
                        arg_decls.append(constructor.type.op_arg_struct.declaration_code(Naming.optional_args_cname))
                        arg_names.append(Naming.optional_args_cname)
                    if not arg_decls:
                        arg_decls = ["void"]
                else:
                    arg_decls = ["void"]
                    arg_names = []
                if is_implementing:
                  code.putln("%s(%s) {" % (type.cname, ", ".join(arg_decls)))
                  if py_attrs:
                      code.put_ensure_gil()
                      for attr in py_attrs:
                          code.put_init_var_to_py_none(attr, nanny=False);
                  if constructor:
                      code.putln("%s(%s);" % (constructor.cname, ", ".join(arg_names)))
                  if py_attrs:
                      code.put_release_ensured_gil()
                  code.putln("}")
                else:
                  code.putln("%s(%s);" % (type.cname, ", ".join(arg_decls)))
            if destructor or py_attrs or has_virtual_methods:
                if has_virtual_methods:
                    code.put("virtual ")
                if is_implementing:
                  code.putln("~%s() {" % type.cname)
                  if py_attrs:
                      code.put_ensure_gil()
                  if destructor:
                      code.putln("%s();" % destructor.cname)
                  if py_attrs:
                      for attr in py_attrs:
                          code.put_var_xdecref(attr, nanny=False);
                      code.put_release_ensured_gil()
                  code.putln("}")
                else:
                  code.putln("~%s();" % type.cname)
            if py_attrs:
                # Also need copy constructor and assignment operators.
                if is_implementing:
                  code.putln("%s(const %s& __Pyx_other) {" % (type.cname, type.cname))
                  code.put_ensure_gil()
                  for attr in scope.var_entries:
                      if not attr.type.is_cfunction:
                          code.putln("%s = __Pyx_other.%s;" % (attr.cname, attr.cname))
                          code.put_var_incref(attr, nanny=False)
                  code.put_release_ensured_gil()
                  code.putln("}")
                  code.putln("%s& operator=(const %s& __Pyx_other) {" % (type.cname, type.cname))
                  code.putln("if (this != &__Pyx_other) {")
                  code.put_ensure_gil()
                  for attr in scope.var_entries:
                      if not attr.type.is_cfunction:
                          code.put_var_xdecref(attr, nanny=False);
                          code.putln("%s = __Pyx_other.%s;" % (attr.cname, attr.cname))
                          code.put_var_incref(attr, nanny=False)
                  code.put_release_ensured_gil()
                  code.putln("}")
                  code.putln("return *this;")
                  code.putln("}")
                else:
                  code.putln("%s(const %s& __Pyx_other);" % (type.cname, type.cname))
                  code.putln("%s& operator=(const %s& __Pyx_other);" % (type.cname, type.cname))
            code.putln("};")

    def generate_enum_definition(self, entry, code):
        code.mark_pos(entry.pos)
        type = entry.type
        name = entry.cname or entry.name or ""
        header, footer = self.sue_header_footer(type, "enum", name)
        code.putln(header)
        enum_values = entry.enum_values
        if not enum_values:
            error(entry.pos, "Empty enum definition not allowed outside a 'cdef extern from' block")
        else:
            last_entry = enum_values[-1]
            # this does not really generate code, just builds the result value
            for value_entry in enum_values:
                if value_entry.value_node is not None:
                    value_entry.value_node.generate_evaluation_code(code)

            for value_entry in enum_values:
                if value_entry.value_node is None:
                    value_code = value_entry.cname
                else:
                    value_code = ("%s = %s" % (
                        value_entry.cname,
                        value_entry.value_node.result()))
                if value_entry is not last_entry:
                    value_code += ","
                code.putln(value_code)
        code.putln(footer)
        if entry.type.typedef_flag:
            # Not pre-declared.
            code.putln("typedef enum %s %s;" % (name, name))

    def generate_typeobj_predeclaration(self, entry, code):
        code.putln("")
        name = entry.type.typeobj_cname
        if name:
            if entry.visibility == 'extern' and not entry.in_cinclude:
                code.putln("%s %s %s;" % (
                    Naming.extern_c_macro,
                    PyrexTypes.public_decl("PyTypeObject", "DL_IMPORT"),
                    name))
            elif entry.visibility == 'public':
                code.putln("%s %s %s;" % (
                    Naming.extern_c_macro,
                    PyrexTypes.public_decl("PyTypeObject", "DL_EXPORT"),
                    name))
            # ??? Do we really need the rest of this? ???
            #else:
            #    code.putln("static PyTypeObject %s;" % name)

    def generate_exttype_vtable_struct(self, entry, code):
        if not entry.used:
            return

        code.mark_pos(entry.pos)
        # Generate struct declaration for an extension type's vtable.
        type = entry.type
        scope = type.scope

        self.specialize_fused_types(scope)

        if type.vtabstruct_cname:
            code.putln("")
            code.putln("struct %s {" % type.vtabstruct_cname)
            if type.base_type and type.base_type.vtabstruct_cname:
                code.putln("struct %s %s;" % (
                    type.base_type.vtabstruct_cname,
                    Naming.obj_base_cname))
            for method_entry in scope.cfunc_entries:
                if not method_entry.is_inherited:
                    code.putln("%s;" % method_entry.type.declaration_code("(*%s)" % method_entry.cname))
            code.putln("};")

    def generate_exttype_vtabptr_declaration(self, entry, code):
        if not entry.used:
            return

        code.mark_pos(entry.pos)
        # Generate declaration of pointer to an extension type's vtable.
        type = entry.type
        if type.vtabptr_cname:
            code.putln("static struct %s *%s;" % (
                type.vtabstruct_cname,
                type.vtabptr_cname))

    def generate_exttype_final_methods_declaration(self, entry, code):
        if not entry.used:
            return

        code.mark_pos(entry.pos)
        # Generate final methods prototypes
        type = entry.type
        for method_entry in entry.type.scope.cfunc_entries:
            if not method_entry.is_inherited and method_entry.final_func_cname:
                declaration = method_entry.type.declaration_code(
                    method_entry.final_func_cname)
                modifiers = code.build_function_modifiers(method_entry.func_modifiers)
                code.putln("static %s%s;" % (modifiers, declaration))

    def generate_objstruct_predeclaration(self, type, code):
        if not type.scope:
            return
        code.putln(self.sue_predeclaration(type, "struct", type.objstruct_cname))

    def generate_objstruct_definition(self, type, code):
        code.mark_pos(type.pos)
        # Generate object struct definition for an
        # extension type.
        if not type.scope:
            return # Forward declared but never defined
        header, footer = \
            self.sue_header_footer(type, "struct", type.objstruct_cname)
        code.putln(header)
        base_type = type.base_type
        if base_type:
            basestruct_cname = base_type.objstruct_cname
            if basestruct_cname == "PyTypeObject":
                # User-defined subclasses of type are heap allocated.
                basestruct_cname = "PyHeapTypeObject"
            code.putln(
                "%s%s %s;" % (
                    ("struct ", "")[base_type.typedef_flag],
                    basestruct_cname,
                    Naming.obj_base_cname))
        else:
            code.putln(
                "PyObject_HEAD")
        if type.vtabslot_cname and not (type.base_type and type.base_type.vtabslot_cname):
            code.putln(
                "struct %s *%s;" % (
                    type.vtabstruct_cname,
                    type.vtabslot_cname))
        for attr in type.scope.var_entries:
            if attr.is_declared_generic:
                attr_type = py_object_type
            else:
                attr_type = attr.type
            code.putln(
                "%s;" % attr_type.declaration_code(attr.cname))
        code.putln(footer)
        if type.objtypedef_cname is not None:
            # Only for exposing public typedef name.
            code.putln("typedef struct %s %s;" % (type.objstruct_cname, type.objtypedef_cname))

    def generate_c_class_declarations(self, env, code, definition):
        for entry in env.c_class_entries:
            if definition or entry.defined_in_pxd:
                code.putln("static PyTypeObject *%s = 0;" % (
                    entry.type.typeptr_cname))

    def generate_cvariable_declarations(self, env, code, definition):
        if env.is_cython_builtin:
            return
        for entry in env.var_entries:
            if (entry.in_cinclude or entry.in_closure or
                    (entry.visibility == 'private' and not (entry.defined_in_pxd or entry.used))):
                continue

            storage_class = None
            dll_linkage = None
            init = None

            if entry.visibility == 'extern':
                storage_class = Naming.extern_c_macro
                dll_linkage = "DL_IMPORT"
            elif entry.visibility == 'public':
                storage_class = Naming.extern_c_macro
                if definition:
                    dll_linkage = "DL_EXPORT"
                else:
                    dll_linkage = "DL_IMPORT"
            elif entry.visibility == 'private':
                storage_class = "static"
                dll_linkage = None
                if entry.init is not None:
                    init = entry.type.literal_code(entry.init)
            type = entry.type
            cname = entry.cname

            if entry.defined_in_pxd and not definition:
                storage_class = "static"
                dll_linkage = None
                type = CPtrType(type)
                cname = env.mangle(Naming.varptr_prefix, entry.name)
                init = 0

            if storage_class:
                code.put("%s " % storage_class)
            code.put(type.declaration_code(
                cname, dll_linkage=dll_linkage))
            if init is not None:
                code.put_safe(" = %s" % init)
            code.putln(";")
            if entry.cname != cname:
                code.putln("#define %s (*%s)" % (entry.cname, cname))

    def generate_cfunction_declarations(self, env, code, definition):
        for entry in env.cfunc_entries:
            if entry.used or (entry.visibility == 'public' or entry.api):
                generate_cfunction_declaration(entry, env, code, definition)

    def generate_variable_definitions(self, env, code):
        for entry in env.var_entries:
            if not entry.in_cinclude and entry.visibility == "public":
                code.put(entry.type.declaration_code(entry.cname))
                if entry.init is not None:
                    init = entry.type.literal_code(entry.init)
                    code.put_safe(" = %s" % init)
                code.putln(";")

    def generate_typeobj_definitions(self, env, code):
        full_module_name = env.qualified_name
        for entry in env.c_class_entries:
            #print "generate_typeobj_definitions:", entry.name
            #print "...visibility =", entry.visibility
            if entry.visibility != 'extern':
                type = entry.type
                scope = type.scope
                if scope: # could be None if there was an error
                    self.generate_exttype_vtable(scope, code)
                    self.generate_new_function(scope, code, entry)
                    self.generate_dealloc_function(scope, code)
                    if scope.needs_gc():
                        self.generate_traverse_function(scope, code, entry)
                        if scope.needs_tp_clear():
                            self.generate_clear_function(scope, code, entry)
                    if scope.defines_any_special(["__getitem__"]):
                        self.generate_getitem_int_function(scope, code)
                    if scope.defines_any_special(["__setitem__", "__delitem__"]):
                        self.generate_ass_subscript_function(scope, code)
                    if scope.defines_any_special(["__getslice__", "__setslice__", "__delslice__"]):
                        warning(self.pos,
                                "__getslice__, __setslice__, and __delslice__ are not supported by Python 3, "
                                "use __getitem__, __setitem__, and __delitem__ instead", 1)
                        code.putln("#if PY_MAJOR_VERSION >= 3")
                        code.putln("#error __getslice__, __setslice__, and __delslice__ not supported in Python 3.")
                        code.putln("#endif")
                    if scope.defines_any_special(["__setslice__", "__delslice__"]):
                        self.generate_ass_slice_function(scope, code)
                    if scope.defines_any_special(["__getattr__", "__getattribute__"]):
                        self.generate_getattro_function(scope, code)
                    if scope.defines_any_special(["__setattr__", "__delattr__"]):
                        self.generate_setattro_function(scope, code)
                    if scope.defines_any_special(["__get__"]):
                        self.generate_descr_get_function(scope, code)
                    if scope.defines_any_special(["__set__", "__delete__"]):
                        self.generate_descr_set_function(scope, code)
                    if not scope.is_closure_class_scope and scope.defines_any(["__dict__"]):
                        self.generate_dict_getter_function(scope, code)
                    if scope.defines_any_special(TypeSlots.richcmp_special_methods):
                        self.generate_richcmp_function(scope, code)
                    self.generate_property_accessors(scope, code)
                    self.generate_method_table(scope, code)
                    self.generate_getset_table(scope, code)
                    self.generate_typeobj_definition(full_module_name, entry, code)

    def generate_exttype_vtable(self, scope, code):
        # Generate the definition of an extension type's vtable.
        type = scope.parent_type
        if type.vtable_cname:
            code.putln("static struct %s %s;" % (
                type.vtabstruct_cname,
                type.vtable_cname))

    def generate_self_cast(self, scope, code):
        type = scope.parent_type
        code.putln(
            "%s = (%s)o;" % (
                type.declaration_code("p"),
                type.empty_declaration_code()))

    def generate_new_function(self, scope, code, cclass_entry):
        tp_slot = TypeSlots.ConstructorSlot("tp_new", '__new__')
        slot_func = scope.mangle_internal("tp_new")
        type = scope.parent_type
        base_type = type.base_type

        have_entries, (py_attrs, py_buffers, memoryview_slices) = \
                        scope.get_refcounted_entries()
        is_final_type = scope.parent_type.is_final_type
        if scope.is_internal:
            # internal classes (should) never need None inits, normal zeroing will do
            py_attrs = []
        cpp_class_attrs = [entry for entry in scope.var_entries
                           if entry.type.is_cpp_class]

        new_func_entry = scope.lookup_here("__new__")
        if base_type or (new_func_entry and new_func_entry.is_special
                         and not new_func_entry.trivial_signature):
            unused_marker = ''
        else:
            unused_marker = 'CYTHON_UNUSED '

        if base_type:
            freelist_size = 0  # not currently supported
        else:
            freelist_size = scope.directives.get('freelist', 0)
        freelist_name = scope.mangle_internal(Naming.freelist_name)
        freecount_name = scope.mangle_internal(Naming.freecount_name)

        decls = code.globalstate['decls']
        decls.putln("static PyObject *%s(PyTypeObject *t, PyObject *a, PyObject *k); /*proto*/" %
                    slot_func)
        code.putln("")
        if freelist_size:
            code.putln("static %s[%d];" % (
                scope.parent_type.declaration_code(freelist_name),
                freelist_size))
            code.putln("static int %s = 0;" % freecount_name)
            code.putln("")
        code.putln(
            "static PyObject *%s(PyTypeObject *t, %sPyObject *a, %sPyObject *k) {" % (
                slot_func, unused_marker, unused_marker))

        need_self_cast = (type.vtabslot_cname or
                          (py_buffers or memoryview_slices or py_attrs) or
                          cpp_class_attrs)
        if need_self_cast:
            code.putln("%s;" % scope.parent_type.declaration_code("p"))
        if base_type:
            tp_new = TypeSlots.get_base_slot_function(scope, tp_slot)
            if tp_new is None:
                tp_new = "%s->tp_new" % base_type.typeptr_cname
            code.putln("PyObject *o = %s(t, a, k);" % tp_new)
        else:
            code.putln("PyObject *o;")
            if freelist_size:
                code.globalstate.use_utility_code(
                    UtilityCode.load_cached("IncludeStringH", "StringTools.c"))
                if is_final_type:
                    type_safety_check = ''
                else:
                    type_safety_check = ' & ((t->tp_flags & (Py_TPFLAGS_IS_ABSTRACT | Py_TPFLAGS_HEAPTYPE)) == 0)'
                obj_struct = type.declaration_code("", deref=True)
                code.putln(
                    "if (CYTHON_COMPILING_IN_CPYTHON && likely((%s > 0) & (t->tp_basicsize == sizeof(%s))%s)) {" % (
                        freecount_name, obj_struct, type_safety_check))
                code.putln("o = (PyObject*)%s[--%s];" % (
                    freelist_name, freecount_name))
                code.putln("memset(o, 0, sizeof(%s));" % obj_struct)
                code.putln("(void) PyObject_INIT(o, t);")
                if scope.needs_gc():
                    code.putln("PyObject_GC_Track(o);")
                code.putln("} else {")
            if not is_final_type:
                code.putln("if (likely((t->tp_flags & Py_TPFLAGS_IS_ABSTRACT) == 0)) {")
            code.putln("o = (*t->tp_alloc)(t, 0);")
            if not is_final_type:
                code.putln("} else {")
                code.putln("o = (PyObject *) PyBaseObject_Type.tp_new(t, %s, 0);" % Naming.empty_tuple)
                code.putln("}")
        code.putln("if (unlikely(!o)) return 0;")
        if freelist_size and not base_type:
            code.putln('}')
        if need_self_cast:
            code.putln("p = %s;" % type.cast_code("o"))
        #if need_self_cast:
        #    self.generate_self_cast(scope, code)

        # from this point on, ensure DECREF(o) on failure
        needs_error_cleanup = False

        if type.vtabslot_cname:
            vtab_base_type = type
            while vtab_base_type.base_type and vtab_base_type.base_type.vtabstruct_cname:
                vtab_base_type = vtab_base_type.base_type
            if vtab_base_type is not type:
                struct_type_cast = "(struct %s*)" % vtab_base_type.vtabstruct_cname
            else:
                struct_type_cast = ""
            code.putln("p->%s = %s%s;" % (
                type.vtabslot_cname,
                struct_type_cast, type.vtabptr_cname))

        for entry in cpp_class_attrs:
            code.putln("new((void*)&(p->%s)) %s();" % (
                entry.cname, entry.type.empty_declaration_code()))

        for entry in py_attrs:
            if entry.name == "__dict__":
                needs_error_cleanup = True
                code.put("p->%s = PyDict_New(); if (unlikely(!p->%s)) goto bad;" % (
                    entry.cname, entry.cname))
            else:
                code.put_init_var_to_py_none(entry, "p->%s", nanny=False)

        for entry in memoryview_slices:
            code.putln("p->%s.data = NULL;" % entry.cname)
            code.putln("p->%s.memview = NULL;" % entry.cname)

        for entry in py_buffers:
            code.putln("p->%s.obj = NULL;" % entry.cname)

        if cclass_entry.cname == '__pyx_memoryviewslice':
            code.putln("p->from_slice.memview = NULL;")

        if new_func_entry and new_func_entry.is_special:
            if new_func_entry.trivial_signature:
                cinit_args = "o, %s, NULL" % Naming.empty_tuple
            else:
                cinit_args = "o, a, k"
            needs_error_cleanup = True
            code.putln("if (unlikely(%s(%s) < 0)) goto bad;" % (
                new_func_entry.func_cname, cinit_args))

        code.putln(
            "return o;")
        if needs_error_cleanup:
            code.putln("bad:")
            code.put_decref_clear("o", py_object_type, nanny=False)
            code.putln("return NULL;")
        code.putln(
            "}")

    def generate_dealloc_function(self, scope, code):
        tp_slot = TypeSlots.ConstructorSlot("tp_dealloc", '__dealloc__')
        slot_func = scope.mangle_internal("tp_dealloc")
        base_type = scope.parent_type.base_type
        if tp_slot.slot_code(scope) != slot_func:
            return  # never used

        slot_func_cname = scope.mangle_internal("tp_dealloc")
        code.putln("")
        code.putln(
            "static void %s(PyObject *o) {" % slot_func_cname)

        is_final_type = scope.parent_type.is_final_type
        needs_gc = scope.needs_gc()

        weakref_slot = scope.lookup_here("__weakref__") if not scope.is_closure_class_scope else None
        if weakref_slot not in scope.var_entries:
            weakref_slot = None

        dict_slot = scope.lookup_here("__dict__") if not scope.is_closure_class_scope else None
        if dict_slot not in scope.var_entries:
            dict_slot = None

        _, (py_attrs, _, memoryview_slices) = scope.get_refcounted_entries()
        cpp_class_attrs = [entry for entry in scope.var_entries
                           if entry.type.is_cpp_class]

        if py_attrs or cpp_class_attrs or memoryview_slices or weakref_slot or dict_slot:
            self.generate_self_cast(scope, code)

        if not is_final_type:
            # in Py3.4+, call tp_finalize() as early as possible
            code.putln("#if CYTHON_USE_TP_FINALIZE")
            if needs_gc:
                finalised_check = '!_PyGC_FINALIZED(o)'
            else:
                finalised_check = (
                    '(!PyType_IS_GC(Py_TYPE(o)) || !_PyGC_FINALIZED(o))')
            code.putln(
                "if (unlikely(PyType_HasFeature(Py_TYPE(o), Py_TPFLAGS_HAVE_FINALIZE)"
                " && Py_TYPE(o)->tp_finalize) && %s) {" % finalised_check)
            # if instance was resurrected by finaliser, return
            code.putln("if (PyObject_CallFinalizerFromDealloc(o)) return;")
            code.putln("}")
            code.putln("#endif")

        if needs_gc:
            # We must mark this object as (gc) untracked while tearing
            # it down, lest the garbage collection is invoked while
            # running this destructor.
            code.putln("PyObject_GC_UnTrack(o);")

        # call the user's __dealloc__
        self.generate_usr_dealloc_call(scope, code)

        if weakref_slot:
            code.putln("if (p->__weakref__) PyObject_ClearWeakRefs(o);")

        if dict_slot:
            code.putln("if (p->__dict__) PyDict_Clear(p->__dict__);")

        for entry in cpp_class_attrs:
            code.putln("__Pyx_call_destructor(p->%s);" % entry.cname)

        for entry in py_attrs:
            code.put_xdecref_clear("p->%s" % entry.cname, entry.type, nanny=False,
                                   clear_before_decref=True)

        for entry in memoryview_slices:
            code.put_xdecref_memoryviewslice("p->%s" % entry.cname,
                                             have_gil=True)

        if base_type:
            if needs_gc:
                # The base class deallocator probably expects this to be tracked,
                # so undo the untracking above.
                if base_type.scope and base_type.scope.needs_gc():
                    code.putln("PyObject_GC_Track(o);")
                else:
                    code.putln("#if CYTHON_USE_TYPE_SLOTS")
                    code.putln("if (PyType_IS_GC(Py_TYPE(o)->tp_base))")
                    code.putln("#endif")
                    code.putln("PyObject_GC_Track(o);")

            tp_dealloc = TypeSlots.get_base_slot_function(scope, tp_slot)
            if tp_dealloc is not None:
                code.putln("%s(o);" % tp_dealloc)
            elif base_type.is_builtin_type:
                code.putln("%s->tp_dealloc(o);" % base_type.typeptr_cname)
            else:
                # This is an externally defined type.  Calling through the
                # cimported base type pointer directly interacts badly with
                # the module cleanup, which may already have cleared it.
                # In that case, fall back to traversing the type hierarchy.
                base_cname = base_type.typeptr_cname
                code.putln("if (likely(%s)) %s->tp_dealloc(o); "
                           "else __Pyx_call_next_tp_dealloc(o, %s);" % (
                               base_cname, base_cname, slot_func_cname))
                code.globalstate.use_utility_code(
                    UtilityCode.load_cached("CallNextTpDealloc", "ExtensionTypes.c"))
        else:
            freelist_size = scope.directives.get('freelist', 0)
            if freelist_size:
                freelist_name = scope.mangle_internal(Naming.freelist_name)
                freecount_name = scope.mangle_internal(Naming.freecount_name)

                if is_final_type:
                    type_safety_check = ''
                else:
                    type_safety_check = (
                        ' & ((Py_TYPE(o)->tp_flags & (Py_TPFLAGS_IS_ABSTRACT | Py_TPFLAGS_HEAPTYPE)) == 0)')

                type = scope.parent_type
                code.putln(
                    "if (CYTHON_COMPILING_IN_CPYTHON && ((%s < %d) & (Py_TYPE(o)->tp_basicsize == sizeof(%s))%s)) {" % (
                        freecount_name,
                        freelist_size,
                        type.declaration_code("", deref=True),
                        type_safety_check))
                code.putln("%s[%s++] = %s;" % (
                    freelist_name, freecount_name, type.cast_code("o")))
                code.putln("} else {")
            code.putln("(*Py_TYPE(o)->tp_free)(o);")
            if freelist_size:
                code.putln("}")
        code.putln(
            "}")

    def generate_usr_dealloc_call(self, scope, code):
        entry = scope.lookup_here("__dealloc__")
        if not entry:
            return

        code.putln("{")
        code.putln("PyObject *etype, *eval, *etb;")
        code.putln("PyErr_Fetch(&etype, &eval, &etb);")
        code.putln("++Py_REFCNT(o);")
        code.putln("%s(o);" % entry.func_cname)
        code.putln("--Py_REFCNT(o);")
        code.putln("PyErr_Restore(etype, eval, etb);")
        code.putln("}")

    def generate_traverse_function(self, scope, code, cclass_entry):
        tp_slot = TypeSlots.GCDependentSlot("tp_traverse")
        slot_func = scope.mangle_internal("tp_traverse")
        base_type = scope.parent_type.base_type
        if tp_slot.slot_code(scope) != slot_func:
            return  # never used
        code.putln("")
        code.putln(
            "static int %s(PyObject *o, visitproc v, void *a) {" % slot_func)

        have_entries, (py_attrs, py_buffers, memoryview_slices) = (
            scope.get_refcounted_entries(include_gc_simple=False))

        if base_type or py_attrs:
            code.putln("int e;")

        if py_attrs or py_buffers:
            self.generate_self_cast(scope, code)

        if base_type:
            # want to call it explicitly if possible so inlining can be performed
            static_call = TypeSlots.get_base_slot_function(scope, tp_slot)
            if static_call:
                code.putln("e = %s(o, v, a); if (e) return e;" % static_call)
            elif base_type.is_builtin_type:
                base_cname = base_type.typeptr_cname
                code.putln("if (!%s->tp_traverse); else { e = %s->tp_traverse(o,v,a); if (e) return e; }" % (
                    base_cname, base_cname))
            else:
                # This is an externally defined type.  Calling through the
                # cimported base type pointer directly interacts badly with
                # the module cleanup, which may already have cleared it.
                # In that case, fall back to traversing the type hierarchy.
                base_cname = base_type.typeptr_cname
                code.putln(
                    "e = ((likely(%s)) ? ((%s->tp_traverse) ? %s->tp_traverse(o, v, a) : 0) : "
                    "__Pyx_call_next_tp_traverse(o, v, a, %s)); if (e) return e;" % (
                        base_cname, base_cname, base_cname, slot_func))
                code.globalstate.use_utility_code(
                    UtilityCode.load_cached("CallNextTpTraverse", "ExtensionTypes.c"))

        for entry in py_attrs:
            var_code = "p->%s" % entry.cname
            var_as_pyobject = PyrexTypes.typecast(py_object_type, entry.type, var_code)
            code.putln("if (%s) {" % var_code)
            code.putln("e = (*v)(%s, a); if (e) return e;" % var_as_pyobject)
            code.putln("}")

        # Traverse buffer exporting objects.
        # Note: not traversing memoryview attributes of memoryview slices!
        # When triggered by the GC, it would cause multiple visits (gc_refs
        # subtractions which is not matched by its reference count!)
        for entry in py_buffers:
            cname = entry.cname + ".obj"
            code.putln("if (p->%s) {" % cname)
            code.putln("e = (*v)(p->%s, a); if (e) return e;" % cname)
            code.putln("}")

        code.putln("return 0;")
        code.putln("}")

    def generate_clear_function(self, scope, code, cclass_entry):
        tp_slot = TypeSlots.get_slot_by_name("tp_clear")
        slot_func = scope.mangle_internal("tp_clear")
        base_type = scope.parent_type.base_type
        if tp_slot.slot_code(scope) != slot_func:
            return # never used

        have_entries, (py_attrs, py_buffers, memoryview_slices) = (
            scope.get_refcounted_entries(include_gc_simple=False))

        if py_attrs or py_buffers or base_type:
            unused = ''
        else:
            unused = 'CYTHON_UNUSED '

        code.putln("")
        code.putln("static int %s(%sPyObject *o) {" % (slot_func, unused))

        if py_attrs and Options.clear_to_none:
            code.putln("PyObject* tmp;")

        if py_attrs or py_buffers:
            self.generate_self_cast(scope, code)

        if base_type:
            # want to call it explicitly if possible so inlining can be performed
            static_call = TypeSlots.get_base_slot_function(scope, tp_slot)
            if static_call:
                code.putln("%s(o);" % static_call)
            elif base_type.is_builtin_type:
                base_cname = base_type.typeptr_cname
                code.putln("if (!%s->tp_clear); else %s->tp_clear(o);" % (
                    base_cname, base_cname))
            else:
                # This is an externally defined type.  Calling through the
                # cimported base type pointer directly interacts badly with
                # the module cleanup, which may already have cleared it.
                # In that case, fall back to traversing the type hierarchy.
                base_cname = base_type.typeptr_cname
                code.putln(
                    "if (likely(%s)) { if (%s->tp_clear) %s->tp_clear(o); } else __Pyx_call_next_tp_clear(o, %s);" % (
                        base_cname, base_cname, base_cname, slot_func))
                code.globalstate.use_utility_code(
                    UtilityCode.load_cached("CallNextTpClear", "ExtensionTypes.c"))

        if Options.clear_to_none:
            for entry in py_attrs:
                name = "p->%s" % entry.cname
                code.putln("tmp = ((PyObject*)%s);" % name)
                if entry.is_declared_generic:
                    code.put_init_to_py_none(name, py_object_type, nanny=False)
                else:
                    code.put_init_to_py_none(name, entry.type, nanny=False)
                code.putln("Py_XDECREF(tmp);")
        else:
            for entry in py_attrs:
                code.putln("Py_CLEAR(p->%s);" % entry.cname)

        for entry in py_buffers:
            # Note: shouldn't this call __Pyx_ReleaseBuffer ??
            code.putln("Py_CLEAR(p->%s.obj);" % entry.cname)

        if cclass_entry.cname == '__pyx_memoryviewslice':
            code.putln("__PYX_XDEC_MEMVIEW(&p->from_slice, 1);")

        code.putln("return 0;")
        code.putln("}")

    def generate_getitem_int_function(self, scope, code):
        # This function is put into the sq_item slot when
        # a __getitem__ method is present. It converts its
        # argument to a Python integer and calls mp_subscript.
        code.putln(
            "static PyObject *%s(PyObject *o, Py_ssize_t i) {" % (
                scope.mangle_internal("sq_item")))
        code.putln(
            "PyObject *r;")
        code.putln(
            "PyObject *x = PyInt_FromSsize_t(i); if(!x) return 0;")
        code.putln(
            "r = Py_TYPE(o)->tp_as_mapping->mp_subscript(o, x);")
        code.putln(
            "Py_DECREF(x);")
        code.putln(
            "return r;")
        code.putln(
            "}")

    def generate_ass_subscript_function(self, scope, code):
        # Setting and deleting an item are both done through
        # the ass_subscript method, so we dispatch to user's __setitem__
        # or __delitem__, or raise an exception.
        base_type = scope.parent_type.base_type
        set_entry = scope.lookup_here("__setitem__")
        del_entry = scope.lookup_here("__delitem__")
        code.putln("")
        code.putln(
            "static int %s(PyObject *o, PyObject *i, PyObject *v) {" % (
                scope.mangle_internal("mp_ass_subscript")))
        code.putln(
            "if (v) {")
        if set_entry:
            code.putln("return %s(o, i, v);" % set_entry.func_cname)
        else:
            self.generate_guarded_basetype_call(
                base_type, "tp_as_mapping", "mp_ass_subscript", "o, i, v", code)
            code.putln(
                "PyErr_Format(PyExc_NotImplementedError,")
            code.putln(
                '  "Subscript assignment not supported by %.200s", Py_TYPE(o)->tp_name);')
            code.putln(
                "return -1;")
        code.putln(
            "}")
        code.putln(
            "else {")
        if del_entry:
            code.putln(
                "return %s(o, i);" % (
                    del_entry.func_cname))
        else:
            self.generate_guarded_basetype_call(
                base_type, "tp_as_mapping", "mp_ass_subscript", "o, i, v", code)
            code.putln(
                "PyErr_Format(PyExc_NotImplementedError,")
            code.putln(
                '  "Subscript deletion not supported by %.200s", Py_TYPE(o)->tp_name);')
            code.putln(
                "return -1;")
        code.putln(
            "}")
        code.putln(
            "}")

    def generate_guarded_basetype_call(
            self, base_type, substructure, slot, args, code):
        if base_type:
            base_tpname = base_type.typeptr_cname
            if substructure:
                code.putln(
                    "if (%s->%s && %s->%s->%s)" % (
                        base_tpname, substructure, base_tpname, substructure, slot))
                code.putln(
                    "  return %s->%s->%s(%s);" % (
                        base_tpname, substructure, slot, args))
            else:
                code.putln(
                    "if (%s->%s)" % (
                        base_tpname, slot))
                code.putln(
                    "  return %s->%s(%s);" % (
                        base_tpname, slot, args))

    def generate_ass_slice_function(self, scope, code):
        # Setting and deleting a slice are both done through
        # the ass_slice method, so we dispatch to user's __setslice__
        # or __delslice__, or raise an exception.
        base_type = scope.parent_type.base_type
        set_entry = scope.lookup_here("__setslice__")
        del_entry = scope.lookup_here("__delslice__")
        code.putln("")
        code.putln(
            "static int %s(PyObject *o, Py_ssize_t i, Py_ssize_t j, PyObject *v) {" % (
                scope.mangle_internal("sq_ass_slice")))
        code.putln(
            "if (v) {")
        if set_entry:
            code.putln(
                "return %s(o, i, j, v);" % (
                    set_entry.func_cname))
        else:
            self.generate_guarded_basetype_call(
                base_type, "tp_as_sequence", "sq_ass_slice", "o, i, j, v", code)
            code.putln(
                "PyErr_Format(PyExc_NotImplementedError,")
            code.putln(
                '  "2-element slice assignment not supported by %.200s", Py_TYPE(o)->tp_name);')
            code.putln(
                "return -1;")
        code.putln(
            "}")
        code.putln(
            "else {")
        if del_entry:
            code.putln(
                "return %s(o, i, j);" % (
                    del_entry.func_cname))
        else:
            self.generate_guarded_basetype_call(
                base_type, "tp_as_sequence", "sq_ass_slice", "o, i, j, v", code)
            code.putln(
                "PyErr_Format(PyExc_NotImplementedError,")
            code.putln(
                '  "2-element slice deletion not supported by %.200s", Py_TYPE(o)->tp_name);')
            code.putln(
                "return -1;")
        code.putln(
            "}")
        code.putln(
            "}")

    def generate_richcmp_function(self, scope, code):
        if scope.lookup_here("__richcmp__"):
            # user implemented, nothing to do
            return
        # otherwise, we have to generate it from the Python special methods
        richcmp_cfunc = scope.mangle_internal("tp_richcompare")
        code.putln("")
        code.putln("static PyObject *%s(PyObject *o1, PyObject *o2, int op) {" % richcmp_cfunc)
        code.putln("switch (op) {")

        class_scopes = []
        cls = scope.parent_type
        while cls is not None and not cls.entry.visibility == 'extern':
            class_scopes.append(cls.scope)
            cls = cls.scope.parent_type.base_type
        assert scope in class_scopes

        extern_parent = None
        if cls and cls.entry.visibility == 'extern':
            # need to call up into base classes as we may not know all implemented comparison methods
            extern_parent = cls if cls.typeptr_cname else scope.parent_type.base_type

        eq_entry = None
        has_ne = False
        for cmp_method in TypeSlots.richcmp_special_methods:
            for class_scope in class_scopes:
                entry = class_scope.lookup_here(cmp_method)
                if entry is not None:
                    break
            else:
                continue

            cmp_type = cmp_method.strip('_').upper()  # e.g. "__eq__" -> EQ
            code.putln("case Py_%s: {" % cmp_type)
            if cmp_method == '__eq__':
                eq_entry = entry
                # Python itself does not do this optimisation, it seems...
                #code.putln("if (o1 == o2) return __Pyx_NewRef(Py_True);")
            elif cmp_method == '__ne__':
                has_ne = True
                # Python itself does not do this optimisation, it seems...
                #code.putln("if (o1 == o2) return __Pyx_NewRef(Py_False);")
            code.putln("return %s(o1, o2);" % entry.func_cname)
            code.putln("}")

        if eq_entry and not has_ne and not extern_parent:
            code.putln("case Py_NE: {")
            code.putln("PyObject *ret;")
            # Python itself does not do this optimisation, it seems...
            #code.putln("if (o1 == o2) return __Pyx_NewRef(Py_False);")
            code.putln("ret = %s(o1, o2);" % eq_entry.func_cname)
            code.putln("if (likely(ret && ret != Py_NotImplemented)) {")
            code.putln("int b = __Pyx_PyObject_IsTrue(ret); Py_DECREF(ret);")
            code.putln("if (unlikely(b < 0)) return NULL;")
            code.putln("ret = (b) ? Py_False : Py_True;")
            code.putln("Py_INCREF(ret);")
            code.putln("}")
            code.putln("return ret;")
            code.putln("}")

        code.putln("default: {")
        if extern_parent and extern_parent.typeptr_cname:
            code.putln("if (likely(%s->tp_richcompare)) return %s->tp_richcompare(o1, o2, op);" % (
                extern_parent.typeptr_cname, extern_parent.typeptr_cname))
        code.putln("return __Pyx_NewRef(Py_NotImplemented);")
        code.putln("}")

        code.putln("}")  # switch
        code.putln("}")

    def generate_getattro_function(self, scope, code):
        # First try to get the attribute using __getattribute__, if defined, or
        # PyObject_GenericGetAttr.
        #
        # If that raises an AttributeError, call the __getattr__ if defined.
        #
        # In both cases, defined can be in this class, or any base class.
        def lookup_here_or_base(n, tp=None, extern_return=None):
            # Recursive lookup
            if tp is None:
                tp = scope.parent_type
            r = tp.scope.lookup_here(n)
            if r is None:
                if tp.is_external and extern_return is not None:
                    return extern_return
                if tp.base_type is not None:
                    return lookup_here_or_base(n, tp.base_type)
            return r

        has_instance_dict = lookup_here_or_base("__dict__", extern_return="extern")
        getattr_entry = lookup_here_or_base("__getattr__")
        getattribute_entry = lookup_here_or_base("__getattribute__")
        code.putln("")
        code.putln(
            "static PyObject *%s(PyObject *o, PyObject *n) {" % (
                scope.mangle_internal("tp_getattro")))
        if getattribute_entry is not None:
            code.putln(
                "PyObject *v = %s(o, n);" % (
                    getattribute_entry.func_cname))
        else:
            if not has_instance_dict and scope.parent_type.is_final_type:
                # Final with no dict => use faster type attribute lookup.
                code.globalstate.use_utility_code(
                    UtilityCode.load_cached("PyObject_GenericGetAttrNoDict", "ObjectHandling.c"))
                generic_getattr_cfunc = "__Pyx_PyObject_GenericGetAttrNoDict"
            elif not has_instance_dict or has_instance_dict == "extern":
                # No dict in the known ancestors, but don't know about extern ancestors or subtypes.
                code.globalstate.use_utility_code(
                    UtilityCode.load_cached("PyObject_GenericGetAttr", "ObjectHandling.c"))
                generic_getattr_cfunc = "__Pyx_PyObject_GenericGetAttr"
            else:
                generic_getattr_cfunc = "PyObject_GenericGetAttr"
            code.putln(
                "PyObject *v = %s(o, n);" % generic_getattr_cfunc)
        if getattr_entry is not None:
            code.putln(
                "if (!v && PyErr_ExceptionMatches(PyExc_AttributeError)) {")
            code.putln(
                "PyErr_Clear();")
            code.putln(
                "v = %s(o, n);" % (
                    getattr_entry.func_cname))
            code.putln(
                "}")
        code.putln(
            "return v;")
        code.putln(
            "}")

    def generate_setattro_function(self, scope, code):
        # Setting and deleting an attribute are both done through
        # the setattro method, so we dispatch to user's __setattr__
        # or __delattr__ or fall back on PyObject_GenericSetAttr.
        base_type = scope.parent_type.base_type
        set_entry = scope.lookup_here("__setattr__")
        del_entry = scope.lookup_here("__delattr__")
        code.putln("")
        code.putln(
            "static int %s(PyObject *o, PyObject *n, PyObject *v) {" % (
                scope.mangle_internal("tp_setattro")))
        code.putln(
            "if (v) {")
        if set_entry:
            code.putln(
                "return %s(o, n, v);" % (
                    set_entry.func_cname))
        else:
            self.generate_guarded_basetype_call(
                base_type, None, "tp_setattro", "o, n, v", code)
            code.putln(
                "return PyObject_GenericSetAttr(o, n, v);")
        code.putln(
            "}")
        code.putln(
            "else {")
        if del_entry:
            code.putln(
                "return %s(o, n);" % (
                    del_entry.func_cname))
        else:
            self.generate_guarded_basetype_call(
                base_type, None, "tp_setattro", "o, n, v", code)
            code.putln(
                "return PyObject_GenericSetAttr(o, n, 0);")
        code.putln(
            "}")
        code.putln(
            "}")

    def generate_descr_get_function(self, scope, code):
        # The __get__ function of a descriptor object can be
        # called with NULL for the second or third arguments
        # under some circumstances, so we replace them with
        # None in that case.
        user_get_entry = scope.lookup_here("__get__")
        code.putln("")
        code.putln(
            "static PyObject *%s(PyObject *o, PyObject *i, PyObject *c) {" % (
                scope.mangle_internal("tp_descr_get")))
        code.putln(
            "PyObject *r = 0;")
        code.putln(
            "if (!i) i = Py_None;")
        code.putln(
            "if (!c) c = Py_None;")
        #code.put_incref("i", py_object_type)
        #code.put_incref("c", py_object_type)
        code.putln(
            "r = %s(o, i, c);" % (
                user_get_entry.func_cname))
        #code.put_decref("i", py_object_type)
        #code.put_decref("c", py_object_type)
        code.putln(
            "return r;")
        code.putln(
            "}")

    def generate_descr_set_function(self, scope, code):
        # Setting and deleting are both done through the __set__
        # method of a descriptor, so we dispatch to user's __set__
        # or __delete__ or raise an exception.
        base_type = scope.parent_type.base_type
        user_set_entry = scope.lookup_here("__set__")
        user_del_entry = scope.lookup_here("__delete__")
        code.putln("")
        code.putln(
            "static int %s(PyObject *o, PyObject *i, PyObject *v) {" % (
                scope.mangle_internal("tp_descr_set")))
        code.putln(
            "if (v) {")
        if user_set_entry:
            code.putln(
                "return %s(o, i, v);" % (
                    user_set_entry.func_cname))
        else:
            self.generate_guarded_basetype_call(
                base_type, None, "tp_descr_set", "o, i, v", code)
            code.putln(
                'PyErr_SetString(PyExc_NotImplementedError, "__set__");')
            code.putln(
                "return -1;")
        code.putln(
            "}")
        code.putln(
            "else {")
        if user_del_entry:
            code.putln(
                "return %s(o, i);" % (
                    user_del_entry.func_cname))
        else:
            self.generate_guarded_basetype_call(
                base_type, None, "tp_descr_set", "o, i, v", code)
            code.putln(
                'PyErr_SetString(PyExc_NotImplementedError, "__delete__");')
            code.putln(
                "return -1;")
        code.putln(
            "}")
        code.putln(
            "}")

    def generate_property_accessors(self, cclass_scope, code):
        for entry in cclass_scope.property_entries:
            property_scope = entry.scope
            if property_scope.defines_any(["__get__"]):
                self.generate_property_get_function(entry, code)
            if property_scope.defines_any(["__set__", "__del__"]):
                self.generate_property_set_function(entry, code)

    def generate_property_get_function(self, property_entry, code):
        property_scope = property_entry.scope
        property_entry.getter_cname = property_scope.parent_scope.mangle(
            Naming.prop_get_prefix, property_entry.name)
        get_entry = property_scope.lookup_here("__get__")
        code.putln("")
        code.putln(
            "static PyObject *%s(PyObject *o, CYTHON_UNUSED void *x) {" % (
                property_entry.getter_cname))
        code.putln(
            "return %s(o);" % (
                get_entry.func_cname))
        code.putln(
            "}")

    def generate_property_set_function(self, property_entry, code):
        property_scope = property_entry.scope
        property_entry.setter_cname = property_scope.parent_scope.mangle(
            Naming.prop_set_prefix, property_entry.name)
        set_entry = property_scope.lookup_here("__set__")
        del_entry = property_scope.lookup_here("__del__")
        code.putln("")
        code.putln(
            "static int %s(PyObject *o, PyObject *v, CYTHON_UNUSED void *x) {" % (
                property_entry.setter_cname))
        code.putln(
            "if (v) {")
        if set_entry:
            code.putln(
                "return %s(o, v);" % (
                    set_entry.func_cname))
        else:
            code.putln(
                'PyErr_SetString(PyExc_NotImplementedError, "__set__");')
            code.putln(
                "return -1;")
        code.putln(
            "}")
        code.putln(
            "else {")
        if del_entry:
            code.putln(
                "return %s(o);" % (
                    del_entry.func_cname))
        else:
            code.putln(
                'PyErr_SetString(PyExc_NotImplementedError, "__del__");')
            code.putln(
                "return -1;")
        code.putln(
            "}")
        code.putln(
            "}")

    def generate_typeobj_definition(self, modname, entry, code):
        type = entry.type
        scope = type.scope
        for suite in TypeSlots.substructures:
            suite.generate_substructure(scope, code)
        code.putln("")
        if entry.visibility == 'public':
            header = "DL_EXPORT(PyTypeObject) %s = {"
        else:
            header = "static PyTypeObject %s = {"
        #code.putln(header % scope.parent_type.typeobj_cname)
        code.putln(header % type.typeobj_cname)
        code.putln(
            "PyVarObject_HEAD_INIT(0, 0)")
        code.putln(
            '"%s.%s", /*tp_name*/' % (
                self.full_module_name, scope.class_name))
        if type.typedef_flag:
            objstruct = type.objstruct_cname
        else:
            objstruct = "struct %s" % type.objstruct_cname
        code.putln(
            "sizeof(%s), /*tp_basicsize*/" % objstruct)
        code.putln(
            "0, /*tp_itemsize*/")
        for slot in TypeSlots.slot_table:
            slot.generate(scope, code)
        code.putln(
            "};")

    def generate_method_table(self, env, code):
        if env.is_c_class_scope and not env.pyfunc_entries:
            return
        binding = env.directives['binding']

        code.putln("")
        wrapper_code_writer = code.insertion_point()

        code.putln(
            "static PyMethodDef %s[] = {" % (
                env.method_table_cname))
        for entry in env.pyfunc_entries:
            if not entry.fused_cfunction and not (binding and entry.is_overridable):
                code.put_pymethoddef(entry, ",", wrapper_code_writer=wrapper_code_writer)
        code.putln(
            "{0, 0, 0, 0}")
        code.putln(
            "};")

        if wrapper_code_writer.getvalue():
            wrapper_code_writer.putln("")

    def generate_dict_getter_function(self, scope, code):
        dict_attr = scope.lookup_here("__dict__")
        if not dict_attr or not dict_attr.is_variable:
            return
        func_name = scope.mangle_internal("__dict__getter")
        dict_name = dict_attr.cname
        code.putln("")
        code.putln("static PyObject *%s(PyObject *o, CYTHON_UNUSED void *x) {" % func_name)
        self.generate_self_cast(scope, code)
        code.putln("if (unlikely(!p->%s)){" % dict_name)
        code.putln("p->%s = PyDict_New();" % dict_name)
        code.putln("}")
        code.putln("Py_XINCREF(p->%s);" % dict_name)
        code.putln("return p->%s;" % dict_name)
        code.putln("}")

    def generate_getset_table(self, env, code):
        if env.property_entries:
            code.putln("")
            code.putln(
                "static struct PyGetSetDef %s[] = {" %
                env.getset_table_cname)
            for entry in env.property_entries:
                doc = entry.doc
                if doc:
                    if doc.is_unicode:
                        doc = doc.as_utf8_string()
                    doc_code = doc.as_c_string_literal()
                else:
                    doc_code = "0"
                code.putln(
                    '{(char *)"%s", %s, %s, (char *)%s, 0},' % (
                        entry.name,
                        entry.getter_cname or "0",
                        entry.setter_cname or "0",
                        doc_code))
            code.putln(
                "{0, 0, 0, 0, 0}")
            code.putln(
                "};")

    def create_import_star_conversion_utility_code(self, env):
        # Create all conversion helpers that are needed for "import *" assignments.
        # Must be done before code generation to support CythonUtilityCode.
        for name, entry in sorted(env.entries.items()):
            if entry.is_cglobal and entry.used:
                if not entry.type.is_pyobject:
                    entry.type.create_from_py_utility_code(env)

    def generate_import_star(self, env, code):
        env.use_utility_code(UtilityCode.load_cached("CStringEquals", "StringTools.c"))
        code.putln()
        code.enter_cfunc_scope()  # as we need labels
        code.putln("static int %s(PyObject *o, PyObject* py_name, char *name) {" % Naming.import_star_set)

        code.putln("static const char* internal_type_names[] = {")
        for name, entry in sorted(env.entries.items()):
            if entry.is_type:
                code.putln('"%s",' % name)
        code.putln("0")
        code.putln("};")

        code.putln("const char** type_name = internal_type_names;")
        code.putln("while (*type_name) {")
        code.putln("if (__Pyx_StrEq(name, *type_name)) {")
        code.putln('PyErr_Format(PyExc_TypeError, "Cannot overwrite C type %s", name);')
        code.putln('goto bad;')
        code.putln("}")
        code.putln("type_name++;")
        code.putln("}")

        old_error_label = code.new_error_label()
        code.putln("if (0);")  # so the first one can be "else if"
        msvc_count = 0
        for name, entry in sorted(env.entries.items()):
            if entry.is_cglobal and entry.used:
                msvc_count += 1
                if msvc_count % 100 == 0:
                    code.putln("#ifdef _MSC_VER")
                    code.putln("if (0);  /* Workaround for MSVC C1061. */")
                    code.putln("#endif")
                code.putln('else if (__Pyx_StrEq(name, "%s")) {' % name)
                if entry.type.is_pyobject:
                    if entry.type.is_extension_type or entry.type.is_builtin_type:
                        code.putln("if (!(%s)) %s;" % (
                            entry.type.type_test_code("o"),
                            code.error_goto(entry.pos)))
                    code.putln("Py_INCREF(o);")
                    code.put_decref(entry.cname, entry.type, nanny=False)
                    code.putln("%s = %s;" % (
                        entry.cname,
                        PyrexTypes.typecast(entry.type, py_object_type, "o")))
                elif entry.type.create_from_py_utility_code(env):
                    # if available, utility code was already created in self.prepare_utility_code()
                    code.putln(entry.type.from_py_call_code(
                        'o', entry.cname, entry.pos, code))
                else:
                    code.putln('PyErr_Format(PyExc_TypeError, "Cannot convert Python object %s to %s");' % (
                        name, entry.type))
                    code.putln(code.error_goto(entry.pos))
                code.putln("}")
        code.putln("else {")
        code.putln("if (PyObject_SetAttr(%s, py_name, o) < 0) goto bad;" % Naming.module_cname)
        code.putln("}")
        code.putln("return 0;")
        if code.label_used(code.error_label):
            code.put_label(code.error_label)
            # This helps locate the offending name.
            code.put_add_traceback(self.full_module_name)
        code.error_label = old_error_label
        code.putln("bad:")
        code.putln("return -1;")
        code.putln("}")
        code.putln("")
        code.putln(UtilityCode.load_as_string("ImportStar", "ImportExport.c")[1])
        code.exit_cfunc_scope()  # done with labels

    def generate_module_init_func(self, imported_modules, env, code):
        subfunction = self.mod_init_subfunction(self.scope, code)

        code.enter_cfunc_scope(self.scope)
        code.putln("")
        code.putln(UtilityCode.load_as_string("PyModInitFuncType", "ModuleSetupCode.c")[0])
        header2 = "__Pyx_PyMODINIT_FUNC init%s(void)" % env.module_name
        header3 = "__Pyx_PyMODINIT_FUNC %s(void)" % self.mod_init_func_cname('PyInit', env)
        code.putln("#if PY_MAJOR_VERSION < 3")
        # Optimise for small code size as the module init function is only executed once.
        code.putln("%s CYTHON_SMALL_CODE; /*proto*/" % header2)
        code.putln(header2)
        code.putln("#else")
        code.putln("%s CYTHON_SMALL_CODE; /*proto*/" % header3)
        code.putln(header3)

        # CPython 3.5+ supports multi-phase module initialisation (gives access to __spec__, __file__, etc.)
        code.putln("#if CYTHON_PEP489_MULTI_PHASE_INIT")
        code.putln("{")
        code.putln("return PyModuleDef_Init(&%s);" % Naming.pymoduledef_cname)
        code.putln("}")

        mod_create_func = UtilityCode.load_as_string("ModuleCreationPEP489", "ModuleSetupCode.c")[1]
        code.put(mod_create_func)

        code.putln("")
        # main module init code lives in Py_mod_exec function, not in PyInit function
        code.putln("static CYTHON_SMALL_CODE int %s(PyObject *%s)" % (
            self.mod_init_func_cname(Naming.pymodule_exec_func_cname, env),
            Naming.pymodinit_module_arg))
        code.putln("#endif")  # PEP489

        code.putln("#endif")  # Py3

        # start of module init/exec function (pre/post PEP 489)
        code.putln("{")

        tempdecl_code = code.insertion_point()

        profile = code.globalstate.directives['profile']
        linetrace = code.globalstate.directives['linetrace']
        if profile or linetrace:
            code.globalstate.use_utility_code(UtilityCode.load_cached("Profile", "Profile.c"))

        code.put_declare_refcount_context()
<<<<<<< HEAD
=======
        code.putln("#if CYTHON_PEP489_MULTI_PHASE_INIT")
        # Most extension modules simply can't deal with it, and Cython isn't ready either.
        # See issues listed here: https://docs.python.org/3/c-api/init.html#sub-interpreter-support
        code.putln("if (%s) {" % Naming.module_cname)
        # Hack: enforce single initialisation.
        code.putln("if (%s == %s) return 0;" % (
            Naming.module_cname,
            Naming.pymodinit_module_arg,
        ))
        code.putln('PyErr_SetString(PyExc_RuntimeError,'
                   ' "Module \'%s\' has already been imported. Re-initialisation is not supported.");' %
                   env.module_name)
        code.putln("return -1;")
        code.putln("}")
        code.putln("#elif PY_MAJOR_VERSION >= 3")
        # Hack: enforce single initialisation also on reimports under different names on Python 3 (with PEP 3121/489).
        code.putln("if (%s) return __Pyx_NewRef(%s);" % (
            Naming.module_cname,
            Naming.module_cname,
        ))
        code.putln("#endif")

>>>>>>> d11dfd28
        if profile or linetrace:
            tempdecl_code.put_trace_declarations()
            code.put_trace_frame_init()

        refnanny_import_code = UtilityCode.load_as_string("ImportRefnannyAPI", "ModuleSetupCode.c")[1]
        code.putln(refnanny_import_code.rstrip())
        code.put_setup_refcount_context(header3)

        env.use_utility_code(UtilityCode.load("CheckBinaryVersion", "ModuleSetupCode.c"))
        code.put_error_if_neg(self.pos, "__Pyx_check_binary_version()")

        code.put_assign_ref_once(Naming.empty_tuple, "PyTuple_New(0)", self.pos)
        code.put_assign_ref_once(Naming.empty_bytes, 'PyBytes_FromStringAndSize("", 0)', self.pos)
        code.put_assign_ref_once(Naming.empty_unicode, 'PyUnicode_FromStringAndSize("", 0)', self.pos)

        for ext_type in ('CyFunction', 'FusedFunction', 'Coroutine', 'Generator', 'AsyncGen', 'StopAsyncIteration'):
            code.putln("#ifdef __Pyx_%s_USED" % ext_type)
            code.put_error_if_neg(self.pos, "__pyx_%s_init()" % ext_type)
            code.putln("#endif")

        code.putln("/*--- Library function declarations ---*/")
        if env.directives['np_pythran']:
            code.put_error_if_neg(self.pos, "_import_array()")

        code.putln("/*--- Threads initialization code ---*/")
        code.putln("#if defined(WITH_THREAD) && defined(__PYX_FORCE_INIT_THREADS) && __PYX_FORCE_INIT_THREADS")
        code.putln("PyEval_InitThreads();")
        code.putln("#endif")

        code.putln("/*--- Module creation code ---*/")
        self.generate_module_creation_code(env, code)

        code.putln("/*--- Initialize various global constants etc. ---*/")
        code.put_error_if_neg(self.pos, "__Pyx_InitGlobals()")

        code.putln("#if PY_MAJOR_VERSION < 3 && (__PYX_DEFAULT_STRING_ENCODING_IS_ASCII || "
                   "__PYX_DEFAULT_STRING_ENCODING_IS_DEFAULT)")
        code.put_error_if_neg(self.pos, "__Pyx_init_sys_getdefaultencoding_params()")
        code.putln("#endif")

        code.putln("if (%s%s) {" % (Naming.module_is_main, self.full_module_name.replace('.', '__')))
        code.put_error_if_neg(self.pos, 'PyObject_SetAttr(%s, %s, %s)' % (
            env.module_cname,
            code.intern_identifier(EncodedString("__name__")),
            code.intern_identifier(EncodedString("__main__"))))
        code.putln("}")

        # set up __file__ and __path__, then add the module to sys.modules
        self.generate_module_import_setup(env, code)

        if Options.cache_builtins:
            code.putln("/*--- Builtin init code ---*/")
            code.put_error_if_neg(self.pos, "__Pyx_InitCachedBuiltins(%s)" % Naming.builtins_cname)

        code.putln("/*--- Constants init code ---*/")
        code.put_error_if_neg(self.pos, "__Pyx_InitCachedConstants()")

        code.putln("/*--- Global type/function init code ---*/")

        with subfunction("Global init code") as inner_code:
            self.generate_global_init_code(env, inner_code)

        with subfunction("Variable export code") as inner_code:
            self.generate_c_variable_export_code(env, inner_code)

        with subfunction("Function export code") as inner_code:
            self.generate_c_function_export_code(env, inner_code)

        with subfunction("Type init code") as inner_code:
            self.generate_type_init_code(env, inner_code)

        with subfunction("Type import code") as inner_code:
            for module in imported_modules:
                self.generate_type_import_code_for_module(module, env, inner_code)

        with subfunction("Variable import code") as inner_code:
            for module in imported_modules:
                self.generate_c_variable_import_code_for_module(module, env, inner_code)

        with subfunction("Function import code") as inner_code:
            for module in imported_modules:
                self.specialize_fused_types(module)
                self.generate_c_function_import_code_for_module(module, env, inner_code)

        code.putln("/*--- Execution code ---*/")
        code.mark_pos(None)

        code.putln("#if defined(__Pyx_Generator_USED) || defined(__Pyx_Coroutine_USED)")
        code.put_error_if_neg(self.pos, "__Pyx_patch_abc()")
        code.putln("#endif")

        code.use_label(code.return_label)
        code.putln("#if CYTHON_PEP489_MULTI_PHASE_INIT && !CYTHON_PEP489_REINIT")
        code.putln("{ static int initialised = 0; if (!initialised) initialised = 1; else goto %s; }" % (
            code.return_label))
        code.putln("#else")
        code.putln("if ((1)); else goto %s;" % code.return_label)
        # avoid unused label warning
        code.putln("#endif")

        if profile or linetrace:
            code.put_trace_call(header3, self.pos, nogil=not code.funcstate.gil_owned)
            code.funcstate.can_trace = True

        self.body.generate_execution_code(code)

        if profile or linetrace:
            code.funcstate.can_trace = False
            code.put_trace_return("Py_None", nogil=not code.funcstate.gil_owned)

        code.putln()
        code.putln("/*--- Wrapped vars code ---*/")
        self.generate_wrapped_entries_code(env, code)
        code.putln()

        if Options.generate_cleanup_code:
            code.globalstate.use_utility_code(
                UtilityCode.load_cached("RegisterModuleCleanup", "ModuleSetupCode.c"))
            code.putln("if (__Pyx_RegisterCleanup()) %s;" % code.error_goto(self.pos))

        code.put_goto(code.return_label)
        code.put_label(code.error_label)
        for cname, type in code.funcstate.all_managed_temps():
            code.put_xdecref(cname, type)
        code.putln('if (%s) {' % env.module_cname)
        code.putln('if (%s) {' % env.module_dict_cname)
        code.put_add_traceback("init %s" % env.qualified_name)
        code.globalstate.use_utility_code(Nodes.traceback_utility_code)
        # Module reference and module dict are in global variables which might still be needed
        # for cleanup, atexit code, etc., so leaking is better than crashing.
        # At least clearing the module dict here might be a good idea, but could still break
        # user code in atexit or other global registries.
        ##code.put_decref_clear(env.module_dict_cname, py_object_type, nanny=False)
        code.putln('}')
        code.put_decref_clear(env.module_cname, py_object_type, nanny=False, clear_before_decref=True)
        code.putln('} else if (!PyErr_Occurred()) {')
        code.putln('PyErr_SetString(PyExc_ImportError, "init %s");' % env.qualified_name)
        code.putln('}')
        code.put_label(code.return_label)

        code.put_finish_refcount_context()

        code.putln("#if CYTHON_PEP489_MULTI_PHASE_INIT")
        code.putln("return (%s != NULL) ? 0 : -1;" % env.module_cname)
        code.putln("#elif PY_MAJOR_VERSION >= 3")
        code.putln("return %s;" % env.module_cname)
        code.putln("#else")
        code.putln("return;")
        code.putln("#endif")
        code.putln('}')

        tempdecl_code.put_temp_declarations(code.funcstate)

        code.exit_cfunc_scope()

    def mod_init_subfunction(self, scope, orig_code):
        """
        Return a context manager that allows deviating the module init code generation
        into a separate function and instead inserts a call to it.

        Can be reused sequentially to create multiple functions.
        The functions get inserted at the point where the context manager was created.
        The call gets inserted where the context manager is used (on entry).
        """
        prototypes = orig_code.insertion_point()
        prototypes.putln("")
        function_code = orig_code.insertion_point()
        function_code.putln("")

        class ModInitSubfunction(object):
            def __init__(self, code_type):
                cname = '_'.join(code_type.lower().split())
                assert re.match("^[a-z0-9_]+$", cname)
                self.cfunc_name = "__Pyx_modinit_%s" % cname
                self.description = code_type
                self.tempdecl_code = None
                self.call_code = None

            def __enter__(self):
                self.call_code = orig_code.insertion_point()
                code = function_code
                code.enter_cfunc_scope(scope)
                prototypes.putln("static CYTHON_SMALL_CODE int %s(void); /*proto*/" % self.cfunc_name)
                code.putln("static int %s(void) {" % self.cfunc_name)
                code.put_declare_refcount_context()
                self.tempdecl_code = code.insertion_point()
                code.put_setup_refcount_context(self.cfunc_name)
                # Leave a grepable marker that makes it easy to find the generator source.
                code.putln("/*--- %s ---*/" % self.description)
                return code

            def __exit__(self, *args):
                code = function_code
                code.put_finish_refcount_context()
                code.putln("return 0;")

                self.tempdecl_code.put_temp_declarations(code.funcstate)
                self.tempdecl_code = None

                needs_error_handling = code.label_used(code.error_label)
                if needs_error_handling:
                    code.put_label(code.error_label)
                    for cname, type in code.funcstate.all_managed_temps():
                        code.put_xdecref(cname, type)
                    code.put_finish_refcount_context()
                    code.putln("return -1;")
                code.putln("}")
                code.exit_cfunc_scope()
                code.putln("")

                if needs_error_handling:
                    self.call_code.use_label(orig_code.error_label)
                    self.call_code.putln("if (unlikely(%s() != 0)) goto %s;" % (
                        self.cfunc_name, orig_code.error_label))
                else:
                    self.call_code.putln("(void)%s();" % self.cfunc_name)
                self.call_code = None

        return ModInitSubfunction

    def generate_module_import_setup(self, env, code):
        module_path = env.directives['set_initial_path']
        if module_path == 'SOURCEFILE':
            module_path = self.pos[0].filename

        if module_path:
            code.putln('if (!CYTHON_PEP489_MULTI_PHASE_INIT) {')
            code.putln('if (PyObject_SetAttrString(%s, "__file__", %s) < 0) %s;' % (
                env.module_cname,
                code.globalstate.get_py_string_const(
                    EncodedString(decode_filename(module_path))).cname,
                code.error_goto(self.pos)))
            code.putln("}")

            if env.is_package:
                # set __path__ to mark the module as package
                code.putln('if (!CYTHON_PEP489_MULTI_PHASE_INIT) {')
                temp = code.funcstate.allocate_temp(py_object_type, True)
                code.putln('%s = Py_BuildValue("[O]", %s); %s' % (
                    temp,
                    code.globalstate.get_py_string_const(
                        EncodedString(decode_filename(
                            os.path.dirname(module_path)))).cname,
                    code.error_goto_if_null(temp, self.pos)))
                code.put_gotref(temp)
                code.putln(
                    'if (PyObject_SetAttrString(%s, "__path__", %s) < 0) %s;' % (
                        env.module_cname, temp, code.error_goto(self.pos)))
                code.put_decref_clear(temp, py_object_type)
                code.funcstate.release_temp(temp)
                code.putln("}")

        elif env.is_package:
            # packages require __path__, so all we can do is try to figure
            # out the module path at runtime by rerunning the import lookup
            code.putln("if (!CYTHON_PEP489_MULTI_PHASE_INIT) {")
            package_name, _ = self.full_module_name.rsplit('.', 1)
            if '.' in package_name:
                parent_name = '"%s"' % (package_name.rsplit('.', 1)[0],)
            else:
                parent_name = 'NULL'
            code.globalstate.use_utility_code(UtilityCode.load(
                "SetPackagePathFromImportLib", "ImportExport.c"))
            code.putln(code.error_goto_if_neg(
                '__Pyx_SetPackagePathFromImportLib(%s, %s)' % (
                    parent_name,
                    code.globalstate.get_py_string_const(
                        EncodedString(env.module_name)).cname),
                self.pos))
            code.putln("}")

        # CPython may not have put us into sys.modules yet, but relative imports and reimports require it
        fq_module_name = self.full_module_name
        if fq_module_name.endswith('.__init__'):
            fq_module_name = fq_module_name[:-len('.__init__')]
        code.putln("#if PY_MAJOR_VERSION >= 3")
        code.putln("{")
        code.putln("PyObject *modules = PyImport_GetModuleDict(); %s" %
                   code.error_goto_if_null("modules", self.pos))
        code.putln('if (!PyDict_GetItemString(modules, "%s")) {' % fq_module_name)
        code.putln(code.error_goto_if_neg('PyDict_SetItemString(modules, "%s", %s)' % (
            fq_module_name, env.module_cname), self.pos))
        code.putln("}")
        code.putln("}")
        code.putln("#endif")

    def generate_module_cleanup_func(self, env, code):
        if not Options.generate_cleanup_code:
            return

        code.putln('static void %s(CYTHON_UNUSED PyObject *self) {' %
                   Naming.cleanup_cname)
        code.putln("#if !CYTHON_PEP489_REINIT")
        if Options.generate_cleanup_code >= 2:
            code.putln("/*--- Global cleanup code ---*/")
            rev_entries = list(env.var_entries)
            rev_entries.reverse()
            for entry in rev_entries:
                if entry.visibility != 'extern':
                    if entry.type.is_pyobject and entry.used:
                        code.put_xdecref_clear(
                            entry.cname, entry.type,
                            clear_before_decref=True,
                            nanny=False)
        code.putln("__Pyx_CleanupGlobals();")
        if Options.generate_cleanup_code >= 3:
            code.putln("/*--- Type import cleanup code ---*/")
            for ext_type in sorted(env.types_imported, key=operator.attrgetter('typeptr_cname')):
                code.put_xdecref_clear(
                    ext_type.typeptr_cname, ext_type,
                    clear_before_decref=True,
                    nanny=False)
        if Options.cache_builtins:
            code.putln("/*--- Builtin cleanup code ---*/")
            for entry in env.cached_builtins:
                code.put_xdecref_clear(
                    entry.cname, PyrexTypes.py_object_type,
                    clear_before_decref=True,
                    nanny=False)
        code.putln("/*--- Intern cleanup code ---*/")
        code.put_decref_clear(Naming.empty_tuple,
                              PyrexTypes.py_object_type,
                              clear_before_decref=True,
                              nanny=False)
        for entry in env.c_class_entries:
            cclass_type = entry.type
            if cclass_type.is_external or cclass_type.base_type:
                continue
            if cclass_type.scope.directives.get('freelist', 0):
                scope = cclass_type.scope
                freelist_name = scope.mangle_internal(Naming.freelist_name)
                freecount_name = scope.mangle_internal(Naming.freecount_name)
                code.putln("while (%s > 0) {" % freecount_name)
                code.putln("PyObject* o = (PyObject*)%s[--%s];" % (
                    freelist_name, freecount_name))
                code.putln("(*Py_TYPE(o)->tp_free)(o);")
                code.putln("}")
#        for entry in env.pynum_entries:
#            code.put_decref_clear(entry.cname,
#                                  PyrexTypes.py_object_type,
#                                  nanny=False)
#        for entry in env.all_pystring_entries:
#            if entry.is_interned:
#                code.put_decref_clear(entry.pystring_cname,
#                                      PyrexTypes.py_object_type,
#                                      nanny=False)
#        for entry in env.default_entries:
#            if entry.type.is_pyobject and entry.used:
#                code.putln("Py_DECREF(%s); %s = 0;" % (
#                    code.entry_as_pyobject(entry), entry.cname))
        code.putln('#if CYTHON_COMPILING_IN_PYPY')
        code.putln('Py_CLEAR(%s);' % Naming.builtins_cname)
        code.putln('#endif')
        code.put_decref_clear(env.module_dict_cname, py_object_type,
                              nanny=False, clear_before_decref=True)

    def generate_main_method(self, env, code):
        module_is_main = "%s%s" % (Naming.module_is_main, self.full_module_name.replace('.', '__'))
        if Options.embed == "main":
            wmain = "wmain"
        else:
            wmain = Options.embed
        main_method = UtilityCode.load_cached("MainFunction", "Embed.c")
        code.globalstate.use_utility_code(
            main_method.specialize(
                module_name=env.module_name,
                module_is_main=module_is_main,
                main_method=Options.embed,
                wmain_method=wmain))

    def mod_init_func_cname(self, prefix, env):
        return '%s_%s' % (prefix, env.module_name)

    def generate_pymoduledef_struct(self, env, code):
        if env.doc:
            doc = "%s" % code.get_string_const(env.doc)
        else:
            doc = "0"
        if Options.generate_cleanup_code:
            cleanup_func = "(freefunc)%s" % Naming.cleanup_cname
        else:
            cleanup_func = 'NULL'

        code.putln("")
        code.putln("#if PY_MAJOR_VERSION >= 3")
        code.putln("#if CYTHON_PEP489_MULTI_PHASE_INIT")
        exec_func_cname = self.mod_init_func_cname(Naming.pymodule_exec_func_cname, env)
        code.putln("static PyObject* %s(PyObject *spec, PyModuleDef *def); /*proto*/" %
                   Naming.pymodule_create_func_cname)
        code.putln("static int %s(PyObject* module); /*proto*/" % exec_func_cname)

        code.putln("static PyModuleDef_Slot %s[] = {" % Naming.pymoduledef_slots_cname)
        code.putln("{Py_mod_create, (void*)%s}," % Naming.pymodule_create_func_cname)
        code.putln("{Py_mod_exec, (void*)%s}," % exec_func_cname)
        code.putln("{0, NULL}")
        code.putln("};")
        code.putln("#endif")

        code.putln("")
        code.putln("static struct PyModuleDef %s = {" % Naming.pymoduledef_cname)
        code.putln("  PyModuleDef_HEAD_INIT,")
        code.putln('  "%s",' % env.module_name)
        code.putln("  %s, /* m_doc */" % doc)
        code.putln("#if CYTHON_PEP489_MULTI_PHASE_INIT")
        code.putln("  0, /* m_size */")
        code.putln("#else")
        code.putln("  -1, /* m_size */")
        code.putln("#endif")
        code.putln("  %s /* m_methods */," % env.method_table_cname)
        code.putln("#if CYTHON_PEP489_MULTI_PHASE_INIT")
        code.putln("  %s, /* m_slots */" % Naming.pymoduledef_slots_cname)
        code.putln("#else")
        code.putln("  NULL, /* m_reload */")
        code.putln("#endif")
        code.putln("  NULL, /* m_traverse */")
        code.putln("  NULL, /* m_clear */")
        code.putln("  %s /* m_free */" % cleanup_func)
        code.putln("};")
        code.putln("#endif")

    def generate_module_creation_code(self, env, code):
        # Generate code to create the module object and
        # install the builtins.
        if env.doc:
            doc = "%s" % code.get_string_const(env.doc)
        else:
            doc = "0"

        code.putln("#if CYTHON_PEP489_MULTI_PHASE_INIT")
        # FIXME: remove global module reference!
        code.putln("%s = %s;" % (
            env.module_cname,
            Naming.pymodinit_module_arg))
        code.put_incref(env.module_cname, py_object_type, nanny=False)
        code.putln("#else")
        code.putln("#if PY_MAJOR_VERSION < 3")
        code.putln(
            '%s = Py_InitModule4("%s", %s, %s, 0, PYTHON_API_VERSION); Py_XINCREF(%s);' % (
                env.module_cname,
                env.module_name,
                env.method_table_cname,
                doc,
                env.module_cname))
        code.putln("#else")
        code.putln(
            "%s = PyModule_Create(&%s);" % (
                env.module_cname,
                Naming.pymoduledef_cname))
        code.putln("#endif")
        code.putln(code.error_goto_if_null(env.module_cname, self.pos))
        code.putln("#endif")  # CYTHON_PEP489_MULTI_PHASE_INIT

        code.putln("__Pyx_INIT_ONCE(%s) {" % env.module_dict_cname)
        # FIXME: remove global module dict reference!
        code.putln(
            "%s = PyModule_GetDict(%s); %s" % (
                env.module_dict_cname, env.module_cname,
                code.error_goto_if_null(env.module_dict_cname, self.pos)))
        code.put_incref(env.module_dict_cname, py_object_type, nanny=False)
        code.putln("#if CYTHON_PEP489_MULTI_PHASE_INIT")
        code.put_error_if_neg(self.pos, "__Pyx_PyModule_InitAttributes(%s)" % env.module_dict_cname)
        code.putln("#endif")
        code.putln("}")

        # FIXME: remove global module reference!
        code.put_assign_ref_once(Naming.builtins_cname, "PyImport_AddModule(__Pyx_BUILTIN_MODULE_NAME)", self.pos)
        code.putln('#if CYTHON_COMPILING_IN_PYPY')
        code.putln('Py_INCREF(%s);' % Naming.builtins_cname)
        code.putln('#endif')
        # FIXME: remove global module reference!
        code.putln(
            '%s = PyImport_AddModule((char *) "cython_runtime"); %s' % (
                Naming.cython_runtime_cname,
                code.error_goto_if_null(Naming.cython_runtime_cname, self.pos)))
        code.putln(
            'if (PyObject_SetAttrString(%s, "__builtins__", %s) < 0) %s;' % (
                env.module_cname,
                Naming.builtins_cname,
                code.error_goto(self.pos)))
        if Options.pre_import is not None:
            code.putln(
                '%s = PyImport_AddModule("%s"); %s' % (
                    Naming.preimport_cname,
                    Options.pre_import,
                    code.error_goto_if_null(Naming.preimport_cname, self.pos)))

    def generate_global_init_code(self, env, code):
        # Generate code to initialise global PyObject *
        # variables to None.
        for entry in env.var_entries:
            if entry.visibility != 'extern':
                if entry.used:
                    entry.type.global_init_code(entry, code)

    def generate_wrapped_entries_code(self, env, code):
        for name, entry in sorted(env.entries.items()):
            if (entry.create_wrapper
                    and not entry.is_type
                    and entry.scope is env):
                if not entry.type.create_to_py_utility_code(env):
                    error(entry.pos, "Cannot convert '%s' to Python object" % entry.type)
                code.putln("{")
                code.putln("PyObject* wrapped = %s(%s);"  % (
                    entry.type.to_py_function,
                    entry.cname))
                code.putln(code.error_goto_if_null("wrapped", entry.pos))
                code.putln(
                    'if (PyObject_SetAttrString(%s, "%s", wrapped) < 0) %s;' % (
                        env.module_cname,
                        name,
                        code.error_goto(entry.pos)))
                code.putln("}")

    def generate_c_variable_export_code(self, env, code):
        # Generate code to create PyCFunction wrappers for exported C functions.
        entries = []
        for entry in env.var_entries:
            if (entry.api
                    or entry.defined_in_pxd
                    or (Options.cimport_from_pyx and not entry.visibility == 'extern')):
                entries.append(entry)
        if entries:
            env.use_utility_code(UtilityCode.load_cached("VoidPtrExport", "ImportExport.c"))
            for entry in entries:
                signature = entry.type.empty_declaration_code()
                name = code.intern_identifier(entry.name)
                code.putln('if (__Pyx_ExportVoidPtr(%s, (void *)&%s, "%s") < 0) %s' % (
                    name, entry.cname, signature,
                    code.error_goto(self.pos)))

    def generate_c_function_export_code(self, env, code):
        # Generate code to create PyCFunction wrappers for exported C functions.
        entries = []
        for entry in env.cfunc_entries:
            if (entry.api
                    or entry.defined_in_pxd
                    or (Options.cimport_from_pyx and not entry.visibility == 'extern')):
                entries.append(entry)
        if entries:
            env.use_utility_code(
                UtilityCode.load_cached("FunctionExport", "ImportExport.c"))
            # Note: while this looks like it could be more cheaply stored and read from a struct array,
            # investigation shows that the resulting binary is smaller with repeated functions calls.
            for entry in entries:
                signature = entry.type.signature_string()
                code.putln('if (__Pyx_ExportFunction("%s", (void (*)(void))%s, "%s") < 0) %s' % (
                    entry.name,
                    entry.cname,
                    signature,
                    code.error_goto(self.pos)))

    def generate_type_import_code_for_module(self, module, env, code):
        # Generate type import code for all exported extension types in
        # an imported module.
        #if module.c_class_entries:
        with ModuleImportGenerator(code) as import_generator:
            for entry in module.c_class_entries:
                if entry.defined_in_pxd:
                    self.generate_type_import_code(env, entry.type, entry.pos, code, import_generator)

    def specialize_fused_types(self, pxd_env):
        """
        If fused c(p)def functions are defined in an imported pxd, but not
        used in this implementation file, we still have fused entries and
        not specialized ones. This method replaces any fused entries with their
        specialized ones.
        """
        for entry in pxd_env.cfunc_entries[:]:
            if entry.type.is_fused:
                # This call modifies the cfunc_entries in-place
                entry.type.get_all_specialized_function_types()

    def generate_c_variable_import_code_for_module(self, module, env, code):
        # Generate import code for all exported C functions in a cimported module.
        entries = []
        for entry in module.var_entries:
            if entry.defined_in_pxd:
                entries.append(entry)
        if entries:
            env.use_utility_code(
                UtilityCode.load_cached("VoidPtrImport", "ImportExport.c"))
            temp = code.funcstate.allocate_temp(py_object_type, manage_ref=True)
            code.putln(
                '%s = PyImport_ImportModule("%s"); if (!%s) %s' % (
                    temp,
                    module.qualified_name,
                    temp,
                    code.error_goto(self.pos)))
            for entry in entries:
                if env is module:
                    cname = entry.cname
                else:
                    cname = module.mangle(Naming.varptr_prefix, entry.name)
                signature = entry.type.empty_declaration_code()
                code.putln(
                    'if (__Pyx_ImportVoidPtr(%s, "%s", (void **)&%s, "%s") < 0) %s' % (
                        temp, entry.name, cname, signature,
                        code.error_goto(self.pos)))
            code.putln("Py_DECREF(%s); %s = 0;" % (temp, temp))

    def generate_c_function_import_code_for_module(self, module, env, code):
        # Generate import code for all exported C functions in a cimported module.
        entries = []
        for entry in module.cfunc_entries:
            if entry.defined_in_pxd and entry.used:
                entries.append(entry)
        if entries:
            env.use_utility_code(
                UtilityCode.load_cached("FunctionImport", "ImportExport.c"))
            temp = code.funcstate.allocate_temp(py_object_type, manage_ref=True)
            code.putln(
                '%s = PyImport_ImportModule("%s"); if (!%s) %s' % (
                    temp,
                    module.qualified_name,
                    temp,
                    code.error_goto(self.pos)))
            for entry in entries:
                code.putln(
                    'if (__Pyx_ImportFunction(%s, "%s", (void (**)(void))&%s, "%s") < 0) %s' % (
                        temp,
                        entry.name,
                        entry.cname,
                        entry.type.signature_string(),
                        code.error_goto(self.pos)))
            code.putln("Py_DECREF(%s); %s = 0;" % (temp, temp))

    def generate_type_init_code(self, env, code):
        # Generate type import code for extern extension types
        # and type ready code for non-extern ones.
        with ModuleImportGenerator(code) as import_generator:
            for entry in env.c_class_entries:
                if entry.visibility == 'extern' and not entry.utility_code_definition:
                    self.generate_type_import_code(env, entry.type, entry.pos, code, import_generator)
                else:
                    ext_type = entry.type
                    if ext_type.typeobj_cname and ext_type.typeptr_cname:
                        code.putln("__Pyx_INIT_ONCE(%s) {" % ext_type.typeptr_cname)
                    self.generate_base_type_import_code(env, entry, code, import_generator)
                    self.generate_exttype_vtable_init_code(entry, code)
                    if entry.type.early_init:
                        self.generate_type_ready_code(entry, code)
                    if ext_type.typeobj_cname and ext_type.typeptr_cname:
                        code.putln("}")

    def generate_base_type_import_code(self, env, entry, code, import_generator):
        base_type = entry.type.base_type
        if (base_type and base_type.module_name != env.qualified_name and not
                base_type.is_builtin_type and not entry.utility_code_definition):
            self.generate_type_import_code(env, base_type, self.pos, code, import_generator)

    def generate_type_import_code(self, env, type, pos, code, import_generator):
        # If not already done, generate code to import the typeobject of an
        # extension type defined in another module, and extract its C method
        # table pointer if any.
        if type in env.types_imported:
            return
        if type.name not in Code.ctypedef_builtins_map:
            # see corresponding condition in generate_type_import_call() below!
            code.globalstate.use_utility_code(
                UtilityCode.load_cached("TypeImport", "ImportExport.c"))
        self.generate_type_import_call(type, code, import_generator, error_pos=pos)
        if type.vtabptr_cname:
            code.globalstate.use_utility_code(
                UtilityCode.load_cached('GetVTable', 'ImportExport.c'))
            code.putln("%s = (struct %s*)__Pyx_GetVtable(%s->tp_dict); %s" % (
                type.vtabptr_cname,
                type.vtabstruct_cname,
                type.typeptr_cname,
                code.error_goto_if_null(type.vtabptr_cname, pos)))
        env.types_imported.add(type)

    def generate_type_import_call(self, type, code, import_generator, error_code=None, error_pos=None):
        if type.typedef_flag:
            objstruct = type.objstruct_cname
        else:
            objstruct = "struct %s" % type.objstruct_cname
        sizeof_objstruct = objstruct
        module_name = type.module_name
        condition = replacement = None
        if module_name not in ('__builtin__', 'builtins'):
            module_name = '"%s"' % module_name
        elif type.name in Code.ctypedef_builtins_map:
            # Fast path for special builtins, don't actually import
            ctypename = Code.ctypedef_builtins_map[type.name]
            code.putln('%s = %s;' % (type.typeptr_cname, ctypename))
            return
        else:
            module_name = '__Pyx_BUILTIN_MODULE_NAME'
            if type.name in Code.non_portable_builtins_map:
                condition, replacement = Code.non_portable_builtins_map[type.name]
            if objstruct in Code.basicsize_builtins_map:
                # Some builtin types have a tp_basicsize which differs from sizeof(...):
                sizeof_objstruct = Code.basicsize_builtins_map[objstruct]

        if not error_code:
            assert error_pos is not None
            error_code = code.error_goto(error_pos)

        module = import_generator.imported_module(module_name, error_code)
        code.put('%s = __Pyx_ImportType(%s, %s,' % (
            type.typeptr_cname,
            module,
            module_name))

        if condition and replacement:
            code.putln("")  # start in new line
            code.putln("#if %s" % condition)
            code.putln('"%s",' % replacement)
            code.putln("#else")
            code.putln('"%s",' % type.name)
            code.putln("#endif")
        else:
            code.put(' "%s", ' % type.name)

        if sizeof_objstruct != objstruct:
            if not condition:
                code.putln("")  # start in new line
            code.putln("#if defined(PYPY_VERSION_NUM) && PYPY_VERSION_NUM < 0x050B0000")
            code.putln('sizeof(%s),' % objstruct)
            code.putln("#else")
            code.putln('sizeof(%s),' % sizeof_objstruct)
            code.putln("#endif")
        else:
            code.put('sizeof(%s), ' % objstruct)

        code.putln('%i); if (!%s) %s' % (
            not type.is_external or type.is_subclassed,
            type.typeptr_cname,
            error_code))

    def generate_type_ready_code(self, entry, code):
        Nodes.CClassDefNode.generate_type_ready_code(entry, code)

    def generate_exttype_vtable_init_code(self, entry, code):
        # Generate code to initialise the C method table of an
        # extension type.
        type = entry.type
        if type.vtable_cname:
            code.putln(
                "%s = &%s;" % (
                    type.vtabptr_cname,
                    type.vtable_cname))
            if type.base_type and type.base_type.vtabptr_cname:
                code.putln(
                    "%s.%s = *%s;" % (
                        type.vtable_cname,
                        Naming.obj_base_cname,
                        type.base_type.vtabptr_cname))

            c_method_entries = [
                entry for entry in type.scope.cfunc_entries
                if entry.func_cname]
            if c_method_entries:
                for meth_entry in c_method_entries:
                    cast = meth_entry.type.signature_cast_string()
                    code.putln(
                        "%s.%s = %s%s;" % (
                            type.vtable_cname,
                            meth_entry.cname,
                            cast,
                            meth_entry.func_cname))


class ModuleImportGenerator(object):
    """
    Helper to generate module import while importing external types.
    This is used to avoid excessive re-imports of external modules when multiple types are looked up.
    """
    def __init__(self, code, imported_modules=None):
        self.code = code
        self.imported = {}
        if imported_modules:
            for name, cname in imported_modules.items():
                self.imported['"%s"' % name] = cname
        self.temps = []  # remember original import order for freeing

    def imported_module(self, module_name_string, error_code):
        if module_name_string in self.imported:
            return self.imported[module_name_string]

        code = self.code
        temp = code.funcstate.allocate_temp(py_object_type, manage_ref=True)
        self.temps.append(temp)
        code.putln('%s = PyImport_ImportModule(%s); if (unlikely(!%s)) %s' % (
            temp, module_name_string, temp, error_code))
        code.put_gotref(temp)
        self.imported[module_name_string] = temp
        return temp

    def __enter__(self):
        return self

    def __exit__(self, *exc):
        code = self.code
        for temp in self.temps:
            code.put_decref_clear(temp, py_object_type)
            code.funcstate.release_temp(temp)


def generate_cfunction_declaration(entry, env, code, definition):
    from_cy_utility = entry.used and entry.utility_code_definition
    if entry.used and entry.inline_func_in_pxd or (not entry.in_cinclude and (
            definition or entry.defined_in_pxd or entry.visibility == 'extern' or from_cy_utility)):
        if entry.visibility == 'extern':
            storage_class = Naming.extern_c_macro
            dll_linkage = "DL_IMPORT"
        elif entry.visibility == 'public':
            storage_class = Naming.extern_c_macro
            dll_linkage = None
        elif entry.visibility == 'private':
            storage_class = "static"
            dll_linkage = None
        else:
            storage_class = "static"
            dll_linkage = None
        type = entry.type

        if entry.defined_in_pxd and not definition:
            storage_class = "static"
            dll_linkage = None
            type = CPtrType(type)

        header = type.declaration_code(
            entry.cname, dll_linkage=dll_linkage)
        modifiers = code.build_function_modifiers(entry.func_modifiers)
        code.putln("%s %s%s; /*proto*/" % (
            storage_class,
            modifiers,
            header))

#------------------------------------------------------------------------------------
#
#  Runtime support code
#
#------------------------------------------------------------------------------------

refnanny_utility_code = UtilityCode.load("Refnanny", "ModuleSetupCode.c")

packed_struct_utility_code = UtilityCode(proto="""
#if defined(__GNUC__)
#define __Pyx_PACKED __attribute__((__packed__))
#else
#define __Pyx_PACKED
#endif
""", impl="", proto_block='utility_code_proto_before_types')

capsule_utility_code = UtilityCode.load("Capsule")<|MERGE_RESOLUTION|>--- conflicted
+++ resolved
@@ -2325,8 +2325,8 @@
             code.globalstate.use_utility_code(UtilityCode.load_cached("Profile", "Profile.c"))
 
         code.put_declare_refcount_context()
-<<<<<<< HEAD
-=======
+
+        '''
         code.putln("#if CYTHON_PEP489_MULTI_PHASE_INIT")
         # Most extension modules simply can't deal with it, and Cython isn't ready either.
         # See issues listed here: https://docs.python.org/3/c-api/init.html#sub-interpreter-support
@@ -2348,8 +2348,8 @@
             Naming.module_cname,
         ))
         code.putln("#endif")
-
->>>>>>> d11dfd28
+        '''
+
         if profile or linetrace:
             tempdecl_code.put_trace_declarations()
             code.put_trace_frame_init()
