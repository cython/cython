#
# Nodes used as utilities and support for transforms etc.
# These often make up sets including both Nodes and ExprNodes
# so it is convenient to have them in a separate module.
#

from __future__ import absolute_import

from . import Nodes
from . import ExprNodes
from .Nodes import Node
from .ExprNodes import AtomicExprNode
from .PyrexTypes import c_ptr_type


class TempHandle(object):
    # THIS IS DEPRECATED, USE LetRefNode instead
    temp = None
    needs_xdecref = False
    def __init__(self, type, needs_cleanup=None):
        self.type = type
        if needs_cleanup is None:
            self.needs_cleanup = type.is_pyobject
        else:
            self.needs_cleanup = needs_cleanup

    def ref(self, pos):
        return TempRefNode(pos, handle=self, type=self.type)


class TempRefNode(AtomicExprNode):
    # THIS IS DEPRECATED, USE LetRefNode instead
    # handle   TempHandle

    def analyse_types(self, env):
        assert self.type == self.handle.type
        return self

    def analyse_target_types(self, env):
        assert self.type == self.handle.type
        return self

    def analyse_target_declaration(self, env):
        pass

    def calculate_result_code(self):
        result = self.handle.temp
        if result is None: result = "<error>"  # might be called and overwritten
        return result

    def generate_result_code(self, code):
        pass

    def generate_assignment_code(self, rhs, code, overloaded_assignment=False):
        if self.type.is_pyobject:
            rhs.make_owned_reference(code)
            # TODO: analyse control flow to see if this is necessary
            code.put_xdecref(self.result(), self.ctype())
        code.putln('%s = %s;' % (
            self.result(),
            rhs.result() if overloaded_assignment else rhs.result_as(self.ctype()),
        ))
        rhs.generate_post_assignment_code(code)
        rhs.free_temps(code)


class TempsBlockNode(Node):
    # THIS IS DEPRECATED, USE LetNode instead

    """
    Creates a block which allocates temporary variables.
    This is used by transforms to output constructs that need
    to make use of a temporary variable. Simply pass the types
    of the needed temporaries to the constructor.

    The variables can be referred to using a TempRefNode
    (which can be constructed by calling get_ref_node).
    """

    # temps   [TempHandle]
    # body    StatNode

    child_attrs = ["body"]

    def generate_execution_code(self, code):
        for handle in self.temps:
            handle.temp = code.funcstate.allocate_temp(
                handle.type, manage_ref=handle.needs_cleanup)
        self.body.generate_execution_code(code)
        for handle in self.temps:
            if handle.needs_cleanup:
                if handle.needs_xdecref:
                    code.put_xdecref_clear(handle.temp, handle.type)
                else:
                    code.put_decref_clear(handle.temp, handle.type)
            code.funcstate.release_temp(handle.temp)

    def analyse_declarations(self, env):
        self.body.analyse_declarations(env)

    def analyse_expressions(self, env):
        self.body = self.body.analyse_expressions(env)
        return self

    def generate_function_definitions(self, env, code):
        self.body.generate_function_definitions(env, code)

    def annotate(self, code):
        self.body.annotate(code)


class ResultRefNode(AtomicExprNode):
    # A reference to the result of an expression.  The result_code
    # must be set externally (usually a temp name).

    subexprs = []
    lhs_of_first_assignment = False
    # attribute_self_argument   ResultRefNode (optional) -
    #   One optimization on AttributeNodes is that they can sometimes
    #   be converted to a builtin function pointer. If this happens
    #   the SimpleCallNode is now separated from the attribute node
    #   by a ResultRefNode. Keep a ResultRefNode to the function pointer
    #   to make it work. EvalWithTempExprNode handles the
    #   necessary wrapping in its constructor
    attribute_self_argument = None

    def __init__(self, expression=None, pos=None, type=None, may_hold_none=True, is_temp=False):
        self.expression = expression
        self.pos = None
        self.may_hold_none = may_hold_none
        if expression is not None:
            self.pos = expression.pos
            self.type = getattr(expression, "type", None)
        if pos is not None:
            self.pos = pos
        if type is not None:
            self.type = type
        if is_temp:
            self.is_temp = True
        assert self.pos is not None

    def clone_node(self):
        # nothing to do here
        return self

    def type_dependencies(self, env):
        if self.expression:
            return self.expression.type_dependencies(env)
        else:
            return ()

    def update_expression(self, expression):
        self.expression = expression
<<<<<<< HEAD
        if hasattr(expression, "type"):
            self.type = expression.type
        else:
            if hasattr(self, "type"):
                del self.type
=======
        type = getattr(expression, "type", None)
        if type:
            self.type = type
>>>>>>> c2fea5bf

    def analyse_types(self, env):
        if self.expression is not None:
            if not self.expression.type:
                self.expression = self.expression.analyse_types(env)
            self.type = self.expression.type
        return self

    def infer_type(self, env):
        if self.type is not None:
            return self.type
        if self.expression is not None:
            if self.expression.type is not None:
                return self.expression.type
            return self.expression.infer_type(env)
        assert False, "cannot infer type of ResultRefNode"

    def may_be_none(self):
        if not self.type.is_pyobject:
            return False
        return self.may_hold_none

    def _DISABLED_may_be_none(self):
        # not sure if this is safe - the expression may not be the
        # only value that gets assigned
        if self.expression is not None:
            return self.expression.may_be_none()
        if self.type is not None:
            return self.type.is_pyobject
        return True  # play it safe

    def is_simple(self):
        return True

    def result(self):
        try:
            return self.result_code
        except AttributeError:
            if self.expression is not None:
                self.result_code = self.expression.result()
        return self.result_code

    def generate_evaluation_code(self, code):
        pass

    def generate_result_code(self, code):
        pass

    def generate_disposal_code(self, code):
        pass

    def generate_assignment_code(self, rhs, code, overloaded_assignment=False):
        if self.type.is_pyobject:
            rhs.make_owned_reference(code)
            if not self.lhs_of_first_assignment:
                code.put_decref(self.result(), self.ctype())
        code.putln('%s = %s;' % (
            self.result(),
            rhs.result() if overloaded_assignment else rhs.result_as(self.ctype()),
        ))
        rhs.generate_post_assignment_code(code)
        rhs.free_temps(code)

    def allocate_temps(self, env):
        pass

    def release_temp(self, env):
        pass

    def free_temps(self, code):
        pass


class LetNodeMixin:
    def set_temp_expr(self, lazy_temp):
        self.lazy_temp = lazy_temp
        # don't need to set temp_expression because of property

    # property prevents it from getting out of sync
    @property
    def temp_expression(self):
        return self.lazy_temp.expression
    @temp_expression.setter
    def temp_expression(self, value):
        self.lazy_temp.update_expression(value)

    def setup_temp_expr(self, code):
        self.temp_expression.generate_evaluation_code(code)
        self.temp_type = self.temp_expression.type
        if self.temp_type.is_array:
            self.temp_type = c_ptr_type(self.temp_type.base_type)
        self._result_in_temp = self.temp_expression.result_in_temp()
        if self._result_in_temp:
            self.temp = self.temp_expression.result()
        else:
            self.temp_expression.make_owned_reference(code)
            self.temp = code.funcstate.allocate_temp(
                self.temp_type, manage_ref=True)
            code.putln("%s = %s;" % (self.temp, self.temp_expression.result()))
            self.temp_expression.generate_disposal_code(code)
            self.temp_expression.free_temps(code)
        self.lazy_temp.result_code = self.temp

    def teardown_temp_expr(self, code):
        if self._result_in_temp:
            self.temp_expression.generate_disposal_code(code)
            self.temp_expression.free_temps(code)
        else:
            if self.temp_type.is_pyobject:
                code.put_decref_clear(self.temp, self.temp_type)
            code.funcstate.release_temp(self.temp)


class EvalWithTempExprNode(ExprNodes.ExprNode, LetNodeMixin):
    # A wrapper around a subexpression that moves an expression into a
    # temp variable and provides it to the subexpression.
    #
    # (visit_GeneratorExpressionNode in Optimize.IterationTransform
    # allows these to be used outside a closure with the variable inside
    # the closure - this could be moved to somewhere more general if it
    # proves generally useful)

    subexprs = ['temp_expression', 'subexpression']
    is_genexp_loop_scope = False  # the loop attribute of either a generator expression
                                  # or comprehension

    def __init__(self, lazy_temp, subexpression, wrap_selfref=True):
        if (wrap_selfref and isinstance(lazy_temp.expression, ExprNodes.AttributeNode)):

            # see description of ResultRefNode.attribute_self_argument
            #  - creates an extra layer of EvalWithTempExprNode for
            #    the obj of the AttributeNode
            self_result_ref = ResultRefNode(lazy_temp.expression.obj)
            lazy_temp.expression.obj = self_result_ref
            lazy_temp.attribute_self_argument = self_result_ref
            subexpression = EvalWithTempExprNode(lazy_temp, subexpression,
                                                    wrap_selfref=False)
            lazy_temp = self_result_ref

        self.set_temp_expr(lazy_temp)
        self.pos = subexpression.pos
        self.subexpression = subexpression
        # if called after type analysis, we already know the type here
        self.type = self.subexpression.type

    def infer_type(self, env):
        return self.subexpression.infer_type(env)

    def may_be_none(self):
        return self.subexpression.may_be_none()

    def result(self):
        return self.subexpression.result()

    def analyse_types(self, env):
        self.temp_expression = self.temp_expression.analyse_types(env)  # autoupdates lazy_temp
        self.subexpression = self.subexpression.analyse_types(env)
        self.type = self.subexpression.type

        if self.temp_expression.is_literal:
            # there's no value in keeping this out of the generator
            # expression any more, so substitute in
            from .Visitor import recursively_replace_node
            recursively_replace_node(self.subexpression,
                                        self.lazy_temp, self.temp_expression)
            return self.subexpression
        return self

    def free_subexpr_temps(self, code):
        self.subexpression.free_temps(code)

    def generate_subexpr_disposal_code(self, code):
        self.subexpression.generate_disposal_code(code)

    def generate_evaluation_code(self, code):
        self.setup_temp_expr(code)
        self.subexpression.generate_evaluation_code(code)
        self.teardown_temp_expr(code)

    def calculate_constant_result(self):
        return self.subexpression.calculate_constant_result()


LetRefNode = ResultRefNode

class ResultRefInCallNode(ResultRefNode):
    # define additional properties which make it easier
    # for CallNode to analyse
    @property
    def entry(self):
        return self.expression.entry
    @entry.setter
    def entry(self, entry):
        self.expression.entry = entry

    @property
    def is_attribute(self):
        return self.expression.is_attribute
    @property
    def attribute(self):
        return self.expression.attribute
    @property
    def obj(self):
        return self.attribute_self_argument
    @obj.setter
    def obj(self, obj):
        # complicated behaviour here is main for the benefit
        # of SimpleCallNode.analyse_types (which sets obj)
        if (isinstance(obj, ExprNodes.CloneNode) and
            obj.arg is self.attribute_self_argument):
            # specific workaround for the function self.self
            # attribute
            obj.arg.may_hold_none = obj.arg.expression.may_be_none()
        elif obj is self.attribute_self_argument:
            pass  # no need to do anything
        else:
            if not isinstance(obj, ResultRefNode):
                obj = ResultRefNode(obj)
            self.attribute_self_argument = obj
        self.expression.obj = obj


class LetNode(Nodes.StatNode, LetNodeMixin):
    # Implements a local temporary variable scope. Imagine this
    # syntax being present:
    # let temp = VALUE:
    #     BLOCK (can modify temp)
    #     if temp is an object, decref
    #
    # Usually used after analysis phase, but forwards analysis methods
    # to its children

    child_attrs = ['temp_expression', 'body']

    def __init__(self, lazy_temp, body):
        self.set_temp_expr(lazy_temp)
        self.pos = body.pos
        self.body = body

    def analyse_declarations(self, env):
        self.temp_expression.analyse_declarations(env)
        self.body.analyse_declarations(env)

    def analyse_expressions(self, env):
        self.temp_expression = self.temp_expression.analyse_expressions(env)
        self.body = self.body.analyse_expressions(env)
        return self

    def generate_execution_code(self, code):
        self.setup_temp_expr(code)
        self.body.generate_execution_code(code)
        self.teardown_temp_expr(code)

    def generate_function_definitions(self, env, code):
        self.temp_expression.generate_function_definitions(env, code)
        self.body.generate_function_definitions(env, code)


class TempResultFromStatNode(ExprNodes.ExprNode):
    # An ExprNode wrapper around a StatNode that executes the StatNode
    # body.  Requires a ResultRefNode that it sets up to refer to its
    # own temp result.  The StatNode must assign a value to the result
    # node, which then becomes the result of this node.

    subexprs = []
    child_attrs = ['body']

    def __init__(self, result_ref, body):
        self.result_ref = result_ref
        self.pos = body.pos
        self.body = body
        self.type = result_ref.type
        self.is_temp = 1

    def analyse_declarations(self, env):
        self.body.analyse_declarations(env)

    def analyse_types(self, env):
        self.body = self.body.analyse_expressions(env)
        return self

    def may_be_none(self):
        return self.result_ref.may_be_none()

    def generate_result_code(self, code):
        self.result_ref.result_code = self.result()
        self.body.generate_execution_code(code)

    def generate_function_definitions(self, env, code):
        self.body.generate_function_definitions(env, code)<|MERGE_RESOLUTION|>--- conflicted
+++ resolved
@@ -151,17 +151,12 @@
 
     def update_expression(self, expression):
         self.expression = expression
-<<<<<<< HEAD
-        if hasattr(expression, "type"):
-            self.type = expression.type
-        else:
-            if hasattr(self, "type"):
-                del self.type
-=======
         type = getattr(expression, "type", None)
         if type:
             self.type = type
->>>>>>> c2fea5bf
+        else:
+            if hasattr(self, "type"):
+                del self.type
 
     def analyse_types(self, env):
         if self.expression is not None:
