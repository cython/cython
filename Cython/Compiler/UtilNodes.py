#
# Nodes used as utilities and support for transforms etc.
# These often make up sets including both Nodes and ExprNodes
# so it is convenient to have them in a separate module.
#

from __future__ import absolute_import

from . import Nodes
from . import ExprNodes
from .Nodes import Node
from .ExprNodes import AtomicExprNode
from .PyrexTypes import c_ptr_type


class TempHandle(object):
    # THIS IS DEPRECATED, USE LetRefNode instead
    temp = None
    needs_xdecref = False
    def __init__(self, type, needs_cleanup=None):
        self.type = type
        if needs_cleanup is None:
            self.needs_cleanup = type.is_pyobject
        else:
            self.needs_cleanup = needs_cleanup

    def ref(self, pos):
        return TempRefNode(pos, handle=self, type=self.type)


class TempRefNode(AtomicExprNode):
    # THIS IS DEPRECATED, USE LetRefNode instead
    # handle   TempHandle

    def analyse_types(self, env):
        assert self.type == self.handle.type
        return self

    def analyse_target_types(self, env):
        assert self.type == self.handle.type
        return self

    def analyse_target_declaration(self, env):
        pass

    def calculate_result_code(self):
        result = self.handle.temp
        if result is None: result = "<error>"  # might be called and overwritten
        return result

    def generate_result_code(self, code):
        pass

    def generate_assignment_code(self, rhs, code, overloaded_assignment=False):
        if self.type.is_pyobject:
            rhs.make_owned_reference(code)
            # TODO: analyse control flow to see if this is necessary
            code.put_xdecref(self.result(), self.ctype())
        code.putln('%s = %s;' % (
            self.result(),
            rhs.result() if overloaded_assignment else rhs.result_as(self.ctype()),
        ))
        rhs.generate_post_assignment_code(code)
        rhs.free_temps(code)


class TempsBlockNode(Node):
    # THIS IS DEPRECATED, USE LetNode instead

    """
    Creates a block which allocates temporary variables.
    This is used by transforms to output constructs that need
    to make use of a temporary variable. Simply pass the types
    of the needed temporaries to the constructor.

    The variables can be referred to using a TempRefNode
    (which can be constructed by calling get_ref_node).
    """

    # temps   [TempHandle]
    # body    StatNode

    child_attrs = ["body"]

    def generate_execution_code(self, code):
        for handle in self.temps:
            handle.temp = code.funcstate.allocate_temp(
                handle.type, manage_ref=handle.needs_cleanup)
        self.body.generate_execution_code(code)
        for handle in self.temps:
            if handle.needs_cleanup:
                if handle.needs_xdecref:
                    code.put_xdecref_clear(handle.temp, handle.type)
                else:
                    code.put_decref_clear(handle.temp, handle.type)
            code.funcstate.release_temp(handle.temp)

    def analyse_declarations(self, env):
        self.body.analyse_declarations(env)

    def analyse_expressions(self, env):
        self.body = self.body.analyse_expressions(env)
        return self

    def generate_function_definitions(self, env, code):
        self.body.generate_function_definitions(env, code)

    def annotate(self, code):
        self.body.annotate(code)


class ResultRefNode(AtomicExprNode):
    # A reference to the result of an expression.  The result_code
    # must be set externally (usually a temp name).

    subexprs = []
    lhs_of_first_assignment = False

    def __init__(self, expression=None, pos=None, type=None, may_hold_none=True, is_temp=False):
        self.expression = expression
        self.pos = None
        self.may_hold_none = may_hold_none
        if expression is not None:
            self.pos = expression.pos
            self.type = getattr(expression, "type", None)
        if pos is not None:
            self.pos = pos
        if type is not None:
            self.type = type
        if is_temp:
            self.is_temp = True
        assert self.pos is not None

    def clone_node(self):
        # nothing to do here
        return self

    def type_dependencies(self, env):
        if self.expression:
            return self.expression.type_dependencies(env)
        else:
            return ()

    def update_expression(self, expression):
        self.expression = expression
        type = getattr(expression, "type", None)
        if type:
            self.type = type

    def analyse_target_declaration(self, env):
        return  # because it can be the left-hand sides

    def analyse_types(self, env):
        if self.expression is not None:
            if not self.expression.type:
                self.expression = self.expression.analyse_types(env)
            self.type = self.expression.type
        return self

    def infer_type(self, env):
        if self.type is not None:
            return self.type
        if self.expression is not None:
            if self.expression.type is not None:
                return self.expression.type
            return self.expression.infer_type(env)
        assert False, "cannot infer type of ResultRefNode"

    def may_be_none(self):
        if not self.type.is_pyobject:
            return False
        return self.may_hold_none

    def _DISABLED_may_be_none(self):
        # not sure if this is safe - the expression may not be the
        # only value that gets assigned
        if self.expression is not None:
            return self.expression.may_be_none()
        if self.type is not None:
            return self.type.is_pyobject
        return True  # play it safe

    def is_simple(self):
        return True

    def result(self):
        try:
            return self.result_code
        except AttributeError:
            if self.expression is not None:
                self.result_code = self.expression.result()
        return self.result_code

    def generate_evaluation_code(self, code):
        pass

    def generate_result_code(self, code):
        pass

    def generate_disposal_code(self, code):
        pass

    def generate_assignment_code(self, rhs, code, overloaded_assignment=False):
        if self.type.is_pyobject:
            rhs.make_owned_reference(code)
            if not self.lhs_of_first_assignment:
                code.put_xdecref(self.result(), self.ctype())
        code.putln('%s = %s;' % (
            self.result(),
            rhs.result() if overloaded_assignment else rhs.result_as(self.ctype()),
        ))
        rhs.generate_post_assignment_code(code)
        rhs.free_temps(code)

    def allocate_temps(self, env):
        pass

    def release_temp(self, env):
        pass

    def free_temps(self, code):
        pass


class LetNodeMixin:
    def set_temp_expr(self, lazy_temp):
        self.lazy_temp = lazy_temp
        self.temp_expression = lazy_temp.expression

    def setup_temp_expr(self, code):
        self.temp_expression.generate_evaluation_code(code)
        self.temp_type = self.temp_expression.type
        if self.temp_type.is_array:
            self.temp_type = c_ptr_type(self.temp_type.base_type)
        self._result_in_temp = self.temp_expression.result_in_temp()
        if self._result_in_temp:
            self.temp = self.temp_expression.result()
        else:
            self.temp_expression.make_owned_reference(code)
            self.temp = code.funcstate.allocate_temp(
                self.temp_type, manage_ref=True)
            code.putln("%s = %s;" % (self.temp, self.temp_expression.result()))
            self.temp_expression.generate_disposal_code(code)
            self.temp_expression.free_temps(code)
        self.lazy_temp.result_code = self.temp

    def teardown_temp_expr(self, code):
        if self._result_in_temp:
            self.temp_expression.generate_disposal_code(code)
            self.temp_expression.free_temps(code)
        else:
            if self.temp_type.is_pyobject:
                code.put_decref_clear(self.temp, self.temp_type)
            code.funcstate.release_temp(self.temp)


class EvalWithTempExprNode(ExprNodes.ExprNode, LetNodeMixin):
    # A wrapper around a subexpression that moves an expression into a
    # temp variable and provides it to the subexpression.

    subexprs = ['temp_expression', 'subexpression']

    def __init__(self, lazy_temp, subexpression):
        self.set_temp_expr(lazy_temp)
        self.pos = subexpression.pos
        self.subexpression = subexpression
        # if called after type analysis, we already know the type here
        self.type = self.subexpression.type

    def infer_type(self, env):
        return self.subexpression.infer_type(env)

    def may_be_none(self):
        return self.subexpression.may_be_none()

    def result(self):
        return self.subexpression.result()

    def analyse_types(self, env):
        self.temp_expression = self.temp_expression.analyse_types(env)
        self.lazy_temp.update_expression(self.temp_expression)  # overwrite in case it changed
        self.subexpression = self.subexpression.analyse_types(env)
        self.type = self.subexpression.type
        return self

    def free_subexpr_temps(self, code):
        self.subexpression.free_temps(code)

    def generate_subexpr_disposal_code(self, code):
        self.subexpression.generate_disposal_code(code)

    def generate_evaluation_code(self, code):
        self.setup_temp_expr(code)
        self.subexpression.generate_evaluation_code(code)
        self.teardown_temp_expr(code)


LetRefNode = ResultRefNode


class LetNode(Nodes.StatNode, LetNodeMixin):
    # Implements a local temporary variable scope. Imagine this
    # syntax being present:
    # let temp = VALUE:
    #     BLOCK (can modify temp)
    #     if temp is an object, decref
    #
    # Usually used after analysis phase, but forwards analysis methods
    # to its children

    child_attrs = ['temp_expression', 'body']

    def __init__(self, lazy_temp, body):
        self.set_temp_expr(lazy_temp)
        self.pos = body.pos
        self.body = body

    def analyse_declarations(self, env):
        self.temp_expression.analyse_declarations(env)
        self.body.analyse_declarations(env)

    def analyse_expressions(self, env):
        self.temp_expression = self.temp_expression.analyse_expressions(env)
        self.body = self.body.analyse_expressions(env)
        return self

    def generate_execution_code(self, code):
        self.setup_temp_expr(code)
        self.body.generate_execution_code(code)
        self.teardown_temp_expr(code)

    def generate_function_definitions(self, env, code):
        self.temp_expression.generate_function_definitions(env, code)
        self.body.generate_function_definitions(env, code)


class TempResultFromStatNode(ExprNodes.ExprNode):
    # An ExprNode wrapper around a StatNode that executes the StatNode
    # body.  Requires a ResultRefNode that it sets up to refer to its
    # own temp result.  The StatNode must assign a value to the result
    # node, which then becomes the result of this node.

    subexprs = []
    child_attrs = ['body']

    def __init__(self, result_ref, body):
        self.result_ref = result_ref
        self.pos = body.pos
        self.body = body
        self.type = result_ref.type
        self.is_temp = 1

    def infer_type(self, env):
        return self.result_ref.infer_type(env)

    def analyse_declarations(self, env):
        self.body.analyse_declarations(env)

    def analyse_types(self, env):
        self.body = self.body.analyse_expressions(env)
        if self.type is None:
            self.type = self.result_ref.type
        return self

    def may_be_none(self):
        return self.result_ref.may_be_none()

    def generate_result_code(self, code):
        self.result_ref.result_code = self.result()
        self.body.generate_execution_code(code)

<<<<<<< HEAD
class ResultRefWithTypePropertyNode(ResultRefNode):
    # it's occasionally useful to have a ResultRefNode
    # where the type is auto-calculated from some other class.
    def __init__(self, type_getter, **kwds):
        super(ResultRefWithTypePropertyNode, self).__init__(**kwds)
        self.type_getter = type_getter

    @property
    def type(self):
        return self.type_getter()

    def infer_type(self, env):
        return self.type
=======
    def generate_function_definitions(self, env, code):
        self.body.generate_function_definitions(env, code)
>>>>>>> b270cf36
<|MERGE_RESOLUTION|>--- conflicted
+++ resolved
@@ -368,8 +368,11 @@
     def generate_result_code(self, code):
         self.result_ref.result_code = self.result()
         self.body.generate_execution_code(code)
-
-<<<<<<< HEAD
+        
+    def generate_function_definitions(self, env, code):
+        self.body.generate_function_definitions(env, code)
+
+
 class ResultRefWithTypePropertyNode(ResultRefNode):
     # it's occasionally useful to have a ResultRefNode
     # where the type is auto-calculated from some other class.
@@ -383,7 +386,4 @@
 
     def infer_type(self, env):
         return self.type
-=======
-    def generate_function_definitions(self, env, code):
-        self.body.generate_function_definitions(env, code)
->>>>>>> b270cf36
+    