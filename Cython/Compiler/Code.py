--- conflicted
+++ resolved
@@ -2175,17 +2175,13 @@
         if entry.in_closure:
             self.put_giveref('Py_None')
 
-<<<<<<< HEAD
     def put_assign_ref_once(self, cname, value, pos=None):
         if pos is None:
             self.putln("__Pyx_ASSIGN_REF_ONCE_NO_ERROR(%s, %s)" % (cname, value))
         else:
             self.putln("__Pyx_ASSIGN_REF_ONCE(%s, %s, %s)" % (cname, value, self.error_goto(pos)))
 
-    def put_pymethoddef(self, entry, term, allow_skip=True):
-=======
     def put_pymethoddef(self, entry, term, allow_skip=True, wrapper_code_writer=None):
->>>>>>> d11dfd28
         if entry.is_special or entry.name == '__getattribute__':
             if entry.name not in special_py_methods:
                 if entry.name == '__getattr__' and not self.globalstate.directives['fast_getattr']:
