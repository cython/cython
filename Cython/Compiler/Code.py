--- conflicted
+++ resolved
@@ -1399,55 +1399,32 @@
             del self.parts['cached_builtins']
         else:
             w = self.parts['cached_builtins']
-<<<<<<< HEAD
-            w.enter_cfunc_scope()
-            # modulestate argument is currently unused
-            w.putln("static CYTHON_SMALL_CODE int __Pyx_InitCachedBuiltins(%s *%s) {" % (
+            w.start_initcfunc("int __Pyx_InitCachedBuiltins(%s *%s)" % (
                 Naming.modulestatetype_cname, Naming.modulestatevalue_cname))
-            w.putln("CYTHON_UNUSED_VAR(%s);" % Naming.modulestatevalue_cname)
+            w.putln(f"CYTHON_UNUSED_VAR({Naming.modulestatevalue_cname});")
 
         w = self.parts['cached_constants']
-        w.enter_cfunc_scope()
-        w.putln("")
-        w.putln("static CYTHON_SMALL_CODE int __Pyx_InitCachedConstants(%s *%s) {" % (
-            Naming.modulestatetype_cname, Naming.modulestatevalue_cname))
-        w.putln("CYTHON_UNUSED_VAR(%s);" % Naming.modulestatevalue_cname)
-        w.put_declare_refcount_context()
-=======
-            w.start_initcfunc("int __Pyx_InitCachedBuiltins(void)")
-
-        w = self.parts['cached_constants']
-        w.start_initcfunc("int __Pyx_InitCachedConstants(void)", refnanny=True)
->>>>>>> a821b9c9
+        w.start_initcfunc("int __Pyx_InitCachedConstants(%s *%s)" % (
+            Naming.modulestatetype_cname, Naming.modulestatevalue_cname
+        ), refnanny=True)
+        w.putln(f"CYTHON_UNUSED_VAR({Naming.modulestatevalue_cname});")
         w.put_setup_refcount_context(StringEncoding.EncodedString("__Pyx_InitCachedConstants"))
 
         w = self.parts['init_globals']
         w.start_initcfunc("int __Pyx_InitGlobals(void)")
 
         w = self.parts['init_constants']
-<<<<<<< HEAD
-        w.enter_cfunc_scope()
-        w.putln("")
-        w.putln("static CYTHON_SMALL_CODE int __Pyx_InitConstants(%s *%s) {" %
-            (Naming.modulestatetype_cname, Naming.modulestatevalue_cname))
+        w.start_initcfunc("int __Pyx_InitConstants(%s *%s)" % (
+            (Naming.modulestatetype_cname, Naming.modulestatevalue_cname)))
         w.putln("CYTHON_UNUSED_VAR(%s);" % Naming.modulestatevalue_cname)
-=======
-        w.start_initcfunc("int __Pyx_InitConstants(void)")
->>>>>>> a821b9c9
 
         if not Options.generate_cleanup_code:
             del self.parts['cleanup_globals']
         else:
             w = self.parts['cleanup_globals']
-<<<<<<< HEAD
-            w.enter_cfunc_scope()
-            w.putln("")
-            w.putln("static CYTHON_SMALL_CODE void __Pyx_CleanupGlobals(%s *%s) {" %
-                (Naming.modulestatetype_cname, Naming.modulestatevalue_cname))
-            w.putln("CYTHON_UNUSED_VAR(%s);" % Naming.modulestatevalue_cname)
-=======
-            w.start_initcfunc("void __Pyx_CleanupGlobals(void)")
->>>>>>> a821b9c9
+            w.start_initcfunc("void __Pyx_CleanupGlobals(%s *%s)" % (
+                (Naming.modulestatetype_cname, Naming.modulestatevalue_cname)))
+            w.putln(f"CYTHON_UNUSED_VAR({Naming.modulestatevalue_cname});")
 
         code = self.parts['utility_code_proto']
         code.putln("")
@@ -1568,19 +1545,7 @@
             const = self.dedup_const_index.get(dedup_key)
             if const is not None:
                 return const
-<<<<<<< HEAD
-        # create a new Python object constant
-        const = self.new_py_const(type, prefix)
-        if (cleanup_level is not None
-                and cleanup_level <= Options.generate_cleanup_code
-                # Note that this function is used for all argument defaults
-                # which aren't just Python objects
-                and type.needs_refcounting):
-            cleanup_writer = self.parts['cleanup_globals']
-            cleanup_writer.putln('Py_CLEAR(%s->%s);' % (Naming.modulestatevalue_cname, const.cname))
-=======
         const = self.new_array_const_cname(prefix)
->>>>>>> a821b9c9
         if dedup_key is not None:
             self.dedup_const_index[dedup_key] = const
         return const
@@ -2050,12 +2015,8 @@
             elif len(value.lstrip('-')) > 4:
                 function = "PyLong_FromLong(%sL)"
             else:
-<<<<<<< HEAD
-                function = "PyInt_FromLong(%s)"
+                function = "PyLong_FromLong(%s)"
             init_cname = "%s->%s" % (Naming.modulestatevalue_cname, cname)
-=======
-                function = "PyLong_FromLong(%s)"
->>>>>>> a821b9c9
             init_constants.putln('%s = %s; %s' % (
                 init_cname, function % value_code,
                 init_constants.error_goto_if_null(init_cname, self.module_pos)))
@@ -2359,15 +2320,10 @@
             self.globalstate.get_float_const(str_value, value_code).cname
         )
 
-<<<<<<< HEAD
-    def get_py_const(self, type, prefix='', cleanup_level=None, dedup_key=None):
+    def get_py_const(self, prefix, dedup_key=None):
         return self.name_in_module_state(
-            self.globalstate.get_py_const(type, prefix, cleanup_level, dedup_key).cname
+            self.globalstate.get_py_const(prefix, dedup_key)
         )
-=======
-    def get_py_const(self, prefix, dedup_key=None):
-        return self.globalstate.get_py_const(prefix, dedup_key)
->>>>>>> a821b9c9
 
     def get_string_const(self, text):
         return self.globalstate.get_string_const(text).cname
@@ -2385,11 +2341,7 @@
         return self.globalstate.get_py_codeobj_const(node)
 
     def get_argument_default_const(self, type):
-<<<<<<< HEAD
-        return self.name_in_module_state(self.globalstate.get_py_const(type).cname)
-=======
-        return self.globalstate.get_argument_default_const(type).cname
->>>>>>> a821b9c9
+        return self.name_in_module_state(self.globalstate.get_argument_default_const(type).cname)
 
     def intern(self, text):
         return self.get_py_string_const(text)
