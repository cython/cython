#
#   Pyrex - Code output module
#

import re
import codecs
import Naming
import Options
import StringEncoding
from Cython import Utils
from PyrexTypes import py_object_type, typecast
import PyrexTypes
from TypeSlots import method_coexist
from Scanning import SourceDescriptor
from Cython.StringIOTree import StringIOTree
try:
    set
except NameError:
    from sets import Set as set
import DebugFlags

class FunctionState(object):
    # return_label     string          function return point label
    # error_label      string          error catch point label
    # continue_label   string          loop continue point label
    # break_label      string          loop break point label
    # return_from_error_cleanup_label string
    # label_counter    integer         counter for naming labels
    # in_try_finally   boolean         inside try of try...finally
    # exc_vars         (string * 3)    exception variables for reraise, or None

    # Not used for now, perhaps later
    def __init__(self, owner, names_taken=set()):
        self.names_taken = names_taken
        self.owner = owner
        
        self.error_label = None
        self.label_counter = 0
        self.labels_used = {}
        self.return_label = self.new_label()
        self.new_error_label()
        self.continue_label = None
        self.break_label = None

        self.in_try_finally = 0
        self.exc_vars = None

        self.temps_allocated = [] # of (name, type, manage_ref)
        self.temps_free = {} # (type, manage_ref) -> list of free vars with same type/managed status
        self.temps_used_type = {} # name -> (type, manage_ref)
        self.temp_counter = 0

    # labels

    def new_label(self, name=None):
        n = self.label_counter
        self.label_counter = n + 1
        label = "%s%d" % (Naming.label_prefix, n)
        if name is not None:
            label += '_' + name
        return label
    
    def new_error_label(self):
        old_err_lbl = self.error_label
        self.error_label = self.new_label('error')
        return old_err_lbl
    
    def get_loop_labels(self):
        return (
            self.continue_label,
            self.break_label)
    
    def set_loop_labels(self, labels):
        (self.continue_label,
         self.break_label) = labels
    
    def new_loop_labels(self):
        old_labels = self.get_loop_labels()
        self.set_loop_labels(
            (self.new_label("continue"), 
             self.new_label("break")))
        return old_labels
    
    def get_all_labels(self):
        return (
            self.continue_label,
            self.break_label,
            self.return_label,
            self.error_label)

    def set_all_labels(self, labels):
        (self.continue_label,
         self.break_label,
         self.return_label,
         self.error_label) = labels

    def all_new_labels(self):
        old_labels = self.get_all_labels()
        new_labels = []
        for old_label in old_labels:
            if old_label:
                new_labels.append(self.new_label())
            else:
                new_labels.append(old_label)
        self.set_all_labels(new_labels)
        return old_labels
    
    def use_label(self, lbl):
        self.labels_used[lbl] = 1
        
    def label_used(self, lbl):
        return lbl in self.labels_used

    # temp handling

    def allocate_temp(self, type, manage_ref):
        """
        Allocates a temporary (which may create a new one or get a previously
        allocated and released one of the same type). Type is simply registered
        and handed back, but will usually be a PyrexType.

        If type.is_pyobject, manage_ref comes into play. If manage_ref is set to
        True, the temp will be decref-ed on return statements and in exception
        handling clauses. Otherwise the caller has to deal with any reference
        counting of the variable.

        If not type.is_pyobject, then manage_ref will be ignored, but it
        still has to be passed. It is recommended to pass False by convention
        if it is known that type will never be a Python object.

        A C string referring to the variable is returned.
        """
        if not type.is_pyobject:
            # Make manage_ref canonical, so that manage_ref will always mean
            # a decref is needed.
            manage_ref = False
        freelist = self.temps_free.get((type, manage_ref))
        if freelist is not None and len(freelist) > 0:
            result = freelist.pop()
        else:
            while True:
                self.temp_counter += 1
                result = "%s%d" % (Naming.codewriter_temp_prefix, self.temp_counter)
                if not result in self.names_taken: break
            self.temps_allocated.append((result, type, manage_ref))
        self.temps_used_type[result] = (type, manage_ref)
        if DebugFlags.debug_temp_code_comments:
            self.owner.putln("/* %s allocated */" % result)
        return result

    def release_temp(self, name):
        """
        Releases a temporary so that it can be reused by other code needing
        a temp of the same type.
        """
        type, manage_ref = self.temps_used_type[name]
        freelist = self.temps_free.get((type, manage_ref))
        if freelist is None:
            freelist = []
            self.temps_free[(type, manage_ref)] = freelist
        if name in freelist:
            raise RuntimeError("Temp %s freed twice!" % name)
        freelist.append(name)
        if DebugFlags.debug_temp_code_comments:
            self.owner.putln("/* %s released */" % name)

    def temps_in_use(self):
        """Return a list of (cname,type,manage_ref) tuples of temp names and their type
        that are currently in use.
        """
        used = []
        for name, type, manage_ref in self.temps_allocated:
            freelist = self.temps_free.get((type, manage_ref))
            if freelist is None or name not in freelist:
                used.append((name, type, manage_ref))
        return used

    def temps_holding_reference(self):
        """Return a list of (cname,type) tuples of temp names and their type
        that are currently in use. This includes only temps of a
        Python object type which owns its reference.
        """
        return [(name, type)
                for name, type, manage_ref in self.temps_in_use()
                if manage_ref]

    def all_managed_temps(self):
        """Return a list of (cname, type) tuples of refcount-managed Python objects.
        """
        return [(cname, type)
                for cname, type, manage_ref in self.temps_allocated
                if manage_ref]

    def all_free_managed_temps(self):
        """Return a list of (cname, type) tuples of refcount-managed Python
        objects that are not currently in use.  This is used by
        try-except and try-finally blocks to clean up temps in the
        error case.
        """
        return [(cname, type)
                for (type, manage_ref), freelist in self.temps_free.iteritems()
                if manage_ref
                for cname in freelist]


class IntConst(object):
    """Global info about a Python integer constant held by GlobalState.
    """
    # cname     string
    # value     int
    # is_long   boolean

    def __init__(self, cname, value, is_long):
        self.cname = cname
        self.value = value
        self.is_long = is_long

class PyObjectConst(object):
    """Global info about a generic constant held by GlobalState.
    """
    # cname       string
    # type        PyrexType

    def __init__(self, cname, type):
        self.cname = cname
        self.type = type

possible_identifier = re.compile(ur"(?![0-9])\w+$", re.U).match
nice_identifier = re.compile('^[a-zA-Z0-0_]+$').match

class StringConst(object):
    """Global info about a C string constant held by GlobalState.
    """
    # cname            string
    # text             EncodedString or BytesLiteral
    # py_strings       {(identifier, encoding) : PyStringConst}

    def __init__(self, cname, text, byte_string):
        self.cname = cname
        self.text = text
        self.escaped_value = StringEncoding.escape_byte_string(byte_string)
        self.py_strings = None

    def get_py_string_const(self, encoding, identifier=None):
        py_strings = self.py_strings
        text = self.text
        if encoding is not None:
            encoding = encoding.upper()

        key = (bool(identifier), encoding)
        if py_strings is not None and key in py_strings:
            py_string = py_strings[key]
        else:
            if py_strings is None:
                self.py_strings = {}
            is_unicode = encoding is None
            intern = bool(identifier or (
                identifier is None and possible_identifier(text)))
            if intern:
                prefix = Naming.interned_str_prefix
            else:
                prefix = Naming.py_const_prefix
            pystring_cname = "%s%s%s_%s" % (
                prefix,
                is_unicode and 'u' or 'b',
                identifier and 'i' or '',
                self.cname[len(Naming.const_prefix):])

            py_string = PyStringConst(
                pystring_cname, is_unicode, bool(identifier), intern)
            self.py_strings[key] = py_string

        return py_string

class PyStringConst(object):
    """Global info about a Python string constant held by GlobalState.
    """
    # cname       string
    # unicode     boolean
    # intern      boolean
    # identifier  boolean

    def __init__(self, cname, is_unicode, identifier=False, intern=False):
        self.cname = cname
        self.identifier = identifier
        self.unicode = is_unicode
        self.intern = intern


class GlobalState(object):
    # filename_table   {string : int}  for finding filename table indexes
    # filename_list    [string]        filenames in filename table order
    # input_file_contents dict         contents (=list of lines) of any file that was used as input
    #                                  to create this output C code.  This is
    #                                  used to annotate the comments.
    #
    # utility_codes   set                IDs of used utility code (to avoid reinsertion)
    #
    # declared_cnames  {string:Entry}  used in a transition phase to merge pxd-declared
    #                                  constants etc. into the pyx-declared ones (i.e,
    #                                  check if constants are already added).
    #                                  In time, hopefully the literals etc. will be
    #                                  supplied directly instead.
    #
    # const_cname_counter int          global counter for constant identifiers
    #

    # parts            {string:CCodeWriter}

    
    # interned_strings
    # consts
    # py_string_decls
    # interned_nums
    # cached_builtins

    # directives       set             Temporary variable used to track
    #                                  the current set of directives in the code generation
    #                                  process.

    directives = {}

    code_layout = [
        'h_code',
        'utility_code_proto',
        'type_declarations',
        'module_declarations',
        'typeinfo',
        'before_global_var',
        'global_var',
        'all_the_rest',
        'utility_code_def'
    ]
    

    def __init__(self, writer, emit_linenums=False):
        self.filename_table = {}
        self.filename_list = []
        self.input_file_contents = {}
        self.utility_codes = set()
        self.declared_cnames = {}
        self.in_utility_code_generation = False
        self.emit_linenums = emit_linenums
        self.parts = {}

        assert writer.globalstate is None
        writer.globalstate = self
        self.rootwriter = writer

    def initialize_main_c_code(self):
        rootwriter = self.rootwriter
        for part in self.code_layout:
            self.parts[part] = rootwriter.insertion_point()

<<<<<<< HEAD
        self.const_cname_counter = 1
        self.string_const_index = {}
        self.int_const_index = {}
        self.py_constants = []

    def initwriters(self, rootwriter):
        self.utilprotowriter = rootwriter.new_writer()
        self.utildefwriter = rootwriter.new_writer()
=======
>>>>>>> afb437d5
        self.decls_writer = rootwriter.new_writer()
        self.pystring_table = rootwriter.new_writer()
        self.init_cached_builtins_writer = rootwriter.new_writer()
        self.initwriter = rootwriter.new_writer()
        self.cleanupwriter = rootwriter.new_writer()

        if Options.cache_builtins:
            self.init_cached_builtins_writer.enter_cfunc_scope()
            self.init_cached_builtins_writer.putln("static int __Pyx_InitCachedBuiltins(void) {")

        self.initwriter.enter_cfunc_scope()
        self.initwriter.putln("")
        self.initwriter.putln("static int __Pyx_InitGlobals(void) {")

        self.cleanupwriter.enter_cfunc_scope()
        self.cleanupwriter.putln("")
        self.cleanupwriter.putln("static void __Pyx_CleanupGlobals(void) {")

<<<<<<< HEAD
=======
        self.pystring_table.putln("")
        self.pystring_table.putln("static __Pyx_StringTabEntry %s[] = {" %
                Naming.stringtab_cname)


        #
        # utility_code_def
        #
        code = self.parts['utility_code_def']
        if self.emit_linenums:
            code.write('\n#line 1 "cython_utility"\n')
        code.putln("")
        code.putln("/* Runtime support code */")
        code.putln("")
        code.putln("static void %s(void) {" % Naming.fileinit_cname)
        code.putln("%s = %s;" % 
            (Naming.filetable_cname, Naming.filenames_cname))
        code.putln("}")

    def finalize_main_c_code(self):
        self.close_global_decls()

        #
        # utility_code_def
        #
        code = self.parts['utility_code_def']
        code.put(PyrexTypes.type_conversion_functions)
        code.putln("")

    def __getitem__(self, key):
        return self.parts[key]

>>>>>>> afb437d5
    #
    # Global constants, interned objects, etc.
    #
    def close_global_decls(self):
        # This is called when it is known that no more global declarations will
        # declared (but can be called before or after insert_XXX).
        self.generate_const_declarations()
        if Options.cache_builtins:
            w = self.init_cached_builtins_writer
            w.putln("return 0;")
            w.put_label(w.error_label)
            w.putln("return -1;")
            w.putln("}")
            w.exit_cfunc_scope()

        w = self.initwriter
        w.putln("return 0;")
        w.put_label(w.error_label)
        w.putln("return -1;")
        w.putln("}")
        w.exit_cfunc_scope()

        w = self.cleanupwriter
        w.putln("}")
        w.exit_cfunc_scope()
         
    def insert_initcode_into(self, code):
        code.insert(self.pystring_table)
        if Options.cache_builtins:
            code.insert(self.init_cached_builtins_writer)
        code.insert(self.initwriter)

    def insert_cleanupcode_into(self, code):
        code.insert(self.cleanupwriter)

    def put_pyobject_decl(self, entry):
        self['global_var'].putln("static PyObject *%s;" % entry.cname)

    # constant handling at code generation time

    def get_int_const(self, str_value, longness=False):
        longness = bool(longness or Utils.long_literal(str_value))
        try:
            c = self.int_const_index[(str_value, longness)]
        except KeyError:
            c = self.new_int_const(str_value, longness)
        return c

    def get_py_const(self, type):
        # create a new Python object constant
        return self.new_py_const(type)

    def get_string_const(self, text):
        # return a C string constant, creating a new one if necessary
        if text.is_unicode:
            byte_string = text.utf8encode()
        else:
            byte_string = text.byteencode()
        try:
            c = self.string_const_index[byte_string]
        except KeyError:
            c = self.new_string_const(text, byte_string)
        return c

    def get_py_string_const(self, text, identifier=None):
        # return a Python string constant, creating a new one if necessary
        c_string = self.get_string_const(text)
        py_string = c_string.get_py_string_const(text.encoding, identifier)
        return py_string

    def new_string_const(self, text, byte_string):
        cname = self.new_string_const_cname(text)
        c = StringConst(cname, text, byte_string)
        self.string_const_index[byte_string] = c
        return c

    def new_int_const(self, value, longness):
        cname = self.new_int_const_cname(value, longness)
        c = IntConst(cname, value, longness)
        self.int_const_index[(value, longness)] = c
        return c

    def new_py_const(self, type):
        cname = self.new_const_cname()
        c = PyObjectConst(cname, type)
        self.py_constants.append(c)
        return c

    def new_string_const_cname(self, value, intern=None):
        # Create a new globally-unique nice name for a C string constant.
        if len(value) < 20 and nice_identifier(value):
            return "%s%s" % (Naming.const_prefix, value)
        else:
            return self.new_const_cname()

    def new_int_const_cname(self, value, longness):
        if longness:
            value += 'L'
        cname = "%s%s" % (Naming.interned_num_prefix, value)
        cname = cname.replace('-', 'neg_').replace('.','_')
        return cname

    def new_const_cname(self, prefix=''):
        n = self.const_cname_counter
        self.const_cname_counter += 1
        return "%s%s%d" % (Naming.const_prefix, prefix, n)

    def add_cached_builtin_decl(self, entry):
        if Options.cache_builtins:
            if self.should_declare(entry.cname, entry):
                interned_cname = self.get_py_string_const(entry.name, True).cname
                self.put_pyobject_decl(entry)
                self.init_cached_builtins_writer.putln('%s = __Pyx_GetName(%s, %s); if (!%s) %s' % (
                    entry.cname,
                    Naming.builtins_cname,
                    interned_cname,
                    entry.cname,
                    self.init_cached_builtins_writer.error_goto(entry.pos)))

    def generate_const_declarations(self):
        self.generate_string_constants()
        self.generate_int_constants()
        self.generate_object_constant_decls()

    def generate_object_constant_decls(self):
        consts = [ (len(c.cname), c.cname, c)
                   for c in self.py_constants ]
        consts.sort()
        for _, cname, c in consts:
            self.decls_writer.putln(
                "static %s;" % c.type.declaration_code(cname))

    def generate_string_constants(self):
        c_consts = [ (len(c.cname), c.cname, c)
                     for c in self.string_const_index.itervalues() ]
        c_consts.sort()
        py_strings = []
        for _, cname, c in c_consts:
            self.decls_writer.putln('static char %s[] = "%s";' % (
                cname, c.escaped_value))
            if c.py_strings is not None:
                for py_string in c.py_strings.itervalues():
                    py_strings.append((c.cname, len(py_string.cname), py_string))

        if py_strings:
            import Nodes
            self.use_utility_code(Nodes.init_string_tab_utility_code)

            py_strings.sort()
            self.pystring_table.putln("")
            self.pystring_table.putln("static __Pyx_StringTabEntry %s[] = {" %
                                      Naming.stringtab_cname)
            for c_cname, _, py_string in py_strings:
                self.decls_writer.putln(
                    "static PyObject *%s;" % py_string.cname)
                self.pystring_table.putln(
                    "{&%s, %s, sizeof(%s), %d, %d, %d}," % (
                    py_string.cname,
                    c_cname,
                    c_cname,
                    py_string.unicode,
                    py_string.intern,
                    py_string.identifier
                    ))
            self.pystring_table.putln("{0, 0, 0, 0, 0, 0}")
            self.pystring_table.putln("};")

            self.initwriter.putln(
                "if (__Pyx_InitStrings(%s) < 0) %s;" % (
                    Naming.stringtab_cname,
                    self.initwriter.error_goto(self.module_pos)))

    def generate_int_constants(self):
        consts = [ (len(c.value), c.value, c.is_long, c)
                   for c in self.int_const_index.itervalues() ]
        consts.sort()
        for _, value, longness, c in consts:
            cname = c.cname
            self.decls_writer.putln("static PyObject *%s;" % cname)
            if longness:
                function = '%s = PyLong_FromString((char *)"%s", 0, 0); %s;'
            else:
                function = "%s = PyInt_FromLong(%s); %s;"
            self.initwriter.putln(function % (
                cname,
                value,
                self.initwriter.error_goto_if_null(cname, self.module_pos)))

    # The functions below are there in a transition phase only
    # and will be deprecated. They are called from Nodes.BlockNode.
    # The copy&paste duplication is intentional in order to be able
    # to see quickly how BlockNode worked, until this is replaced.    

    def should_declare(self, cname, entry):
        if cname in self.declared_cnames:
            other = self.declared_cnames[cname]
            assert str(entry.type) == str(other.type)
            assert entry.init == other.init
            return False
        else:
            self.declared_cnames[cname] = entry
            return True

<<<<<<< HEAD
=======
    def add_const_definition(self, entry):
        if self.should_declare(entry.cname, entry):
            self['global_var'].put_var_declaration(entry, static = 1)

    def add_interned_string_decl(self, entry):
        if self.should_declare(entry.cname, entry):
            self['global_var'].put_var_declaration(entry, static = 1)
        self.add_py_string_decl(entry)

    def add_py_string_decl(self, entry):
        if self.should_declare(entry.pystring_cname, entry):
            self['global_var'].putln("static PyObject *%s;" % entry.pystring_cname)
            self.pystring_table_needed = True
            self.pystring_table.putln("{&%s, %s, sizeof(%s), %d, %d, %d}," % (
                entry.pystring_cname,
                entry.cname,
                entry.cname,
                entry.type.is_unicode,
                entry.is_interned,
                entry.is_identifier
                ))
                       
    def add_interned_num_decl(self, entry):
        if self.should_declare(entry.cname, entry):
            if entry.init[-1] == "L":
                self.initwriter.putln('%s = PyLong_FromString((char *)"%s", 0, 0); %s;' % (
                    entry.cname,
                    entry.init[:-1], # strip 'L' for Py3 compatibility
                    self.initwriter.error_goto_if_null(entry.cname, self.module_pos)))
            else:
                self.initwriter.putln("%s = PyInt_FromLong(%s); %s;" % (
                    entry.cname,
                    entry.init,
                    self.initwriter.error_goto_if_null(entry.cname, self.module_pos)))
            
            self.put_pyobject_decl(entry)
        
    def add_cached_builtin_decl(self, entry):
        if Options.cache_builtins:
            if self.should_declare(entry.cname, entry):
                self.put_pyobject_decl(entry)
                self.init_cached_builtins_writer.putln('%s = __Pyx_GetName(%s, %s); if (!%s) %s' % (
                    entry.cname,
                    Naming.builtins_cname,
                    entry.interned_cname,
                    entry.cname,
                    self.init_cached_builtins_writer.error_goto(entry.pos)))


>>>>>>> afb437d5
    #
    # File name state
    #

    def lookup_filename(self, filename):
        try:
            index = self.filename_table[filename]
        except KeyError:
            index = len(self.filename_list)
            self.filename_list.append(filename)
            self.filename_table[filename] = index
        return index

    def commented_file_contents(self, source_desc):
        try:
            return self.input_file_contents[source_desc]
        except KeyError:
            F = [u' * ' + line.rstrip().replace(
                    u'*/', u'*[inserted by cython to avoid comment closer]/'
                    ).replace(
                    u'/*', u'/[inserted by cython to avoid comment start]*'
                    ).encode('ASCII', 'replace') # + Py2 auto-decode to unicode
                 for line in source_desc.get_lines()]
            if len(F) == 0: F.append(u'')
            self.input_file_contents[source_desc] = F
            return F

    #
    # Utility code state
    #
    
    def use_utility_code(self, utility_code, name=None):
        """
        Adds the given utility code to the C file if needed.

        codetup should unpack into one prototype code part and one
        definition code part, both strings inserted directly in C.

        If name is provided, it is used as an identifier to avoid inserting
        code twice. Otherwise, id(codetup) is used as such an identifier.
        """
        if name is None: name = id(utility_code)
        if name not in self.utility_codes:
            self.utility_codes.add(name)
            if utility_code.requires:
                for dependency in utility_code.requires:
                    self.use_utility_code(dependency)
            if utility_code.proto:
                self.parts['utility_code_proto'].put(utility_code.proto)
            if utility_code.impl:
                self.parts['utility_code_def'].put(utility_code.impl)
            utility_code.write_init_code(self.initwriter, self.module_pos)
            utility_code.write_cleanup_code(self.cleanupwriter, self.module_pos)


def funccontext_property(name):
    def get(self):
        return getattr(self.funcstate, name)
    def set(self, value):
        setattr(self.funcstate, name, value)
    return property(get, set)


class CCodeWriter(object):
    """
    Utility class to output C code.

    When creating an insertion point one must care about the state that is
    kept:
    - formatting state (level, bol) is cloned and used in insertion points
      as well
    - labels, temps, exc_vars: One must construct a scope in which these can
      exist by calling enter_cfunc_scope/exit_cfunc_scope (these are for
      sanity checking and forward compatabilty). Created insertion points
      looses this scope and cannot access it.
    - marker: Not copied to insertion point
    - filename_table, filename_list, input_file_contents: All codewriters
      coming from the same root share the same instances simultaneously.
    """
    
    # f                file            output file
    # buffer           StringIOTree
    
    # level            int             indentation level
    # bol              bool            beginning of line?
    # marker           string          comment to emit before next line
    # funcstate        FunctionState   contains state local to a C function used for code
    #                                  generation (labels and temps state etc.)
    # globalstate      GlobalState     contains state global for a C file (input file info,
    #                                  utility code, declared constants etc.)
<<<<<<< HEAD
    # emit_linenums    boolean         whether or not to write #line pragmas
    #
    # pyclass_stack    list            used during recursive code generation to pass information
    #                                  about the current class one is in

=======
    # emit_linenums    boolean         whether or not to write #line pragmas 

    globalstate = None
    
>>>>>>> afb437d5
    def __init__(self, create_from=None, buffer=None, copy_formatting=False, emit_linenums=None):
        if buffer is None: buffer = StringIOTree()
        self.buffer = buffer
        self.marker = None
        self.last_marker_line = 0
        self.source_desc = ""
        self.pyclass_stack = []
        
        self.funcstate = None
        self.level = 0
        self.call_level = 0
        self.bol = 1

        if create_from is not None:
            # Use same global state
            self.globalstate = create_from.globalstate
            # Clone formatting state
            if copy_formatting:
                self.level = create_from.level
                self.bol = create_from.bol
                self.call_level = create_from.call_level
        if emit_linenums is None and self.globalstate:
            self.emit_linenums = self.globalstate.emit_linenums
        else:
            self.emit_linenums = emit_linenums

    def create_new(self, create_from, buffer, copy_formatting):
        # polymorphic constructor -- very slightly more versatile
        # than using __class__
        result = CCodeWriter(create_from, buffer, copy_formatting)
        return result

    def copyto(self, f):
        self.buffer.copyto(f)

    def getvalue(self):
        return self.buffer.getvalue()

    def write(self, s):
        self.buffer.write(s)

    def insertion_point(self):
        other = self.create_new(create_from=self, buffer=self.buffer.insertion_point(), copy_formatting=True)
        return other

    def new_writer(self):
        """
        Creates a new CCodeWriter connected to the same global state, which
        can later be inserted using insert.
        """
        return CCodeWriter(create_from=self)

    def insert(self, writer):
        """
        Inserts the contents of another code writer (created with
        the same global state) in the current location.

        It is ok to write to the inserted writer also after insertion.
        """
        assert writer.globalstate is self.globalstate
        self.buffer.insert(writer.buffer)

    # Properties delegated to function scope
    label_counter = funccontext_property("label_counter")
    return_label = funccontext_property("return_label")
    error_label = funccontext_property("error_label")
    labels_used = funccontext_property("labels_used")
    continue_label = funccontext_property("continue_label")
    break_label = funccontext_property("break_label")
    return_from_error_cleanup_label = funccontext_property("return_from_error_cleanup_label")

    # Functions delegated to function scope
    def new_label(self, name=None):    return self.funcstate.new_label(name)
    def new_error_label(self):         return self.funcstate.new_error_label()
    def get_loop_labels(self):         return self.funcstate.get_loop_labels()
    def set_loop_labels(self, labels): return self.funcstate.set_loop_labels(labels)
    def new_loop_labels(self):         return self.funcstate.new_loop_labels()
    def get_all_labels(self):          return self.funcstate.get_all_labels()
    def set_all_labels(self, labels):  return self.funcstate.set_all_labels(labels)
    def all_new_labels(self):          return self.funcstate.all_new_labels()
    def use_label(self, lbl):          return self.funcstate.use_label(lbl)
    def label_used(self, lbl):         return self.funcstate.label_used(lbl)


    def enter_cfunc_scope(self):
        self.funcstate = FunctionState(self)
    
    def exit_cfunc_scope(self):
        self.funcstate = None

<<<<<<< HEAD
    # constant handling

    def get_py_num(self, str_value, longness):
        return self.globalstate.get_int_const(str_value, longness).cname

    def get_string_const(self, text):
        return self.globalstate.get_string_const(text).cname

    def get_py_string_const(self, text, identifier=None):
        return self.globalstate.get_py_string_const(text, identifier).cname

    def get_argument_default_const(self, type):
        return self.globalstate.get_py_const(type).cname

    def intern(self, text):
        return self.get_py_string_const(text)

    def intern_identifier(self, text):
        return self.get_py_string_const(text, True)

    # code generation

    def putln(self, code = ""):
=======
    def putln(self, code = "", safe=False):
>>>>>>> afb437d5
        if self.marker and self.bol:
            self.emit_marker()
        if self.emit_linenums and self.last_marker_line != 0:
            self.write('\n#line %s "%s"\n' % (self.last_marker_line, self.source_desc))
        if code:
            if safe:
                self.put_safe(code)
            else:
                self.put(code)
        self.write("\n");
        self.bol = 1
    
    def emit_marker(self):
        self.write("\n");
        self.indent()
        self.write("/* %s */\n" % self.marker[1])
        self.last_marker_line = self.marker[0]
        self.marker = None

    def put_safe(self, code):
        # put code, but ignore {}
        self.write(code)
        self.bol = 0

    def put(self, code):
        fix_indent = False
        if "{" in code:
            dl = code.count("{")
        else:
            dl = 0
        if "}" in code:
            dl -= code.count("}")
            if dl < 0:
                self.level += dl
            elif dl == 0 and code[0] == "}":
                # special cases like "} else {" need a temporary dedent
                fix_indent = True
                self.level -= 1
        if self.bol:
            self.indent()
        self.write(code)
        self.bol = 0
        if dl > 0:
            self.level += dl
        elif fix_indent:
            self.level += 1

    def increase_indent(self):
        self.level = self.level + 1
    
    def decrease_indent(self):
        self.level = self.level - 1
    
    def begin_block(self):
        self.putln("{")
        self.increase_indent()
    
    def end_block(self):
        self.decrease_indent()
        self.putln("}")
    
    def indent(self):
        self.write("  " * self.level)

    def get_py_version_hex(self, pyversion):
        return "0x%02X%02X%02X%02X" % (tuple(pyversion) + (0,0,0,0))[:4]

    def mark_pos(self, pos):
        if pos is None:
            return
        source_desc, line, col = pos
        if self.last_marker_line == line:
            return
        assert isinstance(source_desc, SourceDescriptor)
        contents = self.globalstate.commented_file_contents(source_desc)
        lines = contents[max(0,line-3):line] # line numbers start at 1
        lines[-1] += u'             # <<<<<<<<<<<<<<'
        lines += contents[line:line+2]

        marker = u'"%s":%d\n%s\n' % (
            source_desc.get_escaped_description(), line, u'\n'.join(lines))
        self.marker = (line, marker)
        if self.emit_linenums:
            self.source_desc = source_desc.get_escaped_description()
        
    def put_label(self, lbl):
        if lbl in self.funcstate.labels_used:
            self.putln("%s:;" % lbl)
    
    def put_goto(self, lbl):
        self.funcstate.use_label(lbl)
        self.putln("goto %s;" % lbl)
    
    def put_var_declarations(self, entries, static = 0, dll_linkage = None,
            definition = True):
        for entry in entries:
            if not entry.in_cinclude:
                self.put_var_declaration(entry, static, dll_linkage, definition)
    
    def put_var_declaration(self, entry, static = 0, dll_linkage = None,
            definition = True):
        #print "Code.put_var_declaration:", entry.name, "definition =", definition ###
        if entry.in_closure:
            return
        visibility = entry.visibility
        if visibility == 'private' and not definition:
            #print "...private and not definition, skipping" ###
            return
        if not entry.used and visibility == "private":
            #print "not used and private, skipping", entry.cname ###
            return
        storage_class = ""
        if visibility == 'extern':
            storage_class = Naming.extern_c_macro
        elif visibility == 'public':
            if not definition:
                storage_class = Naming.extern_c_macro
        elif visibility == 'private':
            if static:
                storage_class = "static"
        if storage_class:
            self.put("%s " % storage_class)
        if visibility != 'public':
            dll_linkage = None
        self.put(entry.type.declaration_code(entry.cname,
            dll_linkage = dll_linkage))
        if entry.init is not None:
            self.put_safe(" = %s" % entry.type.literal_code(entry.init))
        self.putln(";")

    def put_temp_declarations(self, func_context):
        for name, type, manage_ref in func_context.temps_allocated:
            decl = type.declaration_code(name)
            if type.is_pyobject:
                self.putln("%s = NULL;" % decl)
            else:
                self.putln("%s;" % decl)

    def put_h_guard(self, guard):
        self.putln("#ifndef %s" % guard)
        self.putln("#define %s" % guard)
    
    def unlikely(self, cond):
        if Options.gcc_branch_hints:
            return 'unlikely(%s)' % cond
        else:
            return cond

    # Python objects and reference counting

    def entry_as_pyobject(self, entry):
        type = entry.type
        if (not entry.is_self_arg and not entry.type.is_complete()
            or entry.type.is_extension_type):
            return "(PyObject *)" + entry.cname
        else:
            return entry.cname
    
    def as_pyobject(self, cname, type):
        return typecast(py_object_type, type, cname)
    
    def put_gotref(self, cname):
        self.putln("__Pyx_GOTREF(%s);" % cname)
    
    def put_giveref(self, cname):
        self.putln("__Pyx_GIVEREF(%s);" % cname)
    
    def put_xgiveref(self, cname):
        self.putln("__Pyx_XGIVEREF(%s);" % cname)

    def put_xgotref(self, cname):
        self.putln("__Pyx_XGOTREF(%s);" % cname)

    def put_incref(self, cname, type, nanny=True):
        if nanny:
            self.putln("__Pyx_INCREF(%s);" % self.as_pyobject(cname, type))
        else:
            self.putln("Py_INCREF(%s);" % self.as_pyobject(cname, type))
    
    def put_decref(self, cname, type, nanny=True):
        if nanny:
            self.putln("__Pyx_DECREF(%s);" % self.as_pyobject(cname, type))
        else:
            self.putln("Py_DECREF(%s);" % self.as_pyobject(cname, type))

    def put_var_gotref(self, entry):
        if entry.type.is_pyobject:
            self.putln("__Pyx_GOTREF(%s);" % self.entry_as_pyobject(entry))
        
    def put_var_giveref(self, entry):
        if entry.type.is_pyobject:
            self.putln("__Pyx_GIVEREF(%s);" % self.entry_as_pyobject(entry))

    def put_var_xgotref(self, entry):
        if entry.type.is_pyobject:
            self.putln("__Pyx_XGOTREF(%s);" % self.entry_as_pyobject(entry))

    def put_var_xgiveref(self, entry):
        if entry.type.is_pyobject:
            self.putln("__Pyx_XGIVEREF(%s);" % self.entry_as_pyobject(entry))

    def put_var_incref(self, entry):
        if entry.type.is_pyobject:
            self.putln("__Pyx_INCREF(%s);" % self.entry_as_pyobject(entry))
    
    def put_decref_clear(self, cname, type, nanny=True):
        if nanny:
            self.putln("__Pyx_DECREF(%s); %s = 0;" % (
                typecast(py_object_type, type, cname), cname))
        else:
            self.putln("Py_DECREF(%s); %s = 0;" % (
                typecast(py_object_type, type, cname), cname))
    
    def put_xdecref(self, cname, type, nanny=True):
        if nanny:
            self.putln("__Pyx_XDECREF(%s);" % self.as_pyobject(cname, type))
        else:
            self.putln("Py_XDECREF(%s);" % self.as_pyobject(cname, type))
    
    def put_xdecref_clear(self, cname, type, nanny=True):
        if nanny:
            self.putln("__Pyx_XDECREF(%s); %s = 0;" % (
                self.as_pyobject(cname, type), cname))
        else:
            self.putln("Py_XDECREF(%s); %s = 0;" % (
                self.as_pyobject(cname, type), cname))

    def put_var_decref(self, entry):
        if entry.type.is_pyobject:
            if entry.init_to_none is False:
                self.putln("__Pyx_XDECREF(%s);" % self.entry_as_pyobject(entry))
            else:
                self.putln("__Pyx_DECREF(%s);" % self.entry_as_pyobject(entry))
    
    def put_var_decref_clear(self, entry):
        if entry.type.is_pyobject:
            self.putln("__Pyx_DECREF(%s); %s = 0;" % (
                self.entry_as_pyobject(entry), entry.cname))
    
    def put_var_xdecref(self, entry):
        if entry.type.is_pyobject:
            self.putln("__Pyx_XDECREF(%s);" % self.entry_as_pyobject(entry))
    
    def put_var_xdecref_clear(self, entry):
        if entry.type.is_pyobject:
            self.putln("__Pyx_XDECREF(%s); %s = 0;" % (
                self.entry_as_pyobject(entry), entry.cname))
    
    def put_var_decrefs(self, entries, used_only = 0):
        for entry in entries:
            if not used_only or entry.used:
                if entry.xdecref_cleanup:
                    self.put_var_xdecref(entry)
                else:
                    self.put_var_decref(entry)
    
    def put_var_xdecrefs(self, entries):
        for entry in entries:
            self.put_var_xdecref(entry)
    
    def put_var_xdecrefs_clear(self, entries):
        for entry in entries:
            self.put_var_xdecref_clear(entry)
    
    def put_init_to_py_none(self, cname, type, nanny=True):
        py_none = typecast(type, py_object_type, "Py_None")
        if nanny:
            self.putln("%s = %s; __Pyx_INCREF(Py_None);" % (cname, py_none))
        else:
            self.putln("%s = %s; Py_INCREF(Py_None);" % (cname, py_none))
    
    def put_init_var_to_py_none(self, entry, template = "%s", nanny=True):
        code = template % entry.cname
        #if entry.type.is_extension_type:
        #    code = "((PyObject*)%s)" % code
        self.put_init_to_py_none(code, entry.type, nanny)

    def put_pymethoddef(self, entry, term):
        if entry.doc:
            doc_code = entry.doc_cname
        else:
            doc_code = 0
        method_flags = entry.signature.method_flags()
        if method_flags:
            if entry.is_special:
                method_flags += [method_coexist]
            self.putln(
                '{__Pyx_NAMESTR("%s"), (PyCFunction)%s, %s, __Pyx_DOCSTR(%s)}%s' % (
                    entry.name, 
                    entry.func_cname,
                    "|".join(method_flags),
                    doc_code,
                    term))

    # error handling

    def put_error_if_neg(self, pos, value):
#        return self.putln("if (unlikely(%s < 0)) %s" % (value, self.error_goto(pos)))  # TODO this path is almost _never_ taken, yet this macro makes is slower!
        return self.putln("if (%s < 0) %s" % (value, self.error_goto(pos)))

    def set_error_info(self, pos):
        if Options.c_line_in_traceback:
            cinfo = " %s = %s;" % (Naming.clineno_cname, Naming.line_c_macro)
        else:
            cinfo = ""
        return "%s = %s[%s]; %s = %s;%s" % (
            Naming.filename_cname,
            Naming.filetable_cname,
            self.lookup_filename(pos[0]),
            Naming.lineno_cname,
            pos[1],
            cinfo)
        
    def error_goto(self, pos):
        lbl = self.funcstate.error_label
        self.funcstate.use_label(lbl)
        return "{%s goto %s;}" % (
            self.set_error_info(pos),
            lbl)

    def error_goto_if(self, cond, pos):
        return "if (%s) %s" % (self.unlikely(cond), self.error_goto(pos))
            
    def error_goto_if_null(self, cname, pos):
        return self.error_goto_if("!%s" % cname, pos)
    
    def error_goto_if_neg(self, cname, pos):
        return self.error_goto_if("%s < 0" % cname, pos)
    
    def error_goto_if_PyErr(self, pos):
        return self.error_goto_if("PyErr_Occurred()", pos)
    
    def lookup_filename(self, filename):
        return self.globalstate.lookup_filename(filename)

    def put_setup_refcount_context(self, name):
        self.putln('__Pyx_SetupRefcountContext("%s");' % name)

    def put_finish_refcount_context(self):
        self.putln("__Pyx_FinishRefcountContext();")


class PyrexCodeWriter(object):
    # f                file      output file
    # level            int       indentation level

    def __init__(self, outfile_name):
        self.f = Utils.open_new_file(outfile_name)
        self.level = 0
    
    def putln(self, code):
        self.f.write("%s%s\n" % (" " * self.level, code))
    
    def indent(self):
        self.level += 1
    
    def dedent(self):
        self.level -= 1
<|MERGE_RESOLUTION|>--- conflicted
+++ resolved
@@ -328,6 +328,7 @@
         'typeinfo',
         'before_global_var',
         'global_var',
+        'decls',
         'all_the_rest',
         'utility_code_def'
     ]
@@ -343,6 +344,11 @@
         self.emit_linenums = emit_linenums
         self.parts = {}
 
+        self.const_cname_counter = 1
+        self.string_const_index = {}
+        self.int_const_index = {}
+        self.py_constants = []
+
         assert writer.globalstate is None
         writer.globalstate = self
         self.rootwriter = writer
@@ -352,18 +358,6 @@
         for part in self.code_layout:
             self.parts[part] = rootwriter.insertion_point()
 
-<<<<<<< HEAD
-        self.const_cname_counter = 1
-        self.string_const_index = {}
-        self.int_const_index = {}
-        self.py_constants = []
-
-    def initwriters(self, rootwriter):
-        self.utilprotowriter = rootwriter.new_writer()
-        self.utildefwriter = rootwriter.new_writer()
-=======
->>>>>>> afb437d5
-        self.decls_writer = rootwriter.new_writer()
         self.pystring_table = rootwriter.new_writer()
         self.init_cached_builtins_writer = rootwriter.new_writer()
         self.initwriter = rootwriter.new_writer()
@@ -380,13 +374,6 @@
         self.cleanupwriter.enter_cfunc_scope()
         self.cleanupwriter.putln("")
         self.cleanupwriter.putln("static void __Pyx_CleanupGlobals(void) {")
-
-<<<<<<< HEAD
-=======
-        self.pystring_table.putln("")
-        self.pystring_table.putln("static __Pyx_StringTabEntry %s[] = {" %
-                Naming.stringtab_cname)
-
 
         #
         # utility_code_def
@@ -415,7 +402,6 @@
     def __getitem__(self, key):
         return self.parts[key]
 
->>>>>>> afb437d5
     #
     # Global constants, interned objects, etc.
     #
@@ -544,8 +530,9 @@
         consts = [ (len(c.cname), c.cname, c)
                    for c in self.py_constants ]
         consts.sort()
+        decls_writer = self.parts['decls']
         for _, cname, c in consts:
-            self.decls_writer.putln(
+            decls_writer.putln(
                 "static %s;" % c.type.declaration_code(cname))
 
     def generate_string_constants(self):
@@ -553,8 +540,10 @@
                      for c in self.string_const_index.itervalues() ]
         c_consts.sort()
         py_strings = []
+
+        decls_writer = self.parts['decls']
         for _, cname, c in c_consts:
-            self.decls_writer.putln('static char %s[] = "%s";' % (
+            decls_writer.putln('static char %s[] = "%s";' % (
                 cname, c.escaped_value))
             if c.py_strings is not None:
                 for py_string in c.py_strings.itervalues():
@@ -569,7 +558,7 @@
             self.pystring_table.putln("static __Pyx_StringTabEntry %s[] = {" %
                                       Naming.stringtab_cname)
             for c_cname, _, py_string in py_strings:
-                self.decls_writer.putln(
+                decls_writer.putln(
                     "static PyObject *%s;" % py_string.cname)
                 self.pystring_table.putln(
                     "{&%s, %s, sizeof(%s), %d, %d, %d}," % (
@@ -592,9 +581,10 @@
         consts = [ (len(c.value), c.value, c.is_long, c)
                    for c in self.int_const_index.itervalues() ]
         consts.sort()
+        decls_writer = self.parts['decls']
         for _, value, longness, c in consts:
             cname = c.cname
-            self.decls_writer.putln("static PyObject *%s;" % cname)
+            decls_writer.putln("static PyObject *%s;" % cname)
             if longness:
                 function = '%s = PyLong_FromString((char *)"%s", 0, 0); %s;'
             else:
@@ -619,58 +609,6 @@
             self.declared_cnames[cname] = entry
             return True
 
-<<<<<<< HEAD
-=======
-    def add_const_definition(self, entry):
-        if self.should_declare(entry.cname, entry):
-            self['global_var'].put_var_declaration(entry, static = 1)
-
-    def add_interned_string_decl(self, entry):
-        if self.should_declare(entry.cname, entry):
-            self['global_var'].put_var_declaration(entry, static = 1)
-        self.add_py_string_decl(entry)
-
-    def add_py_string_decl(self, entry):
-        if self.should_declare(entry.pystring_cname, entry):
-            self['global_var'].putln("static PyObject *%s;" % entry.pystring_cname)
-            self.pystring_table_needed = True
-            self.pystring_table.putln("{&%s, %s, sizeof(%s), %d, %d, %d}," % (
-                entry.pystring_cname,
-                entry.cname,
-                entry.cname,
-                entry.type.is_unicode,
-                entry.is_interned,
-                entry.is_identifier
-                ))
-                       
-    def add_interned_num_decl(self, entry):
-        if self.should_declare(entry.cname, entry):
-            if entry.init[-1] == "L":
-                self.initwriter.putln('%s = PyLong_FromString((char *)"%s", 0, 0); %s;' % (
-                    entry.cname,
-                    entry.init[:-1], # strip 'L' for Py3 compatibility
-                    self.initwriter.error_goto_if_null(entry.cname, self.module_pos)))
-            else:
-                self.initwriter.putln("%s = PyInt_FromLong(%s); %s;" % (
-                    entry.cname,
-                    entry.init,
-                    self.initwriter.error_goto_if_null(entry.cname, self.module_pos)))
-            
-            self.put_pyobject_decl(entry)
-        
-    def add_cached_builtin_decl(self, entry):
-        if Options.cache_builtins:
-            if self.should_declare(entry.cname, entry):
-                self.put_pyobject_decl(entry)
-                self.init_cached_builtins_writer.putln('%s = __Pyx_GetName(%s, %s); if (!%s) %s' % (
-                    entry.cname,
-                    Naming.builtins_cname,
-                    entry.interned_cname,
-                    entry.cname,
-                    self.init_cached_builtins_writer.error_goto(entry.pos)))
-
-
->>>>>>> afb437d5
     #
     # File name state
     #
@@ -761,18 +699,13 @@
     #                                  generation (labels and temps state etc.)
     # globalstate      GlobalState     contains state global for a C file (input file info,
     #                                  utility code, declared constants etc.)
-<<<<<<< HEAD
     # emit_linenums    boolean         whether or not to write #line pragmas
     #
     # pyclass_stack    list            used during recursive code generation to pass information
     #                                  about the current class one is in
 
-=======
-    # emit_linenums    boolean         whether or not to write #line pragmas 
-
     globalstate = None
     
->>>>>>> afb437d5
     def __init__(self, create_from=None, buffer=None, copy_formatting=False, emit_linenums=None):
         if buffer is None: buffer = StringIOTree()
         self.buffer = buffer
@@ -863,7 +796,6 @@
     def exit_cfunc_scope(self):
         self.funcstate = None
 
-<<<<<<< HEAD
     # constant handling
 
     def get_py_num(self, str_value, longness):
@@ -886,10 +818,7 @@
 
     # code generation
 
-    def putln(self, code = ""):
-=======
     def putln(self, code = "", safe=False):
->>>>>>> afb437d5
         if self.marker and self.bol:
             self.emit_marker()
         if self.emit_linenums and self.last_marker_line != 0:
