# cython: language_level=3str
# cython: auto_pickle=False
#
#   Code output module
#

from __future__ import absolute_import

import cython
cython.declare(os=object, re=object, operator=object, textwrap=object,
               Template=object, Naming=object, Options=object, StringEncoding=object,
               Utils=object, SourceDescriptor=object, StringIOTree=object,
               DebugFlags=object, basestring=object, defaultdict=object,
               closing=object, partial=object)

import hashlib
import operator
import os
import re
import shutil
import textwrap
from string import Template
from functools import partial
from contextlib import closing
from collections import defaultdict

from . import Naming
from . import Options
from . import DebugFlags
from . import StringEncoding
from . import Version
from .. import Utils
from .Scanning import SourceDescriptor
from ..StringIOTree import StringIOTree

try:
    from __builtin__ import basestring
except ImportError:
    from builtins import str as basestring


non_portable_builtins_map = {
    # builtins that have different names in different Python versions
    'bytes'         : ('PY_MAJOR_VERSION < 3',  'str'),
    'unicode'       : ('PY_MAJOR_VERSION >= 3', 'str'),
    'basestring'    : ('PY_MAJOR_VERSION >= 3', 'str'),
    'xrange'        : ('PY_MAJOR_VERSION >= 3', 'range'),
    'raw_input'     : ('PY_MAJOR_VERSION >= 3', 'input'),
}

ctypedef_builtins_map = {
    # types of builtins in "ctypedef class" statements which we don't
    # import either because the names conflict with C types or because
    # the type simply is not exposed.
    'py_int'             : '&PyInt_Type',
    'py_long'            : '&PyLong_Type',
    'py_float'           : '&PyFloat_Type',
    'wrapper_descriptor' : '&PyWrapperDescr_Type',
}

basicsize_builtins_map = {
    # builtins whose type has a different tp_basicsize than sizeof(...)
    'PyTypeObject': 'PyHeapTypeObject',
}

uncachable_builtins = [
    # Global/builtin names that cannot be cached because they may or may not
    # be available at import time, for various reasons:
    ## - Py3.7+
    'breakpoint',  # might deserve an implementation in Cython
    ## - Py3.4+
    '__loader__',
    '__spec__',
    ## - Py3+
    'BlockingIOError',
    'BrokenPipeError',
    'ChildProcessError',
    'ConnectionAbortedError',
    'ConnectionError',
    'ConnectionRefusedError',
    'ConnectionResetError',
    'FileExistsError',
    'FileNotFoundError',
    'InterruptedError',
    'IsADirectoryError',
    'ModuleNotFoundError',
    'NotADirectoryError',
    'PermissionError',
    'ProcessLookupError',
    'RecursionError',
    'ResourceWarning',
    #'StopAsyncIteration',  # backported
    'TimeoutError',
    '__build_class__',
    'ascii',  # might deserve an implementation in Cython
    #'exec',  # implemented in Cython
    ## - platform specific
    'WindowsError',
    ## - others
    '_',  # e.g. used by gettext
]

special_py_methods = set([
    '__cinit__', '__dealloc__', '__richcmp__', '__next__',
    '__await__', '__aiter__', '__anext__',
    '__getreadbuffer__', '__getwritebuffer__', '__getsegcount__',
    '__getcharbuffer__', '__getbuffer__', '__releasebuffer__'
])

modifier_output_mapper = {
    'inline': 'CYTHON_INLINE'
}.get


class IncludeCode(object):
    """
    An include file and/or verbatim C code to be included in the
    generated sources.
    """
    # attributes:
    #
    #  pieces    {order: unicode}: pieces of C code to be generated.
    #            For the included file, the key "order" is zero.
    #            For verbatim include code, the "order" is the "order"
    #            attribute of the original IncludeCode where this piece
    #            of C code was first added. This is needed to prevent
    #            duplication if the same include code is found through
    #            multiple cimports.
    #  location  int: where to put this include in the C sources, one
    #            of the constants INITIAL, EARLY, LATE
    #  order     int: sorting order (automatically set by increasing counter)

    # Constants for location. If the same include occurs with different
    # locations, the earliest one takes precedense.
    INITIAL = 0
    EARLY = 1
    LATE = 2

    counter = 1   # Counter for "order"

    def __init__(self, include=None, verbatim=None, late=True, initial=False):
        self.order = self.counter
        type(self).counter += 1
        self.pieces = {}

        if include:
            if include[0] == '<' and include[-1] == '>':
                self.pieces[0] = u'#include {0}'.format(include)
                late = False  # system include is never late
            else:
                self.pieces[0] = u'#include "{0}"'.format(include)

        if verbatim:
            self.pieces[self.order] = verbatim

        if initial:
            self.location = self.INITIAL
        elif late:
            self.location = self.LATE
        else:
            self.location = self.EARLY

    def dict_update(self, d, key):
        """
        Insert `self` in dict `d` with key `key`. If that key already
        exists, update the attributes of the existing value with `self`.
        """
        if key in d:
            other = d[key]
            other.location = min(self.location, other.location)
            other.pieces.update(self.pieces)
        else:
            d[key] = self

    def sortkey(self):
        return self.order

    def mainpiece(self):
        """
        Return the main piece of C code, corresponding to the include
        file. If there was no include file, return None.
        """
        return self.pieces.get(0)

    def write(self, code):
        # Write values of self.pieces dict, sorted by the keys
        for k in sorted(self.pieces):
            code.putln(self.pieces[k])


def get_utility_dir():
    # make this a function and not global variables:
    # http://trac.cython.org/cython_trac/ticket/475
    Cython_dir = os.path.dirname(os.path.dirname(os.path.abspath(__file__)))
    return os.path.join(Cython_dir, "Utility")

read_utilities_hook = None
"""
Override the hook for reading a utilities file that contains code fragments used
by the codegen.

The hook functions takes the path of the utilities file, and returns a list
of strings, one per line.

The default behavior is to open a file relative to get_utility_dir().
"""

def read_utilities_from_utility_dir(path):
    """
    Read all lines of the file at the provided path from a path relative
    to get_utility_dir().
    """
    filename = os.path.join(get_utility_dir(), path)
    with closing(Utils.open_source_file(filename, encoding='UTF-8')) as f:
        return f.readlines()

# by default, read utilities from the utility directory.
read_utilities_hook = read_utilities_from_utility_dir

class UtilityCodeBase(object):
    """
    Support for loading utility code from a file.

    Code sections in the file can be specified as follows:

        ##### MyUtility.proto #####

        [proto declarations]

        ##### MyUtility.init #####

        [code run at module initialization]

        ##### MyUtility #####
        #@requires: MyOtherUtility
        #@substitute: naming

        [definitions]

    for prototypes and implementation respectively.  For non-python or
    -cython files backslashes should be used instead.  5 to 30 comment
    characters may be used on either side.

    If the @cname decorator is not used and this is a CythonUtilityCode,
    one should pass in the 'name' keyword argument to be used for name
    mangling of such entries.
    """

    is_cython_utility = False
    _utility_cache = {}

    @classmethod
    def _add_utility(cls, utility, type, lines, begin_lineno, tags=None):
        if utility is None:
            return

        code = '\n'.join(lines)
        if tags and 'substitute' in tags and tags['substitute'] == set(['naming']):
            del tags['substitute']
            try:
                code = Template(code).substitute(vars(Naming))
            except (KeyError, ValueError) as e:
                raise RuntimeError("Error parsing templated utility code of type '%s' at line %d: %s" % (
                    type, begin_lineno, e))

        # remember correct line numbers at least until after templating
        code = '\n' * begin_lineno + code

        if type == 'proto':
            utility[0] = code
        elif type == 'impl':
            utility[1] = code
        else:
            all_tags = utility[2]
            all_tags[type] = code

        if tags:
            all_tags = utility[2]
            for name, values in tags.items():
                all_tags.setdefault(name, set()).update(values)

    @classmethod
    def load_utilities_from_file(cls, path):
        utilities = cls._utility_cache.get(path)
        if utilities:
            return utilities

        _, ext = os.path.splitext(path)
        if ext in ('.pyx', '.py', '.pxd', '.pxi'):
            comment = '#'
            strip_comments = partial(re.compile(r'^\s*#.*').sub, '')
            rstrip = StringEncoding._unicode.rstrip
        else:
            comment = '/'
            strip_comments = partial(re.compile(r'^\s*//.*|/\*[^*]*\*/').sub, '')
            rstrip = partial(re.compile(r'\s+(\\?)$').sub, r'\1')
        match_special = re.compile(
            (r'^%(C)s{5,30}\s*(?P<name>(?:\w|\.)+)\s*%(C)s{5,30}|'
             r'^%(C)s+@(?P<tag>\w+)\s*:\s*(?P<value>(?:\w|[.:])+)') %
            {'C': comment}).match
        match_type = re.compile(r'(.+)[.](proto(?:[.]\S+)?|impl|init|cleanup)$').match

        all_lines = read_utilities_hook(path)

        utilities = defaultdict(lambda: [None, None, {}])
        lines = []
        tags = defaultdict(set)
        utility = type = None
        begin_lineno = 0

        for lineno, line in enumerate(all_lines):
            m = match_special(line)
            if m:
                if m.group('name'):
                    cls._add_utility(utility, type, lines, begin_lineno, tags)

                    begin_lineno = lineno + 1
                    del lines[:]
                    tags.clear()

                    name = m.group('name')
                    mtype = match_type(name)
                    if mtype:
                        name, type = mtype.groups()
                    else:
                        type = 'impl'
                    utility = utilities[name]
                else:
                    tags[m.group('tag')].add(m.group('value'))
                    lines.append('')  # keep line number correct
            else:
                lines.append(rstrip(strip_comments(line)))

        if utility is None:
            raise ValueError("Empty utility code file")

        # Don't forget to add the last utility code
        cls._add_utility(utility, type, lines, begin_lineno, tags)

        utilities = dict(utilities)  # un-defaultdict-ify
        cls._utility_cache[path] = utilities
        return utilities

    @classmethod
    def load(cls, util_code_name, from_file, **kwargs):
        """
        Load utility code from a file specified by from_file (relative to
        Cython/Utility) and name util_code_name.
        """
        if '::' in util_code_name:
            from_file, util_code_name = util_code_name.rsplit('::', 1)
        assert from_file
        utilities = cls.load_utilities_from_file(from_file)
        proto, impl, tags = utilities[util_code_name]

        if tags:
            orig_kwargs = kwargs.copy()
            for name, values in tags.items():
                if name in kwargs:
                    continue
                # only pass lists when we have to: most argument expect one value or None
                if name == 'requires':
                    if orig_kwargs:
                        values = [cls.load(dep, from_file, **orig_kwargs)
                                  for dep in sorted(values)]
                    else:
                        # dependencies are rarely unique, so use load_cached() when we can
                        values = [cls.load_cached(dep, from_file)
                                  for dep in sorted(values)]
                elif not values:
                    values = None
                elif len(values) == 1:
                    values = list(values)[0]
                kwargs[name] = values

        if proto is not None:
            kwargs['proto'] = proto
        if impl is not None:
            kwargs['impl'] = impl

        if 'name' not in kwargs:
            kwargs['name'] = util_code_name

        if 'file' not in kwargs and from_file:
            kwargs['file'] = from_file
        return cls(**kwargs)

    @classmethod
    def load_cached(cls, utility_code_name, from_file, __cache={}):
        """
        Calls .load(), but using a per-type cache based on utility name and file name.
        """
        key = (cls, from_file, utility_code_name)
        try:
            return __cache[key]
        except KeyError:
            pass
        code = __cache[key] = cls.load(utility_code_name, from_file)
        return code

    @classmethod
    def load_as_string(cls, util_code_name, from_file, **kwargs):
        """
        Load a utility code as a string. Returns (proto, implementation)
        """
        util = cls.load(util_code_name, from_file, **kwargs)
        proto, impl = util.proto, util.impl
        return util.format_code(proto), util.format_code(impl)

    def format_code(self, code_string, replace_empty_lines=re.compile(r'\n\n+').sub):
        """
        Format a code section for output.
        """
        if code_string:
            code_string = replace_empty_lines('\n', code_string.strip()) + '\n\n'
        return code_string

    def __str__(self):
        return "<%s(%s)>" % (type(self).__name__, self.name)

    def get_tree(self, **kwargs):
        pass

    def __deepcopy__(self, memodict=None):
        # No need to deep-copy utility code since it's essentially immutable.
        return self


class UtilityCode(UtilityCodeBase):
    """
    Stores utility code to add during code generation.

    See GlobalState.put_utility_code.

    hashes/equals by instance

    proto           C prototypes
    impl            implementation code
    init            code to call on module initialization
    requires        utility code dependencies
    proto_block     the place in the resulting file where the prototype should
                    end up
    name            name of the utility code (or None)
    file            filename of the utility code file this utility was loaded
                    from (or None)
    """

    def __init__(self, proto=None, impl=None, init=None, cleanup=None, requires=None,
                 proto_block='utility_code_proto', name=None, file=None):
        # proto_block: Which code block to dump prototype in. See GlobalState.
        self.proto = proto
        self.impl = impl
        self.init = init
        self.cleanup = cleanup
        self.requires = requires
        self._cache = {}
        self.specialize_list = []
        self.proto_block = proto_block
        self.name = name
        self.file = file

    def __hash__(self):
        return hash((self.proto, self.impl))

    def __eq__(self, other):
        if self is other:
            return True
        self_type, other_type = type(self), type(other)
        if self_type is not other_type and not (isinstance(other, self_type) or isinstance(self, other_type)):
            return False

        self_proto = getattr(self, 'proto', None)
        other_proto = getattr(other, 'proto', None)
        return (self_proto, self.impl) == (other_proto, other.impl)

    def none_or_sub(self, s, context):
        """
        Format a string in this utility code with context. If None, do nothing.
        """
        if s is None:
            return None
        return s % context

    def specialize(self, pyrex_type=None, **data):
        # Dicts aren't hashable...
        if pyrex_type is not None:
            data['type'] = pyrex_type.empty_declaration_code()
            data['type_name'] = pyrex_type.specialization_name()
        key = tuple(sorted(data.items()))
        try:
            return self._cache[key]
        except KeyError:
            if self.requires is None:
                requires = None
            else:
                requires = [r.specialize(data) for r in self.requires]

            s = self._cache[key] = UtilityCode(
                self.none_or_sub(self.proto, data),
                self.none_or_sub(self.impl, data),
                self.none_or_sub(self.init, data),
                self.none_or_sub(self.cleanup, data),
                requires,
                self.proto_block)

            self.specialize_list.append(s)
            return s

    def inject_string_constants(self, impl, output):
        """Replace 'PYIDENT("xyz")' by a constant Python identifier cname.
        """
        if 'PYIDENT(' not in impl and 'PYUNICODE(' not in impl:
            return False, impl

        replacements = {}
        def externalise(matchobj):
            key = matchobj.groups()
            try:
                cname = replacements[key]
            except KeyError:
                str_type, name = key
                cname = replacements[key] = output.get_py_string_const(
                        StringEncoding.EncodedString(name), identifier=str_type == 'IDENT').cname
            return cname

        impl = re.sub(r'PY(IDENT|UNICODE)\("([^"]+)"\)', externalise, impl)
        assert 'PYIDENT(' not in impl and 'PYUNICODE(' not in impl
        return bool(replacements), impl

    def inject_unbound_methods(self, impl, output):
        """Replace 'UNBOUND_METHOD(type, "name")' by a constant Python identifier cname.
        """
        if 'CALL_UNBOUND_METHOD(' not in impl:
            return False, impl

        utility_code = set()
        def externalise(matchobj):
            type_cname, method_name, obj_cname, args = matchobj.groups()
            args = [arg.strip() for arg in args[1:].split(',')] if args else []
            assert len(args) < 3, "CALL_UNBOUND_METHOD() does not support %d call arguments" % len(args)
            return output.cached_unbound_method_call_code(obj_cname, type_cname, method_name, args)

        impl = re.sub(
            r'CALL_UNBOUND_METHOD\('
            r'([a-zA-Z_]+),'      # type cname
            r'\s*"([^"]+)",'      # method name
            r'\s*([^),]+)'        # object cname
            r'((?:,\s*[^),]+)*)'  # args*
            r'\)', externalise, impl)
        assert 'CALL_UNBOUND_METHOD(' not in impl

        for helper in sorted(utility_code):
            output.use_utility_code(UtilityCode.load_cached(helper, "ObjectHandling.c"))
        return bool(utility_code), impl

    def wrap_c_strings(self, impl):
        """Replace CSTRING('''xyz''') by a C compatible string
        """
        if 'CSTRING(' not in impl:
            return impl

        def split_string(matchobj):
            content = matchobj.group(1).replace('"', '\042')
            return ''.join(
                '"%s\\n"\n' % line if not line.endswith('\\') or line.endswith('\\\\') else '"%s"\n' % line[:-1]
                for line in content.splitlines())

        impl = re.sub(r'CSTRING\(\s*"""([^"]*(?:"[^"]+)*)"""\s*\)', split_string, impl)
        assert 'CSTRING(' not in impl
        return impl

    def put_code(self, output):
        if self.requires:
            for dependency in self.requires:
                output.use_utility_code(dependency)
        if self.proto:
            writer = output[self.proto_block]
            writer.putln("/* %s.proto */" % self.name)
            writer.put_or_include(
                self.format_code(self.proto), '%s_proto' % self.name)
        if self.impl:
            impl = self.format_code(self.wrap_c_strings(self.impl))
            is_specialised1, impl = self.inject_string_constants(impl, output)
            is_specialised2, impl = self.inject_unbound_methods(impl, output)
            writer = output['utility_code_def']
            writer.putln("/* %s */" % self.name)
            if not (is_specialised1 or is_specialised2):
                # no module specific adaptations => can be reused
                writer.put_or_include(impl, '%s_impl' % self.name)
            else:
                writer.put(impl)
        if self.init:
            writer = output['init_globals']
            writer.putln("/* %s.init */" % self.name)
            if isinstance(self.init, basestring):
                writer.put(self.format_code(self.init))
            else:
                self.init(writer, output.module_pos)
            writer.putln(writer.error_goto_if_PyErr(output.module_pos))
            writer.putln()
        if self.cleanup and Options.generate_cleanup_code:
            writer = output['cleanup_globals']
            writer.putln("/* %s.cleanup */" % self.name)
            if isinstance(self.cleanup, basestring):
                writer.put_or_include(
                    self.format_code(self.cleanup),
                    '%s_cleanup' % self.name)
            else:
                self.cleanup(writer, output.module_pos)


def sub_tempita(s, context, file=None, name=None):
    "Run tempita on string s with given context."
    if not s:
        return None

    if file:
        context['__name'] = "%s:%s" % (file, name)
    elif name:
        context['__name'] = name

    from ..Tempita import sub
    return sub(s, **context)


class TempitaUtilityCode(UtilityCode):
    def __init__(self, name=None, proto=None, impl=None, init=None, file=None, context=None, **kwargs):
        if context is None:
            context = {}
        proto = sub_tempita(proto, context, file, name)
        impl = sub_tempita(impl, context, file, name)
        init = sub_tempita(init, context, file, name)
        super(TempitaUtilityCode, self).__init__(
            proto, impl, init=init, name=name, file=file, **kwargs)

    @classmethod
    def load_cached(cls, utility_code_name, from_file=None, context=None, __cache={}):
        context_key = tuple(sorted(context.items())) if context else None
        assert hash(context_key) is not None  # raise TypeError if not hashable
        key = (cls, from_file, utility_code_name, context_key)
        try:
            return __cache[key]
        except KeyError:
            pass
        code = __cache[key] = cls.load(utility_code_name, from_file, context=context)
        return code

    def none_or_sub(self, s, context):
        """
        Format a string in this utility code with context. If None, do nothing.
        """
        if s is None:
            return None
        return sub_tempita(s, context, self.file, self.name)


class LazyUtilityCode(UtilityCodeBase):
    """
    Utility code that calls a callback with the root code writer when
    available. Useful when you only have 'env' but not 'code'.
    """
    __name__ = '<lazy>'
    requires = None

    def __init__(self, callback):
        self.callback = callback

    def put_code(self, globalstate):
        utility = self.callback(globalstate.rootwriter)
        globalstate.use_utility_code(utility)


class FunctionState(object):
    # return_label     string          function return point label
    # error_label      string          error catch point label
    # continue_label   string          loop continue point label
    # break_label      string          loop break point label
    # return_from_error_cleanup_label string
    # label_counter    integer         counter for naming labels
    # in_try_finally   boolean         inside try of try...finally
    # exc_vars         (string * 3)    exception variables for reraise, or None
    # can_trace        boolean         line tracing is supported in the current context
    # scope            Scope           the scope object of the current function

    # Not used for now, perhaps later
    def __init__(self, owner, names_taken=set(), scope=None):
        self.names_taken = names_taken
        self.owner = owner
        self.scope = scope

        self.error_label = None
        self.label_counter = 0
        self.labels_used = set()
        self.return_label = self.new_label()
        self.new_error_label()
        self.continue_label = None
        self.break_label = None
        self.yield_labels = []

        self.in_try_finally = 0
        self.exc_vars = None
        self.current_except = None
        self.can_trace = False
        self.gil_owned = True

        self.temps_allocated = [] # of (name, type, manage_ref, static)
        self.temps_free = {} # (type, manage_ref) -> list of free vars with same type/managed status
        self.temps_used_type = {} # name -> (type, manage_ref)
        self.temp_counter = 0
        self.closure_temps = None

        # This is used to collect temporaries, useful to find out which temps
        # need to be privatized in parallel sections
        self.collect_temps_stack = []

        # This is used for the error indicator, which needs to be local to the
        # function. It used to be global, which relies on the GIL being held.
        # However, exceptions may need to be propagated through 'nogil'
        # sections, in which case we introduce a race condition.
        self.should_declare_error_indicator = False
        self.uses_error_indicator = False

    # labels

    def new_label(self, name=None):
        n = self.label_counter
        self.label_counter = n + 1
        label = "%s%d" % (Naming.label_prefix, n)
        if name is not None:
            label += '_' + name
        return label

    def new_yield_label(self, expr_type='yield'):
        label = self.new_label('resume_from_%s' % expr_type)
        num_and_label = (len(self.yield_labels) + 1, label)
        self.yield_labels.append(num_and_label)
        return num_and_label

    def new_error_label(self):
        old_err_lbl = self.error_label
        self.error_label = self.new_label('error')
        return old_err_lbl

    def get_loop_labels(self):
        return (
            self.continue_label,
            self.break_label)

    def set_loop_labels(self, labels):
        (self.continue_label,
         self.break_label) = labels

    def new_loop_labels(self):
        old_labels = self.get_loop_labels()
        self.set_loop_labels(
            (self.new_label("continue"),
             self.new_label("break")))
        return old_labels

    def get_all_labels(self):
        return (
            self.continue_label,
            self.break_label,
            self.return_label,
            self.error_label)

    def set_all_labels(self, labels):
        (self.continue_label,
         self.break_label,
         self.return_label,
         self.error_label) = labels

    def all_new_labels(self):
        old_labels = self.get_all_labels()
        new_labels = []
        for old_label, name in zip(old_labels, ['continue', 'break', 'return', 'error']):
            if old_label:
                new_labels.append(self.new_label(name))
            else:
                new_labels.append(old_label)
        self.set_all_labels(new_labels)
        return old_labels

    def use_label(self, lbl):
        self.labels_used.add(lbl)

    def label_used(self, lbl):
        return lbl in self.labels_used

    # temp handling

    def allocate_temp(self, type, manage_ref, static=False):
        """
        Allocates a temporary (which may create a new one or get a previously
        allocated and released one of the same type). Type is simply registered
        and handed back, but will usually be a PyrexType.

        If type.is_pyobject, manage_ref comes into play. If manage_ref is set to
        True, the temp will be decref-ed on return statements and in exception
        handling clauses. Otherwise the caller has to deal with any reference
        counting of the variable.

        If not type.is_pyobject, then manage_ref will be ignored, but it
        still has to be passed. It is recommended to pass False by convention
        if it is known that type will never be a Python object.

        static=True marks the temporary declaration with "static".
        This is only used when allocating backing store for a module-level
        C array literals.

        A C string referring to the variable is returned.
        """
        if type.is_cv_qualified and not type.is_reference:
            type = type.cv_base_type
        elif type.is_reference and not type.is_fake_reference:
            type = type.ref_base_type
        if not type.is_pyobject and not type.is_memoryviewslice:
            # Make manage_ref canonical, so that manage_ref will always mean
            # a decref is needed.
            manage_ref = False

        freelist = self.temps_free.get((type, manage_ref))
        if freelist is not None and freelist[0]:
            result = freelist[0].pop()
            freelist[1].remove(result)
        else:
            while True:
                self.temp_counter += 1
                result = "%s%d" % (Naming.codewriter_temp_prefix, self.temp_counter)
                if result not in self.names_taken: break
            self.temps_allocated.append((result, type, manage_ref, static))
        self.temps_used_type[result] = (type, manage_ref)
        if DebugFlags.debug_temp_code_comments:
            self.owner.putln("/* %s allocated (%s) */" % (result, type))

        if self.collect_temps_stack:
            self.collect_temps_stack[-1].add((result, type))

        return result

    def release_temp(self, name):
        """
        Releases a temporary so that it can be reused by other code needing
        a temp of the same type.
        """
        type, manage_ref = self.temps_used_type[name]
        freelist = self.temps_free.get((type, manage_ref))
        if freelist is None:
            freelist = ([], set())  # keep order in list and make lookups in set fast
            self.temps_free[(type, manage_ref)] = freelist
        if name in freelist[1]:
            raise RuntimeError("Temp %s freed twice!" % name)
        freelist[0].append(name)
        freelist[1].add(name)
        if DebugFlags.debug_temp_code_comments:
            self.owner.putln("/* %s released */" % name)

    def temps_in_use(self):
        """Return a list of (cname,type,manage_ref) tuples of temp names and their type
        that are currently in use.
        """
        used = []
        for name, type, manage_ref, static in self.temps_allocated:
            freelist = self.temps_free.get((type, manage_ref))
            if freelist is None or name not in freelist[1]:
                used.append((name, type, manage_ref and type.is_pyobject))
        return used

    def temps_holding_reference(self):
        """Return a list of (cname,type) tuples of temp names and their type
        that are currently in use. This includes only temps of a
        Python object type which owns its reference.
        """
        return [(name, type)
                for name, type, manage_ref in self.temps_in_use()
                if manage_ref  and type.is_pyobject]

    def all_managed_temps(self):
        """Return a list of (cname, type) tuples of refcount-managed Python objects.
        """
        return [(cname, type)
                for cname, type, manage_ref, static in self.temps_allocated
                if manage_ref]

    def all_free_managed_temps(self):
        """Return a list of (cname, type) tuples of refcount-managed Python
        objects that are not currently in use.  This is used by
        try-except and try-finally blocks to clean up temps in the
        error case.
        """
        return sorted([  # Enforce deterministic order.
            (cname, type)
            for (type, manage_ref), freelist in self.temps_free.items() if manage_ref
            for cname in freelist[0]
        ])

    def start_collecting_temps(self):
        """
        Useful to find out which temps were used in a code block
        """
        self.collect_temps_stack.append(set())

    def stop_collecting_temps(self):
        return self.collect_temps_stack.pop()

    def init_closure_temps(self, scope):
        self.closure_temps = ClosureTempAllocator(scope)


class NumConst(object):
    """Global info about a Python number constant held by GlobalState.

    cname       string
    value       string
    py_type     string     int, long, float
    value_code  string     evaluation code if different from value
    """

    def __init__(self, cname, value, py_type, value_code=None):
        self.cname = cname
        self.value = value
        self.py_type = py_type
        self.value_code = value_code or value


class PyObjectConst(object):
    """Global info about a generic constant held by GlobalState.
    """
    # cname       string
    # type        PyrexType

    def __init__(self, cname, type):
        self.cname = cname
        self.type = type


cython.declare(possible_unicode_identifier=object, possible_bytes_identifier=object,
               replace_identifier=object, find_alphanums=object)
possible_unicode_identifier = re.compile(br"(?![0-9])\w+$".decode('ascii'), re.U).match
possible_bytes_identifier = re.compile(r"(?![0-9])\w+$".encode('ASCII')).match
replace_identifier = re.compile(r'[^a-zA-Z0-9_]+').sub
find_alphanums = re.compile('([a-zA-Z0-9]+)').findall

class StringConst(object):
    """Global info about a C string constant held by GlobalState.
    """
    # cname            string
    # text             EncodedString or BytesLiteral
    # py_strings       {(identifier, encoding) : PyStringConst}

    def __init__(self, cname, text, byte_string):
        self.cname = cname
        self.text = text
        self.escaped_value = StringEncoding.escape_byte_string(byte_string)
        self.py_strings = None
        self.py_versions = []

    def add_py_version(self, version):
        if not version:
            self.py_versions = [2, 3]
        elif version not in self.py_versions:
            self.py_versions.append(version)

    def get_py_string_const(self, encoding, identifier=None,
                            is_str=False, py3str_cstring=None):
        py_strings = self.py_strings
        text = self.text

        is_str = bool(identifier or is_str)
        is_unicode = encoding is None and not is_str

        if encoding is None:
            # unicode string
            encoding_key = None
        else:
            # bytes or str
            encoding = encoding.lower()
            if encoding in ('utf8', 'utf-8', 'ascii', 'usascii', 'us-ascii'):
                encoding = None
                encoding_key = None
            else:
                encoding_key = ''.join(find_alphanums(encoding))

        key = (is_str, is_unicode, encoding_key, py3str_cstring)
        if py_strings is not None:
            try:
                return py_strings[key]
            except KeyError:
                pass
        else:
            self.py_strings = {}

        if identifier:
            intern = True
        elif identifier is None:
            if isinstance(text, bytes):
                intern = bool(possible_bytes_identifier(text))
            else:
                intern = bool(possible_unicode_identifier(text))
        else:
            intern = False
        if intern:
            prefix = Naming.interned_prefixes['str']
        else:
            prefix = Naming.py_const_prefix

        if encoding_key:
            encoding_prefix = '_%s' % encoding_key
        else:
            encoding_prefix = ''

        pystring_cname = "%s%s%s_%s" % (
            prefix,
            (is_str and 's') or (is_unicode and 'u') or 'b',
            encoding_prefix,
            self.cname[len(Naming.const_prefix):])

        py_string = PyStringConst(
            pystring_cname, encoding, is_unicode, is_str, py3str_cstring, intern)
        self.py_strings[key] = py_string
        return py_string

class PyStringConst(object):
    """Global info about a Python string constant held by GlobalState.
    """
    # cname       string
    # py3str_cstring string
    # encoding    string
    # intern      boolean
    # is_unicode  boolean
    # is_str      boolean

    def __init__(self, cname, encoding, is_unicode, is_str=False,
                 py3str_cstring=None, intern=False):
        self.cname = cname
        self.py3str_cstring = py3str_cstring
        self.encoding = encoding
        self.is_str = is_str
        self.is_unicode = is_unicode
        self.intern = intern

    def __lt__(self, other):
        return self.cname < other.cname


class GlobalState(object):
    # filename_table   {string : int}  for finding filename table indexes
    # filename_list    [string]        filenames in filename table order
    # input_file_contents dict         contents (=list of lines) of any file that was used as input
    #                                  to create this output C code.  This is
    #                                  used to annotate the comments.
    #
    # utility_codes   set                IDs of used utility code (to avoid reinsertion)
    #
    # declared_cnames  {string:Entry}  used in a transition phase to merge pxd-declared
    #                                  constants etc. into the pyx-declared ones (i.e,
    #                                  check if constants are already added).
    #                                  In time, hopefully the literals etc. will be
    #                                  supplied directly instead.
    #
    # const_cnames_used  dict          global counter for unique constant identifiers
    #

    # parts            {string:CCodeWriter}


    # interned_strings
    # consts
    # interned_nums

    # directives       set             Temporary variable used to track
    #                                  the current set of directives in the code generation
    #                                  process.

    directives = {}

    code_layout = [
        'h_code',
        'filename_table',
        'utility_code_proto_before_types',
        'module_state',
        'module_state_clear',
        'module_state_traverse',
        'module_state_defines',
        'numeric_typedefs',          # Let these detailed individual parts stay!,
        'complex_type_declarations', # as the proper solution is to make a full DAG...
        'type_declarations',         # More coarse-grained blocks would simply hide
        'utility_code_proto',        # the ugliness, not fix it
        'module_declarations',
        'typeinfo',
        'before_global_var',
        'global_var',
        'string_decls',
        'decls',
        'late_includes',
        'all_the_rest',
        'pystring_table',
        'cached_builtins',
        'cached_constants',
        'init_globals',
        'init_module',
        'cleanup_globals',
        'cleanup_module',
        'main_method',
        'utility_code_def',
        'end'
    ]


    def __init__(self, writer, module_node, code_config, common_utility_include_dir=None):
        self.filename_table = {}
        self.filename_list = []
        self.input_file_contents = {}
        self.utility_codes = set()
        self.declared_cnames = {}
        self.in_utility_code_generation = False
        self.code_config = code_config
        self.common_utility_include_dir = common_utility_include_dir
        self.parts = {}
        self.module_node = module_node # because some utility code generation needs it
                                       # (generating backwards-compatible Get/ReleaseBuffer

        self.const_cnames_used = {}
        self.string_const_index = {}
        self.dedup_const_index = {}
        self.pyunicode_ptr_const_index = {}
        self.num_const_index = {}
        self.py_constants = []
        self.cached_cmethods = {}
        self.initialised_constants = set()

        writer.set_global_state(self)
        self.rootwriter = writer

    def initialize_main_c_code(self):
        rootwriter = self.rootwriter
        for part in self.code_layout:
            self.parts[part] = rootwriter.insertion_point()

        if not Options.cache_builtins:
            del self.parts['cached_builtins']
        else:
            w = self.parts['cached_builtins']
            w.enter_cfunc_scope()
            w.putln("static CYTHON_SMALL_CODE int __Pyx_InitCachedBuiltins(void) {")

        w = self.parts['cached_constants']
        w.enter_cfunc_scope()
        w.putln("")
        w.putln("static CYTHON_SMALL_CODE int __Pyx_InitCachedConstants(void) {")
        w.put_declare_refcount_context()
        w.put_setup_refcount_context(StringEncoding.EncodedString("__Pyx_InitCachedConstants"))

        w = self.parts['init_globals']
        w.enter_cfunc_scope()
        w.putln("")
        w.putln("static CYTHON_SMALL_CODE int __Pyx_InitGlobals(void) {")

        if not Options.generate_cleanup_code:
            del self.parts['cleanup_globals']
        else:
            w = self.parts['cleanup_globals']
            w.enter_cfunc_scope()
            w.putln("")
            w.putln("static CYTHON_SMALL_CODE void __Pyx_CleanupGlobals(void) {")

        code = self.parts['utility_code_proto']
        code.putln("")
        code.putln("/* --- Runtime support code (head) --- */")

        code = self.parts['utility_code_def']
        if self.code_config.emit_linenums:
            code.write('\n#line 1 "cython_utility"\n')
        code.putln("")
        code.putln("/* --- Runtime support code --- */")

    def finalize_main_c_code(self):
        self.close_global_decls()

        #
        # utility_code_def
        #
        code = self.parts['utility_code_def']
        util = TempitaUtilityCode.load_cached("TypeConversions", "TypeConversion.c")
        code.put(util.format_code(util.impl))
        code.putln("")

    def __getitem__(self, key):
        return self.parts[key]

    #
    # Global constants, interned objects, etc.
    #
    def close_global_decls(self):
        # This is called when it is known that no more global declarations will
        # declared.
        self.generate_const_declarations()
        if Options.cache_builtins:
            w = self.parts['cached_builtins']
            w.putln("return 0;")
            if w.label_used(w.error_label):
                w.put_label(w.error_label)
                w.putln("return -1;")
            w.putln("}")
            w.exit_cfunc_scope()

        w = self.parts['cached_constants']
        w.put_finish_refcount_context()
        w.putln("return 0;")
        if w.label_used(w.error_label):
            w.put_label(w.error_label)
            w.put_finish_refcount_context()
            w.putln("return -1;")
        w.putln("}")
        w.exit_cfunc_scope()

        w = self.parts['init_globals']
        w.putln("return 0;")
        if w.label_used(w.error_label):
            w.put_label(w.error_label)
            w.putln("return -1;")
        w.putln("}")
        w.exit_cfunc_scope()

        if Options.generate_cleanup_code:
            w = self.parts['cleanup_globals']
            w.putln("}")
            w.exit_cfunc_scope()

        if Options.generate_cleanup_code:
            w = self.parts['cleanup_module']
            w.putln("}")
            w.exit_cfunc_scope()

    def put_pyobject_decl(self, entry):
        self['global_var'].putln("static PyObject *%s;" % entry.cname)

    # constant handling at code generation time

    def get_cached_constants_writer(self, target=None):
        if target is not None:
            if target in self.initialised_constants:
                # Return None on second/later calls to prevent duplicate creation code.
                return None
            self.initialised_constants.add(target)
        return self.parts['cached_constants']

    def get_int_const(self, str_value, longness=False):
        py_type = longness and 'long' or 'int'
        try:
            c = self.num_const_index[(str_value, py_type)]
        except KeyError:
            c = self.new_num_const(str_value, py_type)
        return c

    def get_float_const(self, str_value, value_code):
        try:
            c = self.num_const_index[(str_value, 'float')]
        except KeyError:
            c = self.new_num_const(str_value, 'float', value_code)
        return c

    def get_py_const(self, type, prefix='', cleanup_level=None, dedup_key=None):
        if dedup_key is not None:
            const = self.dedup_const_index.get(dedup_key)
            if const is not None:
                return const
        # create a new Python object constant
        const = self.new_py_const(type, prefix)
        if cleanup_level is not None \
                and cleanup_level <= Options.generate_cleanup_code:
            cleanup_writer = self.parts['cleanup_globals']
            cleanup_writer.putln('Py_CLEAR(%s);' % const.cname)
        if dedup_key is not None:
            self.dedup_const_index[dedup_key] = const
        return const

    def get_string_const(self, text, py_version=None):
        # return a C string constant, creating a new one if necessary
        if text.is_unicode:
            byte_string = text.utf8encode()
        else:
            byte_string = text.byteencode()
        try:
            c = self.string_const_index[byte_string]
        except KeyError:
            c = self.new_string_const(text, byte_string)
        c.add_py_version(py_version)
        return c

    def get_pyunicode_ptr_const(self, text):
        # return a Py_UNICODE[] constant, creating a new one if necessary
        assert text.is_unicode
        try:
            c = self.pyunicode_ptr_const_index[text]
        except KeyError:
            c = self.pyunicode_ptr_const_index[text] = self.new_const_cname()
        return c

    def get_py_string_const(self, text, identifier=None,
                            is_str=False, unicode_value=None):
        # return a Python string constant, creating a new one if necessary
        py3str_cstring = None
        if is_str and unicode_value is not None \
               and unicode_value.utf8encode() != text.byteencode():
            py3str_cstring = self.get_string_const(unicode_value, py_version=3)
            c_string = self.get_string_const(text, py_version=2)
        else:
            c_string = self.get_string_const(text)
        py_string = c_string.get_py_string_const(
            text.encoding, identifier, is_str, py3str_cstring)
        return py_string

    def get_interned_identifier(self, text):
        return self.get_py_string_const(text, identifier=True)

    def new_string_const(self, text, byte_string):
        cname = self.new_string_const_cname(byte_string)
        c = StringConst(cname, text, byte_string)
        self.string_const_index[byte_string] = c
        return c

    def new_num_const(self, value, py_type, value_code=None):
        cname = self.new_num_const_cname(value, py_type)
        c = NumConst(cname, value, py_type, value_code)
        self.num_const_index[(value, py_type)] = c
        return c

    def new_py_const(self, type, prefix=''):
        cname = self.new_const_cname(prefix)
        c = PyObjectConst(cname, type)
        self.py_constants.append(c)
        return c

    def new_string_const_cname(self, bytes_value):
        # Create a new globally-unique nice name for a C string constant.
        value = bytes_value.decode('ASCII', 'ignore')
        return self.new_const_cname(value=value)

    def new_num_const_cname(self, value, py_type):
        if py_type == 'long':
            value += 'L'
            py_type = 'int'
        prefix = Naming.interned_prefixes[py_type]
        cname = "%s%s" % (prefix, value)
        cname = cname.replace('+', '_').replace('-', 'neg_').replace('.', '_')
        return cname

    def new_const_cname(self, prefix='', value=''):
        value = replace_identifier('_', value)[:32].strip('_')
        used = self.const_cnames_used
        name_suffix = value
        while name_suffix in used:
            counter = used[value] = used[value] + 1
            name_suffix = '%s_%d' % (value, counter)
        used[name_suffix] = 1
        if prefix:
            prefix = Naming.interned_prefixes[prefix]
        else:
            prefix = Naming.const_prefix
        return "%s%s" % (prefix, name_suffix)

    def get_cached_unbound_method(self, type_cname, method_name):
        key = (type_cname, method_name)
        try:
            cname = self.cached_cmethods[key]
        except KeyError:
            cname = self.cached_cmethods[key] = self.new_const_cname(
                'umethod', '%s_%s' % (type_cname, method_name))
        return cname

    def cached_unbound_method_call_code(self, obj_cname, type_cname, method_name, arg_cnames):
        # admittedly, not the best place to put this method, but it is reused by UtilityCode and ExprNodes ...
        utility_code_name = "CallUnboundCMethod%d" % len(arg_cnames)
        self.use_utility_code(UtilityCode.load_cached(utility_code_name, "ObjectHandling.c"))
        cache_cname = self.get_cached_unbound_method(type_cname, method_name)
        args = [obj_cname] + arg_cnames
        return "__Pyx_%s(&%s, %s)" % (
            utility_code_name,
            cache_cname,
            ', '.join(args),
        )

    def add_cached_builtin_decl(self, entry):
        if entry.is_builtin and entry.is_const:
            if self.should_declare(entry.cname, entry):
                self.put_pyobject_decl(entry)
                w = self.parts['cached_builtins']
                condition = None
                if entry.name in non_portable_builtins_map:
                    condition, replacement = non_portable_builtins_map[entry.name]
                    w.putln('#if %s' % condition)
                    self.put_cached_builtin_init(
                        entry.pos, StringEncoding.EncodedString(replacement),
                        entry.cname)
                    w.putln('#else')
                self.put_cached_builtin_init(
                    entry.pos, StringEncoding.EncodedString(entry.name),
                    entry.cname)
                if condition:
                    w.putln('#endif')

    def put_cached_builtin_init(self, pos, name, cname):
        w = self.parts['cached_builtins']
        interned_cname = self.get_interned_identifier(name).cname
        self.use_utility_code(
            UtilityCode.load_cached("GetBuiltinName", "ObjectHandling.c"))
        w.putln('%s = __Pyx_GetBuiltinName(%s); if (!%s) %s' % (
            cname,
            interned_cname,
            cname,
            w.error_goto(pos)))

    def generate_const_declarations(self):
        self.generate_cached_methods_decls()
        self.generate_string_constants()
        self.generate_num_constants()
        self.generate_object_constant_decls()

    def generate_object_constant_decls(self):
        consts = [(len(c.cname), c.cname, c)
                  for c in self.py_constants]
        consts.sort()
        decls_writer = self.parts['decls']
        decls_writer.putln("#if !CYTHON_COMPILING_IN_LIMITED_API")
        for _, cname, c in consts:
            self.parts['module_state'].putln("%s;" % c.type.declaration_code(cname))
            self.parts['module_state_defines'].putln(
                "#define %s %s->%s" % (cname, Naming.modulestateglobal_cname, cname))
            self.parts['module_state_clear'].putln(
                "Py_CLEAR(clear_module_state->%s);" % cname)
            self.parts['module_state_traverse'].putln(
                "Py_VISIT(traverse_module_state->%s);" % cname)
            decls_writer.putln(
                "static %s;" % c.type.declaration_code(cname))
        decls_writer.putln("#endif")

    def generate_cached_methods_decls(self):
        if not self.cached_cmethods:
            return

        decl = self.parts['decls']
        init = self.parts['init_globals']
        cnames = []
        for (type_cname, method_name), cname in sorted(self.cached_cmethods.items()):
            cnames.append(cname)
            method_name_cname = self.get_interned_identifier(StringEncoding.EncodedString(method_name)).cname
            decl.putln('static __Pyx_CachedCFunction %s = {0, &%s, 0, 0, 0};' % (
                cname, method_name_cname))
            # split type reference storage as it might not be static
            init.putln('%s.type = (PyObject*)&%s;' % (
                cname, type_cname))

        if Options.generate_cleanup_code:
            cleanup = self.parts['cleanup_globals']
            for cname in cnames:
                cleanup.putln("Py_CLEAR(%s.method);" % cname)

    def generate_string_constants(self):
        c_consts = [(len(c.cname), c.cname, c) for c in self.string_const_index.values()]
        c_consts.sort()
        py_strings = []

        decls_writer = self.parts['string_decls']
        for _, cname, c in c_consts:
            conditional = False
            if c.py_versions and (2 not in c.py_versions or 3 not in c.py_versions):
                conditional = True
                decls_writer.putln("#if PY_MAJOR_VERSION %s 3" % (
                    (2 in c.py_versions) and '<' or '>='))
            decls_writer.putln('static const char %s[] = "%s";' % (
                cname, StringEncoding.split_string_literal(c.escaped_value)))
            if conditional:
                decls_writer.putln("#endif")
            if c.py_strings is not None:
                for py_string in c.py_strings.values():
                    py_strings.append((c.cname, len(py_string.cname), py_string))

        for c, cname in sorted(self.pyunicode_ptr_const_index.items()):
            utf16_array, utf32_array = StringEncoding.encode_pyunicode_string(c)
            if utf16_array:
                # Narrow and wide representations differ
                decls_writer.putln("#ifdef Py_UNICODE_WIDE")
            decls_writer.putln("static Py_UNICODE %s[] = { %s };" % (cname, utf32_array))
            if utf16_array:
                decls_writer.putln("#else")
                decls_writer.putln("static Py_UNICODE %s[] = { %s };" % (cname, utf16_array))
                decls_writer.putln("#endif")

        init_globals = self.parts['init_globals']
        if py_strings:
            self.use_utility_code(UtilityCode.load_cached("InitStrings", "StringTools.c"))
            py_strings.sort()
            w = self.parts['pystring_table']
            w.putln("")
            w.putln("static __Pyx_StringTabEntry %s[] = {" % Naming.stringtab_cname)
            for idx, py_string_args in enumerate(py_strings):
                c_cname, _, py_string = py_string_args
                if not py_string.is_str or not py_string.encoding or \
                        py_string.encoding in ('ASCII', 'USASCII', 'US-ASCII',
                                               'UTF8', 'UTF-8'):
                    encoding = '0'
                else:
                    encoding = '"%s"' % py_string.encoding.lower()

                self.parts['module_state'].putln("PyObject *%s;" % py_string.cname)
                self.parts['module_state_defines'].putln("#define %s %s->%s" % (
                    py_string.cname,
                    Naming.modulestateglobal_cname,
                    py_string.cname))
                self.parts['module_state_clear'].putln("Py_CLEAR(clear_module_state->%s);" %
                    py_string.cname)
                self.parts['module_state_traverse'].putln("Py_VISIT(traverse_module_state->%s);" %
                    py_string.cname)
                decls_writer.putln("#if !CYTHON_COMPILING_IN_LIMITED_API")
                decls_writer.putln(
                    "static PyObject *%s;" % py_string.cname)
                decls_writer.putln("#endif")
                if py_string.py3str_cstring:
                    w.putln("#if PY_MAJOR_VERSION >= 3")
                    w.putln("{&%s, %s, sizeof(%s), %s, %d, %d, %d}," % (
                        py_string.cname,
                        py_string.py3str_cstring.cname,
                        py_string.py3str_cstring.cname,
                        '0', 1, 0,
                        py_string.intern
                        ))
                    w.putln("#else")

                w.putln("#if CYTHON_COMPILING_IN_LIMITED_API")
                w.putln("{0, %s, sizeof(%s), %s, %d, %d, %d}," % (
                    c_cname,
                    c_cname,
                    encoding,
                    py_string.is_unicode,
                    py_string.is_str,
                    py_string.intern
                    ))
                w.putln("#else")
                w.putln("{&%s, %s, sizeof(%s), %s, %d, %d, %d}," % (
                    py_string.cname,
                    c_cname,
                    c_cname,
                    encoding,
                    py_string.is_unicode,
                    py_string.is_str,
                    py_string.intern
                    ))
                w.putln("#endif")
                init_globals.putln("#if CYTHON_COMPILING_IN_LIMITED_API")
                init_globals.putln("if (__Pyx_InitString(%s[%d], &%s) < 0) %s;" % (
                    Naming.stringtab_cname,
                    idx,
                    py_string.cname,
                    init_globals.error_goto(self.module_pos)))
                init_globals.putln("#endif")
                if py_string.py3str_cstring:
                    w.putln("#endif")
            w.putln("{0, 0, 0, 0, 0, 0, 0}")
            w.putln("};")

            init_globals.putln("#if !CYTHON_COMPILING_IN_LIMITED_API")
            init_globals.putln(
                "if (__Pyx_InitStrings(%s) < 0) %s;" % (
                    Naming.stringtab_cname,
                    init_globals.error_goto(self.module_pos)))
            init_globals.putln("#endif")

    def generate_num_constants(self):
        consts = [(c.py_type, c.value[0] == '-', len(c.value), c.value, c.value_code, c)
                  for c in self.num_const_index.values()]
        consts.sort()
        decls_writer = self.parts['decls']
        decls_writer.putln("#if !CYTHON_COMPILING_IN_LIMITED_API")
        init_globals = self.parts['init_globals']
        for py_type, _, _, value, value_code, c in consts:
            cname = c.cname
            self.parts['module_state'].putln("PyObject *%s;" % cname)
            self.parts['module_state_defines'].putln("#define %s %s->%s" % (
                cname, Naming.modulestateglobal_cname, cname))
            self.parts['module_state_clear'].putln(
                "Py_CLEAR(clear_module_state->%s);" % cname)
            self.parts['module_state_traverse'].putln(
                "Py_VISIT(traverse_module_state->%s);" % cname)
            decls_writer.putln("static PyObject *%s;" % cname)
            if py_type == 'float':
                function = 'PyFloat_FromDouble(%s)'
            elif py_type == 'long':
                function = 'PyLong_FromString((char *)"%s", 0, 0)'
            elif Utils.long_literal(value):
                function = 'PyInt_FromString((char *)"%s", 0, 0)'
            elif len(value.lstrip('-')) > 4:
                function = "PyInt_FromLong(%sL)"
            else:
                function = "PyInt_FromLong(%s)"
            init_globals.putln('%s = %s; %s' % (
                cname, function % value_code,
                init_globals.error_goto_if_null(cname, self.module_pos)))
        decls_writer.putln("#endif")

    # The functions below are there in a transition phase only
    # and will be deprecated. They are called from Nodes.BlockNode.
    # The copy&paste duplication is intentional in order to be able
    # to see quickly how BlockNode worked, until this is replaced.

    def should_declare(self, cname, entry):
        if cname in self.declared_cnames:
            other = self.declared_cnames[cname]
            assert str(entry.type) == str(other.type)
            assert entry.init == other.init
            return False
        else:
            self.declared_cnames[cname] = entry
            return True

    #
    # File name state
    #

    def lookup_filename(self, source_desc):
        entry = source_desc.get_filenametable_entry()
        try:
            index = self.filename_table[entry]
        except KeyError:
            index = len(self.filename_list)
            self.filename_list.append(source_desc)
            self.filename_table[entry] = index
        return index

    def commented_file_contents(self, source_desc):
        try:
            return self.input_file_contents[source_desc]
        except KeyError:
            pass
        source_file = source_desc.get_lines(encoding='ASCII',
                                            error_handling='ignore')
        try:
            F = [u' * ' + line.rstrip().replace(
                    u'*/', u'*[inserted by cython to avoid comment closer]/'
                    ).replace(
                    u'/*', u'/[inserted by cython to avoid comment start]*'
                    )
                 for line in source_file]
        finally:
            if hasattr(source_file, 'close'):
                source_file.close()
        if not F: F.append(u'')
        self.input_file_contents[source_desc] = F
        return F

    #
    # Utility code state
    #

    def use_utility_code(self, utility_code):
        """
        Adds code to the C file. utility_code should
        a) implement __eq__/__hash__ for the purpose of knowing whether the same
           code has already been included
        b) implement put_code, which takes a globalstate instance

        See UtilityCode.
        """
        if utility_code and utility_code not in self.utility_codes:
            self.utility_codes.add(utility_code)
            utility_code.put_code(self)

    def use_entry_utility_code(self, entry):
        if entry is None:
            return
        if entry.utility_code:
            self.use_utility_code(entry.utility_code)
        if entry.utility_code_definition:
            self.use_utility_code(entry.utility_code_definition)


def funccontext_property(func):
    name = func.__name__
    attribute_of = operator.attrgetter(name)
    def get(self):
        return attribute_of(self.funcstate)
    def set(self, value):
        setattr(self.funcstate, name, value)
    return property(get, set)


class CCodeConfig(object):
    # emit_linenums       boolean         write #line pragmas?
    # emit_code_comments  boolean         copy the original code into C comments?
    # c_line_in_traceback boolean         append the c file and line number to the traceback for exceptions?

    def __init__(self, emit_linenums=True, emit_code_comments=True, c_line_in_traceback=True):
        self.emit_code_comments = emit_code_comments
        self.emit_linenums = emit_linenums
        self.c_line_in_traceback = c_line_in_traceback


class CCodeWriter(object):
    """
    Utility class to output C code.

    When creating an insertion point one must care about the state that is
    kept:
    - formatting state (level, bol) is cloned and used in insertion points
      as well
    - labels, temps, exc_vars: One must construct a scope in which these can
      exist by calling enter_cfunc_scope/exit_cfunc_scope (these are for
      sanity checking and forward compatibility). Created insertion points
      looses this scope and cannot access it.
    - marker: Not copied to insertion point
    - filename_table, filename_list, input_file_contents: All codewriters
      coming from the same root share the same instances simultaneously.
    """

    # f                   file            output file
    # buffer              StringIOTree

    # level               int             indentation level
    # bol                 bool            beginning of line?
    # marker              string          comment to emit before next line
    # funcstate           FunctionState   contains state local to a C function used for code
    #                                     generation (labels and temps state etc.)
    # globalstate         GlobalState     contains state global for a C file (input file info,
    #                                     utility code, declared constants etc.)
    # pyclass_stack       list            used during recursive code generation to pass information
    #                                     about the current class one is in
    # code_config         CCodeConfig     configuration options for the C code writer

    @cython.locals(create_from='CCodeWriter')
    def __init__(self, create_from=None, buffer=None, copy_formatting=False):
        if buffer is None: buffer = StringIOTree()
        self.buffer = buffer
        self.last_pos = None
        self.last_marked_pos = None
        self.pyclass_stack = []

        self.funcstate = None
        self.globalstate = None
        self.code_config = None
        self.level = 0
        self.call_level = 0
        self.bol = 1

        if create_from is not None:
            # Use same global state
            self.set_global_state(create_from.globalstate)
            self.funcstate = create_from.funcstate
            # Clone formatting state
            if copy_formatting:
                self.level = create_from.level
                self.bol = create_from.bol
                self.call_level = create_from.call_level
            self.last_pos = create_from.last_pos
            self.last_marked_pos = create_from.last_marked_pos

    def create_new(self, create_from, buffer, copy_formatting):
        # polymorphic constructor -- very slightly more versatile
        # than using __class__
        result = CCodeWriter(create_from, buffer, copy_formatting)
        return result

    def set_global_state(self, global_state):
        assert self.globalstate is None  # prevent overwriting once it's set
        self.globalstate = global_state
        self.code_config = global_state.code_config

    def copyto(self, f):
        self.buffer.copyto(f)

    def getvalue(self):
        return self.buffer.getvalue()

    def write(self, s):
        # also put invalid markers (lineno 0), to indicate that those lines
        # have no Cython source code correspondence
        cython_lineno = self.last_marked_pos[1] if self.last_marked_pos else 0
        self.buffer.markers.extend([cython_lineno] * s.count('\n'))
        self.buffer.write(s)

    def insertion_point(self):
        other = self.create_new(create_from=self, buffer=self.buffer.insertion_point(), copy_formatting=True)
        return other

    def new_writer(self):
        """
        Creates a new CCodeWriter connected to the same global state, which
        can later be inserted using insert.
        """
        return CCodeWriter(create_from=self)

    def insert(self, writer):
        """
        Inserts the contents of another code writer (created with
        the same global state) in the current location.

        It is ok to write to the inserted writer also after insertion.
        """
        assert writer.globalstate is self.globalstate
        self.buffer.insert(writer.buffer)

    # Properties delegated to function scope
    @funccontext_property
    def label_counter(self): pass
    @funccontext_property
    def return_label(self): pass
    @funccontext_property
    def error_label(self): pass
    @funccontext_property
    def labels_used(self): pass
    @funccontext_property
    def continue_label(self): pass
    @funccontext_property
    def break_label(self): pass
    @funccontext_property
    def return_from_error_cleanup_label(self): pass
    @funccontext_property
    def yield_labels(self): pass

    # Functions delegated to function scope
    def new_label(self, name=None):    return self.funcstate.new_label(name)
    def new_error_label(self):         return self.funcstate.new_error_label()
    def new_yield_label(self, *args):  return self.funcstate.new_yield_label(*args)
    def get_loop_labels(self):         return self.funcstate.get_loop_labels()
    def set_loop_labels(self, labels): return self.funcstate.set_loop_labels(labels)
    def new_loop_labels(self):         return self.funcstate.new_loop_labels()
    def get_all_labels(self):          return self.funcstate.get_all_labels()
    def set_all_labels(self, labels):  return self.funcstate.set_all_labels(labels)
    def all_new_labels(self):          return self.funcstate.all_new_labels()
    def use_label(self, lbl):          return self.funcstate.use_label(lbl)
    def label_used(self, lbl):         return self.funcstate.label_used(lbl)


    def enter_cfunc_scope(self, scope=None):
        self.funcstate = FunctionState(self, scope=scope)

    def exit_cfunc_scope(self):
        self.funcstate = None

    # constant handling

    def get_py_int(self, str_value, longness):
        return self.globalstate.get_int_const(str_value, longness).cname

    def get_py_float(self, str_value, value_code):
        return self.globalstate.get_float_const(str_value, value_code).cname

    def get_py_const(self, type, prefix='', cleanup_level=None, dedup_key=None):
        return self.globalstate.get_py_const(type, prefix, cleanup_level, dedup_key).cname

    def get_string_const(self, text):
        return self.globalstate.get_string_const(text).cname

    def get_pyunicode_ptr_const(self, text):
        return self.globalstate.get_pyunicode_ptr_const(text)

    def get_py_string_const(self, text, identifier=None,
                            is_str=False, unicode_value=None):
        return self.globalstate.get_py_string_const(
            text, identifier, is_str, unicode_value).cname

    def get_argument_default_const(self, type):
        return self.globalstate.get_py_const(type).cname

    def intern(self, text):
        return self.get_py_string_const(text)

    def intern_identifier(self, text):
        return self.get_py_string_const(text, identifier=True)

    def get_cached_constants_writer(self, target=None):
        return self.globalstate.get_cached_constants_writer(target)

    # code generation

    def putln(self, code="", safe=False):
        if code is None:
            return
        if self.last_pos and self.bol:
            self.emit_marker()
        if self.code_config.emit_linenums and self.last_marked_pos:
            source_desc, line, _ = self.last_marked_pos
            self.write('\n#line %s "%s"\n' % (line, source_desc.get_escaped_description()))
        if code:
            if safe:
                self.put_safe(code)
            else:
                self.put(code)
        self.write("\n")
        self.bol = 1

    def mark_pos(self, pos, trace=True):
        if pos is None:
            return
        if self.last_marked_pos and self.last_marked_pos[:2] == pos[:2]:
            return
        self.last_pos = (pos, trace)

    def emit_marker(self):
        pos, trace = self.last_pos
        self.last_marked_pos = pos
        self.last_pos = None
        self.write("\n")
        if self.code_config.emit_code_comments:
            self.indent()
            self.write("/* %s */\n" % self._build_marker(pos))
        if trace and self.funcstate and self.funcstate.can_trace and self.globalstate.directives['linetrace']:
            self.indent()
            self.write('__Pyx_TraceLine(%d,%d,%s)\n' % (
                pos[1], not self.funcstate.gil_owned, self.error_goto(pos)))

    def _build_marker(self, pos):
        source_desc, line, col = pos
        assert isinstance(source_desc, SourceDescriptor)
        contents = self.globalstate.commented_file_contents(source_desc)
        lines = contents[max(0, line-3):line]  # line numbers start at 1
        lines[-1] += u'             # <<<<<<<<<<<<<<'
        lines += contents[line:line+2]
        return u'"%s":%d\n%s\n' % (source_desc.get_escaped_description(), line, u'\n'.join(lines))

    def put_safe(self, code):
        # put code, but ignore {}
        self.write(code)
        self.bol = 0

    def put_or_include(self, code, name):
        include_dir = self.globalstate.common_utility_include_dir
        if include_dir and len(code) > 1024:
            include_file = "%s_%s.h" % (
                name, hashlib.sha1(code.encode('utf8')).hexdigest())
            path = os.path.join(include_dir, include_file)
            if not os.path.exists(path):
                tmp_path = '%s.tmp%s' % (path, os.getpid())
                with closing(Utils.open_new_file(tmp_path)) as f:
                    f.write(code)
                shutil.move(tmp_path, path)
            code = '#include "%s"\n' % path
        self.put(code)

    def put(self, code):
        fix_indent = False
        if "{" in code:
            dl = code.count("{")
        else:
            dl = 0
        if "}" in code:
            dl -= code.count("}")
            if dl < 0:
                self.level += dl
            elif dl == 0 and code[0] == "}":
                # special cases like "} else {" need a temporary dedent
                fix_indent = True
                self.level -= 1
        if self.bol:
            self.indent()
        self.write(code)
        self.bol = 0
        if dl > 0:
            self.level += dl
        elif fix_indent:
            self.level += 1

    def putln_tempita(self, code, **context):
        from ..Tempita import sub
        self.putln(sub(code, **context))

    def put_tempita(self, code, **context):
        from ..Tempita import sub
        self.put(sub(code, **context))

    def increase_indent(self):
        self.level += 1

    def decrease_indent(self):
        self.level -= 1

    def begin_block(self):
        self.putln("{")
        self.increase_indent()

    def end_block(self):
        self.decrease_indent()
        self.putln("}")

    def indent(self):
        self.write("  " * self.level)

    def get_py_version_hex(self, pyversion):
        return "0x%02X%02X%02X%02X" % (tuple(pyversion) + (0,0,0,0))[:4]

    def put_label(self, lbl):
        if lbl in self.funcstate.labels_used:
            self.putln("%s:;" % lbl)

    def put_goto(self, lbl):
        self.funcstate.use_label(lbl)
        self.putln("goto %s;" % lbl)

    def put_var_declaration(self, entry, storage_class="",
                            dll_linkage=None, definition=True):
        #print "Code.put_var_declaration:", entry.name, "definition =", definition ###
        if entry.visibility == 'private' and not (definition or entry.defined_in_pxd):
            #print "...private and not definition, skipping", entry.cname ###
            return
        if entry.visibility == "private" and not entry.used:
            #print "...private and not used, skipping", entry.cname ###
            return
        if storage_class:
            self.put("%s " % storage_class)
        if not entry.cf_used:
            self.put('CYTHON_UNUSED ')
        self.put(entry.type.declaration_code(
            entry.cname, dll_linkage=dll_linkage))
        if entry.init is not None:
            self.put_safe(" = %s" % entry.type.literal_code(entry.init))
        elif entry.type.is_pyobject:
            self.put(" = NULL")
        self.putln(";")

    def put_temp_declarations(self, func_context):
        for name, type, manage_ref, static in func_context.temps_allocated:
            decl = type.declaration_code(name)
            if type.is_pyobject:
                self.putln("%s = NULL;" % decl)
            elif type.is_memoryviewslice:
                from . import MemoryView
                self.putln("%s = %s;" % (decl, MemoryView.memslice_entry_init))
            else:
                self.putln("%s%s;" % (static and "static " or "", decl))

        if func_context.should_declare_error_indicator:
            if self.funcstate.uses_error_indicator:
                unused = ''
            else:
                unused = 'CYTHON_UNUSED '
            # Initialize these variables to silence compiler warnings
            self.putln("%sint %s = 0;" % (unused, Naming.lineno_cname))
            self.putln("%sconst char *%s = NULL;" % (unused, Naming.filename_cname))
            self.putln("%sint %s = 0;" % (unused, Naming.clineno_cname))

    def put_generated_by(self):
        self.putln("/* Generated by Cython %s */" % Version.watermark)
        self.putln("")

    def put_h_guard(self, guard):
        self.putln("#ifndef %s" % guard)
        self.putln("#define %s" % guard)

    def unlikely(self, cond):
        if Options.gcc_branch_hints:
            return 'unlikely(%s)' % cond
        else:
            return cond

    def build_function_modifiers(self, modifiers, mapper=modifier_output_mapper):
        if not modifiers:
            return ''
        return '%s ' % ' '.join([mapper(m,m) for m in modifiers])

    # Python objects and reference counting

    def entry_as_pyobject(self, entry):
        type = entry.type
        if (not entry.is_self_arg and not entry.type.is_complete()
            or entry.type.is_extension_type):
            return "(PyObject *)" + entry.cname # FIXME need to implement this
        else:
            return entry.cname

    def as_pyobject(self, cname, type):
        from .PyrexTypes import py_object_type, typecast
        return typecast(py_object_type, type, cname)

    def put_gotref(self, cname, type, no_pyobject_cast=False):
        self.putln(type.generate_gotref(cname, no_pyobject_cast=no_pyobject_cast))

    def put_exprnode_gotref(self, node):
        if node.is_temp and node.type.is_pyobject:
            # temp py_objects are always just py_object_type
            # not an special type
            from .PyrexTypes import py_object_type as type
        else:
            type = node.type
        self.put_gotref(node.result(), type)

    def put_giveref(self, cname, type, no_pyobject_cast=False):
        self.putln(type.generate_giveref(cname, no_pyobject_cast=no_pyobject_cast))

    def put_exprnode_giveref(self, node):
        if node.is_temp and node.type.is_pyobject:
            # temp py_objects are always just py_object_type
            # not an special type
            from .PyrexTypes import py_object_type as type
        else:
            type = node.type
        self.put_giveref(node.result(), type)

    def put_xgiveref(self, cname, type, no_pyobject_cast=False):
        self.putln(type.generate_xgiveref(cname, no_pyobject_cast=no_pyobject_cast))

    def put_exprnode_xgiveref(self, node):
        if node.is_temp and node.type.is_pyobject:
            # temp py_objects are always just py_object_type
            # not an special type
            from .PyrexTypes import py_object_type as type
        else:
            type = node.type
        self.put_xgiveref(node.result(), type)

    def put_xgotref(self, cname, type, no_pyobject_cast=False):
        self.putln(type.generate_xgotref(cname, no_pyobject_cast=no_pyobject_cast))

    def put_exprnode_xgotref(self, node):
        if node.is_temp and node.type.is_pyobject:
            # temp py_objects are always just py_object_type
            # not an special type
            from .PyrexTypes import py_object_type as type
        else:
            type = node.type
        self.put_xgotref(node.result(), type)

    def put_incref(self, cname, type, nanny=True, have_gil=False):
        self.putln(type.generate_incref(cname, nanny=nanny, have_gil=have_gil))

    def put_decref(self, cname, type, nanny=True):
        self.putln(type.generate_decref(cname, nanny=nanny))

    def put_var_gotref(self, entry):
        self.put_gotref(entry.cname, entry.type)

    def put_var_giveref(self, entry):
        self.put_giveref(entry.cname, entry.type)

    def put_var_xgotref(self, entry):
        self.put_xgotref(entry.cname, entry.type)

    def put_var_xgiveref(self, entry):
        self.put_xgiveref(entry.cname, entry.type)

    def put_var_incref(self, entry, nanny=True, have_gil=False):
        self.put_incref(entry.cname, entry.type, nanny=nanny, have_gil=have_gil)

    def put_var_xincref(self, entry):
        self.put_xdecref(entry.cname, entry.type)

    def put_decref_clear(self, cname, type, nanny=True, clear_before_decref=False,
                               have_gil=False):
        self.putln(type.generate_decref_clear(cname, nanny=nanny,
                        clear_before_decref = clear_before_decref,
                        have_gil = have_gil))

    def put_xdecref(self, cname, type, nanny=True, have_gil=False):
        self.putln(type.generate_xdecref(cname, nanny=nanny, have_gil=have_gil))

    def put_xdecref_clear(self, cname, type, nanny=True, clear_before_decref=False,
                            have_gil=False):
        self.putln(type.generate_xdecref_clear(cname, nanny=nanny,
                        clear_before_decref=clear_before_decref,
                        have_gil = have_gil))

    def put_decref_set(self, cname, type, rhs_cname):
        self.putln(type.generate_decref_set(cname, rhs_cname))

    def put_xdecref_set(self, cname, type, rhs_cname):
        self.putln(type.generate_xdecref_set(cname, rhs_cname))

    def put_var_decref(self, entry):
        self.putln(entry.type.generate_decref(entry.cname, nanny=True))
        #if code:
        #    self.putln(code)
        #if entry.type.is_pyobject:
        #    self.putln("__Pyx_XDECREF(%s);" % self.entry_as_pyobject(entry))

    def put_var_xdecref(self, entry, nanny=True, have_gil=True):
        self.putln(entry.type.generate_xdecref(entry.cname, nanny=nanny, have_gil=True))

    def put_var_decref_clear(self, entry, have_gil=False):
        self._put_var_decref_clear(entry, null_check=False, have_gil=have_gil)

<<<<<<< HEAD
    def put_var_decref(self, entry):
        if entry.type.is_pyobject:
            self.putln("__Pyx_DECREF(%s);" % self.entry_as_pyobject(entry))
=======
    def put_var_xdecref_clear(self, entry, have_gil=False):
        self._put_var_decref_clear(entry, null_check=True, have_gil=have_gil)
>>>>>>> 1a601c80

    def _put_var_decref_clear(self, entry, null_check, have_gil):
        f = getattr(entry.type, "generate_%sdecref_clear" %
                                (null_check and "x" or ""))
        self.putln(f(entry.cname, nanny=True, have_gil=have_gil,
                     clear_before_decref=entry.in_closure))

    def put_var_decrefs(self, entries, used_only = 0):
        for entry in entries:
            if not used_only or entry.used:
                if entry.xdecref_cleanup:
                    self.put_var_xdecref(entry)
                else:
                    self.put_var_decref(entry)

    def put_var_xdecrefs(self, entries):
        for entry in entries:
            self.put_var_xdecref(entry)

    def put_var_xdecrefs_clear(self, entries):
        for entry in entries:
            self.put_var_xdecref_clear(entry)

    def put_init_to_py_none(self, cname, type, nanny=True):
        from .PyrexTypes import py_object_type, typecast
        py_none = typecast(type, py_object_type, "Py_None")
        if nanny:
            self.putln("%s = %s; __Pyx_INCREF(Py_None);" % (cname, py_none))
        else:
            self.putln("%s = %s; Py_INCREF(Py_None);" % (cname, py_none))

    def put_init_var_to_py_none(self, entry, template = "%s", nanny=True):
        code = template % entry.cname
        #if entry.type.is_extension_type:
        #    code = "((PyObject*)%s)" % code
        self.put_init_to_py_none(code, entry.type, nanny)
        if entry.in_closure:
            self.put_giveref('Py_None')

    def put_pymethoddef(self, entry, term, allow_skip=True, wrapper_code_writer=None):
        if entry.is_special or entry.name == '__getattribute__':
            if entry.name not in special_py_methods:
                if entry.name == '__getattr__' and not self.globalstate.directives['fast_getattr']:
                    pass
                # Python's typeobject.c will automatically fill in our slot
                # in add_operators() (called by PyType_Ready) with a value
                # that's better than ours.
                elif allow_skip:
                    return

        method_flags = entry.signature.method_flags()
        if not method_flags:
            return
        if entry.is_special:
            from . import TypeSlots
            method_flags += [TypeSlots.method_coexist]
        func_ptr = wrapper_code_writer.put_pymethoddef_wrapper(entry) if wrapper_code_writer else entry.func_cname
        # Add required casts, but try not to shadow real warnings.
        cast = entry.signature.method_function_type()
        if cast != 'PyCFunction':
            func_ptr = '(void*)(%s)%s' % (cast, func_ptr)
        entry_name = entry.name.as_c_string_literal()
        self.putln(
            '{%s, (PyCFunction)%s, %s, %s}%s' % (
                entry_name,
                func_ptr,
                "|".join(method_flags),
                entry.doc_cname if entry.doc else '0',
                term))

    def put_pymethoddef_wrapper(self, entry):
        func_cname = entry.func_cname
        if entry.is_special:
            method_flags = entry.signature.method_flags() or []
            from .TypeSlots import method_noargs
            if method_noargs in method_flags:
                # Special NOARGS methods really take no arguments besides 'self', but PyCFunction expects one.
                func_cname = Naming.method_wrapper_prefix + func_cname
                self.putln("static PyObject *%s(PyObject *self, CYTHON_UNUSED PyObject *arg) {return %s(self);}" % (
                    func_cname, entry.func_cname))
        return func_cname

    # GIL methods

    def use_fast_gil_utility_code(self):
        if self.globalstate.directives['fast_gil']:
            self.globalstate.use_utility_code(UtilityCode.load_cached("FastGil", "ModuleSetupCode.c"))
        else:
            self.globalstate.use_utility_code(UtilityCode.load_cached("NoFastGil", "ModuleSetupCode.c"))

    def put_ensure_gil(self, declare_gilstate=True, variable=None):
        """
        Acquire the GIL. The generated code is safe even when no PyThreadState
        has been allocated for this thread (for threads not initialized by
        using the Python API). Additionally, the code generated by this method
        may be called recursively.
        """
        self.globalstate.use_utility_code(
            UtilityCode.load_cached("ForceInitThreads", "ModuleSetupCode.c"))
        self.use_fast_gil_utility_code()
        self.putln("#ifdef WITH_THREAD")
        if not variable:
            variable = '__pyx_gilstate_save'
            if declare_gilstate:
                self.put("PyGILState_STATE ")
        self.putln("%s = __Pyx_PyGILState_Ensure();" % variable)
        self.putln("#endif")

    def put_release_ensured_gil(self, variable=None):
        """
        Releases the GIL, corresponds to `put_ensure_gil`.
        """
        self.use_fast_gil_utility_code()
        if not variable:
            variable = '__pyx_gilstate_save'
        self.putln("#ifdef WITH_THREAD")
        self.putln("__Pyx_PyGILState_Release(%s);" % variable)
        self.putln("#endif")

    def put_acquire_gil(self, variable=None):
        """
        Acquire the GIL. The thread's thread state must have been initialized
        by a previous `put_release_gil`
        """
        self.use_fast_gil_utility_code()
        self.putln("#ifdef WITH_THREAD")
        self.putln("__Pyx_FastGIL_Forget();")
        if variable:
            self.putln('_save = %s;' % variable)
        self.putln("Py_BLOCK_THREADS")
        self.putln("#endif")

    def put_release_gil(self, variable=None):
        "Release the GIL, corresponds to `put_acquire_gil`."
        self.use_fast_gil_utility_code()
        self.putln("#ifdef WITH_THREAD")
        self.putln("PyThreadState *_save;")
        self.putln("Py_UNBLOCK_THREADS")
        if variable:
            self.putln('%s = _save;' % variable)
        self.putln("__Pyx_FastGIL_Remember();")
        self.putln("#endif")

    def declare_gilstate(self):
        self.putln("#ifdef WITH_THREAD")
        self.putln("PyGILState_STATE __pyx_gilstate_save;")
        self.putln("#endif")

    # error handling

    def put_error_if_neg(self, pos, value):
        # TODO this path is almost _never_ taken, yet this macro makes is slower!
        # return self.putln("if (unlikely(%s < 0)) %s" % (value, self.error_goto(pos)))
        return self.putln("if (%s < 0) %s" % (value, self.error_goto(pos)))

    def put_error_if_unbound(self, pos, entry, in_nogil_context=False):
        from . import ExprNodes
        if entry.from_closure:
            func = '__Pyx_RaiseClosureNameError'
            self.globalstate.use_utility_code(
                ExprNodes.raise_closure_name_error_utility_code)
        elif entry.type.is_memoryviewslice and in_nogil_context:
            func = '__Pyx_RaiseUnboundMemoryviewSliceNogil'
            self.globalstate.use_utility_code(
                ExprNodes.raise_unbound_memoryview_utility_code_nogil)
        else:
            func = '__Pyx_RaiseUnboundLocalError'
            self.globalstate.use_utility_code(
                ExprNodes.raise_unbound_local_error_utility_code)

        self.putln('if (unlikely(!%s)) { %s("%s"); %s }' % (
                                entry.type.check_for_null_code(entry.cname),
                                func,
                                entry.name,
                                self.error_goto(pos)))

    def set_error_info(self, pos, used=False):
        self.funcstate.should_declare_error_indicator = True
        if used:
            self.funcstate.uses_error_indicator = True
        if self.code_config.c_line_in_traceback:
            cinfo = " %s = %s;" % (Naming.clineno_cname, Naming.line_c_macro)
        else:
            cinfo = ""

        return "%s = %s[%s]; %s = %s;%s" % (
            Naming.filename_cname,
            Naming.filetable_cname,
            self.lookup_filename(pos[0]),
            Naming.lineno_cname,
            pos[1],
            cinfo)

    def error_goto(self, pos):
        lbl = self.funcstate.error_label
        self.funcstate.use_label(lbl)
        if pos is None:
            return 'goto %s;' % lbl
        return "__PYX_ERR(%s, %s, %s)" % (
            self.lookup_filename(pos[0]),
            pos[1],
            lbl)

    def error_goto_if(self, cond, pos):
        return "if (%s) %s" % (self.unlikely(cond), self.error_goto(pos))

    def error_goto_if_null(self, cname, pos):
        return self.error_goto_if("!%s" % cname, pos)

    def error_goto_if_neg(self, cname, pos):
        return self.error_goto_if("%s < 0" % cname, pos)

    def error_goto_if_PyErr(self, pos):
        return self.error_goto_if("PyErr_Occurred()", pos)

    def lookup_filename(self, filename):
        return self.globalstate.lookup_filename(filename)

    def put_declare_refcount_context(self):
        self.putln('__Pyx_RefNannyDeclarations')

    def put_setup_refcount_context(self, name, acquire_gil=False):
        name = name.as_c_string_literal() # handle unicode names
        if acquire_gil:
            self.globalstate.use_utility_code(
                UtilityCode.load_cached("ForceInitThreads", "ModuleSetupCode.c"))
        self.putln('__Pyx_RefNannySetupContext(%s, %d);' % (name, acquire_gil and 1 or 0))

    def put_finish_refcount_context(self):
        self.putln("__Pyx_RefNannyFinishContext();")

    def put_add_traceback(self, qualified_name, include_cline=True):
        """
        Build a Python traceback for propagating exceptions.

        qualified_name should be the qualified name of the function.
        """
        qualified_name = qualified_name.as_c_string_literal() # handle unicode names
        format_tuple = (
            qualified_name,
            Naming.clineno_cname if include_cline else 0,
            Naming.lineno_cname,
            Naming.filename_cname,
        )

        self.funcstate.uses_error_indicator = True
        self.putln('__Pyx_AddTraceback(%s, %s, %s, %s);' % format_tuple)

    def put_unraisable(self, qualified_name, nogil=False):
        """
        Generate code to print a Python warning for an unraisable exception.

        qualified_name should be the qualified name of the function.
        """
        format_tuple = (
            qualified_name,
            Naming.clineno_cname,
            Naming.lineno_cname,
            Naming.filename_cname,
            self.globalstate.directives['unraisable_tracebacks'],
            nogil,
        )
        self.funcstate.uses_error_indicator = True
        self.putln('__Pyx_WriteUnraisable("%s", %s, %s, %s, %d, %d);' % format_tuple)
        self.globalstate.use_utility_code(
            UtilityCode.load_cached("WriteUnraisableException", "Exceptions.c"))

    def put_trace_declarations(self):
        self.putln('__Pyx_TraceDeclarations')

    def put_trace_frame_init(self, codeobj=None):
        if codeobj:
            self.putln('__Pyx_TraceFrameInit(%s)' % codeobj)

    def put_trace_call(self, name, pos, nogil=False):
        self.putln('__Pyx_TraceCall("%s", %s[%s], %s, %d, %s);' % (
            name, Naming.filetable_cname, self.lookup_filename(pos[0]), pos[1], nogil, self.error_goto(pos)))

    def put_trace_exception(self):
        self.putln("__Pyx_TraceException();")

    def put_trace_return(self, retvalue_cname, nogil=False):
        self.putln("__Pyx_TraceReturn(%s, %d);" % (retvalue_cname, nogil))

    def putln_openmp(self, string):
        self.putln("#ifdef _OPENMP")
        self.putln(string)
        self.putln("#endif /* _OPENMP */")

    def undef_builtin_expect(self, cond):
        """
        Redefine the macros likely() and unlikely to no-ops, depending on
        condition 'cond'
        """
        self.putln("#if %s" % cond)
        self.putln("    #undef likely")
        self.putln("    #undef unlikely")
        self.putln("    #define likely(x)   (x)")
        self.putln("    #define unlikely(x) (x)")
        self.putln("#endif")

    def redef_builtin_expect(self, cond):
        self.putln("#if %s" % cond)
        self.putln("    #undef likely")
        self.putln("    #undef unlikely")
        self.putln("    #define likely(x)   __builtin_expect(!!(x), 1)")
        self.putln("    #define unlikely(x) __builtin_expect(!!(x), 0)")
        self.putln("#endif")


class PyrexCodeWriter(object):
    # f                file      output file
    # level            int       indentation level

    def __init__(self, outfile_name):
        self.f = Utils.open_new_file(outfile_name)
        self.level = 0

    def putln(self, code):
        self.f.write("%s%s\n" % (" " * self.level, code))

    def indent(self):
        self.level += 1

    def dedent(self):
        self.level -= 1

class PyxCodeWriter(object):
    """
    Can be used for writing out some Cython code. To use the indenter
    functionality, the Cython.Compiler.Importer module will have to be used
    to load the code to support python 2.4
    """

    def __init__(self, buffer=None, indent_level=0, context=None, encoding='ascii'):
        self.buffer = buffer or StringIOTree()
        self.level = indent_level
        self.context = context
        self.encoding = encoding

    def indent(self, levels=1):
        self.level += levels
        return True

    def dedent(self, levels=1):
        self.level -= levels

    def indenter(self, line):
        """
        Instead of

            with pyx_code.indenter("for i in range(10):"):
                pyx_code.putln("print i")

        write

            if pyx_code.indenter("for i in range(10);"):
                pyx_code.putln("print i")
                pyx_code.dedent()
        """
        self.putln(line)
        self.indent()
        return True

    def getvalue(self):
        result = self.buffer.getvalue()
        if isinstance(result, bytes):
            result = result.decode(self.encoding)
        return result

    def putln(self, line, context=None):
        context = context or self.context
        if context:
            line = sub_tempita(line, context)
        self._putln(line)

    def _putln(self, line):
        self.buffer.write("%s%s\n" % (self.level * "    ", line))

    def put_chunk(self, chunk, context=None):
        context = context or self.context
        if context:
            chunk = sub_tempita(chunk, context)

        chunk = textwrap.dedent(chunk)
        for line in chunk.splitlines():
            self._putln(line)

    def insertion_point(self):
        return PyxCodeWriter(self.buffer.insertion_point(), self.level,
                             self.context)

    def named_insertion_point(self, name):
        setattr(self, name, self.insertion_point())


class ClosureTempAllocator(object):
    def __init__(self, klass):
        self.klass = klass
        self.temps_allocated = {}
        self.temps_free = {}
        self.temps_count = 0

    def reset(self):
        for type, cnames in self.temps_allocated.items():
            self.temps_free[type] = list(cnames)

    def allocate_temp(self, type):
        if type not in self.temps_allocated:
            self.temps_allocated[type] = []
            self.temps_free[type] = []
        elif self.temps_free[type]:
            return self.temps_free[type].pop(0)
        cname = '%s%d' % (Naming.codewriter_temp_prefix, self.temps_count)
        self.klass.declare_var(pos=None, name=cname, cname=cname, type=type, is_cdef=True)
        self.temps_allocated[type].append(cname)
        self.temps_count += 1
        return cname<|MERGE_RESOLUTION|>--- conflicted
+++ resolved
@@ -2176,14 +2176,8 @@
     def put_var_decref_clear(self, entry, have_gil=False):
         self._put_var_decref_clear(entry, null_check=False, have_gil=have_gil)
 
-<<<<<<< HEAD
-    def put_var_decref(self, entry):
-        if entry.type.is_pyobject:
-            self.putln("__Pyx_DECREF(%s);" % self.entry_as_pyobject(entry))
-=======
     def put_var_xdecref_clear(self, entry, have_gil=False):
         self._put_var_decref_clear(entry, null_check=True, have_gil=have_gil)
->>>>>>> 1a601c80
 
     def _put_var_decref_clear(self, entry, null_check, have_gil):
         f = getattr(entry.type, "generate_%sdecref_clear" %
