#
#   Code output module
#


import cython
cython.declare(os=object, re=object, operator=object, textwrap=object,
               Template=object, Naming=object, Options=object, StringEncoding=object,
               Utils=object, SourceDescriptor=object, StringIOTree=object,
               DebugFlags=object, basestring=object, defaultdict=object,
               closing=object, partial=object)

import hashlib
import operator
import os
import re
import shutil
import textwrap
from string import Template
from functools import partial
from contextlib import closing, contextmanager
from collections import defaultdict

from . import Naming
from . import Options
from . import DebugFlags
from . import StringEncoding
from .. import Utils
from .Scanning import SourceDescriptor
from ..StringIOTree import StringIOTree


non_portable_builtins_map = {
    # builtins that have different names in different Python versions
    'bytes'         : ('PY_MAJOR_VERSION < 3',  'str'),
    'unicode'       : ('PY_MAJOR_VERSION >= 3', 'str'),
    'basestring'    : ('PY_MAJOR_VERSION >= 3', 'str'),
    'xrange'        : ('PY_MAJOR_VERSION >= 3', 'range'),
    'raw_input'     : ('PY_MAJOR_VERSION >= 3', 'input'),
}

ctypedef_builtins_map = {
    # types of builtins in "ctypedef class" statements which we don't
    # import either because the names conflict with C types or because
    # the type simply is not exposed.
    'py_int'             : '&PyLong_Type',
    'py_long'            : '&PyLong_Type',
    'py_float'           : '&PyFloat_Type',
    'wrapper_descriptor' : '&PyWrapperDescr_Type',
}

basicsize_builtins_map = {
    # builtins whose type has a different tp_basicsize than sizeof(...)
    'PyTypeObject': 'PyHeapTypeObject',
}

uncachable_builtins = [
    # Global/builtin names that cannot be cached because they may or may not
    # be available at import time, for various reasons:
    ## - Py3.7+
    'breakpoint',  # might deserve an implementation in Cython
    ## - Py3.4+
    '__loader__',
    '__spec__',
    ## - Py3+
    'BlockingIOError',
    'BrokenPipeError',
    'ChildProcessError',
    'ConnectionAbortedError',
    'ConnectionError',
    'ConnectionRefusedError',
    'ConnectionResetError',
    'FileExistsError',
    'FileNotFoundError',
    'InterruptedError',
    'IsADirectoryError',
    'ModuleNotFoundError',
    'NotADirectoryError',
    'PermissionError',
    'ProcessLookupError',
    'RecursionError',
    'ResourceWarning',
    #'StopAsyncIteration',  # backported
    'TimeoutError',
    '__build_class__',
    'ascii',  # might deserve an implementation in Cython
    #'exec',  # implemented in Cython
    ## - platform specific
    'WindowsError',
    ## - others
    '_',  # e.g. used by gettext
]

special_py_methods = cython.declare(frozenset, frozenset((
    '__cinit__', '__dealloc__', '__richcmp__', '__next__',
    '__await__', '__aiter__', '__anext__',
    '__getreadbuffer__', '__getwritebuffer__', '__getsegcount__',
    '__getcharbuffer__', '__getbuffer__', '__releasebuffer__',
)))

modifier_output_mapper = {
    'inline': 'CYTHON_INLINE'
}.get


class IncludeCode:
    """
    An include file and/or verbatim C code to be included in the
    generated sources.
    """
    # attributes:
    #
    #  pieces    {order: unicode}: pieces of C code to be generated.
    #            For the included file, the key "order" is zero.
    #            For verbatim include code, the "order" is the "order"
    #            attribute of the original IncludeCode where this piece
    #            of C code was first added. This is needed to prevent
    #            duplication if the same include code is found through
    #            multiple cimports.
    #  location  int: where to put this include in the C sources, one
    #            of the constants INITIAL, EARLY, LATE
    #  order     int: sorting order (automatically set by increasing counter)

    # Constants for location. If the same include occurs with different
    # locations, the earliest one takes precedense.
    INITIAL = 0
    EARLY = 1
    LATE = 2

    counter = 1   # Counter for "order"

    def __init__(self, include=None, verbatim=None, late=True, initial=False):
        self.order = self.counter
        type(self).counter += 1
        self.pieces = {}

        if include:
            if include[0] == '<' and include[-1] == '>':
                self.pieces[0] = '#include {}'.format(include)
                late = False  # system include is never late
            else:
                self.pieces[0] = '#include "{}"'.format(include)

        if verbatim:
            self.pieces[self.order] = verbatim

        if initial:
            self.location = self.INITIAL
        elif late:
            self.location = self.LATE
        else:
            self.location = self.EARLY

    def dict_update(self, d, key):
        """
        Insert `self` in dict `d` with key `key`. If that key already
        exists, update the attributes of the existing value with `self`.
        """
        if key in d:
            other = d[key]
            other.location = min(self.location, other.location)
            other.pieces.update(self.pieces)
        else:
            d[key] = self

    def sortkey(self):
        return self.order

    def mainpiece(self):
        """
        Return the main piece of C code, corresponding to the include
        file. If there was no include file, return None.
        """
        return self.pieces.get(0)

    def write(self, code):
        # Write values of self.pieces dict, sorted by the keys
        for k in sorted(self.pieces):
            code.putln(self.pieces[k])


def get_utility_dir():
    # make this a function and not global variables:
    # http://trac.cython.org/cython_trac/ticket/475
    Cython_dir = os.path.dirname(os.path.dirname(os.path.abspath(__file__)))
    return os.path.join(Cython_dir, "Utility")

read_utilities_hook = None
"""
Override the hook for reading a utilities file that contains code fragments used
by the codegen.

The hook functions takes the path of the utilities file, and returns a list
of strings, one per line.

The default behavior is to open a file relative to get_utility_dir().
"""

def read_utilities_from_utility_dir(path):
    """
    Read all lines of the file at the provided path from a path relative
    to get_utility_dir().
    """
    filename = os.path.join(get_utility_dir(), path)
    with closing(Utils.open_source_file(filename, encoding='UTF-8')) as f:
        return f.readlines()

# by default, read utilities from the utility directory.
read_utilities_hook = read_utilities_from_utility_dir

class UtilityCodeBase:
    """
    Support for loading utility code from a file.

    Code sections in the file can be specified as follows:

        ##### MyUtility.proto #####

        [proto declarations]

        ##### MyUtility.init #####

        [code run at module initialization]

        ##### MyUtility #####
        #@requires: MyOtherUtility
        #@substitute: naming

        [definitions]

        ##### MyUtility #####
        #@substitute: tempita

        [requires tempita substitution
         - context can't be specified here though so only
           tempita utility that requires no external context
           will benefit from this tag
         - only necessary when @required from non-tempita code]

    for prototypes and implementation respectively.  For non-python or
    -cython files backslashes should be used instead.  5 to 30 comment
    characters may be used on either side.

    If the @cname decorator is not used and this is a CythonUtilityCode,
    one should pass in the 'name' keyword argument to be used for name
    mangling of such entries.
    """

    is_cython_utility = False
    _utility_cache = {}

    @classmethod
    def _add_utility(cls, utility, type, lines, begin_lineno, tags=None):
        if utility is None:
            return

        code = '\n'.join(lines)
        if tags and 'substitute' in tags and 'naming' in tags['substitute']:
            try:
                code = Template(code).substitute(vars(Naming))
            except (KeyError, ValueError) as e:
                raise RuntimeError("Error parsing templated utility code of type '%s' at line %d: %s" % (
                    type, begin_lineno, e))

        # remember correct line numbers at least until after templating
        code = '\n' * begin_lineno + code

        if type == 'proto':
            utility[0] = code
        elif type == 'impl':
            utility[1] = code
        else:
            all_tags = utility[2]
            all_tags[type] = code

        if tags:
            all_tags = utility[2]
            for name, values in tags.items():
                all_tags.setdefault(name, set()).update(values)

    @classmethod
    def load_utilities_from_file(cls, path):
        utilities = cls._utility_cache.get(path)
        if utilities:
            return utilities

        _, ext = os.path.splitext(path)
        if ext in ('.pyx', '.py', '.pxd', '.pxi'):
            comment = '#'
            strip_comments = partial(re.compile(r'^\s*#(?!\s*cython\s*:).*').sub, '')
            rstrip = str.rstrip
        else:
            comment = '/'
            strip_comments = partial(re.compile(r'^\s*//.*|/\*[^*]*\*/').sub, '')
            rstrip = partial(re.compile(r'\s+(\\?)$').sub, r'\1')
        match_special = re.compile(
            (r'^%(C)s{5,30}\s*(?P<name>(?:\w|\.)+)\s*%(C)s{5,30}|'
             r'^%(C)s+@(?P<tag>\w+)\s*:\s*(?P<value>(?:\w|[.:])+)') %
            {'C': comment}).match
        match_type = re.compile(r'(.+)[.](proto(?:[.]\S+)?|impl|init|cleanup)$').match

        all_lines = read_utilities_hook(path)

        utilities = defaultdict(lambda: [None, None, {}])
        lines = []
        tags = defaultdict(set)
        utility = type = None
        begin_lineno = 0

        for lineno, line in enumerate(all_lines):
            m = match_special(line)
            if m:
                if m.group('name'):
                    cls._add_utility(utility, type, lines, begin_lineno, tags)

                    begin_lineno = lineno + 1
                    del lines[:]
                    tags.clear()

                    name = m.group('name')
                    mtype = match_type(name)
                    if mtype:
                        name, type = mtype.groups()
                    else:
                        type = 'impl'
                    utility = utilities[name]
                else:
                    tags[m.group('tag')].add(m.group('value'))
                    lines.append('')  # keep line number correct
            else:
                lines.append(rstrip(strip_comments(line)))

        if utility is None:
            raise ValueError("Empty utility code file")

        # Don't forget to add the last utility code
        cls._add_utility(utility, type, lines, begin_lineno, tags)

        utilities = dict(utilities)  # un-defaultdict-ify
        cls._utility_cache[path] = utilities
        return utilities

    @classmethod
    def load(cls, util_code_name, from_file, **kwargs):
        """
        Load utility code from a file specified by from_file (relative to
        Cython/Utility) and name util_code_name.
        """

        if '::' in util_code_name:
            from_file, util_code_name = util_code_name.rsplit('::', 1)
        assert from_file
        utilities = cls.load_utilities_from_file(from_file)
        proto, impl, tags = utilities[util_code_name]

        if tags:
            if "substitute" in tags and "tempita" in tags["substitute"]:
                if not issubclass(cls, TempitaUtilityCode):
                    return TempitaUtilityCode.load(util_code_name, from_file, **kwargs)
            orig_kwargs = kwargs.copy()
            for name, values in tags.items():
                if name in kwargs:
                    continue
                # only pass lists when we have to: most argument expect one value or None
                if name == 'requires':
                    if orig_kwargs:
                        values = [cls.load(dep, from_file, **orig_kwargs)
                                  for dep in sorted(values)]
                    else:
                        # dependencies are rarely unique, so use load_cached() when we can
                        values = [cls.load_cached(dep, from_file)
                                  for dep in sorted(values)]
                elif name == 'substitute':
                    # don't want to pass "naming" or "tempita" to the constructor
                    # since these will have been handled
                    values = values - {'naming', 'tempita'}
                    if not values:
                        continue
                elif not values:
                    values = None
                elif len(values) == 1:
                    values = list(values)[0]
                kwargs[name] = values

        if proto is not None:
            kwargs['proto'] = proto
        if impl is not None:
            kwargs['impl'] = impl

        if 'name' not in kwargs:
            kwargs['name'] = util_code_name

        if 'file' not in kwargs and from_file:
            kwargs['file'] = from_file
        return cls(**kwargs)

    @classmethod
    def load_cached(cls, utility_code_name, from_file, __cache={}):
        """
        Calls .load(), but using a per-type cache based on utility name and file name.
        """
        key = (utility_code_name, from_file, cls)
        try:
            return __cache[key]
        except KeyError:
            pass
        code = __cache[key] = cls.load(utility_code_name, from_file)
        return code

    @classmethod
    def load_as_string(cls, util_code_name, from_file, **kwargs):
        """
        Load a utility code as a string. Returns (proto, implementation)
        """
        util = cls.load(util_code_name, from_file, **kwargs)
        proto, impl = util.proto, util.impl
        return (util.inject_cglobal(util.format_code(proto)),
                util.inject_cglobal(util.format_code(impl)))

    def format_code(self, code_string, replace_empty_lines=re.compile(r'\n\n+').sub):
        """
        Format a code section for output.
        """
        if code_string:
            code_string = replace_empty_lines('\n', code_string.strip()) + '\n\n'
        return code_string

    def __str__(self):
        return "<%s(%s)>" % (type(self).__name__, self.name)

    def get_tree(self, **kwargs):
        return None

    def __deepcopy__(self, memodict=None):
        # No need to deep-copy utility code since it's essentially immutable.
        return self


class UtilityCode(UtilityCodeBase):
    """
    Stores utility code to add during code generation.

    See GlobalState.put_utility_code.

    hashes/equals by instance

    proto           C prototypes
    impl            implementation code
    init            code to call on module initialization
    requires        utility code dependencies
    proto_block     the place in the resulting file where the prototype should
                    end up
    name            name of the utility code (or None)
    file            filename of the utility code file this utility was loaded
                    from (or None)
    """

    def __init__(self, proto=None, impl=None, init=None, cleanup=None, requires=None,
                 proto_block='utility_code_proto', name=None, file=None):
        # proto_block: Which code block to dump prototype in. See GlobalState.
        self.proto = proto
        self.impl = impl
        self.init = init
        self.cleanup = cleanup
        self.requires = requires
        self._cache = {}
        self.specialize_list = []
        self.proto_block = proto_block
        self.name = name
        self.file = file

    def __hash__(self):
        return hash((self.proto, self.impl))

    def __eq__(self, other):
        if self is other:
            return True
        self_type, other_type = type(self), type(other)
        if self_type is not other_type and not (isinstance(other, self_type) or isinstance(self, other_type)):
            return False

        self_proto = getattr(self, 'proto', None)
        other_proto = getattr(other, 'proto', None)
        return (self_proto, self.impl) == (other_proto, other.impl)

    def none_or_sub(self, s, context):
        """
        Format a string in this utility code with context. If None, do nothing.
        """
        if s is None:
            return None
        return s % context

    def specialize(self, pyrex_type=None, **data):
        name = self.name
        if pyrex_type is not None:
            data['type'] = pyrex_type.empty_declaration_code()
            data['type_name'] = pyrex_type.specialization_name()
            name = "%s[%s]" % (name, data['type_name'])
        # Dicts aren't hashable...
        key = tuple(sorted(data.items()))
        try:
            return self._cache[key]
        except KeyError:
            if self.requires is None:
                requires = None
            else:
                requires = [r.specialize(data) for r in self.requires]

            s = self._cache[key] = UtilityCode(
                self.none_or_sub(self.proto, data),
                self.none_or_sub(self.impl, data),
                self.none_or_sub(self.init, data),
                self.none_or_sub(self.cleanup, data),
                requires,
                self.proto_block,
                name,
            )

            self.specialize_list.append(s)
            return s


    def inject_cglobal(self, impl):
        """
        Replace 'CGLOBAL(xyz)' with code looking up the name on the module state struct.
        """
        if not impl or 'CGLOBAL(' not in impl:
            return impl

        def handle_cglobal(matchobj):
            name = matchobj.group(1).strip()
            if name.startswith("$"):
                # don't require substitute.Naming; do it ourselves
                name = name[1:]
                if name.startswith('{') and name.endswith('}'):
                    name = name[1:-1]
                name = getattr(Naming, name)
            return "%s->%s" % (Naming.modulestateglobal_cname, name)

        impl = re.sub(r'CGLOBAL\(([^)]+)\)', handle_cglobal, impl)

        assert 'CGLOBAL(' not in impl
        return impl


    def inject_string_constants(self, impl, output):
        """Replace 'PYIDENT("xyz")' by a constant Python identifier cname.
        """
        if 'PYIDENT(' not in impl and 'PYUNICODE(' not in impl:
            return False, impl

        replacements = {}
        def externalise(matchobj):
            key = matchobj.groups()
            try:
                cname = replacements[key]
            except KeyError:
                str_type, name = key
                cname = replacements[key] = "%s->%s" % (
                    Naming.modulestateglobal_cname,
                    output.get_py_string_const(
                        StringEncoding.EncodedString(name), identifier=str_type == 'IDENT').cname
                )
            return cname

        impl = re.sub(r'PY(IDENT|UNICODE)\("([^"]+)"\)', externalise, impl)

        assert 'PYIDENT(' not in impl and 'PYUNICODE(' not in impl
        return True, impl

    def inject_unbound_methods(self, impl, output):
        """Replace 'UNBOUND_METHOD(type, "name")' by a constant Python identifier cname.
        """
        if 'CALL_UNBOUND_METHOD(' not in impl:
            return False, impl

        def externalise(matchobj):
            type_cname, method_name, obj_cname, args = matchobj.groups()
            type_cname = '&%s' % type_cname
            args = [arg.strip() for arg in args[1:].split(',')] if args else []
            assert len(args) < 3, "CALL_UNBOUND_METHOD() does not support %d call arguments" % len(args)
            return output.cached_unbound_method_call_code(obj_cname, type_cname, method_name, args)

        impl = re.sub(
            r'CALL_UNBOUND_METHOD\('
            r'([a-zA-Z_]+),'      # type cname
            r'\s*"([^"]+)",'      # method name
            r'\s*([^),]+)'        # object cname
            r'((?:,[^),]+)*)'     # args*
            r'\)', externalise, impl)
        assert 'CALL_UNBOUND_METHOD(' not in impl

        return True, impl

    def wrap_c_strings(self, impl):
        """Replace CSTRING('''xyz''') by a C compatible string
        """
        if 'CSTRING(' not in impl:
            return impl

        def split_string(matchobj):
            content = matchobj.group(1).replace('"', '\042')
            return ''.join(
                '"%s\\n"\n' % line if not line.endswith('\\') or line.endswith('\\\\') else '"%s"\n' % line[:-1]
                for line in content.splitlines())

        impl = re.sub(r'CSTRING\(\s*"""([^"]*(?:"[^"]+)*)"""\s*\)', split_string, impl)
        assert 'CSTRING(' not in impl
        return impl

    def put_code(self, output):
        if self.requires:
            for dependency in self.requires:
                output.use_utility_code(dependency)
        if self.proto:
            writer = output[self.proto_block]
            writer.putln("/* %s.proto */" % self.name)
            writer.put_or_include(
                self.inject_cglobal(self.format_code(self.proto)),
                '%s_proto' % self.name)
        if self.impl:
            impl = self.format_code(self.wrap_c_strings(self.impl))
            impl = self.inject_cglobal(impl)
            is_specialised1, impl = self.inject_string_constants(impl, output)
            is_specialised2, impl = self.inject_unbound_methods(impl, output)
            writer = output['utility_code_def']
            writer.putln("/* %s */" % self.name)
            if not (is_specialised1 or is_specialised2):
                # no module specific adaptations => can be reused
                writer.put_or_include(impl, '%s_impl' % self.name)
            else:
                writer.put(impl)
        if self.init:
            writer = output['init_globals']
            writer.putln("/* %s.init */" % self.name)
<<<<<<< HEAD
            if isinstance(self.init, basestring):
                writer.put(self.inject_cglobal(self.format_code(self.init)))
=======
            if isinstance(self.init, str):
                writer.put(self.format_code(self.init))
>>>>>>> 7d0d519b
            else:
                self.init(writer, output.module_pos)
            # 'init' code can end with an 'if' statement for an error condition like:
            # if (check_ok()) ; else
            writer.putln(writer.error_goto_if_PyErr(output.module_pos))
            writer.putln()
        if self.cleanup and Options.generate_cleanup_code:
            writer = output['cleanup_globals']
            writer.putln("/* %s.cleanup */" % self.name)
            if isinstance(self.cleanup, str):
                writer.put_or_include(
                    self.inject_cglobal(self.format_code(self.cleanup)),
                    '%s_cleanup' % self.name)
            else:
                self.cleanup(writer, output.module_pos)


def sub_tempita(s, context, file=None, name=None):
    "Run tempita on string s with given context."
    if not s:
        return None

    if file:
        context['__name'] = "%s:%s" % (file, name)
    elif name:
        context['__name'] = name

    from ..Tempita import sub
    return sub(s, **context)


class TempitaUtilityCode(UtilityCode):
    def __init__(self, name=None, proto=None, impl=None, init=None, file=None, context=None, **kwargs):
        if context is None:
            context = {}
        proto = sub_tempita(proto, context, file, name)
        impl = sub_tempita(impl, context, file, name)
        init = sub_tempita(init, context, file, name)
        super().__init__(
            proto, impl, init=init, name=name, file=file, **kwargs)

    @classmethod
    def load_cached(cls, utility_code_name, from_file=None, context=None, __cache={}):
        context_key = tuple(sorted(context.items())) if context else None
        assert hash(context_key) is not None  # raise TypeError if not hashable
        key = (cls, from_file, utility_code_name, context_key)
        try:
            return __cache[key]
        except KeyError:
            pass
        code = __cache[key] = cls.load(utility_code_name, from_file, context=context)
        return code

    def none_or_sub(self, s, context):
        """
        Format a string in this utility code with context. If None, do nothing.
        """
        if s is None:
            return None
        return sub_tempita(s, context, self.file, self.name)


class LazyUtilityCode(UtilityCodeBase):
    """
    Utility code that calls a callback with the root code writer when
    available. Useful when you only have 'env' but not 'code'.
    """
    __name__ = '<lazy>'
    requires = None

    def __init__(self, callback):
        self.callback = callback

    def put_code(self, globalstate):
        utility = self.callback(globalstate.rootwriter)
        globalstate.use_utility_code(utility)


class FunctionState:
    # return_label     string          function return point label
    # error_label      string          error catch point label
    # error_without_exception  boolean Can go to the error label without an exception (e.g. __next__ can return NULL)
    # continue_label   string          loop continue point label
    # break_label      string          loop break point label
    # return_from_error_cleanup_label string
    # label_counter    integer         counter for naming labels
    # in_try_finally   boolean         inside try of try...finally
    # exc_vars         (string * 3)    exception variables for reraise, or None
    # can_trace        boolean         line tracing is supported in the current context
    # scope            Scope           the scope object of the current function

    # Not used for now, perhaps later
    def __init__(self, owner, names_taken=set(), scope=None):
        self.names_taken = names_taken
        self.owner = owner
        self.scope = scope

        self.error_label = None
        self.label_counter = 0
        self.labels_used = set()
        self.return_label = self.new_label()
        self.new_error_label()
        self.continue_label = None
        self.break_label = None
        self.yield_labels = []

        self.in_try_finally = 0
        self.exc_vars = None
        self.current_except = None
        self.can_trace = False
        self.gil_owned = True

        self.temps_allocated = []  # of (name, type, manage_ref, static)
        self.temps_free = {}  # (type, manage_ref) -> list of free vars with same type/managed status
        self.temps_used_type = {}  # name -> (type, manage_ref)
        self.zombie_temps = set()  # temps that must not be reused after release
        self.temp_counter = 0
        self.closure_temps = None

        # This is used to collect temporaries, useful to find out which temps
        # need to be privatized in parallel sections
        self.collect_temps_stack = []

        # This is used for the error indicator, which needs to be local to the
        # function. It used to be global, which relies on the GIL being held.
        # However, exceptions may need to be propagated through 'nogil'
        # sections, in which case we introduce a race condition.
        self.should_declare_error_indicator = False
        self.uses_error_indicator = False

        self.error_without_exception = False

        self.needs_refnanny = False

    # safety checks

    def validate_exit(self):
        # validate that all allocated temps have been freed
        if self.temps_allocated:
            leftovers = self.temps_in_use()
            if leftovers:
                msg = "TEMPGUARD: Temps left over at end of '%s': %s" % (self.scope.name, ', '.join([
                    '%s [%s]' % (name, ctype)
                    for name, ctype, is_pytemp in sorted(leftovers)]),
                )
                #print(msg)
                raise RuntimeError(msg)

    # labels

    def new_label(self, name=None):
        n = self.label_counter
        self.label_counter = n + 1
        label = "%s%d" % (Naming.label_prefix, n)
        if name is not None:
            label += '_' + name
        return label

    def new_yield_label(self, expr_type='yield'):
        label = self.new_label('resume_from_%s' % expr_type)
        num_and_label = (len(self.yield_labels) + 1, label)
        self.yield_labels.append(num_and_label)
        return num_and_label

    def new_error_label(self, prefix=""):
        old_err_lbl = self.error_label
        self.error_label = self.new_label(prefix + 'error')
        return old_err_lbl

    def get_loop_labels(self):
        return (
            self.continue_label,
            self.break_label)

    def set_loop_labels(self, labels):
        (self.continue_label,
         self.break_label) = labels

    def new_loop_labels(self, prefix=""):
        old_labels = self.get_loop_labels()
        self.set_loop_labels(
            (self.new_label(prefix + "continue"),
             self.new_label(prefix + "break")))
        return old_labels

    def get_all_labels(self):
        return (
            self.continue_label,
            self.break_label,
            self.return_label,
            self.error_label)

    def set_all_labels(self, labels):
        (self.continue_label,
         self.break_label,
         self.return_label,
         self.error_label) = labels

    def all_new_labels(self):
        old_labels = self.get_all_labels()
        new_labels = []
        for old_label, name in zip(old_labels, ['continue', 'break', 'return', 'error']):
            if old_label:
                new_labels.append(self.new_label(name))
            else:
                new_labels.append(old_label)
        self.set_all_labels(new_labels)
        return old_labels

    def use_label(self, lbl):
        self.labels_used.add(lbl)

    def label_used(self, lbl):
        return lbl in self.labels_used

    # temp handling

    def allocate_temp(self, type, manage_ref, static=False, reusable=True):
        """
        Allocates a temporary (which may create a new one or get a previously
        allocated and released one of the same type). Type is simply registered
        and handed back, but will usually be a PyrexType.

        If type.needs_refcounting, manage_ref comes into play. If manage_ref is set to
        True, the temp will be decref-ed on return statements and in exception
        handling clauses. Otherwise the caller has to deal with any reference
        counting of the variable.

        If not type.needs_refcounting, then manage_ref will be ignored, but it
        still has to be passed. It is recommended to pass False by convention
        if it is known that type will never be a reference counted type.

        static=True marks the temporary declaration with "static".
        This is only used when allocating backing store for a module-level
        C array literals.

        if reusable=False, the temp will not be reused after release.

        A C string referring to the variable is returned.
        """
        if type.is_cv_qualified and not type.is_reference:
            type = type.cv_base_type
        elif type.is_reference and not type.is_fake_reference:
            type = type.ref_base_type
        elif type.is_cfunction:
            from . import PyrexTypes
            type = PyrexTypes.c_ptr_type(type)  # A function itself isn't an l-value
        elif type.is_cpp_class and not type.is_fake_reference and self.scope.directives['cpp_locals']:
            self.scope.use_utility_code(UtilityCode.load_cached("OptionalLocals", "CppSupport.cpp"))
        if not type.needs_refcounting:
            # Make manage_ref canonical, so that manage_ref will always mean
            # a decref is needed.
            manage_ref = False

        freelist = self.temps_free.get((type, manage_ref))
        if reusable and freelist is not None and freelist[0]:
            result = freelist[0].pop()
            freelist[1].remove(result)
        else:
            while True:
                self.temp_counter += 1
                result = "%s%d" % (Naming.codewriter_temp_prefix, self.temp_counter)
                if result not in self.names_taken: break
            self.temps_allocated.append((result, type, manage_ref, static))
            if not reusable:
                self.zombie_temps.add(result)
        self.temps_used_type[result] = (type, manage_ref)
        if DebugFlags.debug_temp_code_comments:
            self.owner.putln("/* %s allocated (%s)%s */" % (result, type, "" if reusable else " - zombie"))

        if self.collect_temps_stack:
            self.collect_temps_stack[-1].add((result, type))

        return result

    def release_temp(self, name):
        """
        Releases a temporary so that it can be reused by other code needing
        a temp of the same type.
        """
        type, manage_ref = self.temps_used_type[name]
        freelist = self.temps_free.get((type, manage_ref))
        if freelist is None:
            freelist = ([], set())  # keep order in list and make lookups in set fast
            self.temps_free[(type, manage_ref)] = freelist
        if name in freelist[1]:
            raise RuntimeError("Temp %s freed twice!" % name)
        if name not in self.zombie_temps:
            freelist[0].append(name)
        freelist[1].add(name)
        if DebugFlags.debug_temp_code_comments:
            self.owner.putln("/* %s released %s*/" % (
                name, " - zombie" if name in self.zombie_temps else ""))

    def temps_in_use(self):
        """Return a list of (cname,type,manage_ref) tuples of temp names and their type
        that are currently in use.
        """
        used = []
        for name, type, manage_ref, static in self.temps_allocated:
            freelist = self.temps_free.get((type, manage_ref))
            if freelist is None or name not in freelist[1]:
                used.append((name, type, manage_ref and type.needs_refcounting))
        return used

    def temps_holding_reference(self):
        """Return a list of (cname,type) tuples of temp names and their type
        that are currently in use. This includes only temps
        with a reference counted type which owns its reference.
        """
        return [(name, type)
                for name, type, manage_ref in self.temps_in_use()
                if manage_ref and type.needs_refcounting]

    def all_managed_temps(self):
        """Return a list of (cname, type) tuples of refcount-managed Python objects.
        """
        return [(cname, type)
                for cname, type, manage_ref, static in self.temps_allocated
                if manage_ref]

    def all_free_managed_temps(self):
        """Return a list of (cname, type) tuples of refcount-managed Python
        objects that are not currently in use.  This is used by
        try-except and try-finally blocks to clean up temps in the
        error case.
        """
        return sorted([  # Enforce deterministic order.
            (cname, type)
            for (type, manage_ref), freelist in self.temps_free.items() if manage_ref
            for cname in freelist[0]
        ])

    def start_collecting_temps(self):
        """
        Useful to find out which temps were used in a code block
        """
        self.collect_temps_stack.append(set())

    def stop_collecting_temps(self):
        return self.collect_temps_stack.pop()

    def init_closure_temps(self, scope):
        self.closure_temps = ClosureTempAllocator(scope)


class NumConst:
    """Global info about a Python number constant held by GlobalState.

    cname       string
    value       string
    py_type     string     int, long, float
    value_code  string     evaluation code if different from value
    """

    def __init__(self, cname, value, py_type, value_code=None):
        self.cname = cname
        self.value = value
        self.py_type = py_type
        self.value_code = value_code or value


class PyObjectConst:
    """Global info about a generic constant held by GlobalState.
    """
    # cname       string
    # type        PyrexType

    def __init__(self, cname, type):
        self.cname = cname
        self.type = type


cython.declare(possible_unicode_identifier=object, possible_bytes_identifier=object,
               replace_identifier=object, find_alphanums=object)
possible_unicode_identifier = re.compile(r"(?![0-9])\w+$", re.U).match
possible_bytes_identifier = re.compile(br"(?![0-9])\w+$").match
replace_identifier = re.compile(r'[^a-zA-Z0-9_]+').sub
find_alphanums = re.compile('([a-zA-Z0-9]+)').findall

class StringConst:
    """Global info about a C string constant held by GlobalState.
    """
    # cname            string
    # text             EncodedString or BytesLiteral
    # py_strings       {(identifier, encoding) : PyStringConst}

    def __init__(self, cname, text, byte_string):
        self.cname = cname
        self.text = text
        self.escaped_value = StringEncoding.escape_byte_string(byte_string)
        self.py_strings = None
        self.py_versions = []

    def add_py_version(self, version):
        if not version:
            self.py_versions = [2, 3]
        elif version not in self.py_versions:
            self.py_versions.append(version)

    def get_py_string_const(self, encoding, identifier=None,
                            is_str=False, py3str_cstring=None):
        py_strings = self.py_strings
        text = self.text

        is_str = bool(identifier or is_str)
        is_unicode = encoding is None and not is_str

        if encoding is None:
            # unicode string
            encoding_key = None
        else:
            # bytes or str
            encoding = encoding.lower()
            if encoding in ('utf8', 'utf-8', 'ascii', 'usascii', 'us-ascii'):
                encoding = None
                encoding_key = None
            else:
                encoding_key = ''.join(find_alphanums(encoding))

        key = (is_str, is_unicode, encoding_key, py3str_cstring)
        if py_strings is not None:
            try:
                return py_strings[key]
            except KeyError:
                pass
        else:
            self.py_strings = {}

        if identifier:
            intern = True
        elif identifier is None:
            if isinstance(text, bytes):
                intern = bool(possible_bytes_identifier(text))
            else:
                intern = bool(possible_unicode_identifier(text))
        else:
            intern = False
        if intern:
            prefix = Naming.interned_prefixes['str']
        else:
            prefix = Naming.py_const_prefix

        if encoding_key:
            encoding_prefix = '_%s' % encoding_key
        else:
            encoding_prefix = ''

        pystring_cname = "%s%s%s_%s" % (
            prefix,
            (is_str and 's') or (is_unicode and 'u') or 'b',
            encoding_prefix,
            self.cname[len(Naming.const_prefix):])

        py_string = PyStringConst(
            pystring_cname, encoding, is_unicode, is_str, py3str_cstring, intern)
        self.py_strings[key] = py_string
        return py_string

class PyStringConst:
    """Global info about a Python string constant held by GlobalState.
    """
    # cname       string
    # py3str_cstring string
    # encoding    string
    # intern      boolean
    # is_unicode  boolean
    # is_str      boolean

    def __init__(self, cname, encoding, is_unicode, is_str=False,
                 py3str_cstring=None, intern=False):
        self.cname = cname
        self.py3str_cstring = py3str_cstring
        self.encoding = encoding
        self.is_str = is_str
        self.is_unicode = is_unicode
        self.intern = intern

    def __lt__(self, other):
        return self.cname < other.cname


class GlobalState:
    # filename_table   {string : int}  for finding filename table indexes
    # filename_list    [string]        filenames in filename table order
    # input_file_contents dict         contents (=list of lines) of any file that was used as input
    #                                  to create this output C code.  This is
    #                                  used to annotate the comments.
    #
    # utility_codes   set                IDs of used utility code (to avoid reinsertion)
    #
    # declared_cnames  {string:Entry}  used in a transition phase to merge pxd-declared
    #                                  constants etc. into the pyx-declared ones (i.e,
    #                                  check if constants are already added).
    #                                  In time, hopefully the literals etc. will be
    #                                  supplied directly instead.
    #
    # const_cnames_used  dict          global counter for unique constant identifiers
    #

    # parts            {string:CCodeWriter}


    # interned_strings
    # consts
    # interned_nums

    # directives       set             Temporary variable used to track
    #                                  the current set of directives in the code generation
    #                                  process.

    directives = {}

    code_layout = [
        'h_code',
        'filename_table',
        'utility_code_proto_before_types',
        'numeric_typedefs',           # Let these detailed individual parts stay!,
        'complex_type_declarations',  # as the proper solution is to make a full DAG...
        'type_declarations',          # More coarse-grained blocks would simply hide
        'utility_code_proto',         # the ugliness, not fix it
        'module_declarations',
        'typeinfo',
        'before_global_var',
        'global_var',
        'string_decls',
        'decls',
        'late_includes',
        'module_state',
        'module_state_clear',
        'module_state_traverse',
        'module_code',  # user code goes here
        'pystring_table',
        'cached_builtins',
        'cached_constants',
        'init_constants',
        'init_globals',  # (utility code called at init-time)
        'init_module',
        'cleanup_globals',
        'cleanup_module',
        'main_method',
        'utility_code_pragmas',  # silence some irrelevant warnings in utility code
        'utility_code_def',
        'utility_code_pragmas_end',  # clean-up the utility_code_pragmas
        'end'
    ]

    # h files can only have a much smaller list of sections
    h_code_layout = [
        'h_code',
        'utility_code_proto_before_types',
        'type_declarations',
        'utility_code_proto',
        'end'
    ]

    def __init__(self, writer, module_node, code_config, common_utility_include_dir=None):
        self.filename_table = {}
        self.filename_list = []
        self.input_file_contents = {}
        self.utility_codes = set()
        self.declared_cnames = {}
        self.in_utility_code_generation = False
        self.code_config = code_config
        self.common_utility_include_dir = common_utility_include_dir
        self.parts = {}
        self.module_node = module_node  # because some utility code generation needs it
                                        # (generating backwards-compatible Get/ReleaseBuffer

        self.const_cnames_used = {}
        self.string_const_index = {}
        self.dedup_const_index = {}
        self.pyunicode_ptr_const_index = {}
        self.num_const_index = {}
        self.py_constants = []
        self.cached_cmethods = {}
        self.initialised_constants = set()

        writer.set_global_state(self)
        self.rootwriter = writer

    def initialize_main_c_code(self):
        rootwriter = self.rootwriter
        for i, part in enumerate(self.code_layout):
            w = self.parts[part] = rootwriter.insertion_point()
            if i > 0:
                w.putln("/* #### Code section: %s ### */" % part)

        if not Options.cache_builtins:
            del self.parts['cached_builtins']
        else:
            w = self.parts['cached_builtins']
            w.enter_cfunc_scope()
            # modulestate argument is currently unused
            w.putln("static CYTHON_SMALL_CODE int __Pyx_InitCachedBuiltins(%s *%s) {" % (
                Naming.modulestatetype_cname, Naming.modulestatevalue_cname))
            w.putln("CYTHON_UNUSED_VAR(%s);" % Naming.modulestatevalue_cname)

        w = self.parts['cached_constants']
        w.enter_cfunc_scope()
        w.putln("")
        w.putln("static CYTHON_SMALL_CODE int __Pyx_InitCachedConstants(%s *%s) {" % (
            Naming.modulestatetype_cname, Naming.modulestatevalue_cname))
        w.putln("CYTHON_UNUSED_VAR(%s);" % Naming.modulestatevalue_cname)
        w.put_declare_refcount_context()
        w.put_setup_refcount_context(StringEncoding.EncodedString("__Pyx_InitCachedConstants"))

        w = self.parts['init_globals']
        w.enter_cfunc_scope()
        w.putln("")
        w.putln("static CYTHON_SMALL_CODE int __Pyx_InitGlobals(void) {")

        w = self.parts['init_constants']
        w.enter_cfunc_scope()
        w.putln("")
        w.putln("static CYTHON_SMALL_CODE int __Pyx_InitConstants(%s *%s) {" %
            (Naming.modulestatetype_cname, Naming.modulestatevalue_cname))
        w.putln("CYTHON_UNUSED_VAR(%s);" % Naming.modulestatevalue_cname)

        if not Options.generate_cleanup_code:
            del self.parts['cleanup_globals']
        else:
            w = self.parts['cleanup_globals']
            w.enter_cfunc_scope()
            w.putln("")
            w.putln("static CYTHON_SMALL_CODE void __Pyx_CleanupGlobals(%s *%s) {" %
                (Naming.modulestatetype_cname, Naming.modulestatevalue_cname))
            w.putln("CYTHON_UNUSED_VAR(%s);" % Naming.modulestatevalue_cname)

        code = self.parts['utility_code_proto']
        code.putln("")
        code.putln("/* --- Runtime support code (head) --- */")

        code = self.parts['utility_code_def']
        if self.code_config.emit_linenums:
            code.write('\n#line 1 "cython_utility"\n')
        code.putln("")
        code.putln("/* --- Runtime support code --- */")

    def initialize_main_h_code(self):
        rootwriter = self.rootwriter
        for part in self.h_code_layout:
            self.parts[part] = rootwriter.insertion_point()

    def finalize_main_c_code(self):
        self.close_global_decls()

        #
        # utility_code_def
        #
        code = self.parts['utility_code_def']
        util = TempitaUtilityCode.load_cached("TypeConversions", "TypeConversion.c")
        code.put(util.format_code(util.impl))
        code.putln("")

        #
        # utility code pragmas
        #
        code = self.parts['utility_code_pragmas']
        util = UtilityCode.load_cached("UtilityCodePragmas", "ModuleSetupCode.c")
        code.putln(util.format_code(util.impl))
        code.putln("")
        code = self.parts['utility_code_pragmas_end']
        util = UtilityCode.load_cached("UtilityCodePragmasEnd", "ModuleSetupCode.c")
        code.putln(util.format_code(util.impl))
        code.putln("")

    def __getitem__(self, key):
        return self.parts[key]

    #
    # Global constants, interned objects, etc.
    #
    def close_global_decls(self):
        # This is called when it is known that no more global declarations will
        # declared.
        self.generate_const_declarations()
        if Options.cache_builtins:
            w = self.parts['cached_builtins']
            w.putln("return 0;")
            if w.label_used(w.error_label):
                w.put_label(w.error_label)
                w.putln("return -1;")
            w.putln("}")
            w.exit_cfunc_scope()

        w = self.parts['cached_constants']
        w.put_finish_refcount_context()
        w.putln("return 0;")
        if w.label_used(w.error_label):
            w.put_label(w.error_label)
            w.put_finish_refcount_context()
            w.putln("return -1;")
        w.putln("}")
        w.exit_cfunc_scope()

        for part in ['init_globals', 'init_constants']:
            w = self.parts[part]
            w.putln("return 0;")
            if w.label_used(w.error_label):
                w.put_label(w.error_label)
                w.putln("return -1;")
            w.putln("}")
            w.exit_cfunc_scope()

        if Options.generate_cleanup_code:
            w = self.parts['cleanup_globals']
            w.putln("}")
            w.exit_cfunc_scope()

        if Options.generate_cleanup_code:
            w = self.parts['cleanup_module']
            w.putln("}")
            w.exit_cfunc_scope()

    def put_pyobject_decl(self, entry):
        self['global_var'].putln("static PyObject *%s;" % entry.cname)

    # constant handling at code generation time

    def get_cached_constants_writer(self, target=None):
        if target is not None:
            if target in self.initialised_constants:
                # Return None on second/later calls to prevent duplicate creation code.
                return None
            self.initialised_constants.add(target)
        return self.parts['cached_constants']

    def get_int_const(self, str_value, longness=False):
        py_type = longness and 'long' or 'int'
        try:
            c = self.num_const_index[(str_value, py_type)]
        except KeyError:
            c = self.new_num_const(str_value, py_type)
        return c

    def get_float_const(self, str_value, value_code):
        try:
            c = self.num_const_index[(str_value, 'float')]
        except KeyError:
            c = self.new_num_const(str_value, 'float', value_code)
        return c

    def get_py_const(self, type, prefix='', cleanup_level=None, dedup_key=None):
        if dedup_key is not None:
            const = self.dedup_const_index.get(dedup_key)
            if const is not None:
                return const
        # create a new Python object constant
        const = self.new_py_const(type, prefix)
        if (cleanup_level is not None
                and cleanup_level <= Options.generate_cleanup_code
                # Note that this function is used for all argument defaults
                # which aren't just Python objects
                and type.needs_refcounting):
            cleanup_writer = self.parts['cleanup_globals']
            cleanup_writer.putln('Py_CLEAR(%s->%s);' % (Naming.modulestatevalue_cname, const.cname))
        if dedup_key is not None:
            self.dedup_const_index[dedup_key] = const
        return const

    def get_string_const(self, text, py_version=None):
        # return a C string constant, creating a new one if necessary
        if text.is_unicode:
            byte_string = text.utf8encode()
        else:
            byte_string = text.byteencode()
        try:
            c = self.string_const_index[byte_string]
        except KeyError:
            c = self.new_string_const(text, byte_string)
        c.add_py_version(py_version)
        return c

    def get_pyunicode_ptr_const(self, text):
        # return a Py_UNICODE[] constant, creating a new one if necessary
        assert text.is_unicode
        try:
            c = self.pyunicode_ptr_const_index[text]
        except KeyError:
            c = self.pyunicode_ptr_const_index[text] = self.new_const_cname()
        return c

    def get_py_string_const(self, text, identifier=None,
                            is_str=False, unicode_value=None):
        # return a Python string constant, creating a new one if necessary
        py3str_cstring = None
        if is_str and unicode_value is not None \
               and unicode_value.utf8encode() != text.byteencode():
            py3str_cstring = self.get_string_const(unicode_value, py_version=3)
            c_string = self.get_string_const(text, py_version=2)
        else:
            c_string = self.get_string_const(text)
        py_string = c_string.get_py_string_const(
            text.encoding, identifier, is_str, py3str_cstring)
        return py_string

    def get_interned_identifier(self, text):
        return self.get_py_string_const(text, identifier=True)

    def new_string_const(self, text, byte_string):
        cname = self.new_string_const_cname(byte_string)
        c = StringConst(cname, text, byte_string)
        self.string_const_index[byte_string] = c
        return c

    def new_num_const(self, value, py_type, value_code=None):
        cname = self.new_num_const_cname(value, py_type)
        c = NumConst(cname, value, py_type, value_code)
        self.num_const_index[(value, py_type)] = c
        return c

    def new_py_const(self, type, prefix=''):
        cname = self.new_const_cname(prefix)
        c = PyObjectConst(cname, type)
        self.py_constants.append(c)
        return c

    def new_string_const_cname(self, bytes_value):
        # Create a new globally-unique nice name for a C string constant.
        value = bytes_value.decode('ASCII', 'ignore')
        return self.new_const_cname(value=value)

    def unique_const_cname(self, format_str):  # type: (str) -> str
        used = self.const_cnames_used
        cname = value = format_str.format(sep='', counter='')
        while cname in used:
            counter = used[value] = used[value] + 1
            cname = format_str.format(sep='_', counter=counter)
        used[cname] = 1
        return cname

    def new_num_const_cname(self, value, py_type):  # type: (str, str) -> str
        if py_type == 'long':
            value += 'L'
            py_type = 'int'
        prefix = Naming.interned_prefixes[py_type]

        value = value.replace('.', '_').replace('+', '_').replace('-', 'neg_')
        if len(value) > 42:
            # update tests/run/large_integer_T5290.py in case the amount is changed
            cname = self.unique_const_cname(
                prefix + "large{counter}_" + value[:18] + "_xxx_" + value[-18:])
        else:
            cname = "%s%s" % (prefix, value)
        return cname

    def new_const_cname(self, prefix='', value=''):
        value = replace_identifier('_', value)[:32].strip('_')
        name_suffix = self.unique_const_cname(value + "{sep}{counter}")
        if prefix:
            prefix = Naming.interned_prefixes[prefix]
        else:
            prefix = Naming.const_prefix
        return "%s%s" % (prefix, name_suffix)

    def get_cached_unbound_method(self, type_cname, method_name):
        key = (type_cname, method_name)
        try:
            cname = self.cached_cmethods[key]
        except KeyError:
            cname = self.cached_cmethods[key] = self.new_const_cname(
                'umethod', '%s_%s' % (type_cname, method_name))
        return cname

    def cached_unbound_method_call_code(self, obj_cname, type_cname, method_name, arg_cnames):
        # admittedly, not the best place to put this method, but it is reused by UtilityCode and ExprNodes ...
        utility_code_name = "CallUnboundCMethod%d" % len(arg_cnames)
        self.use_utility_code(UtilityCode.load_cached(utility_code_name, "ObjectHandling.c"))
        cache_cname = self.get_cached_unbound_method(type_cname, method_name)
        args = [obj_cname] + arg_cnames
        return "__Pyx_%s(&%s, %s)" % (
            utility_code_name,
            cache_cname,
            ', '.join(args),
        )

    def add_cached_builtin_decl(self, entry):
        if entry.is_builtin and entry.is_const:
            if self.should_declare(entry.cname, entry):
                self.put_pyobject_decl(entry)
                w = self.parts['cached_builtins']
                condition = None
                if entry.name in non_portable_builtins_map:
                    condition, replacement = non_portable_builtins_map[entry.name]
                    w.putln('#if %s' % condition)
                    self.put_cached_builtin_init(
                        entry.pos, StringEncoding.EncodedString(replacement),
                        entry.cname)
                    w.putln('#else')
                self.put_cached_builtin_init(
                    entry.pos, StringEncoding.EncodedString(entry.name),
                    entry.cname)
                if condition:
                    w.putln('#endif')

    def put_cached_builtin_init(self, pos, name, cname):
        w = self.parts['cached_builtins']
        interned_cname = "%s->%s" % (
            Naming.modulestatevalue_cname, self.get_interned_identifier(name).cname)
        self.use_utility_code(
            UtilityCode.load_cached("GetBuiltinName", "ObjectHandling.c"))
        w.putln('%s = __Pyx_GetBuiltinName(%s); if (!%s) %s' % (
            cname,
            interned_cname,
            cname,
            w.error_goto(pos)))

    def generate_const_declarations(self):
        self.generate_cached_methods_decls()
        self.generate_string_constants()
        self.generate_num_constants()
        self.generate_object_constant_decls()

    def generate_object_constant_decls(self):
        consts = [(len(c.cname), c.cname, c)
                  for c in self.py_constants]
        consts.sort()
        for _, cname, c in consts:
            self.parts['module_state'].putln("%s;" % c.type.declaration_code(cname))
            if not c.type.needs_refcounting:
                # Note that py_constants is used for all argument defaults
                # which aren't necessarily PyObjects, so aren't appropriate
                # to clear.
                continue
            self.parts['module_state_clear'].putln(
                "Py_CLEAR(clear_module_state->%s);" % cname)
            self.parts['module_state_traverse'].putln(
                "Py_VISIT(traverse_module_state->%s);" % cname)

    def generate_cached_methods_decls(self):
        if not self.cached_cmethods:
            return

        decl = self.parts['decls']
        init = self.parts['init_constants']
        cnames = []
        for (type_cname, method_name), cname in sorted(self.cached_cmethods.items()):
            cnames.append(cname)
            method_name_cname = self.get_interned_identifier(StringEncoding.EncodedString(method_name)).cname
            decl.putln('static __Pyx_CachedCFunction %s = {0, 0, 0, 0, 0};' % (
                cname))
            # split type reference storage as it might not be static
            init.putln('%s.type = (PyObject*)%s;' % (
                cname, type_cname))
            # method name string isn't static in limited api
            init.putln('%s.method_name = &%s->%s;' % (
                cname, Naming.modulestatevalue_cname, method_name_cname))

        if Options.generate_cleanup_code:
            cleanup = self.parts['cleanup_globals']
            for cname in cnames:
                cleanup.putln("Py_CLEAR(%s.method);" % cname)

    def generate_string_constants(self):
        c_consts = [(len(c.cname), c.cname, c) for c in self.string_const_index.values()]
        c_consts.sort()
        py_strings = []

        decls_writer = self.parts['string_decls']
        for _, cname, c in c_consts:
            conditional = False
            if c.py_versions and (2 not in c.py_versions or 3 not in c.py_versions):
                conditional = True
                decls_writer.putln("#if PY_MAJOR_VERSION %s 3" % (
                    (2 in c.py_versions) and '<' or '>='))
            decls_writer.putln('static const char %s[] = "%s";' % (
                cname, StringEncoding.split_string_literal(c.escaped_value)))
            if conditional:
                decls_writer.putln("#endif")
            if c.py_strings is not None:
                for py_string in c.py_strings.values():
                    py_strings.append((c.cname, len(py_string.cname), py_string))

        for c, cname in sorted(self.pyunicode_ptr_const_index.items()):
            utf16_array, utf32_array = StringEncoding.encode_pyunicode_string(c)
            if utf16_array:
                # Narrow and wide representations differ
                decls_writer.putln("#ifdef Py_UNICODE_WIDE")
            decls_writer.putln("static Py_UNICODE %s[] = { %s };" % (cname, utf32_array))
            if utf16_array:
                decls_writer.putln("#else")
                decls_writer.putln("static Py_UNICODE %s[] = { %s };" % (cname, utf16_array))
                decls_writer.putln("#endif")

        init_constants = self.parts['init_constants']
        if py_strings:
            self.use_utility_code(UtilityCode.load_cached("InitStrings", "StringTools.c"))
            py_strings.sort()
            w = self.parts['pystring_table']
            w.putln("")
            w.putln("static int __Pyx_CreateStringTabAndInitStrings(%s *state) {" % (
                Naming.modulestatetype_cname)
            )
            # the stringtab is a function local rather than a global to
            # ensure that it doesn't conflict with module state
            w.putln("__Pyx_StringTabEntry %s[] = {" % Naming.stringtab_cname)
            for py_string_args in py_strings:
                c_cname, _, py_string = py_string_args
                if not py_string.is_str or not py_string.encoding or \
                        py_string.encoding in ('ASCII', 'USASCII', 'US-ASCII',
                                               'UTF8', 'UTF-8'):
                    encoding = '0'
                else:
                    encoding = '"%s"' % py_string.encoding.lower()

                self.parts['module_state'].putln("PyObject *%s;" % py_string.cname)
                self.parts['module_state_clear'].putln("Py_CLEAR(clear_module_state->%s);" %
                    py_string.cname)
                self.parts['module_state_traverse'].putln("Py_VISIT(traverse_module_state->%s);" %
                    py_string.cname)
                if py_string.py3str_cstring:
                    w.putln("#if PY_MAJOR_VERSION >= 3")
                    w.putln("{&state->%s, %s, sizeof(%s), %s, %d, %d, %d}," % (
                        py_string.cname,
                        py_string.py3str_cstring.cname,
                        py_string.py3str_cstring.cname,
                        '0', 1, 0,
                        py_string.intern
                        ))
                    w.putln("#else")
                w.putln("{&state->%s, %s, sizeof(%s), %s, %d, %d, %d}," % (
                    py_string.cname,
                    c_cname,
                    c_cname,
                    encoding,
                    py_string.is_unicode,
                    py_string.is_str,
                    py_string.intern
                    ))
                if py_string.py3str_cstring:
                    w.putln("#endif")
            w.putln("{0, 0, 0, 0, 0, 0, 0}")
            w.putln("};")
            w.putln("return __Pyx_InitStrings(%s);" % Naming.stringtab_cname)
            w.putln("}")

            init_constants.putln(
                "if (__Pyx_CreateStringTabAndInitStrings(%s) < 0) %s;" % (
                    Naming.modulestatevalue_cname,
                    init_constants.error_goto(self.module_pos)))

    def generate_num_constants(self):
        consts = [(c.py_type, c.value[0] == '-', len(c.value), c.value, c.value_code, c)
                  for c in self.num_const_index.values()]
        consts.sort()
        init_constants = self.parts['init_constants']
        for py_type, _, _, value, value_code, c in consts:
            cname = c.cname
            self.parts['module_state'].putln("PyObject *%s;" % cname)
            self.parts['module_state_clear'].putln(
                "Py_CLEAR(clear_module_state->%s);" % cname)
            self.parts['module_state_traverse'].putln(
                "Py_VISIT(traverse_module_state->%s);" % cname)
            if py_type == 'float':
                function = 'PyFloat_FromDouble(%s)'
            elif py_type == 'long':
                function = 'PyLong_FromString("%s", 0, 0)'
            elif Utils.long_literal(value):
                function = 'PyInt_FromString("%s", 0, 0)'
            elif len(value.lstrip('-')) > 4:
                function = "PyInt_FromLong(%sL)"
            else:
                function = "PyInt_FromLong(%s)"
            init_cname = "%s->%s" % (Naming.modulestatevalue_cname, cname)
            init_constants.putln('%s = %s; %s' % (
                init_cname, function % value_code,
                init_constants.error_goto_if_null(init_cname, self.module_pos)))

    # The functions below are there in a transition phase only
    # and will be deprecated. They are called from Nodes.BlockNode.
    # The copy&paste duplication is intentional in order to be able
    # to see quickly how BlockNode worked, until this is replaced.

    def should_declare(self, cname, entry):
        if cname in self.declared_cnames:
            other = self.declared_cnames[cname]
            assert str(entry.type) == str(other.type)
            assert entry.init == other.init
            return False
        else:
            self.declared_cnames[cname] = entry
            return True

    #
    # File name state
    #

    def lookup_filename(self, source_desc):
        entry = source_desc.get_filenametable_entry()
        try:
            index = self.filename_table[entry]
        except KeyError:
            index = len(self.filename_list)
            self.filename_list.append(source_desc)
            self.filename_table[entry] = index
        return index

    def commented_file_contents(self, source_desc):
        try:
            return self.input_file_contents[source_desc]
        except KeyError:
            pass
        source_file = source_desc.get_lines(encoding='ASCII',
                                            error_handling='ignore')
        try:
            F = [' * ' + line.rstrip().replace(
                    '*/', '*[inserted by cython to avoid comment closer]/'
                    ).replace(
                    '/*', '/[inserted by cython to avoid comment start]*'
                    )
                 for line in source_file]
        finally:
            if hasattr(source_file, 'close'):
                source_file.close()
        if not F: F.append('')
        self.input_file_contents[source_desc] = F
        return F

    #
    # Utility code state
    #

    def use_utility_code(self, utility_code):
        """
        Adds code to the C file. utility_code should
        a) implement __eq__/__hash__ for the purpose of knowing whether the same
           code has already been included
        b) implement put_code, which takes a globalstate instance

        See UtilityCode.
        """
        if utility_code and utility_code not in self.utility_codes:
            self.utility_codes.add(utility_code)
            utility_code.put_code(self)

    def use_entry_utility_code(self, entry):
        if entry is None:
            return
        if entry.utility_code:
            self.use_utility_code(entry.utility_code)
        if entry.utility_code_definition:
            self.use_utility_code(entry.utility_code_definition)


def funccontext_property(func):
    name = func.__name__
    attribute_of = operator.attrgetter(name)
    def get(self):
        return attribute_of(self.funcstate)
    def set(self, value):
        setattr(self.funcstate, name, value)
    return property(get, set)


class CCodeConfig:
    # emit_linenums       boolean         write #line pragmas?
    # emit_code_comments  boolean         copy the original code into C comments?
    # c_line_in_traceback boolean         append the c file and line number to the traceback for exceptions?

    def __init__(self, emit_linenums=True, emit_code_comments=True, c_line_in_traceback=True):
        self.emit_code_comments = emit_code_comments
        self.emit_linenums = emit_linenums
        self.c_line_in_traceback = c_line_in_traceback


class CCodeWriter:
    """
    Utility class to output C code.

    When creating an insertion point one must care about the state that is
    kept:
    - formatting state (level, bol) is cloned and used in insertion points
      as well
    - labels, temps, exc_vars: One must construct a scope in which these can
      exist by calling enter_cfunc_scope/exit_cfunc_scope (these are for
      sanity checking and forward compatibility). Created insertion points
      looses this scope and cannot access it.
    - marker: Not copied to insertion point
    - filename_table, filename_list, input_file_contents: All codewriters
      coming from the same root share the same instances simultaneously.
    """

    # f                   file            output file
    # buffer              StringIOTree

    # level               int             indentation level
    # bol                 bool            beginning of line?
    # marker              string          comment to emit before next line
    # funcstate           FunctionState   contains state local to a C function used for code
    #                                     generation (labels and temps state etc.)
    # globalstate         GlobalState     contains state global for a C file (input file info,
    #                                     utility code, declared constants etc.)
    # pyclass_stack       list            used during recursive code generation to pass information
    #                                     about the current class one is in
    # code_config         CCodeConfig     configuration options for the C code writer

    @cython.locals(create_from='CCodeWriter')
    def __init__(self, create_from=None, buffer=None, copy_formatting=False):
        if buffer is None: buffer = StringIOTree()
        self.buffer = buffer
        self.last_pos = None
        self.last_marked_pos = None
        self.pyclass_stack = []

        self.funcstate = None
        self.globalstate = None
        self.code_config = None
        self.level = 0
        self.call_level = 0
        self.bol = 1

        if create_from is not None:
            # Use same global state
            self.set_global_state(create_from.globalstate)
            self.funcstate = create_from.funcstate
            # Clone formatting state
            if copy_formatting:
                self.level = create_from.level
                self.bol = create_from.bol
                self.call_level = create_from.call_level
            self.last_pos = create_from.last_pos
            self.last_marked_pos = create_from.last_marked_pos

    def create_new(self, create_from, buffer, copy_formatting):
        # polymorphic constructor -- very slightly more versatile
        # than using __class__
        result = CCodeWriter(create_from, buffer, copy_formatting)
        return result

    def set_global_state(self, global_state):
        assert self.globalstate is None  # prevent overwriting once it's set
        self.globalstate = global_state
        self.code_config = global_state.code_config

    def copyto(self, f):
        self.buffer.copyto(f)

    def getvalue(self):
        return self.buffer.getvalue()

    def write(self, s):
        if '\n' in s:
            self._write_lines(s)
        else:
            self._write_to_buffer(s)

    def _write_lines(self, s):
        # Cygdb needs to know which Cython source line corresponds to which C line.
        # Therefore, we write this information into "self.buffer.markers" and then write it from there
        # into cython_debug/cython_debug_info_* (see ModuleNode._serialize_lineno_map).
        filename_line = self.last_marked_pos[:2] if self.last_marked_pos else (None, 0)
        self.buffer.markers.extend([filename_line] * s.count('\n'))

        self._write_to_buffer(s)

    def _write_to_buffer(self, s):
        self.buffer.write(s)

    def insertion_point(self):
        other = self.create_new(create_from=self, buffer=self.buffer.insertion_point(), copy_formatting=True)
        return other

    def new_writer(self):
        """
        Creates a new CCodeWriter connected to the same global state, which
        can later be inserted using insert.
        """
        return CCodeWriter(create_from=self)

    def insert(self, writer):
        """
        Inserts the contents of another code writer (created with
        the same global state) in the current location.

        It is ok to write to the inserted writer also after insertion.
        """
        assert writer.globalstate is self.globalstate
        self.buffer.insert(writer.buffer)

    # Properties delegated to function scope
    @funccontext_property
    def label_counter(self): pass
    @funccontext_property
    def return_label(self): pass
    @funccontext_property
    def error_label(self): pass
    @funccontext_property
    def labels_used(self): pass
    @funccontext_property
    def continue_label(self): pass
    @funccontext_property
    def break_label(self): pass
    @funccontext_property
    def return_from_error_cleanup_label(self): pass
    @funccontext_property
    def yield_labels(self): pass

    def label_interceptor(self, new_labels, orig_labels, skip_to_label=None, pos=None, trace=True):
        """
        Helper for generating multiple label interceptor code blocks.

        @param new_labels: the new labels that should be intercepted
        @param orig_labels: the original labels that we should dispatch to after the interception
        @param skip_to_label: a label to skip to before starting the code blocks
        @param pos: the node position to mark for each interceptor block
        @param trace: add a trace line for the pos marker or not
        """
        for label, orig_label in zip(new_labels, orig_labels):
            if not self.label_used(label):
                continue
            if skip_to_label:
                # jump over the whole interception block
                self.put_goto(skip_to_label)
                skip_to_label = None

            if pos is not None:
                self.mark_pos(pos, trace=trace)
            self.put_label(label)
            yield (label, orig_label)
            self.put_goto(orig_label)

    # Functions delegated to function scope
    def new_label(self, name=None):    return self.funcstate.new_label(name)
    def new_error_label(self, *args):  return self.funcstate.new_error_label(*args)
    def new_yield_label(self, *args):  return self.funcstate.new_yield_label(*args)
    def get_loop_labels(self):         return self.funcstate.get_loop_labels()
    def set_loop_labels(self, labels): return self.funcstate.set_loop_labels(labels)
    def new_loop_labels(self, *args):  return self.funcstate.new_loop_labels(*args)
    def get_all_labels(self):          return self.funcstate.get_all_labels()
    def set_all_labels(self, labels):  return self.funcstate.set_all_labels(labels)
    def all_new_labels(self):          return self.funcstate.all_new_labels()
    def use_label(self, lbl):          return self.funcstate.use_label(lbl)
    def label_used(self, lbl):         return self.funcstate.label_used(lbl)


    def enter_cfunc_scope(self, scope=None):
        self.funcstate = FunctionState(self, scope=scope)

    def exit_cfunc_scope(self):
        self.funcstate.validate_exit()
        self.funcstate = None

    # constant handling

    def get_py_int(self, str_value, longness):
        return self.name_in_module_state(
            self.globalstate.get_int_const(str_value, longness).cname
        )

    def get_py_float(self, str_value, value_code):
        return self.name_in_module_state(
            self.globalstate.get_float_const(str_value, value_code).cname
        )

    def get_py_const(self, type, prefix='', cleanup_level=None, dedup_key=None):
        return self.name_in_module_state(
            self.globalstate.get_py_const(type, prefix, cleanup_level, dedup_key).cname
        )

    def get_string_const(self, text):
        return self.globalstate.get_string_const(text).cname

    def get_pyunicode_ptr_const(self, text):
        return self.globalstate.get_pyunicode_ptr_const(text)

    def get_py_string_const(self, text, identifier=None,
                            is_str=False, unicode_value=None):
        cname = self.globalstate.get_py_string_const(
            text, identifier, is_str, unicode_value).cname
        return self.name_in_module_state(cname)

    def get_argument_default_const(self, type):
        return self.name_in_module_state(self.globalstate.get_py_const(type).cname)

    def intern(self, text):
        return self.get_py_string_const(text)

    def intern_identifier(self, text):
        return self.get_py_string_const(text, identifier=True)

    def get_cached_constants_writer(self, target=None):
        return self.globalstate.get_cached_constants_writer(target)

    def name_in_module_state(self, cname, force_global=False):
        # If we don't have a funcstate scope assume global scope for now

        # default fallback option if we don't know better
        modulestate_name = Naming.modulestateglobal_cname
        if not force_global and self.funcstate:
            if self.funcstate.scope is None or self.funcstate.scope.is_module_scope:
                modulestate_name = Naming.modulestatevalue_cname
            # TODO - more choices depending on the type of env

        return "%s->%s" % (modulestate_name, cname)

    def namespace_cname_in_module_state(self, scope):
        if scope.is_py_class_scope:
            return scope.namespace_cname
        else:
            return self.name_in_module_state(scope.namespace_cname)

    def typeptr_cname_in_module_state(self, type):
        if type.is_extension_type:
            return self.name_in_module_state(type.typeptr_cname)
        else:
            return type.typeptr_cname

    # code generation

    def putln(self, code="", safe=False):
        if self.last_pos and self.bol:
            self.emit_marker()
        if self.code_config.emit_linenums and self.last_marked_pos:
            source_desc, line, _ = self.last_marked_pos
            self._write_lines('\n#line %s "%s"\n' % (line, source_desc.get_escaped_description()))
        if code:
            if safe:
                self.put_safe(code)
            else:
                self.put(code)
        self._write_lines("\n")
        self.bol = 1

    def mark_pos(self, pos, trace=True):
        if pos is None:
            return
        if self.last_marked_pos and self.last_marked_pos[:2] == pos[:2]:
            return
        self.last_pos = (pos, trace)

    def emit_marker(self):
        pos, trace = self.last_pos
        self.last_marked_pos = pos
        self.last_pos = None
        self._write_lines("\n")
        if self.code_config.emit_code_comments:
            self.indent()
            self._write_lines("/* %s */\n" % self._build_marker(pos))
        if trace and self.funcstate and self.funcstate.can_trace and self.globalstate.directives['linetrace']:
            self.indent()
            self._write_lines('__Pyx_TraceLine(%d,%d,%s)\n' % (
                pos[1], not self.funcstate.gil_owned, self.error_goto(pos)))

    def _build_marker(self, pos):
        source_desc, line, col = pos
        assert isinstance(source_desc, SourceDescriptor)
        contents = self.globalstate.commented_file_contents(source_desc)
        lines = contents[max(0, line-3):line]  # line numbers start at 1
        lines[-1] += '             # <<<<<<<<<<<<<<'
        lines += contents[line:line+2]
        return '"%s":%d\n%s\n' % (source_desc.get_escaped_description(), line, '\n'.join(lines))

    def put_safe(self, code):
        # put code, but ignore {}
        self.write(code)
        self.bol = 0

    def put_or_include(self, code, name):
        include_dir = self.globalstate.common_utility_include_dir
        if include_dir and len(code) > 1024:
            include_file = "%s_%s.h" % (
                name, hashlib.sha1(code.encode('utf8')).hexdigest())
            path = os.path.join(include_dir, include_file)
            if not os.path.exists(path):
                tmp_path = '%s.tmp%s' % (path, os.getpid())
                with closing(Utils.open_new_file(tmp_path)) as f:
                    f.write(code)
                shutil.move(tmp_path, path)
            code = '#include "%s"\n' % path
        self.put(code)

    def put(self, code):
        fix_indent = False
        if "{" in code:
            dl = code.count("{")
        else:
            dl = 0
        if "}" in code:
            dl -= code.count("}")
            if dl < 0:
                self.level += dl
            elif dl == 0 and code[0] == "}":
                # special cases like "} else {" need a temporary dedent
                fix_indent = True
                self.level -= 1
        if self.bol:
            self.indent()
        self.write(code)
        self.bol = 0
        if dl > 0:
            self.level += dl
        elif fix_indent:
            self.level += 1

    def putln_tempita(self, code, **context):
        from ..Tempita import sub
        self.putln(sub(code, **context))

    def put_tempita(self, code, **context):
        from ..Tempita import sub
        self.put(sub(code, **context))

    def increase_indent(self):
        self.level += 1

    def decrease_indent(self):
        self.level -= 1

    def begin_block(self):
        self.putln("{")
        self.increase_indent()

    def end_block(self):
        self.decrease_indent()
        self.putln("}")

    def indent(self):
        self._write_to_buffer("  " * self.level)

    def get_py_version_hex(self, pyversion):
        return "0x%02X%02X%02X%02X" % (tuple(pyversion) + (0,0,0,0))[:4]

    def put_label(self, lbl):
        if lbl in self.funcstate.labels_used:
            self.putln("%s:;" % lbl)

    def put_goto(self, lbl):
        self.funcstate.use_label(lbl)
        self.putln("goto %s;" % lbl)

    def put_var_declaration(self, entry, storage_class="",
                            dll_linkage=None, definition=True):
        #print "Code.put_var_declaration:", entry.name, "definition =", definition ###
        if entry.visibility == 'private' and not (definition or entry.defined_in_pxd):
            #print "...private and not definition, skipping", entry.cname ###
            return
        if entry.visibility == "private" and not entry.used:
            #print "...private and not used, skipping", entry.cname ###
            return
        if not entry.cf_used:
            self.put('CYTHON_UNUSED ')
        if storage_class:
            self.put("%s " % storage_class)
        if entry.is_cpp_optional:
            self.put(entry.type.cpp_optional_declaration_code(
                entry.cname, dll_linkage=dll_linkage))
        else:
            self.put(entry.type.declaration_code(
                entry.cname, dll_linkage=dll_linkage))
        if entry.init is not None:
            self.put_safe(" = %s" % entry.type.literal_code(entry.init))
        elif entry.type.is_pyobject:
            self.put(" = NULL")
        self.putln(";")
        self.funcstate.scope.use_entry_utility_code(entry)

    def put_temp_declarations(self, func_context):
        for name, type, manage_ref, static in func_context.temps_allocated:
            if type.is_cpp_class and not type.is_fake_reference and func_context.scope.directives['cpp_locals']:
                decl = type.cpp_optional_declaration_code(name)
            else:
                decl = type.declaration_code(name)
            if type.is_pyobject:
                self.putln("%s = NULL;" % decl)
            elif type.is_memoryviewslice:
                self.putln("%s = %s;" % (decl, type.literal_code(type.default_value)))
            else:
                self.putln("%s%s;" % (static and "static " or "", decl))

        if func_context.should_declare_error_indicator:
            if self.funcstate.uses_error_indicator:
                unused = ''
            else:
                unused = 'CYTHON_UNUSED '
            # Initialize these variables to silence compiler warnings
            self.putln("%sint %s = 0;" % (unused, Naming.lineno_cname))
            self.putln("%sconst char *%s = NULL;" % (unused, Naming.filename_cname))
            self.putln("%sint %s = 0;" % (unused, Naming.clineno_cname))

    def put_generated_by(self):
        self.putln(Utils.GENERATED_BY_MARKER)
        self.putln("")

    def put_h_guard(self, guard):
        self.putln("#ifndef %s" % guard)
        self.putln("#define %s" % guard)

    def unlikely(self, cond):
        if Options.gcc_branch_hints:
            return 'unlikely(%s)' % cond
        else:
            return cond

    def build_function_modifiers(self, modifiers, mapper=modifier_output_mapper):
        if not modifiers:
            return ''
        return '%s ' % ' '.join([mapper(m,m) for m in modifiers])

    # Python objects and reference counting

    def entry_as_pyobject(self, entry):
        type = entry.type
        if (not entry.is_self_arg and not entry.type.is_complete()
                or entry.type.is_extension_type):
            return "(PyObject *)" + entry.cname
        else:
            return entry.cname

    def as_pyobject(self, cname, type):
        from .PyrexTypes import py_object_type, typecast
        return typecast(py_object_type, type, cname)

    def put_gotref(self, cname, type):
        type.generate_gotref(self, cname)

    def put_giveref(self, cname, type):
        type.generate_giveref(self, cname)

    def put_xgiveref(self, cname, type):
        type.generate_xgiveref(self, cname)

    def put_xgotref(self, cname, type):
        type.generate_xgotref(self, cname)

    def put_incref(self, cname, type, nanny=True):
        # Note: original put_Memslice_Incref/Decref also added in some utility code
        # this is unnecessary since the relevant utility code is loaded anyway if a memoryview is used
        # and so has been removed. However, it's potentially a feature that might be useful here
        type.generate_incref(self, cname, nanny=nanny)

    def put_xincref(self, cname, type, nanny=True):
        type.generate_xincref(self, cname, nanny=nanny)

    def put_decref(self, cname, type, nanny=True, have_gil=True):
        type.generate_decref(self, cname, nanny=nanny, have_gil=have_gil)

    def put_xdecref(self, cname, type, nanny=True, have_gil=True):
        type.generate_xdecref(self, cname, nanny=nanny, have_gil=have_gil)

    def put_decref_clear(self, cname, type, clear_before_decref=False, nanny=True, have_gil=True):
        type.generate_decref_clear(self, cname, clear_before_decref=clear_before_decref,
                              nanny=nanny, have_gil=have_gil)

    def put_xdecref_clear(self, cname, type, clear_before_decref=False, nanny=True, have_gil=True):
        type.generate_xdecref_clear(self, cname, clear_before_decref=clear_before_decref,
                              nanny=nanny, have_gil=have_gil)

    def put_decref_set(self, cname, type, rhs_cname):
        type.generate_decref_set(self, cname, rhs_cname)

    def put_xdecref_set(self, cname, type, rhs_cname):
        type.generate_xdecref_set(self, cname, rhs_cname)

    def put_incref_memoryviewslice(self, slice_cname, type, have_gil):
        # TODO ideally this would just be merged into "put_incref"
        type.generate_incref_memoryviewslice(self, slice_cname, have_gil=have_gil)

    def put_var_incref_memoryviewslice(self, entry, have_gil):
        self.put_incref_memoryviewslice(entry.cname, entry.type, have_gil=have_gil)

    def put_var_gotref(self, entry):
        self.put_gotref(entry.cname, entry.type)

    def put_var_giveref(self, entry):
        self.put_giveref(entry.cname, entry.type)

    def put_var_xgotref(self, entry):
        self.put_xgotref(entry.cname, entry.type)

    def put_var_xgiveref(self, entry):
        self.put_xgiveref(entry.cname, entry.type)

    def put_var_incref(self, entry, **kwds):
        self.put_incref(entry.cname, entry.type, **kwds)

    def put_var_xincref(self, entry, **kwds):
        self.put_xincref(entry.cname, entry.type, **kwds)

    def put_var_decref(self, entry, **kwds):
        self.put_decref(entry.cname, entry.type, **kwds)

    def put_var_xdecref(self, entry, **kwds):
        self.put_xdecref(entry.cname, entry.type, **kwds)

    def put_var_decref_clear(self, entry, **kwds):
        self.put_decref_clear(entry.cname, entry.type, clear_before_decref=entry.in_closure, **kwds)

    def put_var_decref_set(self, entry, rhs_cname, **kwds):
        self.put_decref_set(entry.cname, entry.type, rhs_cname, **kwds)

    def put_var_xdecref_set(self, entry, rhs_cname, **kwds):
        self.put_xdecref_set(entry.cname, entry.type, rhs_cname, **kwds)

    def put_var_xdecref_clear(self, entry, **kwds):
        self.put_xdecref_clear(entry.cname, entry.type, clear_before_decref=entry.in_closure, **kwds)

    def put_var_decrefs(self, entries, used_only = 0):
        for entry in entries:
            if not used_only or entry.used:
                if entry.xdecref_cleanup:
                    self.put_var_xdecref(entry)
                else:
                    self.put_var_decref(entry)

    def put_var_xdecrefs(self, entries):
        for entry in entries:
            self.put_var_xdecref(entry)

    def put_var_xdecrefs_clear(self, entries):
        for entry in entries:
            self.put_var_xdecref_clear(entry)

    def put_init_to_py_none(self, cname, type, nanny=True):
        from .PyrexTypes import py_object_type, typecast
        py_none = typecast(type, py_object_type, "Py_None")
        if nanny:
            self.putln("%s = %s; __Pyx_INCREF(Py_None);" % (cname, py_none))
        else:
            self.putln("%s = %s; Py_INCREF(Py_None);" % (cname, py_none))

    def put_init_var_to_py_none(self, entry, template = "%s", nanny=True):
        code = template % entry.cname
        #if entry.type.is_extension_type:
        #    code = "((PyObject*)%s)" % code
        self.put_init_to_py_none(code, entry.type, nanny)
        if entry.in_closure:
            self.put_giveref('Py_None')

    def put_pymethoddef(self, entry, term, allow_skip=True, wrapper_code_writer=None):
        is_reverse_number_slot = False
        if entry.is_special or entry.name == '__getattribute__':
            from . import TypeSlots
            is_reverse_number_slot = True
            if entry.name not in special_py_methods and not TypeSlots.is_reverse_number_slot(entry.name):
                if entry.name == '__getattr__' and not self.globalstate.directives['fast_getattr']:
                    pass
                # Python's typeobject.c will automatically fill in our slot
                # in add_operators() (called by PyType_Ready) with a value
                # that's better than ours.
                elif allow_skip:
                    return

        method_flags = entry.signature.method_flags()
        if not method_flags:
            return
        if entry.is_special:
            method_flags += [TypeSlots.method_coexist]
        func_ptr = wrapper_code_writer.put_pymethoddef_wrapper(entry) if wrapper_code_writer else entry.func_cname
        # Add required casts, but try not to shadow real warnings.
        cast = entry.signature.method_function_type()
        if cast != 'PyCFunction':
            func_ptr = '(void*)(%s)%s' % (cast, func_ptr)
        entry_name = entry.name.as_c_string_literal()
        if is_reverse_number_slot:
            # Unlike most special functions, reverse number operator slots are actually generated here
            # (to ensure that they can be looked up). However, they're sometimes guarded by the preprocessor
            # so a bit of extra logic is needed
            slot = TypeSlots.get_slot_table(self.globalstate.directives).get_slot_by_method_name(entry.name)
            preproc_guard = slot.preprocessor_guard_code()
            if preproc_guard:
                self.putln(preproc_guard)
        self.putln(
            '{%s, (PyCFunction)%s, %s, %s}%s' % (
                entry_name,
                func_ptr,
                "|".join(method_flags),
                entry.doc_cname if entry.doc else '0',
                term))
        if is_reverse_number_slot and preproc_guard:
            self.putln("#endif")

    def put_pymethoddef_wrapper(self, entry):
        func_cname = entry.func_cname
        if entry.is_special:
            method_flags = entry.signature.method_flags() or []
            from .TypeSlots import method_noargs
            if method_noargs in method_flags:
                # Special NOARGS methods really take no arguments besides 'self', but PyCFunction expects one.
                func_cname = Naming.method_wrapper_prefix + func_cname
                self.putln("static PyObject *%s(PyObject *self, CYTHON_UNUSED PyObject *arg) {" % func_cname)
                func_call = "%s(self)" % entry.func_cname
                if entry.name == "__next__":
                    self.putln("PyObject *res = %s;" % func_call)
                    # tp_iternext can return NULL without an exception
                    self.putln("if (!res && !PyErr_Occurred()) { PyErr_SetNone(PyExc_StopIteration); }")
                    self.putln("return res;")
                else:
                    self.putln("return %s;" % func_call)
                self.putln("}")
        return func_cname

    # GIL methods

    def use_fast_gil_utility_code(self):
        if self.globalstate.directives['fast_gil']:
            self.globalstate.use_utility_code(UtilityCode.load_cached("FastGil", "ModuleSetupCode.c"))
        else:
            self.globalstate.use_utility_code(UtilityCode.load_cached("NoFastGil", "ModuleSetupCode.c"))

    def put_ensure_gil(self, declare_gilstate=True, variable=None):
        """
        Acquire the GIL. The generated code is safe even when no PyThreadState
        has been allocated for this thread (for threads not initialized by
        using the Python API). Additionally, the code generated by this method
        may be called recursively.
        """
        self.globalstate.use_utility_code(
            UtilityCode.load_cached("ForceInitThreads", "ModuleSetupCode.c"))
        self.use_fast_gil_utility_code()
        if not variable:
            variable = '__pyx_gilstate_save'
            if declare_gilstate:
                self.put("PyGILState_STATE ")
        self.putln("%s = __Pyx_PyGILState_Ensure();" % variable)

    def put_release_ensured_gil(self, variable=None):
        """
        Releases the GIL, corresponds to `put_ensure_gil`.
        """
        self.use_fast_gil_utility_code()
        if not variable:
            variable = '__pyx_gilstate_save'
        self.putln("__Pyx_PyGILState_Release(%s);" % variable)

    def put_acquire_gil(self, variable=None, unknown_gil_state=True):
        """
        Acquire the GIL. The thread's thread state must have been initialized
        by a previous `put_release_gil`
        """
        self.use_fast_gil_utility_code()
        self.putln("__Pyx_FastGIL_Forget();")
        if variable:
            self.putln('_save = %s;' % variable)
        if unknown_gil_state:
            self.putln("if (_save) {")
        self.putln("Py_BLOCK_THREADS")
        if unknown_gil_state:
            self.putln("}")

    def put_release_gil(self, variable=None, unknown_gil_state=True):
        "Release the GIL, corresponds to `put_acquire_gil`."
        self.use_fast_gil_utility_code()
        self.putln("PyThreadState *_save;")
        self.putln("_save = NULL;")
        if unknown_gil_state:
            # we don't *know* that we don't have the GIL (since we may be inside a nogil function,
            # and Py_UNBLOCK_THREADS is unsafe without the GIL)
            self.putln("if (PyGILState_Check()) {")
        self.putln("Py_UNBLOCK_THREADS")
        if unknown_gil_state:
            self.putln("}")
        if variable:
            self.putln('%s = _save;' % variable)
        self.putln("__Pyx_FastGIL_Remember();")

    def declare_gilstate(self):
        self.putln("PyGILState_STATE __pyx_gilstate_save;")

    # error handling

    def put_error_if_neg(self, pos, value):
        # TODO this path is almost _never_ taken, yet this macro makes is slower!
        # return self.putln("if (unlikely(%s < 0)) %s" % (value, self.error_goto(pos)))
        return self.putln("if (%s < 0) %s" % (value, self.error_goto(pos)))

    def put_error_if_unbound(self, pos, entry, in_nogil_context=False, unbound_check_code=None):
        if entry.from_closure:
            func = '__Pyx_RaiseClosureNameError'
            self.globalstate.use_utility_code(
                UtilityCode.load_cached("RaiseClosureNameError", "ObjectHandling.c"))
        elif entry.type.is_memoryviewslice and in_nogil_context:
            func = '__Pyx_RaiseUnboundMemoryviewSliceNogil'
            self.globalstate.use_utility_code(
                UtilityCode.load_cached("RaiseUnboundMemoryviewSliceNogil", "ObjectHandling.c"))
        elif entry.type.is_cpp_class and entry.is_cglobal:
            func = '__Pyx_RaiseCppGlobalNameError'
            self.globalstate.use_utility_code(
                UtilityCode.load_cached("RaiseCppGlobalNameError", "ObjectHandling.c"))
        elif entry.type.is_cpp_class and entry.is_variable and not entry.is_member and entry.scope.is_c_class_scope:
            # there doesn't seem to be a good way to detecting an instance-attribute of a C class
            # (is_member is only set for class attributes)
            func = '__Pyx_RaiseCppAttributeError'
            self.globalstate.use_utility_code(
                UtilityCode.load_cached("RaiseCppAttributeError", "ObjectHandling.c"))
        else:
            func = '__Pyx_RaiseUnboundLocalError'
            self.globalstate.use_utility_code(
                UtilityCode.load_cached("RaiseUnboundLocalError", "ObjectHandling.c"))

        if not unbound_check_code:
            unbound_check_code = entry.type.check_for_null_code(entry.cname)
        self.putln('if (unlikely(!%s)) { %s("%s"); %s }' % (
                                unbound_check_code,
                                func,
                                entry.name,
                                self.error_goto(pos)))

    def set_error_info(self, pos, used=False):
        self.funcstate.should_declare_error_indicator = True
        if used:
            self.funcstate.uses_error_indicator = True
        return "__PYX_MARK_ERR_POS(%s, %s)" % (
            self.lookup_filename(pos[0]),
            pos[1])

    def error_goto(self, pos, used=True):
        lbl = self.funcstate.error_label
        self.funcstate.use_label(lbl)
        if pos is None:
            return 'goto %s;' % lbl
        self.funcstate.should_declare_error_indicator = True
        if used:
            self.funcstate.uses_error_indicator = True
        return "__PYX_ERR(%s, %s, %s)" % (
            self.lookup_filename(pos[0]),
            pos[1],
            lbl)

    def error_goto_if(self, cond, pos):
        return "if (%s) %s" % (self.unlikely(cond), self.error_goto(pos))

    def error_goto_if_null(self, cname, pos):
        return self.error_goto_if("!%s" % cname, pos)

    def error_goto_if_neg(self, cname, pos):
        # Add extra parentheses to silence clang warnings about constant conditions.
        return self.error_goto_if("(%s < 0)" % cname, pos)

    def error_goto_if_PyErr(self, pos):
        return self.error_goto_if("PyErr_Occurred()", pos)

    def lookup_filename(self, filename):
        return self.globalstate.lookup_filename(filename)

    def put_declare_refcount_context(self):
        self.putln('__Pyx_RefNannyDeclarations')

    def put_setup_refcount_context(self, name, acquire_gil=False):
        name = name.as_c_string_literal()  # handle unicode names
        if acquire_gil:
            self.globalstate.use_utility_code(
                UtilityCode.load_cached("ForceInitThreads", "ModuleSetupCode.c"))
        self.putln('__Pyx_RefNannySetupContext(%s, %d);' % (name, acquire_gil and 1 or 0))

    def put_finish_refcount_context(self, nogil=False):
        self.putln("__Pyx_RefNannyFinishContextNogil()" if nogil else "__Pyx_RefNannyFinishContext();")

    def put_add_traceback(self, qualified_name, include_cline=True):
        """
        Build a Python traceback for propagating exceptions.

        qualified_name should be the qualified name of the function.
        """
        qualified_name = qualified_name.as_c_string_literal()  # handle unicode names
        format_tuple = (
            qualified_name,
            Naming.clineno_cname if include_cline else 0,
            Naming.lineno_cname,
            Naming.filename_cname,
        )

        self.funcstate.uses_error_indicator = True
        self.putln('__Pyx_AddTraceback(%s, %s, %s, %s);' % format_tuple)

    def put_unraisable(self, qualified_name, nogil=False):
        """
        Generate code to print a Python warning for an unraisable exception.

        qualified_name should be the qualified name of the function.
        """
        format_tuple = (
            qualified_name,
            Naming.clineno_cname,
            Naming.lineno_cname,
            Naming.filename_cname,
            self.globalstate.directives['unraisable_tracebacks'],
            nogil,
        )
        self.funcstate.uses_error_indicator = True
        self.putln('__Pyx_WriteUnraisable("%s", %s, %s, %s, %d, %d);' % format_tuple)
        self.globalstate.use_utility_code(
            UtilityCode.load_cached("WriteUnraisableException", "Exceptions.c"))

    def put_trace_declarations(self):
        self.putln('__Pyx_TraceDeclarations')

    def put_trace_frame_init(self, codeobj=None):
        if codeobj:
            self.putln('__Pyx_TraceFrameInit(%s)' % codeobj)

    def put_trace_call(self, name, pos, nogil=False):
        self.putln('__Pyx_TraceCall("%s", %s[%s], %s, %d, %s);' % (
            name, Naming.filetable_cname, self.lookup_filename(pos[0]), pos[1], nogil, self.error_goto(pos)))

    def put_trace_exception(self):
        self.putln("__Pyx_TraceException();")

    def put_trace_return(self, retvalue_cname, nogil=False):
        self.putln("__Pyx_TraceReturn(%s, %d);" % (retvalue_cname, nogil))

    def putln_openmp(self, string):
        self.putln("#ifdef _OPENMP")
        self.putln(string)
        self.putln("#endif /* _OPENMP */")

    def undef_builtin_expect(self, cond):
        """
        Redefine the macros likely() and unlikely to no-ops, depending on
        condition 'cond'
        """
        self.putln("#if %s" % cond)
        self.putln("    #undef likely")
        self.putln("    #undef unlikely")
        self.putln("    #define likely(x)   (x)")
        self.putln("    #define unlikely(x) (x)")
        self.putln("#endif")

    def redef_builtin_expect(self, cond):
        self.putln("#if %s" % cond)
        self.putln("    #undef likely")
        self.putln("    #undef unlikely")
        self.putln("    #define likely(x)   __builtin_expect(!!(x), 1)")
        self.putln("    #define unlikely(x) __builtin_expect(!!(x), 0)")
        self.putln("#endif")


class PyrexCodeWriter:
    # f                file      output file
    # level            int       indentation level

    def __init__(self, outfile_name):
        self.f = Utils.open_new_file(outfile_name)
        self.level = 0

    def putln(self, code):
        self.f.write("%s%s\n" % (" " * self.level, code))

    def indent(self):
        self.level += 1

    def dedent(self):
        self.level -= 1


class PyxCodeWriter:
    """
    Can be used for writing out some Cython code.
    """

    def __init__(self, buffer=None, indent_level=0, context=None, encoding='ascii'):
        self.buffer = buffer or StringIOTree()
        self.level = indent_level
        self.original_level = indent_level
        self.context = context
        self.encoding = encoding

    def indent(self, levels=1):
        self.level += levels
        return True

    def dedent(self, levels=1):
        self.level -= levels

    @contextmanager
    def indenter(self, line):
        """
        with pyx_code.indenter("for i in range(10):"):
            pyx_code.putln("print i")
        """
        self.putln(line)
        self.indent()
        yield
        self.dedent()

    def empty(self):
        return self.buffer.empty()

    def getvalue(self):
        result = self.buffer.getvalue()
        if isinstance(result, bytes):
            result = result.decode(self.encoding)
        return result

    def putln(self, line, context=None):
        context = context or self.context
        if context:
            line = sub_tempita(line, context)
        self._putln(line)

    def _putln(self, line):
        self.buffer.write("%s%s\n" % (self.level * "    ", line))

    def put_chunk(self, chunk, context=None):
        context = context or self.context
        if context:
            chunk = sub_tempita(chunk, context)

        chunk = textwrap.dedent(chunk)
        for line in chunk.splitlines():
            self._putln(line)

    def insertion_point(self):
        return type(self)(self.buffer.insertion_point(), self.level, self.context)

    def reset(self):
        # resets the buffer so that nothing gets written. Most useful
        # for abandoning all work in a specific insertion point
        self.buffer.reset()
        self.level = self.original_level

    def named_insertion_point(self, name):
        setattr(self, name, self.insertion_point())


class ClosureTempAllocator:
    def __init__(self, klass):
        self.klass = klass
        self.temps_allocated = {}
        self.temps_free = {}
        self.temps_count = 0

    def reset(self):
        for type, cnames in self.temps_allocated.items():
            self.temps_free[type] = list(cnames)

    def allocate_temp(self, type):
        if type not in self.temps_allocated:
            self.temps_allocated[type] = []
            self.temps_free[type] = []
        elif self.temps_free[type]:
            return self.temps_free[type].pop(0)
        cname = '%s%d' % (Naming.codewriter_temp_prefix, self.temps_count)
        self.klass.declare_var(pos=None, name=cname, cname=cname, type=type, is_cdef=True)
        self.temps_allocated[type].append(cname)
        self.temps_count += 1
        return cname<|MERGE_RESOLUTION|>--- conflicted
+++ resolved
@@ -634,13 +634,8 @@
         if self.init:
             writer = output['init_globals']
             writer.putln("/* %s.init */" % self.name)
-<<<<<<< HEAD
-            if isinstance(self.init, basestring):
+            if isinstance(self.init, str):
                 writer.put(self.inject_cglobal(self.format_code(self.init)))
-=======
-            if isinstance(self.init, str):
-                writer.put(self.format_code(self.init))
->>>>>>> 7d0d519b
             else:
                 self.init(writer, output.module_pos)
             # 'init' code can end with an 'if' statement for an error condition like:
