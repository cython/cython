# cython: language_level=3str
# cython: auto_pickle=False
#
#   Code output module
#

from __future__ import absolute_import

import cython
cython.declare(os=object, re=object, operator=object, textwrap=object,
               Template=object, Naming=object, Options=object, StringEncoding=object,
               Utils=object, SourceDescriptor=object, StringIOTree=object,
               DebugFlags=object, basestring=object, defaultdict=object,
               closing=object, partial=object)

import hashlib
import operator
import os
import re
import shutil
import textwrap
from string import Template
from functools import partial
from contextlib import closing
from collections import defaultdict

from . import Naming
from . import Options
from . import DebugFlags
from . import StringEncoding
from . import Version
from .. import Utils
from .Scanning import SourceDescriptor
from ..StringIOTree import StringIOTree

try:
    from __builtin__ import basestring
except ImportError:
    from builtins import str as basestring


non_portable_builtins_map = {
    # builtins that have different names in different Python versions
    'bytes'         : ('PY_MAJOR_VERSION < 3',  'str'),
    'unicode'       : ('PY_MAJOR_VERSION >= 3', 'str'),
    'basestring'    : ('PY_MAJOR_VERSION >= 3', 'str'),
    'xrange'        : ('PY_MAJOR_VERSION >= 3', 'range'),
    'raw_input'     : ('PY_MAJOR_VERSION >= 3', 'input'),
}

ctypedef_builtins_map = {
    # types of builtins in "ctypedef class" statements which we don't
    # import either because the names conflict with C types or because
    # the type simply is not exposed.
    'py_int'             : '&PyInt_Type',
    'py_long'            : '&PyLong_Type',
    'py_float'           : '&PyFloat_Type',
    'wrapper_descriptor' : '&PyWrapperDescr_Type',
}

basicsize_builtins_map = {
    # builtins whose type has a different tp_basicsize than sizeof(...)
    'PyTypeObject': 'PyHeapTypeObject',
}

uncachable_builtins = [
    # Global/builtin names that cannot be cached because they may or may not
    # be available at import time, for various reasons:
    ## - Py3.7+
    'breakpoint',  # might deserve an implementation in Cython
    ## - Py3.4+
    '__loader__',
    '__spec__',
    ## - Py3+
    'BlockingIOError',
    'BrokenPipeError',
    'ChildProcessError',
    'ConnectionAbortedError',
    'ConnectionError',
    'ConnectionRefusedError',
    'ConnectionResetError',
    'FileExistsError',
    'FileNotFoundError',
    'InterruptedError',
    'IsADirectoryError',
    'ModuleNotFoundError',
    'NotADirectoryError',
    'PermissionError',
    'ProcessLookupError',
    'RecursionError',
    'ResourceWarning',
    #'StopAsyncIteration',  # backported
    'TimeoutError',
    '__build_class__',
    'ascii',  # might deserve an implementation in Cython
    #'exec',  # implemented in Cython
    ## - platform specific
    'WindowsError',
    ## - others
    '_',  # e.g. used by gettext
]

special_py_methods = set([
    '__cinit__', '__dealloc__', '__richcmp__', '__next__',
    '__await__', '__aiter__', '__anext__',
    '__getreadbuffer__', '__getwritebuffer__', '__getsegcount__',
    '__getcharbuffer__', '__getbuffer__', '__releasebuffer__'
])

modifier_output_mapper = {
    'inline': 'CYTHON_INLINE'
}.get


class IncludeCode(object):
    """
    An include file and/or verbatim C code to be included in the
    generated sources.
    """
    # attributes:
    #
    #  pieces    {order: unicode}: pieces of C code to be generated.
    #            For the included file, the key "order" is zero.
    #            For verbatim include code, the "order" is the "order"
    #            attribute of the original IncludeCode where this piece
    #            of C code was first added. This is needed to prevent
    #            duplication if the same include code is found through
    #            multiple cimports.
    #  location  int: where to put this include in the C sources, one
    #            of the constants INITIAL, EARLY, LATE
    #  order     int: sorting order (automatically set by increasing counter)

    # Constants for location. If the same include occurs with different
    # locations, the earliest one takes precedense.
    INITIAL = 0
    EARLY = 1
    LATE = 2

    counter = 1   # Counter for "order"

    def __init__(self, include=None, verbatim=None, late=True, initial=False):
        self.order = self.counter
        type(self).counter += 1
        self.pieces = {}

        if include:
            if include[0] == '<' and include[-1] == '>':
                self.pieces[0] = u'#include {0}'.format(include)
                late = False  # system include is never late
            else:
                self.pieces[0] = u'#include "{0}"'.format(include)

        if verbatim:
            self.pieces[self.order] = verbatim

        if initial:
            self.location = self.INITIAL
        elif late:
            self.location = self.LATE
        else:
            self.location = self.EARLY

    def dict_update(self, d, key):
        """
        Insert `self` in dict `d` with key `key`. If that key already
        exists, update the attributes of the existing value with `self`.
        """
        if key in d:
            other = d[key]
            other.location = min(self.location, other.location)
            other.pieces.update(self.pieces)
        else:
            d[key] = self

    def sortkey(self):
        return self.order

    def mainpiece(self):
        """
        Return the main piece of C code, corresponding to the include
        file. If there was no include file, return None.
        """
        return self.pieces.get(0)

    def write(self, code):
        # Write values of self.pieces dict, sorted by the keys
        for k in sorted(self.pieces):
            code.putln(self.pieces[k])


def get_utility_dir():
    # make this a function and not global variables:
    # http://trac.cython.org/cython_trac/ticket/475
    Cython_dir = os.path.dirname(os.path.dirname(os.path.abspath(__file__)))
    return os.path.join(Cython_dir, "Utility")

read_utilities_hook = None
"""
Override the hook for reading a utilities file that contains code fragments used
by the codegen.

The hook functions takes the path of the utilities file, and returns a list
of strings, one per line.

The default behavior is to open a file relative to get_utility_dir().
"""

def read_utilities_from_utility_dir(path):
    """
    Read all lines of the file at the provided path from a path relative
    to get_utility_dir().
    """
    filename = os.path.join(get_utility_dir(), path)
    with closing(Utils.open_source_file(filename, encoding='UTF-8')) as f:
        return f.readlines()

# by default, read utilities from the utility directory.
read_utilities_hook = read_utilities_from_utility_dir

class UtilityCodeBase(object):
    """
    Support for loading utility code from a file.

    Code sections in the file can be specified as follows:

        ##### MyUtility.proto #####

        [proto declarations]

        ##### MyUtility.init #####

        [code run at module initialization]

        ##### MyUtility #####
        #@requires: MyOtherUtility
        #@substitute: naming

        [definitions]

        ##### MyUtility #####
        #@subsitute: tempita

        [requires tempita substitution
         - context can't be specified here though so only
           tempita utility that requires no external context
           will benefit from this tag
         - only necessary when @required from non-tempita code]

    for prototypes and implementation respectively.  For non-python or
    -cython files backslashes should be used instead.  5 to 30 comment
    characters may be used on either side.

    If the @cname decorator is not used and this is a CythonUtilityCode,
    one should pass in the 'name' keyword argument to be used for name
    mangling of such entries.
    """

    is_cython_utility = False
    _utility_cache = {}

    @classmethod
    def _add_utility(cls, utility, type, lines, begin_lineno, tags=None):
        if utility is None:
            return

        code = '\n'.join(lines)
        if tags and 'substitute' in tags and 'naming' in tags['substitute']:
            try:
                code = Template(code).substitute(vars(Naming))
            except (KeyError, ValueError) as e:
                raise RuntimeError("Error parsing templated utility code of type '%s' at line %d: %s" % (
                    type, begin_lineno, e))

        # remember correct line numbers at least until after templating
        code = '\n' * begin_lineno + code

        if type == 'proto':
            utility[0] = code
        elif type == 'impl':
            utility[1] = code
        else:
            all_tags = utility[2]
            all_tags[type] = code

        if tags:
            all_tags = utility[2]
            for name, values in tags.items():
                all_tags.setdefault(name, set()).update(values)

    @classmethod
    def load_utilities_from_file(cls, path):
        utilities = cls._utility_cache.get(path)
        if utilities:
            return utilities

        _, ext = os.path.splitext(path)
        if ext in ('.pyx', '.py', '.pxd', '.pxi'):
            comment = '#'
            strip_comments = partial(re.compile(r'^\s*#.*').sub, '')
            rstrip = StringEncoding._unicode.rstrip
        else:
            comment = '/'
            strip_comments = partial(re.compile(r'^\s*//.*|/\*[^*]*\*/').sub, '')
            rstrip = partial(re.compile(r'\s+(\\?)$').sub, r'\1')
        match_special = re.compile(
            (r'^%(C)s{5,30}\s*(?P<name>(?:\w|\.)+)\s*%(C)s{5,30}|'
             r'^%(C)s+@(?P<tag>\w+)\s*:\s*(?P<value>(?:\w|[.:])+)') %
            {'C': comment}).match
        match_type = re.compile(r'(.+)[.](proto(?:[.]\S+)?|impl|init|cleanup)$').match

        all_lines = read_utilities_hook(path)

        utilities = defaultdict(lambda: [None, None, {}])
        lines = []
        tags = defaultdict(set)
        utility = type = None
        begin_lineno = 0

        for lineno, line in enumerate(all_lines):
            m = match_special(line)
            if m:
                if m.group('name'):
                    cls._add_utility(utility, type, lines, begin_lineno, tags)

                    begin_lineno = lineno + 1
                    del lines[:]
                    tags.clear()

                    name = m.group('name')
                    mtype = match_type(name)
                    if mtype:
                        name, type = mtype.groups()
                    else:
                        type = 'impl'
                    utility = utilities[name]
                else:
                    tags[m.group('tag')].add(m.group('value'))
                    lines.append('')  # keep line number correct
            else:
                lines.append(rstrip(strip_comments(line)))

        if utility is None:
            raise ValueError("Empty utility code file")

        # Don't forget to add the last utility code
        cls._add_utility(utility, type, lines, begin_lineno, tags)

        utilities = dict(utilities)  # un-defaultdict-ify
        cls._utility_cache[path] = utilities
        return utilities

    @classmethod
    def load(cls, util_code_name, from_file, **kwargs):
        """
        Load utility code from a file specified by from_file (relative to
        Cython/Utility) and name util_code_name.
        """

        if '::' in util_code_name:
            from_file, util_code_name = util_code_name.rsplit('::', 1)
        assert from_file
        utilities = cls.load_utilities_from_file(from_file)
        proto, impl, tags = utilities[util_code_name]

        if tags:
            if "substitute" in tags and "tempita" in tags["substitute"]:
                if not issubclass(cls, TempitaUtilityCode):
                    return TempitaUtilityCode.load(util_code_name, from_file, **kwargs)
            orig_kwargs = kwargs.copy()
            for name, values in tags.items():
                if name in kwargs:
                    continue
                # only pass lists when we have to: most argument expect one value or None
                if name == 'requires':
                    if orig_kwargs:
                        values = [cls.load(dep, from_file, **orig_kwargs)
                                  for dep in sorted(values)]
                    else:
                        # dependencies are rarely unique, so use load_cached() when we can
                        values = [cls.load_cached(dep, from_file)
                                  for dep in sorted(values)]
                elif name == 'substitute':
                    # don't want to pass "naming" or "tempita" to the constructor
                    # since these will have been handled
                    values = values - set(['naming', 'tempita'])
                    if not values:
                        continue
                elif not values:
                    values = None
                elif len(values) == 1:
                    values = list(values)[0]
                kwargs[name] = values

        if proto is not None:
            kwargs['proto'] = proto
        if impl is not None:
            kwargs['impl'] = impl

        if 'name' not in kwargs:
            kwargs['name'] = util_code_name

        if 'file' not in kwargs and from_file:
            kwargs['file'] = from_file
        return cls(**kwargs)

    @classmethod
    def load_cached(cls, utility_code_name, from_file, __cache={}):
        """
        Calls .load(), but using a per-type cache based on utility name and file name.
        """
        key = (cls, from_file, utility_code_name)
        try:
            return __cache[key]
        except KeyError:
            pass
        code = __cache[key] = cls.load(utility_code_name, from_file)
        return code

    @classmethod
    def load_as_string(cls, util_code_name, from_file, **kwargs):
        """
        Load a utility code as a string. Returns (proto, implementation)
        """
        util = cls.load(util_code_name, from_file, **kwargs)
        proto, impl = util.proto, util.impl
        return util.format_code(proto), util.format_code(impl)

    def format_code(self, code_string, replace_empty_lines=re.compile(r'\n\n+').sub):
        """
        Format a code section for output.
        """
        if code_string:
            code_string = replace_empty_lines('\n', code_string.strip()) + '\n\n'
        return code_string

    def __str__(self):
        return "<%s(%s)>" % (type(self).__name__, self.name)

    def get_tree(self, **kwargs):
        pass

    def __deepcopy__(self, memodict=None):
        # No need to deep-copy utility code since it's essentially immutable.
        return self


class UtilityCode(UtilityCodeBase):
    """
    Stores utility code to add during code generation.

    See GlobalState.put_utility_code.

    hashes/equals by instance

    proto           C prototypes
    impl            implementation code
    init            code to call on module initialization
    requires        utility code dependencies
    proto_block     the place in the resulting file where the prototype should
                    end up
    name            name of the utility code (or None)
    file            filename of the utility code file this utility was loaded
                    from (or None)
    """

    def __init__(self, proto=None, impl=None, init=None, cleanup=None, requires=None,
                 proto_block='utility_code_proto', name=None, file=None):
        # proto_block: Which code block to dump prototype in. See GlobalState.
        self.proto = proto
        self.impl = impl
        self.init = init
        self.cleanup = cleanup
        self.requires = requires
        self._cache = {}
        self.specialize_list = []
        self.proto_block = proto_block
        self.name = name
        self.file = file

    def __hash__(self):
        return hash((self.proto, self.impl))

    def __eq__(self, other):
        if self is other:
            return True
        self_type, other_type = type(self), type(other)
        if self_type is not other_type and not (isinstance(other, self_type) or isinstance(self, other_type)):
            return False

        self_proto = getattr(self, 'proto', None)
        other_proto = getattr(other, 'proto', None)
        return (self_proto, self.impl) == (other_proto, other.impl)

    def none_or_sub(self, s, context):
        """
        Format a string in this utility code with context. If None, do nothing.
        """
        if s is None:
            return None
        return s % context

    def specialize(self, pyrex_type=None, **data):
        # Dicts aren't hashable...
        if pyrex_type is not None:
            data['type'] = pyrex_type.empty_declaration_code()
            data['type_name'] = pyrex_type.specialization_name()
        key = tuple(sorted(data.items()))
        try:
            return self._cache[key]
        except KeyError:
            if self.requires is None:
                requires = None
            else:
                requires = [r.specialize(data) for r in self.requires]

            s = self._cache[key] = UtilityCode(
                self.none_or_sub(self.proto, data),
                self.none_or_sub(self.impl, data),
                self.none_or_sub(self.init, data),
                self.none_or_sub(self.cleanup, data),
                requires,
                self.proto_block)

            self.specialize_list.append(s)
            return s

    def inject_string_constants(self, impl, output):
        """Replace 'PYIDENT("xyz")' by a constant Python identifier cname.
        """
        if 'PYIDENT(' not in impl and 'PYUNICODE(' not in impl:
            return False, impl

        replacements = {}
        def externalise(matchobj):
            key = matchobj.groups()
            try:
                cname = replacements[key]
            except KeyError:
                str_type, name = key
                cname = replacements[key] = output.get_py_string_const(
                        StringEncoding.EncodedString(name), identifier=str_type == 'IDENT').cname
            return cname

        impl = re.sub(r'PY(IDENT|UNICODE)\("([^"]+)"\)', externalise, impl)
        assert 'PYIDENT(' not in impl and 'PYUNICODE(' not in impl
        return bool(replacements), impl

    def inject_unbound_methods(self, impl, output):
        """Replace 'UNBOUND_METHOD(type, "name")' by a constant Python identifier cname.
        """
        if 'CALL_UNBOUND_METHOD(' not in impl:
            return False, impl

        utility_code = set()
        def externalise(matchobj):
            type_cname, method_name, obj_cname, args = matchobj.groups()
            args = [arg.strip() for arg in args[1:].split(',')] if args else []
            assert len(args) < 3, "CALL_UNBOUND_METHOD() does not support %d call arguments" % len(args)
            return output.cached_unbound_method_call_code(obj_cname, type_cname, method_name, args)

        impl = re.sub(
            r'CALL_UNBOUND_METHOD\('
            r'([a-zA-Z_]+),'      # type cname
            r'\s*"([^"]+)",'      # method name
            r'\s*([^),]+)'        # object cname
            r'((?:,\s*[^),]+)*)'  # args*
            r'\)', externalise, impl)
        assert 'CALL_UNBOUND_METHOD(' not in impl

        for helper in sorted(utility_code):
            output.use_utility_code(UtilityCode.load_cached(helper, "ObjectHandling.c"))
        return bool(utility_code), impl

    def wrap_c_strings(self, impl):
        """Replace CSTRING('''xyz''') by a C compatible string
        """
        if 'CSTRING(' not in impl:
            return impl

        def split_string(matchobj):
            content = matchobj.group(1).replace('"', '\042')
            return ''.join(
                '"%s\\n"\n' % line if not line.endswith('\\') or line.endswith('\\\\') else '"%s"\n' % line[:-1]
                for line in content.splitlines())

        impl = re.sub(r'CSTRING\(\s*"""([^"]*(?:"[^"]+)*)"""\s*\)', split_string, impl)
        assert 'CSTRING(' not in impl
        return impl

    def put_code(self, output):
        if self.requires:
            for dependency in self.requires:
                output.use_utility_code(dependency)
        if self.proto:
            writer = output[self.proto_block]
            writer.putln("/* %s.proto */" % self.name)
            writer.put_or_include(
                self.format_code(self.proto), '%s_proto' % self.name)
        if self.impl:
            impl = self.format_code(self.wrap_c_strings(self.impl))
            is_specialised1, impl = self.inject_string_constants(impl, output)
            is_specialised2, impl = self.inject_unbound_methods(impl, output)
            writer = output['utility_code_def']
            writer.putln("/* %s */" % self.name)
            if not (is_specialised1 or is_specialised2):
                # no module specific adaptations => can be reused
                writer.put_or_include(impl, '%s_impl' % self.name)
            else:
                writer.put(impl)
        if self.init:
            writer = output['init_globals']
            writer.putln("/* %s.init */" % self.name)
            if isinstance(self.init, basestring):
                writer.put(self.format_code(self.init))
            else:
                self.init(writer, output.module_pos)
            writer.putln(writer.error_goto_if_PyErr(output.module_pos))
            writer.putln()
        if self.cleanup and Options.generate_cleanup_code:
            writer = output['cleanup_globals']
            writer.putln("/* %s.cleanup */" % self.name)
            if isinstance(self.cleanup, basestring):
                writer.put_or_include(
                    self.format_code(self.cleanup),
                    '%s_cleanup' % self.name)
            else:
                self.cleanup(writer, output.module_pos)


def sub_tempita(s, context, file=None, name=None):
    "Run tempita on string s with given context."
    if not s:
        return None

    if file:
        context['__name'] = "%s:%s" % (file, name)
    elif name:
        context['__name'] = name

    from ..Tempita import sub
    return sub(s, **context)


class TempitaUtilityCode(UtilityCode):
    def __init__(self, name=None, proto=None, impl=None, init=None, file=None, context=None, **kwargs):
        if context is None:
            context = {}
        proto = sub_tempita(proto, context, file, name)
        impl = sub_tempita(impl, context, file, name)
        init = sub_tempita(init, context, file, name)
        super(TempitaUtilityCode, self).__init__(
            proto, impl, init=init, name=name, file=file, **kwargs)

    @classmethod
    def load_cached(cls, utility_code_name, from_file=None, context=None, __cache={}):
        context_key = tuple(sorted(context.items())) if context else None
        assert hash(context_key) is not None  # raise TypeError if not hashable
        key = (cls, from_file, utility_code_name, context_key)
        try:
            return __cache[key]
        except KeyError:
            pass
        code = __cache[key] = cls.load(utility_code_name, from_file, context=context)
        return code

    def none_or_sub(self, s, context):
        """
        Format a string in this utility code with context. If None, do nothing.
        """
        if s is None:
            return None
        return sub_tempita(s, context, self.file, self.name)


class LazyUtilityCode(UtilityCodeBase):
    """
    Utility code that calls a callback with the root code writer when
    available. Useful when you only have 'env' but not 'code'.
    """
    __name__ = '<lazy>'
    requires = None

    def __init__(self, callback):
        self.callback = callback

    def put_code(self, globalstate):
        utility = self.callback(globalstate.rootwriter)
        globalstate.use_utility_code(utility)


class FunctionState(object):
    # return_label     string          function return point label
    # error_label      string          error catch point label
    # continue_label   string          loop continue point label
    # break_label      string          loop break point label
    # return_from_error_cleanup_label string
    # label_counter    integer         counter for naming labels
    # in_try_finally   boolean         inside try of try...finally
    # exc_vars         (string * 3)    exception variables for reraise, or None
    # can_trace        boolean         line tracing is supported in the current context
    # scope            Scope           the scope object of the current function

    # Not used for now, perhaps later
    def __init__(self, owner, names_taken=set(), scope=None):
        self.names_taken = names_taken
        self.owner = owner
        self.scope = scope

        self.error_label = None
        self.label_counter = 0
        self.labels_used = set()
        self.return_label = self.new_label()
        self.new_error_label()
        self.continue_label = None
        self.break_label = None
        self.yield_labels = []

        self.in_try_finally = 0
        self.exc_vars = None
        self.current_except = None
        self.can_trace = False
        self.gil_owned = True

        self.temps_allocated = [] # of (name, type, manage_ref, static)
        self.temps_free = {} # (type, manage_ref) -> list of free vars with same type/managed status
        self.temps_used_type = {} # name -> (type, manage_ref)
        self.temp_counter = 0
        self.closure_temps = None

        # This is used to collect temporaries, useful to find out which temps
        # need to be privatized in parallel sections
        self.collect_temps_stack = []

        # This is used for the error indicator, which needs to be local to the
        # function. It used to be global, which relies on the GIL being held.
        # However, exceptions may need to be propagated through 'nogil'
        # sections, in which case we introduce a race condition.
        self.should_declare_error_indicator = False
        self.uses_error_indicator = False

    # labels

    def new_label(self, name=None):
        n = self.label_counter
        self.label_counter = n + 1
        label = "%s%d" % (Naming.label_prefix, n)
        if name is not None:
            label += '_' + name
        return label

    def new_yield_label(self, expr_type='yield'):
        label = self.new_label('resume_from_%s' % expr_type)
        num_and_label = (len(self.yield_labels) + 1, label)
        self.yield_labels.append(num_and_label)
        return num_and_label

    def new_error_label(self):
        old_err_lbl = self.error_label
        self.error_label = self.new_label('error')
        return old_err_lbl

    def get_loop_labels(self):
        return (
            self.continue_label,
            self.break_label)

    def set_loop_labels(self, labels):
        (self.continue_label,
         self.break_label) = labels

    def new_loop_labels(self):
        old_labels = self.get_loop_labels()
        self.set_loop_labels(
            (self.new_label("continue"),
             self.new_label("break")))
        return old_labels

    def get_all_labels(self):
        return (
            self.continue_label,
            self.break_label,
            self.return_label,
            self.error_label)

    def set_all_labels(self, labels):
        (self.continue_label,
         self.break_label,
         self.return_label,
         self.error_label) = labels

    def all_new_labels(self):
        old_labels = self.get_all_labels()
        new_labels = []
        for old_label, name in zip(old_labels, ['continue', 'break', 'return', 'error']):
            if old_label:
                new_labels.append(self.new_label(name))
            else:
                new_labels.append(old_label)
        self.set_all_labels(new_labels)
        return old_labels

    def use_label(self, lbl):
        self.labels_used.add(lbl)

    def label_used(self, lbl):
        return lbl in self.labels_used

    # temp handling

    def allocate_temp(self, type, manage_ref, static=False):
        """
        Allocates a temporary (which may create a new one or get a previously
        allocated and released one of the same type). Type is simply registered
        and handed back, but will usually be a PyrexType.

        If type.is_pyobject, manage_ref comes into play. If manage_ref is set to
        True, the temp will be decref-ed on return statements and in exception
        handling clauses. Otherwise the caller has to deal with any reference
        counting of the variable.

        If not type.is_pyobject, then manage_ref will be ignored, but it
        still has to be passed. It is recommended to pass False by convention
        if it is known that type will never be a Python object.

        static=True marks the temporary declaration with "static".
        This is only used when allocating backing store for a module-level
        C array literals.

        A C string referring to the variable is returned.
        """
        if type.is_cv_qualified and not type.is_reference:
            type = type.cv_base_type
        elif type.is_reference and not type.is_fake_reference:
            type = type.ref_base_type
        elif type.is_cfunction:
            from . import PyrexTypes
<<<<<<< HEAD
            type = PyrexTypes.CPtrType(type)  # A function itself isn't an l-value
=======
            type = PyrexTypes.c_ptr_type(type)  # A function itself isn't an l-value
>>>>>>> ba53f939
        if not type.is_pyobject and not type.is_memoryviewslice:
            # Make manage_ref canonical, so that manage_ref will always mean
            # a decref is needed.
            manage_ref = False

        freelist = self.temps_free.get((type, manage_ref))
        if freelist is not None and freelist[0]:
            result = freelist[0].pop()
            freelist[1].remove(result)
        else:
            while True:
                self.temp_counter += 1
                result = "%s%d" % (Naming.codewriter_temp_prefix, self.temp_counter)
                if result not in self.names_taken: break
            self.temps_allocated.append((result, type, manage_ref, static))
        self.temps_used_type[result] = (type, manage_ref)
        if DebugFlags.debug_temp_code_comments:
            self.owner.putln("/* %s allocated (%s) */" % (result, type))

        if self.collect_temps_stack:
            self.collect_temps_stack[-1].add((result, type))

        return result

    def release_temp(self, name):
        """
        Releases a temporary so that it can be reused by other code needing
        a temp of the same type.
        """
        type, manage_ref = self.temps_used_type[name]
        freelist = self.temps_free.get((type, manage_ref))
        if freelist is None:
            freelist = ([], set())  # keep order in list and make lookups in set fast
            self.temps_free[(type, manage_ref)] = freelist
        if name in freelist[1]:
            raise RuntimeError("Temp %s freed twice!" % name)
        freelist[0].append(name)
        freelist[1].add(name)
        if DebugFlags.debug_temp_code_comments:
            self.owner.putln("/* %s released */" % name)

    def temps_in_use(self):
        """Return a list of (cname,type,manage_ref) tuples of temp names and their type
        that are currently in use.
        """
        used = []
        for name, type, manage_ref, static in self.temps_allocated:
            freelist = self.temps_free.get((type, manage_ref))
            if freelist is None or name not in freelist[1]:
                used.append((name, type, manage_ref and type.is_pyobject))
        return used

    def temps_holding_reference(self):
        """Return a list of (cname,type) tuples of temp names and their type
        that are currently in use. This includes only temps of a
        Python object type which owns its reference.
        """
        return [(name, type)
                for name, type, manage_ref in self.temps_in_use()
                if manage_ref  and type.is_pyobject]

    def all_managed_temps(self):
        """Return a list of (cname, type) tuples of refcount-managed Python objects.
        """
        return [(cname, type)
                for cname, type, manage_ref, static in self.temps_allocated
                if manage_ref]

    def all_free_managed_temps(self):
        """Return a list of (cname, type) tuples of refcount-managed Python
        objects that are not currently in use.  This is used by
        try-except and try-finally blocks to clean up temps in the
        error case.
        """
        return sorted([  # Enforce deterministic order.
            (cname, type)
            for (type, manage_ref), freelist in self.temps_free.items() if manage_ref
            for cname in freelist[0]
        ])

    def start_collecting_temps(self):
        """
        Useful to find out which temps were used in a code block
        """
        self.collect_temps_stack.append(set())

    def stop_collecting_temps(self):
        return self.collect_temps_stack.pop()

    def init_closure_temps(self, scope):
        self.closure_temps = ClosureTempAllocator(scope)


class NumConst(object):
    """Global info about a Python number constant held by GlobalState.

    cname       string
    value       string
    py_type     string     int, long, float
    value_code  string     evaluation code if different from value
    """

    def __init__(self, cname, value, py_type, value_code=None):
        self.cname = cname
        self.value = value
        self.py_type = py_type
        self.value_code = value_code or value


class PyObjectConst(object):
    """Global info about a generic constant held by GlobalState.
    """
    # cname       string
    # type        PyrexType

    def __init__(self, cname, type):
        self.cname = cname
        self.type = type


cython.declare(possible_unicode_identifier=object, possible_bytes_identifier=object,
               replace_identifier=object, find_alphanums=object)
possible_unicode_identifier = re.compile(br"(?![0-9])\w+$".decode('ascii'), re.U).match
possible_bytes_identifier = re.compile(r"(?![0-9])\w+$".encode('ASCII')).match
replace_identifier = re.compile(r'[^a-zA-Z0-9_]+').sub
find_alphanums = re.compile('([a-zA-Z0-9]+)').findall

class StringConst(object):
    """Global info about a C string constant held by GlobalState.
    """
    # cname            string
    # text             EncodedString or BytesLiteral
    # py_strings       {(identifier, encoding) : PyStringConst}

    def __init__(self, cname, text, byte_string):
        self.cname = cname
        self.text = text
        self.escaped_value = StringEncoding.escape_byte_string(byte_string)
        self.py_strings = None
        self.py_versions = []

    def add_py_version(self, version):
        if not version:
            self.py_versions = [2, 3]
        elif version not in self.py_versions:
            self.py_versions.append(version)

    def get_py_string_const(self, encoding, identifier=None,
                            is_str=False, py3str_cstring=None):
        py_strings = self.py_strings
        text = self.text

        is_str = bool(identifier or is_str)
        is_unicode = encoding is None and not is_str

        if encoding is None:
            # unicode string
            encoding_key = None
        else:
            # bytes or str
            encoding = encoding.lower()
            if encoding in ('utf8', 'utf-8', 'ascii', 'usascii', 'us-ascii'):
                encoding = None
                encoding_key = None
            else:
                encoding_key = ''.join(find_alphanums(encoding))

        key = (is_str, is_unicode, encoding_key, py3str_cstring)
        if py_strings is not None:
            try:
                return py_strings[key]
            except KeyError:
                pass
        else:
            self.py_strings = {}

        if identifier:
            intern = True
        elif identifier is None:
            if isinstance(text, bytes):
                intern = bool(possible_bytes_identifier(text))
            else:
                intern = bool(possible_unicode_identifier(text))
        else:
            intern = False
        if intern:
            prefix = Naming.interned_prefixes['str']
        else:
            prefix = Naming.py_const_prefix

        if encoding_key:
            encoding_prefix = '_%s' % encoding_key
        else:
            encoding_prefix = ''

        pystring_cname = "%s%s%s_%s" % (
            prefix,
            (is_str and 's') or (is_unicode and 'u') or 'b',
            encoding_prefix,
            self.cname[len(Naming.const_prefix):])

        py_string = PyStringConst(
            pystring_cname, encoding, is_unicode, is_str, py3str_cstring, intern)
        self.py_strings[key] = py_string
        return py_string

class PyStringConst(object):
    """Global info about a Python string constant held by GlobalState.
    """
    # cname       string
    # py3str_cstring string
    # encoding    string
    # intern      boolean
    # is_unicode  boolean
    # is_str      boolean

    def __init__(self, cname, encoding, is_unicode, is_str=False,
                 py3str_cstring=None, intern=False):
        self.cname = cname
        self.py3str_cstring = py3str_cstring
        self.encoding = encoding
        self.is_str = is_str
        self.is_unicode = is_unicode
        self.intern = intern

    def __lt__(self, other):
        return self.cname < other.cname


class GlobalState(object):
    # filename_table   {string : int}  for finding filename table indexes
    # filename_list    [string]        filenames in filename table order
    # input_file_contents dict         contents (=list of lines) of any file that was used as input
    #                                  to create this output C code.  This is
    #                                  used to annotate the comments.
    #
    # utility_codes   set                IDs of used utility code (to avoid reinsertion)
    #
    # declared_cnames  {string:Entry}  used in a transition phase to merge pxd-declared
    #                                  constants etc. into the pyx-declared ones (i.e,
    #                                  check if constants are already added).
    #                                  In time, hopefully the literals etc. will be
    #                                  supplied directly instead.
    #
    # const_cnames_used  dict          global counter for unique constant identifiers
    #

    # parts            {string:CCodeWriter}


    # interned_strings
    # consts
    # interned_nums

    # directives       set             Temporary variable used to track
    #                                  the current set of directives in the code generation
    #                                  process.

    directives = {}

    code_layout = [
        'h_code',
        'filename_table',
        'utility_code_proto_before_types',
        'numeric_typedefs',          # Let these detailed individual parts stay!,
        'complex_type_declarations', # as the proper solution is to make a full DAG...
        'type_declarations',         # More coarse-grained blocks would simply hide
        'utility_code_proto',        # the ugliness, not fix it
        'module_state',
        'module_state_clear',
        'module_state_traverse',
        'module_state_defines',
        'module_declarations',
        'typeinfo',
        'before_global_var',
        'global_var',
        'string_decls',
        'decls',
        'late_includes',
        'all_the_rest',
        'pystring_table',
        'cached_builtins',
        'cached_constants',
        'init_globals',
        'init_module',
        'cleanup_globals',
        'cleanup_module',
        'main_method',
        'utility_code_def',
        'end'
    ]


    def __init__(self, writer, module_node, code_config, common_utility_include_dir=None):
        self.filename_table = {}
        self.filename_list = []
        self.input_file_contents = {}
        self.utility_codes = set()
        self.declared_cnames = {}
        self.in_utility_code_generation = False
        self.code_config = code_config
        self.common_utility_include_dir = common_utility_include_dir
        self.parts = {}
        self.module_node = module_node # because some utility code generation needs it
                                       # (generating backwards-compatible Get/ReleaseBuffer

        self.const_cnames_used = {}
        self.string_const_index = {}
        self.dedup_const_index = {}
        self.pyunicode_ptr_const_index = {}
        self.num_const_index = {}
        self.py_constants = []
        self.cached_cmethods = {}
        self.initialised_constants = set()

        writer.set_global_state(self)
        self.rootwriter = writer

    def initialize_main_c_code(self):
        rootwriter = self.rootwriter
        for part in self.code_layout:
            self.parts[part] = rootwriter.insertion_point()

        if not Options.cache_builtins:
            del self.parts['cached_builtins']
        else:
            w = self.parts['cached_builtins']
            w.enter_cfunc_scope()
            w.putln("static CYTHON_SMALL_CODE int __Pyx_InitCachedBuiltins(void) {")

        w = self.parts['cached_constants']
        w.enter_cfunc_scope()
        w.putln("")
        w.putln("static CYTHON_SMALL_CODE int __Pyx_InitCachedConstants(void) {")
        w.put_declare_refcount_context()
        w.put_setup_refcount_context(StringEncoding.EncodedString("__Pyx_InitCachedConstants"))

        w = self.parts['init_globals']
        w.enter_cfunc_scope()
        w.putln("")
        w.putln("static CYTHON_SMALL_CODE int __Pyx_InitGlobals(void) {")

        if not Options.generate_cleanup_code:
            del self.parts['cleanup_globals']
        else:
            w = self.parts['cleanup_globals']
            w.enter_cfunc_scope()
            w.putln("")
            w.putln("static CYTHON_SMALL_CODE void __Pyx_CleanupGlobals(void) {")

        code = self.parts['utility_code_proto']
        code.putln("")
        code.putln("/* --- Runtime support code (head) --- */")

        code = self.parts['utility_code_def']
        if self.code_config.emit_linenums:
            code.write('\n#line 1 "cython_utility"\n')
        code.putln("")
        code.putln("/* --- Runtime support code --- */")

    def finalize_main_c_code(self):
        self.close_global_decls()

        #
        # utility_code_def
        #
        code = self.parts['utility_code_def']
        util = TempitaUtilityCode.load_cached("TypeConversions", "TypeConversion.c")
        code.put(util.format_code(util.impl))
        code.putln("")

    def __getitem__(self, key):
        return self.parts[key]

    #
    # Global constants, interned objects, etc.
    #
    def close_global_decls(self):
        # This is called when it is known that no more global declarations will
        # declared.
        self.generate_const_declarations()
        if Options.cache_builtins:
            w = self.parts['cached_builtins']
            w.putln("return 0;")
            if w.label_used(w.error_label):
                w.put_label(w.error_label)
                w.putln("return -1;")
            w.putln("}")
            w.exit_cfunc_scope()

        w = self.parts['cached_constants']
        w.put_finish_refcount_context()
        w.putln("return 0;")
        if w.label_used(w.error_label):
            w.put_label(w.error_label)
            w.put_finish_refcount_context()
            w.putln("return -1;")
        w.putln("}")
        w.exit_cfunc_scope()

        w = self.parts['init_globals']
        w.putln("return 0;")
        if w.label_used(w.error_label):
            w.put_label(w.error_label)
            w.putln("return -1;")
        w.putln("}")
        w.exit_cfunc_scope()

        if Options.generate_cleanup_code:
            w = self.parts['cleanup_globals']
            w.putln("}")
            w.exit_cfunc_scope()

        if Options.generate_cleanup_code:
            w = self.parts['cleanup_module']
            w.putln("}")
            w.exit_cfunc_scope()

    def put_pyobject_decl(self, entry):
        self['global_var'].putln("static PyObject *%s;" % entry.cname)

    # constant handling at code generation time

    def get_cached_constants_writer(self, target=None):
        if target is not None:
            if target in self.initialised_constants:
                # Return None on second/later calls to prevent duplicate creation code.
                return None
            self.initialised_constants.add(target)
        return self.parts['cached_constants']

    def get_int_const(self, str_value, longness=False):
        py_type = longness and 'long' or 'int'
        try:
            c = self.num_const_index[(str_value, py_type)]
        except KeyError:
            c = self.new_num_const(str_value, py_type)
        return c

    def get_float_const(self, str_value, value_code):
        try:
            c = self.num_const_index[(str_value, 'float')]
        except KeyError:
            c = self.new_num_const(str_value, 'float', value_code)
        return c

    def get_py_const(self, type, prefix='', cleanup_level=None, dedup_key=None):
        if dedup_key is not None:
            const = self.dedup_const_index.get(dedup_key)
            if const is not None:
                return const
        # create a new Python object constant
        const = self.new_py_const(type, prefix)
        if cleanup_level is not None \
                and cleanup_level <= Options.generate_cleanup_code:
            cleanup_writer = self.parts['cleanup_globals']
            cleanup_writer.putln('Py_CLEAR(%s);' % const.cname)
        if dedup_key is not None:
            self.dedup_const_index[dedup_key] = const
        return const

    def get_string_const(self, text, py_version=None):
        # return a C string constant, creating a new one if necessary
        if text.is_unicode:
            byte_string = text.utf8encode()
        else:
            byte_string = text.byteencode()
        try:
            c = self.string_const_index[byte_string]
        except KeyError:
            c = self.new_string_const(text, byte_string)
        c.add_py_version(py_version)
        return c

    def get_pyunicode_ptr_const(self, text):
        # return a Py_UNICODE[] constant, creating a new one if necessary
        assert text.is_unicode
        try:
            c = self.pyunicode_ptr_const_index[text]
        except KeyError:
            c = self.pyunicode_ptr_const_index[text] = self.new_const_cname()
        return c

    def get_py_string_const(self, text, identifier=None,
                            is_str=False, unicode_value=None):
        # return a Python string constant, creating a new one if necessary
        py3str_cstring = None
        if is_str and unicode_value is not None \
               and unicode_value.utf8encode() != text.byteencode():
            py3str_cstring = self.get_string_const(unicode_value, py_version=3)
            c_string = self.get_string_const(text, py_version=2)
        else:
            c_string = self.get_string_const(text)
        py_string = c_string.get_py_string_const(
            text.encoding, identifier, is_str, py3str_cstring)
        return py_string

    def get_interned_identifier(self, text):
        return self.get_py_string_const(text, identifier=True)

    def new_string_const(self, text, byte_string):
        cname = self.new_string_const_cname(byte_string)
        c = StringConst(cname, text, byte_string)
        self.string_const_index[byte_string] = c
        return c

    def new_num_const(self, value, py_type, value_code=None):
        cname = self.new_num_const_cname(value, py_type)
        c = NumConst(cname, value, py_type, value_code)
        self.num_const_index[(value, py_type)] = c
        return c

    def new_py_const(self, type, prefix=''):
        cname = self.new_const_cname(prefix)
        c = PyObjectConst(cname, type)
        self.py_constants.append(c)
        return c

    def new_string_const_cname(self, bytes_value):
        # Create a new globally-unique nice name for a C string constant.
        value = bytes_value.decode('ASCII', 'ignore')
        return self.new_const_cname(value=value)

    def new_num_const_cname(self, value, py_type):
        if py_type == 'long':
            value += 'L'
            py_type = 'int'
        prefix = Naming.interned_prefixes[py_type]
        cname = "%s%s" % (prefix, value)
        cname = cname.replace('+', '_').replace('-', 'neg_').replace('.', '_')
        return cname

    def new_const_cname(self, prefix='', value=''):
        value = replace_identifier('_', value)[:32].strip('_')
        used = self.const_cnames_used
        name_suffix = value
        while name_suffix in used:
            counter = used[value] = used[value] + 1
            name_suffix = '%s_%d' % (value, counter)
        used[name_suffix] = 1
        if prefix:
            prefix = Naming.interned_prefixes[prefix]
        else:
            prefix = Naming.const_prefix
        return "%s%s" % (prefix, name_suffix)

    def get_cached_unbound_method(self, type_cname, method_name):
        key = (type_cname, method_name)
        try:
            cname = self.cached_cmethods[key]
        except KeyError:
            cname = self.cached_cmethods[key] = self.new_const_cname(
                'umethod', '%s_%s' % (type_cname, method_name))
        return cname

    def cached_unbound_method_call_code(self, obj_cname, type_cname, method_name, arg_cnames):
        # admittedly, not the best place to put this method, but it is reused by UtilityCode and ExprNodes ...
        utility_code_name = "CallUnboundCMethod%d" % len(arg_cnames)
        self.use_utility_code(UtilityCode.load_cached(utility_code_name, "ObjectHandling.c"))
        cache_cname = self.get_cached_unbound_method(type_cname, method_name)
        args = [obj_cname] + arg_cnames
        return "__Pyx_%s(&%s, %s)" % (
            utility_code_name,
            cache_cname,
            ', '.join(args),
        )

    def add_cached_builtin_decl(self, entry):
        if entry.is_builtin and entry.is_const:
            if self.should_declare(entry.cname, entry):
                self.put_pyobject_decl(entry)
                w = self.parts['cached_builtins']
                condition = None
                if entry.name in non_portable_builtins_map:
                    condition, replacement = non_portable_builtins_map[entry.name]
                    w.putln('#if %s' % condition)
                    self.put_cached_builtin_init(
                        entry.pos, StringEncoding.EncodedString(replacement),
                        entry.cname)
                    w.putln('#else')
                self.put_cached_builtin_init(
                    entry.pos, StringEncoding.EncodedString(entry.name),
                    entry.cname)
                if condition:
                    w.putln('#endif')

    def put_cached_builtin_init(self, pos, name, cname):
        w = self.parts['cached_builtins']
        interned_cname = self.get_interned_identifier(name).cname
        self.use_utility_code(
            UtilityCode.load_cached("GetBuiltinName", "ObjectHandling.c"))
        w.putln('%s = __Pyx_GetBuiltinName(%s); if (!%s) %s' % (
            cname,
            interned_cname,
            cname,
            w.error_goto(pos)))

    def generate_const_declarations(self):
        self.generate_cached_methods_decls()
        self.generate_string_constants()
        self.generate_num_constants()
        self.generate_object_constant_decls()

    def generate_object_constant_decls(self):
        consts = [(len(c.cname), c.cname, c)
                  for c in self.py_constants]
        consts.sort()
        decls_writer = self.parts['decls']
        decls_writer.putln("#if !CYTHON_COMPILING_IN_LIMITED_API")
        for _, cname, c in consts:
            self.parts['module_state'].putln("%s;" % c.type.declaration_code(cname))
            self.parts['module_state_defines'].putln(
                "#define %s %s->%s" % (cname, Naming.modulestateglobal_cname, cname))
            self.parts['module_state_clear'].putln(
                "Py_CLEAR(clear_module_state->%s);" % cname)
            self.parts['module_state_traverse'].putln(
                "Py_VISIT(traverse_module_state->%s);" % cname)
            decls_writer.putln(
                "static %s;" % c.type.declaration_code(cname))
        decls_writer.putln("#endif")

    def generate_cached_methods_decls(self):
        if not self.cached_cmethods:
            return

        decl = self.parts['decls']
        init = self.parts['init_globals']
        cnames = []
        for (type_cname, method_name), cname in sorted(self.cached_cmethods.items()):
            cnames.append(cname)
            method_name_cname = self.get_interned_identifier(StringEncoding.EncodedString(method_name)).cname
            decl.putln('static __Pyx_CachedCFunction %s = {0, 0, 0, 0, 0};' % (
                cname))
            # split type reference storage as it might not be static
            init.putln('%s.type = (PyObject*)&%s;' % (
                cname, type_cname))
            # method name string isn't static in limited api
            init.putln('%s.method_name = &%s;' % (
                cname, method_name_cname))

        if Options.generate_cleanup_code:
            cleanup = self.parts['cleanup_globals']
            for cname in cnames:
                cleanup.putln("Py_CLEAR(%s.method);" % cname)

    def generate_string_constants(self):
        c_consts = [(len(c.cname), c.cname, c) for c in self.string_const_index.values()]
        c_consts.sort()
        py_strings = []

        decls_writer = self.parts['string_decls']
        for _, cname, c in c_consts:
            conditional = False
            if c.py_versions and (2 not in c.py_versions or 3 not in c.py_versions):
                conditional = True
                decls_writer.putln("#if PY_MAJOR_VERSION %s 3" % (
                    (2 in c.py_versions) and '<' or '>='))
            decls_writer.putln('static const char %s[] = "%s";' % (
                cname, StringEncoding.split_string_literal(c.escaped_value)))
            if conditional:
                decls_writer.putln("#endif")
            if c.py_strings is not None:
                for py_string in c.py_strings.values():
                    py_strings.append((c.cname, len(py_string.cname), py_string))

        for c, cname in sorted(self.pyunicode_ptr_const_index.items()):
            utf16_array, utf32_array = StringEncoding.encode_pyunicode_string(c)
            if utf16_array:
                # Narrow and wide representations differ
                decls_writer.putln("#ifdef Py_UNICODE_WIDE")
            decls_writer.putln("static Py_UNICODE %s[] = { %s };" % (cname, utf32_array))
            if utf16_array:
                decls_writer.putln("#else")
                decls_writer.putln("static Py_UNICODE %s[] = { %s };" % (cname, utf16_array))
                decls_writer.putln("#endif")

        init_globals = self.parts['init_globals']
        if py_strings:
            self.use_utility_code(UtilityCode.load_cached("InitStrings", "StringTools.c"))
            py_strings.sort()
            w = self.parts['pystring_table']
            w.putln("")
            w.putln("static __Pyx_StringTabEntry %s[] = {" % Naming.stringtab_cname)
            w.putln("#if CYTHON_COMPILING_IN_LIMITED_API")
            w_limited_writer = w.insertion_point()
            w.putln("#else")
            w_not_limited_writer = w.insertion_point()
            w.putln("#endif")
            decls_writer.putln("#if !CYTHON_COMPILING_IN_LIMITED_API")
            not_limited_api_decls_writer = decls_writer.insertion_point()
            decls_writer.putln("#endif")
            init_globals.putln("#if CYTHON_COMPILING_IN_LIMITED_API")
            init_globals_limited_api = init_globals.insertion_point()
            init_globals.putln("#endif")
            for idx, py_string_args in enumerate(py_strings):
                c_cname, _, py_string = py_string_args
                if not py_string.is_str or not py_string.encoding or \
                        py_string.encoding in ('ASCII', 'USASCII', 'US-ASCII',
                                               'UTF8', 'UTF-8'):
                    encoding = '0'
                else:
                    encoding = '"%s"' % py_string.encoding.lower()

                self.parts['module_state'].putln("PyObject *%s;" % py_string.cname)
                self.parts['module_state_defines'].putln("#define %s %s->%s" % (
                    py_string.cname,
                    Naming.modulestateglobal_cname,
                    py_string.cname))
                self.parts['module_state_clear'].putln("Py_CLEAR(clear_module_state->%s);" %
                    py_string.cname)
                self.parts['module_state_traverse'].putln("Py_VISIT(traverse_module_state->%s);" %
                    py_string.cname)
                not_limited_api_decls_writer.putln(
                    "static PyObject *%s;" % py_string.cname)
                if py_string.py3str_cstring:
                    w_not_limited_writer.putln("#if PY_MAJOR_VERSION >= 3")
                    w_not_limited_writer.putln("{&%s, %s, sizeof(%s), %s, %d, %d, %d}," % (
                        py_string.cname,
                        py_string.py3str_cstring.cname,
                        py_string.py3str_cstring.cname,
                        '0', 1, 0,
                        py_string.intern
                        ))
                    w_not_limited_writer.putln("#else")
                w_not_limited_writer.putln("{&%s, %s, sizeof(%s), %s, %d, %d, %d}," % (
                    py_string.cname,
                    c_cname,
                    c_cname,
                    encoding,
                    py_string.is_unicode,
                    py_string.is_str,
                    py_string.intern
                    ))
                if py_string.py3str_cstring:
                    w_not_limited_writer.putln("#endif")
                w_limited_writer.putln("{0, %s, sizeof(%s), %s, %d, %d, %d}," % (
                    c_cname if not py_string.py3str_cstring else py_string.py3str_cstring.cname,
                    c_cname if not py_string.py3str_cstring else py_string.py3str_cstring.cname,
                    encoding if not py_string.py3str_cstring else '0',
                    py_string.is_unicode,
                    py_string.is_str,
                    py_string.intern
                    ))
                init_globals_limited_api.putln("if (__Pyx_InitString(%s[%d], &%s) < 0) %s;" % (
                    Naming.stringtab_cname,
                    idx,
                    py_string.cname,
                    init_globals.error_goto(self.module_pos)))
            w.putln("{0, 0, 0, 0, 0, 0, 0}")
            w.putln("};")

            init_globals.putln("#if !CYTHON_COMPILING_IN_LIMITED_API")
            init_globals.putln(
                "if (__Pyx_InitStrings(%s) < 0) %s;" % (
                    Naming.stringtab_cname,
                    init_globals.error_goto(self.module_pos)))
            init_globals.putln("#endif")

    def generate_num_constants(self):
        consts = [(c.py_type, c.value[0] == '-', len(c.value), c.value, c.value_code, c)
                  for c in self.num_const_index.values()]
        consts.sort()
        decls_writer = self.parts['decls']
        decls_writer.putln("#if !CYTHON_COMPILING_IN_LIMITED_API")
        init_globals = self.parts['init_globals']
        for py_type, _, _, value, value_code, c in consts:
            cname = c.cname
            self.parts['module_state'].putln("PyObject *%s;" % cname)
            self.parts['module_state_defines'].putln("#define %s %s->%s" % (
                cname, Naming.modulestateglobal_cname, cname))
            self.parts['module_state_clear'].putln(
                "Py_CLEAR(clear_module_state->%s);" % cname)
            self.parts['module_state_traverse'].putln(
                "Py_VISIT(traverse_module_state->%s);" % cname)
            decls_writer.putln("static PyObject *%s;" % cname)
            if py_type == 'float':
                function = 'PyFloat_FromDouble(%s)'
            elif py_type == 'long':
                function = 'PyLong_FromString((char *)"%s", 0, 0)'
            elif Utils.long_literal(value):
                function = 'PyInt_FromString((char *)"%s", 0, 0)'
            elif len(value.lstrip('-')) > 4:
                function = "PyInt_FromLong(%sL)"
            else:
                function = "PyInt_FromLong(%s)"
            init_globals.putln('%s = %s; %s' % (
                cname, function % value_code,
                init_globals.error_goto_if_null(cname, self.module_pos)))
        decls_writer.putln("#endif")

    # The functions below are there in a transition phase only
    # and will be deprecated. They are called from Nodes.BlockNode.
    # The copy&paste duplication is intentional in order to be able
    # to see quickly how BlockNode worked, until this is replaced.

    def should_declare(self, cname, entry):
        if cname in self.declared_cnames:
            other = self.declared_cnames[cname]
            assert str(entry.type) == str(other.type)
            assert entry.init == other.init
            return False
        else:
            self.declared_cnames[cname] = entry
            return True

    #
    # File name state
    #

    def lookup_filename(self, source_desc):
        entry = source_desc.get_filenametable_entry()
        try:
            index = self.filename_table[entry]
        except KeyError:
            index = len(self.filename_list)
            self.filename_list.append(source_desc)
            self.filename_table[entry] = index
        return index

    def commented_file_contents(self, source_desc):
        try:
            return self.input_file_contents[source_desc]
        except KeyError:
            pass
        source_file = source_desc.get_lines(encoding='ASCII',
                                            error_handling='ignore')
        try:
            F = [u' * ' + line.rstrip().replace(
                    u'*/', u'*[inserted by cython to avoid comment closer]/'
                    ).replace(
                    u'/*', u'/[inserted by cython to avoid comment start]*'
                    )
                 for line in source_file]
        finally:
            if hasattr(source_file, 'close'):
                source_file.close()
        if not F: F.append(u'')
        self.input_file_contents[source_desc] = F
        return F

    #
    # Utility code state
    #

    def use_utility_code(self, utility_code):
        """
        Adds code to the C file. utility_code should
        a) implement __eq__/__hash__ for the purpose of knowing whether the same
           code has already been included
        b) implement put_code, which takes a globalstate instance

        See UtilityCode.
        """
        if utility_code and utility_code not in self.utility_codes:
            self.utility_codes.add(utility_code)
            utility_code.put_code(self)

    def use_entry_utility_code(self, entry):
        if entry is None:
            return
        if entry.utility_code:
            self.use_utility_code(entry.utility_code)
        if entry.utility_code_definition:
            self.use_utility_code(entry.utility_code_definition)


def funccontext_property(func):
    name = func.__name__
    attribute_of = operator.attrgetter(name)
    def get(self):
        return attribute_of(self.funcstate)
    def set(self, value):
        setattr(self.funcstate, name, value)
    return property(get, set)


class CCodeConfig(object):
    # emit_linenums       boolean         write #line pragmas?
    # emit_code_comments  boolean         copy the original code into C comments?
    # c_line_in_traceback boolean         append the c file and line number to the traceback for exceptions?

    def __init__(self, emit_linenums=True, emit_code_comments=True, c_line_in_traceback=True):
        self.emit_code_comments = emit_code_comments
        self.emit_linenums = emit_linenums
        self.c_line_in_traceback = c_line_in_traceback


class CCodeWriter(object):
    """
    Utility class to output C code.

    When creating an insertion point one must care about the state that is
    kept:
    - formatting state (level, bol) is cloned and used in insertion points
      as well
    - labels, temps, exc_vars: One must construct a scope in which these can
      exist by calling enter_cfunc_scope/exit_cfunc_scope (these are for
      sanity checking and forward compatibility). Created insertion points
      looses this scope and cannot access it.
    - marker: Not copied to insertion point
    - filename_table, filename_list, input_file_contents: All codewriters
      coming from the same root share the same instances simultaneously.
    """

    # f                   file            output file
    # buffer              StringIOTree

    # level               int             indentation level
    # bol                 bool            beginning of line?
    # marker              string          comment to emit before next line
    # funcstate           FunctionState   contains state local to a C function used for code
    #                                     generation (labels and temps state etc.)
    # globalstate         GlobalState     contains state global for a C file (input file info,
    #                                     utility code, declared constants etc.)
    # pyclass_stack       list            used during recursive code generation to pass information
    #                                     about the current class one is in
    # code_config         CCodeConfig     configuration options for the C code writer

    @cython.locals(create_from='CCodeWriter')
    def __init__(self, create_from=None, buffer=None, copy_formatting=False):
        if buffer is None: buffer = StringIOTree()
        self.buffer = buffer
        self.last_pos = None
        self.last_marked_pos = None
        self.pyclass_stack = []

        self.funcstate = None
        self.globalstate = None
        self.code_config = None
        self.level = 0
        self.call_level = 0
        self.bol = 1

        if create_from is not None:
            # Use same global state
            self.set_global_state(create_from.globalstate)
            self.funcstate = create_from.funcstate
            # Clone formatting state
            if copy_formatting:
                self.level = create_from.level
                self.bol = create_from.bol
                self.call_level = create_from.call_level
            self.last_pos = create_from.last_pos
            self.last_marked_pos = create_from.last_marked_pos

    def create_new(self, create_from, buffer, copy_formatting):
        # polymorphic constructor -- very slightly more versatile
        # than using __class__
        result = CCodeWriter(create_from, buffer, copy_formatting)
        return result

    def set_global_state(self, global_state):
        assert self.globalstate is None  # prevent overwriting once it's set
        self.globalstate = global_state
        self.code_config = global_state.code_config

    def copyto(self, f):
        self.buffer.copyto(f)

    def getvalue(self):
        return self.buffer.getvalue()

    def write(self, s):
        # also put invalid markers (lineno 0), to indicate that those lines
        # have no Cython source code correspondence
        cython_lineno = self.last_marked_pos[1] if self.last_marked_pos else 0
        self.buffer.markers.extend([cython_lineno] * s.count('\n'))
        self.buffer.write(s)

    def insertion_point(self):
        other = self.create_new(create_from=self, buffer=self.buffer.insertion_point(), copy_formatting=True)
        return other

    def new_writer(self):
        """
        Creates a new CCodeWriter connected to the same global state, which
        can later be inserted using insert.
        """
        return CCodeWriter(create_from=self)

    def insert(self, writer):
        """
        Inserts the contents of another code writer (created with
        the same global state) in the current location.

        It is ok to write to the inserted writer also after insertion.
        """
        assert writer.globalstate is self.globalstate
        self.buffer.insert(writer.buffer)

    # Properties delegated to function scope
    @funccontext_property
    def label_counter(self): pass
    @funccontext_property
    def return_label(self): pass
    @funccontext_property
    def error_label(self): pass
    @funccontext_property
    def labels_used(self): pass
    @funccontext_property
    def continue_label(self): pass
    @funccontext_property
    def break_label(self): pass
    @funccontext_property
    def return_from_error_cleanup_label(self): pass
    @funccontext_property
    def yield_labels(self): pass

    # Functions delegated to function scope
    def new_label(self, name=None):    return self.funcstate.new_label(name)
    def new_error_label(self):         return self.funcstate.new_error_label()
    def new_yield_label(self, *args):  return self.funcstate.new_yield_label(*args)
    def get_loop_labels(self):         return self.funcstate.get_loop_labels()
    def set_loop_labels(self, labels): return self.funcstate.set_loop_labels(labels)
    def new_loop_labels(self):         return self.funcstate.new_loop_labels()
    def get_all_labels(self):          return self.funcstate.get_all_labels()
    def set_all_labels(self, labels):  return self.funcstate.set_all_labels(labels)
    def all_new_labels(self):          return self.funcstate.all_new_labels()
    def use_label(self, lbl):          return self.funcstate.use_label(lbl)
    def label_used(self, lbl):         return self.funcstate.label_used(lbl)


    def enter_cfunc_scope(self, scope=None):
        self.funcstate = FunctionState(self, scope=scope)

    def exit_cfunc_scope(self):
        self.funcstate = None

    # constant handling

    def get_py_int(self, str_value, longness):
        return self.globalstate.get_int_const(str_value, longness).cname

    def get_py_float(self, str_value, value_code):
        return self.globalstate.get_float_const(str_value, value_code).cname

    def get_py_const(self, type, prefix='', cleanup_level=None, dedup_key=None):
        return self.globalstate.get_py_const(type, prefix, cleanup_level, dedup_key).cname

    def get_string_const(self, text):
        return self.globalstate.get_string_const(text).cname

    def get_pyunicode_ptr_const(self, text):
        return self.globalstate.get_pyunicode_ptr_const(text)

    def get_py_string_const(self, text, identifier=None,
                            is_str=False, unicode_value=None):
        return self.globalstate.get_py_string_const(
            text, identifier, is_str, unicode_value).cname

    def get_argument_default_const(self, type):
        return self.globalstate.get_py_const(type).cname

    def intern(self, text):
        return self.get_py_string_const(text)

    def intern_identifier(self, text):
        return self.get_py_string_const(text, identifier=True)

    def get_cached_constants_writer(self, target=None):
        return self.globalstate.get_cached_constants_writer(target)

    # code generation

    def putln(self, code="", safe=False):
        if self.last_pos and self.bol:
            self.emit_marker()
        if self.code_config.emit_linenums and self.last_marked_pos:
            source_desc, line, _ = self.last_marked_pos
            self.write('\n#line %s "%s"\n' % (line, source_desc.get_escaped_description()))
        if code:
            if safe:
                self.put_safe(code)
            else:
                self.put(code)
        self.write("\n")
        self.bol = 1

    def mark_pos(self, pos, trace=True):
        if pos is None:
            return
        if self.last_marked_pos and self.last_marked_pos[:2] == pos[:2]:
            return
        self.last_pos = (pos, trace)

    def emit_marker(self):
        pos, trace = self.last_pos
        self.last_marked_pos = pos
        self.last_pos = None
        self.write("\n")
        if self.code_config.emit_code_comments:
            self.indent()
            self.write("/* %s */\n" % self._build_marker(pos))
        if trace and self.funcstate and self.funcstate.can_trace and self.globalstate.directives['linetrace']:
            self.indent()
            self.write('__Pyx_TraceLine(%d,%d,%s)\n' % (
                pos[1], not self.funcstate.gil_owned, self.error_goto(pos)))

    def _build_marker(self, pos):
        source_desc, line, col = pos
        assert isinstance(source_desc, SourceDescriptor)
        contents = self.globalstate.commented_file_contents(source_desc)
        lines = contents[max(0, line-3):line]  # line numbers start at 1
        lines[-1] += u'             # <<<<<<<<<<<<<<'
        lines += contents[line:line+2]
        return u'"%s":%d\n%s\n' % (source_desc.get_escaped_description(), line, u'\n'.join(lines))

    def put_safe(self, code):
        # put code, but ignore {}
        self.write(code)
        self.bol = 0

    def put_or_include(self, code, name):
        include_dir = self.globalstate.common_utility_include_dir
        if include_dir and len(code) > 1024:
            include_file = "%s_%s.h" % (
                name, hashlib.sha1(code.encode('utf8')).hexdigest())
            path = os.path.join(include_dir, include_file)
            if not os.path.exists(path):
                tmp_path = '%s.tmp%s' % (path, os.getpid())
                with closing(Utils.open_new_file(tmp_path)) as f:
                    f.write(code)
                shutil.move(tmp_path, path)
            code = '#include "%s"\n' % path
        self.put(code)

    def put(self, code):
        fix_indent = False
        if "{" in code:
            dl = code.count("{")
        else:
            dl = 0
        if "}" in code:
            dl -= code.count("}")
            if dl < 0:
                self.level += dl
            elif dl == 0 and code[0] == "}":
                # special cases like "} else {" need a temporary dedent
                fix_indent = True
                self.level -= 1
        if self.bol:
            self.indent()
        self.write(code)
        self.bol = 0
        if dl > 0:
            self.level += dl
        elif fix_indent:
            self.level += 1

    def putln_tempita(self, code, **context):
        from ..Tempita import sub
        self.putln(sub(code, **context))

    def put_tempita(self, code, **context):
        from ..Tempita import sub
        self.put(sub(code, **context))

    def increase_indent(self):
        self.level += 1

    def decrease_indent(self):
        self.level -= 1

    def begin_block(self):
        self.putln("{")
        self.increase_indent()

    def end_block(self):
        self.decrease_indent()
        self.putln("}")

    def indent(self):
        self.write("  " * self.level)

    def get_py_version_hex(self, pyversion):
        return "0x%02X%02X%02X%02X" % (tuple(pyversion) + (0,0,0,0))[:4]

    def put_label(self, lbl):
        if lbl in self.funcstate.labels_used:
            self.putln("%s:;" % lbl)

    def put_goto(self, lbl):
        self.funcstate.use_label(lbl)
        self.putln("goto %s;" % lbl)

    def put_var_declaration(self, entry, storage_class="",
                            dll_linkage=None, definition=True):
        #print "Code.put_var_declaration:", entry.name, "definition =", definition ###
        if entry.visibility == 'private' and not (definition or entry.defined_in_pxd):
            #print "...private and not definition, skipping", entry.cname ###
            return
        if entry.visibility == "private" and not entry.used:
            #print "...private and not used, skipping", entry.cname ###
            return
        if storage_class:
            self.put("%s " % storage_class)
        if not entry.cf_used:
            self.put('CYTHON_UNUSED ')
        self.put(entry.type.declaration_code(
            entry.cname, dll_linkage=dll_linkage))
        if entry.init is not None:
            self.put_safe(" = %s" % entry.type.literal_code(entry.init))
        elif entry.type.is_pyobject:
            self.put(" = NULL")
        self.putln(";")

    def put_temp_declarations(self, func_context):
        for name, type, manage_ref, static in func_context.temps_allocated:
            decl = type.declaration_code(name)
            if type.is_pyobject:
                self.putln("%s = NULL;" % decl)
            elif type.is_memoryviewslice:
                from . import MemoryView
                self.putln("%s = %s;" % (decl, MemoryView.memslice_entry_init))
            else:
                self.putln("%s%s;" % (static and "static " or "", decl))

        if func_context.should_declare_error_indicator:
            if self.funcstate.uses_error_indicator:
                unused = ''
            else:
                unused = 'CYTHON_UNUSED '
            # Initialize these variables to silence compiler warnings
            self.putln("%sint %s = 0;" % (unused, Naming.lineno_cname))
            self.putln("%sconst char *%s = NULL;" % (unused, Naming.filename_cname))
            self.putln("%sint %s = 0;" % (unused, Naming.clineno_cname))

    def put_generated_by(self):
        self.putln("/* Generated by Cython %s */" % Version.watermark)
        self.putln("")

    def put_h_guard(self, guard):
        self.putln("#ifndef %s" % guard)
        self.putln("#define %s" % guard)

    def unlikely(self, cond):
        if Options.gcc_branch_hints:
            return 'unlikely(%s)' % cond
        else:
            return cond

    def build_function_modifiers(self, modifiers, mapper=modifier_output_mapper):
        if not modifiers:
            return ''
        return '%s ' % ' '.join([mapper(m,m) for m in modifiers])

    # Python objects and reference counting

    def entry_as_pyobject(self, entry):
        type = entry.type
        if (not entry.is_self_arg and not entry.type.is_complete()
            or entry.type.is_extension_type):
            return "(PyObject *)" + entry.cname
        else:
            return entry.cname

    def as_pyobject(self, cname, type):
        from .PyrexTypes import py_object_type, typecast
        return typecast(py_object_type, type, cname)

    def put_gotref(self, cname):
        self.putln("__Pyx_GOTREF(%s);" % cname)

    def put_giveref(self, cname):
        self.putln("__Pyx_GIVEREF(%s);" % cname)

    def put_xgiveref(self, cname):
        self.putln("__Pyx_XGIVEREF(%s);" % cname)

    def put_xgotref(self, cname):
        self.putln("__Pyx_XGOTREF(%s);" % cname)

    def put_incref(self, cname, type, nanny=True):
        if nanny:
            self.putln("__Pyx_INCREF(%s);" % self.as_pyobject(cname, type))
        else:
            self.putln("Py_INCREF(%s);" % self.as_pyobject(cname, type))

    def put_decref(self, cname, type, nanny=True):
        self._put_decref(cname, type, nanny, null_check=False, clear=False)

    def put_var_gotref(self, entry):
        if entry.type.is_pyobject:
            self.putln("__Pyx_GOTREF(%s);" % self.entry_as_pyobject(entry))

    def put_var_giveref(self, entry):
        if entry.type.is_pyobject:
            self.putln("__Pyx_GIVEREF(%s);" % self.entry_as_pyobject(entry))

    def put_var_xgotref(self, entry):
        if entry.type.is_pyobject:
            self.putln("__Pyx_XGOTREF(%s);" % self.entry_as_pyobject(entry))

    def put_var_xgiveref(self, entry):
        if entry.type.is_pyobject:
            self.putln("__Pyx_XGIVEREF(%s);" % self.entry_as_pyobject(entry))

    def put_var_incref(self, entry, nanny=True):
        if entry.type.is_pyobject:
            if nanny:
                self.putln("__Pyx_INCREF(%s);" % self.entry_as_pyobject(entry))
            else:
                self.putln("Py_INCREF(%s);" % self.entry_as_pyobject(entry))

    def put_var_xincref(self, entry):
        if entry.type.is_pyobject:
            self.putln("__Pyx_XINCREF(%s);" % self.entry_as_pyobject(entry))

    def put_decref_clear(self, cname, type, nanny=True, clear_before_decref=False):
        self._put_decref(cname, type, nanny, null_check=False,
                         clear=True, clear_before_decref=clear_before_decref)

    def put_xdecref(self, cname, type, nanny=True, have_gil=True):
        self._put_decref(cname, type, nanny, null_check=True,
                         have_gil=have_gil, clear=False)

    def put_xdecref_clear(self, cname, type, nanny=True, clear_before_decref=False):
        self._put_decref(cname, type, nanny, null_check=True,
                         clear=True, clear_before_decref=clear_before_decref)

    def _put_decref(self, cname, type, nanny=True, null_check=False,
                    have_gil=True, clear=False, clear_before_decref=False):
        if type.is_memoryviewslice:
            self.put_xdecref_memoryviewslice(cname, have_gil=have_gil)
            return

        prefix = '__Pyx' if nanny else 'Py'
        X = 'X' if null_check else ''

        if clear:
            if clear_before_decref:
                if not nanny:
                    X = ''  # CPython doesn't have a Py_XCLEAR()
                self.putln("%s_%sCLEAR(%s);" % (prefix, X, cname))
            else:
                self.putln("%s_%sDECREF(%s); %s = 0;" % (
                    prefix, X, self.as_pyobject(cname, type), cname))
        else:
            self.putln("%s_%sDECREF(%s);" % (
                prefix, X, self.as_pyobject(cname, type)))

    def put_decref_set(self, cname, rhs_cname):
        self.putln("__Pyx_DECREF_SET(%s, %s);" % (cname, rhs_cname))

    def put_xdecref_set(self, cname, rhs_cname):
        self.putln("__Pyx_XDECREF_SET(%s, %s);" % (cname, rhs_cname))

    def put_var_decref(self, entry):
        if entry.type.is_pyobject:
            self.putln("__Pyx_XDECREF(%s);" % self.entry_as_pyobject(entry))

    def put_var_xdecref(self, entry, nanny=True):
        if entry.type.is_pyobject:
            if nanny:
                self.putln("__Pyx_XDECREF(%s);" % self.entry_as_pyobject(entry))
            else:
                self.putln("Py_XDECREF(%s);" % self.entry_as_pyobject(entry))

    def put_var_decref_clear(self, entry):
        self._put_var_decref_clear(entry, null_check=False)

    def put_var_xdecref_clear(self, entry):
        self._put_var_decref_clear(entry, null_check=True)

    def _put_var_decref_clear(self, entry, null_check):
        if entry.type.is_pyobject:
            if entry.in_closure:
                # reset before DECREF to make sure closure state is
                # consistent during call to DECREF()
                self.putln("__Pyx_%sCLEAR(%s);" % (
                    null_check and 'X' or '',
                    entry.cname))
            else:
                self.putln("__Pyx_%sDECREF(%s); %s = 0;" % (
                    null_check and 'X' or '',
                    self.entry_as_pyobject(entry),
                    entry.cname))

    def put_var_decrefs(self, entries, used_only = 0):
        for entry in entries:
            if not used_only or entry.used:
                if entry.xdecref_cleanup:
                    self.put_var_xdecref(entry)
                else:
                    self.put_var_decref(entry)

    def put_var_xdecrefs(self, entries):
        for entry in entries:
            self.put_var_xdecref(entry)

    def put_var_xdecrefs_clear(self, entries):
        for entry in entries:
            self.put_var_xdecref_clear(entry)

    def put_incref_memoryviewslice(self, slice_cname, have_gil=False):
        from . import MemoryView
        self.globalstate.use_utility_code(MemoryView.memviewslice_init_code)
        self.putln("__PYX_INC_MEMVIEW(&%s, %d);" % (slice_cname, int(have_gil)))

    def put_xdecref_memoryviewslice(self, slice_cname, have_gil=False):
        from . import MemoryView
        self.globalstate.use_utility_code(MemoryView.memviewslice_init_code)
        self.putln("__PYX_XDEC_MEMVIEW(&%s, %d);" % (slice_cname, int(have_gil)))

    def put_xgiveref_memoryviewslice(self, slice_cname):
        self.put_xgiveref("%s.memview" % slice_cname)

    def put_init_to_py_none(self, cname, type, nanny=True):
        from .PyrexTypes import py_object_type, typecast
        py_none = typecast(type, py_object_type, "Py_None")
        if nanny:
            self.putln("%s = %s; __Pyx_INCREF(Py_None);" % (cname, py_none))
        else:
            self.putln("%s = %s; Py_INCREF(Py_None);" % (cname, py_none))

    def put_init_var_to_py_none(self, entry, template = "%s", nanny=True):
        code = template % entry.cname
        #if entry.type.is_extension_type:
        #    code = "((PyObject*)%s)" % code
        self.put_init_to_py_none(code, entry.type, nanny)
        if entry.in_closure:
            self.put_giveref('Py_None')

    def put_pymethoddef(self, entry, term, allow_skip=True, wrapper_code_writer=None):
        if entry.is_special or entry.name == '__getattribute__':
            if entry.name not in special_py_methods:
                if entry.name == '__getattr__' and not self.globalstate.directives['fast_getattr']:
                    pass
                # Python's typeobject.c will automatically fill in our slot
                # in add_operators() (called by PyType_Ready) with a value
                # that's better than ours.
                elif allow_skip:
                    return

        method_flags = entry.signature.method_flags()
        if not method_flags:
            return
        if entry.is_special:
            from . import TypeSlots
            method_flags += [TypeSlots.method_coexist]
        func_ptr = wrapper_code_writer.put_pymethoddef_wrapper(entry) if wrapper_code_writer else entry.func_cname
        # Add required casts, but try not to shadow real warnings.
        cast = entry.signature.method_function_type()
        if cast != 'PyCFunction':
            func_ptr = '(void*)(%s)%s' % (cast, func_ptr)
        entry_name = entry.name.as_c_string_literal()
        self.putln(
            '{%s, (PyCFunction)%s, %s, %s}%s' % (
                entry_name,
                func_ptr,
                "|".join(method_flags),
                entry.doc_cname if entry.doc else '0',
                term))

    def put_pymethoddef_wrapper(self, entry):
        func_cname = entry.func_cname
        if entry.is_special:
            method_flags = entry.signature.method_flags() or []
            from .TypeSlots import method_noargs
            if method_noargs in method_flags:
                # Special NOARGS methods really take no arguments besides 'self', but PyCFunction expects one.
                func_cname = Naming.method_wrapper_prefix + func_cname
                self.putln("static PyObject *%s(PyObject *self, CYTHON_UNUSED PyObject *arg) {return %s(self);}" % (
                    func_cname, entry.func_cname))
        return func_cname

    # GIL methods

    def use_fast_gil_utility_code(self):
        if self.globalstate.directives['fast_gil']:
            self.globalstate.use_utility_code(UtilityCode.load_cached("FastGil", "ModuleSetupCode.c"))
        else:
            self.globalstate.use_utility_code(UtilityCode.load_cached("NoFastGil", "ModuleSetupCode.c"))

    def put_ensure_gil(self, declare_gilstate=True, variable=None):
        """
        Acquire the GIL. The generated code is safe even when no PyThreadState
        has been allocated for this thread (for threads not initialized by
        using the Python API). Additionally, the code generated by this method
        may be called recursively.
        """
        self.globalstate.use_utility_code(
            UtilityCode.load_cached("ForceInitThreads", "ModuleSetupCode.c"))
        self.use_fast_gil_utility_code()
        self.putln("#ifdef WITH_THREAD")
        if not variable:
            variable = '__pyx_gilstate_save'
            if declare_gilstate:
                self.put("PyGILState_STATE ")
        self.putln("%s = __Pyx_PyGILState_Ensure();" % variable)
        self.putln("#endif")

    def put_release_ensured_gil(self, variable=None):
        """
        Releases the GIL, corresponds to `put_ensure_gil`.
        """
        self.use_fast_gil_utility_code()
        if not variable:
            variable = '__pyx_gilstate_save'
        self.putln("#ifdef WITH_THREAD")
        self.putln("__Pyx_PyGILState_Release(%s);" % variable)
        self.putln("#endif")

    def put_acquire_gil(self, variable=None):
        """
        Acquire the GIL. The thread's thread state must have been initialized
        by a previous `put_release_gil`
        """
        self.use_fast_gil_utility_code()
        self.putln("#ifdef WITH_THREAD")
        self.putln("__Pyx_FastGIL_Forget();")
        if variable:
            self.putln('_save = %s;' % variable)
        self.putln("Py_BLOCK_THREADS")
        self.putln("#endif")

    def put_release_gil(self, variable=None):
        "Release the GIL, corresponds to `put_acquire_gil`."
        self.use_fast_gil_utility_code()
        self.putln("#ifdef WITH_THREAD")
        self.putln("PyThreadState *_save;")
        self.putln("Py_UNBLOCK_THREADS")
        if variable:
            self.putln('%s = _save;' % variable)
        self.putln("__Pyx_FastGIL_Remember();")
        self.putln("#endif")

    def declare_gilstate(self):
        self.putln("#ifdef WITH_THREAD")
        self.putln("PyGILState_STATE __pyx_gilstate_save;")
        self.putln("#endif")

    # error handling

    def put_error_if_neg(self, pos, value):
        # TODO this path is almost _never_ taken, yet this macro makes is slower!
        # return self.putln("if (unlikely(%s < 0)) %s" % (value, self.error_goto(pos)))
        return self.putln("if (%s < 0) %s" % (value, self.error_goto(pos)))

    def put_error_if_unbound(self, pos, entry, in_nogil_context=False):
        from . import ExprNodes
        if entry.from_closure:
            func = '__Pyx_RaiseClosureNameError'
            self.globalstate.use_utility_code(
                ExprNodes.raise_closure_name_error_utility_code)
        elif entry.type.is_memoryviewslice and in_nogil_context:
            func = '__Pyx_RaiseUnboundMemoryviewSliceNogil'
            self.globalstate.use_utility_code(
                ExprNodes.raise_unbound_memoryview_utility_code_nogil)
        else:
            func = '__Pyx_RaiseUnboundLocalError'
            self.globalstate.use_utility_code(
                ExprNodes.raise_unbound_local_error_utility_code)

        self.putln('if (unlikely(!%s)) { %s("%s"); %s }' % (
                                entry.type.check_for_null_code(entry.cname),
                                func,
                                entry.name,
                                self.error_goto(pos)))

    def set_error_info(self, pos, used=False):
        self.funcstate.should_declare_error_indicator = True
        if used:
            self.funcstate.uses_error_indicator = True
        if self.code_config.c_line_in_traceback:
            cinfo = " %s = %s;" % (Naming.clineno_cname, Naming.line_c_macro)
        else:
            cinfo = ""

        return "%s = %s[%s]; %s = %s;%s" % (
            Naming.filename_cname,
            Naming.filetable_cname,
            self.lookup_filename(pos[0]),
            Naming.lineno_cname,
            pos[1],
            cinfo)

    def error_goto(self, pos):
        lbl = self.funcstate.error_label
        self.funcstate.use_label(lbl)
        if pos is None:
            return 'goto %s;' % lbl
        return "__PYX_ERR(%s, %s, %s)" % (
            self.lookup_filename(pos[0]),
            pos[1],
            lbl)

    def error_goto_if(self, cond, pos):
        return "if (%s) %s" % (self.unlikely(cond), self.error_goto(pos))

    def error_goto_if_null(self, cname, pos):
        return self.error_goto_if("!%s" % cname, pos)

    def error_goto_if_neg(self, cname, pos):
        return self.error_goto_if("%s < 0" % cname, pos)

    def error_goto_if_PyErr(self, pos):
        return self.error_goto_if("PyErr_Occurred()", pos)

    def lookup_filename(self, filename):
        return self.globalstate.lookup_filename(filename)

    def put_declare_refcount_context(self):
        self.putln('__Pyx_RefNannyDeclarations')

    def put_setup_refcount_context(self, name, acquire_gil=False):
        name = name.as_c_string_literal() # handle unicode names
        if acquire_gil:
            self.globalstate.use_utility_code(
                UtilityCode.load_cached("ForceInitThreads", "ModuleSetupCode.c"))
        self.putln('__Pyx_RefNannySetupContext(%s, %d);' % (name, acquire_gil and 1 or 0))

    def put_finish_refcount_context(self):
        self.putln("__Pyx_RefNannyFinishContext();")

    def put_add_traceback(self, qualified_name, include_cline=True):
        """
        Build a Python traceback for propagating exceptions.

        qualified_name should be the qualified name of the function.
        """
        qualified_name = qualified_name.as_c_string_literal() # handle unicode names
        format_tuple = (
            qualified_name,
            Naming.clineno_cname if include_cline else 0,
            Naming.lineno_cname,
            Naming.filename_cname,
        )

        self.funcstate.uses_error_indicator = True
        self.putln('__Pyx_AddTraceback(%s, %s, %s, %s);' % format_tuple)

    def put_unraisable(self, qualified_name, nogil=False):
        """
        Generate code to print a Python warning for an unraisable exception.

        qualified_name should be the qualified name of the function.
        """
        format_tuple = (
            qualified_name,
            Naming.clineno_cname,
            Naming.lineno_cname,
            Naming.filename_cname,
            self.globalstate.directives['unraisable_tracebacks'],
            nogil,
        )
        self.funcstate.uses_error_indicator = True
        self.putln('__Pyx_WriteUnraisable("%s", %s, %s, %s, %d, %d);' % format_tuple)
        self.globalstate.use_utility_code(
            UtilityCode.load_cached("WriteUnraisableException", "Exceptions.c"))

    def put_trace_declarations(self):
        self.putln('__Pyx_TraceDeclarations')

    def put_trace_frame_init(self, codeobj=None):
        if codeobj:
            self.putln('__Pyx_TraceFrameInit(%s)' % codeobj)

    def put_trace_call(self, name, pos, nogil=False):
        self.putln('__Pyx_TraceCall("%s", %s[%s], %s, %d, %s);' % (
            name, Naming.filetable_cname, self.lookup_filename(pos[0]), pos[1], nogil, self.error_goto(pos)))

    def put_trace_exception(self):
        self.putln("__Pyx_TraceException();")

    def put_trace_return(self, retvalue_cname, nogil=False):
        self.putln("__Pyx_TraceReturn(%s, %d);" % (retvalue_cname, nogil))

    def putln_openmp(self, string):
        self.putln("#ifdef _OPENMP")
        self.putln(string)
        self.putln("#endif /* _OPENMP */")

    def undef_builtin_expect(self, cond):
        """
        Redefine the macros likely() and unlikely to no-ops, depending on
        condition 'cond'
        """
        self.putln("#if %s" % cond)
        self.putln("    #undef likely")
        self.putln("    #undef unlikely")
        self.putln("    #define likely(x)   (x)")
        self.putln("    #define unlikely(x) (x)")
        self.putln("#endif")

    def redef_builtin_expect(self, cond):
        self.putln("#if %s" % cond)
        self.putln("    #undef likely")
        self.putln("    #undef unlikely")
        self.putln("    #define likely(x)   __builtin_expect(!!(x), 1)")
        self.putln("    #define unlikely(x) __builtin_expect(!!(x), 0)")
        self.putln("#endif")


class PyrexCodeWriter(object):
    # f                file      output file
    # level            int       indentation level

    def __init__(self, outfile_name):
        self.f = Utils.open_new_file(outfile_name)
        self.level = 0

    def putln(self, code):
        self.f.write("%s%s\n" % (" " * self.level, code))

    def indent(self):
        self.level += 1

    def dedent(self):
        self.level -= 1

class PyxCodeWriter(object):
    """
    Can be used for writing out some Cython code. To use the indenter
    functionality, the Cython.Compiler.Importer module will have to be used
    to load the code to support python 2.4
    """

    def __init__(self, buffer=None, indent_level=0, context=None, encoding='ascii'):
        self.buffer = buffer or StringIOTree()
        self.level = indent_level
        self.context = context
        self.encoding = encoding

    def indent(self, levels=1):
        self.level += levels
        return True

    def dedent(self, levels=1):
        self.level -= levels

    def indenter(self, line):
        """
        Instead of

            with pyx_code.indenter("for i in range(10):"):
                pyx_code.putln("print i")

        write

            if pyx_code.indenter("for i in range(10);"):
                pyx_code.putln("print i")
                pyx_code.dedent()
        """
        self.putln(line)
        self.indent()
        return True

    def getvalue(self):
        result = self.buffer.getvalue()
        if isinstance(result, bytes):
            result = result.decode(self.encoding)
        return result

    def putln(self, line, context=None):
        context = context or self.context
        if context:
            line = sub_tempita(line, context)
        self._putln(line)

    def _putln(self, line):
        self.buffer.write("%s%s\n" % (self.level * "    ", line))

    def put_chunk(self, chunk, context=None):
        context = context or self.context
        if context:
            chunk = sub_tempita(chunk, context)

        chunk = textwrap.dedent(chunk)
        for line in chunk.splitlines():
            self._putln(line)

    def insertion_point(self):
        return PyxCodeWriter(self.buffer.insertion_point(), self.level,
                             self.context)

    def named_insertion_point(self, name):
        setattr(self, name, self.insertion_point())


class ClosureTempAllocator(object):
    def __init__(self, klass):
        self.klass = klass
        self.temps_allocated = {}
        self.temps_free = {}
        self.temps_count = 0

    def reset(self):
        for type, cnames in self.temps_allocated.items():
            self.temps_free[type] = list(cnames)

    def allocate_temp(self, type):
        if type not in self.temps_allocated:
            self.temps_allocated[type] = []
            self.temps_free[type] = []
        elif self.temps_free[type]:
            return self.temps_free[type].pop(0)
        cname = '%s%d' % (Naming.codewriter_temp_prefix, self.temps_count)
        self.klass.declare_var(pos=None, name=cname, cname=cname, type=type, is_cdef=True)
        self.temps_allocated[type].append(cname)
        self.temps_count += 1
        return cname<|MERGE_RESOLUTION|>--- conflicted
+++ resolved
@@ -834,11 +834,7 @@
             type = type.ref_base_type
         elif type.is_cfunction:
             from . import PyrexTypes
-<<<<<<< HEAD
-            type = PyrexTypes.CPtrType(type)  # A function itself isn't an l-value
-=======
             type = PyrexTypes.c_ptr_type(type)  # A function itself isn't an l-value
->>>>>>> ba53f939
         if not type.is_pyobject and not type.is_memoryviewslice:
             # Make manage_ref canonical, so that manage_ref will always mean
             # a decref is needed.
