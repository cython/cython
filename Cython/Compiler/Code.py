#
#   Code output module
#


import cython
cython.declare(os=object, re=object, operator=object, textwrap=object,
               Template=object, Naming=object, Options=object, StringEncoding=object,
               Utils=object, SourceDescriptor=object, StringIOTree=object,
               DebugFlags=object, defaultdict=object,
               closing=object, partial=object, wraps=object,
               zlib_compress=object, bz2_compress=object, lzma_compress=object, zstd_compress=object)

import hashlib
import operator
import os
import re
import shutil
import textwrap
from dataclasses import dataclass
from string import Template
from functools import partial, wraps
from contextlib import closing, contextmanager
from collections import defaultdict

from . import Naming
from . import Options
from . import DebugFlags
from . import StringEncoding
from .. import Utils
from .Scanning import SourceDescriptor
from ..StringIOTree import StringIOTree


# Set up available compression algorithms for maximum compression.
from zlib import compress as zlib_compress
try:
    from bz2 import compress as bz2_compress
except ImportError:
    bz2_compress = None
else:
    bz2_compress = partial(bz2_compress, compresslevel=9)
#try:
#    from lzma import compress as lzma_compress
#except ImportError:
#    lzma_compress = None
try:
    from compression.zstd import (
        compress as zstd_compress,
        CompressionParameter as zstd_CompressionParameter,
        Strategy as zstd_Strategy,
    )
except ImportError:
    zstd_compress = None
else:
    zstd_compress = partial(zstd_compress, options={
        zstd_CompressionParameter.strategy: zstd_Strategy.btultra2,
        zstd_CompressionParameter.compression_level: zstd_CompressionParameter.compression_level.bounds()[1],
    })
    del zstd_CompressionParameter
    del zstd_Strategy

compression_algorithms = [
    # Note: order is important and defines values for "CYTHON_COMPRESS_STRINGS" !
    (1, 'zlib', partial(zlib_compress, level=9)),
    (2, 'bz2', bz2_compress),
    (3, 'zstd', zstd_compress),
    # LZMA is difficult to configure for efficient output from C code
    # and the default output tends to be quite large.
    #(4, 'lzma', lzma_compress),
]


renamed_py2_builtins_map = {
    # builtins that had different names in Py2 code
    'unicode'    : 'str',
    'basestring' : 'str',
    'xrange'     : 'range',
    'raw_input'  : 'input',
}

ctypedef_builtins_map = {
    # types of builtins in "ctypedef class" statements which we don't
    # import either because the names conflict with C types or because
    # the type simply is not exposed.
    'py_int'             : '&PyLong_Type',
    'py_long'            : '&PyLong_Type',
    'py_float'           : '&PyFloat_Type',
    'wrapper_descriptor' : '&PyWrapperDescr_Type',
}

basicsize_builtins_map = {
    # builtins whose type has a different tp_basicsize than sizeof(...)
    'PyTypeObject': 'PyHeapTypeObject',
}

# Builtins as of Python version ...
KNOWN_PYTHON_BUILTINS_VERSION = (3, 14, 0, 'beta', 1)
KNOWN_PYTHON_BUILTINS = frozenset([
    'ArithmeticError',
    'AssertionError',
    'AttributeError',
    'BaseException',
    'BaseExceptionGroup',
    'BlockingIOError',
    'BrokenPipeError',
    'BufferError',
    'BytesWarning',
    'ChildProcessError',
    'ConnectionAbortedError',
    'ConnectionError',
    'ConnectionRefusedError',
    'ConnectionResetError',
    'DeprecationWarning',
    'EOFError',
    'Ellipsis',
    'EncodingWarning',
    'EnvironmentError',
    'Exception',
    'ExceptionGroup',
    'False',
    'FileExistsError',
    'FileNotFoundError',
    'FloatingPointError',
    'FutureWarning',
    'GeneratorExit',
    'IOError',
    'ImportError',
    'ImportWarning',
    'IndentationError',
    'IndexError',
    'InterruptedError',
    'IsADirectoryError',
    'KeyError',
    'KeyboardInterrupt',
    'LookupError',
    'MemoryError',
    'ModuleNotFoundError',
    'NameError',
    'None',
    'NotADirectoryError',
    'NotImplemented',
    'NotImplementedError',
    'OSError',
    'OverflowError',
    'PendingDeprecationWarning',
    'PermissionError',
    'ProcessLookupError',
    'PythonFinalizationError',
    'RecursionError',
    'ReferenceError',
    'ResourceWarning',
    'RuntimeError',
    'RuntimeWarning',
    'StopAsyncIteration',
    'StopIteration',
    'SyntaxError',
    'SyntaxWarning',
    'SystemError',
    'SystemExit',
    'TabError',
    'TimeoutError',
    'True',
    'TypeError',
    'UnboundLocalError',
    'UnicodeDecodeError',
    'UnicodeEncodeError',
    'UnicodeError',
    'UnicodeTranslateError',
    'UnicodeWarning',
    'UserWarning',
    'ValueError',
    'Warning',
    'WindowsError',
    'ZeroDivisionError',
    '_IncompleteInputError',
    '__build_class__',
    '__debug__',
    '__import__',
    'abs',
    'aiter',
    'all',
    'anext',
    'any',
    'ascii',
    'bin',
    'bool',
    'breakpoint',
    'bytearray',
    'bytes',
    'callable',
    'chr',
    'classmethod',
    'compile',
    'complex',
    'copyright',
    'credits',
    'delattr',
    'dict',
    'dir',
    'divmod',
    'enumerate',
    'eval',
    'exec',
    'exit',
    'filter',
    'float',
    'format',
    'frozenset',
    'getattr',
    'globals',
    'hasattr',
    'hash',
    'help',
    'hex',
    'id',
    'input',
    'int',
    'isinstance',
    'issubclass',
    'iter',
    'len',
    'license',
    'list',
    'locals',
    'map',
    'max',
    'memoryview',
    'min',
    'next',
    'object',
    'oct',
    'open',
    'ord',
    'pow',
    'print',
    'property',
    'quit',
    'range',
    'repr',
    'reversed',
    'round',
    'set',
    'setattr',
    'slice',
    'sorted',
    'staticmethod',
    'str',
    'sum',
    'super',
    'tuple',
    'type',
    'vars',
    'zip',
])

uncachable_builtins = [
    # Global/builtin names that cannot be cached because they may or may not
    # be available at import time, for various reasons:
    ## Python 3.13+
    '_IncompleteInputError',
    'PythonFinalizationError',
    ## Python 3.11+
    'BaseExceptionGroup',
    'ExceptionGroup',
    ## - Py3.10+
    'aiter',
    'anext',
    'EncodingWarning',
    ## - Py3.7+
    'breakpoint',  # might deserve an implementation in Cython
    ## - platform specific
    'WindowsError',
    ## - others
    '_',  # e.g. used by gettext
]

special_py_methods = cython.declare(frozenset, frozenset((
    '__cinit__', '__dealloc__', '__richcmp__', '__next__',
    '__await__', '__aiter__', '__anext__',
    '__getbuffer__', '__releasebuffer__',
)))

modifier_output_mapper = {
    'inline': 'CYTHON_INLINE'
}.get

cleanup_level_for_type_prefix = cython.declare(object, {
    'ustring': None,
    'tuple': 2,
    'slice': 2,
}.get)


class IncludeCode:
    """
    An include file and/or verbatim C code to be included in the
    generated sources.
    """
    # attributes:
    #
    #  pieces    {order: unicode}: pieces of C code to be generated.
    #            For the included file, the key "order" is zero.
    #            For verbatim include code, the "order" is the "order"
    #            attribute of the original IncludeCode where this piece
    #            of C code was first added. This is needed to prevent
    #            duplication if the same include code is found through
    #            multiple cimports.
    #  location  int: where to put this include in the C sources, one
    #            of the constants INITIAL, EARLY, LATE
    #  order     int: sorting order (automatically set by increasing counter)

    # Constants for location. If the same include occurs with different
    # locations, the earliest one takes precedence.
    INITIAL = 0
    EARLY = 1
    LATE = 2

    counter = 1   # Counter for "order"

    def __init__(self, include=None, verbatim=None, late=True, initial=False):
        self.order = self.counter
        type(self).counter += 1
        self.pieces = {}

        if include:
            if include[0] == '<' and include[-1] == '>':
                self.pieces[0] = '#include {}'.format(include)
                late = False  # system include is never late
            else:
                self.pieces[0] = '#include "{}"'.format(include)

        if verbatim:
            self.pieces[self.order] = verbatim

        if initial:
            self.location = self.INITIAL
        elif late:
            self.location = self.LATE
        else:
            self.location = self.EARLY

    def dict_update(self, d, key):
        """
        Insert `self` in dict `d` with key `key`. If that key already
        exists, update the attributes of the existing value with `self`.
        """
        if key in d:
            other = d[key]
            other.location = min(self.location, other.location)
            other.pieces.update(self.pieces)
        else:
            d[key] = self

    def sortkey(self):
        return self.order

    def mainpiece(self):
        """
        Return the main piece of C code, corresponding to the include
        file. If there was no include file, return None.
        """
        return self.pieces.get(0)

    def write(self, code):
        # Write values of self.pieces dict, sorted by the keys
        for k in sorted(self.pieces):
            code.putln(self.pieces[k])


def get_utility_dir():
    # make this a function and not global variables:
    # http://trac.cython.org/cython_trac/ticket/475
    Cython_dir = os.path.dirname(os.path.dirname(os.path.abspath(__file__)))
    return os.path.join(Cython_dir, "Utility")

read_utilities_hook = None
"""
Override the hook for reading a utilities file that contains code fragments used
by the codegen.

The hook functions takes the path of the utilities file, and returns a list
of strings, one per line.

The default behavior is to open a file relative to get_utility_dir().
"""

def read_utilities_from_utility_dir(path):
    """
    Read all lines of the file at the provided path from a path relative
    to get_utility_dir().
    """
    filename = os.path.join(get_utility_dir(), path)
    with closing(Utils.open_source_file(filename, encoding='UTF-8')) as f:
        return f.readlines()

# by default, read utilities from the utility directory.
read_utilities_hook = read_utilities_from_utility_dir


class AbstractUtilityCode:

    requires = None

    def put_code(self, globalstate: "GlobalState", used_by=None) -> None:
        pass

    def get_tree(self, **kwargs):
        return None

    def get_shared_library_scope(self, **kwargs):
        return None


class UtilityCodeBase(AbstractUtilityCode):
    """
    Support for loading utility code from a file.

    Code sections in the file can be specified as follows:

        ##### MyUtility.proto #####

        [proto declarations]

        ##### MyUtility.init #####

        [code run at module initialization]

        ##### MyUtility #####
        #@requires: MyOtherUtility
        #@substitute: naming

        [definitions]

        ##### MyUtility #####
        #@substitute: tempita

        [requires tempita substitution
         - context can't be specified here though so only
           tempita utility that requires no external context
           will benefit from this tag
         - only necessary when @required from non-tempita code]

    for prototypes and implementation respectively.  For non-python or
    -cython files backslashes should be used instead.  5 to 30 comment
    characters may be used on either side.

    If the @cname decorator is not used and this is a CythonUtilityCode,
    one should pass in the 'name' keyword argument to be used for name
    mangling of such entries.
    """

    is_cython_utility = False
    _utility_cache = {}

    match_section_title = re.compile(
        r'(.+)[.](proto(?:[.]\S+)?|impl|init|cleanup|module_state_decls|module_state_traverse|module_state_clear|export)$'
    ).match

    @staticmethod
    def get_special_comment_matcher(line_comment_char):
        return re.compile((
            # section title
            r'^%(C)s{5,30}  \s*  (?P<name> (?:\w|\.)+ )  \s*  %(C)s{5,30} |'
            # section tags and dependencies
            r'^%(C)s+  @(?P<tag> .+)'
        ) % {'C': re.escape(line_comment_char)}, re.VERBOSE).match

    @classmethod
    def _add_utility(cls, utility, name, type, lines, begin_lineno, tags=None):
        if utility is None:
            return

        code = '\n'.join(lines)
        if tags and 'substitute' in tags and 'naming' in tags['substitute']:
            try:
                new_code = Template(code).substitute(vars(Naming))
            except (KeyError, ValueError) as e:
                raise RuntimeError(
                    f"Error parsing templated utility code '{name}.{type}' at line {begin_lineno:d}: {e}")
            if new_code == code:
                raise RuntimeError(
                    f"Found useless 'substitute: naming' declaration without replacements. ({name}.{type}:{begin_lineno:d})")
            code = new_code

        # remember correct line numbers at least until after templating
        code = '\n' * begin_lineno + code

        if type == 'proto':
            utility[0] = code
        elif type == 'impl':
            utility[1] = code
        else:
            all_tags = utility[2]
            all_tags[type] = code

        if tags:
            all_tags = utility[2]
            for tag_name, tag_values in tags.items():
                all_tags.setdefault(tag_name, set()).update(tag_values)

    @classmethod
    def load_utilities_from_file(cls, path):
        utilities = cls._utility_cache.get(path)
        if utilities:
            return utilities

        _, ext = os.path.splitext(path)
        if ext in ('.pyx', '.py', '.pxd', '.pxi'):
            comment = '#'
            strip_comments = partial(re.compile(r'^\s*#(?!\s*cython\s*:).*').sub, '')
            rstrip = str.rstrip
        else:
            comment = '/'
            strip_comments = partial(re.compile(r'^\s*//.*|/\*[^*]*\*/').sub, '')
            rstrip = partial(re.compile(r'\s+(\\?)$').sub, r'\1')

        match_special = cls.get_special_comment_matcher(comment)
        match_type = cls.match_section_title

        all_lines = read_utilities_hook(path)

        utilities = defaultdict(lambda: [None, None, {}])
        lines = []
        tags = defaultdict(set)
        utility = name = type = None
        begin_lineno = 0

        for lineno, line in enumerate(all_lines):
            m = match_special(line)
            if m is None:
                lines.append(rstrip(strip_comments(line)))
            elif m.group('name'):
                cls._add_utility(utility, name, type, lines, begin_lineno, tags)

                begin_lineno = lineno + 1
                del lines[:]
                tags.clear()

                name = m.group('name')
                mtype = match_type(name)
                if mtype:
                    name, type = mtype.groups()
                else:
                    type = 'impl'
                utility = utilities[name]
            else:
                tag_value = m.group('tag')
                if ':' not in tag_value:
                    raise RuntimeError(f"Found invalid tag '{tag_value}' in utility section {name}.{type}")

                tag_name, _, tag_value = tag_value.partition(':')
                tag_name = tag_name.rstrip()
                tag_value = tag_value.strip()

                if tag_name not in ('requires', 'substitute', 'proto_block'):
                    raise RuntimeError(f"Found unknown tag name '{tag_name}' in utility section {name}.{type}")
                if not re.match(r'\S+$', tag_value):
                    raise RuntimeError(f"Found invalid tag value '{tag_value}' in utility section {name}.{type}")

                tags[tag_name].add(tag_value)
                lines.append('')  # keep line number correct

        if utility is None:
            raise ValueError("Empty utility code file")

        # Don't forget to add the last utility code
        cls._add_utility(utility, name, type, lines, begin_lineno, tags)

        utilities = dict(utilities)  # un-defaultdict-ify
        cls._utility_cache[path] = utilities
        return utilities

    @classmethod
    def load(cls, util_code_name, from_file, **kwargs):
        """
        Load utility code from a file specified by from_file (relative to
        Cython/Utility) and name util_code_name.
        """

        if '::' in util_code_name:
            from_file, util_code_name = util_code_name.rsplit('::', 1)
        assert from_file
        utilities = cls.load_utilities_from_file(from_file)
        proto, impl, tags = utilities[util_code_name]

        if tags:
            if "substitute" in tags and "tempita" in tags["substitute"]:
                if not issubclass(cls, TempitaUtilityCode):
                    return TempitaUtilityCode.load(util_code_name, from_file, **kwargs)
            orig_kwargs = kwargs.copy()
            for name, values in tags.items():
                if name in kwargs:
                    continue
                # only pass lists when we have to: most argument expect one value or None
                if name == 'requires':
                    if orig_kwargs:
                        values = [cls.load(dep, from_file, **orig_kwargs)
                                  for dep in sorted(values)]
                    else:
                        # dependencies are rarely unique, so use load_cached() when we can
                        values = [cls.load_cached(dep, from_file)
                                  for dep in sorted(values)]
                elif name == 'substitute':
                    # don't want to pass "naming" or "tempita" to the constructor
                    # since these will have been handled
                    values = values - {'naming', 'tempita'}
                    if not values:
                        continue
                elif not values:
                    values = None
                elif len(values) == 1:
                    values = list(values)[0]
                kwargs[name] = values

        if proto is not None:
            kwargs['proto'] = proto
        if impl is not None:
            kwargs['impl'] = impl

        if 'name' not in kwargs:
            kwargs['name'] = util_code_name

        if 'file' not in kwargs and from_file:
            kwargs['file'] = from_file
        return cls(**kwargs)

    @classmethod
    def load_cached(cls, utility_code_name, from_file, __cache={}):
        """
        Calls .load(), but using a per-type cache based on utility name and file name.
        """
        key = (utility_code_name, from_file, cls)
        try:
            return __cache[key]
        except KeyError:
            pass
        code = __cache[key] = cls.load(utility_code_name, from_file)
        return code

    @classmethod
    def load_as_string(cls, util_code_name, from_file, include_requires=False, **kwargs):
        """
        Load a utility code as a string. Returns (proto, implementation).

        If 'include_requires=True', concatenates all requirements before the actually
        requested utility code, separately for proto and impl part.

        In a lot of cases it may be better to use regular "load" and "CCodeWriter.put_code_here"
        since that is able to apply the code transformations to the code too.
        """
        util = cls.load(util_code_name, from_file, **kwargs)

        if not include_requires:
            return (util.format_code(util.proto),
                    util.format_code(util.impl))

        protos, impls = [], []
        def prepend(util_code):
            if util_code.requires:
                for dep in util_code.requires:
                    prepend(dep)
            if util_code.proto:
                protos.append(util_code.format_code(util_code.proto))
            if util_code.impl:
                impls.append(util_code.format_code(util_code.impl))

        prepend(util)
        return "".join(protos), "".join(impls)

    def format_code(self, code_string, replace_empty_lines=re.compile(r'\n\n+').sub):
        """
        Format a code section for output.
        """
        if code_string:
            code_string = replace_empty_lines('\n', code_string.strip()) + '\n\n'
        return code_string

    def __repr__(self):
        return "<%s(%s)>" % (type(self).__name__, self.name)

    def get_tree(self, **kwargs):
        return None

    def get_shared_library_scope(self, **kwargs):
        return None

    def __deepcopy__(self, memodict=None):
        # No need to deep-copy utility code since it's essentially immutable.
        return self

@dataclass
class SharedFunctionDecl:
    """Contains parsed declaration of shared utility function"""
    name: str
    ret: str
    params: str

class UtilityCode(UtilityCodeBase):
    """
    Stores utility code to add during code generation.

    See GlobalState.put_utility_code.

    hashes/equals by instance

    proto           C prototypes
    export          C prototypes exported from the shared utility code module
    impl            implementation code
    init            code to call on module initialization
    requires        utility code dependencies
    proto_block     the place in the resulting file where the prototype should
                    end up
    name            name of the utility code (or None)
    file            filename of the utility code file this utility was loaded
                    from (or None)
    shared_utility_functions        List of parsed declaration line of the shared utility function
    """
    code_parts = ["proto", "export", "impl", "init", "cleanup", "module_state_decls", "module_state_traverse", "module_state_clear"]

    def __init__(self, proto=None, impl=None, init=None, cleanup=None,
                 module_state_decls=None, module_state_traverse=None,
                 module_state_clear=None, requires=None,
                 proto_block='utility_code_proto', name=None, file=None, export=None):
        # proto_block: Which code block to dump prototype in. See GlobalState.
        self.proto = proto
        self.impl = impl
        self.init = init
        self.cleanup = cleanup
        self.module_state_decls = module_state_decls
        self.module_state_traverse = module_state_traverse
        self.module_state_clear = module_state_clear
        self.requires = requires
        self._cache = {}
        self.specialize_list = []
        self.proto_block = proto_block
        self.name = name
        self.file = file
        self.export = export
        self.shared_utility_functions = self.parse_export_functions(export) if export else []
        if export:
            self._validate_suitable_for_sharing()

        # cached for use in hash and eq
        self._parts_tuple = tuple(getattr(self, part, None) for part in self.code_parts)

    def parse_export_functions(self, export_proto: str) -> list:

        assert '//' not in export_proto and '/*' not in export_proto and '*/' not in export_proto, \
            f'Export block must not contain comments:\n{export_proto.strip()}\n in file {self.file}'

        parsed_protos = []
        proto_regex=r'''
            ^static\s                                         # `static` keyword
            (?P<ret_type>[^;()]+[\s*])                        # return type + modifier with optional * - e.g.: int *, float, const str *, ...
            (?P<func_name>\w+)\((?P<func_params>[^)]*)\)$     # function with params - e.g. foo(int, float, *PyObject)
        '''

        for proto in export_proto.split(';\n'):
            proto = proto.strip().replace('\n', '')
            proto = re.sub(r'\s+', ' ', proto)

            if len(proto) == 0:
                continue
            matched = re.match(proto_regex, proto, re.VERBOSE)
            assert matched is not None, \
                f"Wrong format of function definition in export block \n{proto!r}\n in {self.file}"

            ret_type, func_name, func_params = matched.groups()
            parsed_protos.append(
                SharedFunctionDecl(name=func_name.strip(), ret=ret_type.strip(), params=func_params.strip())
            )

        return parsed_protos


    def __hash__(self):
        return hash(self._parts_tuple)

    def __eq__(self, other):
        if self is other:
            return True
        self_type, other_type = type(self), type(other)
        if self_type is not other_type and not (isinstance(other, self_type) or isinstance(self, other_type)):
            return False

        return self._parts_tuple == other._parts_tuple

    def none_or_sub(self, s, context):
        """
        Format a string in this utility code with context. If None, do nothing.
        """
        if s is None:
            return None
        return s % context

    def specialize(self, pyrex_type=None, **data):
        name = self.name
        if pyrex_type is not None:
            data['type'] = pyrex_type.empty_declaration_code()
            data['type_name'] = pyrex_type.specialization_name()
            name = "%s[%s]" % (name, data['type_name'])
        # Dicts aren't hashable...
        key = tuple(sorted(data.items()))
        try:
            return self._cache[key]
        except KeyError:
            if self.requires is None:
                requires = None
            else:
                requires = [r.specialize(data) for r in self.requires]

            s = self._cache[key] = UtilityCode(
                self.none_or_sub(self.proto, data),
                self.none_or_sub(self.impl, data),
                self.none_or_sub(self.init, data),
                self.none_or_sub(self.cleanup, data),
                self.none_or_sub(self.module_state_decls, data),
                self.none_or_sub(self.module_state_traverse, data),
                self.none_or_sub(self.module_state_clear, data),
                requires,
                self.proto_block,
                name,
            )

            self.specialize_list.append(s)
            return s

    def _validate_suitable_for_sharing(self):
        code_string = getattr(self, "impl")
        if not code_string: return
        assert "NAMED_CGLOBAL(moddict_cname)" not in code_string, \
            f"moddict_cname should not be shared: {self}"

    @cython.final
    def _put_code_section(self, writer: "CCodeWriter", output: "GlobalState", code_type: str, used_by=None):
        code_string = getattr(self, code_type)
        if not code_string:
            return

        can_be_reused = code_type in ('proto', 'impl')

        code_string, result_is_module_specific = process_utility_ccode(self, output, code_string)

        used_by = f" (used by {used_by})" if used_by else ''
        name = f"{self.name}.{code_type}" if code_type != 'impl' else self.name

        writer.putln(f"/* {name}{used_by} */")

        if can_be_reused and not result_is_module_specific:
            # can be reused across modules
            writer.put_or_include(code_string, f'{self.name}_{code_type}')
        else:
            writer.put_multilines(code_string)

    def _put_init_code_section(self, output):
        if not self.init:
            return
        writer = output['init_globals']
        self._put_code_section(writer, output, 'init')
        # 'init' code can end with an 'if' statement for an error condition like:
        # if (check_ok()) ; else
        writer.putln("  " + writer.error_goto_if_PyErr(output.module_pos))
        writer.putln()

    def _put_shared_function_declarations(self, code: "CCodeWriter") -> None:
        code.putln(f'/* {self.name} */')
        for shared in self.shared_utility_functions:
            # Convert function declarations to static function pointers.
            code.putln(f'static {shared.ret}(*{shared.name})({shared.params}); /*proto*/')
        code.putln()

    def put_code(self, globalstate: "GlobalState", used_by=None) -> None:
        has_shared_utility_code = bool(
            self.shared_utility_functions and globalstate.module_node.scope.context.shared_utility_qualified_name
        )

        if self.requires and not has_shared_utility_code:
            for dependency in self.requires:
                globalstate.use_utility_code(dependency, used_by=self.name)

        if has_shared_utility_code:
            self._put_shared_function_declarations(globalstate[self.proto_block])
        globalstate.shared_utility_functions.extend(self.shared_utility_functions)

        if self.proto:
            self._put_code_section(globalstate[self.proto_block], globalstate, 'proto', used_by=used_by)
        if not has_shared_utility_code:
            self._put_code_section(globalstate[self.proto_block], globalstate, 'export')
        if self.impl and not has_shared_utility_code:
            self._put_code_section(globalstate['utility_code_def'], globalstate, 'impl', used_by=used_by)
        if self.cleanup and Options.generate_cleanup_code:
            self._put_code_section(globalstate['cleanup_globals'], globalstate, 'cleanup')
        if self.module_state_decls:
            self._put_code_section(globalstate['module_state_contents'], globalstate, 'module_state_decls')
        if self.module_state_traverse:
            self._put_code_section(globalstate['module_state_traverse_contents'], globalstate, 'module_state_traverse')
        if self.module_state_clear:
            self._put_code_section(globalstate['module_state_clear_contents'], globalstate, 'module_state_clear')

        if self.init:
            self._put_init_code_section(globalstate)


def add_macro_processor(*macro_names, regex=None, is_module_specific=False, _last_macro_processor = [None]):
    """Decorator to chain the code macro processors below.
    """
    last_processor = _last_macro_processor[0]

    def build_processor(func):
        @wraps(func)
        def process(utility_code: UtilityCode, output, code_string: str):
            # First, call the processing chain in FIFO function definition order.
            result_is_module_specific = False
            if last_processor is not None:
                code_string, result_is_module_specific = last_processor(utility_code, output, code_string)

            # Detect if we need to do something.
            if macro_names:
                for macro in macro_names:
                    if macro in code_string:
                        break
                else:
                    return code_string, result_is_module_specific

            # Process the code.
            if regex is None:
                code_string = func(utility_code, output, code_string)
            else:
                code_string = re.sub(regex, partial(func, output), code_string)

            # Make sure we found and replaced all macro occurrences.
            for macro in macro_names:
                if macro in code_string:
                    raise RuntimeError(f"Left-over utility code macro '{macro}()' found in '{utility_code.name}'")

            result_is_module_specific |= is_module_specific
            return code_string, result_is_module_specific

        _last_macro_processor[0] = process
        return process

    return build_processor


@add_macro_processor(
    'CSTRING',
    regex=r'CSTRING\(\s*"""([^"]*(?:"[^"]+)*)"""\s*\)',
)
def _wrap_c_string(_, matchobj):
    """Replace CSTRING('''xyz''') by a C compatible string, taking care of line breaks.
    """
    content = matchobj.group(1).replace('"', r'\042')
    return ''.join(
        f'"{line}\\n"\n' if not line.endswith('\\') or line.endswith('\\\\') else f'"{line[:-1]}"\n'
        for line in content.splitlines())


@add_macro_processor()
def _format_impl_code(utility_code: UtilityCode, _, impl):
    return utility_code.format_code(impl)


@add_macro_processor(
    'CALL_UNBOUND_METHOD',
    is_module_specific=True,
    regex=(
        r'CALL_UNBOUND_METHOD\('
        r'([a-zA-Z_]+),\s*'   # type cname
        r'"([^"]+)",\s*'      # method name
        r'([^),\s]+)'         # object cname
        r'((?:,[^),]+)*)'     # args*
        r'\)'
    ),
)
def _inject_unbound_method(output, matchobj):
    """Replace 'UNBOUND_METHOD(type, "name")' by a constant Python identifier cname.
    """
    type_cname, method_name, obj_cname, args = matchobj.groups()
    type_cname = '&%s' % type_cname
    args = [arg.strip() for arg in args[1:].split(',')] if args else []
    assert len(args) < 3, f"CALL_UNBOUND_METHOD() does not support {len(args):d} call arguments"
    return output.cached_unbound_method_call_code(
        f"{Naming.modulestateglobal_cname}->",
        obj_cname, type_cname, method_name, args)


@add_macro_processor(
    'PYIDENT', 'PYUNICODE',
    is_module_specific=True,
    regex=r'PY(IDENT|UNICODE)\("([^"]+)"\)',
)
def _inject_string_constant(output, matchobj):
    """Replace 'PYIDENT("xyz")' by a constant Python identifier cname.
    """
    str_type, name = matchobj.groups()
    return "%s->%s" % (
        Naming.modulestateglobal_cname,
        output.get_py_string_const(
            StringEncoding.EncodedString(name), identifier=str_type == 'IDENT').cname)


@add_macro_processor(
    'EMPTY',
    # As long as we use the same C access macros for these names, they are not module specific.
    # is_module_specific=True,
    regex=r'EMPTY\((bytes|unicode|tuple)\)',
)
def _inject_empty_collection_constant(output, matchobj):
    """Replace 'EMPTY(bytes|tuple|...)' by a constant Python identifier cname.
    """
    type_name = matchobj.group(1)
    return "%s->%s" % (
        Naming.modulestateglobal_cname,
        getattr(Naming, f'empty_{type_name}'))


@add_macro_processor(
    'CGLOBAL',  # 'NAMED_CGLOBAL',  # first is part of second and thus not needed
    is_module_specific=False,
    regex=r'(NAMED_)?CGLOBAL\(([^)]+)\)',
)
def _inject_cglobal(output, matchobj):
    is_named, name = matchobj.groups()
    if is_named:
        name = getattr(Naming, name)
    else:
        assert re.match(r'\w+', name), repr(name)  # Detect simple typos.
    return f"{Naming.modulestateglobal_cname}->{name}"


@add_macro_processor()
def process_utility_ccode(utility_code, _, code_string):
    """Entry point for code processors, must be defined last.
    """
    return code_string


def sub_tempita(s, context, file=None, name=None, __cache={}):
    "Run tempita on string s with given context."
    if not s:
        return None

    if file:
        name = f"{file}:{name}"
    if name:
        context['__name'] = name

    try:
        template = __cache[s]
    except KeyError:
        from ..Tempita import Template
        template = __cache[s] = Template(s, name=name)

    return template.substitute(context)


class TempitaUtilityCode(UtilityCode):
    def __init__(self, name=None, proto=None, impl=None, init=None, file=None, context=None, **kwargs):
        if context is None:
            context = {}
        else:
            # prevent changes propagating back if context is shared between multiple utility codes.
            context = context.copy()
        proto = sub_tempita(proto, context, file, name)
        impl = sub_tempita(impl, context, file, name)
        init = sub_tempita(init, context, file, name)
        super().__init__(
            proto, impl, init=init, name=name, file=file, **kwargs)

    @classmethod
    def load_cached(cls, utility_code_name, from_file=None, context=None, __cache={}):
        context_key = tuple(sorted(context.items())) if context else None
        assert hash(context_key) is not None  # raise TypeError if not hashable
        key = (cls, from_file, utility_code_name, context_key)
        try:
            return __cache[key]
        except KeyError:
            pass
        code = __cache[key] = cls.load(utility_code_name, from_file, context=context)
        return code

    def none_or_sub(self, s, context):
        """
        Format a string in this utility code with context. If None, do nothing.
        """
        if s is None:
            return None
        return sub_tempita(s, context, self.file, self.name)


class LazyUtilityCode(UtilityCodeBase):
    """
    Utility code that calls a callback with the root code writer when
    available. Useful when you only have 'env' but not 'code'.
    """
    __name__ = '<lazy>'
    requires = None

    def __init__(self, callback):
        self.callback = callback

    def put_code(self, globalstate: "GlobalState", used_by=None) -> None:
        utility = self.callback(globalstate.rootwriter)
        globalstate.use_utility_code(utility, used_by=used_by)


class FunctionState:
    # return_label     string          function return point label
    # error_label      string          error catch point label
    # error_without_exception  boolean Can go to the error label without an exception (e.g. __next__ can return NULL)
    # continue_label   string          loop continue point label
    # break_label      string          loop break point label
    # return_from_error_cleanup_label string
    # label_counter    integer         counter for naming labels
    # exc_vars         (string * 3)    exception variables for reraise, or None
    # can_trace        boolean         line tracing is supported in the current context
    # scope            Scope           the scope object of the current function

    # Not used for now, perhaps later
    def __init__(self, owner, names_taken=set(), scope=None):
        self.names_taken = names_taken
        self.owner = owner
        self.scope = scope

        self.error_label = None
        self.label_counter = 0
        self.labels_used = set()
        self.return_label = self.new_label()
        self.new_error_label()
        self.continue_label = None
        self.break_label = None
        self.yield_labels = []

        self.exc_vars = None
        self.current_except = None
        self.can_trace = False
        self.gil_owned = True

        self.temps_allocated = []  # of (name, type, manage_ref, static)
        self.temps_free = {}  # (type, manage_ref) -> list of free vars with same type/managed status
        self.temps_used_type = {}  # name -> (type, manage_ref)
        self.zombie_temps = set()  # temps that must not be reused after release
        self.temp_counter = 0
        self.closure_temps = None

        # This is used to collect temporaries, useful to find out which temps
        # need to be privatized in parallel sections
        self.collect_temps_stack = []

        # This is used for the error indicator, which needs to be local to the
        # function. It used to be global, which relies on the GIL being held.
        # However, exceptions may need to be propagated through 'nogil'
        # sections, in which case we introduce a race condition.
        self.should_declare_error_indicator = False
        self.uses_error_indicator = False

        self.error_without_exception = False

        self.needs_refnanny = False

    # safety checks

    def validate_exit(self):
        # validate that all allocated temps have been freed
        if self.temps_allocated:
            leftovers = self.temps_in_use()
            if leftovers:
                msg = "TEMPGUARD: Temps left over at end of '%s': %s" % (self.scope.name, ', '.join([
                    '%s [%s]' % (name, ctype)
                    for name, ctype, is_pytemp in sorted(leftovers)]),
                )
                #print(msg)
                raise RuntimeError(msg)

    # labels

    def new_label(self, name=None):
        n: cython.size_t = self.label_counter
        self.label_counter = n + 1
        label = "%s%d" % (Naming.label_prefix, n)
        if name is not None:
            label += '_' + name
        return label

    def new_yield_label(self, expr_type='yield'):
        label = self.new_label('resume_from_%s' % expr_type)
        num_and_label = (len(self.yield_labels) + 1, label)
        self.yield_labels.append(num_and_label)
        return num_and_label

    def new_error_label(self, prefix=""):
        old_err_lbl = self.error_label
        self.error_label = self.new_label(prefix + 'error')
        return old_err_lbl

    def get_loop_labels(self):
        return (
            self.continue_label,
            self.break_label)

    def set_loop_labels(self, labels):
        (self.continue_label,
         self.break_label) = labels

    def new_loop_labels(self, prefix=""):
        old_labels = self.get_loop_labels()
        self.set_loop_labels(
            (self.new_label(prefix + "continue"),
             self.new_label(prefix + "break")))
        return old_labels

    def get_all_labels(self):
        return (
            self.continue_label,
            self.break_label,
            self.return_label,
            self.error_label)

    def set_all_labels(self, labels):
        (self.continue_label,
         self.break_label,
         self.return_label,
         self.error_label) = labels

    def all_new_labels(self):
        old_labels = self.get_all_labels()
        new_labels = []
        for old_label, name in zip(old_labels, ['continue', 'break', 'return', 'error']):
            if old_label:
                new_labels.append(self.new_label(name))
            else:
                new_labels.append(old_label)
        self.set_all_labels(new_labels)
        return old_labels

    def use_label(self, lbl):
        self.labels_used.add(lbl)

    def label_used(self, lbl):
        return lbl in self.labels_used

    # temp handling

    def allocate_temp(self, type, manage_ref, static=False, reusable=True):
        """
        Allocates a temporary (which may create a new one or get a previously
        allocated and released one of the same type). Type is simply registered
        and handed back, but will usually be a PyrexType.

        If type.needs_refcounting, manage_ref comes into play. If manage_ref is set to
        True, the temp will be decref-ed on return statements and in exception
        handling clauses. Otherwise the caller has to deal with any reference
        counting of the variable.

        If not type.needs_refcounting, then manage_ref will be ignored, but it
        still has to be passed. It is recommended to pass False by convention
        if it is known that type will never be a reference counted type.

        static=True marks the temporary declaration with "static".
        This is only used when allocating backing store for a module-level
        C array literals.

        if reusable=False, the temp will not be reused after release.

        A C string referring to the variable is returned.
        """
        if type.is_cv_qualified and not type.is_reference:
            type = type.cv_base_type
        elif type.is_reference and not type.is_fake_reference:
            type = type.ref_base_type
        elif type.is_cfunction:
            from . import PyrexTypes
            type = PyrexTypes.c_ptr_type(type)  # A function itself isn't an l-value
        elif type.is_cpp_class and not type.is_fake_reference and self.scope.directives['cpp_locals']:
            self.scope.use_utility_code(UtilityCode.load_cached("OptionalLocals", "CppSupport.cpp"))
        if not type.needs_refcounting:
            # Make manage_ref canonical, so that manage_ref will always mean
            # a decref is needed.
            manage_ref = False

        freelist = self.temps_free.get((type, manage_ref))
        if reusable and freelist is not None and freelist[0]:
            result = freelist[0].pop()
            freelist[1].remove(result)
        else:
            while True:
                self.temp_counter += 1
                result = "%s%d" % (Naming.codewriter_temp_prefix, self.temp_counter)
                if result not in self.names_taken: break
            self.temps_allocated.append((result, type, manage_ref, static))
            if not reusable:
                self.zombie_temps.add(result)
        self.temps_used_type[result] = (type, manage_ref)
        if DebugFlags.debug_temp_code_comments:
            self.owner.putln("/* %s allocated (%s)%s */" % (result, type, "" if reusable else " - zombie"))

        if self.collect_temps_stack:
            self.collect_temps_stack[-1].add((result, type))

        return result

    def release_temp(self, name):
        """
        Releases a temporary so that it can be reused by other code needing
        a temp of the same type.
        """
        type, manage_ref = self.temps_used_type[name]
        freelist = self.temps_free.get((type, manage_ref))
        if freelist is None:
            freelist = ([], set())  # keep order in list and make lookups in set fast
            self.temps_free[(type, manage_ref)] = freelist
        if name in freelist[1]:
            raise RuntimeError("Temp %s freed twice!" % name)
        if name not in self.zombie_temps:
            freelist[0].append(name)
        freelist[1].add(name)
        if DebugFlags.debug_temp_code_comments:
            self.owner.putln("/* %s released %s*/" % (
                name, " - zombie" if name in self.zombie_temps else ""))

    def temps_in_use(self):
        """Return a list of (cname,type,manage_ref) tuples of temp names and their type
        that are currently in use.
        """
        used = []
        for name, type, manage_ref, static in self.temps_allocated:
            freelist = self.temps_free.get((type, manage_ref))
            if freelist is None or name not in freelist[1]:
                used.append((name, type, manage_ref and type.needs_refcounting))
        return used

    def temps_holding_reference(self):
        """Return a list of (cname,type) tuples of temp names and their type
        that are currently in use. This includes only temps
        with a reference counted type which owns its reference.
        """
        return [(name, type)
                for name, type, manage_ref in self.temps_in_use()
                if manage_ref and type.needs_refcounting]

    def all_managed_temps(self):
        """Return a list of (cname, type) tuples of refcount-managed Python objects.
        """
        return [(cname, type)
                for cname, type, manage_ref, static in self.temps_allocated
                if manage_ref]

    def all_free_managed_temps(self):
        """Return a list of (cname, type) tuples of refcount-managed Python
        objects that are not currently in use.  This is used by
        try-except and try-finally blocks to clean up temps in the
        error case.
        """
        return sorted([  # Enforce deterministic order.
            (cname, type)
            for (type, manage_ref), freelist in self.temps_free.items() if manage_ref
            for cname in freelist[0]
        ])

    def start_collecting_temps(self):
        """
        Useful to find out which temps were used in a code block
        """
        self.collect_temps_stack.append(set())

    def stop_collecting_temps(self):
        return self.collect_temps_stack.pop()

    def init_closure_temps(self, scope):
        self.closure_temps = ClosureTempAllocator(scope)


class NumConst:
    """Global info about a Python number constant held by GlobalState.

    cname       string
    value       string
    py_type     string     int, long, float
    value_code  string     evaluation code if different from value
    """

    def __init__(self, cname, value, py_type, value_code=None):
        self.cname = cname
        self.value = value
        self.py_type = py_type
        self.value_code = value_code or value


class PyObjectConst:
    """Global info about a generic constant held by GlobalState.
    """
    # cname       string
    # type        PyrexType

    def __init__(self, cname, type):
        self.cname = cname
        self.type = type


cython.declare(possible_unicode_identifier=object, possible_bytes_identifier=object,
               replace_identifier=object, find_alphanums=object)
possible_unicode_identifier = re.compile(r"(?![0-9])\w+$", re.U).match
possible_bytes_identifier = re.compile(br"(?![0-9])\w+$").match
replace_identifier = re.compile(r'[^a-zA-Z0-9_]+').sub
find_alphanums = re.compile('([a-zA-Z0-9]+)').findall

class StringConst:
    """Global info about a C string constant held by GlobalState.
    """
    # cname            string
    # text             EncodedString or BytesLiteral
    # escaped_value    str        The string value as C code byte sequence.
    # py_strings       {(identifier, encoding) : PyStringConst}
    # c_used           boolean  Is the plain C string used (or only the Python object?)

    def __init__(self, cname, text, byte_string):
        self.cname = cname
        self.text = text
        self.escaped_value = StringEncoding.escape_byte_string(byte_string)
        self.py_strings = None
        self.c_used = False

    def get_py_string_const(self, encoding, identifier=None):
        text = self.text
        intern: cython.bint
        is_unicode: cython.bint

        if identifier or encoding is None:
            # unicode string
            encoding = encoding_key = None
            is_unicode = True
        else:
            # bytes
            is_unicode = False
            encoding = encoding.lower()
            if encoding in ('utf8', 'utf-8', 'ascii', 'usascii', 'us-ascii'):
                encoding = None
                encoding_key = None
            else:
                encoding_key = ''.join(find_alphanums(encoding))

        if identifier:
            intern = True
        elif identifier is None:
            if isinstance(text, bytes):
                intern = bool(possible_bytes_identifier(text))
            else:
                intern = bool(possible_unicode_identifier(text))
        else:
            intern = False

        key = (intern, is_unicode, encoding_key)
        if self.py_strings is None:
            self.py_strings = {}
        else:
            try:
                return self.py_strings[key]
            except KeyError:
                pass

        pystring_cname = (
            f"{Naming.interned_prefixes['str'] if intern else Naming.py_const_prefix}"
            f"{'u' if is_unicode else 'b'}"
            f"{'_' + encoding_key if encoding_key else ''}"
            f"_{self.cname[len(Naming.const_prefix):]}"
        )

        py_string = PyStringConst(pystring_cname, encoding, intern, is_unicode)
        self.py_strings[key] = py_string
        return py_string


class PyStringConst:
    """Global info about a Python string constant held by GlobalState.
    """
    # cname       string
    # encoding    string
    # intern      boolean
    # is_unicode  boolean

    def __init__(self, cname, encoding, intern=False, is_unicode=False):
        self.cname = cname
        self.encoding = encoding
        self.is_unicode = is_unicode
        self.intern = intern

    def __lt__(self, other):
        return self.cname < other.cname


class GlobalState:
    # filename_table   {string : int}  for finding filename table indexes
    # filename_list    [string]        filenames in filename table order
    # input_file_contents dict         contents (=list of lines) of any file that was used as input
    #                                  to create this output C code.  This is
    #                                  used to annotate the comments.
    #
    # utility_codes   set                IDs of used utility code (to avoid reinsertion)
    #
    # declared_cnames  {string:Entry}  used in a transition phase to merge pxd-declared
    #                                  constants etc. into the pyx-declared ones (i.e,
    #                                  check if constants are already added).
    #                                  In time, hopefully the literals etc. will be
    #                                  supplied directly instead.
    #
    # const_cnames_used  dict          global counter for unique constant identifiers
    # shared_utility_functions         List of parsed declaration lines of the shared utility functions

    # parts            {string:CCodeWriter}


    # interned_strings
    # consts
    # interned_nums

    # directives       set             Temporary variable used to track
    #                                  the current set of directives in the code generation
    #                                  process.

    directives = {}

    code_layout = [
        'h_code',
        'filename_table',
        'utility_code_proto_before_types',
        'numeric_typedefs',           # Let these detailed individual parts stay!,
        'complex_type_declarations',  # as the proper solution is to make a full DAG...
        'type_declarations',          # More coarse-grained blocks would simply hide
        'utility_code_proto',         # the ugliness, not fix it
        'module_declarations',
        'typeinfo',
        'before_global_var',
        'global_var',
        'string_decls',
        'decls',
        'late_includes',
        'module_state',
        'module_state_contents',  # can be used to inject declarations into the modulestate struct
        'module_state_end',
        'constant_name_defines',
        'module_state_clear',
        'module_state_clear_contents',
        'module_state_clear_end',
        'module_state_traverse',
        'module_state_traverse_contents',
        'module_state_traverse_end',
        'module_code',  # user code goes here
        'module_exttypes',
        'initfunc_declarations',
        'init_module',
        'pystring_table',
        'cached_builtins',
        'cached_constants',
        'init_constants',
        'init_codeobjects',
        'init_globals',  # (utility code called at init-time)
        'cleanup_globals',
        'cleanup_module',
        'main_method',
        'utility_code_pragmas',  # silence some irrelevant warnings in utility code
        'utility_code_def',
        'utility_code_pragmas_end',  # clean-up the utility_code_pragmas
        'end'
    ]

    # h files can only have a much smaller list of sections
    h_code_layout = [
        'h_code',
        'utility_code_proto_before_types',
        'type_declarations',
        'utility_code_proto',
        'end'
    ]

    def __init__(self, writer, module_node, code_config, common_utility_include_dir=None):
        self.filename_table = {}
        self.filename_list = []
        self.input_file_contents = {}
        self.utility_codes = set()
        self.declared_cnames = {}
        self.in_utility_code_generation = False
        self.code_config = code_config
        self.common_utility_include_dir = common_utility_include_dir
        self.parts = {}
        self.module_node = module_node  # because some utility code generation needs it
                                        # (generating backwards-compatible Get/ReleaseBuffer

        self.const_cnames_used = {}
        self.string_const_index = {}
        self.dedup_const_index = {}
        self.pyunicode_ptr_const_index = {}
        self.codeobject_constants = []
        self.num_const_index = {}
        self.arg_default_constants = []
        self.const_array_counters = {}  # counts of differently prefixed arrays of constants
        self.cached_cmethods = {}
        self.initialised_constants = set()
        self.shared_utility_functions = []

        writer.set_global_state(self)
        self.rootwriter = writer

    def initialize_main_c_code(self):
        rootwriter = self.rootwriter
        for i, part in enumerate(self.code_layout):
            w = self.parts[part] = rootwriter.insertion_point()
            if i > 0:
                w.putln("/* #### Code section: %s ### */" % part)

        w = self.parts['cached_builtins']
        w.start_initcfunc(
            "int __Pyx_InitCachedBuiltins("
            f"{Naming.modulestatetype_cname} *{Naming.modulestatevalue_cname})")
        w.putln(f"CYTHON_UNUSED_VAR({Naming.modulestatevalue_cname});")

        w = self.parts['cached_constants']
        w.start_initcfunc(
            "int __Pyx_InitCachedConstants("
            f"{Naming.modulestatetype_cname} *{Naming.modulestatevalue_cname})",
            refnanny=True)
        w.putln(f"CYTHON_UNUSED_VAR({Naming.modulestatevalue_cname});")
        w.put_setup_refcount_context(StringEncoding.EncodedString("__Pyx_InitCachedConstants"))

        w = self.parts['init_globals']
        w.start_initcfunc("int __Pyx_InitGlobals(void)")

        w = self.parts['init_constants']
        w.start_initcfunc(
            "int __Pyx_InitConstants("
            f"{Naming.modulestatetype_cname} *{Naming.modulestatevalue_cname})")
        w.putln(f"CYTHON_UNUSED_VAR({Naming.modulestatevalue_cname});")

        if not Options.generate_cleanup_code:
            del self.parts['cleanup_globals']
        else:
            w = self.parts['cleanup_globals']
            w.start_initcfunc(
                "void __Pyx_CleanupGlobals("
                f"{Naming.modulestatetype_cname} *{Naming.modulestatevalue_cname})")
            w.putln(f"CYTHON_UNUSED_VAR({Naming.modulestatevalue_cname});")

        code = self.parts['utility_code_proto']
        code.putln("")
        code.putln("/* --- Runtime support code (head) --- */")

        code = self.parts['utility_code_def']
        if self.code_config.emit_linenums:
            code.write('\n#line 1 "cython_utility"\n')
        code.putln("")
        code.putln("/* --- Runtime support code --- */")

    def initialize_main_h_code(self):
        rootwriter = self.rootwriter
        for part in self.h_code_layout:
            self.parts[part] = rootwriter.insertion_point()

    def finalize_main_c_code(self):
        self.close_global_decls()

        #
        # utility_code_def
        #
        code = self.parts['utility_code_def']
        util = TempitaUtilityCode.load_cached("TypeConversions", "TypeConversion.c")
        code.put(util.format_code(util.impl))
        code.putln("")

        #
        # utility code pragmas
        #
        code = self.parts['utility_code_pragmas']
        util = UtilityCode.load_cached("UtilityCodePragmas", "ModuleSetupCode.c")
        code.putln(util.format_code(util.impl))
        code.putln("")
        code = self.parts['utility_code_pragmas_end']
        util = UtilityCode.load_cached("UtilityCodePragmasEnd", "ModuleSetupCode.c")
        code.putln(util.format_code(util.impl))
        code.putln("")

    def __getitem__(self, key):
        return self.parts[key]

    #
    # Global constants, interned objects, etc.
    #
    def close_global_decls(self):
        # This is called when it is known that no more global declarations will
        # declared.
        self.generate_const_declarations()

        w = self.parts['cached_builtins']
        w.putln("return 0;")
        if w.label_used(w.error_label):
            w.put_label(w.error_label)
            w.putln("return -1;")
        w.putln("}")
        w.exit_cfunc_scope()

        w = self.parts['cached_constants']
        for const_type in ["tuple", "slice"]:
            if const_type in self.const_array_counters:
                self.immortalize_constants(
                    w.name_in_module_state(Naming.pyrex_prefix + const_type),
                    self.const_array_counters[const_type],
                    w)
        w.put_finish_refcount_context()
        w.putln("return 0;")
        if w.label_used(w.error_label):
            w.put_label(w.error_label)
            w.put_finish_refcount_context()
            w.putln("return -1;")
        w.putln("}")
        w.exit_cfunc_scope()

        for part in ['init_globals', 'init_constants']:
            w = self.parts[part]
            w.putln("return 0;")
            if w.label_used(w.error_label):
                w.put_label(w.error_label)
                w.putln("return -1;")
            w.putln("}")
            w.exit_cfunc_scope()

        if Options.generate_cleanup_code:
            w = self.parts['cleanup_globals']
            w.putln("}")
            w.exit_cfunc_scope()

        if Options.generate_cleanup_code:
            w = self.parts['cleanup_module']
            w.putln("}")
            w.exit_cfunc_scope()

    def put_pyobject_decl(self, entry):
        self['global_var'].putln("static PyObject *%s;" % entry.cname)

    # constant handling at code generation time

    def get_cached_constants_writer(self, target=None):
        if target is not None:
            if target in self.initialised_constants:
                # Return None on second/later calls to prevent duplicate creation code.
                return None
            self.initialised_constants.add(target)
        return self.parts['cached_constants']

    def get_int_const(self, str_value, longness=False):
        py_type = longness and 'long' or 'int'
        try:
            c = self.num_const_index[(str_value, py_type)]
        except KeyError:
            c = self.new_num_const(str_value, py_type)
        return c

    def get_float_const(self, str_value, value_code):
        try:
            c = self.num_const_index[(str_value, 'float')]
        except KeyError:
            c = self.new_num_const(str_value, 'float', value_code)
        return c

    def get_py_const(self, prefix, dedup_key=None):
        if dedup_key is not None:
            const = self.dedup_const_index.get(dedup_key)
            if const is not None:
                return const
        const = self.new_array_const_cname(prefix)
        if dedup_key is not None:
            self.dedup_const_index[dedup_key] = const
        return const

    def get_argument_default_const(self, type):
        cname = self.new_const_cname('')
        c = PyObjectConst(cname, type)
        self.arg_default_constants.append(c)
        # Argument default constants aren't currently cleaned up.
        # If that changes, it needs to account for the fact that they
        # aren't just Python objects
        return c

    def get_string_const(self, text, c_used=True):
        # return a C string constant, creating a new one if necessary
        if text.is_unicode:
            byte_string = text.utf8encode()
        else:
            byte_string = text.byteencode()
        try:
            c = self.string_const_index[byte_string]
        except KeyError:
            c = self.new_string_const(text, byte_string)
        if c_used:
            c.c_used = True
        return c

    def get_pyunicode_ptr_const(self, text):
        # return a Py_UNICODE[] constant, creating a new one if necessary
        assert text.is_unicode
        try:
            c = self.pyunicode_ptr_const_index[text]
        except KeyError:
            c = self.pyunicode_ptr_const_index[text] = self.new_const_cname()
        return c

    def get_py_string_const(self, text, identifier=None):
        # return a Python string constant, creating a new one if necessary
        c_string: StringConst = self.get_string_const(text, c_used=False)
        py_string = c_string.get_py_string_const(text.encoding, identifier)
        return py_string

    def get_py_codeobj_const(self, node):
        idx = len(self.codeobject_constants)
        name = f"{Naming.codeobjtab_cname}[{idx}]"
        self.codeobject_constants.append(node)
        return name

    def get_interned_identifier(self, text):
        return self.get_py_string_const(text, identifier=True)

    def new_string_const(self, text, byte_string):
        cname = self.new_string_const_cname(byte_string)
        c = StringConst(cname, text, byte_string)
        self.string_const_index[byte_string] = c
        return c

    def new_num_const(self, value, py_type, value_code=None):
        cname = self.new_num_const_cname(value, py_type)
        c = NumConst(cname, value, py_type, value_code)
        self.num_const_index[(value, py_type)] = c
        return c

    def new_string_const_cname(self, bytes_value):
        # Create a new globally-unique nice name for a C string constant.
        value = bytes_value.decode('ASCII', 'ignore')
        return self.new_const_cname(value=value)

    def unique_const_cname(self, format_str):  # type: (str) -> str
        used = self.const_cnames_used
        cname = value = format_str.format(sep='', counter='')
        while cname in used:
            counter = used[value] = used[value] + 1
            cname = format_str.format(sep='_', counter=counter)
        used[cname] = 1
        return cname

    def new_num_const_cname(self, value, py_type):  # type: (str, str) -> str
        if py_type == 'long':
            value += 'L'
            py_type = 'int'
        prefix = Naming.interned_prefixes[py_type]

        value = value.replace('.', '_').replace('+', '_').replace('-', 'neg_')
        if len(value) > 42:
            # update tests/run/large_integer_T5290.py in case the amount is changed
            cname = self.unique_const_cname(
                prefix + "large{counter}_" + value[:18] + "_xxx_" + value[-18:])
        else:
            cname = "%s%s" % (prefix, value)
        return cname

    def new_const_cname(self, prefix='', value=''):
        value = replace_identifier('_', value)[:32].strip('_')
        name_suffix = self.unique_const_cname(value + "{sep}{counter}")
        if prefix:
            prefix = Naming.interned_prefixes[prefix]
        else:
            prefix = Naming.const_prefix
        return "%s%s" % (prefix, name_suffix)

    def new_array_const_cname(self, prefix: str):
        count = self.const_array_counters.get(prefix, 0)
        self.const_array_counters[prefix] = count+1
        return f"{Naming.pyrex_prefix}{prefix}[{count}]"

    def get_cached_unbound_method(self, type_cname, method_name):
        key = (type_cname, method_name)
        try:
            cname = self.cached_cmethods[key]
        except KeyError:
            cname = self.cached_cmethods[key] = self.new_const_cname(
                'umethod', '%s_%s' % (type_cname, method_name))
        return cname

    def cached_unbound_method_call_code(self, modulestate_cname, obj_cname, type_cname, method_name, arg_cnames):
        # admittedly, not the best place to put this method, but it is reused by UtilityCode and ExprNodes ...
        utility_code_name = "CallUnboundCMethod%d" % len(arg_cnames)
        self.use_utility_code(UtilityCode.load_cached(utility_code_name, "ObjectHandling.c"))
        cache_cname = self.get_cached_unbound_method(type_cname, method_name)
        args = [obj_cname] + arg_cnames
        return "__Pyx_%s(&%s%s, %s)" % (
            utility_code_name,
            modulestate_cname,
            cache_cname,
            ', '.join(args),
        )

    def add_cached_builtin_decl(self, entry):
        if entry.is_builtin and entry.is_const:
            if self.should_declare(entry.cname, entry):
                self.put_pyobject_decl(entry)
                name = entry.name
                if name in renamed_py2_builtins_map:
                    name = renamed_py2_builtins_map[name]
                self.put_cached_builtin_init(
                    entry.pos, StringEncoding.EncodedString(name),
                    entry.cname)

    def put_cached_builtin_init(self, pos, name, cname):
        w = self.parts['cached_builtins']
        cname_in_modulestate = w.name_in_main_c_code_module_state(
            self.get_interned_identifier(name).cname)
        self.use_utility_code(
            UtilityCode.load_cached("GetBuiltinName", "ObjectHandling.c"))
        w.putln('%s = __Pyx_GetBuiltinName(%s); if (!%s) %s' % (
            cname,
            cname_in_modulestate,
            cname,
            w.error_goto(pos)))

    def generate_const_declarations(self):
        self.generate_cached_methods_decls()
        self.generate_object_constant_decls()
        self.generate_codeobject_constants()
        # generate code for string and numeric constants as late as possible
        # to allow new constants be to created by the earlier stages.
        # (although the constants themselves are written early)
        self.generate_string_constants()
        self.generate_num_constants()

    def _generate_module_array_traverse_and_clear(self, struct_attr_cname, count, may_have_refcycles=True):
        counter_type = 'int' if count < 2**15 else 'Py_ssize_t'
        visit_call = "Py_VISIT" if may_have_refcycles else "__Pyx_VISIT_CONST"

        writer = self.parts['module_state_traverse']
        writer.putln(f"for ({counter_type} i=0; i<{count}; ++i) {{ {visit_call}(traverse_module_state->{struct_attr_cname}[i]); }}")

        writer = self.parts['module_state_clear']
        writer.putln(f"for ({counter_type} i=0; i<{count}; ++i) {{ Py_CLEAR(clear_module_state->{struct_attr_cname}[i]); }}")

    def generate_object_constant_decls(self):
        consts = [(len(c.cname), c.cname, c)
                  for c in self.arg_default_constants]
        consts.sort()
        for _, cname, c in consts:
            self.parts['module_state'].putln("%s;" % c.type.declaration_code(cname))
            if not c.type.needs_refcounting:
                # Note that py_constants is used for all argument defaults
                # which aren't necessarily PyObjects, so aren't appropriate
                # to clear.
                continue

            self.parts['module_state_clear'].put_xdecref_clear(
                f"clear_module_state->{cname}",
                c.type,
                clear_before_decref=True,
                nanny=False,
            )

            if c.type.is_memoryviewslice:
                # TODO: Implement specific to type like CodeWriter.put_xdecref_clear()
                cname += "->memview"

            self.parts['module_state_traverse'].putln(
                f"Py_VISIT(traverse_module_state->{cname});")

        for prefix, count in sorted(self.const_array_counters.items()):
            struct_attr_cname = f"{Naming.pyrex_prefix}{prefix}"
            self.parts['module_state'].putln(f"PyObject *{struct_attr_cname}[{count}];")

            # The constant tuples/slices that we create can never participate in reference cycles.
            self._generate_module_array_traverse_and_clear(struct_attr_cname, count, may_have_refcycles=False)

            cleanup_level = cleanup_level_for_type_prefix(prefix)
            if cleanup_level is not None and cleanup_level <= Options.generate_cleanup_code:
                part_writer = self.parts['cleanup_globals']
                part_writer.put(f"for (size_t i=0; i<{count}; ++i) ")
                part_writer.putln(
                    "{ Py_CLEAR(%s); }" %
                        part_writer.name_in_main_c_code_module_state(f"{struct_attr_cname}[i]")
                )

    def generate_cached_methods_decls(self):
        if not self.cached_cmethods:
            return

        decl = self.parts['module_state']
        init = self.parts['cached_builtins']

        init.putln("")
        init.putln("/* Cached unbound methods */")

        cnames = []
        for (type_cname, method_name), cname in sorted(self.cached_cmethods.items()):
            cnames.append(cname)
            method_name_cname = self.get_interned_identifier(StringEncoding.EncodedString(method_name)).cname
            decl.putln('__Pyx_CachedCFunction %s;' % (
                cname))
            # split type reference storage as it might not be static
            init.putln('%s.type = (PyObject*)%s;' % (
                init.name_in_main_c_code_module_state(cname), type_cname))
            # method name string isn't static in limited api
            init.putln(
                f'{init.name_in_main_c_code_module_state(cname)}.method_name = '
                f'&{init.name_in_main_c_code_module_state(method_name_cname)};')

        if Options.generate_cleanup_code:
            cleanup = self.parts['cleanup_globals']
            for cname in cnames:
                cleanup.putln(f"Py_CLEAR({init.name_in_main_c_code_module_state(cname)}.method);")

    def generate_string_constants(self):
        c_consts = []
        py_bytes_consts = []
        py_unicode_consts = []

        # Split into buckets.
        for _, _, c in sorted([(len(c.cname), c.cname, c) for c in self.string_const_index.values()]):
            if c.c_used:
                c_consts.append((len(c.cname), c.cname, c.escaped_value))
            if c.py_strings:
                for py_string in c.py_strings.values():
                    text = c.text
                    if py_string.is_unicode and not isinstance(text, str):
                        text = StringEncoding.EncodedString(text.decode(py_string.encoding or 'UTF-8'))

                    (py_unicode_consts if py_string.is_unicode else py_bytes_consts).append((
                        py_string.intern and py_string.is_unicode,
                        py_string.cname,
                        text,
                    ))

        c_consts.sort()
        py_bytes_consts.sort()
        py_unicode_consts.sort()

        # Generate C string constants.
        decls_writer = self.parts['string_decls']
        for _, cname, escaped_value in c_consts:
            cliteral = StringEncoding.split_string_literal(escaped_value)
            decls_writer.putln(
                f'static const char {cname}[] = "{cliteral}";',
                safe=True,  # Braces in user strings are not for indentation.
            )

        # Generate legacy Py_UNICODE[] constants.
        for c, cname in sorted(self.pyunicode_ptr_const_index.items()):
            utf16_array, utf32_array = StringEncoding.encode_pyunicode_string(c)
            if utf16_array:
                # Narrow and wide representations differ
                decls_writer.putln("#ifdef Py_UNICODE_WIDE")
            decls_writer.putln("static Py_UNICODE %s[] = { %s };" % (cname, utf32_array))
            if utf16_array:
                decls_writer.putln("#else")
                decls_writer.putln("static Py_UNICODE %s[] = { %s };" % (cname, utf16_array))
                decls_writer.putln("#endif")

        # Generate stringtab and Python string constants.
        py_string_count = len(py_bytes_consts) + len(py_unicode_consts)
        self.parts['module_state'].putln(f"PyObject *{Naming.stringtab_cname}[{py_string_count}];")
        self._generate_module_array_traverse_and_clear(Naming.stringtab_cname, py_string_count, may_have_refcycles=False)

        self.generate_pystring_constants(py_unicode_consts, py_bytes_consts)

    def generate_pystring_constants(self, text_strings: list, byte_strings: list):
        # Concatenate all strings into one byte sequence and build a length index array.
        defines = self.parts['constant_name_defines']

        bytes_values = []
        first_interned: cython.Py_ssize_t = -1
        stringtab_pos: cython.Py_ssize_t = 0

        # For (Unicode) text strings, the index stores the character lengths after UTF8 decoding.
        for i, (is_interned, cname, text) in enumerate(text_strings):
            bytes_values.append(text.encode('utf-8'))
            if first_interned == -1 and is_interned:
                first_interned = i
            defines.putln(f"#define {cname} {Naming.stringtab_cname}[{stringtab_pos}]")
            stringtab_pos += 1

        stringtab_bytes_start: cython.Py_ssize_t = len(text_strings)

        # For bytes objects, the index stores the byte lengths, ignoring the initial Unicode string.
        for _, cname, text in byte_strings:
            bytes_values.append(text.byteencode() if text.encoding else text.utf8encode())
            defines.putln(f"#define {cname} {Naming.stringtab_cname}[{stringtab_pos}]")
            stringtab_pos += 1

        index = list(map(len, bytes_values))
        concat_bytes = b''.join(bytes_values)

        w = self.parts['init_constants']
        w.putln("{")  # Start code block.

        # Store the index of string lengths.
        w.putln(
            "const struct { "
            f"const unsigned int length: {max(index).bit_length()}; "
            "} "
            f"index[] = {{{','.join(['{%d}' % length for length in index])}}};",
        )

        # Store and decompress the string data.
        self.use_utility_code(UtilityCode.load_cached("DecompressString", "StringTools.c"))

        has_if = False
        for algo_number, algo_name, compress in reversed(compression_algorithms):
            if compress is None:
                continue
            compressed_bytes = compress(concat_bytes)
            if len(compressed_bytes) >= len(concat_bytes) - 10:
                continue

            if algo_name == 'zlib':
                # Use zlib as fallback if the selected compression module is not available.
                assert algo_number == 1, f"Compression algorithm no. 1 must be 'zlib' to be used as fallback."
                guard = "(CYTHON_COMPRESS_STRINGS) != 0"
            elif algo_name == 'zstd':
                # 'compression.zstd' was added in Python 3.14.
                guard = f"(CYTHON_COMPRESS_STRINGS) == {algo_number} && __PYX_LIMITED_VERSION_HEX >= 0x030e0000"
            else:
                guard = f"(CYTHON_COMPRESS_STRINGS) == {algo_number}"

            w.putln(f"#{'if' if not has_if else 'elif'} {guard} /* compression: {algo_name} ({len(compressed_bytes)} bytes) */")
            has_if = True
            escaped_bytes = StringEncoding.split_string_literal(
                StringEncoding.escape_byte_string(compressed_bytes))
            w.putln(f'const char* const cstring = "{escaped_bytes}";', safe=True)
            w.putln(f'PyObject *data = __Pyx_DecompressString(cstring, {len(compressed_bytes)}, {algo_number});')
            w.putln(w.error_goto_if_null('data', self.module_pos))

            w.putln('const char* const bytes = __Pyx_PyBytes_AsString(data);')
            w.putln("#if !CYTHON_ASSUME_SAFE_MACROS")
            w.putln(f'if (likely(bytes)); else {{ Py_DECREF(data); {w.error_goto(self.module_pos)} }}')
            w.putln('#endif')

        if has_if:
            w.putln(f"#else /* compression: none ({len(concat_bytes)} bytes) */")
        escaped_bytes = StringEncoding.split_string_literal(
            StringEncoding.escape_byte_string(concat_bytes))
        w.putln(f'const char* const bytes = "{escaped_bytes}";', safe=True)
        w.putln('PyObject *data = NULL;')  # Always allow xdecref below.
        w.putln("CYTHON_UNUSED_VAR(__Pyx_DecompressString);")
        if has_if:
            w.putln("#endif")

        # Populate stringtab.
        w.putln(f"PyObject **stringtab = {w.name_in_main_c_code_module_state(Naming.stringtab_cname)};")
        w.putln("Py_ssize_t pos = 0;")

        # Unpack Unicode strings.
        if stringtab_bytes_start > 0:
            # Note: We could decode the concatenated Unicode string in one go, but this has a drawback:
            # If most strings are ASCII/Latin-1 or at most BMP, then a single non-BMP string in the mix
            # will make all strings use 4 bytes of RAM per character during initialisation, until we finish
            # splitting the user substrings. In addition to using more memory, this might not even be faster
            # because it must copy Unicode slices between different character sizes.
            # We avoid this by repeatedly calling PyUnicode_DecodeUTF8() for each substring.
            w.putln(f"for ({'int' if stringtab_bytes_start < 2**15 else 'Py_ssize_t'} i = 0; i < {stringtab_bytes_start}; i++) {{")
            w.putln("Py_ssize_t bytes_length = index[i].length;")

            w.putln("PyObject *string = PyUnicode_DecodeUTF8(bytes + pos, bytes_length, NULL);")
            if first_interned >= 0:
                w.putln(f"if (likely(string) && i >= {first_interned}) PyUnicode_InternInPlace(&string);")
            w.putln("if (unlikely(!string)) {")
            w.putln("Py_XDECREF(data);")
            w.putln(w.error_goto(self.module_pos))
            w.putln('}')

            w.putln("stringtab[i] = string;")
            w.putln("pos += bytes_length;")
            w.putln("}")  # for()

        # Unpack byte strings.
        if stringtab_bytes_start < len(index):
            w.putln(f"for ({'int' if len(index) < 2**15 else 'Py_ssize_t'} i = {stringtab_bytes_start}; i < {len(index)}; i++) {{")
            w.putln("Py_ssize_t bytes_length = index[i].length;")

            w.putln("PyObject *string = PyBytes_FromStringAndSize(bytes + pos, bytes_length);")
            w.putln("stringtab[i] = string;")
            w.putln("pos += bytes_length;")

            w.putln("if (unlikely(!string)) {")
            w.putln("Py_XDECREF(data);")
            w.putln(w.error_goto(self.module_pos))
            w.putln('}')

            w.putln("}")  # for()

        w.putln("Py_XDECREF(data);")

        # Set up hash values.
        w.putln(f"for (Py_ssize_t i = 0; i < {len(index)}; i++) {{")
        w.putln("if (unlikely(PyObject_Hash(stringtab[i]) == -1)) {")
        w.putln(w.error_goto(self.module_pos))
        w.putln('}')
        w.putln('}')

        # Unicode strings are not trivially immortal but require certain rules.
        # See https://github.com/python/cpython/blob/920de7ccdcfa7284b6d23a124771b17c66dd3e4f/Objects/unicodeobject.c#L713-L739
        # But we can make bytes strings immortal.
        if stringtab_bytes_start < len(index):
            self.immortalize_constants(f"stringtab + {stringtab_bytes_start}", len(index) - stringtab_bytes_start, w)

        w.putln("}")  # close block

    def generate_codeobject_constants(self):
        w = self.parts['init_codeobjects']
        init_function = (
            f"int __Pyx_CreateCodeObjects({Naming.modulestatetype_cname} *{Naming.modulestatevalue_cname})"
        )

        if not self.codeobject_constants:
            w.start_initcfunc(init_function)
            w.putln(f"CYTHON_UNUSED_VAR({Naming.modulestatevalue_cname});")
            w.putln("return 0;")
            w.exit_cfunc_scope()
            w.putln("}")
            return

        # Create a downsized config struct and build code objects from it.
        max_flags = 0x3ff  # to be adapted when we start using new flags
        max_func_args = 1
        max_kwonly_args = 1
        max_posonly_args = 1
        max_vars = 1
        max_line = 1
        for node in self.codeobject_constants:
            def_node = node.def_node
            if not def_node.is_generator_expression:
                max_func_args = max(max_func_args, len(def_node.args) - def_node.num_kwonly_args)
                max_kwonly_args = max(max_kwonly_args, def_node.num_kwonly_args)
                max_posonly_args = max(max_posonly_args, def_node.num_posonly_args)
            max_vars = max(max_vars, len(node.varnames))
            max_line = max(max_line, def_node.pos[1])

        w.put(textwrap.dedent(f"""\
        #ifdef __cplusplus
        namespace {{
        #endif
        typedef struct {{
            unsigned int argcount : {max_func_args.bit_length()};
            unsigned int num_posonly_args : {max_posonly_args.bit_length()};
            unsigned int num_kwonly_args : {max_kwonly_args.bit_length()};
            unsigned int nlocals : {max_vars.bit_length()};
            unsigned int flags : {max_flags.bit_length()};
            unsigned int first_line : {max_line.bit_length()};
        }} __Pyx_PyCode_New_function_description;
        #ifdef __cplusplus
        }} /* anonymous namespace */
        #endif
        """))

        self.use_utility_code(UtilityCode.load_cached("NewCodeObj", "ModuleSetupCode.c"))

        w.start_initcfunc(init_function)

        w.putln("PyObject* tuple_dedup_map = PyDict_New();")
        w.putln("if (unlikely(!tuple_dedup_map)) return -1;")

        for node in self.codeobject_constants:
            node.generate_codeobj(w, "bad")

        w.putln("Py_DECREF(tuple_dedup_map);")
        w.putln("return 0;")

        w.putln("bad:")
        w.putln("Py_DECREF(tuple_dedup_map);")
        w.putln("return -1;")
        w.exit_cfunc_scope()
        w.putln("}")

        code_object_count = len(self.codeobject_constants)
        self.parts['module_state'].putln(f"PyObject *{Naming.codeobjtab_cname}[{code_object_count}];")
        # The code objects that we generate only contain plain constants and can never participate in reference cycles.
        self._generate_module_array_traverse_and_clear(Naming.codeobjtab_cname, code_object_count, may_have_refcycles=False)

    def generate_num_constants(self):
        consts = [(c.py_type, len(c.value.lstrip('-')), c.value.lstrip('-'), c.value, c.value_code, c)
                  for c in self.num_const_index.values()]
        consts.sort()
        if not consts:
            return

        constant_count = len(consts)
        self.parts['module_state'].putln(f"PyObject *{Naming.numbertab_cname}[{constant_count}];")
        # Numeric constants can never participate in reference cycles.
        self._generate_module_array_traverse_and_clear(Naming.numbertab_cname, constant_count, may_have_refcycles=False)

        float_constants = []
        int_constants_by_bytesize = [[]]  # [[1 byte], [2 bytes], [4 bytes], [8 bytes]]
        large_constants = []
        int_constant_count = 0
        int_suffix = ''

        for py_type, _, _, value, value_code, c in consts:
            cname = c.cname
            if py_type == 'float':
                float_constants.append((cname, value_code))
            else:
                number_value = Utils.str_to_number(value)
                bit_length = number_value.bit_length()
                if bit_length <= 63:
                    while (bit_length + 8) // 8 > 1 << (len(int_constants_by_bytesize) - 1):
                        int_constants_by_bytesize.append([])
                        # Our <= 31-bit integer values pass happily as 'int32' without further modifiers,
                        # but MSVC misinterprets a negative '-2147483648' (== INT_MIN) and similar values as
                        # "that's 'uint32' just with a minus sign", where '-(2147483648)' == '2147483648'.
                        # See https://learn.microsoft.com/en-us/cpp/error-messages/compiler-warnings/compiler-warning-level-2-c4146?view=msvc-170
                        int_suffix = 'LL'[:len(int_constants_by_bytesize) - 2]
                    int_constant_count += 1
                    int_constants_by_bytesize[-1].append((cname, f"{number_value}{int_suffix}"))
                else:
                    large_constants.append((cname, number_value))

        w = self.parts['init_constants']
        defines = self.parts['constant_name_defines']

        def store_array(w, name: str, ctype: str, constants: list):
            c: tuple
            values = ','.join([c[1] for c in constants])
            w.putln(f"{ctype} const {name}[] = {{{values}}};")

        def generate_forloop_start(w, end: cython.Py_ssize_t):
            counter_type = 'int' if end < 2**15 else 'Py_ssize_t'
            w.putln(f"for ({counter_type} i = 0; i < {end}; i++) {{")

        def assign_constant(w, error_pos, rhs_code: str):
            w.putln(f"numbertab[i] = {rhs_code};")
            w.putln(w.error_goto_if_null("numbertab[i]", error_pos))

        def define_constants(defines, constants: list, start_offset: cython.Py_ssize_t = 0):
            i: cython.Py_ssize_t
            c: tuple
            numbertab_cname: str = Naming.numbertab_cname
            for i, c in enumerate(constants):
                cname: str = c[0]
                defines.putln(f"#define {cname} {numbertab_cname}[{start_offset + i}]")

        constant_offset: cython.Py_ssize_t = 0

        if float_constants:
            w.putln("{")
            w.putln(f"PyObject **numbertab = {w.name_in_main_c_code_module_state(Naming.numbertab_cname)};")

            store_array(w, "c_constants", 'double', float_constants)
            define_constants(defines, float_constants, constant_offset)

            generate_forloop_start(w, len(float_constants))
            assign_constant(w, self.module_pos, "PyFloat_FromDouble(c_constants[i])")
            w.putln("}")  # for()

            w.putln("}")
            constant_offset += len(float_constants)

        if int_constant_count > 0:
            w.putln("{")
            w.putln(f"PyObject **numbertab = {w.name_in_main_c_code_module_state(Naming.numbertab_cname)} + {constant_offset};")

            int_types = ['', 'int8_t', 'int16_t', 'int32_t', 'int64_t']
            array_access = "%s"
            int_constants_seen: cython.Py_ssize_t = 0
            byte_size: cython.int
            for byte_size, constants in enumerate(int_constants_by_bytesize, 1):
                if not constants:
                    continue

                array_name = f"cint_constants_{1 << (byte_size - 1)}"
                store_array(w, array_name, int_types[byte_size], constants)
                define_constants(defines, constants, constant_offset + int_constants_seen)

                read_item = f"{array_name}[i - {int_constants_seen}]"
                int_constants_seen += len(constants)
                array_access %= (
                    read_item if byte_size == len(int_constants_by_bytesize)  # last is simple access
                    else f"(i < {int_constants_seen} ? {read_item} : %s)"  # otherwise, access arrays step by step
                )

            generate_forloop_start(w, int_constant_count)
            capi_func = "PyLong_FromLong" if len(int_constants_by_bytesize) <= 3 else "PyLong_FromLongLong"
            assign_constant(w, self.module_pos, f"{capi_func}({array_access})")
            w.putln("}")  # for()

            w.putln("}")
            constant_offset += int_constant_count

        if large_constants:
            # We store large integer constants in a single '\0'-separated C string of base32 digits.
            def to_base32(number):
                is_neg: bool = number < 0
                if is_neg:
                    number = -number

                digits = bytearray()
                while number:
                    digit: cython.uint = number & 31
                    digit_char: cython.char = b'0123456789abcdefghijklmnopqrstuv'[digit]
                    digits.append(digit_char)
                    number >>= 5
                if not digits:
                    return b'0'

                if is_neg:
                    digits.append(ord(b'-'))
                digits.reverse()
                return digits

            w.putln("{")
            w.putln(f"PyObject **numbertab = {w.name_in_main_c_code_module_state(Naming.numbertab_cname)} + {constant_offset};")
            c_string = b'\\000'.join([to_base32(c[1]) for c in large_constants]).decode('ascii')
            w.putln(f'const char* c_constant = "{StringEncoding.split_string_literal(c_string)}";')
            define_constants(defines, large_constants, constant_offset)

            generate_forloop_start(w, len(large_constants))
            w.putln("char *end_pos;")
            assign_constant(w, self.module_pos, "PyLong_FromString(c_constant, &end_pos, 32)")
            w.putln("c_constant = end_pos + 1;")
            w.putln("}")  # for()

            w.putln("}")

        self.immortalize_constants(
            w.name_in_main_c_code_module_state(Naming.numbertab_cname),
            constant_count,
            w)

    @staticmethod
    def immortalize_constants(array_cname, constant_count, writer):
        writer.putln("#if CYTHON_IMMORTAL_CONSTANTS")
        writer.putln("{")
        writer.putln(f"PyObject **table = {array_cname};")
        writer.putln(f"for (Py_ssize_t i=0; i<{constant_count}; ++i) {{")
        writer.putln("#if CYTHON_COMPILING_IN_CPYTHON_FREETHREADING")
        writer.putln("Py_SET_REFCNT(table[i], _Py_IMMORTAL_REFCNT_LOCAL);")
        writer.putln("#else")
        writer.putln("Py_SET_REFCNT(table[i], _Py_IMMORTAL_INITIAL_REFCNT);")
        writer.putln("#endif")
        writer.putln("}")  # for()
        writer.putln("}")
        writer.putln("#endif")

    # The functions below are there in a transition phase only
    # and will be deprecated. They are called from Nodes.BlockNode.
    # The copy&paste duplication is intentional in order to be able
    # to see quickly how BlockNode worked, until this is replaced.

    def should_declare(self, cname, entry):
        if cname in self.declared_cnames:
            other = self.declared_cnames[cname]
            assert str(entry.type) == str(other.type)
            assert entry.init == other.init
            return False
        else:
            self.declared_cnames[cname] = entry
            return True

    #
    # File name state
    #

    def lookup_filename(self, source_desc):
        entry = source_desc.get_filenametable_entry()
        try:
            index = self.filename_table[entry]
        except KeyError:
            index = len(self.filename_list)
            self.filename_list.append(source_desc)
            self.filename_table[entry] = index
        return index

    def commented_file_contents(self, source_desc):
        try:
            return self.input_file_contents[source_desc]
        except KeyError:
            pass
        source_file = source_desc.get_lines(encoding='ASCII', error_handling='ignore')
        F = [' * ' + (
                line.replace(
                    '*/', '*[inserted by cython to avoid comment closer]/'
                ).replace(
                    '/*', '/[inserted by cython to avoid comment start]*'
                ) if '/' in line else line)
            for line in source_file
        ]
        if not F: F.append('')
        self.input_file_contents[source_desc] = F
        return F

    #
    # Utility code state
    #

    def use_utility_code(self, utility_code, used_by=None):
        """
        Adds code to the C file. utility_code should
        a) implement __eq__/__hash__ for the purpose of knowing whether the same
           code has already been included
        b) implement put_code, which takes a globalstate instance

        See UtilityCode.
        """
        if utility_code and utility_code not in self.utility_codes:
            self.utility_codes.add(utility_code)
            utility_code.put_code(self, used_by=used_by)

    def use_entry_utility_code(self, entry):
        if entry is None:
            return
        if entry.utility_code:
            self.use_utility_code(entry.utility_code)
        if entry.utility_code_definition:
            self.use_utility_code(entry.utility_code_definition)
        from . import PyrexTypes
        for tp in PyrexTypes.get_all_subtypes(entry.type):
            if hasattr(tp, "entry") and tp.entry is not entry:
                self.use_entry_utility_code(tp.entry)


def funccontext_property(func):
    name = func.__name__
    attribute_of = operator.attrgetter(name)
    def get(self):
        return attribute_of(self.funcstate)
    def set(self, value):
        setattr(self.funcstate, name, value)
    return property(get, set)


class CCodeConfig:
    # emit_linenums       boolean         write #line pragmas?
    # emit_code_comments  boolean         copy the original code into C comments?
    # c_line_in_traceback boolean         append the c file and line number to the traceback for exceptions?

    def __init__(self, emit_linenums=True, emit_code_comments=True, c_line_in_traceback=True):
        self.emit_code_comments = emit_code_comments
        self.emit_linenums = emit_linenums
        self.c_line_in_traceback = c_line_in_traceback


class CCodeWriter:
    """
    Utility class to output C code.

    When creating an insertion point one must care about the state that is
    kept:
    - formatting state (level, bol) is cloned and used in insertion points
      as well
    - labels, temps, exc_vars: One must construct a scope in which these can
      exist by calling enter_cfunc_scope/exit_cfunc_scope (these are for
      sanity checking and forward compatibility). Created insertion points
      looses this scope and cannot access it.
    - marker: Not copied to insertion point
    - filename_table, filename_list, input_file_contents: All codewriters
      coming from the same root share the same instances simultaneously.
    """

    # f                   file            output file
    # buffer              StringIOTree

    # level               int             indentation level
    # bol                 bool            beginning of line?
    # marker              string          comment to emit before next line
    # funcstate           FunctionState   contains state local to a C function used for code
    #                                     generation (labels and temps state etc.)
    # globalstate         GlobalState     contains state global for a C file (input file info,
    #                                     utility code, declared constants etc.)
    # pyclass_stack       list            used during recursive code generation to pass information
    #                                     about the current class one is in
    # code_config         CCodeConfig     configuration options for the C code writer

    @cython.locals(create_from='CCodeWriter')
    def __init__(self, create_from=None, buffer=None, copy_formatting=False):
        if buffer is None: buffer = StringIOTree()
        self.buffer = buffer
        self.last_pos = None
        self.last_marked_pos = None
        self.pyclass_stack = []

        self.funcstate = None
        self.globalstate = None
        self.code_config = None
        self.level = 0
        self.call_level = 0
        self.bol = 1

        if create_from is not None:
            # Use same global state
            self.set_global_state(create_from.globalstate)
            self.funcstate = create_from.funcstate
            # Clone formatting state
            if copy_formatting:
                self.level = create_from.level
                self.bol = create_from.bol
                self.call_level = create_from.call_level
            self.last_pos = create_from.last_pos
            self.last_marked_pos = create_from.last_marked_pos

    def create_new(self, create_from, buffer, copy_formatting):
        # polymorphic constructor -- very slightly more versatile
        # than using __class__
        result = CCodeWriter(create_from, buffer, copy_formatting)
        return result

    def set_global_state(self, global_state):
        assert self.globalstate is None  # prevent overwriting once it's set
        self.globalstate = global_state
        self.code_config = global_state.code_config

    def copyto(self, f):
        self.buffer.copyto(f)

    def getvalue(self):
        return self.buffer.getvalue()

    def write(self, s):
        if '\n' in s:
            self._write_lines(s)
        else:
            self._write_to_buffer(s)

    @cython.final
    def _write_lines(self, s):
        # Cygdb needs to know which Cython source line corresponds to which C line.
        # Therefore, we write this information into "self.buffer.markers" and then write it from there
        # into cython_debug/cython_debug_info_* (see ModuleNode._serialize_lineno_map).
        filename_line = self.last_marked_pos[:2] if self.last_marked_pos else (None, 0)
        self.buffer.markers.extend([filename_line] * s.count('\n'))

        self._write_to_buffer(s)

    def _write_to_buffer(self, s):
        self.buffer.write(s)

    def insertion_point(self):
        other = self.create_new(create_from=self, buffer=self.buffer.insertion_point(), copy_formatting=True)
        return other

    def new_writer(self):
        """
        Creates a new CCodeWriter connected to the same global state, which
        can later be inserted using insert.
        """
        return CCodeWriter(create_from=self)

    def insert(self, writer):
        """
        Inserts the contents of another code writer (created with
        the same global state) in the current location.

        It is ok to write to the inserted writer also after insertion.
        """
        assert writer.globalstate is self.globalstate
        self.buffer.insert(writer.buffer)

    # Properties delegated to function scope
    @funccontext_property
    def label_counter(self): pass
    @funccontext_property
    def return_label(self): pass
    @funccontext_property
    def error_label(self): pass
    @funccontext_property
    def labels_used(self): pass
    @funccontext_property
    def continue_label(self): pass
    @funccontext_property
    def break_label(self): pass
    @funccontext_property
    def return_from_error_cleanup_label(self): pass
    @funccontext_property
    def yield_labels(self): pass

    def label_interceptor(self, new_labels, orig_labels, skip_to_label=None, pos=None, trace=True):
        """
        Helper for generating multiple label interceptor code blocks.

        @param new_labels: the new labels that should be intercepted
        @param orig_labels: the original labels that we should dispatch to after the interception
        @param skip_to_label: a label to skip to before starting the code blocks
        @param pos: the node position to mark for each interceptor block
        @param trace: add a trace line for the pos marker or not
        """
        for label, orig_label in zip(new_labels, orig_labels):
            if not self.label_used(label):
                continue
            if skip_to_label:
                # jump over the whole interception block
                self.put_goto(skip_to_label)
                skip_to_label = None

            if pos is not None:
                self.mark_pos(pos, trace=trace)
            self.put_label(label)
            yield (label, orig_label)
            self.put_goto(orig_label)

    # Functions delegated to function scope
    def new_label(self, name=None):    return self.funcstate.new_label(name)
    def new_error_label(self, *args):  return self.funcstate.new_error_label(*args)
    def new_yield_label(self, *args):  return self.funcstate.new_yield_label(*args)
    def get_loop_labels(self):         return self.funcstate.get_loop_labels()
    def set_loop_labels(self, labels): return self.funcstate.set_loop_labels(labels)
    def new_loop_labels(self, *args):  return self.funcstate.new_loop_labels(*args)
    def get_all_labels(self):          return self.funcstate.get_all_labels()
    def set_all_labels(self, labels):  return self.funcstate.set_all_labels(labels)
    def all_new_labels(self):          return self.funcstate.all_new_labels()
    def use_label(self, lbl):          return self.funcstate.use_label(lbl)
    def label_used(self, lbl):         return self.funcstate.label_used(lbl)


    def enter_cfunc_scope(self, scope):
        self.funcstate = FunctionState(self, scope=scope)

    def exit_cfunc_scope(self):
        if self.funcstate is None:
            return
        self.funcstate.validate_exit()
        self.funcstate = None

    def start_initcfunc(self, signature, scope=None, refnanny=False):
        """
        Init code helper function to start a cfunc scope and generate
        the prototype and function header ("static SIG {") of the function.
        """
        proto = self.globalstate.parts['initfunc_declarations']
        proto.putln(f"static CYTHON_SMALL_CODE {signature}; /*proto*/")
        self.enter_cfunc_scope(scope)
        self.putln("")
        self.putln(f"static {signature} {{")
        if refnanny:
            self.put_declare_refcount_context()

    def start_slotfunc(self, class_scope, return_type, c_slot_name, args_signature, needs_funcstate=True, needs_prototype=False):
        # Slot functions currently live in the class scope as they don't have direct access to the module state.
        slotfunc_cname = class_scope.mangle_internal(c_slot_name)
        declaration = f"static {return_type.declaration_code(slotfunc_cname)}({args_signature})"

        if needs_prototype:
            self.globalstate['decls'].putln(declaration.replace("CYTHON_UNUSED ", "") + "; /*proto*/")
        if needs_funcstate:
            self.enter_cfunc_scope(class_scope)
        self.putln("")
        self.putln(declaration + " {")

    # constant handling

    def get_py_int(self, str_value, longness):
        return self.name_in_module_state(
            self.globalstate.get_int_const(str_value, longness).cname
        )

    def get_py_float(self, str_value, value_code):
        return self.name_in_module_state(
            self.globalstate.get_float_const(str_value, value_code).cname
        )

    def get_py_const(self, prefix, dedup_key=None):
        return self.name_in_module_state(
            self.globalstate.get_py_const(prefix, dedup_key)
        )

    def get_string_const(self, text):
        return self.globalstate.get_string_const(text).cname

    def get_pyunicode_ptr_const(self, text):
        return self.globalstate.get_pyunicode_ptr_const(text)

    def get_py_string_const(self, text, identifier=None):
        cname = self.globalstate.get_py_string_const(
            text, identifier).cname
        return self.name_in_module_state(cname)

    def get_py_codeobj_const(self, node):
        return self.name_in_module_state(self.globalstate.get_py_codeobj_const(node))

    def get_argument_default_const(self, type):
        return self.name_in_module_state(self.globalstate.get_argument_default_const(type).cname)

    def intern(self, text):
        return self.get_py_string_const(text)

    def intern_identifier(self, text):
        return self.get_py_string_const(text, identifier=True)

    def get_cached_constants_writer(self, target=None):
        return self.globalstate.get_cached_constants_writer(target)

    def name_in_module_state(self, cname):
        if self.funcstate.scope is None:
            # This is a mess. For example, within the codeobj generation
            # funcstate.scope is None while evaluating the strings, but not while
            # evaluating the code objects themselves. Right now it doesn't matter
            # because it all ends up going to the same place, but to actually turn
            # it into something useful this mess will need to be fixed.
            return self.name_in_main_c_code_module_state(cname)
        return self.funcstate.scope.name_in_module_state(cname)

    @staticmethod
    def name_in_main_c_code_module_state(cname):
        # The functions where this applies to have the modulestate passed
        # as an argument to them and so it's better use that argument than
        # to try to get it from a global variable.
        return f"{Naming.modulestatevalue_cname}->{cname}"

    @staticmethod
    def name_in_slot_module_state(cname):
        # TODO - eventually this will go through PyType_GetModuleByDef
        # in cases where it's supported.
        return f"{Naming.modulestateglobal_cname}->{cname}"

    def namespace_cname_in_module_state(self, scope):
        if scope.is_py_class_scope:
            return scope.namespace_cname
        else:
            return self.name_in_module_state(scope.namespace_cname)

    def typeptr_cname_in_module_state(self, type):
        if type.is_extension_type:
            return self.name_in_module_state(type.typeptr_cname)
        else:
            return type.typeptr_cname

    # code generation

    def putln(self, code="", safe=False):
        if self.last_pos and self.bol:
            self.emit_marker()
        if self.code_config.emit_linenums and self.last_marked_pos:
            source_desc, line, _ = self.last_marked_pos
            self._write_lines(f'\n#line {line} "{source_desc.get_escaped_description()}"\n')
        if code:
            if safe:
                self.put_safe(code)
            else:
                self.put(code)
        self._write_lines("\n")
        self.bol = 1

    def mark_pos(self, pos, trace=True):
        if pos is None:
            return
        if self.last_marked_pos and self.last_marked_pos[:2] == pos[:2]:
            return
        self.last_pos = (pos, trace)

    @cython.final
    def emit_marker(self):
        pos, trace = self.last_pos
        self.last_marked_pos = pos
        self.last_pos = None
        self._write_lines("\n")
        if self.code_config.emit_code_comments:
            self.indent()
            self._write_lines(self._build_marker(pos))
        if trace:
            self.write_trace_line(pos)

    @cython.final
    def write_trace_line(self, pos):
        if self.funcstate and self.funcstate.can_trace and self.globalstate.directives['linetrace']:
            self.indent()
            self._write_lines(
                f'__Pyx_TraceLine({pos[1]:d},{self.pos_to_offset(pos):d},{not self.funcstate.gil_owned:d},{self.error_goto(pos)})\n')

    @cython.final
    def _build_marker(self, pos):
        source_desc, line, col = pos
        assert isinstance(source_desc, SourceDescriptor)
        contents = self.globalstate.commented_file_contents(source_desc)
        lines = contents[max(0, line-3):line]  # line numbers start at 1
        lines[-1] += '             # <<<<<<<<<<<<<<'
        lines += contents[line:line+2]
        code = "\n".join(lines)
        return f'/* "{source_desc.get_escaped_description()}":{line:d}\n{code}\n*/\n'

    def put_safe(self, code):
        # put code, but ignore {}
        self.write(code)
        self.bol = 0

    @cython.final
    def put_or_include(self, code, name):
        include_dir = self.globalstate.common_utility_include_dir
        if include_dir and len(code) > 1024:
            hash = hashlib.sha256(code.encode('utf8')).hexdigest()
            include_file = f"{name}_{hash}.h"
            path = os.path.join(include_dir, include_file)
            if not os.path.exists(path):
                tmp_path = f'{path}.tmp{os.getpid()}'
                done = False
                try:
                    with Utils.open_new_file(tmp_path) as f:
                        f.write(code)
                    shutil.move(tmp_path, path)
                    done = True
                except (FileExistsError, PermissionError):
                    # If a different process created the file faster than us,
                    # renaming can fail on Windows.  It's ok if the file is there now.
                    if not os.path.exists(path):
                        raise
                finally:
                    if not done and os.path.exists(tmp_path):
                        os.unlink(tmp_path)
            # We use forward slashes in the include path to assure identical code generation
            # under Windows and Posix.  C/C++ compilers should still understand it.
            c_path = path.replace('\\', '/')
            code = f'#include "{c_path}"\n'
        self.put_multilines(code)

    @cython.final
    def put_multilines(self, code):
        # We assume that the code is consistently indented and just needs overall indenting.
        # We also don't need to indent the first line since "self.put()" will do it for us.
        if self.level and '\n' in code:
            code = ("  " * self.level).join(code.splitlines(keepends=True))
        self.put(code)

    def put(self, code):
        fix_indent = False
        dl: cython.Py_ssize_t = code.count("{") if "{" in code else 0
        if "}" in code:
            dl -= code.count("}")
            if dl < 0:
                self.level += dl
            elif dl == 0 and code[0] == "}":
                # special cases like "} else {" need a temporary dedent
                fix_indent = True
                self.level -= 1
        if self.bol:
            self.indent()
        self.write(code)
        self.bol = 0
        if dl > 0:
            self.level += dl
        elif fix_indent:
            self.level += 1

    def put_code_here(self, utility: UtilityCode):
        # Puts the impl section of the utility code directly to the current position.
        # Ensure we don't have a proto section (but do allow init and cleanup sections
        # because they might be useful in future).
        assert not utility.proto, utility.name
        utility._put_code_section(self, self.globalstate, "impl")
        utility._put_init_code_section(self.globalstate)
        if utility.cleanup and Options.generate_cleanup_code:
            utility._put_code_section(
                self.globalstate['cleanup_globals'], self.globalstate, "cleanup")

    @cython.final
    def increase_indent(self):
        self.level += 1

    @cython.final
    def decrease_indent(self):
        self.level -= 1

    @cython.final
    def begin_block(self):
        self.putln("{")
        self.increase_indent()

    @cython.final
    def end_block(self):
        self.decrease_indent()
        self.putln("}")

    @cython.final
    def indent(self):
        self._write_to_buffer("  " * self.level)

    def get_py_version_hex(self, pyversion):
        return "0x%02X%02X%02X%02X" % (tuple(pyversion) + (0,0,0,0))[:4]

    def put_label(self, lbl):
        if lbl in self.funcstate.labels_used:
            self.putln("%s:;" % lbl)

    def put_goto(self, lbl):
        self.funcstate.use_label(lbl)
        self.putln("goto %s;" % lbl)

    def put_var_declaration(self, entry, storage_class="",
                            dll_linkage=None, definition=True):
        #print "Code.put_var_declaration:", entry.name, "definition =", definition ###
        if entry.visibility == 'private' and not (definition or entry.defined_in_pxd):
            #print "...private and not definition, skipping", entry.cname ###
            return
        if entry.visibility == "private" and not entry.used:
            #print "...private and not used, skipping", entry.cname ###
            return
        if not entry.cf_used:
            self.put('CYTHON_UNUSED ')
        if storage_class:
            self.put("%s " % storage_class)
        if entry.is_cpp_optional:
            self.put(entry.type.cpp_optional_declaration_code(
                entry.cname, dll_linkage=dll_linkage))
        else:
            self.put(entry.type.declaration_code(
                entry.cname, dll_linkage=dll_linkage))
        if entry.init is not None:
            self.put_safe(" = %s" % entry.type.literal_code(entry.init))
        elif entry.type.is_pyobject:
            self.put(" = NULL")
        self.putln(";")
        self.globalstate.use_entry_utility_code(entry)

    def put_temp_declarations(self, func_context: FunctionState):
        for name, type, manage_ref, static in func_context.temps_allocated:
            if type.is_cpp_class and not type.is_fake_reference and func_context.scope.directives['cpp_locals']:
                decl = type.cpp_optional_declaration_code(name)
            else:
                decl = type.declaration_code(name)
            if type.is_pyobject:
                self.putln("%s = NULL;" % decl)
            elif type.is_memoryviewslice:
                self.putln("%s = %s;" % (decl, type.literal_code(type.default_value)))
            else:
                self.putln("%s%s;" % (static and "static " or "", decl))

        if func_context.should_declare_error_indicator:
            if self.funcstate.uses_error_indicator:
                unused = ''
            else:
                unused = 'CYTHON_UNUSED '
            # Initialize these variables to silence compiler warnings
            self.putln("%sint %s = 0;" % (unused, Naming.lineno_cname))
            self.putln("%sconst char *%s = NULL;" % (unused, Naming.filename_cname))
            self.putln("%sint %s = 0;" % (unused, Naming.clineno_cname))

    def put_generated_by(self):
        self.putln(Utils.GENERATED_BY_MARKER)
        self.putln("")

    def put_h_guard(self, guard):
        self.putln("#ifndef %s" % guard)
        self.putln("#define %s" % guard)

    def unlikely(self, cond):
        if Options.gcc_branch_hints:
            return 'unlikely(%s)' % cond
        else:
            return cond

    def build_function_modifiers(self, modifiers, mapper=modifier_output_mapper):
        if not modifiers:
            return ''
        return '%s ' % ' '.join([mapper(m,m) for m in modifiers])

    # Python objects and reference counting

    def entry_as_pyobject(self, entry):
        type = entry.type
        if (not entry.is_self_arg and not entry.type.is_complete()
                or entry.type.is_extension_type):
            return "(PyObject *)" + entry.cname
        else:
            return entry.cname

    def as_pyobject(self, cname, type):
        from .PyrexTypes import py_object_type, typecast
        return typecast(py_object_type, type, cname)

    def put_gotref(self, cname, type):
        type.generate_gotref(self, cname)

    def put_giveref(self, cname, type):
        type.generate_giveref(self, cname)

    def put_xgiveref(self, cname, type):
        type.generate_xgiveref(self, cname)

    def put_xgotref(self, cname, type):
        type.generate_xgotref(self, cname)

    def put_incref(self, cname, type, nanny=True):
        # Note: original put_Memslice_Incref/Decref also added in some utility code
        # this is unnecessary since the relevant utility code is loaded anyway if a memoryview is used
        # and so has been removed. However, it's potentially a feature that might be useful here
        type.generate_incref(self, cname, nanny=nanny)

    def put_xincref(self, cname, type, nanny=True):
        type.generate_xincref(self, cname, nanny=nanny)

    def put_decref(self, cname, type, nanny=True, have_gil=True):
        type.generate_decref(self, cname, nanny=nanny, have_gil=have_gil)

    def put_xdecref(self, cname, type, nanny=True, have_gil=True):
        type.generate_xdecref(self, cname, nanny=nanny, have_gil=have_gil)

    def put_decref_clear(self, cname, type, clear_before_decref=False, nanny=True, have_gil=True):
        type.generate_decref_clear(self, cname, clear_before_decref=clear_before_decref,
                              nanny=nanny, have_gil=have_gil)

    def put_xdecref_clear(self, cname, type, clear_before_decref=False, nanny=True, have_gil=True):
        type.generate_xdecref_clear(self, cname, clear_before_decref=clear_before_decref,
                              nanny=nanny, have_gil=have_gil)

    def put_decref_set(self, cname, type, rhs_cname):
        type.generate_decref_set(self, cname, rhs_cname)

    def put_xdecref_set(self, cname, type, rhs_cname):
        type.generate_xdecref_set(self, cname, rhs_cname)

    def put_incref_memoryviewslice(self, slice_cname, type, have_gil):
        # TODO ideally this would just be merged into "put_incref"
        type.generate_incref_memoryviewslice(self, slice_cname, have_gil=have_gil)

    def put_var_incref_memoryviewslice(self, entry, have_gil):
        self.put_incref_memoryviewslice(entry.cname, entry.type, have_gil=have_gil)

    def put_var_gotref(self, entry):
        self.put_gotref(entry.cname, entry.type)

    def put_var_giveref(self, entry):
        self.put_giveref(entry.cname, entry.type)

    def put_var_xgotref(self, entry):
        self.put_xgotref(entry.cname, entry.type)

    def put_var_xgiveref(self, entry):
        self.put_xgiveref(entry.cname, entry.type)

    def put_var_incref(self, entry, **kwds):
        self.put_incref(entry.cname, entry.type, **kwds)

    def put_var_xincref(self, entry, **kwds):
        self.put_xincref(entry.cname, entry.type, **kwds)

    def put_var_decref(self, entry, **kwds):
        self.put_decref(entry.cname, entry.type, **kwds)

    def put_var_xdecref(self, entry, **kwds):
        self.put_xdecref(entry.cname, entry.type, **kwds)

    def put_var_decref_clear(self, entry, **kwds):
        self.put_decref_clear(entry.cname, entry.type, clear_before_decref=entry.in_closure, **kwds)

    def put_var_decref_set(self, entry, rhs_cname, **kwds):
        self.put_decref_set(entry.cname, entry.type, rhs_cname, **kwds)

    def put_var_xdecref_set(self, entry, rhs_cname, **kwds):
        self.put_xdecref_set(entry.cname, entry.type, rhs_cname, **kwds)

    def put_var_xdecref_clear(self, entry, **kwds):
        self.put_xdecref_clear(entry.cname, entry.type, clear_before_decref=entry.in_closure, **kwds)

    def put_var_decrefs(self, entries, used_only = 0):
        for entry in entries:
            if not used_only or entry.used:
                if entry.xdecref_cleanup:
                    self.put_var_xdecref(entry)
                else:
                    self.put_var_decref(entry)

    def put_var_xdecrefs(self, entries):
        for entry in entries:
            self.put_var_xdecref(entry)

    def put_var_xdecrefs_clear(self, entries):
        for entry in entries:
            self.put_var_xdecref_clear(entry)

    def put_make_object_deferred(self, cname):
        # Deferred reference counting is probably only worthwhile on global classes
        # that we expect to be long-term accessible.  So for now exclude it if not
        # at class or module scope.
        if (self.funcstate.scope.is_module_scope or
                self.funcstate.scope.is_c_class_scope or
                self.funcstate.scope.is_py_class_scope):
            self.putln("#if CYTHON_COMPILING_IN_CPYTHON && PY_VERSION_HEX >= 0x030E0000")
            self.putln(f"PyUnstable_Object_EnableDeferredRefcount({cname});")
            self.putln("#endif")

    def put_init_to_py_none(self, cname, type, nanny=True):
        from .PyrexTypes import py_object_type, typecast
        py_none = typecast(type, py_object_type, "Py_None")
        if nanny:
            self.putln("%s = %s; __Pyx_INCREF(Py_None);" % (cname, py_none))
        else:
            self.putln("%s = %s; Py_INCREF(Py_None);" % (cname, py_none))

    def put_init_var_to_py_none(self, entry, template = "%s", nanny=True):
        code = template % entry.cname
        #if entry.type.is_extension_type:
        #    code = "((PyObject*)%s)" % code
        self.put_init_to_py_none(code, entry.type, nanny)
        if entry.in_closure:
            self.put_giveref('Py_None')

    def put_pymethoddef(self, entry, term, allow_skip=True, wrapper_code_writer=None):
        is_number_slot = False
        if entry.is_special or entry.name == '__getattribute__':
            from . import TypeSlots
            if entry.name not in special_py_methods:
                if TypeSlots.is_binop_number_slot(entry.name):
                    # It's useful if numeric binops are created with meth coexist
                    # so they can be called directly by looking up the name, skipping the
                    # dispatch wrapper that enables the reverse slots.  This is most useful
                    # when c_api_binop_methods is False, but there's no reason not to do it
                    # all the time
                    is_number_slot = True
                elif entry.name == '__getattr__' and not self.globalstate.directives['fast_getattr']:
                    pass
                # Python's typeobject.c will automatically fill in our slot
                # in add_operators() (called by PyType_Ready) with a value
                # that's better than ours.
                elif allow_skip:
                    return

        method_flags = entry.signature.method_flags()
        if not method_flags:
            return
        if entry.is_special:
            method_flags += [TypeSlots.method_coexist]
        func_ptr = wrapper_code_writer.put_pymethoddef_wrapper(entry) if wrapper_code_writer else entry.func_cname
        # Add required casts, but try not to shadow real warnings.
        cast = entry.signature.method_function_type()
        if cast != 'PyCFunction':
            func_ptr = '(void(*)(void))(%s)%s' % (cast, func_ptr)
        entry_name = entry.name.as_c_string_literal()
        if is_number_slot:
            # Unlike most special functions, binop numeric operator slots are actually generated here
            # (to ensure that they can be looked up). However, they're sometimes guarded by the preprocessor
            # so a bit of extra logic is needed
            slot = TypeSlots.get_slot_table(self.globalstate.directives).get_slot_by_method_name(entry.name)
            preproc_guard = slot.preprocessor_guard_code()
            if preproc_guard:
                self.putln(preproc_guard)
        self.putln(
            '{%s, (PyCFunction)%s, %s, %s}%s' % (
                entry_name,
                func_ptr,
                "|".join(method_flags),
                entry.doc_cname if entry.doc else '0',
                term))
        if is_number_slot and preproc_guard:
            self.putln("#endif")

    def put_pymethoddef_wrapper(self, entry):
        func_cname = entry.func_cname
        if entry.is_special:
            method_flags = entry.signature.method_flags() or []
            from .TypeSlots import method_noargs
            if method_noargs in method_flags:
                # Special NOARGS methods really take no arguments besides 'self', but PyCFunction expects one.
                func_cname = Naming.method_wrapper_prefix + func_cname
                self.putln("static PyObject *%s(PyObject *self, CYTHON_UNUSED PyObject *arg) {" % func_cname)
                func_call = "%s(self)" % entry.func_cname
                if entry.name == "__next__":
                    self.putln("PyObject *res = %s;" % func_call)
                    # tp_iternext can return NULL without an exception
                    self.putln("if (!res && !PyErr_Occurred()) { PyErr_SetNone(PyExc_StopIteration); }")
                    self.putln("return res;")
                else:
                    self.putln("return %s;" % func_call)
                self.putln("}")
        return func_cname

    # GIL methods

    def use_fast_gil_utility_code(self):
        if self.globalstate.directives['fast_gil']:
            self.globalstate.use_utility_code(UtilityCode.load_cached("FastGil", "ModuleSetupCode.c"))
        else:
            self.globalstate.use_utility_code(UtilityCode.load_cached("NoFastGil", "ModuleSetupCode.c"))

    def put_ensure_gil(self, declare_gilstate=True, variable=None):
        """
        Acquire the GIL. The generated code is safe even when no PyThreadState
        has been allocated for this thread (for threads not initialized by
        using the Python API). Additionally, the code generated by this method
        may be called recursively.
        """
        if self.globalstate.directives['subinterpreters_compatible'] != 'no':
            from .Errors import warning
            warning(
                self.last_marked_pos,
                "Acquiring the GIL is currently very unlikely to work correctly with subinterpreters.",
                2
            )
        self.globalstate.use_utility_code(
            UtilityCode.load_cached("ForceInitThreads", "ModuleSetupCode.c"))
        self.use_fast_gil_utility_code()
        if not variable:
            variable = '__pyx_gilstate_save'
            if declare_gilstate:
                self.put("PyGILState_STATE ")
        self.putln("%s = __Pyx_PyGILState_Ensure();" % variable)

    def put_release_ensured_gil(self, variable=None):
        """
        Releases the GIL, corresponds to `put_ensure_gil`.
        """
        self.use_fast_gil_utility_code()
        if not variable:
            variable = '__pyx_gilstate_save'
        self.putln("__Pyx_PyGILState_Release(%s);" % variable)

    def put_acquire_freethreading_lock(self):
        self.putln("#if CYTHON_COMPILING_IN_CPYTHON_FREETHREADING")
        self.putln(f"PyMutex_Lock(&{Naming.parallel_freethreading_mutex});")
        self.putln("#endif")

    def put_release_freethreading_lock(self):
        self.putln("#if CYTHON_COMPILING_IN_CPYTHON_FREETHREADING")
        self.putln(f"PyMutex_Unlock(&{Naming.parallel_freethreading_mutex});")
        self.putln("#endif")

    def put_acquire_gil(self, variable=None, unknown_gil_state=True):
        """
        Acquire the GIL. The thread's thread state must have been initialized
        by a previous `put_release_gil`
        """
        self.use_fast_gil_utility_code()
        self.putln("__Pyx_FastGIL_Forget();")
        if variable:
            self.putln('_save = %s;' % variable)
        if unknown_gil_state:
            func_name = "__Pyx_RestoreUnknownThread"
            self.globalstate.use_utility_code(
                UtilityCode.load_cached("ReleaseUnknownGil", "ModuleSetupCode.c"))
        else:
            func_name = "PyEval_RestoreThread"
        self.putln(f"{func_name}(_save);")

    def put_release_gil(self, variable=None, unknown_gil_state=True):
        "Release the GIL, corresponds to `put_acquire_gil`."
        self.use_fast_gil_utility_code()
        if unknown_gil_state:
            self.globalstate.use_utility_code(
                UtilityCode.load_cached("ReleaseUnknownGil", "ModuleSetupCode.c"))
            func_name = "__Pyx_SaveUnknownThread"
            result_type = "__Pyx_UnknownThreadState"
        else:
            func_name = "PyEval_SaveThread"
            result_type = "PyThreadState *"
        self.putln(f"{result_type} _save;")
        self.putln(f"_save = {func_name}();")
        if variable:
            self.putln('%s = _save;' % variable)
        self.putln("__Pyx_FastGIL_Remember();")

    def declare_gilstate(self):
        self.putln("PyGILState_STATE __pyx_gilstate_save;")

    # error handling

    def put_error_if_neg(self, pos, value):
        # TODO this path is almost _never_ taken, yet this macro makes is slower!
        # return self.putln("if (unlikely(%s < 0)) %s" % (value, self.error_goto(pos)))
        return self.putln("if (%s < (0)) %s" % (value, self.error_goto(pos)))

    def put_error_if_unbound(self, pos, entry, in_nogil_context=False, unbound_check_code=None):
        nogil_tag = "Nogil" if in_nogil_context else ""
        if entry.from_closure:
            func = "RaiseClosureNameError"
        elif entry.type.is_cpp_class and entry.is_cglobal:
            func = "RaiseCppGlobalNameError"
        elif entry.type.is_cpp_class and entry.is_variable and not entry.is_member and entry.scope.is_c_class_scope:
            # there doesn't seem to be a good way to detecting an instance-attribute of a C class
            # (is_member is only set for class attributes)
            func = "RaiseCppAttributeError"
        else:
            func = "RaiseUnboundLocalError"

        self.globalstate.use_utility_code(
                UtilityCode.load_cached(f"{func}{nogil_tag}", "ObjectHandling.c"))

        if not unbound_check_code:
            unbound_check_code = entry.type.check_for_null_code(entry.cname)
        self.putln('if (unlikely(!%s)) { %s(%s); %s }' % (
                                unbound_check_code,
                                f"__Pyx_{func}{nogil_tag}",
                                entry.name.as_c_string_literal(),
                                self.error_goto(pos)))

    def set_error_info(self, pos, used=False):
        self.funcstate.should_declare_error_indicator = True
        if used:
            self.funcstate.uses_error_indicator = True
        return "__PYX_MARK_ERR_POS(%s, %s)" % (
            self.lookup_filename(pos[0]),
            pos[1])

    def error_goto(self, pos, used=True):
        lbl = self.funcstate.error_label
        self.funcstate.use_label(lbl)
        if pos is None:
            return 'goto %s;' % lbl
        self.funcstate.should_declare_error_indicator = True
        if used:
            self.funcstate.uses_error_indicator = True
        return "__PYX_ERR(%s, %s, %s)" % (
            self.lookup_filename(pos[0]),
            pos[1],
            lbl)

    def error_goto_if(self, cond, pos):
        return "if (%s) %s" % (self.unlikely(cond), self.error_goto(pos))

    def error_goto_if_null(self, cname, pos):
        return self.error_goto_if("!%s" % cname, pos)

    def error_goto_if_neg(self, cname, pos):
        # Add extra parentheses to silence clang warnings about constant conditions.
        return self.error_goto_if("(%s < 0)" % cname, pos)

    def error_goto_if_PyErr(self, pos):
        return self.error_goto_if("PyErr_Occurred()", pos)

    def lookup_filename(self, filename):
        return self.globalstate.lookup_filename(filename)

    def put_declare_refcount_context(self):
        self.putln('__Pyx_RefNannyDeclarations')

    def put_setup_refcount_context(self, name, acquire_gil=False):
        name = name.as_c_string_literal()  # handle unicode names
        if acquire_gil:
            self.globalstate.use_utility_code(
                UtilityCode.load_cached("ForceInitThreads", "ModuleSetupCode.c"))
        self.putln('__Pyx_RefNannySetupContext(%s, %d);' % (name, acquire_gil and 1 or 0))

    def put_finish_refcount_context(self, nogil=False):
        self.putln("__Pyx_RefNannyFinishContextNogil()" if nogil else "__Pyx_RefNannyFinishContext();")

    def put_add_traceback(self, qualified_name, include_cline=True):
        """
        Build a Python traceback for propagating exceptions.

        qualified_name should be the qualified name of the function.
        """
        qualified_name = qualified_name.as_c_string_literal()  # handle unicode names
        format_tuple = (
            qualified_name,
            Naming.clineno_cname if include_cline else 0,
            Naming.lineno_cname,
            Naming.filename_cname,
        )

        self.funcstate.uses_error_indicator = True
        self.putln('__Pyx_AddTraceback(%s, %s, %s, %s);' % format_tuple)

    def put_unraisable(self, qualified_name, nogil=False):
        """
        Generate code to print a Python warning for an unraisable exception.

        qualified_name should be the qualified name of the function.
        """
        self.funcstate.uses_error_indicator = True
        self.putln('__Pyx_WriteUnraisable("%s", %s, %s, %s, %d, %d);' % (
            qualified_name,
            Naming.clineno_cname,
            Naming.lineno_cname,
            Naming.filename_cname,
            self.globalstate.directives['unraisable_tracebacks'],
            nogil,
        ))
        self.globalstate.use_utility_code(
            UtilityCode.load_cached("WriteUnraisableException", "Exceptions.c"))

    def is_tracing(self):
        return self.globalstate.directives['profile'] or self.globalstate.directives['linetrace']

    def pos_to_offset(self, pos):
        """
        Calculate a fake 'instruction offset' from a node position as 31 bit int (32 bit signed).
        """
        scope = self.funcstate.scope
        while scope and pos not in scope.node_positions_to_offset:
            scope = scope.parent_scope
        return scope.node_positions_to_offset[pos] if scope else 0

    def put_trace_declarations(self, is_generator=False):
        self.putln('__Pyx_TraceDeclarationsGen' if is_generator else '__Pyx_TraceDeclarationsFunc')

    def put_trace_frame_init(self, codeobj=None):
        if codeobj:
            self.putln('__Pyx_TraceFrameInit(%s)' % codeobj)

    def put_trace_start(self, name, pos, nogil=False, is_generator=False, is_cpdef_func=False):
        trace_func = "__Pyx_TraceStartGen" if is_generator else "__Pyx_TraceStartFunc"
        self.putln(
            f'{trace_func}('
            f'{name.as_c_string_literal()}, '
            f'{Naming.filetable_cname}[{self.lookup_filename(pos[0])}], '
            f'{pos[1]}, '
            f'{self.pos_to_offset(pos):d}, '
            f'{nogil:d}, '
            f'{Naming.skip_dispatch_cname if is_cpdef_func else "0"}, '
            f'{self.error_goto(pos)}'
            ');'
        )

    def put_trace_exit(self, nogil=False):
        self.putln(f"__Pyx_PyMonitoring_ExitScope({bool(nogil):d});")

    def put_trace_yield(self, retvalue_cname, pos):
        error_goto = self.error_goto(pos)
        self.putln(f"__Pyx_TraceYield({retvalue_cname}, {self.pos_to_offset(pos)}, {error_goto});")

    def put_trace_resume(self, pos):
        scope = self.funcstate.scope
        # pos[1] is probably not the first line, so try to find the first line of the generator function.
        first_line = scope.scope_class.pos[1] if scope.scope_class else pos[1]
        name = scope.name.as_c_string_literal()
        filename_index = self.lookup_filename(pos[0])
        error_goto = self.error_goto(pos)
        self.putln(
            '__Pyx_TraceResumeGen('
            f'{name}, '
            f'{Naming.filetable_cname}[{filename_index}], '
            f'{first_line}, '
            f'{self.pos_to_offset(pos)}, '
            f'{error_goto}'
            ');'
        )

    def put_trace_exception(self, pos, reraise=False, fresh=False):
        self.putln(f"__Pyx_TraceException({self.pos_to_offset(pos)}, {bool(reraise):d}, {bool(fresh):d});")

    def put_trace_exception_propagating(self):
        self.putln(f"__Pyx_TraceException({Naming.lineno_cname}, 0, 0);")

    def put_trace_exception_handled(self, pos):
        self.putln(f"__Pyx_TraceExceptionHandled({self.pos_to_offset(pos)});")

    def put_trace_unwind(self, pos, nogil=False):
        self.putln(f"__Pyx_TraceExceptionUnwind({self.pos_to_offset(pos)}, {bool(nogil):d});")

    def put_trace_stopiteration(self, pos, value):
        error_goto = self.error_goto(pos)
        self.putln(f"__Pyx_TraceStopIteration({value}, {self.pos_to_offset(pos)}, {error_goto});")

    def put_trace_return(self, retvalue_cname, pos, return_type=None, nogil=False):
        extra_arg = ""
        trace_func = "__Pyx_TraceReturnValue"

        if return_type is None:
            pass
        elif return_type.is_pyobject:
            retvalue_cname = return_type.as_pyobject(retvalue_cname)
        elif return_type.is_void:
            retvalue_cname = 'Py_None'
        elif return_type.is_string:
            # We don't know if the C string is 0-terminated, but we cannot convert if it's not.
            retvalue_cname = 'Py_None'
        elif return_type.to_py_function:
            trace_func = "__Pyx_TraceReturnCValue"
            extra_arg = f", {return_type.to_py_function}"
        else:
            # We don't have a Python visible return value but we still need to report that we returned.
            # 'None' may not be a misleading (it's false, for one), but it's hopefully better than nothing.
            retvalue_cname = 'Py_None'

        error_handling = self.error_goto(pos)
        self.putln(f"{trace_func}({retvalue_cname}{extra_arg}, {self.pos_to_offset(pos)}, {bool(nogil):d}, {error_handling});")

<<<<<<< HEAD
    def putln_openmp(self, string, additional_tests=None):
        test = "defined(_OPENMP)"
        if additional_tests:
            test = f"{test} && {additional_tests}"
        self.putln(f"#if {test}")
=======
    def put_cpp_placement_new(self, target,
                              _utility_code=UtilityCode.load("DefaultPlacementNew", "CppSupport.cpp")):
        self.globalstate.use_utility_code(_utility_code)
        self.putln(f"__Pyx_default_placement_construct(&({target}));")

    def putln_openmp(self, string):
        self.putln("#ifdef _OPENMP")
>>>>>>> 4ace9c3b
        self.putln(string)
        self.putln(f"#endif /* {test} */")

    def undef_builtin_expect(self, cond):
        """
        Redefine the macros likely() and unlikely to no-ops, depending on
        condition 'cond'
        """
        self.putln("#if %s" % cond)
        self.putln("    #undef likely")
        self.putln("    #undef unlikely")
        self.putln("    #define likely(x)   (x)")
        self.putln("    #define unlikely(x) (x)")
        self.putln("#endif")

    def redef_builtin_expect(self, cond):
        self.putln("#if %s" % cond)
        self.putln("    #undef likely")
        self.putln("    #undef unlikely")
        self.putln("    #define likely(x)   __builtin_expect(!!(x), 1)")
        self.putln("    #define unlikely(x) __builtin_expect(!!(x), 0)")
        self.putln("#endif")


class PyrexCodeWriter:
    # f                file      output file
    # level            int       indentation level

    def __init__(self, outfile_name):
        self.f = Utils.open_new_file(outfile_name)
        self.level = 0

    def putln(self, code):
        self.f.write("%s%s\n" % (" " * self.level, code))

    def indent(self):
        self.level += 1

    def dedent(self):
        self.level -= 1


class PyxCodeWriter:
    """
    Can be used for writing out some Cython code.
    """

    def __init__(self, buffer=None, indent_level=0, context=None, encoding='ascii'):
        self.buffer = buffer or StringIOTree()
        self.level = indent_level
        self.original_level = indent_level
        self.context = context
        self.encoding = encoding
        self._insertion_points = {}

    def indent(self, levels=1):
        self.level += levels
        return True

    def dedent(self, levels=1):
        self.level -= levels

    @contextmanager
    def indenter(self, line):
        """
        with pyx_code.indenter("for i in range(10):"):
            pyx_code.putln("print i")
        """
        self.putln(line)
        self.indent()
        yield
        self.dedent()

    def empty(self):
        return self.buffer.empty()

    def getvalue(self):
        result = self.buffer.getvalue()
        if isinstance(result, bytes):
            result = result.decode(self.encoding)
        return result

    def putln(self, line, context=None):
        if context is None:
            if self.context is not None:
                context = self.context
        if context is not None:
            line = sub_tempita(line, context)
        # Avoid indenting empty lines.
        self.buffer.write(f"{self.level * '    '}{line}\n" if line else "\n")

    def put_chunk(self, chunk, context=None):
        if context is None:
            if self.context is not None:
                context = self.context
        if context is not None:
            chunk = sub_tempita(chunk, context)

        chunk = _indent_chunk(chunk, self.level * 4)
        self.buffer.write(chunk)

    def insertion_point(self):
        return type(self)(self.buffer.insertion_point(), self.level, self.context)

    def reset(self):
        # resets the buffer so that nothing gets written. Most useful
        # for abandoning all work in a specific insertion point
        self.buffer.reset()
        self.level = self.original_level

    def named_insertion_point(self, name):
        self._insertion_points[name] = self.insertion_point()

    def __getitem__(self, name):
        return self._insertion_points[name]


@cython.final
@cython.ccall
def _indent_chunk(chunk: str, indentation_length: cython.int) -> str:
    """Normalise leading space to the intended indentation and strip empty lines.
    """
    assert '\t' not in chunk
    lines = chunk.splitlines(keepends=True)
    if not lines:
        return chunk
    last_line = lines[-1].rstrip(' ')
    if last_line:
        lines[-1] = last_line
    else:
        del lines[-1]
        if not lines:
            return '\n'

    # Count minimal (non-empty) indentation and strip empty lines.
    min_indentation: cython.int = len(chunk) + 1
    line_indentation: cython.int
    line: str
    i: cython.int
    for i, line in enumerate(lines):
        line_indentation = _count_indentation(line)
        if line_indentation + 1 == len(line):
            lines[i] = '\n'
        elif line_indentation < min_indentation:
            min_indentation = line_indentation

    if min_indentation > len(chunk):
        # All empty lines.
        min_indentation = 0

    if min_indentation < indentation_length:
        add_indent = ' ' * (indentation_length - min_indentation)
        lines = [
            add_indent + line if line != '\n' else '\n'
            for line in lines
        ]
    elif min_indentation > indentation_length:
        start: cython.int = min_indentation - indentation_length
        lines = [
            line[start:] if line != '\n' else '\n'
            for line in lines
        ]

    return ''.join(lines)


@cython.exceptval(-1)
@cython.cfunc
def _count_indentation(s: str) -> cython.int:
    i: cython.int = 0
    ch: cython.Py_UCS4
    for i, ch in enumerate(s):
        if ch != ' ':
            break
    return i


class ClosureTempAllocator:
    def __init__(self, klass):
        self.klass = klass
        self.temps_allocated = {}
        self.temps_free = {}
        self.temps_count = 0
        self.carray_count = 0

    def reset(self):
        for type, cnames in self.temps_allocated.items():
            self.temps_free[type] = list(cnames)

    def allocate_temp(self, type):
        if type not in self.temps_allocated:
            self.temps_allocated[type] = []
            self.temps_free[type] = []
        elif self.temps_free[type]:
            return self.temps_free[type].pop(0)
        cname = '%s%d' % (Naming.codewriter_temp_prefix, self.temps_count)
        self.klass.declare_var(pos=None, name=cname, cname=cname, type=type, is_cdef=True)
        self.temps_allocated[type].append(cname)
        self.temps_count += 1
        return cname

    def allocate_carray(self, array_type, pos):
        cname = f'{Naming.carray_literal_prefix}{self.carray_count:d}'
        self.klass.declare_var(pos=pos, name=cname, cname=cname, type=array_type, is_cdef=True)
        self.carray_count += 1
        return f"{Naming.cur_scope_cname}->{cname}"<|MERGE_RESOLUTION|>--- conflicted
+++ resolved
@@ -3556,21 +3556,16 @@
         error_handling = self.error_goto(pos)
         self.putln(f"{trace_func}({retvalue_cname}{extra_arg}, {self.pos_to_offset(pos)}, {bool(nogil):d}, {error_handling});")
 
-<<<<<<< HEAD
+    def put_cpp_placement_new(self, target,
+                              _utility_code=UtilityCode.load("DefaultPlacementNew", "CppSupport.cpp")):
+        self.globalstate.use_utility_code(_utility_code)
+        self.putln(f"__Pyx_default_placement_construct(&({target}));")
+
     def putln_openmp(self, string, additional_tests=None):
         test = "defined(_OPENMP)"
         if additional_tests:
             test = f"{test} && {additional_tests}"
         self.putln(f"#if {test}")
-=======
-    def put_cpp_placement_new(self, target,
-                              _utility_code=UtilityCode.load("DefaultPlacementNew", "CppSupport.cpp")):
-        self.globalstate.use_utility_code(_utility_code)
-        self.putln(f"__Pyx_default_placement_construct(&({target}));")
-
-    def putln_openmp(self, string):
-        self.putln("#ifdef _OPENMP")
->>>>>>> 4ace9c3b
         self.putln(string)
         self.putln(f"#endif /* {test} */")
 
