--- conflicted
+++ resolved
@@ -135,14 +135,11 @@
 cython_runtime_cname   = pyrex_prefix + "cython_runtime"
 cyfunction_type_cname = pyrex_prefix + "CyFunctionType"
 fusedfunction_type_cname = pyrex_prefix + "FusedFunctionType"
-<<<<<<< HEAD
 dummy_tracer_cname = pyrex_prefix + "dummy_tracer"
-=======
 # the name "dflt" was picked by analogy with the CPython dataclass module which stores
 # the default values in variables named f"_dflt_{field.name}" in a hidden scope that's
 # passed to the __init__ function. (The name is unimportant to the exact workings though)
 dataclass_field_default_cname = pyrex_prefix + "dataclass_dflt"
->>>>>>> 8a59142d
 
 global_code_object_cache_find = pyrex_prefix + 'find_code_object'
 global_code_object_cache_insert = pyrex_prefix + 'insert_code_object'
