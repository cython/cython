--- conflicted
+++ resolved
@@ -1507,13 +1507,10 @@
             type_check = 'PyUnicode_Check'
         elif type_name == 'Exception':
             type_check = '__Pyx_PyException_Check'
-<<<<<<< HEAD
+        elif type_name == 'BaseException':
+            type_check = '__Pyx_PyBaseException_Check'
         elif type_name == 'BaseExceptionGroup':
             type_check = '__Pyx_PyBaseExceptionGroup_Check'
-=======
-        elif type_name == 'BaseException':
-            type_check = '__Pyx_PyBaseException_Check'
->>>>>>> e5d89351
         elif type_name == 'bytearray':
             type_check = 'PyByteArray_Check'
         elif type_name == 'frozenset':
@@ -1525,12 +1522,7 @@
             type_check = "PyMemoryView_Check"
         else:
             type_check = 'Py%s_Check' % type_name.capitalize()
-<<<<<<< HEAD
-        if exact and type_name not in (
-                'bool', 'slice', 'Exception', 'BaseExceptionGroup', 'memoryview'):
-=======
         if exact and not self.is_exception_type and type_name not in ('bool', 'slice', 'memoryview'):
->>>>>>> e5d89351
             type_check += 'Exact'
         return type_check
 
