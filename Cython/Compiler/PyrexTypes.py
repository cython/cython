#
#   Cython/Python language types
#

from __future__ import absolute_import

import copy
import hashlib
import re

try:
    reduce
except NameError:
    from functools import reduce
from functools import partial

from Cython.Utils import cached_function
from .Code import UtilityCode, LazyUtilityCode, TempitaUtilityCode
from . import StringEncoding
from . import Naming

from .Errors import error, warning, CannotSpecialize


class BaseType(object):
    #
    #  Base class for all Cython types including pseudo-types.

    # List of attribute names of any subtypes
    subtypes = []
    _empty_declaration = None
    _specialization_name = None
    default_format_spec = None

    def can_coerce_to_pyobject(self, env):
        return False

    def can_coerce_from_pyobject(self, env):
        return False

    def can_coerce_to_pystring(self, env, format_spec=None):
        return False

    def convert_to_pystring(self, cvalue, code, format_spec=None):
        raise NotImplementedError("C types that support string formatting must override this method")

    def cast_code(self, expr_code):
        return "((%s)%s)" % (self.empty_declaration_code(), expr_code)

    def empty_declaration_code(self, pyrex=False):
        if pyrex:
            return self.declaration_code('', pyrex=True)
        if self._empty_declaration is None:
            self._empty_declaration = self.declaration_code('')
        return self._empty_declaration

    def specialization_name(self):
        if self._specialization_name is None:
            # This is not entirely robust.
            common_subs = (self.empty_declaration_code()
                           .replace("unsigned ", "unsigned_")
                           .replace("long long", "long_long")
                           .replace(" ", "__"))
            self._specialization_name = re.sub(
                '[^a-zA-Z0-9_]', lambda x: '_%x_' % ord(x.group(0)), common_subs)
        return self._specialization_name

    def base_declaration_code(self, base_code, entity_code):
        if entity_code:
            return "%s %s" % (base_code, entity_code)
        else:
            return base_code

    def __deepcopy__(self, memo):
        """
        Types never need to be copied, if we do copy, Unfortunate Things
        Will Happen!
        """
        return self

    def get_fused_types(self, result=None, seen=None, subtypes=None):
        subtypes = subtypes or self.subtypes
        if not subtypes:
            return None

        if result is None:
            result = []
            seen = set()

        for attr in subtypes:
            list_or_subtype = getattr(self, attr)
            if list_or_subtype:
                if isinstance(list_or_subtype, BaseType):
                    list_or_subtype.get_fused_types(result, seen)
                else:
                    for subtype in list_or_subtype:
                        subtype.get_fused_types(result, seen)

        return result

    def specialize_fused(self, env):
        if env.fused_to_specific:
            return self.specialize(env.fused_to_specific)

        return self

    @property
    def is_fused(self):
        """
        Whether this type or any of its subtypes is a fused type
        """
        # Add this indirection for the is_fused property to allow overriding
        # get_fused_types in subclasses.
        return self.get_fused_types()

    def deduce_template_params(self, actual):
        """
        Deduce any template params in this (argument) type given the actual
        argument type.

        https://en.cppreference.com/w/cpp/language/function_template#Template_argument_deduction
        """
        return {}

    def __lt__(self, other):
        """
        For sorting. The sorting order should correspond to the preference of
        conversion from Python types.

        Override to provide something sensible. This is only implemented so that
        python 3 doesn't trip
        """
        return id(type(self)) < id(type(other))

    def py_type_name(self):
        """
        Return the name of the Python type that can coerce to this type.
        """

    def typeof_name(self):
        """
        Return the string with which fused python functions can be indexed.
        """
        if self.is_builtin_type or self.py_type_name() == 'object':
            index_name = self.py_type_name()
        else:
            index_name = str(self)

        return index_name

    def check_for_null_code(self, cname):
        """
        Return the code for a NULL-check in case an UnboundLocalError should
        be raised if an entry of this type is referenced before assignment.
        Returns None if no check should be performed.
        """
        return None

    def invalid_value(self):
        """
        Returns the most invalid value an object of this type can assume as a
        C expression string. Returns None if no such value exists.
        """


class PyrexType(BaseType):
    #
    #  Base class for all Cython types
    #
    #  is_pyobject           boolean     Is a Python object type
    #  is_extension_type     boolean     Is a Python extension type
    #  is_final_type         boolean     Is a final extension type
    #  is_numeric            boolean     Is a C numeric type
    #  is_int                boolean     Is a C integer type
    #  is_float              boolean     Is a C floating point type
    #  is_complex            boolean     Is a C complex type
    #  is_void               boolean     Is the C void type
    #  is_array              boolean     Is a C array type
    #  is_ptr                boolean     Is a C pointer type
    #  is_null_ptr           boolean     Is the type of NULL
    #  is_reference          boolean     Is a C reference type
    #  is_rvalue_reference   boolean     Is a C++ rvalue reference type
    #  is_const              boolean     Is a C const type
    #  is_volatile           boolean     Is a C volatile type
    #  is_cv_qualified       boolean     Is a C const or volatile type
    #  is_cfunction          boolean     Is a C function type
    #  is_struct_or_union    boolean     Is a C struct or union type
    #  is_struct             boolean     Is a C struct type
    #  is_enum               boolean     Is a C enum type
    #  is_cpp_enum           boolean     Is a C++ scoped enum type
    #  is_typedef            boolean     Is a typedef type
    #  is_string             boolean     Is a C char * type
    #  is_pyunicode_ptr      boolean     Is a C PyUNICODE * type
    #  is_cpp_string         boolean     Is a C++ std::string type
    #  is_unicode_char       boolean     Is either Py_UCS4 or Py_UNICODE
    #  is_returncode         boolean     Is used only to signal exceptions
    #  is_error              boolean     Is the dummy error type
    #  is_buffer             boolean     Is buffer access type
    #  is_pythran_expr       boolean     Is Pythran expr
    #  is_numpy_buffer       boolean     Is Numpy array buffer
    #  has_attributes        boolean     Has C dot-selectable attributes
    #  needs_cpp_construction  boolean     Needs C++ constructor and destructor when used in a cdef class
    #  needs_refcounting     boolean     Needs code to be generated similar to incref/gotref/decref.
    #                                    Largely used internally.
    #  default_value         string      Initial value that can be assigned before first user assignment.
    #  declaration_value     string      The value statically assigned on declaration (if any).
    #  entry                 Entry       The Entry for this type
    #
    #  declaration_code(entity_code,
    #      for_display = 0, dll_linkage = None, pyrex = 0)
    #    Returns a code fragment for the declaration of an entity
    #    of this type, given a code fragment for the entity.
    #    * If for_display, this is for reading by a human in an error
    #      message; otherwise it must be valid C code.
    #    * If dll_linkage is not None, it must be 'DL_EXPORT' or
    #      'DL_IMPORT', and will be added to the base type part of
    #      the declaration.
    #    * If pyrex = 1, this is for use in a 'cdef extern'
    #      statement of a Cython include file.
    #
    #  assignable_from(src_type)
    #    Tests whether a variable of this type can be
    #    assigned a value of type src_type.
    #
    #  same_as(other_type)
    #    Tests whether this type represents the same type
    #    as other_type.
    #
    #  as_argument_type():
    #    Coerces array and C function types into pointer type for use as
    #    a formal argument type.
    #

    is_pyobject = 0
    is_unspecified = 0
    is_extension_type = 0
    is_final_type = 0
    is_builtin_type = 0
    is_cython_builtin_type = 0
    is_numeric = 0
    is_int = 0
    is_float = 0
    is_complex = 0
    is_void = 0
    is_array = 0
    is_ptr = 0
    is_null_ptr = 0
    is_reference = 0
    is_rvalue_reference = 0
    is_const = 0
    is_volatile = 0
    is_cv_qualified = 0
    is_cfunction = 0
    is_struct_or_union = 0
    is_cpp_class = 0
    is_cpp_string = 0
    is_struct = 0
    is_enum = 0
    is_cpp_enum = False
    is_typedef = 0
    is_string = 0
    is_pyunicode_ptr = 0
    is_unicode_char = 0
    is_returncode = 0
    is_error = 0
    is_buffer = 0
    is_ctuple = 0
    is_memoryviewslice = 0
    is_pythran_expr = 0
    is_numpy_buffer = 0
    has_attributes = 0
    needs_cpp_construction = 0
    needs_refcounting = 0
    default_value = ""
    declaration_value = ""

    def resolve(self):
        # If a typedef, returns the base type.
        return self

    def specialize(self, values):
        # Returns the concrete type if this is a fused type, or otherwise the type itself.
        # May raise Errors.CannotSpecialize on failure
        return self

    def literal_code(self, value):
        # Returns a C code fragment representing a literal
        # value of this type.
        return str(value)

    def __str__(self):
        return self.declaration_code("", for_display = 1).strip()

    def same_as(self, other_type, **kwds):
        return self.same_as_resolved_type(other_type.resolve(), **kwds)

    def same_as_resolved_type(self, other_type):
        return self == other_type or other_type is error_type

    def subtype_of(self, other_type):
        return self.subtype_of_resolved_type(other_type.resolve())

    def subtype_of_resolved_type(self, other_type):
        return self.same_as(other_type)

    def assignable_from(self, src_type):
        return self.assignable_from_resolved_type(src_type.resolve())

    def assignable_from_resolved_type(self, src_type):
        return self.same_as(src_type)

    def as_argument_type(self):
        return self

    def is_complete(self):
        # A type is incomplete if it is an unsized array,
        # a struct whose attributes are not defined, etc.
        return 1

    def is_simple_buffer_dtype(self):
        return (self.is_int or self.is_float or self.is_complex or self.is_pyobject or
                self.is_extension_type or self.is_ptr)

    def struct_nesting_depth(self):
        # Returns the number levels of nested structs. This is
        # used for constructing a stack for walking the run-time
        # type information of the struct.
        return 1

    def global_init_code(self, entry, code):
        # abstract
        pass

    def needs_nonecheck(self):
        return 0

    def _assign_from_py_code(self, source_code, result_code, error_pos, code,
                             from_py_function=None, error_condition=None, extra_args=None):
        args = ', ' + ', '.join('%s' % arg for arg in extra_args) if extra_args else ''
        convert_call = "%s(%s%s)" % (
            from_py_function or self.from_py_function,
            source_code,
            args,
        )
        if self.is_enum:
            convert_call = typecast(self, c_long_type, convert_call)
        return '%s = %s; %s' % (
            result_code,
            convert_call,
            code.error_goto_if(error_condition or self.error_condition(result_code), error_pos))

    def _generate_dummy_refcounting(self, code, *ignored_args, **ignored_kwds):
        if self.needs_refcounting:
            raise NotImplementedError("Ref-counting operation not yet implemented for type %s" %
                                      self)

    def _generate_dummy_refcounting_assignment(self, code, cname, rhs_cname, *ignored_args, **ignored_kwds):
        if self.needs_refcounting:
            raise NotImplementedError("Ref-counting operation not yet implemented for type %s" %
                                      self)
        code.putln("%s = %s" % (cname, rhs_cname))

    generate_incref = generate_xincref = generate_decref = generate_xdecref \
        = generate_decref_clear = generate_xdecref_clear \
        = generate_gotref = generate_xgotref = generate_giveref = generate_xgiveref \
            = _generate_dummy_refcounting

    generate_decref_set = generate_xdecref_set = _generate_dummy_refcounting_assignment

    def nullcheck_string(self, code, cname):
        if self.needs_refcounting:
            raise NotImplementedError("Ref-counting operation not yet implemented for type %s" %
                                      self)
        code.putln("1")



def public_decl(base_code, dll_linkage):
    if dll_linkage:
        return "%s(%s)" % (dll_linkage, base_code.replace(',', ' __PYX_COMMA '))
    else:
        return base_code

def create_typedef_type(name, base_type, cname, is_external=0, namespace=None):
    is_fused = base_type.is_fused
    if base_type.is_complex or is_fused:
        if is_external:
            if is_fused:
                msg = "Fused"
            else:
                msg = "Complex"

            raise ValueError("%s external typedefs not supported" % msg)

        return base_type
    else:
        return CTypedefType(name, base_type, cname, is_external, namespace)


class CTypedefType(BaseType):
    #
    #  Pseudo-type defined with a ctypedef statement in a
    #  'cdef extern from' block.
    #  Delegates most attribute lookups to the base type.
    #  (Anything not defined here or in the BaseType is delegated.)
    #
    #  qualified_name      string
    #  typedef_name        string
    #  typedef_cname       string
    #  typedef_base_type   PyrexType
    #  typedef_is_external bool

    is_typedef = 1
    typedef_is_external = 0

    to_py_utility_code = None
    from_py_utility_code = None

    subtypes = ['typedef_base_type']

    def __init__(self, name, base_type, cname, is_external=0, namespace=None):
        assert not base_type.is_complex
        self.typedef_name = name
        self.typedef_cname = cname
        self.typedef_base_type = base_type
        self.typedef_is_external = is_external
        self.typedef_namespace = namespace

    def invalid_value(self):
        return self.typedef_base_type.invalid_value()

    def resolve(self):
        return self.typedef_base_type.resolve()

    def declaration_code(self, entity_code,
            for_display = 0, dll_linkage = None, pyrex = 0):
        if pyrex or for_display:
            base_code = self.typedef_name
        else:
            base_code = public_decl(self.typedef_cname, dll_linkage)
        if self.typedef_namespace is not None and not pyrex:
            base_code = "%s::%s" % (self.typedef_namespace.empty_declaration_code(), base_code)
        return self.base_declaration_code(base_code, entity_code)

    def as_argument_type(self):
        return self

    def cast_code(self, expr_code):
        # If self is really an array (rather than pointer), we can't cast.
        # For example, the gmp mpz_t.
        if self.typedef_base_type.is_array:
            base_type = self.typedef_base_type.base_type
            return CPtrType(base_type).cast_code(expr_code)
        else:
            return BaseType.cast_code(self, expr_code)

    def specialize(self, values):
        base_type = self.typedef_base_type.specialize(values)
        namespace = self.typedef_namespace.specialize(values) if self.typedef_namespace else None
        if base_type is self.typedef_base_type and namespace is self.typedef_namespace:
            return self
        else:
            return create_typedef_type(self.typedef_name, base_type, self.typedef_cname,
                                0, namespace)

    def __repr__(self):
        return "<CTypedefType %s>" % self.typedef_cname

    def __str__(self):
        return self.typedef_name

    def _create_utility_code(self, template_utility_code,
                             template_function_name):
        type_name = type_identifier(self.typedef_cname)
        utility_code = template_utility_code.specialize(
            type     = self.typedef_cname,
            TypeName = type_name)
        function_name = template_function_name % type_name
        return utility_code, function_name

    def create_to_py_utility_code(self, env):
        if self.typedef_is_external:
            if not self.to_py_utility_code:
                base_type = self.typedef_base_type
                if type(base_type) is CIntType:
                    self.to_py_function = "__Pyx_PyInt_From_" + self.specialization_name()
                    env.use_utility_code(TempitaUtilityCode.load_cached(
                        "CIntToPy", "TypeConversion.c",
                        context={"TYPE": self.empty_declaration_code(),
                                 "TO_PY_FUNCTION": self.to_py_function}))
                    return True
                elif base_type.is_float:
                    pass  # XXX implement!
                elif base_type.is_complex:
                    pass  # XXX implement!
                    pass
                elif base_type.is_cpp_string:
                    cname = "__pyx_convert_PyObject_string_to_py_%s" % type_identifier(self)
                    context = {
                        'cname': cname,
                        'type': self.typedef_cname,
                    }
                    from .UtilityCode import CythonUtilityCode
                    env.use_utility_code(CythonUtilityCode.load(
                        "string.to_py", "CppConvert.pyx", context=context))
                    self.to_py_function = cname
                    return True
            if self.to_py_utility_code:
                env.use_utility_code(self.to_py_utility_code)
                return True
        # delegation
        return self.typedef_base_type.create_to_py_utility_code(env)

    def create_from_py_utility_code(self, env):
        if self.typedef_is_external:
            if not self.from_py_utility_code:
                base_type = self.typedef_base_type
                if type(base_type) is CIntType:
                    self.from_py_function = "__Pyx_PyInt_As_" + self.specialization_name()
                    env.use_utility_code(TempitaUtilityCode.load_cached(
                        "CIntFromPy", "TypeConversion.c",
                        context={"TYPE": self.empty_declaration_code(),
                                 "FROM_PY_FUNCTION": self.from_py_function}))
                    return True
                elif base_type.is_float:
                    pass  # XXX implement!
                elif base_type.is_complex:
                    pass  # XXX implement!
                elif base_type.is_cpp_string:
                    cname = '__pyx_convert_string_from_py_%s' % type_identifier(self)
                    context = {
                        'cname': cname,
                        'type': self.typedef_cname,
                    }
                    from .UtilityCode import CythonUtilityCode
                    env.use_utility_code(CythonUtilityCode.load(
                        "string.from_py", "CppConvert.pyx", context=context))
                    self.from_py_function = cname
                    return True
            if self.from_py_utility_code:
                env.use_utility_code(self.from_py_utility_code)
                return True
        # delegation
        return self.typedef_base_type.create_from_py_utility_code(env)

    def to_py_call_code(self, source_code, result_code, result_type, to_py_function=None):
        if to_py_function is None:
            to_py_function = self.to_py_function
        return self.typedef_base_type.to_py_call_code(
            source_code, result_code, result_type, to_py_function)

    def from_py_call_code(self, source_code, result_code, error_pos, code,
                          from_py_function=None, error_condition=None):
        return self.typedef_base_type.from_py_call_code(
            source_code, result_code, error_pos, code,
            from_py_function or self.from_py_function,
            error_condition or self.error_condition(result_code)
        )

    def overflow_check_binop(self, binop, env, const_rhs=False):
        env.use_utility_code(UtilityCode.load("Common", "Overflow.c"))
        type = self.empty_declaration_code()
        name = self.specialization_name()
        if binop == "lshift":
            env.use_utility_code(TempitaUtilityCode.load_cached(
                "LeftShift", "Overflow.c",
                context={'TYPE': type, 'NAME': name, 'SIGNED': self.signed}))
        else:
            if const_rhs:
                binop += "_const"
            _load_overflow_base(env)
            env.use_utility_code(TempitaUtilityCode.load_cached(
                "SizeCheck", "Overflow.c",
                context={'TYPE': type, 'NAME': name}))
            env.use_utility_code(TempitaUtilityCode.load_cached(
                "Binop", "Overflow.c",
                context={'TYPE': type, 'NAME': name, 'BINOP': binop}))
        return "__Pyx_%s_%s_checking_overflow" % (binop, name)

    def error_condition(self, result_code):
        if self.typedef_is_external:
            if self.exception_value:
                condition = "(%s == %s)" % (
                    result_code, self.cast_code(self.exception_value))
                if self.exception_check:
                    condition += " && PyErr_Occurred()"
                return condition
        # delegation
        return self.typedef_base_type.error_condition(result_code)

    def __getattr__(self, name):
        return getattr(self.typedef_base_type, name)

    def py_type_name(self):
        return self.typedef_base_type.py_type_name()

    def can_coerce_to_pyobject(self, env):
        return self.typedef_base_type.can_coerce_to_pyobject(env)

    def can_coerce_from_pyobject(self, env):
        return self.typedef_base_type.can_coerce_from_pyobject(env)


class MemoryViewSliceType(PyrexType):

    is_memoryviewslice = 1
    default_value = "{ 0, 0, { 0 }, { 0 }, { 0 } }"

    has_attributes = 1
    needs_refcounting = 1  # Ideally this would be true and reference counting for
        # memoryview and pyobject code could be generated in the same way.
        # However, memoryviews are sufficiently specialized that this doesn't
        # seem practical. Implement a limited version of it for now
    scope = None

    # These are special cased in Defnode
    from_py_function = None
    to_py_function = None

    exception_value = None
    exception_check = True

    subtypes = ['dtype']

    def __init__(self, base_dtype, axes):
        """
        MemoryViewSliceType(base, axes)

        Base is the C base type; axes is a list of (access, packing) strings,
        where access is one of 'full', 'direct' or 'ptr' and packing is one of
        'contig', 'strided' or 'follow'.  There is one (access, packing) tuple
        for each dimension.

        the access specifiers determine whether the array data contains
        pointers that need to be dereferenced along that axis when
        retrieving/setting:

        'direct' -- No pointers stored in this dimension.
        'ptr' -- Pointer stored in this dimension.
        'full' -- Check along this dimension, don't assume either.

        the packing specifiers specify how the array elements are laid-out
        in memory.

        'contig' -- The data is contiguous in memory along this dimension.
                At most one dimension may be specified as 'contig'.
        'strided' -- The data isn't contiguous along this dimension.
        'follow' -- Used for C/Fortran contiguous arrays, a 'follow' dimension
            has its stride automatically computed from extents of the other
            dimensions to ensure C or Fortran memory layout.

        C-contiguous memory has 'direct' as the access spec, 'contig' as the
        *last* axis' packing spec and 'follow' for all other packing specs.

        Fortran-contiguous memory has 'direct' as the access spec, 'contig' as
        the *first* axis' packing spec and 'follow' for all other packing
        specs.
        """
        from . import Buffer, MemoryView

        self.dtype = base_dtype
        self.axes = axes
        self.ndim = len(axes)
        self.flags = MemoryView.get_buf_flags(self.axes)

        self.is_c_contig, self.is_f_contig = MemoryView.is_cf_contig(self.axes)
        assert not (self.is_c_contig and self.is_f_contig)

        self.mode = MemoryView.get_mode(axes)
        self.writable_needed = False

        if not self.dtype.is_fused:
            self.dtype_name = Buffer.mangle_dtype_name(self.dtype)

    def __hash__(self):
        return hash(self.__class__) ^ hash(self.dtype) ^ hash(tuple(self.axes))

    def __eq__(self, other):
        if isinstance(other, BaseType):
            return self.same_as_resolved_type(other)
        else:
            return False

    def __ne__(self, other):
        # TODO drop when Python2 is dropped
        return not (self == other)

    def same_as_resolved_type(self, other_type):
        return ((other_type.is_memoryviewslice and
            #self.writable_needed == other_type.writable_needed and  # FIXME: should be only uni-directional
            self.dtype.same_as(other_type.dtype) and
            self.axes == other_type.axes) or
            other_type is error_type)

    def needs_nonecheck(self):
        return True

    def is_complete(self):
        # incomplete since the underlying struct doesn't have a cython.memoryview object.
        return 0

    def declaration_code(self, entity_code,
            for_display = 0, dll_linkage = None, pyrex = 0):
        # XXX: we put these guards in for now...
        assert not dll_linkage
        from . import MemoryView
        base_code = StringEncoding.EncodedString(
            str(self) if pyrex or for_display else MemoryView.memviewslice_cname)
        return self.base_declaration_code(
                base_code,
                entity_code)

    def attributes_known(self):
        if self.scope is None:
            from . import Symtab

            self.scope = scope = Symtab.CClassScope(
                    'mvs_class_'+self.specialization_suffix(),
                    None,
                    visibility='extern')

            scope.parent_type = self
            scope.directives = {}

            scope.declare_var('_data', c_char_ptr_type, None,
                              cname='data', is_cdef=1)

        return True

    def declare_attribute(self, attribute, env, pos):
        from . import MemoryView, Options

        scope = self.scope

        if attribute == 'shape':
            scope.declare_var('shape',
                    c_array_type(c_py_ssize_t_type,
                                 Options.buffer_max_dims),
                    pos,
                    cname='shape',
                    is_cdef=1)

        elif attribute == 'strides':
            scope.declare_var('strides',
                    c_array_type(c_py_ssize_t_type,
                                 Options.buffer_max_dims),
                    pos,
                    cname='strides',
                    is_cdef=1)

        elif attribute == 'suboffsets':
            scope.declare_var('suboffsets',
                    c_array_type(c_py_ssize_t_type,
                                 Options.buffer_max_dims),
                    pos,
                    cname='suboffsets',
                    is_cdef=1)

        elif attribute in ("copy", "copy_fortran"):
            ndim = len(self.axes)

            follow_dim = [('direct', 'follow')]
            contig_dim = [('direct', 'contig')]
            to_axes_c = follow_dim * (ndim - 1) + contig_dim
            to_axes_f = contig_dim + follow_dim * (ndim -1)

            dtype = self.dtype
            if dtype.is_cv_qualified:
                dtype = dtype.cv_base_type

            to_memview_c = MemoryViewSliceType(dtype, to_axes_c)
            to_memview_f = MemoryViewSliceType(dtype, to_axes_f)

            for to_memview, cython_name in [(to_memview_c, "copy"),
                                            (to_memview_f, "copy_fortran")]:
                copy_func_type = CFuncType(
                    to_memview,
                    [CFuncTypeArg("memviewslice", self, None)])
                copy_cname = MemoryView.copy_c_or_fortran_cname(to_memview)

                entry = scope.declare_cfunction(
                    cython_name,
                    copy_func_type, pos=pos, defining=1,
                    cname=copy_cname)

                utility = MemoryView.get_copy_new_utility(pos, self, to_memview)
                env.use_utility_code(utility)

            MemoryView.use_cython_array_utility_code(env)

        elif attribute in ("is_c_contig", "is_f_contig"):
            # is_c_contig and is_f_contig functions
            for (c_or_f, cython_name) in (('C', 'is_c_contig'), ('F', 'is_f_contig')):

                is_contig_name = MemoryView.get_is_contig_func_name(c_or_f, self.ndim)

                cfunctype = CFuncType(
                        return_type=c_bint_type,
                        args=[CFuncTypeArg("memviewslice", self, None)],
                        exception_value="-1",
                )

                entry = scope.declare_cfunction(cython_name,
                            cfunctype,
                            pos=pos,
                            defining=1,
                            cname=is_contig_name)

                entry.utility_code_definition = MemoryView.get_is_contig_utility(c_or_f, self.ndim)

        return True

    def get_entry(self, node, cname=None, type=None):
        from . import MemoryView, Symtab

        if cname is None:
            assert node.is_simple() or node.is_temp or node.is_elemental
            cname = node.result()

        if type is None:
            type = node.type

        entry = Symtab.Entry(cname, cname, type, node.pos)
        return MemoryView.MemoryViewSliceBufferEntry(entry)

    def conforms_to(self, dst, broadcast=False, copying=False):
        """
        Returns True if src conforms to dst, False otherwise.

        If conformable, the types are the same, the ndims are equal, and each axis spec is conformable.

        Any packing/access spec is conformable to itself.

        'direct' and 'ptr' are conformable to 'full'.
        'contig' and 'follow' are conformable to 'strided'.
        Any other combo is not conformable.
        """
        from . import MemoryView

        src = self

        #if not copying and self.writable_needed and not dst.writable_needed:
        #    return False

        src_dtype, dst_dtype = src.dtype, dst.dtype
        # We can add but not remove const/volatile modifiers
        # (except if we are copying by value, then anything is fine)
        if not copying:
            if src_dtype.is_const and not dst_dtype.is_const:
                return False
            if src_dtype.is_volatile and not dst_dtype.is_volatile:
                return False
        # const/volatile checks are done, remove those qualifiers
        if src_dtype.is_cv_qualified:
            src_dtype = src_dtype.cv_base_type
        if dst_dtype.is_cv_qualified:
            dst_dtype = dst_dtype.cv_base_type

        if src_dtype != dst_dtype:
            return False

        if src.ndim != dst.ndim:
            if broadcast:
                src, dst = MemoryView.broadcast_types(src, dst)
            else:
                return False

        for src_spec, dst_spec in zip(src.axes, dst.axes):
            src_access, src_packing = src_spec
            dst_access, dst_packing = dst_spec
            if src_access != dst_access and dst_access != 'full':
                return False
            if src_packing != dst_packing and dst_packing != 'strided' and not copying:
                return False

        return True

    def valid_dtype(self, dtype, i=0):
        """
        Return whether type dtype can be used as the base type of a
        memoryview slice.

        We support structs, numeric types and objects
        """
        if dtype.is_complex and dtype.real_type.is_int:
            return False

        if dtype.is_struct and dtype.kind == 'struct':
            for member in dtype.scope.var_entries:
                if not self.valid_dtype(member.type):
                    return False

            return True

        return (
            dtype.is_error or
            # Pointers are not valid (yet)
            # (dtype.is_ptr and valid_memslice_dtype(dtype.base_type)) or
            (dtype.is_array and i < 8 and self.valid_dtype(dtype.base_type, i + 1)) or
            dtype.is_numeric or
            dtype.is_pyobject or
            dtype.is_fused or  # accept this as it will be replaced by specializations later
            (dtype.is_typedef and self.valid_dtype(dtype.typedef_base_type))
        )

    def validate_memslice_dtype(self, pos):
        if not self.valid_dtype(self.dtype):
            error(pos, "Invalid base type for memoryview slice: %s" % self.dtype)

    def assert_direct_dims(self, pos):
        for access, packing in self.axes:
            if access != 'direct':
                error(pos, "All dimensions must be direct")
                return False
        return True

    def transpose(self, pos):
        if not self.assert_direct_dims(pos):
            return error_type
        return MemoryViewSliceType(self.dtype, self.axes[::-1])

    def specialization_name(self):
        return '%s_%s' % (
            super(MemoryViewSliceType,self).specialization_name(),
            self.specialization_suffix())

    def specialization_suffix(self):
        return "%s_%s" % (self.axes_to_name(), self.dtype_name)

    def can_coerce_to_pyobject(self, env):
        return True

    def can_coerce_from_pyobject(self, env):
        return True

    def check_for_null_code(self, cname):
        return cname + '.memview'

    def create_from_py_utility_code(self, env):
        from . import MemoryView, Buffer

        # We don't have 'code', so use a LazyUtilityCode with a callback.
        def lazy_utility_callback(code):
            context['dtype_typeinfo'] = Buffer.get_type_information_cname(code, self.dtype)
            return TempitaUtilityCode.load(
                "ObjectToMemviewSlice", "MemoryView_C.c", context=context)

        env.use_utility_code(MemoryView.memviewslice_init_code)
        env.use_utility_code(LazyUtilityCode(lazy_utility_callback))

        if self.is_c_contig:
            c_or_f_flag = "__Pyx_IS_C_CONTIG"
        elif self.is_f_contig:
            c_or_f_flag = "__Pyx_IS_F_CONTIG"
        else:
            c_or_f_flag = "0"

        suffix = self.specialization_suffix()
        funcname = "__Pyx_PyObject_to_MemoryviewSlice_" + suffix

        context = dict(
            MemoryView.context,
            buf_flag = self.flags,
            ndim = self.ndim,
            axes_specs = ', '.join(self.axes_to_code()),
            dtype_typedecl = self.dtype.empty_declaration_code(),
            struct_nesting_depth = self.dtype.struct_nesting_depth(),
            c_or_f_flag = c_or_f_flag,
            funcname = funcname,
        )

        self.from_py_function = funcname
        return True

    def from_py_call_code(self, source_code, result_code, error_pos, code,
                          from_py_function=None, error_condition=None):
        # NOTE: auto-detection of readonly buffers is disabled:
        # writable = self.writable_needed or not self.dtype.is_const
        writable = not self.dtype.is_const
        return self._assign_from_py_code(
            source_code, result_code, error_pos, code, from_py_function, error_condition,
            extra_args=['PyBUF_WRITABLE' if writable else '0'])

    def create_to_py_utility_code(self, env):
        self._dtype_to_py_func, self._dtype_from_py_func = self.dtype_object_conversion_funcs(env)
        return True

    def to_py_call_code(self, source_code, result_code, result_type, to_py_function=None):
        assert self._dtype_to_py_func
        assert self._dtype_from_py_func

        to_py_func = "(PyObject *(*)(char *)) " + self._dtype_to_py_func
        from_py_func = "(int (*)(char *, PyObject *)) " + self._dtype_from_py_func

        tup = (result_code, source_code, self.ndim, to_py_func, from_py_func, self.dtype.is_pyobject)
        return "%s = __pyx_memoryview_fromslice(%s, %s, %s, %s, %d);" % tup

    def dtype_object_conversion_funcs(self, env):
        get_function = "__pyx_memview_get_%s" % self.dtype_name
        set_function = "__pyx_memview_set_%s" % self.dtype_name

        context = dict(
            get_function = get_function,
            set_function = set_function,
        )

        if self.dtype.is_pyobject:
            utility_name = "MemviewObjectToObject"
        else:
            self.dtype.create_to_py_utility_code(env)
            to_py_function = self.dtype.to_py_function

            from_py_function = None
            if not self.dtype.is_const:
                self.dtype.create_from_py_utility_code(env)
                from_py_function = self.dtype.from_py_function

            if not (to_py_function or from_py_function):
                return "NULL", "NULL"
            if not to_py_function:
                get_function = "NULL"
            if not from_py_function:
                set_function = "NULL"

            utility_name = "MemviewDtypeToObject"
            error_condition = (self.dtype.error_condition('value') or
                               'PyErr_Occurred()')
            context.update(
                to_py_function=to_py_function,
                from_py_function=from_py_function,
                dtype=self.dtype.empty_declaration_code(),
                error_condition=error_condition,
            )

        utility = TempitaUtilityCode.load_cached(
            utility_name, "MemoryView_C.c", context=context)
        env.use_utility_code(utility)
        return get_function, set_function

    def axes_to_code(self):
        """Return a list of code constants for each axis"""
        from . import MemoryView
        d = MemoryView._spec_to_const
        return ["(%s | %s)" % (d[a], d[p]) for a, p in self.axes]

    def axes_to_name(self):
        """Return an abbreviated name for our axes"""
        from . import MemoryView
        d = MemoryView._spec_to_abbrev
        return "".join(["%s%s" % (d[a], d[p]) for a, p in self.axes])

    def error_condition(self, result_code):
        return "!%s.memview" % result_code

    def __str__(self):
        from . import MemoryView

        axes_code_list = []
        for idx, (access, packing) in enumerate(self.axes):
            flag = MemoryView.get_memoryview_flag(access, packing)
            if flag == "strided":
                axes_code_list.append(":")
            else:
                if flag == 'contiguous':
                    have_follow = [p for a, p in self.axes[idx - 1:idx + 2]
                                         if p == 'follow']
                    if have_follow or self.ndim == 1:
                        flag = '1'

                axes_code_list.append("::" + flag)

        if self.dtype.is_pyobject:
            dtype_name = self.dtype.name
        else:
            dtype_name = self.dtype

        return "%s[%s]" % (dtype_name, ", ".join(axes_code_list))

    def specialize(self, values):
        """This does not validate the base type!!"""
        dtype = self.dtype.specialize(values)
        if dtype is not self.dtype:
            return MemoryViewSliceType(dtype, self.axes)

        return self

    def cast_code(self, expr_code):
        return expr_code

    # When memoryviews are increfed currently seems heavily special-cased.
    # Therefore, use our own function for now
    def generate_incref(self, code, name, **kwds):
        pass

    def generate_incref_memoryviewslice(self, code, slice_cname, have_gil):
        # TODO ideally would be done separately
        code.putln("__PYX_INC_MEMVIEW(&%s, %d);" % (slice_cname, int(have_gil)))

    # decref however did look to always apply for memoryview slices
    # with "have_gil" set to True by default
    def generate_xdecref(self, code, cname, nanny, have_gil):
        code.putln("__PYX_XCLEAR_MEMVIEW(&%s, %d);" % (cname, int(have_gil)))

    def generate_decref(self, code, cname, nanny, have_gil):
        # Fall back to xdecref since we don't care to have a separate decref version for this.
        self.generate_xdecref(code, cname, nanny, have_gil)

    def generate_xdecref_clear(self, code, cname, clear_before_decref, **kwds):
        self.generate_xdecref(code, cname, **kwds)
        code.putln("%s.memview = NULL; %s.data = NULL;" % (cname, cname))

    def generate_decref_clear(self, code, cname, **kwds):
        # memoryviews don't currently distinguish between xdecref and decref
        self.generate_xdecref_clear(code, cname, **kwds)

    # memoryviews don't participate in giveref/gotref
    generate_gotref = generate_xgotref = generate_xgiveref = generate_giveref = lambda *args: None



class BufferType(BaseType):
    #
    #  Delegates most attribute lookups to the base type.
    #  (Anything not defined here or in the BaseType is delegated.)
    #
    # dtype            PyrexType
    # ndim             int
    # mode             str
    # negative_indices bool
    # cast             bool
    # is_buffer        bool
    # writable         bool

    is_buffer = 1
    writable = True

    subtypes = ['dtype']

    def __init__(self, base, dtype, ndim, mode, negative_indices, cast):
        self.base = base
        self.dtype = dtype
        self.ndim = ndim
        self.buffer_ptr_type = CPtrType(dtype)
        self.mode = mode
        self.negative_indices = negative_indices
        self.cast = cast
        self.is_numpy_buffer = self.base.name == "ndarray"

    def can_coerce_to_pyobject(self,env):
        return True

    def can_coerce_from_pyobject(self,env):
        return True

    def as_argument_type(self):
        return self

    def specialize(self, values):
        dtype = self.dtype.specialize(values)
        if dtype is not self.dtype:
            return BufferType(self.base, dtype, self.ndim, self.mode,
                              self.negative_indices, self.cast)
        return self

    def get_entry(self, node):
        from . import Buffer
        assert node.is_name
        return Buffer.BufferEntry(node.entry)

    def __getattr__(self, name):
        return getattr(self.base, name)

    def __repr__(self):
        return "<BufferType %r>" % self.base

    def __str__(self):
        # avoid ', ', as fused functions split the signature string on ', '
        cast_str = ''
        if self.cast:
            cast_str = ',cast=True'

        return "%s[%s,ndim=%d%s]" % (self.base, self.dtype, self.ndim,
                                      cast_str)

    def assignable_from(self, other_type):
        if other_type.is_buffer:
            return (self.same_as(other_type, compare_base=False) and
                    self.base.assignable_from(other_type.base))

        return self.base.assignable_from(other_type)

    def same_as(self, other_type, compare_base=True):
        if not other_type.is_buffer:
            return other_type.same_as(self.base)

        return (self.dtype.same_as(other_type.dtype) and
                self.ndim == other_type.ndim and
                self.mode == other_type.mode and
                self.cast == other_type.cast and
                (not compare_base or self.base.same_as(other_type.base)))


class PyObjectType(PyrexType):
    #
    #  Base class for all Python object types (reference-counted).
    #
    #  buffer_defaults  dict or None     Default options for bu

    name = "object"
    is_pyobject = 1
    default_value = "0"
    declaration_value = "0"
    buffer_defaults = None
    is_extern = False
    is_subclassed = False
    is_gc_simple = False
    builtin_trashcan = False  # builtin type using trashcan
    needs_refcounting = True

    def __str__(self):
        return "Python object"

    def __repr__(self):
        return "<PyObjectType>"

    def can_coerce_to_pyobject(self, env):
        return True

    def can_coerce_from_pyobject(self, env):
        return True

    def default_coerced_ctype(self):
        """The default C type that this Python type coerces to, or None."""
        return None

    def assignable_from(self, src_type):
        # except for pointers, conversion will be attempted
        return not src_type.is_ptr or src_type.is_string or src_type.is_pyunicode_ptr

    def declaration_code(self, entity_code,
            for_display = 0, dll_linkage = None, pyrex = 0):
        if pyrex or for_display:
            base_code = "object"
        else:
            base_code = public_decl("PyObject", dll_linkage)
            entity_code = "*%s" % entity_code
        return self.base_declaration_code(base_code, entity_code)

    def as_pyobject(self, cname):
        if (not self.is_complete()) or self.is_extension_type:
            return "(PyObject *)" + cname
        else:
            return cname

    def py_type_name(self):
        return "object"

    def __lt__(self, other):
        """
        Make sure we sort highest, as instance checking on py_type_name
        ('object') is always true
        """
        return False

    def global_init_code(self, entry, code):
        code.put_init_var_to_py_none(entry, nanny=False)

    def check_for_null_code(self, cname):
        return cname

    def generate_incref(self, code, cname, nanny):
        if nanny:
            code.putln("__Pyx_INCREF(%s);" % self.as_pyobject(cname))
        else:
            code.putln("Py_INCREF(%s);" % self.as_pyobject(cname))

    def generate_xincref(self, code, cname, nanny):
        if nanny:
            code.putln("__Pyx_XINCREF(%s);" % self.as_pyobject(cname))
        else:
            code.putln("Py_XINCREF(%s);" % self.as_pyobject(cname))

    def generate_decref(self, code, cname, nanny, have_gil):
        # have_gil is for the benefit of memoryviewslice - it's ignored here
        assert have_gil
        self._generate_decref(code, cname, nanny, null_check=False, clear=False)

    def generate_xdecref(self, code, cname, nanny, have_gil):
        # in this (and other) PyObjectType functions, have_gil is being
        # passed to provide a common interface with MemoryviewSlice.
        # It's ignored here
        self._generate_decref(code, cname, nanny, null_check=True,
                         clear=False)

    def generate_decref_clear(self, code, cname, clear_before_decref, nanny, have_gil):
        self._generate_decref(code, cname, nanny, null_check=False,
                         clear=True, clear_before_decref=clear_before_decref)

    def generate_xdecref_clear(self, code, cname, clear_before_decref=False, nanny=True, have_gil=None):
        self._generate_decref(code, cname, nanny, null_check=True,
                         clear=True, clear_before_decref=clear_before_decref)

    def generate_gotref(self, code, cname):
        code.putln("__Pyx_GOTREF(%s);" % self.as_pyobject(cname))

    def generate_xgotref(self, code, cname):
        code.putln("__Pyx_XGOTREF(%s);" % self.as_pyobject(cname))

    def generate_giveref(self, code, cname):
        code.putln("__Pyx_GIVEREF(%s);" % self.as_pyobject(cname))

    def generate_xgiveref(self, code, cname):
        code.putln("__Pyx_XGIVEREF(%s);" % self.as_pyobject(cname))

    def generate_decref_set(self, code, cname, rhs_cname):
        code.putln("__Pyx_DECREF_SET(%s, %s);" % (cname, rhs_cname))

    def generate_xdecref_set(self, code, cname, rhs_cname):
        code.putln("__Pyx_XDECREF_SET(%s, %s);" % (cname, rhs_cname))

    def _generate_decref(self, code, cname, nanny, null_check=False,
                    clear=False, clear_before_decref=False):
        prefix = '__Pyx' if nanny else 'Py'
        X = 'X' if null_check else ''

        if clear:
            if clear_before_decref:
                if not nanny:
                    X = ''  # CPython doesn't have a Py_XCLEAR()
                code.putln("%s_%sCLEAR(%s);" % (prefix, X, cname))
            else:
                code.putln("%s_%sDECREF(%s); %s = 0;" % (
                    prefix, X, self.as_pyobject(cname), cname))
        else:
            code.putln("%s_%sDECREF(%s);" % (
                prefix, X, self.as_pyobject(cname)))

    def nullcheck_string(self, cname):
        return cname


builtin_types_that_cannot_create_refcycles = set([
    'object', 'bool', 'int', 'long', 'float', 'complex',
    'bytearray', 'bytes', 'unicode', 'str', 'basestring'
])

builtin_types_with_trashcan = set([
    'dict', 'list', 'set', 'frozenset', 'tuple', 'type',
])


class BuiltinObjectType(PyObjectType):
    #  objstruct_cname  string           Name of PyObject struct

    is_builtin_type = 1
    has_attributes = 1
    base_type = None
    module_name = '__builtin__'
    require_exact = 1

    # fields that let it look like an extension type
    vtabslot_cname = None
    vtabstruct_cname = None
    vtabptr_cname = None
    typedef_flag = True
    is_external = True
    decl_type = 'PyObject'

    def __init__(self, name, cname, objstruct_cname=None):
        self.name = name
        self.cname = cname
        self.typeptr_cname = "(&%s)" % cname
        self.objstruct_cname = objstruct_cname
        self.is_gc_simple = name in builtin_types_that_cannot_create_refcycles
        self.builtin_trashcan = name in builtin_types_with_trashcan
        if name == 'type':
            # Special case the type type, as many C API calls (and other
            # libraries) actually expect a PyTypeObject* for type arguments.
            self.decl_type = objstruct_cname
        if name == 'Exception':
            self.require_exact = 0

    def set_scope(self, scope):
        self.scope = scope
        if scope:
            scope.parent_type = self

    def __str__(self):
        return "%s object" % self.name

    def __repr__(self):
        return "<%s>"% self.cname

    def default_coerced_ctype(self):
        if self.name in ('bytes', 'bytearray'):
            return c_char_ptr_type
        elif self.name == 'bool':
            return c_bint_type
        elif self.name == 'float':
            return c_double_type
        return None

    def assignable_from(self, src_type):
        if isinstance(src_type, BuiltinObjectType):
            if self.name == 'basestring':
                return src_type.name in ('str', 'unicode', 'basestring')
            else:
                return src_type.name == self.name
        elif src_type.is_extension_type:
            # FIXME: This is an ugly special case that we currently
            # keep supporting.  It allows users to specify builtin
            # types as external extension types, while keeping them
            # compatible with the real builtin types.  We already
            # generate a warning for it.  Big TODO: remove!
            return (src_type.module_name == '__builtin__' and
                    src_type.name == self.name)
        else:
            return True

    def typeobj_is_available(self):
        return True

    def attributes_known(self):
        return True

    def subtype_of(self, type):
        return type.is_pyobject and type.assignable_from(self)

    def type_check_function(self, exact=True):
        type_name = self.name
        if type_name == 'str':
            type_check = 'PyString_Check'
        elif type_name == 'basestring':
            type_check = '__Pyx_PyBaseString_Check'
        elif type_name == 'Exception':
            type_check = '__Pyx_PyException_Check'
        elif type_name == 'bytearray':
            type_check = 'PyByteArray_Check'
        elif type_name == 'frozenset':
            type_check = 'PyFrozenSet_Check'
        else:
            type_check = 'Py%s_Check' % type_name.capitalize()
        if exact and type_name not in ('bool', 'slice', 'Exception'):
            type_check += 'Exact'
        return type_check

    def isinstance_code(self, arg):
        return '%s(%s)' % (self.type_check_function(exact=False), arg)

    def type_test_code(self, arg, notnone=False, exact=True):
        type_check = self.type_check_function(exact=exact)
        check = 'likely(%s(%s))' % (type_check, arg)
        if not notnone:
            check += '||((%s) == Py_None)' % arg
        if self.name == 'basestring':
            name = '(PY_MAJOR_VERSION < 3 ? "basestring" : "str")'
        else:
            name = '"%s"' % self.name
        return check + ' || __Pyx_RaiseUnexpectedTypeError(%s, %s)' % (name, arg)

    def declaration_code(self, entity_code,
            for_display = 0, dll_linkage = None, pyrex = 0):
        if pyrex or for_display:
            base_code = self.name
        else:
            base_code = public_decl(self.decl_type, dll_linkage)
            entity_code = "*%s" % entity_code
        return self.base_declaration_code(base_code, entity_code)

    def as_pyobject(self, cname):
        if self.decl_type == 'PyObject':
            return cname
        else:
            return "(PyObject *)" + cname

    def cast_code(self, expr_code, to_object_struct = False):
        return "((%s*)%s)" % (
            to_object_struct and self.objstruct_cname or self.decl_type,  # self.objstruct_cname may be None
            expr_code)

    def py_type_name(self):
        return self.name



class PyExtensionType(PyObjectType):
    #
    #  A Python extension type.
    #
    #  name             string
    #  scope            CClassScope      Attribute namespace
    #  visibility       string
    #  typedef_flag     boolean
    #  base_type        PyExtensionType or None
    #  module_name      string or None   Qualified name of defining module
    #  objstruct_cname  string           Name of PyObject struct
    #  objtypedef_cname string           Name of PyObject struct typedef
    #  typeobj_cname    string or None   C code fragment referring to type object
    #  typeptr_cname    string or None   Name of pointer to external type object
    #  vtabslot_cname   string           Name of C method table member
    #  vtabstruct_cname string           Name of C method table struct
    #  vtabptr_cname    string           Name of pointer to C method table
    #  vtable_cname     string           Name of C method table definition
    #  early_init       boolean          Whether to initialize early (as opposed to during module execution).
    #  defered_declarations [thunk]      Used to declare class hierarchies in order
    #  check_size       'warn', 'error', 'ignore'    What to do if tp_basicsize does not match

    is_extension_type = 1
    has_attributes = 1
    early_init = 1

    objtypedef_cname = None

    def __init__(self, name, typedef_flag, base_type, is_external=0, check_size=None):
        self.name = name
        self.scope = None
        self.typedef_flag = typedef_flag
        if base_type is not None:
            base_type.is_subclassed = True
        self.base_type = base_type
        self.module_name = None
        self.objstruct_cname = None
        self.typeobj_cname = None
        self.typeptr_cname = None
        self.vtabslot_cname = None
        self.vtabstruct_cname = None
        self.vtabptr_cname = None
        self.vtable_cname = None
        self.is_external = is_external
        self.check_size = check_size or 'warn'
        self.defered_declarations = []

    def set_scope(self, scope):
        self.scope = scope
        if scope:
            scope.parent_type = self

    def needs_nonecheck(self):
        return True

    def subtype_of_resolved_type(self, other_type):
        if other_type.is_extension_type or other_type.is_builtin_type:
            return self is other_type or (
                self.base_type and self.base_type.subtype_of(other_type))
        else:
            return other_type is py_object_type

    def typeobj_is_available(self):
        # Do we have a pointer to the type object?
        return self.typeptr_cname

    def typeobj_is_imported(self):
        # If we don't know the C name of the type object but we do
        # know which module it's defined in, it will be imported.
        return self.typeobj_cname is None and self.module_name is not None

    def assignable_from(self, src_type):
        if self == src_type:
            return True
        if isinstance(src_type, PyExtensionType):
            if src_type.base_type is not None:
                return self.assignable_from(src_type.base_type)
        if isinstance(src_type, BuiltinObjectType):
            # FIXME: This is an ugly special case that we currently
            # keep supporting.  It allows users to specify builtin
            # types as external extension types, while keeping them
            # compatible with the real builtin types.  We already
            # generate a warning for it.  Big TODO: remove!
            return (self.module_name == '__builtin__' and
                    self.name == src_type.name)
        return False

    def declaration_code(self, entity_code,
            for_display = 0, dll_linkage = None, pyrex = 0, deref = 0):
        if pyrex or for_display:
            base_code = self.name
        else:
            if self.typedef_flag:
                objstruct = self.objstruct_cname
            else:
                objstruct = "struct %s" % self.objstruct_cname
            base_code = public_decl(objstruct, dll_linkage)
            if deref:
                assert not entity_code
            else:
                entity_code = "*%s" % entity_code
        return self.base_declaration_code(base_code, entity_code)

    def type_test_code(self, py_arg, notnone=False):

        none_check = "((%s) == Py_None)" % py_arg
        type_check = "likely(__Pyx_TypeTest(%s, %s))" % (
            py_arg, self.typeptr_cname)
        if notnone:
            return type_check
        else:
            return "likely(%s || %s)" % (none_check, type_check)

    def attributes_known(self):
        return self.scope is not None

    def __str__(self):
        return self.name

    def __repr__(self):
        return "<PyExtensionType %s%s>" % (self.scope.class_name,
            ("", " typedef")[self.typedef_flag])

    def py_type_name(self):
        if not self.module_name:
            return self.name

        return "__import__(%r, None, None, ['']).%s" % (self.module_name,
                                                        self.name)

class CType(PyrexType):
    #
    #  Base class for all C types (non-reference-counted).
    #
    #  to_py_function     string     C function for converting to Python object
    #  from_py_function   string     C function for constructing from Python object
    #

    to_py_function = None
    from_py_function = None
    exception_value = None
    exception_check = 1

    def create_to_py_utility_code(self, env):
        return self.to_py_function is not None

    def create_from_py_utility_code(self, env):
        return self.from_py_function is not None

    def can_coerce_to_pyobject(self, env):
        return self.create_to_py_utility_code(env)

    def can_coerce_from_pyobject(self, env):
        return self.create_from_py_utility_code(env)

    def error_condition(self, result_code):
        conds = []
        if self.is_string or self.is_pyunicode_ptr:
            conds.append("(!%s)" % result_code)
        elif self.exception_value is not None:
            conds.append("(%s == (%s)%s)" % (result_code, self.sign_and_name(), self.exception_value))
        if self.exception_check:
            conds.append("PyErr_Occurred()")
        if len(conds) > 0:
            return " && ".join(conds)
        else:
            return 0

    def to_py_call_code(self, source_code, result_code, result_type, to_py_function=None):
        func = self.to_py_function if to_py_function is None else to_py_function
        assert func
        if self.is_string or self.is_cpp_string:
            if result_type.is_builtin_type:
                result_type_name = result_type.name
                if result_type_name in ('bytes', 'str', 'unicode'):
                    func = func.replace("Object", result_type_name.title(), 1)
                elif result_type_name == 'bytearray':
                    func = func.replace("Object", "ByteArray", 1)
        return '%s = %s(%s)' % (
            result_code,
            func,
            source_code or 'NULL')

    def from_py_call_code(self, source_code, result_code, error_pos, code,
                          from_py_function=None, error_condition=None):
        return self._assign_from_py_code(
            source_code, result_code, error_pos, code, from_py_function, error_condition)



class PythranExpr(CType):
    # Pythran object of a given type

    to_py_function = "__Pyx_pythran_to_python"
    is_pythran_expr = True
    writable = True
    has_attributes = 1

    def __init__(self, pythran_type, org_buffer=None):
        self.org_buffer = org_buffer
        self.pythran_type = pythran_type
        self.name = self.pythran_type
        self.cname = self.pythran_type
        self.from_py_function = "from_python<%s>" % (self.pythran_type)
        self.scope = None

    def declaration_code(self, entity_code, for_display=0, dll_linkage=None, pyrex=0):
        assert not pyrex
        return "%s %s" % (self.cname, entity_code)

    def attributes_known(self):
        if self.scope is None:
            from . import Symtab
            # FIXME: fake C scope, might be better represented by a struct or C++ class scope
            self.scope = scope = Symtab.CClassScope('', None, visibility="extern")
            scope.parent_type = self
            scope.directives = {}

            scope.declare_var("ndim", c_long_type, pos=None, cname="value", is_cdef=True)
            scope.declare_cproperty(
                "shape", c_ptr_type(c_long_type), "__Pyx_PythranShapeAccessor",
                doc="Pythran array shape",
                visibility="extern",
                nogil=True,
            )

        return True

    def __eq__(self, other):
        return isinstance(other, PythranExpr) and self.pythran_type == other.pythran_type

    def __ne__(self, other):
        return not (isinstance(other, PythranExpr) and self.pythran_type == other.pythran_type)

    def __hash__(self):
        return hash(self.pythran_type)


class CConstOrVolatileType(BaseType):
    "A C const or volatile type"

    subtypes = ['cv_base_type']

    is_cv_qualified = 1

    def __init__(self, base_type, is_const=0, is_volatile=0):
        self.cv_base_type = base_type
        self.is_const = is_const
        self.is_volatile = is_volatile
        if base_type.has_attributes and base_type.scope is not None:
            from .Symtab import CConstOrVolatileScope
            self.scope = CConstOrVolatileScope(base_type.scope, is_const, is_volatile)

    def cv_string(self):
        cvstring = ""
        if self.is_const:
            cvstring = "const " + cvstring
        if self.is_volatile:
            cvstring = "volatile " + cvstring
        return cvstring

    def __repr__(self):
        return "<CConstOrVolatileType %s%r>" % (self.cv_string(), self.cv_base_type)

    def __str__(self):
        return self.declaration_code("", for_display=1)

    def declaration_code(self, entity_code,
            for_display = 0, dll_linkage = None, pyrex = 0):
        cv = self.cv_string()
        if for_display or pyrex:
            return cv + self.cv_base_type.declaration_code(entity_code, for_display, dll_linkage, pyrex)
        else:
            return self.cv_base_type.declaration_code(cv + entity_code, for_display, dll_linkage, pyrex)

    def specialize(self, values):
        base_type = self.cv_base_type.specialize(values)
        if base_type == self.cv_base_type:
            return self
        return CConstOrVolatileType(base_type,
                self.is_const, self.is_volatile)

    def deduce_template_params(self, actual):
        return self.cv_base_type.deduce_template_params(actual)

    def can_coerce_to_pyobject(self, env):
        return self.cv_base_type.can_coerce_to_pyobject(env)

    def can_coerce_from_pyobject(self, env):
        return self.cv_base_type.can_coerce_from_pyobject(env)

    def create_to_py_utility_code(self, env):
        if self.cv_base_type.create_to_py_utility_code(env):
            self.to_py_function = self.cv_base_type.to_py_function
            return True

    def same_as_resolved_type(self, other_type):
        if other_type.is_cv_qualified:
            return self.cv_base_type.same_as_resolved_type(other_type.cv_base_type)
        # Accept cv LHS <- non-cv RHS.
        return self.cv_base_type.same_as_resolved_type(other_type)

    def __getattr__(self, name):
        return getattr(self.cv_base_type, name)


def CConstType(base_type):
    return CConstOrVolatileType(base_type, is_const=1)


class FusedType(CType):
    """
    Represents a Fused Type. All it needs to do is keep track of the types
    it aggregates, as it will be replaced with its specific version wherever
    needed.

    See http://wiki.cython.org/enhancements/fusedtypes

    types           [PyrexType]             is the list of types to be fused
    name            str                     the name of the ctypedef
    """

    is_fused = 1
    exception_check = 0

    def __init__(self, types, name=None):
        # Use list rather than set to preserve order (list should be short).
        flattened_types = []
        for t in types:
            if t.is_fused:
                # recursively merge in subtypes
                for subtype in t.types:
                    if subtype not in flattened_types:
                        flattened_types.append(subtype)
            elif t not in flattened_types:
                flattened_types.append(t)
        self.types = flattened_types
        self.name = name

    def declaration_code(self, entity_code, for_display = 0,
                         dll_linkage = None, pyrex = 0):
        if pyrex or for_display:
            return self.name

        raise Exception("This may never happen, please report a bug")

    def __repr__(self):
        return 'FusedType(name=%r)' % self.name

    def specialize(self, values):
        if self in values:
            return values[self]
        else:
            raise CannotSpecialize()

    def get_fused_types(self, result=None, seen=None):
        if result is None:
            return [self]

        if self not in seen:
            result.append(self)
            seen.add(self)


class CVoidType(CType):
    #
    #   C "void" type
    #

    is_void = 1
    to_py_function = "__Pyx_void_to_None"

    def __repr__(self):
        return "<CVoidType>"

    def declaration_code(self, entity_code,
            for_display = 0, dll_linkage = None, pyrex = 0):
        if pyrex or for_display:
            base_code = "void"
        else:
            base_code = public_decl("void", dll_linkage)
        return self.base_declaration_code(base_code, entity_code)

    def is_complete(self):
        return 0

class InvisibleVoidType(CVoidType):
    #
    #   For use with C++ constructors and destructors return types.
    #   Acts like void, but does not print out a declaration.
    #
    def declaration_code(self, entity_code,
            for_display = 0, dll_linkage = None, pyrex = 0):
        if pyrex or for_display:
            base_code = "[void]"
        else:
            base_code = public_decl("", dll_linkage)
        return self.base_declaration_code(base_code, entity_code)


class CNumericType(CType):
    #
    #   Base class for all C numeric types.
    #
    #   rank      integer     Relative size
    #   signed    integer     0 = unsigned, 1 = unspecified, 2 = explicitly signed
    #

    is_numeric = 1
    default_value = "0"
    has_attributes = True
    scope = None

    sign_words = ("unsigned ", "", "signed ")

    def __init__(self, rank, signed = 1):
        self.rank = rank
        if rank > 0 and signed == SIGNED:
            # Signed is meaningless for anything but char, and complicates
            # type promotion.
            signed = 1
        self.signed = signed

    def sign_and_name(self):
        s = self.sign_words[self.signed]
        n = rank_to_type_name[self.rank]
        return s + n

    def __repr__(self):
        return "<CNumericType %s>" % self.sign_and_name()

    def declaration_code(self, entity_code,
            for_display = 0, dll_linkage = None, pyrex = 0):
        type_name = self.sign_and_name()
        if pyrex or for_display:
            base_code = type_name.replace('PY_LONG_LONG', 'long long')
        else:
            base_code = public_decl(type_name, dll_linkage)
        base_code = StringEncoding.EncodedString(base_code)
        return self.base_declaration_code(base_code, entity_code)

    def attributes_known(self):
        if self.scope is None:
            from . import Symtab
            self.scope = scope = Symtab.CClassScope(
                    '',
                    None,
                    visibility="extern")
            scope.parent_type = self
            scope.directives = {}
            scope.declare_cfunction(
                    "conjugate",
                    CFuncType(self, [CFuncTypeArg("self", self, None)], nogil=True),
                    pos=None,
                    defining=1,
                    cname=" ")
        return True

    def __lt__(self, other):
        """Sort based on rank, preferring signed over unsigned"""
        if other.is_numeric:
            return self.rank > other.rank and self.signed >= other.signed

        # Prefer numeric types over others
        return True

    def py_type_name(self):
        if self.rank <= 4:
            return "(int, long)"
        return "float"


class ForbidUseClass:
    def __repr__(self):
        raise RuntimeError()
    def __str__(self):
        raise RuntimeError()
ForbidUse = ForbidUseClass()


class CIntLike(object):
    """Mixin for shared behaviour of C integers and enums.
    """
    to_py_function = None
    from_py_function = None
    to_pyunicode_utility = None
    default_format_spec = 'd'

    def can_coerce_to_pyobject(self, env):
        return True

    def can_coerce_from_pyobject(self, env):
        return True

    def create_to_py_utility_code(self, env):
        if type(self).to_py_function is None:
            self.to_py_function = "__Pyx_PyInt_From_" + self.specialization_name()
            env.use_utility_code(TempitaUtilityCode.load_cached(
                "CIntToPy", "TypeConversion.c",
                context={"TYPE": self.empty_declaration_code(),
                         "TO_PY_FUNCTION": self.to_py_function}))
        return True

    def create_from_py_utility_code(self, env):
        if type(self).from_py_function is None:
            self.from_py_function = "__Pyx_PyInt_As_" + self.specialization_name()
            env.use_utility_code(TempitaUtilityCode.load_cached(
                "CIntFromPy", "TypeConversion.c",
                context={"TYPE": self.empty_declaration_code(),
                         "FROM_PY_FUNCTION": self.from_py_function}))
        return True

    @staticmethod
    def _parse_format(format_spec):
        padding = ' '
        if not format_spec:
            return ('d', 0, padding)
        format_type = format_spec[-1]
        if format_type in ('o', 'd', 'x', 'X'):
            prefix = format_spec[:-1]
        elif format_type.isdigit():
            format_type = 'd'
            prefix = format_spec
        else:
            return (None, 0, padding)
        if not prefix:
            return (format_type, 0, padding)
        if prefix[0] == '-':
            prefix = prefix[1:]
        if prefix and prefix[0] == '0':
            padding = '0'
            prefix = prefix.lstrip('0')
        if prefix.isdigit():
            return (format_type, int(prefix), padding)
        return (None, 0, padding)

    def can_coerce_to_pystring(self, env, format_spec=None):
        format_type, width, padding = self._parse_format(format_spec)
        return format_type is not None and width <= 2**30

    def convert_to_pystring(self, cvalue, code, format_spec=None):
        if self.to_pyunicode_utility is None:
            utility_code_name = "__Pyx_PyUnicode_From_" + self.specialization_name()
            to_pyunicode_utility = TempitaUtilityCode.load_cached(
                "CIntToPyUnicode", "TypeConversion.c",
                context={"TYPE": self.empty_declaration_code(),
                         "TO_PY_FUNCTION": utility_code_name})
            self.to_pyunicode_utility = (utility_code_name, to_pyunicode_utility)
        else:
            utility_code_name, to_pyunicode_utility = self.to_pyunicode_utility
        code.globalstate.use_utility_code(to_pyunicode_utility)
        format_type, width, padding_char = self._parse_format(format_spec)
        return "%s(%s, %d, '%s', '%s')" % (utility_code_name, cvalue, width, padding_char, format_type)


class CIntType(CIntLike, CNumericType):

    is_int = 1
    typedef_flag = 0
    exception_value = -1

    def get_to_py_type_conversion(self):
        if self.rank < list(rank_to_type_name).index('int'):
            # This assumes sizeof(short) < sizeof(int)
            return "PyInt_FromLong"
        else:
            # Py{Int|Long}_From[Unsigned]Long[Long]
            Prefix = "Int"
            SignWord = ""
            TypeName = "Long"
            if not self.signed:
                Prefix = "Long"
                SignWord = "Unsigned"
            if self.rank >= list(rank_to_type_name).index('PY_LONG_LONG'):
                Prefix = "Long"
                TypeName = "LongLong"
            return "Py%s_From%s%s" % (Prefix, SignWord, TypeName)

    def assignable_from_resolved_type(self, src_type):
        return src_type.is_int or src_type.is_enum or src_type is error_type

    def invalid_value(self):
        if rank_to_type_name[int(self.rank)] == 'char':
            return "'?'"
        else:
            # We do not really know the size of the type, so return
            # a 32-bit literal and rely on casting to final type. It will
            # be negative for signed ints, which is good.
            return "0xbad0bad0"

    def overflow_check_binop(self, binop, env, const_rhs=False):
        env.use_utility_code(UtilityCode.load("Common", "Overflow.c"))
        type = self.empty_declaration_code()
        name = self.specialization_name()
        if binop == "lshift":
            env.use_utility_code(TempitaUtilityCode.load_cached(
                "LeftShift", "Overflow.c",
                context={'TYPE': type, 'NAME': name, 'SIGNED': self.signed}))
        else:
            if const_rhs:
                binop += "_const"
            if type in ('int', 'long', 'long long'):
                env.use_utility_code(TempitaUtilityCode.load_cached(
                    "BaseCaseSigned", "Overflow.c",
                    context={'INT': type, 'NAME': name}))
            elif type in ('unsigned int', 'unsigned long', 'unsigned long long'):
                env.use_utility_code(TempitaUtilityCode.load_cached(
                    "BaseCaseUnsigned", "Overflow.c",
                    context={'UINT': type, 'NAME': name}))
            elif self.rank <= 1:
                # sizeof(short) < sizeof(int)
                return "__Pyx_%s_%s_no_overflow" % (binop, name)
            else:
                _load_overflow_base(env)
                env.use_utility_code(TempitaUtilityCode.load_cached(
                    "SizeCheck", "Overflow.c",
                    context={'TYPE': type, 'NAME': name}))
                env.use_utility_code(TempitaUtilityCode.load_cached(
                    "Binop", "Overflow.c",
                    context={'TYPE': type, 'NAME': name, 'BINOP': binop}))
        return "__Pyx_%s_%s_checking_overflow" % (binop, name)


def _load_overflow_base(env):
    env.use_utility_code(UtilityCode.load("Common", "Overflow.c"))
    for type in ('int', 'long', 'long long'):
        env.use_utility_code(TempitaUtilityCode.load_cached(
            "BaseCaseSigned", "Overflow.c",
            context={'INT': type, 'NAME': type.replace(' ', '_')}))
    for type in ('unsigned int', 'unsigned long', 'unsigned long long'):
        env.use_utility_code(TempitaUtilityCode.load_cached(
            "BaseCaseUnsigned", "Overflow.c",
            context={'UINT': type, 'NAME': type.replace(' ', '_')}))


class CAnonEnumType(CIntType):

    is_enum = 1

    def sign_and_name(self):
        return 'int'


class CReturnCodeType(CIntType):

    to_py_function = "__Pyx_Owned_Py_None"

    is_returncode = True
    exception_check = False
    default_format_spec = ''

    def can_coerce_to_pystring(self, env, format_spec=None):
        return not format_spec

    def convert_to_pystring(self, cvalue, code, format_spec=None):
        return "__Pyx_NewRef(%s)" % code.globalstate.get_py_string_const(StringEncoding.EncodedString("None")).cname


class CBIntType(CIntType):

    to_py_function = "__Pyx_PyBool_FromLong"
    from_py_function = "__Pyx_PyObject_IsTrue"
    exception_check = 1  # for C++ bool
    default_format_spec = ''

    def can_coerce_to_pystring(self, env, format_spec=None):
        return not format_spec or super(CBIntType, self).can_coerce_to_pystring(env, format_spec)

    def convert_to_pystring(self, cvalue, code, format_spec=None):
        if format_spec:
            return super(CBIntType, self).convert_to_pystring(cvalue, code, format_spec)
        # NOTE: no caching here as the string constant cnames depend on the current module
        utility_code_name = "__Pyx_PyUnicode_FromBInt_" + self.specialization_name()
        to_pyunicode_utility = TempitaUtilityCode.load_cached(
            "CBIntToPyUnicode", "TypeConversion.c", context={
                "TRUE_CONST":  code.globalstate.get_py_string_const(StringEncoding.EncodedString("True")).cname,
                "FALSE_CONST": code.globalstate.get_py_string_const(StringEncoding.EncodedString("False")).cname,
                "TO_PY_FUNCTION": utility_code_name,
            })
        code.globalstate.use_utility_code(to_pyunicode_utility)
        return "%s(%s)" % (utility_code_name, cvalue)

    def declaration_code(self, entity_code,
            for_display = 0, dll_linkage = None, pyrex = 0):
        if for_display:
            base_code = 'bool'
        elif pyrex:
            base_code = 'bint'
        else:
            base_code = public_decl('int', dll_linkage)
        return self.base_declaration_code(base_code, entity_code)

    def __repr__(self):
        return "<CNumericType bint>"

    def __str__(self):
        return 'bint'

    def py_type_name(self):
        return "bool"


class CPyUCS4IntType(CIntType):
    # Py_UCS4

    is_unicode_char = True

    # Py_UCS4 coerces from and to single character unicode strings (or
    # at most two characters on 16bit Unicode builds), but we also
    # allow Python integers as input.  The value range for Py_UCS4
    # is 0..1114111, which is checked when converting from an integer
    # value.

    to_py_function = "PyUnicode_FromOrdinal"
    from_py_function = "__Pyx_PyObject_AsPy_UCS4"

    def can_coerce_to_pystring(self, env, format_spec=None):
        return False  # does the right thing anyway

    def create_from_py_utility_code(self, env):
        env.use_utility_code(UtilityCode.load_cached("ObjectAsUCS4", "TypeConversion.c"))
        return True

    def sign_and_name(self):
        return "Py_UCS4"


class CPyUnicodeIntType(CIntType):
    # Py_UNICODE

    is_unicode_char = True

    # Py_UNICODE coerces from and to single character unicode strings,
    # but we also allow Python integers as input.  The value range for
    # Py_UNICODE is 0..1114111, which is checked when converting from
    # an integer value.

    to_py_function = "PyUnicode_FromOrdinal"
    from_py_function = "__Pyx_PyObject_AsPy_UNICODE"

    def can_coerce_to_pystring(self, env, format_spec=None):
        return False  # does the right thing anyway

    def create_from_py_utility_code(self, env):
        env.use_utility_code(UtilityCode.load_cached("ObjectAsPyUnicode", "TypeConversion.c"))
        return True

    def sign_and_name(self):
        return "Py_UNICODE"


class CPyHashTType(CIntType):

    to_py_function = "__Pyx_PyInt_FromHash_t"
    from_py_function = "__Pyx_PyInt_AsHash_t"

    def sign_and_name(self):
        return "Py_hash_t"

class CPySSizeTType(CIntType):

    to_py_function = "PyInt_FromSsize_t"
    from_py_function = "__Pyx_PyIndex_AsSsize_t"

    def sign_and_name(self):
        return "Py_ssize_t"

class CSSizeTType(CIntType):

    to_py_function = "PyInt_FromSsize_t"
    from_py_function = "PyInt_AsSsize_t"

    def sign_and_name(self):
        return "Py_ssize_t"

class CSizeTType(CIntType):

    to_py_function = "__Pyx_PyInt_FromSize_t"

    def sign_and_name(self):
        return "size_t"

class CPtrdiffTType(CIntType):

    def sign_and_name(self):
        return "ptrdiff_t"


class CFloatType(CNumericType):

    is_float = 1
    to_py_function = "PyFloat_FromDouble"
    from_py_function = "__pyx_PyFloat_AsDouble"

    exception_value = -1

    def __init__(self, rank, math_h_modifier = ''):
        CNumericType.__init__(self, rank, 1)
        self.math_h_modifier = math_h_modifier
        if rank == RANK_FLOAT:
            self.from_py_function = "__pyx_PyFloat_AsFloat"

    def assignable_from_resolved_type(self, src_type):
        return (src_type.is_numeric and not src_type.is_complex) or src_type is error_type

    def invalid_value(self):
        return Naming.PYX_NAN

class CComplexType(CNumericType):

    is_complex = 1
    to_py_function = "__pyx_PyComplex_FromComplex"
    has_attributes = 1
    scope = None

    def __init__(self, real_type):
        while real_type.is_typedef and not real_type.typedef_is_external:
            real_type = real_type.typedef_base_type
        self.funcsuffix = "_%s" % real_type.specialization_name()
        if real_type.is_float:
            self.math_h_modifier = real_type.math_h_modifier
        else:
            self.math_h_modifier = "_UNUSED"

        self.real_type = real_type
        CNumericType.__init__(self, real_type.rank + 0.5, real_type.signed)
        self.binops = {}
        self.from_parts = "%s_from_parts" % self.specialization_name()
        self.default_value = "%s(0, 0)" % self.from_parts

    def __eq__(self, other):
        if isinstance(self, CComplexType) and isinstance(other, CComplexType):
            return self.real_type == other.real_type
        else:
            return False

    def __ne__(self, other):
        if isinstance(self, CComplexType) and isinstance(other, CComplexType):
            return self.real_type != other.real_type
        else:
            return True

    def __lt__(self, other):
        if isinstance(self, CComplexType) and isinstance(other, CComplexType):
            return self.real_type < other.real_type
        else:
            # this is arbitrary, but it makes sure we always have
            # *some* kind of order
            return False

    def __hash__(self):
        return ~hash(self.real_type)

    def declaration_code(self, entity_code,
            for_display = 0, dll_linkage = None, pyrex = 0):
        if pyrex or for_display:
            real_code = self.real_type.declaration_code("", for_display, dll_linkage, pyrex)
            base_code = "%s complex" % real_code
        else:
            base_code = public_decl(self.sign_and_name(), dll_linkage)
        return self.base_declaration_code(base_code, entity_code)

    def sign_and_name(self):
        real_type_name = self.real_type.specialization_name()
        real_type_name = real_type_name.replace('long__double','long_double')
        real_type_name = real_type_name.replace('PY_LONG_LONG','long_long')
        return Naming.type_prefix + real_type_name + "_complex"

    def assignable_from(self, src_type):
        # Temporary hack/feature disabling, see #441
        if (not src_type.is_complex and src_type.is_numeric and src_type.is_typedef
                and src_type.typedef_is_external):
            return False
        elif src_type.is_pyobject:
            return True
        else:
            return super(CComplexType, self).assignable_from(src_type)

    def assignable_from_resolved_type(self, src_type):
        return (src_type.is_complex and self.real_type.assignable_from_resolved_type(src_type.real_type)
            or src_type.is_numeric and self.real_type.assignable_from_resolved_type(src_type)
            or src_type is error_type)

    def attributes_known(self):
        if self.scope is None:
            from . import Symtab
            self.scope = scope = Symtab.CClassScope(
                    '',
                    None,
                    visibility="extern")
            scope.parent_type = self
            scope.directives = {}
            scope.declare_var("real", self.real_type, None, cname="real", is_cdef=True)
            scope.declare_var("imag", self.real_type, None, cname="imag", is_cdef=True)
            scope.declare_cfunction(
                    "conjugate",
                    CFuncType(self, [CFuncTypeArg("self", self, None)], nogil=True),
                    pos=None,
                    defining=1,
                    cname="__Pyx_c_conj%s" % self.funcsuffix)

        return True

    def _utility_code_context(self):
        return {
            'type': self.empty_declaration_code(),
            'type_name': self.specialization_name(),
            'real_type': self.real_type.empty_declaration_code(),
            'func_suffix': self.funcsuffix,
            'm': self.math_h_modifier,
            'is_float': int(self.real_type.is_float)
        }

    def create_declaration_utility_code(self, env):
        # This must always be run, because a single CComplexType instance can be shared
        # across multiple compilations (the one created in the module scope)
        env.use_utility_code(UtilityCode.load_cached('Header', 'Complex.c'))
        env.use_utility_code(UtilityCode.load_cached('RealImag', 'Complex.c'))
        env.use_utility_code(TempitaUtilityCode.load_cached(
            'Declarations', 'Complex.c', self._utility_code_context()))
        env.use_utility_code(TempitaUtilityCode.load_cached(
            'Arithmetic', 'Complex.c', self._utility_code_context()))
        return True

    def can_coerce_to_pyobject(self, env):
        return True

    def can_coerce_from_pyobject(self, env):
        return True

    def create_to_py_utility_code(self, env):
        env.use_utility_code(UtilityCode.load_cached('ToPy', 'Complex.c'))
        return True

    def create_from_py_utility_code(self, env):
        env.use_utility_code(TempitaUtilityCode.load_cached(
            'FromPy', 'Complex.c', self._utility_code_context()))
        self.from_py_function = "__Pyx_PyComplex_As_" + self.specialization_name()
        return True

    def lookup_op(self, nargs, op):
        try:
            return self.binops[nargs, op]
        except KeyError:
            pass
        try:
            op_name = complex_ops[nargs, op]
            self.binops[nargs, op] = func_name = "__Pyx_c_%s%s" % (op_name, self.funcsuffix)
            return func_name
        except KeyError:
            return None

    def unary_op(self, op):
        return self.lookup_op(1, op)

    def binary_op(self, op):
        return self.lookup_op(2, op)

    def py_type_name(self):
        return "complex"

    def cast_code(self, expr_code):
        return expr_code

complex_ops = {
    (1, '-'): 'neg',
    (1, 'zero'): 'is_zero',
    (2, '+'): 'sum',
    (2, '-'): 'diff',
    (2, '*'): 'prod',
    (2, '/'): 'quot',
    (2, '**'): 'pow',
    (2, '=='): 'eq',
}


class CPyTSSTType(CType):
    #
    #   PEP-539 "Py_tss_t" type
    #

    declaration_value = "Py_tss_NEEDS_INIT"

    def __repr__(self):
        return "<Py_tss_t>"

    def declaration_code(self, entity_code,
                         for_display=0, dll_linkage=None, pyrex=0):
        if pyrex or for_display:
            base_code = "Py_tss_t"
        else:
            base_code = public_decl("Py_tss_t", dll_linkage)
        return self.base_declaration_code(base_code, entity_code)


class CPointerBaseType(CType):
    # common base type for pointer/array types
    #
    #  base_type     CType              Reference type

    subtypes = ['base_type']

    def __init__(self, base_type):
        self.base_type = base_type
        if base_type.is_cv_qualified:
            base_type = base_type.cv_base_type
        for char_type in (c_char_type, c_uchar_type, c_schar_type):
            if base_type.same_as(char_type):
                self.is_string = 1
                break
        else:
            if base_type.same_as(c_py_unicode_type):
                self.is_pyunicode_ptr = 1

        if self.is_string and not base_type.is_error:
            if base_type.signed == 2:
                self.to_py_function = "__Pyx_PyObject_FromCString"
                if self.is_ptr:
                    self.from_py_function = "__Pyx_PyObject_As%sSString"
            elif base_type.signed:
                self.to_py_function = "__Pyx_PyObject_FromString"
                if self.is_ptr:
                    self.from_py_function = "__Pyx_PyObject_As%sString"
            else:
                self.to_py_function = "__Pyx_PyObject_FromCString"
                if self.is_ptr:
                    self.from_py_function = "__Pyx_PyObject_As%sUString"
            if self.is_ptr:
                self.from_py_function %= '' if self.base_type.is_const else 'Writable'
            self.exception_value = "NULL"
        elif self.is_pyunicode_ptr and not base_type.is_error:
            self.to_py_function = "__Pyx_PyUnicode_FromUnicode"
            if self.is_ptr:
                self.from_py_function = "__Pyx_PyUnicode_AsUnicode"
            self.exception_value = "NULL"

    def py_type_name(self):
        if self.is_string:
            return "bytes"
        elif self.is_pyunicode_ptr:
            return "unicode"
        else:
            return super(CPointerBaseType, self).py_type_name()

    def literal_code(self, value):
        if self.is_string:
            assert isinstance(value, str)
            return '"%s"' % StringEncoding.escape_byte_string(value)
        return str(value)


class CArrayType(CPointerBaseType):
    #  base_type     CType              Element type
    #  size          integer or None    Number of elements

    is_array = 1
    to_tuple_function = None

    def __init__(self, base_type, size):
        super(CArrayType, self).__init__(base_type)
        self.size = size

    def __eq__(self, other):
        if isinstance(other, CType) and other.is_array and self.size == other.size:
            return self.base_type.same_as(other.base_type)
        return False

    def __hash__(self):
        return hash(self.base_type) + 28  # arbitrarily chosen offset

    def __repr__(self):
        return "<CArrayType %s %s>" % (self.size, repr(self.base_type))

    def same_as_resolved_type(self, other_type):
        return ((other_type.is_array and
            self.base_type.same_as(other_type.base_type))
                or other_type is error_type)

    def assignable_from_resolved_type(self, src_type):
        # C arrays are assigned by value, either Python containers or C arrays/pointers
        if src_type.is_pyobject:
            return True
        if src_type.is_ptr or src_type.is_array:
            return self.base_type.assignable_from(src_type.base_type)
        return False

    def element_ptr_type(self):
        return c_ptr_type(self.base_type)

    def declaration_code(self, entity_code,
            for_display = 0, dll_linkage = None, pyrex = 0):
        if self.size is not None:
            dimension_code = self.size
        else:
            dimension_code = ""
        if entity_code.startswith("*"):
            entity_code = "(%s)" % entity_code
        return self.base_type.declaration_code(
            "%s[%s]" % (entity_code, dimension_code),
            for_display, dll_linkage, pyrex)

    def as_argument_type(self):
        return c_ptr_type(self.base_type)

    def is_complete(self):
        return self.size is not None

    def specialize(self, values):
        base_type = self.base_type.specialize(values)
        if base_type == self.base_type:
            return self
        else:
            return CArrayType(base_type, self.size)

    def deduce_template_params(self, actual):
        if isinstance(actual, CArrayType):
            return self.base_type.deduce_template_params(actual.base_type)
        else:
            return {}

    def can_coerce_to_pyobject(self, env):
        return self.base_type.can_coerce_to_pyobject(env)

    def can_coerce_from_pyobject(self, env):
        return self.base_type.can_coerce_from_pyobject(env)

    def create_to_py_utility_code(self, env):
        if self.to_py_function is not None:
            return self.to_py_function
        if not self.base_type.create_to_py_utility_code(env):
            return False

        safe_typename = self.base_type.specialization_name()
        to_py_function = "__Pyx_carray_to_py_%s" % safe_typename
        to_tuple_function = "__Pyx_carray_to_tuple_%s" % safe_typename

        from .UtilityCode import CythonUtilityCode
        context = {
            'cname': to_py_function,
            'to_tuple_cname': to_tuple_function,
            'base_type': self.base_type,
        }
        env.use_utility_code(CythonUtilityCode.load(
            "carray.to_py", "CConvert.pyx",
            outer_module_scope=env.global_scope(),  # need access to types declared in module
            context=context, compiler_directives=dict(env.global_scope().directives)))
        self.to_tuple_function = to_tuple_function
        self.to_py_function = to_py_function
        return True

    def to_py_call_code(self, source_code, result_code, result_type, to_py_function=None):
        func = self.to_py_function if to_py_function is None else to_py_function
        if self.is_string or self.is_pyunicode_ptr:
            return '%s = %s(%s)' % (
                result_code,
                func,
                source_code)
        target_is_tuple = result_type.is_builtin_type and result_type.name == 'tuple'
        return '%s = %s(%s, %s)' % (
            result_code,
            self.to_tuple_function if target_is_tuple else func,
            source_code,
            self.size)

    def create_from_py_utility_code(self, env):
        if self.from_py_function is not None:
            return self.from_py_function
        if not self.base_type.create_from_py_utility_code(env):
            return False

        from_py_function = "__Pyx_carray_from_py_%s" % self.base_type.specialization_name()

        from .UtilityCode import CythonUtilityCode
        context = {
            'cname': from_py_function,
            'base_type': self.base_type,
        }
        env.use_utility_code(CythonUtilityCode.load(
            "carray.from_py", "CConvert.pyx",
            outer_module_scope=env.global_scope(),  # need access to types declared in module
            context=context, compiler_directives=dict(env.global_scope().directives)))
        self.from_py_function = from_py_function
        return True

    def from_py_call_code(self, source_code, result_code, error_pos, code,
                          from_py_function=None, error_condition=None):
        assert not error_condition, '%s: %s' % (error_pos, error_condition)
        call_code = "%s(%s, %s, %s)" % (
            from_py_function or self.from_py_function,
            source_code, result_code, self.size)
        return code.error_goto_if_neg(call_code, error_pos)


class CPtrType(CPointerBaseType):
    #  base_type     CType              Reference type

    is_ptr = 1
    default_value = "0"

    def __hash__(self):
        return hash(self.base_type) + 27  # arbitrarily chosen offset

    def __eq__(self, other):
        if isinstance(other, CType) and other.is_ptr:
            return self.base_type.same_as(other.base_type)
        return False

    def __ne__(self, other):
        return not (self == other)

    def __repr__(self):
        return "<CPtrType %s>" % repr(self.base_type)

    def same_as_resolved_type(self, other_type):
        return ((other_type.is_ptr and
            self.base_type.same_as(other_type.base_type))
                or other_type is error_type)

    def declaration_code(self, entity_code,
            for_display = 0, dll_linkage = None, pyrex = 0):
        #print "CPtrType.declaration_code: pointer to", self.base_type ###
        return self.base_type.declaration_code(
            "*%s" % entity_code,
            for_display, dll_linkage, pyrex)

    def assignable_from_resolved_type(self, other_type):
        if other_type is error_type:
            return 1
        if other_type.is_null_ptr:
            return 1
        if self.base_type.is_cv_qualified:
            self = CPtrType(self.base_type.cv_base_type)
        if self.base_type.is_cfunction:
            if other_type.is_ptr:
                other_type = other_type.base_type.resolve()
            if other_type.is_cfunction:
                return self.base_type.pointer_assignable_from_resolved_type(other_type)
            else:
                return 0
        if (self.base_type.is_cpp_class and other_type.is_ptr
                and other_type.base_type.is_cpp_class and other_type.base_type.is_subclass(self.base_type)):
            return 1
        if other_type.is_array or other_type.is_ptr:
            return self.base_type.is_void or self.base_type.same_as(other_type.base_type)
        return 0

    def specialize(self, values):
        base_type = self.base_type.specialize(values)
        if base_type == self.base_type:
            return self
        else:
            return CPtrType(base_type)

    def deduce_template_params(self, actual):
        if isinstance(actual, CPtrType):
            return self.base_type.deduce_template_params(actual.base_type)
        else:
            return {}

    def invalid_value(self):
        return "1"

    def find_cpp_operation_type(self, operator, operand_type=None):
        if self.base_type.is_cpp_class:
            return self.base_type.find_cpp_operation_type(operator, operand_type)
        return None


class CNullPtrType(CPtrType):

    is_null_ptr = 1


class CReferenceBaseType(BaseType):

    is_fake_reference = 0

    # Common base type for C reference and C++ rvalue reference types.

    def __init__(self, base_type):
        self.ref_base_type = base_type

    def __repr__(self):
        return "<%s %s>" % repr(self.__class__.__name__, self.ref_base_type)

    def specialize(self, values):
        base_type = self.ref_base_type.specialize(values)
        if base_type == self.ref_base_type:
            return self
        else:
            return type(self)(base_type)

    def deduce_template_params(self, actual):
        return self.ref_base_type.deduce_template_params(actual)

    def __getattr__(self, name):
        return getattr(self.ref_base_type, name)


class CReferenceType(CReferenceBaseType):

    is_reference = 1

    def __str__(self):
        return "%s &" % self.ref_base_type

    def declaration_code(self, entity_code,
            for_display = 0, dll_linkage = None, pyrex = 0):
        #print "CReferenceType.declaration_code: pointer to", self.base_type ###
        return self.ref_base_type.declaration_code(
            "&%s" % entity_code,
            for_display, dll_linkage, pyrex)


class CFakeReferenceType(CReferenceType):

    is_fake_reference = 1

    def __str__(self):
        return "%s [&]" % self.ref_base_type

    def declaration_code(self, entity_code,
            for_display = 0, dll_linkage = None, pyrex = 0):
        #print "CReferenceType.declaration_code: pointer to", self.base_type ###
        return "__Pyx_FakeReference<%s> %s" % (self.ref_base_type.empty_declaration_code(), entity_code)


class CppRvalueReferenceType(CReferenceBaseType):

    is_rvalue_reference = 1

    def __str__(self):
        return "%s &&" % self.ref_base_type

    def declaration_code(self, entity_code,
            for_display = 0, dll_linkage = None, pyrex = 0):
        return self.ref_base_type.declaration_code(
            "&&%s" % entity_code,
            for_display, dll_linkage, pyrex)


class CFuncType(CType):
    #  return_type      CType
    #  args             [CFuncTypeArg]
    #  has_varargs      boolean
    #  exception_value  string
    #  exception_check  boolean    True if PyErr_Occurred check needed
    #  calling_convention  string  Function calling convention
    #  nogil            boolean    Can be called without gil
    #  with_gil         boolean    Acquire gil around function body
    #  templates        [string] or None
    #  cached_specialized_types [CFuncType]   cached specialized versions of the CFuncType if defined in a pxd
    #  from_fused       boolean    Indicates whether this is a specialized
    #                              C function
    #  is_strict_signature boolean  function refuses to accept coerced arguments
    #                               (used for optimisation overrides)
    #  is_const_method  boolean
    #  is_static_method boolean

    is_cfunction = 1
    original_sig = None
    cached_specialized_types = None
    from_fused = False
    is_const_method = False

    subtypes = ['return_type', 'args']

    def __init__(self, return_type, args, has_varargs = 0,
            exception_value = None, exception_check = 0, calling_convention = "",
            nogil = 0, with_gil = 0, is_overridable = 0, optional_arg_count = 0,
            is_const_method = False, is_static_method=False,
            templates = None, is_strict_signature = False):
        self.return_type = return_type
        self.args = args
        self.has_varargs = has_varargs
        self.optional_arg_count = optional_arg_count
        self.exception_value = exception_value
        self.exception_check = exception_check
        self.calling_convention = calling_convention
        self.nogil = nogil
        self.with_gil = with_gil
        self.is_overridable = is_overridable
        self.is_const_method = is_const_method
        self.is_static_method = is_static_method
        self.templates = templates
        self.is_strict_signature = is_strict_signature

    def __repr__(self):
        arg_reprs = list(map(repr, self.args))
        if self.has_varargs:
            arg_reprs.append("...")
        if self.exception_value:
            except_clause = " %r" % self.exception_value
        else:
            except_clause = ""
        if self.exception_check:
            except_clause += "?"
        return "<CFuncType %s %s[%s]%s>" % (
            repr(self.return_type),
            self.calling_convention_prefix(),
            ",".join(arg_reprs),
            except_clause)

    def with_with_gil(self, with_gil):
        if with_gil == self.with_gil:
            return self
        else:
            return CFuncType(
                self.return_type, self.args, self.has_varargs,
                self.exception_value, self.exception_check,
                self.calling_convention, self.nogil,
                with_gil,
                self.is_overridable, self.optional_arg_count,
                self.is_const_method, self.is_static_method,
                self.templates, self.is_strict_signature)

    def calling_convention_prefix(self):
        cc = self.calling_convention
        if cc:
            return cc + " "
        else:
            return ""

    def as_argument_type(self):
        return c_ptr_type(self)

    def same_c_signature_as(self, other_type, as_cmethod = 0):
        return self.same_c_signature_as_resolved_type(
            other_type.resolve(), as_cmethod)

    def same_c_signature_as_resolved_type(self, other_type, as_cmethod=False, as_pxd_definition=False,
                                          exact_semantics=True):
        # If 'exact_semantics' is false, allow any equivalent C signatures
        # if the Cython semantics are compatible, i.e. the same or wider for 'other_type'.

        #print "CFuncType.same_c_signature_as_resolved_type:", \
        #    self, other_type, "as_cmethod =", as_cmethod ###
        if other_type is error_type:
            return 1
        if not other_type.is_cfunction:
            return 0
        if self.is_overridable != other_type.is_overridable:
            return 0
        nargs = len(self.args)
        if nargs != len(other_type.args):
            return 0
        # When comparing C method signatures, the first argument
        # is exempt from compatibility checking (the proper check
        # is performed elsewhere).
        for i in range(as_cmethod, nargs):
            if not self.args[i].type.same_as(other_type.args[i].type):
                return 0
        if self.has_varargs != other_type.has_varargs:
            return 0
        if self.optional_arg_count != other_type.optional_arg_count:
            return 0
        if as_pxd_definition:
            # A narrowing of the return type declared in the pxd is allowed.
            if not self.return_type.subtype_of_resolved_type(other_type.return_type):
                return 0
        else:
            if not self.return_type.same_as(other_type.return_type):
                return 0
        if not self.same_calling_convention_as(other_type):
            return 0
        if exact_semantics:
            if self.exception_check != other_type.exception_check:
                return 0
            if not self._same_exception_value(other_type.exception_value):
                return 0
        elif not self._is_exception_compatible_with(other_type):
            return 0
        return 1

    def _same_exception_value(self, other_exc_value):
        if self.exception_value == other_exc_value:
            return 1
        if self.exception_check != '+':
            return 0
        if not self.exception_value or not other_exc_value:
            return 0
        if self.exception_value.type != other_exc_value.type:
            return 0
        if self.exception_value.entry and other_exc_value.entry:
            if self.exception_value.entry.cname != other_exc_value.entry.cname:
                return 0
        if self.exception_value.name != other_exc_value.name:
            return 0
        return 1

    def compatible_signature_with(self, other_type, as_cmethod = 0):
        return self.compatible_signature_with_resolved_type(other_type.resolve(), as_cmethod)

    def compatible_signature_with_resolved_type(self, other_type, as_cmethod):
        #print "CFuncType.same_c_signature_as_resolved_type:", \
        #    self, other_type, "as_cmethod =", as_cmethod ###
        if other_type is error_type:
            return 1
        if not other_type.is_cfunction:
            return 0
        if not self.is_overridable and other_type.is_overridable:
            return 0
        nargs = len(self.args)
        if nargs - self.optional_arg_count != len(other_type.args) - other_type.optional_arg_count:
            return 0
        if self.optional_arg_count < other_type.optional_arg_count:
            return 0
        # When comparing C method signatures, the first argument
        # is exempt from compatibility checking (the proper check
        # is performed elsewhere).
        for i in range(as_cmethod, len(other_type.args)):
            if not self.args[i].type.same_as(
                    other_type.args[i].type):
                return 0
        if self.has_varargs != other_type.has_varargs:
            return 0
        if not self.return_type.subtype_of_resolved_type(other_type.return_type):
            return 0
        if not self.same_calling_convention_as(other_type):
            return 0
        if self.nogil != other_type.nogil:
            return 0
        if not self._is_exception_compatible_with(other_type):
            return 0
        self.original_sig = other_type.original_sig or other_type
        return 1

    def _is_exception_compatible_with(self, other_type):
        # narrower exception checks are ok, but prevent mismatches
        if self.exception_check == '+' and other_type.exception_check != '+':
            # must catch C++ exceptions if we raise them
            return 0
        if not other_type.exception_check or other_type.exception_value is not None:
            # if other does not *always* check exceptions, self must comply
            if not self._same_exception_value(other_type.exception_value):
                return 0
            if self.exception_check and self.exception_check != other_type.exception_check:
                # a redundant exception check doesn't make functions incompatible, but a missing one does
                return 0
        return 1

    def narrower_c_signature_than(self, other_type, as_cmethod = 0):
        return self.narrower_c_signature_than_resolved_type(other_type.resolve(), as_cmethod)

    def narrower_c_signature_than_resolved_type(self, other_type, as_cmethod):
        if other_type is error_type:
            return 1
        if not other_type.is_cfunction:
            return 0
        nargs = len(self.args)
        if nargs != len(other_type.args):
            return 0
        for i in range(as_cmethod, nargs):
            if not self.args[i].type.subtype_of_resolved_type(other_type.args[i].type):
                return 0
            else:
                self.args[i].needs_type_test = other_type.args[i].needs_type_test \
                        or not self.args[i].type.same_as(other_type.args[i].type)
        if self.has_varargs != other_type.has_varargs:
            return 0
        if self.optional_arg_count != other_type.optional_arg_count:
            return 0
        if not self.return_type.subtype_of_resolved_type(other_type.return_type):
            return 0
        if not self.exception_check and other_type.exception_check:
            # a redundant exception check doesn't make functions incompatible, but a missing one does
            return 0
        if not self._same_exception_value(other_type.exception_value):
            return 0
        return 1

    def same_calling_convention_as(self, other):
        ## XXX Under discussion ...
        ## callspec_words = ("__stdcall", "__cdecl", "__fastcall")
        ## cs1 = self.calling_convention
        ## cs2 = other.calling_convention
        ## if (cs1 in callspec_words or
        ##     cs2 in callspec_words):
        ##     return cs1 == cs2
        ## else:
        ##     return True
        sc1 = self.calling_convention == '__stdcall'
        sc2 = other.calling_convention == '__stdcall'
        return sc1 == sc2

    def same_as_resolved_type(self, other_type, as_cmethod=False):
        return self.same_c_signature_as_resolved_type(other_type, as_cmethod=as_cmethod) \
            and self.nogil == other_type.nogil

    def pointer_assignable_from_resolved_type(self, rhs_type):
        # Accept compatible exception/nogil declarations for the RHS.
        if rhs_type is error_type:
            return 1
        if not rhs_type.is_cfunction:
            return 0
        return rhs_type.same_c_signature_as_resolved_type(self, exact_semantics=False) \
            and not (self.nogil and not rhs_type.nogil)

    def declaration_code(self, entity_code,
                         for_display = 0, dll_linkage = None, pyrex = 0,
                         with_calling_convention = 1):
        arg_decl_list = []
        for arg in self.args[:len(self.args)-self.optional_arg_count]:
            arg_decl_list.append(
                arg.type.declaration_code("", for_display, pyrex = pyrex))
        if self.is_overridable:
            arg_decl_list.append("int %s" % Naming.skip_dispatch_cname)
        if self.optional_arg_count:
            arg_decl_list.append(self.op_arg_struct.declaration_code(Naming.optional_args_cname))
        if self.has_varargs:
            arg_decl_list.append("...")
        arg_decl_code = ", ".join(arg_decl_list)
        if not arg_decl_code and not pyrex:
            arg_decl_code = "void"
        trailer = ""
        if (pyrex or for_display) and not self.return_type.is_pyobject:
            if self.exception_value and self.exception_check:
                trailer = " except? %s" % self.exception_value
            elif self.exception_value:
                trailer = " except %s" % self.exception_value
            elif self.exception_check == '+':
                trailer = " except +"
            elif self.exception_check and for_display:
                # not spelled out by default, unless for human eyes
                trailer = " except *"
            if self.nogil:
                trailer += " nogil"
        if not with_calling_convention:
            cc = ''
        else:
            cc = self.calling_convention_prefix()
            if (not entity_code and cc) or entity_code.startswith("*"):
                entity_code = "(%s%s)" % (cc, entity_code)
                cc = ""
        if self.is_const_method:
            trailer += " const"
        return self.return_type.declaration_code(
            "%s%s(%s)%s" % (cc, entity_code, arg_decl_code, trailer),
            for_display, dll_linkage, pyrex)

    def function_header_code(self, func_name, arg_code):
        if self.is_const_method:
            trailer = " const"
        else:
            trailer = ""
        return "%s%s(%s)%s" % (self.calling_convention_prefix(),
            func_name, arg_code, trailer)

    def signature_string(self):
        s = self.empty_declaration_code()
        return s

    def signature_cast_string(self):
        s = self.declaration_code("(*)", with_calling_convention=False)
        return '(%s)' % s

    def specialize(self, values):
        result = CFuncType(self.return_type.specialize(values),
                           [arg.specialize(values) for arg in self.args],
                           has_varargs = self.has_varargs,
                           exception_value = self.exception_value,
                           exception_check = self.exception_check,
                           calling_convention = self.calling_convention,
                           nogil = self.nogil,
                           with_gil = self.with_gil,
                           is_overridable = self.is_overridable,
                           optional_arg_count = self.optional_arg_count,
                           is_const_method = self.is_const_method,
                           is_static_method = self.is_static_method,
                           templates = self.templates)

        result.from_fused = self.is_fused
        return result

    def opt_arg_cname(self, arg_name):
        return self.op_arg_struct.base_type.scope.lookup(arg_name).cname

    # Methods that deal with Fused Types
    # All but map_with_specific_entries should be called only on functions
    # with fused types (and not on their corresponding specific versions).

    def get_all_specialized_permutations(self, fused_types=None):
        """
        Permute all the types. For every specific instance of a fused type, we
        want all other specific instances of all other fused types.

        It returns an iterable of two-tuples of the cname that should prefix
        the cname of the function, and a dict mapping any fused types to their
        respective specific types.
        """
        assert self.is_fused

        if fused_types is None:
            fused_types = self.get_fused_types()

        return get_all_specialized_permutations(fused_types)

    def get_all_specialized_function_types(self):
        """
        Get all the specific function types of this one.
        """
        assert self.is_fused

        if self.entry.fused_cfunction:
            return [n.type for n in self.entry.fused_cfunction.nodes]
        elif self.cached_specialized_types is not None:
            return self.cached_specialized_types

        result = []
        permutations = self.get_all_specialized_permutations()

        new_cfunc_entries = []
        for cname, fused_to_specific in permutations:
            new_func_type = self.entry.type.specialize(fused_to_specific)

            if self.optional_arg_count:
                # Remember, this method is set by CFuncDeclaratorNode
                self.declare_opt_arg_struct(new_func_type, cname)

            new_entry = copy.deepcopy(self.entry)
            new_func_type.specialize_entry(new_entry, cname)

            new_entry.type = new_func_type
            new_func_type.entry = new_entry
            result.append(new_func_type)

            new_cfunc_entries.append(new_entry)

        cfunc_entries = self.entry.scope.cfunc_entries
        try:
            cindex = cfunc_entries.index(self.entry)
        except ValueError:
            cfunc_entries.extend(new_cfunc_entries)
        else:
            cfunc_entries[cindex:cindex+1] = new_cfunc_entries

        self.cached_specialized_types = result

        return result

    def get_fused_types(self, result=None, seen=None, subtypes=None):
        """Return fused types in the order they appear as parameter types"""
        return super(CFuncType, self).get_fused_types(result, seen,
                                                      subtypes=['args'])

    def specialize_entry(self, entry, cname):
        assert not self.is_fused
        specialize_entry(entry, cname)

    def can_coerce_to_pyobject(self, env):
        # duplicating the decisions from create_to_py_utility_code() here avoids writing out unused code
        if self.has_varargs or self.optional_arg_count:
            return False
        if self.to_py_function is not None:
            return self.to_py_function
        for arg in self.args:
            if not arg.type.is_pyobject and not arg.type.can_coerce_to_pyobject(env):
                return False
        if not self.return_type.is_pyobject and not self.return_type.can_coerce_to_pyobject(env):
            return False
        return True

    def create_to_py_utility_code(self, env):
        # FIXME: it seems we're trying to coerce in more cases than we should
        if self.to_py_function is not None:
            return self.to_py_function
        if not self.can_coerce_to_pyobject(env):
            return False
        from .UtilityCode import CythonUtilityCode
        to_py_function = "__Pyx_CFunc_%s_to_py" % type_identifier(self, pyrex=True)

        for arg in self.args:
            if not arg.type.is_pyobject and not arg.type.create_from_py_utility_code(env):
                return False
        if not self.return_type.is_pyobject and not self.return_type.create_to_py_utility_code(env):
            return False

        def declared_type(ctype):
            type_displayname = str(ctype.declaration_code("", for_display=True))
            if ctype.is_pyobject:
                arg_ctype = type_name = type_displayname
                if ctype.is_builtin_type:
                    arg_ctype = ctype.name
                elif not ctype.is_extension_type:
                    type_name = 'object'
                    type_displayname = None
                else:
                    type_displayname = repr(type_displayname)
            elif ctype is c_bint_type:
                type_name = arg_ctype = 'bint'
            else:
                type_name = arg_ctype = type_displayname
                if ctype is c_double_type:
                    type_displayname = 'float'
                else:
                    type_displayname = repr(type_displayname)
            return type_name, arg_ctype, type_displayname

        class Arg(object):
            def __init__(self, arg_name, arg_type):
                self.name = arg_name
                self.type = arg_type
                self.type_cname, self.ctype, self.type_displayname = declared_type(arg_type)

        if self.return_type.is_void:
            except_clause = 'except *'
        elif self.return_type.is_pyobject:
            except_clause = ''
        elif self.exception_value:
            except_clause = ('except? %s' if self.exception_check else 'except %s') % self.exception_value
        else:
            except_clause = 'except *'

        context = {
            'cname': to_py_function,
            'args': [Arg(arg.name or 'arg%s' % ix, arg.type) for ix, arg in enumerate(self.args)],
            'return_type': Arg('return', self.return_type),
            'except_clause': except_clause,
        }
        # FIXME: directives come from first defining environment and do not adapt for reuse
        env.use_utility_code(CythonUtilityCode.load(
            "cfunc.to_py", "CConvert.pyx",
            outer_module_scope=env.global_scope(),  # need access to types declared in module
            context=context, compiler_directives=dict(env.global_scope().directives)))
        self.to_py_function = to_py_function
        return True


def specialize_entry(entry, cname):
    """
    Specialize an entry of a copied fused function or method
    """
    entry.is_fused_specialized = True
    entry.name = get_fused_cname(cname, entry.name)

    if entry.is_cmethod:
        entry.cname = entry.name
        if entry.is_inherited:
            entry.cname = StringEncoding.EncodedString(
                    "%s.%s" % (Naming.obj_base_cname, entry.cname))
    else:
        entry.cname = get_fused_cname(cname, entry.cname)

    if entry.func_cname:
        entry.func_cname = get_fused_cname(cname, entry.func_cname)

def get_fused_cname(fused_cname, orig_cname):
    """
    Given the fused cname id and an original cname, return a specialized cname
    """
    assert fused_cname and orig_cname
    return StringEncoding.EncodedString('%s%s%s' % (Naming.fused_func_prefix,
                                                    fused_cname, orig_cname))

def unique(somelist):
    seen = set()
    result = []
    for obj in somelist:
        if obj not in seen:
            result.append(obj)
            seen.add(obj)

    return result

def get_all_specialized_permutations(fused_types):
    return _get_all_specialized_permutations(unique(fused_types))

def _get_all_specialized_permutations(fused_types, id="", f2s=()):
    fused_type, = fused_types[0].get_fused_types()
    result = []

    for newid, specific_type in enumerate(fused_type.types):
        # f2s = dict(f2s, **{ fused_type: specific_type })
        f2s = dict(f2s)
        f2s.update({ fused_type: specific_type })

        if id:
            cname = '%s_%s' % (id, newid)
        else:
            cname = str(newid)

        if len(fused_types) > 1:
            result.extend(_get_all_specialized_permutations(
                                            fused_types[1:], cname, f2s))
        else:
            result.append((cname, f2s))

    return result

def specialization_signature_string(fused_compound_type, fused_to_specific):
    """
    Return the signature for a specialization of a fused type. e.g.

        floating[:] ->
            'float' or 'double'

        cdef fused ft:
            float[:]
            double[:]

        ft ->
            'float[:]' or 'double[:]'

        integral func(floating) ->
            'int (*func)(float)' or ...
    """
    fused_types = fused_compound_type.get_fused_types()
    if len(fused_types) == 1:
        fused_type = fused_types[0]
    else:
        fused_type = fused_compound_type

    return fused_type.specialize(fused_to_specific).typeof_name()


def get_specialized_types(type):
    """
    Return a list of specialized types in their declared order.
    """
    assert type.is_fused

    if isinstance(type, FusedType):
        result = list(type.types)
        for specialized_type in result:
            specialized_type.specialization_string = specialized_type.typeof_name()
    else:
        result = []
        for cname, f2s in get_all_specialized_permutations(type.get_fused_types()):
            specialized_type = type.specialize(f2s)
            specialized_type.specialization_string = (
                            specialization_signature_string(type, f2s))
            result.append(specialized_type)

    return result


class CFuncTypeArg(BaseType):
    #  name       string
    #  cname      string
    #  type       PyrexType
    #  pos        source file position

    # FIXME: is this the right setup? should None be allowed here?
    not_none = False
    or_none = False
    accept_none = True
    accept_builtin_subtypes = False
    annotation = None

    subtypes = ['type']

    def __init__(self, name, type, pos, cname=None, annotation=None):
        self.name = name
        if cname is not None:
            self.cname = cname
        else:
            self.cname = Naming.var_prefix + name
        if annotation is not None:
            self.annotation = annotation
        self.type = type
        self.pos = pos
        self.needs_type_test = False  # TODO: should these defaults be set in analyse_types()?

    def __repr__(self):
        return "%s:%s" % (self.name, repr(self.type))

    def declaration_code(self, for_display = 0):
        return self.type.declaration_code(self.cname, for_display)

    def specialize(self, values):
        return CFuncTypeArg(self.name, self.type.specialize(values), self.pos, self.cname)

    def is_forwarding_reference(self):
        if self.type.is_rvalue_reference:
            if (isinstance(self.type.ref_base_type, TemplatePlaceholderType)
                    and not self.type.ref_base_type.is_cv_qualified):
                return True
        return False

class ToPyStructUtilityCode(object):

    requires = None

    def __init__(self, type, forward_decl, env):
        self.type = type
        self.header = "static PyObject* %s(%s)" % (type.to_py_function,
                                                   type.declaration_code('s'))
        self.forward_decl = forward_decl
        self.env = env

    def __eq__(self, other):
        return isinstance(other, ToPyStructUtilityCode) and self.header == other.header

    def __hash__(self):
        return hash(self.header)

    def get_tree(self, **kwargs):
        pass

    def put_code(self, output):
        code = output['utility_code_def']
        proto = output['utility_code_proto']

        code.putln("%s {" % self.header)
        code.putln("PyObject* res;")
        code.putln("PyObject* member;")
        code.putln("res = __Pyx_PyDict_NewPresized(%d); if (unlikely(!res)) return NULL;" %
                   len(self.type.scope.var_entries))
        for member in self.type.scope.var_entries:
            nameconst_cname = code.get_py_string_const(member.name, identifier=True)
            code.putln("%s; if (unlikely(!member)) goto bad;" % (
                member.type.to_py_call_code('s.%s' % member.cname, 'member', member.type)))
            code.putln("if (unlikely(PyDict_SetItem(res, %s, member) < 0)) goto bad;" % nameconst_cname)
            code.putln("Py_DECREF(member);")
        code.putln("return res;")
        code.putln("bad:")
        code.putln("Py_XDECREF(member);")
        code.putln("Py_DECREF(res);")
        code.putln("return NULL;")
        code.putln("}")

        # This is a bit of a hack, we need a forward declaration
        # due to the way things are ordered in the module...
        if self.forward_decl:
            proto.putln(self.type.empty_declaration_code() + ';')
        proto.putln(self.header + ";")

    def inject_tree_and_scope_into(self, module_node):
        pass


class CStructOrUnionType(CType):
    #  name          string
    #  cname         string
    #  kind          string              "struct" or "union"
    #  scope         StructOrUnionScope, or None if incomplete
    #  typedef_flag  boolean
    #  packed        boolean

    # entry          Entry

    is_struct_or_union = 1
    has_attributes = 1
    exception_check = True

    def __init__(self, name, kind, scope, typedef_flag, cname, packed=False, in_cpp=False):
        self.name = name
        self.cname = cname
        self.kind = kind
        self.scope = scope
        self.typedef_flag = typedef_flag
        self.is_struct = kind == 'struct'
        self.to_py_function = "%s_to_py_%s" % (
            Naming.convert_func_prefix, self.specialization_name())
        self.from_py_function = "%s_from_py_%s" % (
            Naming.convert_func_prefix, self.specialization_name())
        self.exception_check = True
        self._convert_to_py_code = None
        self._convert_from_py_code = None
        self.packed = packed
        self.needs_cpp_construction = self.is_struct and in_cpp

    def can_coerce_to_pyobject(self, env):
        if self._convert_to_py_code is False:
            return None  # tri-state-ish

        if env.outer_scope is None:
            return False

        if self._convert_to_py_code is None:
            is_union = not self.is_struct
            unsafe_union_types = set()
            safe_union_types = set()
            for member in self.scope.var_entries:
                member_type = member.type
                if not member_type.can_coerce_to_pyobject(env):
                    self.to_py_function = None
                    self._convert_to_py_code = False
                    return False
                if is_union:
                    if member_type.is_ptr or member_type.is_cpp_class:
                        unsafe_union_types.add(member_type)
                    else:
                        safe_union_types.add(member_type)

            if unsafe_union_types and (safe_union_types or len(unsafe_union_types) > 1):
                # unsafe mix of safe and unsafe to convert types
                self.from_py_function = None
                self._convert_from_py_code = False
                return False

        return True

    def create_to_py_utility_code(self, env):
        if not self.can_coerce_to_pyobject(env):
            return False

        if self._convert_to_py_code is None:
            for member in self.scope.var_entries:
                member.type.create_to_py_utility_code(env)
            forward_decl = self.entry.visibility != 'extern' and not self.typedef_flag
            self._convert_to_py_code = ToPyStructUtilityCode(self, forward_decl, env)

        env.use_utility_code(self._convert_to_py_code)
        return True

    def can_coerce_from_pyobject(self, env):
        if env.outer_scope is None or self._convert_from_py_code is False:
            return False
        for member in self.scope.var_entries:
            if not member.type.can_coerce_from_pyobject(env):
                return False
        return True

    def create_from_py_utility_code(self, env):
        if env.outer_scope is None:
            return False

        if self._convert_from_py_code is False:
            return None  # tri-state-ish

        if self._convert_from_py_code is None:
            if not self.scope.var_entries:
                # There are obviously missing fields; don't allow instantiation
                # where absolutely no content is provided.
                return False

            for member in self.scope.var_entries:
                if not member.type.create_from_py_utility_code(env):
                    self.from_py_function = None
                    self._convert_from_py_code = False
                    return False

            context = dict(
                struct_type=self,
                var_entries=self.scope.var_entries,
                funcname=self.from_py_function,
            )
            env.use_utility_code(UtilityCode.load_cached("RaiseUnexpectedTypeError", "ObjectHandling.c"))
            from .UtilityCode import CythonUtilityCode
            self._convert_from_py_code = CythonUtilityCode.load(
                "FromPyStructUtility" if self.is_struct else "FromPyUnionUtility",
                "CConvert.pyx",
                outer_module_scope=env.global_scope(),  # need access to types declared in module
                context=context)

        env.use_utility_code(self._convert_from_py_code)
        return True

    def __repr__(self):
        return "<CStructOrUnionType %s %s%s>" % (
            self.name, self.cname,
            ("", " typedef")[self.typedef_flag])

    def declaration_code(self, entity_code,
                         for_display=0, dll_linkage=None, pyrex=0):
        if pyrex or for_display:
            base_code = self.name
        else:
            if self.typedef_flag:
                base_code = self.cname
            else:
                base_code = "%s %s" % (self.kind, self.cname)
            base_code = public_decl(base_code, dll_linkage)
        return self.base_declaration_code(base_code, entity_code)

    def __eq__(self, other):
        try:
            return (isinstance(other, CStructOrUnionType) and
                    self.name == other.name)
        except AttributeError:
            return False

    def __lt__(self, other):
        try:
            return self.name < other.name
        except AttributeError:
            # this is arbitrary, but it makes sure we always have
            # *some* kind of order
            return False

    def __hash__(self):
        return hash(self.cname) ^ hash(self.kind)

    def is_complete(self):
        return self.scope is not None

    def attributes_known(self):
        return self.is_complete()

    def can_be_complex(self):
        # Does the struct consist of exactly two identical floats?
        fields = self.scope.var_entries
        if len(fields) != 2: return False
        a, b = fields
        return (a.type.is_float and b.type.is_float and
                a.type.empty_declaration_code() ==
                b.type.empty_declaration_code())

    def struct_nesting_depth(self):
        child_depths = [x.type.struct_nesting_depth()
                        for x in self.scope.var_entries]
        return max(child_depths) + 1

    def cast_code(self, expr_code):
        if self.is_struct:
            return expr_code
        return super(CStructOrUnionType, self).cast_code(expr_code)

cpp_string_conversions = ("std::string",)

builtin_cpp_conversions = {
    # type                element template params
    "std::pair":          2,
    "std::vector":        1,
    "std::list":          1,
    "std::set":           1,
    "std::unordered_set": 1,
    "std::map":           2,
    "std::unordered_map": 2,
    "std::complex":       1,
}

class CppClassType(CType):
    #  name          string
    #  cname         string
    #  scope         CppClassScope
    #  templates     [string] or None

    is_cpp_class = 1
    has_attributes = 1
    needs_cpp_construction = 1
    exception_check = True
    namespace = None

    # For struct-like declaration.
    kind = "struct"
    packed = False
    typedef_flag = False

    subtypes = ['templates']

    def __init__(self, name, scope, cname, base_classes, templates=None, template_type=None):
        self.name = name
        self.cname = cname
        self.scope = scope
        self.base_classes = base_classes
        self.operators = []
        self.templates = templates
        self.template_type = template_type
        self.num_optional_templates = sum(is_optional_template_param(T) for T in templates or ())
        if templates:
            self.specializations = {tuple(zip(templates, templates)): self}
        else:
            self.specializations = {}
        self.is_cpp_string = cname in cpp_string_conversions

    def use_conversion_utility(self, from_or_to):
        pass

    def maybe_unordered(self):
        if 'unordered' in self.cname:
            return 'unordered_'
        else:
            return ''

    def can_coerce_from_pyobject(self, env):
        if self.cname in builtin_cpp_conversions:
            template_count = builtin_cpp_conversions[self.cname]
            for ix, T in enumerate(self.templates or []):
                if ix >= template_count:
                    break
                if T.is_pyobject or not T.can_coerce_from_pyobject(env):
                    return False
            return True
        elif self.cname in cpp_string_conversions:
            return True
        return False

    def create_from_py_utility_code(self, env):
        if self.from_py_function is not None:
            return True
        if self.cname in builtin_cpp_conversions or self.cname in cpp_string_conversions:
            X = "XYZABC"
            tags = []
            context = {}
            for ix, T in enumerate(self.templates or []):
                if ix >= builtin_cpp_conversions[self.cname]:
                    break
                if T.is_pyobject or not T.create_from_py_utility_code(env):
                    return False
                tags.append(T.specialization_name())
                context[X[ix]] = T

            if self.cname in cpp_string_conversions:
                cls = 'string'
                tags = type_identifier(self),
            else:
                cls = self.cname[5:]
            cname = '__pyx_convert_%s_from_py_%s' % (cls, '__and_'.join(tags))
            context.update({
                'cname': cname,
                'maybe_unordered': self.maybe_unordered(),
                'type': self.cname,
            })
            from .UtilityCode import CythonUtilityCode
            env.use_utility_code(CythonUtilityCode.load(
                cls.replace('unordered_', '') + ".from_py", "CppConvert.pyx",
                context=context, compiler_directives=env.directives))
            self.from_py_function = cname
            return True

    def can_coerce_to_pyobject(self, env):
        if self.cname in builtin_cpp_conversions or self.cname in cpp_string_conversions:
            for ix, T in enumerate(self.templates or []):
                if ix >= builtin_cpp_conversions[self.cname]:
                    break
                if T.is_pyobject or not T.can_coerce_to_pyobject(env):
                    return False
            return True


    def create_to_py_utility_code(self, env):
        if self.to_py_function is not None:
            return True
        if self.cname in builtin_cpp_conversions or self.cname in cpp_string_conversions:
            X = "XYZABC"
            tags = []
            context = {}
            for ix, T in enumerate(self.templates or []):
                if ix >= builtin_cpp_conversions[self.cname]:
                    break
                if not T.create_to_py_utility_code(env):
                    return False
                tags.append(T.specialization_name())
                context[X[ix]] = T

            if self.cname in cpp_string_conversions:
                cls = 'string'
                prefix = 'PyObject_'  # gets specialised by explicit type casts in CoerceToPyTypeNode
                tags = type_identifier(self),
            else:
                cls = self.cname[5:]
                prefix = ''
            cname = "__pyx_convert_%s%s_to_py_%s" % (prefix, cls, "____".join(tags))
            context.update({
                'cname': cname,
                'maybe_unordered': self.maybe_unordered(),
                'type': self.cname,
            })
            from .UtilityCode import CythonUtilityCode
            env.use_utility_code(CythonUtilityCode.load(
                cls.replace('unordered_', '') + ".to_py", "CppConvert.pyx",
                context=context, compiler_directives=env.directives))
            self.to_py_function = cname
            return True

    def is_template_type(self):
        return self.templates is not None and self.template_type is None

    def get_fused_types(self, result=None, seen=None):
        if result is None:
            result = []
            seen = set()
        if self.namespace:
            self.namespace.get_fused_types(result, seen)
        if self.templates:
            for T in self.templates:
                T.get_fused_types(result, seen)
        return result

    def specialize_here(self, pos, template_values=None):
        if not self.is_template_type():
            error(pos, "'%s' type is not a template" % self)
            return error_type
        if len(self.templates) - self.num_optional_templates <= len(template_values) < len(self.templates):
            num_defaults = len(self.templates) - len(template_values)
            partial_specialization = self.declaration_code('', template_params=template_values)
            # Most of the time we don't need to declare anything typed to these
            # default template arguments, but when we do there's no way in C++
            # to reference this directly.  However, it is common convention to
            # provide a typedef in the template class that resolves to each
            # template type.  For now, allow the user to specify this name as
            # the template parameter.
            # TODO: Allow typedefs in cpp classes and search for it in this
            # classes scope as a concrete name we could use.
            template_values = template_values + [
                TemplatePlaceholderType(
                    "%s::%s" % (partial_specialization, param.name), True)
                for param in self.templates[-num_defaults:]]
        if len(self.templates) != len(template_values):
            error(pos, "%s templated type receives %d arguments, got %d" %
                  (self.name, len(self.templates), len(template_values)))
            return error_type
        has_object_template_param = False
        for value in template_values:
            if value.is_pyobject:
                has_object_template_param = True
                error(pos,
                      "Python object type '%s' cannot be used as a template argument" % value)
        if has_object_template_param:
            return error_type
        return self.specialize(dict(zip(self.templates, template_values)))

    def specialize(self, values):
        if not self.templates and not self.namespace:
            return self
        if self.templates is None:
            self.templates = []
        key = tuple(values.items())
        if key in self.specializations:
            return self.specializations[key]
        template_values = [t.specialize(values) for t in self.templates]
        specialized = self.specializations[key] = \
            CppClassType(self.name, None, self.cname, [], template_values, template_type=self)
        # Need to do these *after* self.specializations[key] is set
        # to avoid infinite recursion on circular references.
        specialized.base_classes = [b.specialize(values) for b in self.base_classes]
        if self.namespace is not None:
            specialized.namespace = self.namespace.specialize(values)
        specialized.scope = self.scope.specialize(values, specialized)
        if self.cname == 'std::vector':
            # vector<bool> is special cased in the C++ standard, and its
            # accessors do not necessarily return references to the underlying
            # elements (which may be bit-packed).
            # http://www.cplusplus.com/reference/vector/vector-bool/
            # Here we pretend that the various methods return bool values
            # (as the actual returned values are coercable to such, and
            # we don't support call expressions as lvalues).
            T = values.get(self.templates[0], None)
            if T and not T.is_fused and T.empty_declaration_code() == 'bool':
                for bit_ref_returner in ('at', 'back', 'front'):
                    if bit_ref_returner in specialized.scope.entries:
                        specialized.scope.entries[bit_ref_returner].type.return_type = T
        return specialized

    def deduce_template_params(self, actual):
        if actual.is_cv_qualified:
            actual = actual.cv_base_type
        if actual.is_reference:
            actual = actual.ref_base_type
        if self == actual:
            return {}
        elif actual.is_cpp_class:
            self_template_type = self
            while getattr(self_template_type, 'template_type', None):
                self_template_type = self_template_type.template_type
            def all_bases(cls):
                yield cls
                for parent in cls.base_classes:
                    for base in all_bases(parent):
                        yield base
            for actual_base in all_bases(actual):
                template_type = actual_base
                while getattr(template_type, 'template_type', None):
                    template_type = template_type.template_type
                    if (self_template_type.empty_declaration_code()
                            == template_type.empty_declaration_code()):
                        return reduce(
                            merge_template_deductions,
                            [formal_param.deduce_template_params(actual_param)
                             for (formal_param, actual_param)
                             in zip(self.templates, actual_base.templates)],
                            {})
        else:
            return {}

    def declaration_code(self, entity_code,
            for_display = 0, dll_linkage = None, pyrex = 0,
            template_params = None):
        if template_params is None:
            template_params = self.templates
        if self.templates:
            template_strings = [param.declaration_code('', for_display, None, pyrex)
                                for param in template_params
                                if not is_optional_template_param(param) and not param.is_fused]
            if for_display:
                brackets = "[%s]"
            else:
                brackets = "<%s> "
            templates = brackets % ",".join(template_strings)
        else:
            templates = ""
        if pyrex or for_display:
            base_code = "%s%s" % (self.name, templates)
        else:
            base_code = "%s%s" % (self.cname, templates)
            if self.namespace is not None:
                base_code = "%s::%s" % (self.namespace.empty_declaration_code(), base_code)
            base_code = public_decl(base_code, dll_linkage)
        return self.base_declaration_code(base_code, entity_code)

    def is_subclass(self, other_type):
        if self.same_as_resolved_type(other_type):
            return 1
        for base_class in self.base_classes:
            if base_class.is_subclass(other_type):
                return 1
        return 0

    def subclass_dist(self, super_type):
        if self.same_as_resolved_type(super_type):
            return 0
        elif not self.base_classes:
            return float('inf')
        else:
            return 1 + min(b.subclass_dist(super_type) for b in self.base_classes)

    def same_as_resolved_type(self, other_type):
        if other_type.is_cpp_class:
            if self == other_type:
                return 1
            # This messy logic is needed due to GH Issue #1852.
            elif (self.cname == other_type.cname and
                    (self.template_type and other_type.template_type
                     or self.templates
                     or other_type.templates)):
                if self.templates == other_type.templates:
                    return 1
                for t1, t2 in zip(self.templates, other_type.templates):
                    if is_optional_template_param(t1) and is_optional_template_param(t2):
                        break
                    if not t1.same_as_resolved_type(t2):
                        return 0
                return 1
        return 0

    def assignable_from_resolved_type(self, other_type):
        # TODO: handle operator=(...) here?
        if other_type is error_type:
            return True
        elif other_type.is_cpp_class:
            return other_type.is_subclass(self)
        elif other_type.is_string and self.cname in cpp_string_conversions:
            return True

    def attributes_known(self):
        return self.scope is not None

    def find_cpp_operation_type(self, operator, operand_type=None):
        operands = [self]
        if operand_type is not None:
            operands.append(operand_type)
        # pos == None => no errors
        operator_entry = self.scope.lookup_operator_for_types(None, operator, operands)
        if not operator_entry:
            return None
        func_type = operator_entry.type
        if func_type.is_ptr:
            func_type = func_type.base_type
        return func_type.return_type

    def get_constructor(self, pos):
        constructor = self.scope.lookup('<init>')
        if constructor is not None:
            return constructor

        # Otherwise: automatically declare no-args default constructor.
        # Make it "nogil" if the base classes allow it.
        nogil = True
        for base in self.base_classes:
            base_constructor = base.scope.lookup('<init>')
            if base_constructor and not base_constructor.type.nogil:
                nogil = False
                break

        func_type = CFuncType(self, [], exception_check='+', nogil=nogil)
        return self.scope.declare_cfunction(u'<init>', func_type, pos)

    def check_nullary_constructor(self, pos, msg="stack allocated"):
        constructor = self.scope.lookup(u'<init>')
        if constructor is not None and best_match([], constructor.all_alternatives()) is None:
            error(pos, "C++ class must have a nullary constructor to be %s" % msg)

class CppScopedEnumType(CType):
    # name    string
    # doc     string or None
    # cname   string

    is_cpp_enum = True

    def __init__(self, name, cname, underlying_type, namespace=None, doc=None):
        self.name = name
        self.doc = doc
        self.cname = cname
        self.values = []
        self.underlying_type = underlying_type
        self.namespace = namespace

    def __str__(self):
        return self.name

    def declaration_code(self, entity_code,
                        for_display=0, dll_linkage=None, pyrex=0):
        if pyrex or for_display:
            type_name = self.name
        else:
            if self.namespace:
                type_name = "%s::%s" % (
                    self.namespace.empty_declaration_code(),
                    self.cname
                )
            else:
                type_name = "__PYX_ENUM_CLASS_DECL %s" % self.cname
            type_name = public_decl(type_name, dll_linkage)
        return self.base_declaration_code(type_name, entity_code)

    def create_from_py_utility_code(self, env):
        if self.from_py_function:
            return True
        if self.underlying_type.create_from_py_utility_code(env):
            self.from_py_function = '(%s)%s' % (
                self.cname, self.underlying_type.from_py_function
            )
        return True

    def create_to_py_utility_code(self, env):
        if self.to_py_function is not None:
            return True
        if self.underlying_type.create_to_py_utility_code(env):
            # Using a C++11 lambda here, which is fine since
            # scoped enums are a C++11 feature
            self.to_py_function = '[](const %s& x){return %s((%s)x);}' % (
                self.cname,
                self.underlying_type.to_py_function,
                self.underlying_type.empty_declaration_code()
            )
        return True

    def create_type_wrapper(self, env):
        from .UtilityCode import CythonUtilityCode
        rst = CythonUtilityCode.load(
            "CppScopedEnumType", "CpdefEnums.pyx",
            context={
                "name": self.name,
                "cname": self.cname.split("::")[-1],
                "items": tuple(self.values),
                "underlying_type": self.underlying_type.empty_declaration_code(),
                "enum_doc": self.doc,
            },
            outer_module_scope=env.global_scope())

        env.use_utility_code(rst)


class TemplatePlaceholderType(CType):

    def __init__(self, name, optional=False):
        self.name = name
        self.optional = optional

    def declaration_code(self, entity_code,
            for_display = 0, dll_linkage = None, pyrex = 0):
        if entity_code:
            return self.name + " " + entity_code
        else:
            return self.name

    def specialize(self, values):
        if self in values:
            return values[self]
        else:
            return self

    def deduce_template_params(self, actual):
        return {self: actual}

    def same_as_resolved_type(self, other_type):
        if isinstance(other_type, TemplatePlaceholderType):
            return self.name == other_type.name
        else:
            return 0

    def __hash__(self):
        return hash(self.name)

    def __cmp__(self, other):
        if isinstance(other, TemplatePlaceholderType):
            return cmp(self.name, other.name)
        else:
            return cmp(type(self), type(other))

    def __eq__(self, other):
        if isinstance(other, TemplatePlaceholderType):
            return self.name == other.name
        else:
            return False

def is_optional_template_param(type):
    return isinstance(type, TemplatePlaceholderType) and type.optional


class CEnumType(CIntLike, CType):
    #  name           string
    #  doc            string or None
    #  cname          string or None
    #  typedef_flag   boolean
    #  values         [string], populated during declaration analysis

    is_enum = 1
    signed = 1
    rank = -1  # Ranks below any integer type

    def __init__(self, name, cname, typedef_flag, namespace=None, doc=None):
        self.name = name
        self.doc = doc
        self.cname = cname
        self.values = []
        self.typedef_flag = typedef_flag
        self.namespace = namespace
        self.default_value = "(%s) 0" % self.empty_declaration_code()

    def __str__(self):
        return self.name

    def __repr__(self):
        return "<CEnumType %s %s%s>" % (self.name, self.cname,
            ("", " typedef")[self.typedef_flag])

    def declaration_code(self, entity_code,
            for_display = 0, dll_linkage = None, pyrex = 0):
        if pyrex or for_display:
            base_code = self.name
        else:
            if self.namespace:
                base_code = "%s::%s" % (
                    self.namespace.empty_declaration_code(), self.cname)
            elif self.typedef_flag:
                base_code = self.cname
            else:
                base_code = "enum %s" % self.cname
            base_code = public_decl(base_code, dll_linkage)
        return self.base_declaration_code(base_code, entity_code)

    def specialize(self, values):
        if self.namespace:
            namespace = self.namespace.specialize(values)
            if namespace != self.namespace:
                return CEnumType(
                    self.name, self.cname, self.typedef_flag, namespace)
        return self

    def create_type_wrapper(self, env):
        from .UtilityCode import CythonUtilityCode
        env.use_utility_code(CythonUtilityCode.load(
            "EnumType", "CpdefEnums.pyx",
            context={"name": self.name,
                     "items": tuple(self.values),
                     "enum_doc": self.doc,
                     },
            outer_module_scope=env.global_scope()))


class CTupleType(CType):
    # components [PyrexType]

    is_ctuple = True

    def __init__(self, cname, components):
        self.cname = cname
        self.components = components
        self.size = len(components)
        self.to_py_function = "%s_to_py_%s" % (Naming.convert_func_prefix, self.cname)
        self.from_py_function = "%s_from_py_%s" % (Naming.convert_func_prefix, self.cname)
        self.exception_check = True
        self._convert_to_py_code = None
        self._convert_from_py_code = None

    def __str__(self):
        return "(%s)" % ", ".join(str(c) for c in self.components)

    def declaration_code(self, entity_code,
            for_display = 0, dll_linkage = None, pyrex = 0):
        if pyrex or for_display:
            return str(self)
        else:
            return self.base_declaration_code(self.cname, entity_code)

    def can_coerce_to_pyobject(self, env):
        for component in self.components:
            if not component.can_coerce_to_pyobject(env):
                return False
        return True

    def can_coerce_from_pyobject(self, env):
        for component in self.components:
            if not component.can_coerce_from_pyobject(env):
                return False
        return True

    def create_to_py_utility_code(self, env):
        if self._convert_to_py_code is False:
            return None  # tri-state-ish

        if self._convert_to_py_code is None:
            for component in self.components:
                if not component.create_to_py_utility_code(env):
                    self.to_py_function = None
                    self._convert_to_py_code = False
                    return False

            context = dict(
                struct_type_decl=self.empty_declaration_code(),
                components=self.components,
                funcname=self.to_py_function,
                size=len(self.components)
            )
            self._convert_to_py_code = TempitaUtilityCode.load(
                "ToPyCTupleUtility", "TypeConversion.c", context=context)

        env.use_utility_code(self._convert_to_py_code)
        return True

    def create_from_py_utility_code(self, env):
        if self._convert_from_py_code is False:
            return None  # tri-state-ish

        if self._convert_from_py_code is None:
            for component in self.components:
                if not component.create_from_py_utility_code(env):
                    self.from_py_function = None
                    self._convert_from_py_code = False
                    return False

            context = dict(
                struct_type_decl=self.empty_declaration_code(),
                components=self.components,
                funcname=self.from_py_function,
                size=len(self.components)
            )
            self._convert_from_py_code = TempitaUtilityCode.load(
                "FromPyCTupleUtility", "TypeConversion.c", context=context)

        env.use_utility_code(self._convert_from_py_code)
        return True

    def cast_code(self, expr_code):
        return expr_code


def c_tuple_type(components):
    components = tuple(components)
    cname = Naming.ctuple_type_prefix + type_list_identifier(components)
    tuple_type = CTupleType(cname, components)
    return tuple_type


class UnspecifiedType(PyrexType):
    # Used as a placeholder until the type can be determined.

    is_unspecified = 1

    def declaration_code(self, entity_code,
            for_display = 0, dll_linkage = None, pyrex = 0):
        return "<unspecified>"

    def same_as_resolved_type(self, other_type):
        return False


class ErrorType(PyrexType):
    # Used to prevent propagation of error messages.

    is_error = 1
    exception_value = "0"
    exception_check    = 0
    to_py_function = "dummy"
    from_py_function = "dummy"

    def create_to_py_utility_code(self, env):
        return True

    def create_from_py_utility_code(self, env):
        return True

    def declaration_code(self, entity_code,
            for_display = 0, dll_linkage = None, pyrex = 0):
        return "<error>"

    def same_as_resolved_type(self, other_type):
        return 1

    def error_condition(self, result_code):
        return "dummy"


rank_to_type_name = (
    "char",          # 0
    "short",         # 1
    "int",           # 2
    "long",          # 3
    "PY_LONG_LONG",  # 4
    "float",         # 5
    "double",        # 6
    "long double",   # 7
)

_rank_to_type_name = list(rank_to_type_name)
RANK_INT  = _rank_to_type_name.index('int')
RANK_LONG = _rank_to_type_name.index('long')
RANK_FLOAT = _rank_to_type_name.index('float')
UNSIGNED = 0
SIGNED = 2

error_type =    ErrorType()
unspecified_type = UnspecifiedType()

py_object_type = PyObjectType()

c_void_type =        CVoidType()

c_uchar_type =       CIntType(0, UNSIGNED)
c_ushort_type =      CIntType(1, UNSIGNED)
c_uint_type =        CIntType(2, UNSIGNED)
c_ulong_type =       CIntType(3, UNSIGNED)
c_ulonglong_type =   CIntType(4, UNSIGNED)

c_char_type =        CIntType(0)
c_short_type =       CIntType(1)
c_int_type =         CIntType(2)
c_long_type =        CIntType(3)
c_longlong_type =    CIntType(4)

c_schar_type =       CIntType(0, SIGNED)
c_sshort_type =      CIntType(1, SIGNED)
c_sint_type =        CIntType(2, SIGNED)
c_slong_type =       CIntType(3, SIGNED)
c_slonglong_type =   CIntType(4, SIGNED)

c_float_type =       CFloatType(5, math_h_modifier='f')
c_double_type =      CFloatType(6)
c_longdouble_type =  CFloatType(7, math_h_modifier='l')

c_float_complex_type =      CComplexType(c_float_type)
c_double_complex_type =     CComplexType(c_double_type)
c_longdouble_complex_type = CComplexType(c_longdouble_type)

c_anon_enum_type =   CAnonEnumType(-1)
c_returncode_type =  CReturnCodeType(RANK_INT)
c_bint_type =        CBIntType(RANK_INT)
c_py_unicode_type =  CPyUnicodeIntType(RANK_INT-0.5, UNSIGNED)
c_py_ucs4_type =     CPyUCS4IntType(RANK_LONG-0.5, UNSIGNED)
c_py_hash_t_type =   CPyHashTType(RANK_LONG+0.5, SIGNED)
c_py_ssize_t_type =  CPySSizeTType(RANK_LONG+0.5, SIGNED)
c_ssize_t_type =     CSSizeTType(RANK_LONG+0.5, SIGNED)
c_size_t_type =      CSizeTType(RANK_LONG+0.5, UNSIGNED)
c_ptrdiff_t_type =   CPtrdiffTType(RANK_LONG+0.75, SIGNED)

c_null_ptr_type =     CNullPtrType(c_void_type)
c_void_ptr_type =     CPtrType(c_void_type)
c_void_ptr_ptr_type = CPtrType(c_void_ptr_type)
c_char_ptr_type =     CPtrType(c_char_type)
c_const_char_ptr_type = CPtrType(CConstType(c_char_type))
c_uchar_ptr_type =    CPtrType(c_uchar_type)
c_const_uchar_ptr_type = CPtrType(CConstType(c_uchar_type))
c_char_ptr_ptr_type = CPtrType(c_char_ptr_type)
c_int_ptr_type =      CPtrType(c_int_type)
c_py_unicode_ptr_type = CPtrType(c_py_unicode_type)
c_const_py_unicode_ptr_type = CPtrType(CConstType(c_py_unicode_type))
c_py_ssize_t_ptr_type =  CPtrType(c_py_ssize_t_type)
c_ssize_t_ptr_type =  CPtrType(c_ssize_t_type)
c_size_t_ptr_type =  CPtrType(c_size_t_type)

# GIL state
c_gilstate_type = CEnumType("PyGILState_STATE", "PyGILState_STATE", True)
c_threadstate_type = CStructOrUnionType("PyThreadState", "struct", None, 1, "PyThreadState")
c_threadstate_ptr_type = CPtrType(c_threadstate_type)

# PEP-539 "Py_tss_t" type
c_pytss_t_type = CPyTSSTType()

# the Py_buffer type is defined in Builtin.py
c_py_buffer_type = CStructOrUnionType("Py_buffer", "struct", None, 1, "Py_buffer")
c_py_buffer_ptr_type = CPtrType(c_py_buffer_type)

# Not sure whether the unsigned versions and 'long long' should be in there
# long long requires C99 and might be slow, and would always get preferred
# when specialization happens through calling and not indexing
cy_integral_type = FusedType([c_short_type, c_int_type, c_long_type],
                             name="integral")
# Omitting long double as it might be slow
cy_floating_type = FusedType([c_float_type, c_double_type], name="floating")
cy_numeric_type = FusedType([c_short_type,
                             c_int_type,
                             c_long_type,
                             c_float_type,
                             c_double_type,
                             c_float_complex_type,
                             c_double_complex_type], name="numeric")

# buffer-related structs
c_buf_diminfo_type =  CStructOrUnionType("__Pyx_Buf_DimInfo", "struct",
                                      None, 1, "__Pyx_Buf_DimInfo")
c_pyx_buffer_type = CStructOrUnionType("__Pyx_Buffer", "struct", None, 1, "__Pyx_Buffer")
c_pyx_buffer_ptr_type = CPtrType(c_pyx_buffer_type)
c_pyx_buffer_nd_type = CStructOrUnionType("__Pyx_LocalBuf_ND", "struct",
                                      None, 1, "__Pyx_LocalBuf_ND")

cython_memoryview_type = CStructOrUnionType("__pyx_memoryview_obj", "struct",
                                      None, 0, "__pyx_memoryview_obj")

memoryviewslice_type = CStructOrUnionType("memoryviewslice", "struct",
                                          None, 1, "__Pyx_memviewslice")

modifiers_and_name_to_type = {
    #(signed, longness, name) : type
    (0,  0, "char"): c_uchar_type,
    (1,  0, "char"): c_char_type,
    (2,  0, "char"): c_schar_type,

    (0, -1, "int"): c_ushort_type,
    (0,  0, "int"): c_uint_type,
    (0,  1, "int"): c_ulong_type,
    (0,  2, "int"): c_ulonglong_type,

    (1, -1, "int"): c_short_type,
    (1,  0, "int"): c_int_type,
    (1,  1, "int"): c_long_type,
    (1,  2, "int"): c_longlong_type,

    (2, -1, "int"): c_sshort_type,
    (2,  0, "int"): c_sint_type,
    (2,  1, "int"): c_slong_type,
    (2,  2, "int"): c_slonglong_type,

    (1,  0, "float"):  c_float_type,
    (1,  0, "double"): c_double_type,
    (1,  1, "double"): c_longdouble_type,

    (1,  0, "complex"):  c_double_complex_type,  # C: float, Python: double => Python wins
    (1,  0, "floatcomplex"):  c_float_complex_type,
    (1,  0, "doublecomplex"): c_double_complex_type,
    (1,  1, "doublecomplex"): c_longdouble_complex_type,

    #
    (1,  0, "void"): c_void_type,
    (1,  0, "Py_tss_t"): c_pytss_t_type,

    (1,  0, "bint"):       c_bint_type,
    (0,  0, "Py_UNICODE"): c_py_unicode_type,
    (0,  0, "Py_UCS4"):    c_py_ucs4_type,
    (2,  0, "Py_hash_t"):  c_py_hash_t_type,
    (2,  0, "Py_ssize_t"): c_py_ssize_t_type,
    (2,  0, "ssize_t") :   c_ssize_t_type,
    (0,  0, "size_t") :    c_size_t_type,
    (2,  0, "ptrdiff_t") : c_ptrdiff_t_type,

    (1,  0, "object"): py_object_type,
}

def is_promotion(src_type, dst_type):
    # It's hard to find a hard definition of promotion, but empirical
    # evidence suggests that the below is all that's allowed.
    if src_type.is_numeric:
        if dst_type.same_as(c_int_type):
            unsigned = (not src_type.signed)
            return (src_type.is_enum or
                    (src_type.is_int and
                     unsigned + src_type.rank < dst_type.rank))
        elif dst_type.same_as(c_double_type):
            return src_type.is_float and src_type.rank <= dst_type.rank
    return False

def best_match(arg_types, functions, pos=None, env=None, args=None):
    """
    Given a list arg_types of arguments and a list of functions, choose one
    to call which seems to be the "best" fit for this list of arguments.
    This function is used, e.g., when deciding which overloaded method
    to dispatch for C++ classes.

    We first eliminate functions based on arity, and if only one
    function has the correct arity, we return it. Otherwise, we weight
    functions based on how much work must be done to convert the
    arguments, with the following priorities:
      * identical types or pointers to identical types
      * promotions
      * non-Python types
    That is, we prefer functions where no arguments need converted,
    and failing that, functions where only promotions are required, and
    so on.

    If no function is deemed a good fit, or if two or more functions have
    the same weight, we return None (as there is no best match). If pos
    is not None, we also generate an error.

    args is the list of ExprNodes corresponding to the passed arguments.
    """
    actual_nargs = len(arg_types)

    candidates = []
    errors = []
    for func in functions:
        error_mesg = ""
        func_type = func.type
        if func_type.is_ptr:
            func_type = func_type.base_type
        # Check function type
        if not func_type.is_cfunction:
            if not func_type.is_error and pos is not None:
                error_mesg = "Calling non-function type '%s'" % func_type
            errors.append((func, error_mesg))
            continue
        # Check no. of args
        max_nargs = len(func_type.args)
        min_nargs = max_nargs - func_type.optional_arg_count
        if actual_nargs < min_nargs or (not func_type.has_varargs and actual_nargs > max_nargs):
            if max_nargs == min_nargs and not func_type.has_varargs:
                expectation = max_nargs
            elif actual_nargs < min_nargs:
                expectation = "at least %s" % min_nargs
            else:
                expectation = "at most %s" % max_nargs
            error_mesg = "Call with wrong number of arguments (expected %s, got %s)" \
                         % (expectation, actual_nargs)
            errors.append((func, error_mesg))
            continue
        if func_type.templates:
            # For any argument/parameter pair A/P, if P is a forwarding reference,
            # use lvalue-reference-to-A for deduction in place of A when the
            # function call argument is an lvalue. See:
            # https://en.cppreference.com/w/cpp/language/template_argument_deduction#Deduction_from_a_function_call
<<<<<<< HEAD
            arg_types_for_deduction = copy.copy(arg_types)
            if func.type.is_cfunction:
=======
            arg_types_for_deduction = list(arg_types)
            if func.type.is_cfunction and args:
>>>>>>> aafdfae7
                for i, formal_arg in enumerate(func.type.args):
                    if formal_arg.is_forwarding_reference():
                        if args[i].is_lvalue():
                            arg_types_for_deduction[i] = c_ref_type(arg_types[i])
            deductions = reduce(
                merge_template_deductions,
                [pattern.type.deduce_template_params(actual) for (pattern, actual) in zip(func_type.args, arg_types_for_deduction)],
                {})
            if deductions is None:
                errors.append(
                    (func, "Unable to deduce type parameters for %s given (%s)" % (
                        func_type, ', '.join(map(str, arg_types_for_deduction)))))
            elif len(deductions) < len(func_type.templates):
                errors.append((func, "Unable to deduce type parameter %s" % (
                    ", ".join([param.name for param in set(func_type.templates) - set(deductions.keys())]))))
            else:
                type_list = [deductions[param] for param in func_type.templates]
                from .Symtab import Entry
                specialization = Entry(
                    name = func.name + "[%s]" % ",".join([str(t) for t in type_list]),
                    cname = func.cname + "<%s>" % ",".join([t.empty_declaration_code() for t in type_list]),
                    type = func_type.specialize(deductions),
                    pos = func.pos)
                candidates.append((specialization, specialization.type))
        else:
            candidates.append((func, func_type))

    # Optimize the most common case of no overloading...
    if len(candidates) == 1:
        return candidates[0][0]
    elif len(candidates) == 0:
        if pos is not None:
            func, errmsg = errors[0]
            if len(errors) == 1 or [1 for func, e in errors if e == errmsg]:
                error(pos, errmsg)
            else:
                error(pos, "no suitable method found")
        return None

    possibilities = []
    bad_types = []
    needed_coercions = {}

    for index, (func, func_type) in enumerate(candidates):
        score = [0,0,0,0,0,0,0]
        for i in range(min(actual_nargs, len(func_type.args))):
            src_type = arg_types[i]
            dst_type = func_type.args[i].type

            assignable = dst_type.assignable_from(src_type)

            # Now take care of unprefixed string literals. So when you call a cdef
            # function that takes a char *, the coercion will mean that the
            # type will simply become bytes. We need to do this coercion
            # manually for overloaded and fused functions
            if not assignable:
                c_src_type = None
                if src_type.is_pyobject:
                    if src_type.is_builtin_type and src_type.name == 'str' and dst_type.resolve().is_string:
                        c_src_type = dst_type.resolve()
                    else:
                        c_src_type = src_type.default_coerced_ctype()
                elif src_type.is_pythran_expr:
                        c_src_type = src_type.org_buffer

                if c_src_type is not None:
                    assignable = dst_type.assignable_from(c_src_type)
                    if assignable:
                        src_type = c_src_type
                        needed_coercions[func] = (i, dst_type)

            if assignable:
                if src_type == dst_type or dst_type.same_as(src_type):
                    pass  # score 0
                elif func_type.is_strict_signature:
                    break  # exact match requested but not found
                elif is_promotion(src_type, dst_type):
                    score[2] += 1
                elif ((src_type.is_int and dst_type.is_int) or
                      (src_type.is_float and dst_type.is_float)):
                    score[2] += abs(dst_type.rank + (not dst_type.signed) -
                                    (src_type.rank + (not src_type.signed))) + 1
                elif dst_type.is_ptr and src_type.is_ptr:
                    if dst_type.base_type == c_void_type:
                        score[4] += 1
                    elif src_type.base_type.is_cpp_class and src_type.base_type.is_subclass(dst_type.base_type):
                        score[6] += src_type.base_type.subclass_dist(dst_type.base_type)
                    else:
                        score[5] += 1
                elif not src_type.is_pyobject:
                    score[1] += 1
                else:
                    score[0] += 1
            else:
                error_mesg = "Invalid conversion from '%s' to '%s'" % (src_type, dst_type)
                bad_types.append((func, error_mesg))
                break
        else:
            possibilities.append((score, index, func))  # so we can sort it

    if possibilities:
        possibilities.sort()
        if len(possibilities) > 1:
            score1 = possibilities[0][0]
            score2 = possibilities[1][0]
            if score1 == score2:
                if pos is not None:
                    error(pos, "ambiguous overloaded method")
                return None

        function = possibilities[0][-1]

        if function in needed_coercions and env:
            arg_i, coerce_to_type = needed_coercions[function]
            args[arg_i] = args[arg_i].coerce_to(coerce_to_type, env)

        return function

    if pos is not None:
        if len(bad_types) == 1:
            error(pos, bad_types[0][1])
        else:
            error(pos, "no suitable method found")

    return None

def merge_template_deductions(a, b):
    if a is None or b is None:
        return None
    all = a
    for param, value in b.items():
        if param in all:
            if a[param] != b[param]:
                return None
        else:
            all[param] = value
    return all


def widest_numeric_type(type1, type2):
    """Given two numeric types, return the narrowest type encompassing both of them.
    """
    if type1.is_reference:
        type1 = type1.ref_base_type
    if type2.is_reference:
        type2 = type2.ref_base_type
    if type1.is_cv_qualified:
        type1 = type1.cv_base_type
    if type2.is_cv_qualified:
        type2 = type2.cv_base_type
    if type1 == type2:
        widest_type = type1
    elif type1.is_complex or type2.is_complex:
        def real_type(ntype):
            if ntype.is_complex:
                return ntype.real_type
            return ntype
        widest_type = CComplexType(
            widest_numeric_type(
                real_type(type1),
                real_type(type2)))
    elif type1.is_enum and type2.is_enum:
        widest_type = c_int_type
    elif type1.rank < type2.rank:
        widest_type = type2
    elif type1.rank > type2.rank:
        widest_type = type1
    elif type1.signed < type2.signed:
        widest_type = type1
    elif type1.signed > type2.signed:
        widest_type = type2
    elif type1.is_typedef > type2.is_typedef:
        widest_type = type1
    else:
        widest_type = type2
    return widest_type


def numeric_type_fits(small_type, large_type):
    return widest_numeric_type(small_type, large_type) == large_type


def independent_spanning_type(type1, type2):
    # Return a type assignable independently from both type1 and
    # type2, but do not require any interoperability between the two.
    # For example, in "True * 2", it is safe to assume an integer
    # result type (so spanning_type() will do the right thing),
    # whereas "x = True or 2" must evaluate to a type that can hold
    # both a boolean value and an integer, so this function works
    # better.
    if type1.is_reference ^ type2.is_reference:
        if type1.is_reference:
            type1 = type1.ref_base_type
        else:
            type2 = type2.ref_base_type
    if type1 == type2:
        return type1
    elif (type1 is c_bint_type or type2 is c_bint_type) and (type1.is_numeric and type2.is_numeric):
        # special case: if one of the results is a bint and the other
        # is another C integer, we must prevent returning a numeric
        # type so that we do not lose the ability to coerce to a
        # Python bool if we have to.
        return py_object_type
    span_type = _spanning_type(type1, type2)
    if span_type is None:
        return error_type
    return span_type

def spanning_type(type1, type2):
    # Return a type assignable from both type1 and type2, or
    # py_object_type if no better type is found.  Assumes that the
    # code that calls this will try a coercion afterwards, which will
    # fail if the types cannot actually coerce to a py_object_type.
    if type1 == type2:
        return type1
    elif type1 is py_object_type or type2 is py_object_type:
        return py_object_type
    elif type1 is c_py_unicode_type or type2 is c_py_unicode_type:
        # Py_UNICODE behaves more like a string than an int
        return py_object_type
    span_type = _spanning_type(type1, type2)
    if span_type is None:
        return py_object_type
    return span_type

def _spanning_type(type1, type2):
    if type1.is_numeric and type2.is_numeric:
        return widest_numeric_type(type1, type2)
    elif type1.is_builtin_type and type1.name == 'float' and type2.is_numeric:
        return widest_numeric_type(c_double_type, type2)
    elif type2.is_builtin_type and type2.name == 'float' and type1.is_numeric:
        return widest_numeric_type(type1, c_double_type)
    elif type1.is_extension_type and type2.is_extension_type:
        return widest_extension_type(type1, type2)
    elif type1.is_pyobject or type2.is_pyobject:
        return py_object_type
    elif type1.assignable_from(type2):
        if type1.is_extension_type and type1.typeobj_is_imported():
            # external types are unsafe, so we use PyObject instead
            return py_object_type
        return type1
    elif type2.assignable_from(type1):
        if type2.is_extension_type and type2.typeobj_is_imported():
            # external types are unsafe, so we use PyObject instead
            return py_object_type
        return type2
    elif type1.is_ptr and type2.is_ptr:
        if type1.base_type.is_cpp_class and type2.base_type.is_cpp_class:
            common_base = widest_cpp_type(type1.base_type, type2.base_type)
            if common_base:
                return CPtrType(common_base)
        # incompatible pointers, void* will do as a result
        return c_void_ptr_type
    else:
        return None

def widest_extension_type(type1, type2):
    if type1.typeobj_is_imported() or type2.typeobj_is_imported():
        return py_object_type
    while True:
        if type1.subtype_of(type2):
            return type2
        elif type2.subtype_of(type1):
            return type1
        type1, type2 = type1.base_type, type2.base_type
        if type1 is None or type2 is None:
            return py_object_type

def widest_cpp_type(type1, type2):
    @cached_function
    def bases(type):
        all = set()
        for base in type.base_classes:
            all.add(base)
            all.update(bases(base))
        return all
    common_bases = bases(type1).intersection(bases(type2))
    common_bases_bases = reduce(set.union, [bases(b) for b in common_bases], set())
    candidates = [b for b in common_bases if b not in common_bases_bases]
    if len(candidates) == 1:
        return candidates[0]
    else:
        # Fall back to void* for now.
        return None


def simple_c_type(signed, longness, name):
    # Find type descriptor for simple type given name and modifiers.
    # Returns None if arguments don't make sense.
    return modifiers_and_name_to_type.get((signed, longness, name))

def parse_basic_type(name):
    base = None
    if name.startswith('p_'):
        base = parse_basic_type(name[2:])
    elif name.startswith('p'):
        base = parse_basic_type(name[1:])
    elif name.endswith('*'):
        base = parse_basic_type(name[:-1])
    if base:
        return CPtrType(base)
    #
    basic_type = simple_c_type(1, 0, name)
    if basic_type:
        return basic_type
    #
    signed = 1
    longness = 0
    if name == 'Py_UNICODE':
        signed = 0
    elif name == 'Py_UCS4':
        signed = 0
    elif name == 'Py_hash_t':
        signed = 2
    elif name == 'Py_ssize_t':
        signed = 2
    elif name == 'ssize_t':
        signed = 2
    elif name == 'size_t':
        signed = 0
    else:
        if name.startswith('u'):
            name = name[1:]
            signed = 0
        elif (name.startswith('s') and
              not name.startswith('short')):
            name = name[1:]
            signed = 2
        longness = 0
        while name.startswith('short'):
            name = name.replace('short', '', 1).strip()
            longness -= 1
        while name.startswith('long'):
            name = name.replace('long', '', 1).strip()
            longness += 1
        if longness != 0 and not name:
            name = 'int'
    return simple_c_type(signed, longness, name)


def _construct_type_from_base(cls, base_type, *args):
    if base_type is error_type:
        return error_type
    return cls(base_type, *args)

def c_array_type(base_type, size):
    # Construct a C array type.
    return _construct_type_from_base(CArrayType, base_type, size)

def c_ptr_type(base_type):
    # Construct a C pointer type.
    if base_type.is_reference:
        base_type = base_type.ref_base_type
    return _construct_type_from_base(CPtrType, base_type)

def c_ref_type(base_type):
    # Construct a C reference type
    return _construct_type_from_base(CReferenceType, base_type)

def cpp_rvalue_ref_type(base_type):
    # Construct a C++ rvalue reference type
    return _construct_type_from_base(CppRvalueReferenceType, base_type)

def c_const_type(base_type):
    # Construct a C const type.
    return _construct_type_from_base(CConstType, base_type)

def c_const_or_volatile_type(base_type, is_const, is_volatile):
    # Construct a C const/volatile type.
    return _construct_type_from_base(CConstOrVolatileType, base_type, is_const, is_volatile)


def same_type(type1, type2):
    return type1.same_as(type2)

def assignable_from(type1, type2):
    return type1.assignable_from(type2)

def typecast(to_type, from_type, expr_code):
    #  Return expr_code cast to a C type which can be
    #  assigned to to_type, assuming its existing C type
    #  is from_type.
    if (to_type is from_type or
            (not to_type.is_pyobject and assignable_from(to_type, from_type))):
        return expr_code
    elif (to_type is py_object_type and from_type and
            from_type.is_builtin_type and from_type.name != 'type'):
        # no cast needed, builtins are PyObject* already
        return expr_code
    else:
        #print "typecast: to", to_type, "from", from_type ###
        return to_type.cast_code(expr_code)

def type_list_identifier(types):
    return cap_length('__and_'.join(type_identifier(type) for type in types))

_special_type_characters = {
    '__': '__dunder',
    'const ': '__const_',
    ' ': '__space_',
    '*': '__ptr',
    '&': '__ref',
    '&&': '__fwref',
    '[': '__lArr',
    ']': '__rArr',
    '<': '__lAng',
    '>': '__rAng',
    '(': '__lParen',
    ')': '__rParen',
    ',': '__comma_',
    '...': '__EL',
    '::': '__in_',
    ':': '__D',
}

_escape_special_type_characters = partial(re.compile(
    # join substrings in reverse order to put longer matches first, e.g. "::" before ":"
    " ?(%s) ?" % "|".join(re.escape(s) for s in sorted(_special_type_characters, reverse=True))
).sub, lambda match: _special_type_characters[match.group(1)])

def type_identifier(type, pyrex=False):
    decl = type.empty_declaration_code(pyrex=pyrex)
    return type_identifier_from_declaration(decl)

_type_identifier_cache = {}
def type_identifier_from_declaration(decl):
    safe = _type_identifier_cache.get(decl)
    if safe is None:
        safe = decl
        safe = re.sub(' +', ' ', safe)
        safe = re.sub(' ?([^a-zA-Z0-9_]) ?', r'\1', safe)
        safe = _escape_special_type_characters(safe)
        safe = cap_length(re.sub('[^a-zA-Z0-9_]', lambda x: '__%X' % ord(x.group(0)), safe))
        _type_identifier_cache[decl] = safe
    return safe

def cap_length(s, max_prefix=63, max_len=1024):
    if len(s) <= max_prefix:
        return s
    hash_prefix = hashlib.sha256(s.encode('ascii')).hexdigest()[:6]
    return '%s__%s__etc' % (hash_prefix, s[:max_len-17])<|MERGE_RESOLUTION|>--- conflicted
+++ resolved
@@ -4604,13 +4604,8 @@
             # use lvalue-reference-to-A for deduction in place of A when the
             # function call argument is an lvalue. See:
             # https://en.cppreference.com/w/cpp/language/template_argument_deduction#Deduction_from_a_function_call
-<<<<<<< HEAD
-            arg_types_for_deduction = copy.copy(arg_types)
-            if func.type.is_cfunction:
-=======
             arg_types_for_deduction = list(arg_types)
             if func.type.is_cfunction and args:
->>>>>>> aafdfae7
                 for i, formal_arg in enumerate(func.type.args):
                     if formal_arg.is_forwarding_reference():
                         if args[i].is_lvalue():
