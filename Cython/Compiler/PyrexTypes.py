--- conflicted
+++ resolved
@@ -1499,20 +1499,12 @@
     def isinstance_code(self, arg):
         return '%s(%s)' % (self.type_check_function(exact=False), arg)
 
-<<<<<<< HEAD
-    def type_test_code(self, scope, arg, notnone=False, exact=True):
-        # returns code_str, utility_code
+    def type_test_code(self, scope, arg, allow_none=True, exact=True):
         type_check = self.type_check_function(exact=exact)
         check = f'likely({type_check}({arg}))'
         scope.use_utility_code(UtilityCode.load_cached(
                     "RaiseUnexpectedTypeError", "ObjectHandling.c"))
-        if not notnone:
-=======
-    def type_test_code(self, arg, allow_none=True, exact=True):
-        type_check = self.type_check_function(exact=exact)
-        check = f'likely({type_check}({arg}))'
         if allow_none:
->>>>>>> d4b3d234
             check += f'||(({arg}) == Py_None)'
         return check + f' || __Pyx_RaiseUnexpectedTypeError("{self.name}", {arg})'
 
@@ -1650,24 +1642,13 @@
                 entity_code = "*%s" % entity_code
         return self.base_declaration_code(base_code, entity_code)
 
-<<<<<<< HEAD
-    def type_test_code(self, scope, py_arg, notnone=False):
-        # returns code_str, utility_code
-        none_check = "((%s) == Py_None)" % py_arg
-        type_check = "likely(__Pyx_TypeTest(%s, %s))" % (
-            py_arg, scope.name_in_module_state(self.typeptr_cname))
+    def type_test_code(self, scope, py_arg, allow_none=True):
+        typeptr_cname = scope.name_in_module_state(self.typeptr_cname)
+        type_check = f"likely(__Pyx_TypeTest({py_arg}, {typeptr_cname}))"
         scope.use_utility_code(UtilityCode.load_cached("ExtTypeTest", "ObjectHandling.c"))
-        if notnone:
-            return type_check
-        else:
-            return f"likely({none_check} || {type_check})"
-=======
-    def type_test_code(self, py_arg, allow_none=True):
-        type_check = f"likely(__Pyx_TypeTest({py_arg}, {self.typeptr_cname}))"
         if allow_none:
             type_check = f"likely((({py_arg}) == Py_None) || {type_check})"
         return type_check
->>>>>>> d4b3d234
 
     def attributes_known(self):
         return self.scope is not None
