#
#   Cython/Python language types
#

from __future__ import absolute_import

import copy
import re

try:
    reduce
except NameError:
    from functools import reduce

from Cython.Utils import cached_function
from .Code import UtilityCode, LazyUtilityCode, TempitaUtilityCode
from . import StringEncoding
from . import Naming

from .Errors import error, warning


class BaseType(object):
    #
    #  Base class for all Cython types including pseudo-types.

    # List of attribute names of any subtypes
    subtypes = []
    _empty_declaration = None
    _specialization_name = None
    default_format_spec = None

    def can_coerce_to_pyobject(self, env):
        return False

    def can_coerce_from_pyobject(self, env):
        return False

    def can_coerce_to_pystring(self, env, format_spec=None):
        return False

    def convert_to_pystring(self, cvalue, code, format_spec=None):
        raise NotImplementedError("C types that support string formatting must override this method")

    def cast_code(self, expr_code):
        return "((%s)%s)" % (self.empty_declaration_code(), expr_code)

    def empty_declaration_code(self):
        if self._empty_declaration is None:
            self._empty_declaration = self.declaration_code('')
        return self._empty_declaration

    def specialization_name(self):
        if self._specialization_name is None:
            # This is not entirely robust.
            common_subs = (self.empty_declaration_code()
                           .replace("unsigned ", "unsigned_")
                           .replace("long long", "long_long")
                           .replace(" ", "__"))
            self._specialization_name = re.sub(
                '[^a-zA-Z0-9_]', lambda x: '_%x_' % ord(x.group(0)), common_subs)
        return self._specialization_name

    def base_declaration_code(self, base_code, entity_code):
        if entity_code:
            return "%s %s" % (base_code, entity_code)
        else:
            return base_code

    def __deepcopy__(self, memo):
        """
        Types never need to be copied, if we do copy, Unfortunate Things
        Will Happen!
        """
        return self

    def get_fused_types(self, result=None, seen=None, subtypes=None):
        subtypes = subtypes or self.subtypes
        if not subtypes:
            return None

        if result is None:
            result = []
            seen = set()

        for attr in subtypes:
            list_or_subtype = getattr(self, attr)
            if list_or_subtype:
                if isinstance(list_or_subtype, BaseType):
                    list_or_subtype.get_fused_types(result, seen)
                else:
                    for subtype in list_or_subtype:
                        subtype.get_fused_types(result, seen)

        return result

    def specialize_fused(self, env):
        if env.fused_to_specific:
            return self.specialize(env.fused_to_specific)

        return self

    @property
    def is_fused(self):
        """
        Whether this type or any of its subtypes is a fused type
        """
        # Add this indirection for the is_fused property to allow overriding
        # get_fused_types in subclasses.
        return self.get_fused_types()

    def deduce_template_params(self, actual):
        """
        Deduce any template params in this (argument) type given the actual
        argument type.

        https://en.cppreference.com/w/cpp/language/function_template#Template_argument_deduction
        """
        return {}

    def __lt__(self, other):
        """
        For sorting. The sorting order should correspond to the preference of
        conversion from Python types.

        Override to provide something sensible. This is only implemented so that
        python 3 doesn't trip
        """
        return id(type(self)) < id(type(other))

    def py_type_name(self):
        """
        Return the name of the Python type that can coerce to this type.
        """

    def typeof_name(self):
        """
        Return the string with which fused python functions can be indexed.
        """
        if self.is_builtin_type or self.py_type_name() == 'object':
            index_name = self.py_type_name()
        else:
            index_name = str(self)

        return index_name

    def check_for_null_code(self, cname):
        """
        Return the code for a NULL-check in case an UnboundLocalError should
        be raised if an entry of this type is referenced before assignment.
        Returns None if no check should be performed.
        """
        return None

    def invalid_value(self):
        """
        Returns the most invalid value an object of this type can assume as a
        C expression string. Returns None if no such value exists.
        """


class PyrexType(BaseType):
    #
    #  Base class for all Cython types
    #
    #  is_pyobject           boolean     Is a Python object type
    #  is_extension_type     boolean     Is a Python extension type
    #  is_final_type         boolean     Is a final extension type
    #  is_numeric            boolean     Is a C numeric type
    #  is_int                boolean     Is a C integer type
    #  is_float              boolean     Is a C floating point type
    #  is_complex            boolean     Is a C complex type
    #  is_void               boolean     Is the C void type
    #  is_array              boolean     Is a C array type
    #  is_ptr                boolean     Is a C pointer type
    #  is_null_ptr           boolean     Is the type of NULL
    #  is_reference          boolean     Is a C reference type
    #  is_const              boolean     Is a C const type
    #  is_volatile           boolean     Is a C volatile type
    #  is_cv_qualified       boolean     Is a C const or volatile type
    #  is_cfunction          boolean     Is a C function type
    #  is_struct_or_union    boolean     Is a C struct or union type
    #  is_struct             boolean     Is a C struct type
    #  is_enum               boolean     Is a C enum type
    #  is_cpp_enum           boolean     Is a C++ scoped enum type
    #  is_typedef            boolean     Is a typedef type
    #  is_string             boolean     Is a C char * type
    #  is_pyunicode_ptr      boolean     Is a C PyUNICODE * type
    #  is_cpp_string         boolean     Is a C++ std::string type
    #  is_unicode_char       boolean     Is either Py_UCS4 or Py_UNICODE
    #  is_returncode         boolean     Is used only to signal exceptions
    #  is_error              boolean     Is the dummy error type
    #  is_buffer             boolean     Is buffer access type
    #  is_pythran_expr       boolean     Is Pythran expr
    #  is_numpy_buffer       boolean     Is Numpy array buffer
    #  has_attributes        boolean     Has C dot-selectable attributes
<<<<<<< HEAD
    #  needs_cpp_construction  boolean     Needs C++ constructor and destructor when used in a cdef class
=======
    #  needs_refcounting          boolean     Needs code to be generated similar to incref/gotref/decref.
    #                                    Largely used internally.
>>>>>>> b9cecd60
    #  default_value         string      Initial value that can be assigned before first user assignment.
    #  declaration_value     string      The value statically assigned on declaration (if any).
    #  entry                 Entry       The Entry for this type
    #
    #  declaration_code(entity_code,
    #      for_display = 0, dll_linkage = None, pyrex = 0)
    #    Returns a code fragment for the declaration of an entity
    #    of this type, given a code fragment for the entity.
    #    * If for_display, this is for reading by a human in an error
    #      message; otherwise it must be valid C code.
    #    * If dll_linkage is not None, it must be 'DL_EXPORT' or
    #      'DL_IMPORT', and will be added to the base type part of
    #      the declaration.
    #    * If pyrex = 1, this is for use in a 'cdef extern'
    #      statement of a Cython include file.
    #
    #  assignable_from(src_type)
    #    Tests whether a variable of this type can be
    #    assigned a value of type src_type.
    #
    #  same_as(other_type)
    #    Tests whether this type represents the same type
    #    as other_type.
    #
    #  as_argument_type():
    #    Coerces array and C function types into pointer type for use as
    #    a formal argument type.
    #

    is_pyobject = 0
    is_unspecified = 0
    is_extension_type = 0
    is_final_type = 0
    is_builtin_type = 0
    is_cython_builtin_type = 0
    is_numeric = 0
    is_int = 0
    is_float = 0
    is_complex = 0
    is_void = 0
    is_array = 0
    is_ptr = 0
    is_null_ptr = 0
    is_reference = 0
    is_const = 0
    is_volatile = 0
    is_cv_qualified = 0
    is_cfunction = 0
    is_struct_or_union = 0
    is_cpp_class = 0
    is_cpp_string = 0
    is_struct = 0
    is_enum = 0
    is_cpp_enum = False
    is_typedef = 0
    is_string = 0
    is_pyunicode_ptr = 0
    is_unicode_char = 0
    is_returncode = 0
    is_error = 0
    is_buffer = 0
    is_ctuple = 0
    is_memoryviewslice = 0
    is_pythran_expr = 0
    is_numpy_buffer = 0
    has_attributes = 0
<<<<<<< HEAD
    needs_cpp_construction = 0
=======
    needs_refcounting = 0
>>>>>>> b9cecd60
    default_value = ""
    declaration_value = ""

    def resolve(self):
        # If a typedef, returns the base type.
        return self

    def specialize(self, values):
        # TODO(danilo): Override wherever it makes sense.
        return self

    def literal_code(self, value):
        # Returns a C code fragment representing a literal
        # value of this type.
        return str(value)

    def __str__(self):
        return self.declaration_code("", for_display = 1).strip()

    def same_as(self, other_type, **kwds):
        return self.same_as_resolved_type(other_type.resolve(), **kwds)

    def same_as_resolved_type(self, other_type):
        return self == other_type or other_type is error_type

    def subtype_of(self, other_type):
        return self.subtype_of_resolved_type(other_type.resolve())

    def subtype_of_resolved_type(self, other_type):
        return self.same_as(other_type)

    def assignable_from(self, src_type):
        return self.assignable_from_resolved_type(src_type.resolve())

    def assignable_from_resolved_type(self, src_type):
        return self.same_as(src_type)

    def as_argument_type(self):
        return self

    def is_complete(self):
        # A type is incomplete if it is an unsized array,
        # a struct whose attributes are not defined, etc.
        return 1

    def is_simple_buffer_dtype(self):
        return (self.is_int or self.is_float or self.is_complex or self.is_pyobject or
                self.is_extension_type or self.is_ptr)

    def struct_nesting_depth(self):
        # Returns the number levels of nested structs. This is
        # used for constructing a stack for walking the run-time
        # type information of the struct.
        return 1

    def global_init_code(self, entry, code):
        # abstract
        pass

    def needs_nonecheck(self):
        return 0

    def _assign_from_py_code(self, source_code, result_code, error_pos, code,
                             from_py_function=None, error_condition=None, extra_args=None):
        args = ', ' + ', '.join('%s' % arg for arg in extra_args) if extra_args else ''
        convert_call = "%s(%s%s)" % (
            from_py_function or self.from_py_function,
            source_code,
            args,
        )
        if self.is_enum:
            convert_call = typecast(self, c_long_type, convert_call)
        return '%s = %s; %s' % (
            result_code,
            convert_call,
            code.error_goto_if(error_condition or self.error_condition(result_code), error_pos))

    def _generate_dummy_refcounting(self, code, *ignored_args, **ignored_kwds):
        if self.needs_refcounting:
            raise NotImplementedError("Ref-counting operation not yet implemented for type %s" %
                                      self)

    def _generate_dummy_refcounting_assignment(self, code, cname, rhs_cname, *ignored_args, **ignored_kwds):
        if self.needs_refcounting:
            raise NotImplementedError("Ref-counting operation not yet implemented for type %s" %
                                      self)
        code.putln("%s = %s" % (cname, rhs_cname))

    generate_incref = generate_xincref = generate_decref = generate_xdecref \
        = generate_decref_clear = generate_xdecref_clear \
        = generate_gotref = generate_xgotref = generate_giveref = generate_xgiveref \
            = _generate_dummy_refcounting

    generate_decref_set = generate_xdecref_set = _generate_dummy_refcounting_assignment

    def nullcheck_string(self, code, cname):
        if self.needs_refcounting:
            raise NotImplementedError("Ref-counting operation not yet implemented for type %s" %
                                      self)
        code.putln("1")



def public_decl(base_code, dll_linkage):
    if dll_linkage:
        return "%s(%s)" % (dll_linkage, base_code.replace(',', ' __PYX_COMMA '))
    else:
        return base_code

def create_typedef_type(name, base_type, cname, is_external=0, namespace=None):
    is_fused = base_type.is_fused
    if base_type.is_complex or is_fused:
        if is_external:
            if is_fused:
                msg = "Fused"
            else:
                msg = "Complex"

            raise ValueError("%s external typedefs not supported" % msg)

        return base_type
    else:
        return CTypedefType(name, base_type, cname, is_external, namespace)


class CTypedefType(BaseType):
    #
    #  Pseudo-type defined with a ctypedef statement in a
    #  'cdef extern from' block.
    #  Delegates most attribute lookups to the base type.
    #  (Anything not defined here or in the BaseType is delegated.)
    #
    #  qualified_name      string
    #  typedef_name        string
    #  typedef_cname       string
    #  typedef_base_type   PyrexType
    #  typedef_is_external bool

    is_typedef = 1
    typedef_is_external = 0

    to_py_utility_code = None
    from_py_utility_code = None

    subtypes = ['typedef_base_type']

    def __init__(self, name, base_type, cname, is_external=0, namespace=None):
        assert not base_type.is_complex
        self.typedef_name = name
        self.typedef_cname = cname
        self.typedef_base_type = base_type
        self.typedef_is_external = is_external
        self.typedef_namespace = namespace

    def invalid_value(self):
        return self.typedef_base_type.invalid_value()

    def resolve(self):
        return self.typedef_base_type.resolve()

    def declaration_code(self, entity_code,
            for_display = 0, dll_linkage = None, pyrex = 0):
        if pyrex or for_display:
            base_code = self.typedef_name
        else:
            base_code = public_decl(self.typedef_cname, dll_linkage)
        if self.typedef_namespace is not None and not pyrex:
            base_code = "%s::%s" % (self.typedef_namespace.empty_declaration_code(), base_code)
        return self.base_declaration_code(base_code, entity_code)

    def as_argument_type(self):
        return self

    def cast_code(self, expr_code):
        # If self is really an array (rather than pointer), we can't cast.
        # For example, the gmp mpz_t.
        if self.typedef_base_type.is_array:
            base_type = self.typedef_base_type.base_type
            return CPtrType(base_type).cast_code(expr_code)
        else:
            return BaseType.cast_code(self, expr_code)

    def specialize(self, values):
        base_type = self.typedef_base_type.specialize(values)
        namespace = self.typedef_namespace.specialize(values) if self.typedef_namespace else None
        if base_type is self.typedef_base_type and namespace is self.typedef_namespace:
            return self
        else:
            return create_typedef_type(self.typedef_name, base_type, self.typedef_cname,
                                0, namespace)

    def __repr__(self):
        return "<CTypedefType %s>" % self.typedef_cname

    def __str__(self):
        return self.typedef_name

    def _create_utility_code(self, template_utility_code,
                             template_function_name):
        type_name = type_identifier(self.typedef_cname)
        utility_code = template_utility_code.specialize(
            type     = self.typedef_cname,
            TypeName = type_name)
        function_name = template_function_name % type_name
        return utility_code, function_name

    def create_to_py_utility_code(self, env):
        if self.typedef_is_external:
            if not self.to_py_utility_code:
                base_type = self.typedef_base_type
                if type(base_type) is CIntType:
                    self.to_py_function = "__Pyx_PyInt_From_" + self.specialization_name()
                    env.use_utility_code(TempitaUtilityCode.load_cached(
                        "CIntToPy", "TypeConversion.c",
                        context={"TYPE": self.empty_declaration_code(),
                                 "TO_PY_FUNCTION": self.to_py_function}))
                    return True
                elif base_type.is_float:
                    pass  # XXX implement!
                elif base_type.is_complex:
                    pass  # XXX implement!
                    pass
                elif base_type.is_cpp_string:
                    cname = "__pyx_convert_PyObject_string_to_py_%s" % type_identifier(self)
                    context = {
                        'cname': cname,
                        'type': self.typedef_cname,
                    }
                    from .UtilityCode import CythonUtilityCode
                    env.use_utility_code(CythonUtilityCode.load(
                        "string.to_py", "CppConvert.pyx", context=context))
                    self.to_py_function = cname
                    return True
            if self.to_py_utility_code:
                env.use_utility_code(self.to_py_utility_code)
                return True
        # delegation
        return self.typedef_base_type.create_to_py_utility_code(env)

    def create_from_py_utility_code(self, env):
        if self.typedef_is_external:
            if not self.from_py_utility_code:
                base_type = self.typedef_base_type
                if type(base_type) is CIntType:
                    self.from_py_function = "__Pyx_PyInt_As_" + self.specialization_name()
                    env.use_utility_code(TempitaUtilityCode.load_cached(
                        "CIntFromPy", "TypeConversion.c",
                        context={"TYPE": self.empty_declaration_code(),
                                 "FROM_PY_FUNCTION": self.from_py_function}))
                    return True
                elif base_type.is_float:
                    pass  # XXX implement!
                elif base_type.is_complex:
                    pass  # XXX implement!
                elif base_type.is_cpp_string:
                    cname = '__pyx_convert_string_from_py_%s' % type_identifier(self)
                    context = {
                        'cname': cname,
                        'type': self.typedef_cname,
                    }
                    from .UtilityCode import CythonUtilityCode
                    env.use_utility_code(CythonUtilityCode.load(
                        "string.from_py", "CppConvert.pyx", context=context))
                    self.from_py_function = cname
                    return True
            if self.from_py_utility_code:
                env.use_utility_code(self.from_py_utility_code)
                return True
        # delegation
        return self.typedef_base_type.create_from_py_utility_code(env)

    def to_py_call_code(self, source_code, result_code, result_type, to_py_function=None):
        if to_py_function is None:
            to_py_function = self.to_py_function
        return self.typedef_base_type.to_py_call_code(
            source_code, result_code, result_type, to_py_function)

    def from_py_call_code(self, source_code, result_code, error_pos, code,
                          from_py_function=None, error_condition=None):
        return self.typedef_base_type.from_py_call_code(
            source_code, result_code, error_pos, code,
            from_py_function or self.from_py_function,
            error_condition or self.error_condition(result_code)
        )

    def overflow_check_binop(self, binop, env, const_rhs=False):
        env.use_utility_code(UtilityCode.load("Common", "Overflow.c"))
        type = self.empty_declaration_code()
        name = self.specialization_name()
        if binop == "lshift":
            env.use_utility_code(TempitaUtilityCode.load_cached(
                "LeftShift", "Overflow.c",
                context={'TYPE': type, 'NAME': name, 'SIGNED': self.signed}))
        else:
            if const_rhs:
                binop += "_const"
            _load_overflow_base(env)
            env.use_utility_code(TempitaUtilityCode.load_cached(
                "SizeCheck", "Overflow.c",
                context={'TYPE': type, 'NAME': name}))
            env.use_utility_code(TempitaUtilityCode.load_cached(
                "Binop", "Overflow.c",
                context={'TYPE': type, 'NAME': name, 'BINOP': binop}))
        return "__Pyx_%s_%s_checking_overflow" % (binop, name)

    def error_condition(self, result_code):
        if self.typedef_is_external:
            if self.exception_value:
                condition = "(%s == %s)" % (
                    result_code, self.cast_code(self.exception_value))
                if self.exception_check:
                    condition += " && PyErr_Occurred()"
                return condition
        # delegation
        return self.typedef_base_type.error_condition(result_code)

    def __getattr__(self, name):
        return getattr(self.typedef_base_type, name)

    def py_type_name(self):
        return self.typedef_base_type.py_type_name()

    def can_coerce_to_pyobject(self, env):
        return self.typedef_base_type.can_coerce_to_pyobject(env)

    def can_coerce_from_pyobject(self, env):
        return self.typedef_base_type.can_coerce_from_pyobject(env)


class MemoryViewSliceType(PyrexType):

    is_memoryviewslice = 1
    default_value = "{ 0, 0, { 0 }, { 0 }, { 0 } }"

    has_attributes = 1
    needs_refcounting = 1  # Ideally this would be true and reference counting for
        # memoryview and pyobject code could be generated in the same way.
        # However, memoryviews are sufficiently specialized that this doesn't
        # seem practical. Implement a limited version of it for now
    scope = None

    # These are special cased in Defnode
    from_py_function = None
    to_py_function = None

    exception_value = None
    exception_check = True

    subtypes = ['dtype']

    def __init__(self, base_dtype, axes):
        """
        MemoryViewSliceType(base, axes)

        Base is the C base type; axes is a list of (access, packing) strings,
        where access is one of 'full', 'direct' or 'ptr' and packing is one of
        'contig', 'strided' or 'follow'.  There is one (access, packing) tuple
        for each dimension.

        the access specifiers determine whether the array data contains
        pointers that need to be dereferenced along that axis when
        retrieving/setting:

        'direct' -- No pointers stored in this dimension.
        'ptr' -- Pointer stored in this dimension.
        'full' -- Check along this dimension, don't assume either.

        the packing specifiers specify how the array elements are laid-out
        in memory.

        'contig' -- The data is contiguous in memory along this dimension.
                At most one dimension may be specified as 'contig'.
        'strided' -- The data isn't contiguous along this dimension.
        'follow' -- Used for C/Fortran contiguous arrays, a 'follow' dimension
            has its stride automatically computed from extents of the other
            dimensions to ensure C or Fortran memory layout.

        C-contiguous memory has 'direct' as the access spec, 'contig' as the
        *last* axis' packing spec and 'follow' for all other packing specs.

        Fortran-contiguous memory has 'direct' as the access spec, 'contig' as
        the *first* axis' packing spec and 'follow' for all other packing
        specs.
        """
        from . import Buffer, MemoryView

        self.dtype = base_dtype
        self.axes = axes
        self.ndim = len(axes)
        self.flags = MemoryView.get_buf_flags(self.axes)

        self.is_c_contig, self.is_f_contig = MemoryView.is_cf_contig(self.axes)
        assert not (self.is_c_contig and self.is_f_contig)

        self.mode = MemoryView.get_mode(axes)
        self.writable_needed = False

        if not self.dtype.is_fused:
            self.dtype_name = Buffer.mangle_dtype_name(self.dtype)

    def __hash__(self):
        return hash(self.__class__) ^ hash(self.dtype) ^ hash(tuple(self.axes))

    def __eq__(self, other):
        if isinstance(other, BaseType):
            return self.same_as_resolved_type(other)
        else:
            return False

    def __ne__(self, other):
        # TODO drop when Python2 is dropped
        return not (self == other)

    def same_as_resolved_type(self, other_type):
        return ((other_type.is_memoryviewslice and
            #self.writable_needed == other_type.writable_needed and  # FIXME: should be only uni-directional
            self.dtype.same_as(other_type.dtype) and
            self.axes == other_type.axes) or
            other_type is error_type)

    def needs_nonecheck(self):
        return True

    def is_complete(self):
        # incomplete since the underlying struct doesn't have a cython.memoryview object.
        return 0

    def declaration_code(self, entity_code,
            for_display = 0, dll_linkage = None, pyrex = 0):
        # XXX: we put these guards in for now...
        assert not pyrex
        assert not dll_linkage
        from . import MemoryView
        base_code = StringEncoding.EncodedString(
                        (str(self)) if for_display else MemoryView.memviewslice_cname)
        return self.base_declaration_code(
                base_code,
                entity_code)

    def attributes_known(self):
        if self.scope is None:
            from . import Symtab

            self.scope = scope = Symtab.CClassScope(
                    'mvs_class_'+self.specialization_suffix(),
                    None,
                    visibility='extern')

            scope.parent_type = self
            scope.directives = {}

            scope.declare_var('_data', c_char_ptr_type, None,
                              cname='data', is_cdef=1)

        return True

    def declare_attribute(self, attribute, env, pos):
        from . import MemoryView, Options

        scope = self.scope

        if attribute == 'shape':
            scope.declare_var('shape',
                    c_array_type(c_py_ssize_t_type,
                                 Options.buffer_max_dims),
                    pos,
                    cname='shape',
                    is_cdef=1)

        elif attribute == 'strides':
            scope.declare_var('strides',
                    c_array_type(c_py_ssize_t_type,
                                 Options.buffer_max_dims),
                    pos,
                    cname='strides',
                    is_cdef=1)

        elif attribute == 'suboffsets':
            scope.declare_var('suboffsets',
                    c_array_type(c_py_ssize_t_type,
                                 Options.buffer_max_dims),
                    pos,
                    cname='suboffsets',
                    is_cdef=1)

        elif attribute in ("copy", "copy_fortran"):
            ndim = len(self.axes)

            follow_dim = [('direct', 'follow')]
            contig_dim = [('direct', 'contig')]
            to_axes_c = follow_dim * (ndim - 1) + contig_dim
            to_axes_f = contig_dim + follow_dim * (ndim -1)

            dtype = self.dtype
            if dtype.is_cv_qualified:
                dtype = dtype.cv_base_type

            to_memview_c = MemoryViewSliceType(dtype, to_axes_c)
            to_memview_f = MemoryViewSliceType(dtype, to_axes_f)

            for to_memview, cython_name in [(to_memview_c, "copy"),
                                            (to_memview_f, "copy_fortran")]:
                copy_func_type = CFuncType(
                    to_memview,
                    [CFuncTypeArg("memviewslice", self, None)])
                copy_cname = MemoryView.copy_c_or_fortran_cname(to_memview)

                entry = scope.declare_cfunction(
                    cython_name,
                    copy_func_type, pos=pos, defining=1,
                    cname=copy_cname)

                utility = MemoryView.get_copy_new_utility(pos, self, to_memview)
                env.use_utility_code(utility)

            MemoryView.use_cython_array_utility_code(env)

        elif attribute in ("is_c_contig", "is_f_contig"):
            # is_c_contig and is_f_contig functions
            for (c_or_f, cython_name) in (('C', 'is_c_contig'), ('F', 'is_f_contig')):

                is_contig_name = MemoryView.get_is_contig_func_name(c_or_f, self.ndim)

                cfunctype = CFuncType(
                        return_type=c_bint_type,
                        args=[CFuncTypeArg("memviewslice", self, None)],
                        exception_value="-1",
                )

                entry = scope.declare_cfunction(cython_name,
                            cfunctype,
                            pos=pos,
                            defining=1,
                            cname=is_contig_name)

                entry.utility_code_definition = MemoryView.get_is_contig_utility(c_or_f, self.ndim)

        return True

    def get_entry(self, node, cname=None, type=None):
        from . import MemoryView, Symtab

        if cname is None:
            assert node.is_simple() or node.is_temp or node.is_elemental
            cname = node.result()

        if type is None:
            type = node.type

        entry = Symtab.Entry(cname, cname, type, node.pos)
        return MemoryView.MemoryViewSliceBufferEntry(entry)

    def conforms_to(self, dst, broadcast=False, copying=False):
        """
        Returns True if src conforms to dst, False otherwise.

        If conformable, the types are the same, the ndims are equal, and each axis spec is conformable.

        Any packing/access spec is conformable to itself.

        'direct' and 'ptr' are conformable to 'full'.
        'contig' and 'follow' are conformable to 'strided'.
        Any other combo is not conformable.
        """
        from . import MemoryView

        src = self

        #if not copying and self.writable_needed and not dst.writable_needed:
        #    return False

        src_dtype, dst_dtype = src.dtype, dst.dtype
        # We can add but not remove const/volatile modifiers
        # (except if we are copying by value, then anything is fine)
        if not copying:
            if src_dtype.is_const and not dst_dtype.is_const:
                return False
            if src_dtype.is_volatile and not dst_dtype.is_volatile:
                return False
        # const/volatile checks are done, remove those qualifiers
        if src_dtype.is_cv_qualified:
            src_dtype = src_dtype.cv_base_type
        if dst_dtype.is_cv_qualified:
            dst_dtype = dst_dtype.cv_base_type

        if src_dtype != dst_dtype:
            return False

        if src.ndim != dst.ndim:
            if broadcast:
                src, dst = MemoryView.broadcast_types(src, dst)
            else:
                return False

        for src_spec, dst_spec in zip(src.axes, dst.axes):
            src_access, src_packing = src_spec
            dst_access, dst_packing = dst_spec
            if src_access != dst_access and dst_access != 'full':
                return False
            if src_packing != dst_packing and dst_packing != 'strided' and not copying:
                return False

        return True

    def valid_dtype(self, dtype, i=0):
        """
        Return whether type dtype can be used as the base type of a
        memoryview slice.

        We support structs, numeric types and objects
        """
        if dtype.is_complex and dtype.real_type.is_int:
            return False

        if dtype.is_struct and dtype.kind == 'struct':
            for member in dtype.scope.var_entries:
                if not self.valid_dtype(member.type):
                    return False

            return True

        return (
            dtype.is_error or
            # Pointers are not valid (yet)
            # (dtype.is_ptr and valid_memslice_dtype(dtype.base_type)) or
            (dtype.is_array and i < 8 and self.valid_dtype(dtype.base_type, i + 1)) or
            dtype.is_numeric or
            dtype.is_pyobject or
            dtype.is_fused or  # accept this as it will be replaced by specializations later
            (dtype.is_typedef and self.valid_dtype(dtype.typedef_base_type))
        )

    def validate_memslice_dtype(self, pos):
        if not self.valid_dtype(self.dtype):
            error(pos, "Invalid base type for memoryview slice: %s" % self.dtype)

    def assert_direct_dims(self, pos):
        for access, packing in self.axes:
            if access != 'direct':
                error(pos, "All dimensions must be direct")
                return False
        return True

    def transpose(self, pos):
        if not self.assert_direct_dims(pos):
            return error_type
        return MemoryViewSliceType(self.dtype, self.axes[::-1])

    def specialization_name(self):
        return '%s_%s' % (
            super(MemoryViewSliceType,self).specialization_name(),
            self.specialization_suffix())

    def specialization_suffix(self):
        return "%s_%s" % (self.axes_to_name(), self.dtype_name)

    def can_coerce_to_pyobject(self, env):
        return True

    def can_coerce_from_pyobject(self, env):
        return True

    def check_for_null_code(self, cname):
        return cname + '.memview'

    def create_from_py_utility_code(self, env):
        from . import MemoryView, Buffer

        # We don't have 'code', so use a LazyUtilityCode with a callback.
        def lazy_utility_callback(code):
            context['dtype_typeinfo'] = Buffer.get_type_information_cname(code, self.dtype)
            return TempitaUtilityCode.load(
                "ObjectToMemviewSlice", "MemoryView_C.c", context=context)

        env.use_utility_code(MemoryView.memviewslice_init_code)
        env.use_utility_code(LazyUtilityCode(lazy_utility_callback))

        if self.is_c_contig:
            c_or_f_flag = "__Pyx_IS_C_CONTIG"
        elif self.is_f_contig:
            c_or_f_flag = "__Pyx_IS_F_CONTIG"
        else:
            c_or_f_flag = "0"

        suffix = self.specialization_suffix()
        funcname = "__Pyx_PyObject_to_MemoryviewSlice_" + suffix

        context = dict(
            MemoryView.context,
            buf_flag = self.flags,
            ndim = self.ndim,
            axes_specs = ', '.join(self.axes_to_code()),
            dtype_typedecl = self.dtype.empty_declaration_code(),
            struct_nesting_depth = self.dtype.struct_nesting_depth(),
            c_or_f_flag = c_or_f_flag,
            funcname = funcname,
        )

        self.from_py_function = funcname
        return True

    def from_py_call_code(self, source_code, result_code, error_pos, code,
                          from_py_function=None, error_condition=None):
        # NOTE: auto-detection of readonly buffers is disabled:
        # writable = self.writable_needed or not self.dtype.is_const
        writable = not self.dtype.is_const
        return self._assign_from_py_code(
            source_code, result_code, error_pos, code, from_py_function, error_condition,
            extra_args=['PyBUF_WRITABLE' if writable else '0'])

    def create_to_py_utility_code(self, env):
        self._dtype_to_py_func, self._dtype_from_py_func = self.dtype_object_conversion_funcs(env)
        return True

    def to_py_call_code(self, source_code, result_code, result_type, to_py_function=None):
        assert self._dtype_to_py_func
        assert self._dtype_from_py_func

        to_py_func = "(PyObject *(*)(char *)) " + self._dtype_to_py_func
        from_py_func = "(int (*)(char *, PyObject *)) " + self._dtype_from_py_func

        tup = (result_code, source_code, self.ndim, to_py_func, from_py_func, self.dtype.is_pyobject)
        return "%s = __pyx_memoryview_fromslice(%s, %s, %s, %s, %d);" % tup

    def dtype_object_conversion_funcs(self, env):
        get_function = "__pyx_memview_get_%s" % self.dtype_name
        set_function = "__pyx_memview_set_%s" % self.dtype_name

        context = dict(
            get_function = get_function,
            set_function = set_function,
        )

        if self.dtype.is_pyobject:
            utility_name = "MemviewObjectToObject"
        else:
            self.dtype.create_to_py_utility_code(env)
            to_py_function = self.dtype.to_py_function

            from_py_function = None
            if not self.dtype.is_const:
                self.dtype.create_from_py_utility_code(env)
                from_py_function = self.dtype.from_py_function

            if not (to_py_function or from_py_function):
                return "NULL", "NULL"
            if not to_py_function:
                get_function = "NULL"
            if not from_py_function:
                set_function = "NULL"

            utility_name = "MemviewDtypeToObject"
            error_condition = (self.dtype.error_condition('value') or
                               'PyErr_Occurred()')
            context.update(
                to_py_function=to_py_function,
                from_py_function=from_py_function,
                dtype=self.dtype.empty_declaration_code(),
                error_condition=error_condition,
            )

        utility = TempitaUtilityCode.load_cached(
            utility_name, "MemoryView_C.c", context=context)
        env.use_utility_code(utility)
        return get_function, set_function

    def axes_to_code(self):
        """Return a list of code constants for each axis"""
        from . import MemoryView
        d = MemoryView._spec_to_const
        return ["(%s | %s)" % (d[a], d[p]) for a, p in self.axes]

    def axes_to_name(self):
        """Return an abbreviated name for our axes"""
        from . import MemoryView
        d = MemoryView._spec_to_abbrev
        return "".join(["%s%s" % (d[a], d[p]) for a, p in self.axes])

    def error_condition(self, result_code):
        return "!%s.memview" % result_code

    def __str__(self):
        from . import MemoryView

        axes_code_list = []
        for idx, (access, packing) in enumerate(self.axes):
            flag = MemoryView.get_memoryview_flag(access, packing)
            if flag == "strided":
                axes_code_list.append(":")
            else:
                if flag == 'contiguous':
                    have_follow = [p for a, p in self.axes[idx - 1:idx + 2]
                                         if p == 'follow']
                    if have_follow or self.ndim == 1:
                        flag = '1'

                axes_code_list.append("::" + flag)

        if self.dtype.is_pyobject:
            dtype_name = self.dtype.name
        else:
            dtype_name = self.dtype

        return "%s[%s]" % (dtype_name, ", ".join(axes_code_list))

    def specialize(self, values):
        """This does not validate the base type!!"""
        dtype = self.dtype.specialize(values)
        if dtype is not self.dtype:
            return MemoryViewSliceType(dtype, self.axes)

        return self

    def cast_code(self, expr_code):
        return expr_code

    # When memoryviews are increfed currently seems heavily special-cased.
    # Therefore, use our own function for now
    def generate_incref(self, code, name, **kwds):
        pass

    def generate_incref_memoryviewslice(self, code, slice_cname, have_gil):
        # TODO ideally would be done separately
        code.putln("__PYX_INC_MEMVIEW(&%s, %d);" % (slice_cname, int(have_gil)))

    # decref however did look to always apply for memoryview slices
    # with "have_gil" set to True by default
    def generate_xdecref(self, code, cname, nanny, have_gil):
        code.putln("__PYX_XDEC_MEMVIEW(&%s, %d);" % (cname, int(have_gil)))

    def generate_decref(self, code, cname, nanny, have_gil):
        # Fall back to xdecref since we don't care to have a separate decref version for this.
        self.generate_xdecref(code, cname, nanny, have_gil)

    def generate_xdecref_clear(self, code, cname, clear_before_decref, **kwds):
        self.generate_xdecref(code, cname, **kwds)
        code.putln("%s.memview = NULL; %s.data = NULL;" % (cname, cname))

    def generate_decref_clear(self, code, cname, **kwds):
        # memoryviews don't currently distinguish between xdecref and decref
        self.generate_xdecref_clear(code, cname, **kwds)

    # memoryviews don't participate in giveref/gotref
    generate_gotref = generate_xgotref = generate_xgiveref = generate_giveref = lambda *args: None



class BufferType(BaseType):
    #
    #  Delegates most attribute lookups to the base type.
    #  (Anything not defined here or in the BaseType is delegated.)
    #
    # dtype            PyrexType
    # ndim             int
    # mode             str
    # negative_indices bool
    # cast             bool
    # is_buffer        bool
    # writable         bool

    is_buffer = 1
    writable = True

    subtypes = ['dtype']

    def __init__(self, base, dtype, ndim, mode, negative_indices, cast):
        self.base = base
        self.dtype = dtype
        self.ndim = ndim
        self.buffer_ptr_type = CPtrType(dtype)
        self.mode = mode
        self.negative_indices = negative_indices
        self.cast = cast
        self.is_numpy_buffer = self.base.name == "ndarray"

    def can_coerce_to_pyobject(self,env):
        return True

    def can_coerce_from_pyobject(self,env):
        return True

    def as_argument_type(self):
        return self

    def specialize(self, values):
        dtype = self.dtype.specialize(values)
        if dtype is not self.dtype:
            return BufferType(self.base, dtype, self.ndim, self.mode,
                              self.negative_indices, self.cast)
        return self

    def get_entry(self, node):
        from . import Buffer
        assert node.is_name
        return Buffer.BufferEntry(node.entry)

    def __getattr__(self, name):
        return getattr(self.base, name)

    def __repr__(self):
        return "<BufferType %r>" % self.base

    def __str__(self):
        # avoid ', ', as fused functions split the signature string on ', '
        cast_str = ''
        if self.cast:
            cast_str = ',cast=True'

        return "%s[%s,ndim=%d%s]" % (self.base, self.dtype, self.ndim,
                                      cast_str)

    def assignable_from(self, other_type):
        if other_type.is_buffer:
            return (self.same_as(other_type, compare_base=False) and
                    self.base.assignable_from(other_type.base))

        return self.base.assignable_from(other_type)

    def same_as(self, other_type, compare_base=True):
        if not other_type.is_buffer:
            return other_type.same_as(self.base)

        return (self.dtype.same_as(other_type.dtype) and
                self.ndim == other_type.ndim and
                self.mode == other_type.mode and
                self.cast == other_type.cast and
                (not compare_base or self.base.same_as(other_type.base)))


class PyObjectType(PyrexType):
    #
    #  Base class for all Python object types (reference-counted).
    #
    #  buffer_defaults  dict or None     Default options for bu

    name = "object"
    is_pyobject = 1
    default_value = "0"
    declaration_value = "0"
    buffer_defaults = None
    is_extern = False
    is_subclassed = False
    is_gc_simple = False
    builtin_trashcan = False  # builtin type using trashcan
    needs_refcounting = True

    def __str__(self):
        return "Python object"

    def __repr__(self):
        return "<PyObjectType>"

    def can_coerce_to_pyobject(self, env):
        return True

    def can_coerce_from_pyobject(self, env):
        return True

    def default_coerced_ctype(self):
        """The default C type that this Python type coerces to, or None."""
        return None

    def assignable_from(self, src_type):
        # except for pointers, conversion will be attempted
        return not src_type.is_ptr or src_type.is_string or src_type.is_pyunicode_ptr

    def declaration_code(self, entity_code,
            for_display = 0, dll_linkage = None, pyrex = 0):
        if pyrex or for_display:
            base_code = "object"
        else:
            base_code = public_decl("PyObject", dll_linkage)
            entity_code = "*%s" % entity_code
        return self.base_declaration_code(base_code, entity_code)

    def as_pyobject(self, cname):
        if (not self.is_complete()) or self.is_extension_type:
            return "(PyObject *)" + cname
        else:
            return cname

    def py_type_name(self):
        return "object"

    def __lt__(self, other):
        """
        Make sure we sort highest, as instance checking on py_type_name
        ('object') is always true
        """
        return False

    def global_init_code(self, entry, code):
        code.put_init_var_to_py_none(entry, nanny=False)

    def check_for_null_code(self, cname):
        return cname

    def generate_incref(self, code, cname, nanny):
        if nanny:
            code.putln("__Pyx_INCREF(%s);" % self.as_pyobject(cname))
        else:
            code.putln("Py_INCREF(%s);" % self.as_pyobject(cname))

    def generate_xincref(self, code, cname, nanny):
        if nanny:
            code.putln("__Pyx_XINCREF(%s);" % self.as_pyobject(cname))
        else:
            code.putln("Py_XINCREF(%s);" % self.as_pyobject(cname))

    def generate_decref(self, code, cname, nanny, have_gil):
        # have_gil is for the benefit of memoryviewslice - it's ignored here
        assert have_gil
        self._generate_decref(code, cname, nanny, null_check=False, clear=False)

    def generate_xdecref(self, code, cname, nanny, have_gil):
        # in this (and other) PyObjectType functions, have_gil is being
        # passed to provide a common interface with MemoryviewSlice.
        # It's ignored here
        self._generate_decref(code, cname, nanny, null_check=True,
                         clear=False)

    def generate_decref_clear(self, code, cname, clear_before_decref, nanny, have_gil):
        self._generate_decref(code, cname, nanny, null_check=False,
                         clear=True, clear_before_decref=clear_before_decref)

    def generate_xdecref_clear(self, code, cname, clear_before_decref=False, nanny=True, have_gil=None):
        self._generate_decref(code, cname, nanny, null_check=True,
                         clear=True, clear_before_decref=clear_before_decref)

    def generate_gotref(self, code, cname):
        code.putln("__Pyx_GOTREF(%s);" % self.as_pyobject(cname))

    def generate_xgotref(self, code, cname):
        code.putln("__Pyx_XGOTREF(%s);" % self.as_pyobject(cname))

    def generate_giveref(self, code, cname):
        code.putln("__Pyx_GIVEREF(%s);" % self.as_pyobject(cname))

    def generate_xgiveref(self, code, cname):
        code.putln("__Pyx_XGIVEREF(%s);" % self.as_pyobject(cname))

    def generate_decref_set(self, code, cname, rhs_cname):
        code.putln("__Pyx_DECREF_SET(%s, %s);" % (cname, rhs_cname))

    def generate_xdecref_set(self, code, cname, rhs_cname):
        code.putln("__Pyx_XDECREF_SET(%s, %s);" % (cname, rhs_cname))

    def _generate_decref(self, code, cname, nanny, null_check=False,
                    clear=False, clear_before_decref=False):
        prefix = '__Pyx' if nanny else 'Py'
        X = 'X' if null_check else ''

        if clear:
            if clear_before_decref:
                if not nanny:
                    X = ''  # CPython doesn't have a Py_XCLEAR()
                code.putln("%s_%sCLEAR(%s);" % (prefix, X, cname))
            else:
                code.putln("%s_%sDECREF(%s); %s = 0;" % (
                    prefix, X, self.as_pyobject(cname), cname))
        else:
            code.putln("%s_%sDECREF(%s);" % (
                prefix, X, self.as_pyobject(cname)))

    def nullcheck_string(self, cname):
        return cname


builtin_types_that_cannot_create_refcycles = set([
    'object', 'bool', 'int', 'long', 'float', 'complex',
    'bytearray', 'bytes', 'unicode', 'str', 'basestring'
])

builtin_types_with_trashcan = set([
    'dict', 'list', 'set', 'frozenset', 'tuple', 'type',
])


class BuiltinObjectType(PyObjectType):
    #  objstruct_cname  string           Name of PyObject struct

    is_builtin_type = 1
    has_attributes = 1
    base_type = None
    module_name = '__builtin__'
    require_exact = 1

    # fields that let it look like an extension type
    vtabslot_cname = None
    vtabstruct_cname = None
    vtabptr_cname = None
    typedef_flag = True
    is_external = True
    decl_type = 'PyObject'

    def __init__(self, name, cname, objstruct_cname=None):
        self.name = name
        self.cname = cname
        self.typeptr_cname = "(&%s)" % cname
        self.objstruct_cname = objstruct_cname
        self.is_gc_simple = name in builtin_types_that_cannot_create_refcycles
        self.builtin_trashcan = name in builtin_types_with_trashcan
        if name == 'type':
            # Special case the type type, as many C API calls (and other
            # libraries) actually expect a PyTypeObject* for type arguments.
            self.decl_type = objstruct_cname
        if name == 'Exception':
            self.require_exact = 0

    def set_scope(self, scope):
        self.scope = scope
        if scope:
            scope.parent_type = self

    def __str__(self):
        return "%s object" % self.name

    def __repr__(self):
        return "<%s>"% self.cname

    def default_coerced_ctype(self):
        if self.name in ('bytes', 'bytearray'):
            return c_char_ptr_type
        elif self.name == 'bool':
            return c_bint_type
        elif self.name == 'float':
            return c_double_type
        return None

    def assignable_from(self, src_type):
        if isinstance(src_type, BuiltinObjectType):
            if self.name == 'basestring':
                return src_type.name in ('str', 'unicode', 'basestring')
            else:
                return src_type.name == self.name
        elif src_type.is_extension_type:
            # FIXME: This is an ugly special case that we currently
            # keep supporting.  It allows users to specify builtin
            # types as external extension types, while keeping them
            # compatible with the real builtin types.  We already
            # generate a warning for it.  Big TODO: remove!
            return (src_type.module_name == '__builtin__' and
                    src_type.name == self.name)
        else:
            return True

    def typeobj_is_available(self):
        return True

    def attributes_known(self):
        return True

    def subtype_of(self, type):
        return type.is_pyobject and type.assignable_from(self)

    def type_check_function(self, exact=True):
        type_name = self.name
        if type_name == 'str':
            type_check = 'PyString_Check'
        elif type_name == 'basestring':
            type_check = '__Pyx_PyBaseString_Check'
        elif type_name == 'Exception':
            type_check = '__Pyx_PyException_Check'
        elif type_name == 'bytearray':
            type_check = 'PyByteArray_Check'
        elif type_name == 'frozenset':
            type_check = 'PyFrozenSet_Check'
        else:
            type_check = 'Py%s_Check' % type_name.capitalize()
        if exact and type_name not in ('bool', 'slice', 'Exception'):
            type_check += 'Exact'
        return type_check

    def isinstance_code(self, arg):
        return '%s(%s)' % (self.type_check_function(exact=False), arg)

    def type_test_code(self, arg, notnone=False, exact=True):
        type_check = self.type_check_function(exact=exact)
        check = 'likely(%s(%s))' % (type_check, arg)
        if not notnone:
            check += '||((%s) == Py_None)' % arg
        if self.name == 'basestring':
            name = '(PY_MAJOR_VERSION < 3 ? "basestring" : "str")'
        else:
            name = '"%s"' % self.name
        return check + ' || __Pyx_RaiseUnexpectedTypeError(%s, %s)' % (name, arg)

    def declaration_code(self, entity_code,
            for_display = 0, dll_linkage = None, pyrex = 0):
        if pyrex or for_display:
            base_code = self.name
        else:
            base_code = public_decl(self.decl_type, dll_linkage)
            entity_code = "*%s" % entity_code
        return self.base_declaration_code(base_code, entity_code)

    def as_pyobject(self, cname):
        if self.decl_type == 'PyObject':
            return cname
        else:
            return "(PyObject *)" + cname

    def cast_code(self, expr_code, to_object_struct = False):
        return "((%s*)%s)" % (
            to_object_struct and self.objstruct_cname or self.decl_type,  # self.objstruct_cname may be None
            expr_code)

    def py_type_name(self):
        return self.name



class PyExtensionType(PyObjectType):
    #
    #  A Python extension type.
    #
    #  name             string
    #  scope            CClassScope      Attribute namespace
    #  visibility       string
    #  typedef_flag     boolean
    #  base_type        PyExtensionType or None
    #  module_name      string or None   Qualified name of defining module
    #  objstruct_cname  string           Name of PyObject struct
    #  objtypedef_cname string           Name of PyObject struct typedef
    #  typeobj_cname    string or None   C code fragment referring to type object
    #  typeptr_cname    string or None   Name of pointer to external type object
    #  vtabslot_cname   string           Name of C method table member
    #  vtabstruct_cname string           Name of C method table struct
    #  vtabptr_cname    string           Name of pointer to C method table
    #  vtable_cname     string           Name of C method table definition
    #  early_init       boolean          Whether to initialize early (as opposed to during module execution).
    #  defered_declarations [thunk]      Used to declare class hierarchies in order
    #  check_size       'warn', 'error', 'ignore'    What to do if tp_basicsize does not match

    is_extension_type = 1
    has_attributes = 1
    early_init = 1

    objtypedef_cname = None

    def __init__(self, name, typedef_flag, base_type, is_external=0, check_size=None):
        self.name = name
        self.scope = None
        self.typedef_flag = typedef_flag
        if base_type is not None:
            base_type.is_subclassed = True
        self.base_type = base_type
        self.module_name = None
        self.objstruct_cname = None
        self.typeobj_cname = None
        self.typeptr_cname = None
        self.vtabslot_cname = None
        self.vtabstruct_cname = None
        self.vtabptr_cname = None
        self.vtable_cname = None
        self.is_external = is_external
        self.check_size = check_size or 'warn'
        self.defered_declarations = []

    def set_scope(self, scope):
        self.scope = scope
        if scope:
            scope.parent_type = self

    def needs_nonecheck(self):
        return True

    def subtype_of_resolved_type(self, other_type):
        if other_type.is_extension_type or other_type.is_builtin_type:
            return self is other_type or (
                self.base_type and self.base_type.subtype_of(other_type))
        else:
            return other_type is py_object_type

    def typeobj_is_available(self):
        # Do we have a pointer to the type object?
        return self.typeptr_cname

    def typeobj_is_imported(self):
        # If we don't know the C name of the type object but we do
        # know which module it's defined in, it will be imported.
        return self.typeobj_cname is None and self.module_name is not None

    def assignable_from(self, src_type):
        if self == src_type:
            return True
        if isinstance(src_type, PyExtensionType):
            if src_type.base_type is not None:
                return self.assignable_from(src_type.base_type)
        if isinstance(src_type, BuiltinObjectType):
            # FIXME: This is an ugly special case that we currently
            # keep supporting.  It allows users to specify builtin
            # types as external extension types, while keeping them
            # compatible with the real builtin types.  We already
            # generate a warning for it.  Big TODO: remove!
            return (self.module_name == '__builtin__' and
                    self.name == src_type.name)
        return False

    def declaration_code(self, entity_code,
            for_display = 0, dll_linkage = None, pyrex = 0, deref = 0):
        if pyrex or for_display:
            base_code = self.name
        else:
            if self.typedef_flag:
                objstruct = self.objstruct_cname
            else:
                objstruct = "struct %s" % self.objstruct_cname
            base_code = public_decl(objstruct, dll_linkage)
            if deref:
                assert not entity_code
            else:
                entity_code = "*%s" % entity_code
        return self.base_declaration_code(base_code, entity_code)

    def type_test_code(self, py_arg, notnone=False):

        none_check = "((%s) == Py_None)" % py_arg
        type_check = "likely(__Pyx_TypeTest(%s, %s))" % (
            py_arg, self.typeptr_cname)
        if notnone:
            return type_check
        else:
            return "likely(%s || %s)" % (none_check, type_check)

    def attributes_known(self):
        return self.scope is not None

    def __str__(self):
        return self.name

    def __repr__(self):
        return "<PyExtensionType %s%s>" % (self.scope.class_name,
            ("", " typedef")[self.typedef_flag])

    def py_type_name(self):
        if not self.module_name:
            return self.name

        return "__import__(%r, None, None, ['']).%s" % (self.module_name,
                                                        self.name)

class CType(PyrexType):
    #
    #  Base class for all C types (non-reference-counted).
    #
    #  to_py_function     string     C function for converting to Python object
    #  from_py_function   string     C function for constructing from Python object
    #

    to_py_function = None
    from_py_function = None
    exception_value = None
    exception_check = 1

    def create_to_py_utility_code(self, env):
        return self.to_py_function is not None

    def create_from_py_utility_code(self, env):
        return self.from_py_function is not None

    def can_coerce_to_pyobject(self, env):
        return self.create_to_py_utility_code(env)

    def can_coerce_from_pyobject(self, env):
        return self.create_from_py_utility_code(env)

    def error_condition(self, result_code):
        conds = []
        if self.is_string or self.is_pyunicode_ptr:
            conds.append("(!%s)" % result_code)
        elif self.exception_value is not None:
            conds.append("(%s == (%s)%s)" % (result_code, self.sign_and_name(), self.exception_value))
        if self.exception_check:
            conds.append("PyErr_Occurred()")
        if len(conds) > 0:
            return " && ".join(conds)
        else:
            return 0

    def to_py_call_code(self, source_code, result_code, result_type, to_py_function=None):
        func = self.to_py_function if to_py_function is None else to_py_function
        assert func
        if self.is_string or self.is_cpp_string:
            if result_type.is_builtin_type:
                result_type_name = result_type.name
                if result_type_name in ('bytes', 'str', 'unicode'):
                    func = func.replace("Object", result_type_name.title(), 1)
                elif result_type_name == 'bytearray':
                    func = func.replace("Object", "ByteArray", 1)
        return '%s = %s(%s)' % (
            result_code,
            func,
            source_code or 'NULL')

    def from_py_call_code(self, source_code, result_code, error_pos, code,
                          from_py_function=None, error_condition=None):
        return self._assign_from_py_code(
            source_code, result_code, error_pos, code, from_py_function, error_condition)



class PythranExpr(CType):
    # Pythran object of a given type

    to_py_function = "__Pyx_pythran_to_python"
    is_pythran_expr = True
    writable = True
    has_attributes = 1

    def __init__(self, pythran_type, org_buffer=None):
        self.org_buffer = org_buffer
        self.pythran_type = pythran_type
        self.name = self.pythran_type
        self.cname = self.pythran_type
        self.from_py_function = "from_python<%s>" % (self.pythran_type)
        self.scope = None

    def declaration_code(self, entity_code, for_display=0, dll_linkage=None, pyrex=0):
        assert not pyrex
        return "%s %s" % (self.cname, entity_code)

    def attributes_known(self):
        if self.scope is None:
            from . import Symtab
            # FIXME: fake C scope, might be better represented by a struct or C++ class scope
            self.scope = scope = Symtab.CClassScope('', None, visibility="extern")
            scope.parent_type = self
            scope.directives = {}

            scope.declare_var("ndim", c_long_type, pos=None, cname="value", is_cdef=True)
            scope.declare_cproperty(
                "shape", c_ptr_type(c_long_type), "__Pyx_PythranShapeAccessor",
                doc="Pythran array shape",
                visibility="extern",
                nogil=True,
            )

        return True

    def __eq__(self, other):
        return isinstance(other, PythranExpr) and self.pythran_type == other.pythran_type

    def __ne__(self, other):
        return not (isinstance(other, PythranExpr) and self.pythran_type == other.pythran_type)

    def __hash__(self):
        return hash(self.pythran_type)


class CConstOrVolatileType(BaseType):
    "A C const or volatile type"

    subtypes = ['cv_base_type']

    is_cv_qualified = 1

    def __init__(self, base_type, is_const=0, is_volatile=0):
        self.cv_base_type = base_type
        self.is_const = is_const
        self.is_volatile = is_volatile
        if base_type.has_attributes and base_type.scope is not None:
            from .Symtab import CConstOrVolatileScope
            self.scope = CConstOrVolatileScope(base_type.scope, is_const, is_volatile)

    def cv_string(self):
        cvstring = ""
        if self.is_const:
            cvstring = "const " + cvstring
        if self.is_volatile:
            cvstring = "volatile " + cvstring
        return cvstring

    def __repr__(self):
        return "<CConstOrVolatileType %s%r>" % (self.cv_string(), self.cv_base_type)

    def __str__(self):
        return self.declaration_code("", for_display=1)

    def declaration_code(self, entity_code,
            for_display = 0, dll_linkage = None, pyrex = 0):
        cv = self.cv_string()
        if for_display or pyrex:
            return cv + self.cv_base_type.declaration_code(entity_code, for_display, dll_linkage, pyrex)
        else:
            return self.cv_base_type.declaration_code(cv + entity_code, for_display, dll_linkage, pyrex)

    def specialize(self, values):
        base_type = self.cv_base_type.specialize(values)
        if base_type == self.cv_base_type:
            return self
        return CConstOrVolatileType(base_type,
                self.is_const, self.is_volatile)

    def deduce_template_params(self, actual):
        return self.cv_base_type.deduce_template_params(actual)

    def can_coerce_to_pyobject(self, env):
        return self.cv_base_type.can_coerce_to_pyobject(env)

    def can_coerce_from_pyobject(self, env):
        return self.cv_base_type.can_coerce_from_pyobject(env)

    def create_to_py_utility_code(self, env):
        if self.cv_base_type.create_to_py_utility_code(env):
            self.to_py_function = self.cv_base_type.to_py_function
            return True

    def same_as_resolved_type(self, other_type):
        if other_type.is_cv_qualified:
            return self.cv_base_type.same_as_resolved_type(other_type.cv_base_type)
        # Accept cv LHS <- non-cv RHS.
        return self.cv_base_type.same_as_resolved_type(other_type)

    def __getattr__(self, name):
        return getattr(self.cv_base_type, name)


def CConstType(base_type):
    return CConstOrVolatileType(base_type, is_const=1)


class FusedType(CType):
    """
    Represents a Fused Type. All it needs to do is keep track of the types
    it aggregates, as it will be replaced with its specific version wherever
    needed.

    See http://wiki.cython.org/enhancements/fusedtypes

    types           [PyrexType]             is the list of types to be fused
    name            str                     the name of the ctypedef
    """

    is_fused = 1
    exception_check = 0

    def __init__(self, types, name=None):
        # Use list rather than set to preserve order (list should be short).
        flattened_types = []
        for t in types:
            if t.is_fused:
                # recursively merge in subtypes
                for subtype in t.types:
                    if subtype not in flattened_types:
                        flattened_types.append(subtype)
            elif t not in flattened_types:
                flattened_types.append(t)
        self.types = flattened_types
        self.name = name

    def declaration_code(self, entity_code, for_display = 0,
                         dll_linkage = None, pyrex = 0):
        if pyrex or for_display:
            return self.name

        raise Exception("This may never happen, please report a bug")

    def __repr__(self):
        return 'FusedType(name=%r)' % self.name

    def specialize(self, values):
        return values[self]

    def get_fused_types(self, result=None, seen=None):
        if result is None:
            return [self]

        if self not in seen:
            result.append(self)
            seen.add(self)


class CVoidType(CType):
    #
    #   C "void" type
    #

    is_void = 1
    to_py_function = "__Pyx_void_to_None"

    def __repr__(self):
        return "<CVoidType>"

    def declaration_code(self, entity_code,
            for_display = 0, dll_linkage = None, pyrex = 0):
        if pyrex or for_display:
            base_code = "void"
        else:
            base_code = public_decl("void", dll_linkage)
        return self.base_declaration_code(base_code, entity_code)

    def is_complete(self):
        return 0

class InvisibleVoidType(CVoidType):
    #
    #   For use with C++ constructors and destructors return types.
    #   Acts like void, but does not print out a declaration.
    #
    def declaration_code(self, entity_code,
            for_display = 0, dll_linkage = None, pyrex = 0):
        if pyrex or for_display:
            base_code = "[void]"
        else:
            base_code = public_decl("", dll_linkage)
        return self.base_declaration_code(base_code, entity_code)


class CNumericType(CType):
    #
    #   Base class for all C numeric types.
    #
    #   rank      integer     Relative size
    #   signed    integer     0 = unsigned, 1 = unspecified, 2 = explicitly signed
    #

    is_numeric = 1
    default_value = "0"
    has_attributes = True
    scope = None

    sign_words = ("unsigned ", "", "signed ")

    def __init__(self, rank, signed = 1):
        self.rank = rank
        if rank > 0 and signed == SIGNED:
            # Signed is meaningless for anything but char, and complicates
            # type promotion.
            signed = 1
        self.signed = signed

    def sign_and_name(self):
        s = self.sign_words[self.signed]
        n = rank_to_type_name[self.rank]
        return s + n

    def __repr__(self):
        return "<CNumericType %s>" % self.sign_and_name()

    def declaration_code(self, entity_code,
            for_display = 0, dll_linkage = None, pyrex = 0):
        type_name = self.sign_and_name()
        if pyrex or for_display:
            base_code = type_name.replace('PY_LONG_LONG', 'long long')
        else:
            base_code = public_decl(type_name, dll_linkage)
        base_code = StringEncoding.EncodedString(base_code)
        return self.base_declaration_code(base_code, entity_code)

    def attributes_known(self):
        if self.scope is None:
            from . import Symtab
            self.scope = scope = Symtab.CClassScope(
                    '',
                    None,
                    visibility="extern")
            scope.parent_type = self
            scope.directives = {}
            scope.declare_cfunction(
                    "conjugate",
                    CFuncType(self, [CFuncTypeArg("self", self, None)], nogil=True),
                    pos=None,
                    defining=1,
                    cname=" ")
        return True

    def __lt__(self, other):
        """Sort based on rank, preferring signed over unsigned"""
        if other.is_numeric:
            return self.rank > other.rank and self.signed >= other.signed

        # Prefer numeric types over others
        return True

    def py_type_name(self):
        if self.rank <= 4:
            return "(int, long)"
        return "float"


class ForbidUseClass:
    def __repr__(self):
        raise RuntimeError()
    def __str__(self):
        raise RuntimeError()
ForbidUse = ForbidUseClass()


class CIntLike(object):
    """Mixin for shared behaviour of C integers and enums.
    """
    to_py_function = None
    from_py_function = None
    to_pyunicode_utility = None
    default_format_spec = 'd'

    def can_coerce_to_pyobject(self, env):
        return True

    def can_coerce_from_pyobject(self, env):
        return True

    def create_to_py_utility_code(self, env):
        if type(self).to_py_function is None:
            self.to_py_function = "__Pyx_PyInt_From_" + self.specialization_name()
            env.use_utility_code(TempitaUtilityCode.load_cached(
                "CIntToPy", "TypeConversion.c",
                context={"TYPE": self.empty_declaration_code(),
                         "TO_PY_FUNCTION": self.to_py_function}))
        return True

    def create_from_py_utility_code(self, env):
        if type(self).from_py_function is None:
            self.from_py_function = "__Pyx_PyInt_As_" + self.specialization_name()
            env.use_utility_code(TempitaUtilityCode.load_cached(
                "CIntFromPy", "TypeConversion.c",
                context={"TYPE": self.empty_declaration_code(),
                         "FROM_PY_FUNCTION": self.from_py_function}))
        return True

    @staticmethod
    def _parse_format(format_spec):
        padding = ' '
        if not format_spec:
            return ('d', 0, padding)
        format_type = format_spec[-1]
        if format_type in ('o', 'd', 'x', 'X'):
            prefix = format_spec[:-1]
        elif format_type.isdigit():
            format_type = 'd'
            prefix = format_spec
        else:
            return (None, 0, padding)
        if not prefix:
            return (format_type, 0, padding)
        if prefix[0] == '-':
            prefix = prefix[1:]
        if prefix and prefix[0] == '0':
            padding = '0'
            prefix = prefix.lstrip('0')
        if prefix.isdigit():
            return (format_type, int(prefix), padding)
        return (None, 0, padding)

    def can_coerce_to_pystring(self, env, format_spec=None):
        format_type, width, padding = self._parse_format(format_spec)
        return format_type is not None and width <= 2**30

    def convert_to_pystring(self, cvalue, code, format_spec=None):
        if self.to_pyunicode_utility is None:
            utility_code_name = "__Pyx_PyUnicode_From_" + self.specialization_name()
            to_pyunicode_utility = TempitaUtilityCode.load_cached(
                "CIntToPyUnicode", "TypeConversion.c",
                context={"TYPE": self.empty_declaration_code(),
                         "TO_PY_FUNCTION": utility_code_name})
            self.to_pyunicode_utility = (utility_code_name, to_pyunicode_utility)
        else:
            utility_code_name, to_pyunicode_utility = self.to_pyunicode_utility
        code.globalstate.use_utility_code(to_pyunicode_utility)
        format_type, width, padding_char = self._parse_format(format_spec)
        return "%s(%s, %d, '%s', '%s')" % (utility_code_name, cvalue, width, padding_char, format_type)


class CIntType(CIntLike, CNumericType):

    is_int = 1
    typedef_flag = 0
    exception_value = -1

    def get_to_py_type_conversion(self):
        if self.rank < list(rank_to_type_name).index('int'):
            # This assumes sizeof(short) < sizeof(int)
            return "PyInt_FromLong"
        else:
            # Py{Int|Long}_From[Unsigned]Long[Long]
            Prefix = "Int"
            SignWord = ""
            TypeName = "Long"
            if not self.signed:
                Prefix = "Long"
                SignWord = "Unsigned"
            if self.rank >= list(rank_to_type_name).index('PY_LONG_LONG'):
                Prefix = "Long"
                TypeName = "LongLong"
            return "Py%s_From%s%s" % (Prefix, SignWord, TypeName)

    def assignable_from_resolved_type(self, src_type):
        return src_type.is_int or src_type.is_enum or src_type is error_type

    def invalid_value(self):
        if rank_to_type_name[int(self.rank)] == 'char':
            return "'?'"
        else:
            # We do not really know the size of the type, so return
            # a 32-bit literal and rely on casting to final type. It will
            # be negative for signed ints, which is good.
            return "0xbad0bad0"

    def overflow_check_binop(self, binop, env, const_rhs=False):
        env.use_utility_code(UtilityCode.load("Common", "Overflow.c"))
        type = self.empty_declaration_code()
        name = self.specialization_name()
        if binop == "lshift":
            env.use_utility_code(TempitaUtilityCode.load_cached(
                "LeftShift", "Overflow.c",
                context={'TYPE': type, 'NAME': name, 'SIGNED': self.signed}))
        else:
            if const_rhs:
                binop += "_const"
            if type in ('int', 'long', 'long long'):
                env.use_utility_code(TempitaUtilityCode.load_cached(
                    "BaseCaseSigned", "Overflow.c",
                    context={'INT': type, 'NAME': name}))
            elif type in ('unsigned int', 'unsigned long', 'unsigned long long'):
                env.use_utility_code(TempitaUtilityCode.load_cached(
                    "BaseCaseUnsigned", "Overflow.c",
                    context={'UINT': type, 'NAME': name}))
            elif self.rank <= 1:
                # sizeof(short) < sizeof(int)
                return "__Pyx_%s_%s_no_overflow" % (binop, name)
            else:
                _load_overflow_base(env)
                env.use_utility_code(TempitaUtilityCode.load_cached(
                    "SizeCheck", "Overflow.c",
                    context={'TYPE': type, 'NAME': name}))
                env.use_utility_code(TempitaUtilityCode.load_cached(
                    "Binop", "Overflow.c",
                    context={'TYPE': type, 'NAME': name, 'BINOP': binop}))
        return "__Pyx_%s_%s_checking_overflow" % (binop, name)


def _load_overflow_base(env):
    env.use_utility_code(UtilityCode.load("Common", "Overflow.c"))
    for type in ('int', 'long', 'long long'):
        env.use_utility_code(TempitaUtilityCode.load_cached(
            "BaseCaseSigned", "Overflow.c",
            context={'INT': type, 'NAME': type.replace(' ', '_')}))
    for type in ('unsigned int', 'unsigned long', 'unsigned long long'):
        env.use_utility_code(TempitaUtilityCode.load_cached(
            "BaseCaseUnsigned", "Overflow.c",
            context={'UINT': type, 'NAME': type.replace(' ', '_')}))


class CAnonEnumType(CIntType):

    is_enum = 1

    def sign_and_name(self):
        return 'int'


class CReturnCodeType(CIntType):

    to_py_function = "__Pyx_Owned_Py_None"

    is_returncode = True
    exception_check = False
    default_format_spec = ''

    def can_coerce_to_pystring(self, env, format_spec=None):
        return not format_spec

    def convert_to_pystring(self, cvalue, code, format_spec=None):
        return "__Pyx_NewRef(%s)" % code.globalstate.get_py_string_const(StringEncoding.EncodedString("None")).cname


class CBIntType(CIntType):

    to_py_function = "__Pyx_PyBool_FromLong"
    from_py_function = "__Pyx_PyObject_IsTrue"
    exception_check = 1  # for C++ bool
    default_format_spec = ''

    def can_coerce_to_pystring(self, env, format_spec=None):
        return not format_spec or super(CBIntType, self).can_coerce_to_pystring(env, format_spec)

    def convert_to_pystring(self, cvalue, code, format_spec=None):
        if format_spec:
            return super(CBIntType, self).convert_to_pystring(cvalue, code, format_spec)
        # NOTE: no caching here as the string constant cnames depend on the current module
        utility_code_name = "__Pyx_PyUnicode_FromBInt_" + self.specialization_name()
        to_pyunicode_utility = TempitaUtilityCode.load_cached(
            "CBIntToPyUnicode", "TypeConversion.c", context={
                "TRUE_CONST":  code.globalstate.get_py_string_const(StringEncoding.EncodedString("True")).cname,
                "FALSE_CONST": code.globalstate.get_py_string_const(StringEncoding.EncodedString("False")).cname,
                "TO_PY_FUNCTION": utility_code_name,
            })
        code.globalstate.use_utility_code(to_pyunicode_utility)
        return "%s(%s)" % (utility_code_name, cvalue)

    def declaration_code(self, entity_code,
            for_display = 0, dll_linkage = None, pyrex = 0):
        if for_display:
            base_code = 'bool'
        elif pyrex:
            base_code = 'bint'
        else:
            base_code = public_decl('int', dll_linkage)
        return self.base_declaration_code(base_code, entity_code)

    def __repr__(self):
        return "<CNumericType bint>"

    def __str__(self):
        return 'bint'

    def py_type_name(self):
        return "bool"


class CPyUCS4IntType(CIntType):
    # Py_UCS4

    is_unicode_char = True

    # Py_UCS4 coerces from and to single character unicode strings (or
    # at most two characters on 16bit Unicode builds), but we also
    # allow Python integers as input.  The value range for Py_UCS4
    # is 0..1114111, which is checked when converting from an integer
    # value.

    to_py_function = "PyUnicode_FromOrdinal"
    from_py_function = "__Pyx_PyObject_AsPy_UCS4"

    def can_coerce_to_pystring(self, env, format_spec=None):
        return False  # does the right thing anyway

    def create_from_py_utility_code(self, env):
        env.use_utility_code(UtilityCode.load_cached("ObjectAsUCS4", "TypeConversion.c"))
        return True

    def sign_and_name(self):
        return "Py_UCS4"


class CPyUnicodeIntType(CIntType):
    # Py_UNICODE

    is_unicode_char = True

    # Py_UNICODE coerces from and to single character unicode strings,
    # but we also allow Python integers as input.  The value range for
    # Py_UNICODE is 0..1114111, which is checked when converting from
    # an integer value.

    to_py_function = "PyUnicode_FromOrdinal"
    from_py_function = "__Pyx_PyObject_AsPy_UNICODE"

    def can_coerce_to_pystring(self, env, format_spec=None):
        return False  # does the right thing anyway

    def create_from_py_utility_code(self, env):
        env.use_utility_code(UtilityCode.load_cached("ObjectAsPyUnicode", "TypeConversion.c"))
        return True

    def sign_and_name(self):
        return "Py_UNICODE"


class CPyHashTType(CIntType):

    to_py_function = "__Pyx_PyInt_FromHash_t"
    from_py_function = "__Pyx_PyInt_AsHash_t"

    def sign_and_name(self):
        return "Py_hash_t"

class CPySSizeTType(CIntType):

    to_py_function = "PyInt_FromSsize_t"
    from_py_function = "__Pyx_PyIndex_AsSsize_t"

    def sign_and_name(self):
        return "Py_ssize_t"

class CSSizeTType(CIntType):

    to_py_function = "PyInt_FromSsize_t"
    from_py_function = "PyInt_AsSsize_t"

    def sign_and_name(self):
        return "Py_ssize_t"

class CSizeTType(CIntType):

    to_py_function = "__Pyx_PyInt_FromSize_t"

    def sign_and_name(self):
        return "size_t"

class CPtrdiffTType(CIntType):

    def sign_and_name(self):
        return "ptrdiff_t"


class CFloatType(CNumericType):

    is_float = 1
    to_py_function = "PyFloat_FromDouble"
    from_py_function = "__pyx_PyFloat_AsDouble"

    exception_value = -1

    def __init__(self, rank, math_h_modifier = ''):
        CNumericType.__init__(self, rank, 1)
        self.math_h_modifier = math_h_modifier
        if rank == RANK_FLOAT:
            self.from_py_function = "__pyx_PyFloat_AsFloat"

    def assignable_from_resolved_type(self, src_type):
        return (src_type.is_numeric and not src_type.is_complex) or src_type is error_type

    def invalid_value(self):
        return Naming.PYX_NAN

class CComplexType(CNumericType):

    is_complex = 1
    to_py_function = "__pyx_PyComplex_FromComplex"
    has_attributes = 1
    scope = None

    def __init__(self, real_type):
        while real_type.is_typedef and not real_type.typedef_is_external:
            real_type = real_type.typedef_base_type
        self.funcsuffix = "_%s" % real_type.specialization_name()
        if real_type.is_float:
            self.math_h_modifier = real_type.math_h_modifier
        else:
            self.math_h_modifier = "_UNUSED"

        self.real_type = real_type
        CNumericType.__init__(self, real_type.rank + 0.5, real_type.signed)
        self.binops = {}
        self.from_parts = "%s_from_parts" % self.specialization_name()
        self.default_value = "%s(0, 0)" % self.from_parts

    def __eq__(self, other):
        if isinstance(self, CComplexType) and isinstance(other, CComplexType):
            return self.real_type == other.real_type
        else:
            return False

    def __ne__(self, other):
        if isinstance(self, CComplexType) and isinstance(other, CComplexType):
            return self.real_type != other.real_type
        else:
            return True

    def __lt__(self, other):
        if isinstance(self, CComplexType) and isinstance(other, CComplexType):
            return self.real_type < other.real_type
        else:
            # this is arbitrary, but it makes sure we always have
            # *some* kind of order
            return False

    def __hash__(self):
        return ~hash(self.real_type)

    def declaration_code(self, entity_code,
            for_display = 0, dll_linkage = None, pyrex = 0):
        if pyrex or for_display:
            real_code = self.real_type.declaration_code("", for_display, dll_linkage, pyrex)
            base_code = "%s complex" % real_code
        else:
            base_code = public_decl(self.sign_and_name(), dll_linkage)
        return self.base_declaration_code(base_code, entity_code)

    def sign_and_name(self):
        real_type_name = self.real_type.specialization_name()
        real_type_name = real_type_name.replace('long__double','long_double')
        real_type_name = real_type_name.replace('PY_LONG_LONG','long_long')
        return Naming.type_prefix + real_type_name + "_complex"

    def assignable_from(self, src_type):
        # Temporary hack/feature disabling, see #441
        if (not src_type.is_complex and src_type.is_numeric and src_type.is_typedef
                and src_type.typedef_is_external):
            return False
        elif src_type.is_pyobject:
            return True
        else:
            return super(CComplexType, self).assignable_from(src_type)

    def assignable_from_resolved_type(self, src_type):
        return (src_type.is_complex and self.real_type.assignable_from_resolved_type(src_type.real_type)
            or src_type.is_numeric and self.real_type.assignable_from_resolved_type(src_type)
            or src_type is error_type)

    def attributes_known(self):
        if self.scope is None:
            from . import Symtab
            self.scope = scope = Symtab.CClassScope(
                    '',
                    None,
                    visibility="extern")
            scope.parent_type = self
            scope.directives = {}
            scope.declare_var("real", self.real_type, None, cname="real", is_cdef=True)
            scope.declare_var("imag", self.real_type, None, cname="imag", is_cdef=True)
            scope.declare_cfunction(
                    "conjugate",
                    CFuncType(self, [CFuncTypeArg("self", self, None)], nogil=True),
                    pos=None,
                    defining=1,
                    cname="__Pyx_c_conj%s" % self.funcsuffix)

        return True

    def _utility_code_context(self):
        return {
            'type': self.empty_declaration_code(),
            'type_name': self.specialization_name(),
            'real_type': self.real_type.empty_declaration_code(),
            'func_suffix': self.funcsuffix,
            'm': self.math_h_modifier,
            'is_float': int(self.real_type.is_float)
        }

    def create_declaration_utility_code(self, env):
        # This must always be run, because a single CComplexType instance can be shared
        # across multiple compilations (the one created in the module scope)
        env.use_utility_code(UtilityCode.load_cached('Header', 'Complex.c'))
        env.use_utility_code(UtilityCode.load_cached('RealImag', 'Complex.c'))
        env.use_utility_code(TempitaUtilityCode.load_cached(
            'Declarations', 'Complex.c', self._utility_code_context()))
        env.use_utility_code(TempitaUtilityCode.load_cached(
            'Arithmetic', 'Complex.c', self._utility_code_context()))
        return True

    def can_coerce_to_pyobject(self, env):
        return True

    def can_coerce_from_pyobject(self, env):
        return True

    def create_to_py_utility_code(self, env):
        env.use_utility_code(UtilityCode.load_cached('ToPy', 'Complex.c'))
        return True

    def create_from_py_utility_code(self, env):
        env.use_utility_code(TempitaUtilityCode.load_cached(
            'FromPy', 'Complex.c', self._utility_code_context()))
        self.from_py_function = "__Pyx_PyComplex_As_" + self.specialization_name()
        return True

    def lookup_op(self, nargs, op):
        try:
            return self.binops[nargs, op]
        except KeyError:
            pass
        try:
            op_name = complex_ops[nargs, op]
            self.binops[nargs, op] = func_name = "__Pyx_c_%s%s" % (op_name, self.funcsuffix)
            return func_name
        except KeyError:
            return None

    def unary_op(self, op):
        return self.lookup_op(1, op)

    def binary_op(self, op):
        return self.lookup_op(2, op)

    def py_type_name(self):
        return "complex"

    def cast_code(self, expr_code):
        return expr_code

complex_ops = {
    (1, '-'): 'neg',
    (1, 'zero'): 'is_zero',
    (2, '+'): 'sum',
    (2, '-'): 'diff',
    (2, '*'): 'prod',
    (2, '/'): 'quot',
    (2, '**'): 'pow',
    (2, '=='): 'eq',
}


class CPyTSSTType(CType):
    #
    #   PEP-539 "Py_tss_t" type
    #

    declaration_value = "Py_tss_NEEDS_INIT"

    def __repr__(self):
        return "<Py_tss_t>"

    def declaration_code(self, entity_code,
                         for_display=0, dll_linkage=None, pyrex=0):
        if pyrex or for_display:
            base_code = "Py_tss_t"
        else:
            base_code = public_decl("Py_tss_t", dll_linkage)
        return self.base_declaration_code(base_code, entity_code)


class CPointerBaseType(CType):
    # common base type for pointer/array types
    #
    #  base_type     CType              Reference type

    subtypes = ['base_type']

    def __init__(self, base_type):
        self.base_type = base_type
        if base_type.is_cv_qualified:
            base_type = base_type.cv_base_type
        for char_type in (c_char_type, c_uchar_type, c_schar_type):
            if base_type.same_as(char_type):
                self.is_string = 1
                break
        else:
            if base_type.same_as(c_py_unicode_type):
                self.is_pyunicode_ptr = 1

        if self.is_string and not base_type.is_error:
            if base_type.signed == 2:
                self.to_py_function = "__Pyx_PyObject_FromCString"
                if self.is_ptr:
                    self.from_py_function = "__Pyx_PyObject_As%sSString"
            elif base_type.signed:
                self.to_py_function = "__Pyx_PyObject_FromString"
                if self.is_ptr:
                    self.from_py_function = "__Pyx_PyObject_As%sString"
            else:
                self.to_py_function = "__Pyx_PyObject_FromCString"
                if self.is_ptr:
                    self.from_py_function = "__Pyx_PyObject_As%sUString"
            if self.is_ptr:
                self.from_py_function %= '' if self.base_type.is_const else 'Writable'
            self.exception_value = "NULL"
        elif self.is_pyunicode_ptr and not base_type.is_error:
            self.to_py_function = "__Pyx_PyUnicode_FromUnicode"
            if self.is_ptr:
                self.from_py_function = "__Pyx_PyUnicode_AsUnicode"
            self.exception_value = "NULL"

    def py_type_name(self):
        if self.is_string:
            return "bytes"
        elif self.is_pyunicode_ptr:
            return "unicode"
        else:
            return super(CPointerBaseType, self).py_type_name()

    def literal_code(self, value):
        if self.is_string:
            assert isinstance(value, str)
            return '"%s"' % StringEncoding.escape_byte_string(value)
        return str(value)


class CArrayType(CPointerBaseType):
    #  base_type     CType              Element type
    #  size          integer or None    Number of elements

    is_array = 1
    to_tuple_function = None

    def __init__(self, base_type, size):
        super(CArrayType, self).__init__(base_type)
        self.size = size

    def __eq__(self, other):
        if isinstance(other, CType) and other.is_array and self.size == other.size:
            return self.base_type.same_as(other.base_type)
        return False

    def __hash__(self):
        return hash(self.base_type) + 28  # arbitrarily chosen offset

    def __repr__(self):
        return "<CArrayType %s %s>" % (self.size, repr(self.base_type))

    def same_as_resolved_type(self, other_type):
        return ((other_type.is_array and
            self.base_type.same_as(other_type.base_type))
                or other_type is error_type)

    def assignable_from_resolved_type(self, src_type):
        # C arrays are assigned by value, either Python containers or C arrays/pointers
        if src_type.is_pyobject:
            return True
        if src_type.is_ptr or src_type.is_array:
            return self.base_type.assignable_from(src_type.base_type)
        return False

    def element_ptr_type(self):
        return c_ptr_type(self.base_type)

    def declaration_code(self, entity_code,
            for_display = 0, dll_linkage = None, pyrex = 0):
        if self.size is not None:
            dimension_code = self.size
        else:
            dimension_code = ""
        if entity_code.startswith("*"):
            entity_code = "(%s)" % entity_code
        return self.base_type.declaration_code(
            "%s[%s]" % (entity_code, dimension_code),
            for_display, dll_linkage, pyrex)

    def as_argument_type(self):
        return c_ptr_type(self.base_type)

    def is_complete(self):
        return self.size is not None

    def specialize(self, values):
        base_type = self.base_type.specialize(values)
        if base_type == self.base_type:
            return self
        else:
            return CArrayType(base_type, self.size)

    def deduce_template_params(self, actual):
        if isinstance(actual, CArrayType):
            return self.base_type.deduce_template_params(actual.base_type)
        else:
            return {}

    def can_coerce_to_pyobject(self, env):
        return self.base_type.can_coerce_to_pyobject(env)

    def can_coerce_from_pyobject(self, env):
        return self.base_type.can_coerce_from_pyobject(env)

    def create_to_py_utility_code(self, env):
        if self.to_py_function is not None:
            return self.to_py_function
        if not self.base_type.create_to_py_utility_code(env):
            return False

        safe_typename = self.base_type.specialization_name()
        to_py_function = "__Pyx_carray_to_py_%s" % safe_typename
        to_tuple_function = "__Pyx_carray_to_tuple_%s" % safe_typename

        from .UtilityCode import CythonUtilityCode
        context = {
            'cname': to_py_function,
            'to_tuple_cname': to_tuple_function,
            'base_type': self.base_type,
        }
        env.use_utility_code(CythonUtilityCode.load(
            "carray.to_py", "CConvert.pyx",
            outer_module_scope=env.global_scope(),  # need access to types declared in module
            context=context, compiler_directives=dict(env.global_scope().directives)))
        self.to_tuple_function = to_tuple_function
        self.to_py_function = to_py_function
        return True

    def to_py_call_code(self, source_code, result_code, result_type, to_py_function=None):
        func = self.to_py_function if to_py_function is None else to_py_function
        if self.is_string or self.is_pyunicode_ptr:
            return '%s = %s(%s)' % (
                result_code,
                func,
                source_code)
        target_is_tuple = result_type.is_builtin_type and result_type.name == 'tuple'
        return '%s = %s(%s, %s)' % (
            result_code,
            self.to_tuple_function if target_is_tuple else func,
            source_code,
            self.size)

    def create_from_py_utility_code(self, env):
        if self.from_py_function is not None:
            return self.from_py_function
        if not self.base_type.create_from_py_utility_code(env):
            return False

        from_py_function = "__Pyx_carray_from_py_%s" % self.base_type.specialization_name()

        from .UtilityCode import CythonUtilityCode
        context = {
            'cname': from_py_function,
            'base_type': self.base_type,
        }
        env.use_utility_code(CythonUtilityCode.load(
            "carray.from_py", "CConvert.pyx",
            outer_module_scope=env.global_scope(),  # need access to types declared in module
            context=context, compiler_directives=dict(env.global_scope().directives)))
        self.from_py_function = from_py_function
        return True

    def from_py_call_code(self, source_code, result_code, error_pos, code,
                          from_py_function=None, error_condition=None):
        assert not error_condition, '%s: %s' % (error_pos, error_condition)
        call_code = "%s(%s, %s, %s)" % (
            from_py_function or self.from_py_function,
            source_code, result_code, self.size)
        return code.error_goto_if_neg(call_code, error_pos)


class CPtrType(CPointerBaseType):
    #  base_type     CType              Reference type

    is_ptr = 1
    default_value = "0"

    def __hash__(self):
        return hash(self.base_type) + 27  # arbitrarily chosen offset

    def __eq__(self, other):
        if isinstance(other, CType) and other.is_ptr:
            return self.base_type.same_as(other.base_type)
        return False

    def __ne__(self, other):
        return not (self == other)

    def __repr__(self):
        return "<CPtrType %s>" % repr(self.base_type)

    def same_as_resolved_type(self, other_type):
        return ((other_type.is_ptr and
            self.base_type.same_as(other_type.base_type))
                or other_type is error_type)

    def declaration_code(self, entity_code,
            for_display = 0, dll_linkage = None, pyrex = 0):
        #print "CPtrType.declaration_code: pointer to", self.base_type ###
        return self.base_type.declaration_code(
            "*%s" % entity_code,
            for_display, dll_linkage, pyrex)

    def assignable_from_resolved_type(self, other_type):
        if other_type is error_type:
            return 1
        if other_type.is_null_ptr:
            return 1
        if self.base_type.is_cv_qualified:
            self = CPtrType(self.base_type.cv_base_type)
        if self.base_type.is_cfunction:
            if other_type.is_ptr:
                other_type = other_type.base_type.resolve()
            if other_type.is_cfunction:
                return self.base_type.pointer_assignable_from_resolved_type(other_type)
            else:
                return 0
        if (self.base_type.is_cpp_class and other_type.is_ptr
                and other_type.base_type.is_cpp_class and other_type.base_type.is_subclass(self.base_type)):
            return 1
        if other_type.is_array or other_type.is_ptr:
            return self.base_type.is_void or self.base_type.same_as(other_type.base_type)
        return 0

    def specialize(self, values):
        base_type = self.base_type.specialize(values)
        if base_type == self.base_type:
            return self
        else:
            return CPtrType(base_type)

    def deduce_template_params(self, actual):
        if isinstance(actual, CPtrType):
            return self.base_type.deduce_template_params(actual.base_type)
        else:
            return {}

    def invalid_value(self):
        return "1"

    def find_cpp_operation_type(self, operator, operand_type=None):
        if self.base_type.is_cpp_class:
            return self.base_type.find_cpp_operation_type(operator, operand_type)
        return None


class CNullPtrType(CPtrType):

    is_null_ptr = 1


class CReferenceType(BaseType):

    is_reference = 1
    is_fake_reference = 0

    def __init__(self, base_type):
        self.ref_base_type = base_type

    def __repr__(self):
        return "<CReferenceType %s>" % repr(self.ref_base_type)

    def __str__(self):
        return "%s &" % self.ref_base_type

    def declaration_code(self, entity_code,
            for_display = 0, dll_linkage = None, pyrex = 0):
        #print "CReferenceType.declaration_code: pointer to", self.base_type ###
        return self.ref_base_type.declaration_code(
            "&%s" % entity_code,
            for_display, dll_linkage, pyrex)

    def specialize(self, values):
        base_type = self.ref_base_type.specialize(values)
        if base_type == self.ref_base_type:
            return self
        else:
            return type(self)(base_type)

    def deduce_template_params(self, actual):
        return self.ref_base_type.deduce_template_params(actual)

    def __getattr__(self, name):
        return getattr(self.ref_base_type, name)


class CFakeReferenceType(CReferenceType):

    is_fake_reference = 1

    def __repr__(self):
        return "<CFakeReferenceType %s>" % repr(self.ref_base_type)

    def __str__(self):
        return "%s [&]" % self.ref_base_type

    def declaration_code(self, entity_code,
            for_display = 0, dll_linkage = None, pyrex = 0):
        #print "CReferenceType.declaration_code: pointer to", self.base_type ###
        return "__Pyx_FakeReference<%s> %s" % (self.ref_base_type.empty_declaration_code(), entity_code)


class CFuncType(CType):
    #  return_type      CType
    #  args             [CFuncTypeArg]
    #  has_varargs      boolean
    #  exception_value  string
    #  exception_check  boolean    True if PyErr_Occurred check needed
    #  calling_convention  string  Function calling convention
    #  nogil            boolean    Can be called without gil
    #  with_gil         boolean    Acquire gil around function body
    #  templates        [string] or None
    #  cached_specialized_types [CFuncType]   cached specialized versions of the CFuncType if defined in a pxd
    #  from_fused       boolean    Indicates whether this is a specialized
    #                              C function
    #  is_strict_signature boolean  function refuses to accept coerced arguments
    #                               (used for optimisation overrides)
    #  is_const_method  boolean
    #  is_static_method boolean

    is_cfunction = 1
    original_sig = None
    cached_specialized_types = None
    from_fused = False
    is_const_method = False

    subtypes = ['return_type', 'args']

    def __init__(self, return_type, args, has_varargs = 0,
            exception_value = None, exception_check = 0, calling_convention = "",
            nogil = 0, with_gil = 0, is_overridable = 0, optional_arg_count = 0,
            is_const_method = False, is_static_method=False,
            templates = None, is_strict_signature = False):
        self.return_type = return_type
        self.args = args
        self.has_varargs = has_varargs
        self.optional_arg_count = optional_arg_count
        self.exception_value = exception_value
        self.exception_check = exception_check
        self.calling_convention = calling_convention
        self.nogil = nogil
        self.with_gil = with_gil
        self.is_overridable = is_overridable
        self.is_const_method = is_const_method
        self.is_static_method = is_static_method
        self.templates = templates
        self.is_strict_signature = is_strict_signature

    def __repr__(self):
        arg_reprs = list(map(repr, self.args))
        if self.has_varargs:
            arg_reprs.append("...")
        if self.exception_value:
            except_clause = " %r" % self.exception_value
        else:
            except_clause = ""
        if self.exception_check:
            except_clause += "?"
        return "<CFuncType %s %s[%s]%s>" % (
            repr(self.return_type),
            self.calling_convention_prefix(),
            ",".join(arg_reprs),
            except_clause)

    def with_with_gil(self, with_gil):
        if with_gil == self.with_gil:
            return self
        else:
            return CFuncType(
                self.return_type, self.args, self.has_varargs,
                self.exception_value, self.exception_check,
                self.calling_convention, self.nogil,
                with_gil,
                self.is_overridable, self.optional_arg_count,
                self.is_const_method, self.is_static_method,
                self.templates, self.is_strict_signature)

    def calling_convention_prefix(self):
        cc = self.calling_convention
        if cc:
            return cc + " "
        else:
            return ""

    def as_argument_type(self):
        return c_ptr_type(self)

    def same_c_signature_as(self, other_type, as_cmethod = 0):
        return self.same_c_signature_as_resolved_type(
            other_type.resolve(), as_cmethod)

    def same_c_signature_as_resolved_type(self, other_type, as_cmethod=False, as_pxd_definition=False,
                                          exact_semantics=True):
        # If 'exact_semantics' is false, allow any equivalent C signatures
        # if the Cython semantics are compatible, i.e. the same or wider for 'other_type'.

        #print "CFuncType.same_c_signature_as_resolved_type:", \
        #    self, other_type, "as_cmethod =", as_cmethod ###
        if other_type is error_type:
            return 1
        if not other_type.is_cfunction:
            return 0
        if self.is_overridable != other_type.is_overridable:
            return 0
        nargs = len(self.args)
        if nargs != len(other_type.args):
            return 0
        # When comparing C method signatures, the first argument
        # is exempt from compatibility checking (the proper check
        # is performed elsewhere).
        for i in range(as_cmethod, nargs):
            if not self.args[i].type.same_as(other_type.args[i].type):
                return 0
        if self.has_varargs != other_type.has_varargs:
            return 0
        if self.optional_arg_count != other_type.optional_arg_count:
            return 0
        if as_pxd_definition:
            # A narrowing of the return type declared in the pxd is allowed.
            if not self.return_type.subtype_of_resolved_type(other_type.return_type):
                return 0
        else:
            if not self.return_type.same_as(other_type.return_type):
                return 0
        if not self.same_calling_convention_as(other_type):
            return 0
        if exact_semantics:
            if self.exception_check != other_type.exception_check:
                return 0
            if not self._same_exception_value(other_type.exception_value):
                return 0
        elif not self._is_exception_compatible_with(other_type):
            return 0
        return 1

    def _same_exception_value(self, other_exc_value):
        if self.exception_value == other_exc_value:
            return 1
        if self.exception_check != '+':
            return 0
        if not self.exception_value or not other_exc_value:
            return 0
        if self.exception_value.type != other_exc_value.type:
            return 0
        if self.exception_value.entry and other_exc_value.entry:
            if self.exception_value.entry.cname != other_exc_value.entry.cname:
                return 0
        if self.exception_value.name != other_exc_value.name:
            return 0
        return 1

    def compatible_signature_with(self, other_type, as_cmethod = 0):
        return self.compatible_signature_with_resolved_type(other_type.resolve(), as_cmethod)

    def compatible_signature_with_resolved_type(self, other_type, as_cmethod):
        #print "CFuncType.same_c_signature_as_resolved_type:", \
        #    self, other_type, "as_cmethod =", as_cmethod ###
        if other_type is error_type:
            return 1
        if not other_type.is_cfunction:
            return 0
        if not self.is_overridable and other_type.is_overridable:
            return 0
        nargs = len(self.args)
        if nargs - self.optional_arg_count != len(other_type.args) - other_type.optional_arg_count:
            return 0
        if self.optional_arg_count < other_type.optional_arg_count:
            return 0
        # When comparing C method signatures, the first argument
        # is exempt from compatibility checking (the proper check
        # is performed elsewhere).
        for i in range(as_cmethod, len(other_type.args)):
            if not self.args[i].type.same_as(
                    other_type.args[i].type):
                return 0
        if self.has_varargs != other_type.has_varargs:
            return 0
        if not self.return_type.subtype_of_resolved_type(other_type.return_type):
            return 0
        if not self.same_calling_convention_as(other_type):
            return 0
        if self.nogil != other_type.nogil:
            return 0
        if not self._is_exception_compatible_with(other_type):
            return 0
        self.original_sig = other_type.original_sig or other_type
        return 1

    def _is_exception_compatible_with(self, other_type):
        # narrower exception checks are ok, but prevent mismatches
        if self.exception_check == '+' and other_type.exception_check != '+':
            # must catch C++ exceptions if we raise them
            return 0
        if not other_type.exception_check or other_type.exception_value is not None:
            # if other does not *always* check exceptions, self must comply
            if not self._same_exception_value(other_type.exception_value):
                return 0
            if self.exception_check and self.exception_check != other_type.exception_check:
                # a redundant exception check doesn't make functions incompatible, but a missing one does
                return 0
        return 1

    def narrower_c_signature_than(self, other_type, as_cmethod = 0):
        return self.narrower_c_signature_than_resolved_type(other_type.resolve(), as_cmethod)

    def narrower_c_signature_than_resolved_type(self, other_type, as_cmethod):
        if other_type is error_type:
            return 1
        if not other_type.is_cfunction:
            return 0
        nargs = len(self.args)
        if nargs != len(other_type.args):
            return 0
        for i in range(as_cmethod, nargs):
            if not self.args[i].type.subtype_of_resolved_type(other_type.args[i].type):
                return 0
            else:
                self.args[i].needs_type_test = other_type.args[i].needs_type_test \
                        or not self.args[i].type.same_as(other_type.args[i].type)
        if self.has_varargs != other_type.has_varargs:
            return 0
        if self.optional_arg_count != other_type.optional_arg_count:
            return 0
        if not self.return_type.subtype_of_resolved_type(other_type.return_type):
            return 0
        if not self.exception_check and other_type.exception_check:
            # a redundant exception check doesn't make functions incompatible, but a missing one does
            return 0
        if not self._same_exception_value(other_type.exception_value):
            return 0
        return 1

    def same_calling_convention_as(self, other):
        ## XXX Under discussion ...
        ## callspec_words = ("__stdcall", "__cdecl", "__fastcall")
        ## cs1 = self.calling_convention
        ## cs2 = other.calling_convention
        ## if (cs1 in callspec_words or
        ##     cs2 in callspec_words):
        ##     return cs1 == cs2
        ## else:
        ##     return True
        sc1 = self.calling_convention == '__stdcall'
        sc2 = other.calling_convention == '__stdcall'
        return sc1 == sc2

    def same_as_resolved_type(self, other_type, as_cmethod=False):
        return self.same_c_signature_as_resolved_type(other_type, as_cmethod=as_cmethod) \
            and self.nogil == other_type.nogil

    def pointer_assignable_from_resolved_type(self, rhs_type):
        # Accept compatible exception/nogil declarations for the RHS.
        if rhs_type is error_type:
            return 1
        if not rhs_type.is_cfunction:
            return 0
        return rhs_type.same_c_signature_as_resolved_type(self, exact_semantics=False) \
            and not (self.nogil and not rhs_type.nogil)

    def declaration_code(self, entity_code,
                         for_display = 0, dll_linkage = None, pyrex = 0,
                         with_calling_convention = 1):
        arg_decl_list = []
        for arg in self.args[:len(self.args)-self.optional_arg_count]:
            arg_decl_list.append(
                arg.type.declaration_code("", for_display, pyrex = pyrex))
        if self.is_overridable:
            arg_decl_list.append("int %s" % Naming.skip_dispatch_cname)
        if self.optional_arg_count:
            arg_decl_list.append(self.op_arg_struct.declaration_code(Naming.optional_args_cname))
        if self.has_varargs:
            arg_decl_list.append("...")
        arg_decl_code = ", ".join(arg_decl_list)
        if not arg_decl_code and not pyrex:
            arg_decl_code = "void"
        trailer = ""
        if (pyrex or for_display) and not self.return_type.is_pyobject:
            if self.exception_value and self.exception_check:
                trailer = " except? %s" % self.exception_value
            elif self.exception_value:
                trailer = " except %s" % self.exception_value
            elif self.exception_check == '+':
                trailer = " except +"
            elif self.exception_check and for_display:
                # not spelled out by default, unless for human eyes
                trailer = " except *"
            if self.nogil:
                trailer += " nogil"
        if not with_calling_convention:
            cc = ''
        else:
            cc = self.calling_convention_prefix()
            if (not entity_code and cc) or entity_code.startswith("*"):
                entity_code = "(%s%s)" % (cc, entity_code)
                cc = ""
        if self.is_const_method:
            trailer += " const"
        return self.return_type.declaration_code(
            "%s%s(%s)%s" % (cc, entity_code, arg_decl_code, trailer),
            for_display, dll_linkage, pyrex)

    def function_header_code(self, func_name, arg_code):
        if self.is_const_method:
            trailer = " const"
        else:
            trailer = ""
        return "%s%s(%s)%s" % (self.calling_convention_prefix(),
            func_name, arg_code, trailer)

    def signature_string(self):
        s = self.empty_declaration_code()
        return s

    def signature_cast_string(self):
        s = self.declaration_code("(*)", with_calling_convention=False)
        return '(%s)' % s

    def specialize(self, values):
        result = CFuncType(self.return_type.specialize(values),
                           [arg.specialize(values) for arg in self.args],
                           has_varargs = self.has_varargs,
                           exception_value = self.exception_value,
                           exception_check = self.exception_check,
                           calling_convention = self.calling_convention,
                           nogil = self.nogil,
                           with_gil = self.with_gil,
                           is_overridable = self.is_overridable,
                           optional_arg_count = self.optional_arg_count,
                           is_const_method = self.is_const_method,
                           is_static_method = self.is_static_method,
                           templates = self.templates)

        result.from_fused = self.is_fused
        return result

    def opt_arg_cname(self, arg_name):
        return self.op_arg_struct.base_type.scope.lookup(arg_name).cname

    # Methods that deal with Fused Types
    # All but map_with_specific_entries should be called only on functions
    # with fused types (and not on their corresponding specific versions).

    def get_all_specialized_permutations(self, fused_types=None):
        """
        Permute all the types. For every specific instance of a fused type, we
        want all other specific instances of all other fused types.

        It returns an iterable of two-tuples of the cname that should prefix
        the cname of the function, and a dict mapping any fused types to their
        respective specific types.
        """
        assert self.is_fused

        if fused_types is None:
            fused_types = self.get_fused_types()

        return get_all_specialized_permutations(fused_types)

    def get_all_specialized_function_types(self):
        """
        Get all the specific function types of this one.
        """
        assert self.is_fused

        if self.entry.fused_cfunction:
            return [n.type for n in self.entry.fused_cfunction.nodes]
        elif self.cached_specialized_types is not None:
            return self.cached_specialized_types

        result = []
        permutations = self.get_all_specialized_permutations()

        new_cfunc_entries = []
        for cname, fused_to_specific in permutations:
            new_func_type = self.entry.type.specialize(fused_to_specific)

            if self.optional_arg_count:
                # Remember, this method is set by CFuncDeclaratorNode
                self.declare_opt_arg_struct(new_func_type, cname)

            new_entry = copy.deepcopy(self.entry)
            new_func_type.specialize_entry(new_entry, cname)

            new_entry.type = new_func_type
            new_func_type.entry = new_entry
            result.append(new_func_type)

            new_cfunc_entries.append(new_entry)

        cfunc_entries = self.entry.scope.cfunc_entries
        try:
            cindex = cfunc_entries.index(self.entry)
        except ValueError:
            cfunc_entries.extend(new_cfunc_entries)
        else:
            cfunc_entries[cindex:cindex+1] = new_cfunc_entries

        self.cached_specialized_types = result

        return result

    def get_fused_types(self, result=None, seen=None, subtypes=None):
        """Return fused types in the order they appear as parameter types"""
        return super(CFuncType, self).get_fused_types(result, seen,
                                                      subtypes=['args'])

    def specialize_entry(self, entry, cname):
        assert not self.is_fused
        specialize_entry(entry, cname)

    def can_coerce_to_pyobject(self, env):
        # duplicating the decisions from create_to_py_utility_code() here avoids writing out unused code
        if self.has_varargs or self.optional_arg_count:
            return False
        if self.to_py_function is not None:
            return self.to_py_function
        for arg in self.args:
            if not arg.type.is_pyobject and not arg.type.can_coerce_to_pyobject(env):
                return False
        if not self.return_type.is_pyobject and not self.return_type.can_coerce_to_pyobject(env):
            return False
        return True

    def create_to_py_utility_code(self, env):
        # FIXME: it seems we're trying to coerce in more cases than we should
        if self.to_py_function is not None:
            return self.to_py_function
        if not self.can_coerce_to_pyobject(env):
            return False
        from .UtilityCode import CythonUtilityCode
        safe_typename = re.sub('[^a-zA-Z0-9]', '__', self.declaration_code("", pyrex=1))
        to_py_function = "__Pyx_CFunc_%s_to_py" % safe_typename

        for arg in self.args:
            if not arg.type.is_pyobject and not arg.type.create_from_py_utility_code(env):
                return False
        if not self.return_type.is_pyobject and not self.return_type.create_to_py_utility_code(env):
            return False

        def declared_type(ctype):
            type_displayname = str(ctype.declaration_code("", for_display=True))
            if ctype.is_pyobject:
                arg_ctype = type_name = type_displayname
                if ctype.is_builtin_type:
                    arg_ctype = ctype.name
                elif not ctype.is_extension_type:
                    type_name = 'object'
                    type_displayname = None
                else:
                    type_displayname = repr(type_displayname)
            elif ctype is c_bint_type:
                type_name = arg_ctype = 'bint'
            else:
                type_name = arg_ctype = type_displayname
                if ctype is c_double_type:
                    type_displayname = 'float'
                else:
                    type_displayname = repr(type_displayname)
            return type_name, arg_ctype, type_displayname

        class Arg(object):
            def __init__(self, arg_name, arg_type):
                self.name = arg_name
                self.type = arg_type
                self.type_cname, self.ctype, self.type_displayname = declared_type(arg_type)

        if self.return_type.is_void:
            except_clause = 'except *'
        elif self.return_type.is_pyobject:
            except_clause = ''
        elif self.exception_value:
            except_clause = ('except? %s' if self.exception_check else 'except %s') % self.exception_value
        else:
            except_clause = 'except *'

        context = {
            'cname': to_py_function,
            'args': [Arg(arg.name or 'arg%s' % ix, arg.type) for ix, arg in enumerate(self.args)],
            'return_type': Arg('return', self.return_type),
            'except_clause': except_clause,
        }
        # FIXME: directives come from first defining environment and do not adapt for reuse
        env.use_utility_code(CythonUtilityCode.load(
            "cfunc.to_py", "CConvert.pyx",
            outer_module_scope=env.global_scope(),  # need access to types declared in module
            context=context, compiler_directives=dict(env.global_scope().directives)))
        self.to_py_function = to_py_function
        return True


def specialize_entry(entry, cname):
    """
    Specialize an entry of a copied fused function or method
    """
    entry.is_fused_specialized = True
    entry.name = get_fused_cname(cname, entry.name)

    if entry.is_cmethod:
        entry.cname = entry.name
        if entry.is_inherited:
            entry.cname = StringEncoding.EncodedString(
                    "%s.%s" % (Naming.obj_base_cname, entry.cname))
    else:
        entry.cname = get_fused_cname(cname, entry.cname)

    if entry.func_cname:
        entry.func_cname = get_fused_cname(cname, entry.func_cname)

def get_fused_cname(fused_cname, orig_cname):
    """
    Given the fused cname id and an original cname, return a specialized cname
    """
    assert fused_cname and orig_cname
    return StringEncoding.EncodedString('%s%s%s' % (Naming.fused_func_prefix,
                                                    fused_cname, orig_cname))

def unique(somelist):
    seen = set()
    result = []
    for obj in somelist:
        if obj not in seen:
            result.append(obj)
            seen.add(obj)

    return result

def get_all_specialized_permutations(fused_types):
    return _get_all_specialized_permutations(unique(fused_types))

def _get_all_specialized_permutations(fused_types, id="", f2s=()):
    fused_type, = fused_types[0].get_fused_types()
    result = []

    for newid, specific_type in enumerate(fused_type.types):
        # f2s = dict(f2s, **{ fused_type: specific_type })
        f2s = dict(f2s)
        f2s.update({ fused_type: specific_type })

        if id:
            cname = '%s_%s' % (id, newid)
        else:
            cname = str(newid)

        if len(fused_types) > 1:
            result.extend(_get_all_specialized_permutations(
                                            fused_types[1:], cname, f2s))
        else:
            result.append((cname, f2s))

    return result

def specialization_signature_string(fused_compound_type, fused_to_specific):
    """
    Return the signature for a specialization of a fused type. e.g.

        floating[:] ->
            'float' or 'double'

        cdef fused ft:
            float[:]
            double[:]

        ft ->
            'float[:]' or 'double[:]'

        integral func(floating) ->
            'int (*func)(float)' or ...
    """
    fused_types = fused_compound_type.get_fused_types()
    if len(fused_types) == 1:
        fused_type = fused_types[0]
    else:
        fused_type = fused_compound_type

    return fused_type.specialize(fused_to_specific).typeof_name()


def get_specialized_types(type):
    """
    Return a list of specialized types in their declared order.
    """
    assert type.is_fused

    if isinstance(type, FusedType):
        result = list(type.types)
        for specialized_type in result:
            specialized_type.specialization_string = specialized_type.typeof_name()
    else:
        result = []
        for cname, f2s in get_all_specialized_permutations(type.get_fused_types()):
            specialized_type = type.specialize(f2s)
            specialized_type.specialization_string = (
                            specialization_signature_string(type, f2s))
            result.append(specialized_type)

    return result


class CFuncTypeArg(BaseType):
    #  name       string
    #  cname      string
    #  type       PyrexType
    #  pos        source file position

    # FIXME: is this the right setup? should None be allowed here?
    not_none = False
    or_none = False
    accept_none = True
    accept_builtin_subtypes = False
    annotation = None

    subtypes = ['type']

    def __init__(self, name, type, pos, cname=None, annotation=None):
        self.name = name
        if cname is not None:
            self.cname = cname
        else:
            self.cname = Naming.var_prefix + name
        if annotation is not None:
            self.annotation = annotation
        self.type = type
        self.pos = pos
        self.needs_type_test = False  # TODO: should these defaults be set in analyse_types()?

    def __repr__(self):
        return "%s:%s" % (self.name, repr(self.type))

    def declaration_code(self, for_display = 0):
        return self.type.declaration_code(self.cname, for_display)

    def specialize(self, values):
        return CFuncTypeArg(self.name, self.type.specialize(values), self.pos, self.cname)


class ToPyStructUtilityCode(object):

    requires = None

    def __init__(self, type, forward_decl, env):
        self.type = type
        self.header = "static PyObject* %s(%s)" % (type.to_py_function,
                                                   type.declaration_code('s'))
        self.forward_decl = forward_decl
        self.env = env

    def __eq__(self, other):
        return isinstance(other, ToPyStructUtilityCode) and self.header == other.header

    def __hash__(self):
        return hash(self.header)

    def get_tree(self, **kwargs):
        pass

    def put_code(self, output):
        code = output['utility_code_def']
        proto = output['utility_code_proto']

        code.putln("%s {" % self.header)
        code.putln("PyObject* res;")
        code.putln("PyObject* member;")
        code.putln("res = __Pyx_PyDict_NewPresized(%d); if (unlikely(!res)) return NULL;" %
                   len(self.type.scope.var_entries))
        for member in self.type.scope.var_entries:
            nameconst_cname = code.get_py_string_const(member.name, identifier=True)
            code.putln("%s; if (unlikely(!member)) goto bad;" % (
                member.type.to_py_call_code('s.%s' % member.cname, 'member', member.type)))
            code.putln("if (unlikely(PyDict_SetItem(res, %s, member) < 0)) goto bad;" % nameconst_cname)
            code.putln("Py_DECREF(member);")
        code.putln("return res;")
        code.putln("bad:")
        code.putln("Py_XDECREF(member);")
        code.putln("Py_DECREF(res);")
        code.putln("return NULL;")
        code.putln("}")

        # This is a bit of a hack, we need a forward declaration
        # due to the way things are ordered in the module...
        if self.forward_decl:
            proto.putln(self.type.empty_declaration_code() + ';')
        proto.putln(self.header + ";")

    def inject_tree_and_scope_into(self, module_node):
        pass


class CStructOrUnionType(CType):
    #  name          string
    #  cname         string
    #  kind          string              "struct" or "union"
    #  scope         StructOrUnionScope, or None if incomplete
    #  typedef_flag  boolean
    #  packed        boolean

    # entry          Entry

    is_struct_or_union = 1
    has_attributes = 1
    exception_check = True

    def __init__(self, name, kind, scope, typedef_flag, cname, packed=False, in_cpp=False):
        self.name = name
        self.cname = cname
        self.kind = kind
        self.scope = scope
        self.typedef_flag = typedef_flag
        self.is_struct = kind == 'struct'
        self.to_py_function = "%s_to_py_%s" % (
            Naming.convert_func_prefix, self.specialization_name())
        self.from_py_function = "%s_from_py_%s" % (
            Naming.convert_func_prefix, self.specialization_name())
        self.exception_check = True
        self._convert_to_py_code = None
        self._convert_from_py_code = None
        self.packed = packed
        self.needs_cpp_construction = self.is_struct and in_cpp

    def can_coerce_to_pyobject(self, env):
        if self._convert_to_py_code is False:
            return None  # tri-state-ish

        if env.outer_scope is None:
            return False

        if self._convert_to_py_code is None:
            is_union = not self.is_struct
            unsafe_union_types = set()
            safe_union_types = set()
            for member in self.scope.var_entries:
                member_type = member.type
                if not member_type.can_coerce_to_pyobject(env):
                    self.to_py_function = None
                    self._convert_to_py_code = False
                    return False
                if is_union:
                    if member_type.is_ptr or member_type.is_cpp_class:
                        unsafe_union_types.add(member_type)
                    else:
                        safe_union_types.add(member_type)

            if unsafe_union_types and (safe_union_types or len(unsafe_union_types) > 1):
                # unsafe mix of safe and unsafe to convert types
                self.from_py_function = None
                self._convert_from_py_code = False
                return False

        return True

    def create_to_py_utility_code(self, env):
        if not self.can_coerce_to_pyobject(env):
            return False

        if self._convert_to_py_code is None:
            for member in self.scope.var_entries:
                member.type.create_to_py_utility_code(env)
            forward_decl = self.entry.visibility != 'extern' and not self.typedef_flag
            self._convert_to_py_code = ToPyStructUtilityCode(self, forward_decl, env)

        env.use_utility_code(self._convert_to_py_code)
        return True

    def can_coerce_from_pyobject(self, env):
        if env.outer_scope is None or self._convert_from_py_code is False:
            return False
        for member in self.scope.var_entries:
            if not member.type.can_coerce_from_pyobject(env):
                return False
        return True

    def create_from_py_utility_code(self, env):
        if env.outer_scope is None:
            return False

        if self._convert_from_py_code is False:
            return None  # tri-state-ish

        if self._convert_from_py_code is None:
            if not self.scope.var_entries:
                # There are obviously missing fields; don't allow instantiation
                # where absolutely no content is provided.
                return False

            for member in self.scope.var_entries:
                if not member.type.create_from_py_utility_code(env):
                    self.from_py_function = None
                    self._convert_from_py_code = False
                    return False

            context = dict(
                struct_type=self,
                var_entries=self.scope.var_entries,
                funcname=self.from_py_function,
            )
            env.use_utility_code(UtilityCode.load_cached("RaiseUnexpectedTypeError", "ObjectHandling.c"))
            from .UtilityCode import CythonUtilityCode
            self._convert_from_py_code = CythonUtilityCode.load(
                "FromPyStructUtility" if self.is_struct else "FromPyUnionUtility",
                "CConvert.pyx",
                outer_module_scope=env.global_scope(),  # need access to types declared in module
                context=context)

        env.use_utility_code(self._convert_from_py_code)
        return True

    def __repr__(self):
        return "<CStructOrUnionType %s %s%s>" % (
            self.name, self.cname,
            ("", " typedef")[self.typedef_flag])

    def declaration_code(self, entity_code,
                         for_display=0, dll_linkage=None, pyrex=0):
        if pyrex or for_display:
            base_code = self.name
        else:
            if self.typedef_flag:
                base_code = self.cname
            else:
                base_code = "%s %s" % (self.kind, self.cname)
            base_code = public_decl(base_code, dll_linkage)
        return self.base_declaration_code(base_code, entity_code)

    def __eq__(self, other):
        try:
            return (isinstance(other, CStructOrUnionType) and
                    self.name == other.name)
        except AttributeError:
            return False

    def __lt__(self, other):
        try:
            return self.name < other.name
        except AttributeError:
            # this is arbitrary, but it makes sure we always have
            # *some* kind of order
            return False

    def __hash__(self):
        return hash(self.cname) ^ hash(self.kind)

    def is_complete(self):
        return self.scope is not None

    def attributes_known(self):
        return self.is_complete()

    def can_be_complex(self):
        # Does the struct consist of exactly two identical floats?
        fields = self.scope.var_entries
        if len(fields) != 2: return False
        a, b = fields
        return (a.type.is_float and b.type.is_float and
                a.type.empty_declaration_code() ==
                b.type.empty_declaration_code())

    def struct_nesting_depth(self):
        child_depths = [x.type.struct_nesting_depth()
                        for x in self.scope.var_entries]
        return max(child_depths) + 1

    def cast_code(self, expr_code):
        if self.is_struct:
            return expr_code
        return super(CStructOrUnionType, self).cast_code(expr_code)

cpp_string_conversions = ("std::string",)

builtin_cpp_conversions = {
    # type                element template params
    "std::pair":          2,
    "std::vector":        1,
    "std::list":          1,
    "std::set":           1,
    "std::unordered_set": 1,
    "std::map":           2,
    "std::unordered_map": 2,
    "std::complex":       1,
}

class CppClassType(CType):
    #  name          string
    #  cname         string
    #  scope         CppClassScope
    #  templates     [string] or None

    is_cpp_class = 1
    has_attributes = 1
    needs_cpp_construction = 1
    exception_check = True
    namespace = None

    # For struct-like declaration.
    kind = "struct"
    packed = False
    typedef_flag = False

    subtypes = ['templates']

    def __init__(self, name, scope, cname, base_classes, templates=None, template_type=None):
        self.name = name
        self.cname = cname
        self.scope = scope
        self.base_classes = base_classes
        self.operators = []
        self.templates = templates
        self.template_type = template_type
        self.num_optional_templates = sum(is_optional_template_param(T) for T in templates or ())
        if templates:
            self.specializations = {tuple(zip(templates, templates)): self}
        else:
            self.specializations = {}
        self.is_cpp_string = cname in cpp_string_conversions

    def use_conversion_utility(self, from_or_to):
        pass

    def maybe_unordered(self):
        if 'unordered' in self.cname:
            return 'unordered_'
        else:
            return ''

    def can_coerce_from_pyobject(self, env):
        if self.cname in builtin_cpp_conversions:
            template_count = builtin_cpp_conversions[self.cname]
            for ix, T in enumerate(self.templates or []):
                if ix >= template_count:
                    break
                if T.is_pyobject or not T.can_coerce_from_pyobject(env):
                    return False
            return True
        elif self.cname in cpp_string_conversions:
            return True
        return False

    def create_from_py_utility_code(self, env):
        if self.from_py_function is not None:
            return True
        if self.cname in builtin_cpp_conversions or self.cname in cpp_string_conversions:
            X = "XYZABC"
            tags = []
            context = {}
            for ix, T in enumerate(self.templates or []):
                if ix >= builtin_cpp_conversions[self.cname]:
                    break
                if T.is_pyobject or not T.create_from_py_utility_code(env):
                    return False
                tags.append(T.specialization_name())
                context[X[ix]] = T

            if self.cname in cpp_string_conversions:
                cls = 'string'
                tags = type_identifier(self),
            else:
                cls = self.cname[5:]
            cname = '__pyx_convert_%s_from_py_%s' % (cls, '__and_'.join(tags))
            context.update({
                'cname': cname,
                'maybe_unordered': self.maybe_unordered(),
                'type': self.cname,
            })
            from .UtilityCode import CythonUtilityCode
            env.use_utility_code(CythonUtilityCode.load(
                cls.replace('unordered_', '') + ".from_py", "CppConvert.pyx",
                context=context, compiler_directives=env.directives))
            self.from_py_function = cname
            return True

    def can_coerce_to_pyobject(self, env):
        if self.cname in builtin_cpp_conversions or self.cname in cpp_string_conversions:
            for ix, T in enumerate(self.templates or []):
                if ix >= builtin_cpp_conversions[self.cname]:
                    break
                if T.is_pyobject or not T.can_coerce_to_pyobject(env):
                    return False
            return True


    def create_to_py_utility_code(self, env):
        if self.to_py_function is not None:
            return True
        if self.cname in builtin_cpp_conversions or self.cname in cpp_string_conversions:
            X = "XYZABC"
            tags = []
            context = {}
            for ix, T in enumerate(self.templates or []):
                if ix >= builtin_cpp_conversions[self.cname]:
                    break
                if not T.create_to_py_utility_code(env):
                    return False
                tags.append(T.specialization_name())
                context[X[ix]] = T

            if self.cname in cpp_string_conversions:
                cls = 'string'
                prefix = 'PyObject_'  # gets specialised by explicit type casts in CoerceToPyTypeNode
                tags = type_identifier(self),
            else:
                cls = self.cname[5:]
                prefix = ''
            cname = "__pyx_convert_%s%s_to_py_%s" % (prefix, cls, "____".join(tags))
            context.update({
                'cname': cname,
                'maybe_unordered': self.maybe_unordered(),
                'type': self.cname,
            })
            from .UtilityCode import CythonUtilityCode
            env.use_utility_code(CythonUtilityCode.load(
                cls.replace('unordered_', '') + ".to_py", "CppConvert.pyx",
                context=context, compiler_directives=env.directives))
            self.to_py_function = cname
            return True

    def is_template_type(self):
        return self.templates is not None and self.template_type is None

    def get_fused_types(self, result=None, seen=None):
        if result is None:
            result = []
            seen = set()
        if self.namespace:
            self.namespace.get_fused_types(result, seen)
        if self.templates:
            for T in self.templates:
                T.get_fused_types(result, seen)
        return result

    def specialize_here(self, pos, template_values=None):
        if not self.is_template_type():
            error(pos, "'%s' type is not a template" % self)
            return error_type
        if len(self.templates) - self.num_optional_templates <= len(template_values) < len(self.templates):
            num_defaults = len(self.templates) - len(template_values)
            partial_specialization = self.declaration_code('', template_params=template_values)
            # Most of the time we don't need to declare anything typed to these
            # default template arguments, but when we do there's no way in C++
            # to reference this directly.  However, it is common convention to
            # provide a typedef in the template class that resolves to each
            # template type.  For now, allow the user to specify this name as
            # the template parameter.
            # TODO: Allow typedefs in cpp classes and search for it in this
            # classes scope as a concrete name we could use.
            template_values = template_values + [
                TemplatePlaceholderType(
                    "%s::%s" % (partial_specialization, param.name), True)
                for param in self.templates[-num_defaults:]]
        if len(self.templates) != len(template_values):
            error(pos, "%s templated type receives %d arguments, got %d" %
                  (self.name, len(self.templates), len(template_values)))
            return error_type
        has_object_template_param = False
        for value in template_values:
            if value.is_pyobject:
                has_object_template_param = True
                error(pos,
                      "Python object type '%s' cannot be used as a template argument" % value)
        if has_object_template_param:
            return error_type
        return self.specialize(dict(zip(self.templates, template_values)))

    def specialize(self, values):
        if not self.templates and not self.namespace:
            return self
        if self.templates is None:
            self.templates = []
        key = tuple(values.items())
        if key in self.specializations:
            return self.specializations[key]
        template_values = [t.specialize(values) for t in self.templates]
        specialized = self.specializations[key] = \
            CppClassType(self.name, None, self.cname, [], template_values, template_type=self)
        # Need to do these *after* self.specializations[key] is set
        # to avoid infinite recursion on circular references.
        specialized.base_classes = [b.specialize(values) for b in self.base_classes]
        if self.namespace is not None:
            specialized.namespace = self.namespace.specialize(values)
        specialized.scope = self.scope.specialize(values, specialized)
        if self.cname == 'std::vector':
            # vector<bool> is special cased in the C++ standard, and its
            # accessors do not necessarily return references to the underlying
            # elements (which may be bit-packed).
            # http://www.cplusplus.com/reference/vector/vector-bool/
            # Here we pretend that the various methods return bool values
            # (as the actual returned values are coercable to such, and
            # we don't support call expressions as lvalues).
            T = values.get(self.templates[0], None)
            if T and not T.is_fused and T.empty_declaration_code() == 'bool':
                for bit_ref_returner in ('at', 'back', 'front'):
                    if bit_ref_returner in specialized.scope.entries:
                        specialized.scope.entries[bit_ref_returner].type.return_type = T
        return specialized

    def deduce_template_params(self, actual):
        if actual.is_cv_qualified:
            actual = actual.cv_base_type
        if actual.is_reference:
            actual = actual.ref_base_type
        if self == actual:
            return {}
        elif actual.is_cpp_class:
            self_template_type = self
            while getattr(self_template_type, 'template_type', None):
                self_template_type = self_template_type.template_type
            def all_bases(cls):
                yield cls
                for parent in cls.base_classes:
                    for base in all_bases(parent):
                        yield base
            for actual_base in all_bases(actual):
                template_type = actual_base
                while getattr(template_type, 'template_type', None):
                    template_type = template_type.template_type
                    if (self_template_type.empty_declaration_code()
                            == template_type.empty_declaration_code()):
                        return reduce(
                            merge_template_deductions,
                            [formal_param.deduce_template_params(actual_param)
                             for (formal_param, actual_param)
                             in zip(self.templates, actual_base.templates)],
                            {})
        else:
            return {}

    def declaration_code(self, entity_code,
            for_display = 0, dll_linkage = None, pyrex = 0,
            template_params = None):
        if template_params is None:
            template_params = self.templates
        if self.templates:
            template_strings = [param.declaration_code('', for_display, None, pyrex)
                                for param in template_params
                                if not is_optional_template_param(param) and not param.is_fused]
            if for_display:
                brackets = "[%s]"
            else:
                brackets = "<%s> "
            templates = brackets % ",".join(template_strings)
        else:
            templates = ""
        if pyrex or for_display:
            base_code = "%s%s" % (self.name, templates)
        else:
            base_code = "%s%s" % (self.cname, templates)
            if self.namespace is not None:
                base_code = "%s::%s" % (self.namespace.empty_declaration_code(), base_code)
            base_code = public_decl(base_code, dll_linkage)
        return self.base_declaration_code(base_code, entity_code)

    def is_subclass(self, other_type):
        if self.same_as_resolved_type(other_type):
            return 1
        for base_class in self.base_classes:
            if base_class.is_subclass(other_type):
                return 1
        return 0

    def subclass_dist(self, super_type):
        if self.same_as_resolved_type(super_type):
            return 0
        elif not self.base_classes:
            return float('inf')
        else:
            return 1 + min(b.subclass_dist(super_type) for b in self.base_classes)

    def same_as_resolved_type(self, other_type):
        if other_type.is_cpp_class:
            if self == other_type:
                return 1
            # This messy logic is needed due to GH Issue #1852.
            elif (self.cname == other_type.cname and
                    (self.template_type and other_type.template_type
                     or self.templates
                     or other_type.templates)):
                if self.templates == other_type.templates:
                    return 1
                for t1, t2 in zip(self.templates, other_type.templates):
                    if is_optional_template_param(t1) and is_optional_template_param(t2):
                        break
                    if not t1.same_as_resolved_type(t2):
                        return 0
                return 1
        return 0

    def assignable_from_resolved_type(self, other_type):
        # TODO: handle operator=(...) here?
        if other_type is error_type:
            return True
        elif other_type.is_cpp_class:
            return other_type.is_subclass(self)
        elif other_type.is_string and self.cname in cpp_string_conversions:
            return True

    def attributes_known(self):
        return self.scope is not None

    def find_cpp_operation_type(self, operator, operand_type=None):
        operands = [self]
        if operand_type is not None:
            operands.append(operand_type)
        # pos == None => no errors
        operator_entry = self.scope.lookup_operator_for_types(None, operator, operands)
        if not operator_entry:
            return None
        func_type = operator_entry.type
        if func_type.is_ptr:
            func_type = func_type.base_type
        return func_type.return_type

    def get_constructor(self, pos):
        constructor = self.scope.lookup('<init>')
        if constructor is not None:
            return constructor

        # Otherwise: automatically declare no-args default constructor.
        # Make it "nogil" if the base classes allow it.
        nogil = True
        for base in self.base_classes:
            base_constructor = base.scope.lookup('<init>')
            if base_constructor and not base_constructor.type.nogil:
                nogil = False
                break

        func_type = CFuncType(self, [], exception_check='+', nogil=nogil)
        return self.scope.declare_cfunction(u'<init>', func_type, pos)

    def check_nullary_constructor(self, pos, msg="stack allocated"):
        constructor = self.scope.lookup(u'<init>')
        if constructor is not None and best_match([], constructor.all_alternatives()) is None:
            error(pos, "C++ class must have a nullary constructor to be %s" % msg)

class CppScopedEnumType(CType):
    # name    string
    # cname   string

    is_cpp_enum = True

    def __init__(self, name, cname, underlying_type, namespace=None):
        self.name = name
        self.cname = cname
        self.values = []
        self.underlying_type = underlying_type
        self.namespace = namespace

    def __str__(self):
        return self.name

    def declaration_code(self, entity_code,
                        for_display=0, dll_linkage=None, pyrex=0):
        if pyrex or for_display:
            type_name = self.name
        else:
            if self.namespace:
                type_name = "%s::%s" % (
                    self.namespace.empty_declaration_code(),
                    self.cname
                )
            else:
                type_name = "enum %s" % self.cname
            type_name = public_decl(type_name, dll_linkage)
        return self.base_declaration_code(type_name, entity_code)

    def create_from_py_utility_code(self, env):
        if self.from_py_function:
            return True
        if self.underlying_type.create_from_py_utility_code(env):
            self.from_py_function = '(%s)%s' % (
                self.cname, self.underlying_type.from_py_function
            )
        return True

    def create_to_py_utility_code(self, env):
        if self.to_py_function is not None:
            return True
        if self.underlying_type.create_to_py_utility_code(env):
            # Using a C++11 lambda here, which is fine since
            # scoped enums are a C++11 feature
            self.to_py_function = '[](const %s& x){return %s((%s)x);}' % (
                self.cname,
                self.underlying_type.to_py_function,
                self.underlying_type.empty_declaration_code()
            )
        return True

    def create_type_wrapper(self, env):
        from .UtilityCode import CythonUtilityCode
        rst = CythonUtilityCode.load(
            "CppScopedEnumType", "CpdefEnums.pyx",
            context={
                "name": self.name,
                "cname": self.cname.split("::")[-1],
                "items": tuple(self.values),
                "underlying_type": self.underlying_type.empty_declaration_code(),
            },
            outer_module_scope=env.global_scope())

        env.use_utility_code(rst)


class TemplatePlaceholderType(CType):

    def __init__(self, name, optional=False):
        self.name = name
        self.optional = optional

    def declaration_code(self, entity_code,
            for_display = 0, dll_linkage = None, pyrex = 0):
        if entity_code:
            return self.name + " " + entity_code
        else:
            return self.name

    def specialize(self, values):
        if self in values:
            return values[self]
        else:
            return self

    def deduce_template_params(self, actual):
        return {self: actual}

    def same_as_resolved_type(self, other_type):
        if isinstance(other_type, TemplatePlaceholderType):
            return self.name == other_type.name
        else:
            return 0

    def __hash__(self):
        return hash(self.name)

    def __cmp__(self, other):
        if isinstance(other, TemplatePlaceholderType):
            return cmp(self.name, other.name)
        else:
            return cmp(type(self), type(other))

    def __eq__(self, other):
        if isinstance(other, TemplatePlaceholderType):
            return self.name == other.name
        else:
            return False

def is_optional_template_param(type):
    return isinstance(type, TemplatePlaceholderType) and type.optional


class CEnumType(CIntLike, CType):
    #  name           string
    #  cname          string or None
    #  typedef_flag   boolean
    #  values         [string], populated during declaration analysis

    is_enum = 1
    signed = 1
    rank = -1  # Ranks below any integer type

    def __init__(self, name, cname, typedef_flag, namespace=None):
        self.name = name
        self.cname = cname
        self.values = []
        self.typedef_flag = typedef_flag
        self.namespace = namespace
        self.default_value = "(%s) 0" % self.empty_declaration_code()

    def __str__(self):
        return self.name

    def __repr__(self):
        return "<CEnumType %s %s%s>" % (self.name, self.cname,
            ("", " typedef")[self.typedef_flag])

    def declaration_code(self, entity_code,
            for_display = 0, dll_linkage = None, pyrex = 0):
        if pyrex or for_display:
            base_code = self.name
        else:
            if self.namespace:
                base_code = "%s::%s" % (
                    self.namespace.empty_declaration_code(), self.cname)
            elif self.typedef_flag:
                base_code = self.cname
            else:
                base_code = "enum %s" % self.cname
            base_code = public_decl(base_code, dll_linkage)
        return self.base_declaration_code(base_code, entity_code)

    def specialize(self, values):
        if self.namespace:
            namespace = self.namespace.specialize(values)
            if namespace != self.namespace:
                return CEnumType(
                    self.name, self.cname, self.typedef_flag, namespace)
        return self

    def create_type_wrapper(self, env):
        from .UtilityCode import CythonUtilityCode
        env.use_utility_code(CythonUtilityCode.load(
            "EnumType", "CpdefEnums.pyx",
            context={"name": self.name,
                     "items": tuple(self.values)},
            outer_module_scope=env.global_scope()))


class CTupleType(CType):
    # components [PyrexType]

    is_ctuple = True

    def __init__(self, cname, components):
        self.cname = cname
        self.components = components
        self.size = len(components)
        self.to_py_function = "%s_to_py_%s" % (Naming.convert_func_prefix, self.cname)
        self.from_py_function = "%s_from_py_%s" % (Naming.convert_func_prefix, self.cname)
        self.exception_check = True
        self._convert_to_py_code = None
        self._convert_from_py_code = None

    def __str__(self):
        return "(%s)" % ", ".join(str(c) for c in self.components)

    def declaration_code(self, entity_code,
            for_display = 0, dll_linkage = None, pyrex = 0):
        if pyrex or for_display:
            return str(self)
        else:
            return self.base_declaration_code(self.cname, entity_code)

    def can_coerce_to_pyobject(self, env):
        for component in self.components:
            if not component.can_coerce_to_pyobject(env):
                return False
        return True

    def can_coerce_from_pyobject(self, env):
        for component in self.components:
            if not component.can_coerce_from_pyobject(env):
                return False
        return True

    def create_to_py_utility_code(self, env):
        if self._convert_to_py_code is False:
            return None  # tri-state-ish

        if self._convert_to_py_code is None:
            for component in self.components:
                if not component.create_to_py_utility_code(env):
                    self.to_py_function = None
                    self._convert_to_py_code = False
                    return False

            context = dict(
                struct_type_decl=self.empty_declaration_code(),
                components=self.components,
                funcname=self.to_py_function,
                size=len(self.components)
            )
            self._convert_to_py_code = TempitaUtilityCode.load(
                "ToPyCTupleUtility", "TypeConversion.c", context=context)

        env.use_utility_code(self._convert_to_py_code)
        return True

    def create_from_py_utility_code(self, env):
        if self._convert_from_py_code is False:
            return None  # tri-state-ish

        if self._convert_from_py_code is None:
            for component in self.components:
                if not component.create_from_py_utility_code(env):
                    self.from_py_function = None
                    self._convert_from_py_code = False
                    return False

            context = dict(
                struct_type_decl=self.empty_declaration_code(),
                components=self.components,
                funcname=self.from_py_function,
                size=len(self.components)
            )
            self._convert_from_py_code = TempitaUtilityCode.load(
                "FromPyCTupleUtility", "TypeConversion.c", context=context)

        env.use_utility_code(self._convert_from_py_code)
        return True

    def cast_code(self, expr_code):
        return expr_code


def c_tuple_type(components):
    components = tuple(components)
    cname = Naming.ctuple_type_prefix + type_list_identifier(components)
    tuple_type = CTupleType(cname, components)
    return tuple_type


class UnspecifiedType(PyrexType):
    # Used as a placeholder until the type can be determined.

    is_unspecified = 1

    def declaration_code(self, entity_code,
            for_display = 0, dll_linkage = None, pyrex = 0):
        return "<unspecified>"

    def same_as_resolved_type(self, other_type):
        return False


class ErrorType(PyrexType):
    # Used to prevent propagation of error messages.

    is_error = 1
    exception_value = "0"
    exception_check    = 0
    to_py_function = "dummy"
    from_py_function = "dummy"

    def create_to_py_utility_code(self, env):
        return True

    def create_from_py_utility_code(self, env):
        return True

    def declaration_code(self, entity_code,
            for_display = 0, dll_linkage = None, pyrex = 0):
        return "<error>"

    def same_as_resolved_type(self, other_type):
        return 1

    def error_condition(self, result_code):
        return "dummy"


rank_to_type_name = (
    "char",          # 0
    "short",         # 1
    "int",           # 2
    "long",          # 3
    "PY_LONG_LONG",  # 4
    "float",         # 5
    "double",        # 6
    "long double",   # 7
)

_rank_to_type_name = list(rank_to_type_name)
RANK_INT  = _rank_to_type_name.index('int')
RANK_LONG = _rank_to_type_name.index('long')
RANK_FLOAT = _rank_to_type_name.index('float')
UNSIGNED = 0
SIGNED = 2

error_type =    ErrorType()
unspecified_type = UnspecifiedType()

py_object_type = PyObjectType()

c_void_type =        CVoidType()

c_uchar_type =       CIntType(0, UNSIGNED)
c_ushort_type =      CIntType(1, UNSIGNED)
c_uint_type =        CIntType(2, UNSIGNED)
c_ulong_type =       CIntType(3, UNSIGNED)
c_ulonglong_type =   CIntType(4, UNSIGNED)

c_char_type =        CIntType(0)
c_short_type =       CIntType(1)
c_int_type =         CIntType(2)
c_long_type =        CIntType(3)
c_longlong_type =    CIntType(4)

c_schar_type =       CIntType(0, SIGNED)
c_sshort_type =      CIntType(1, SIGNED)
c_sint_type =        CIntType(2, SIGNED)
c_slong_type =       CIntType(3, SIGNED)
c_slonglong_type =   CIntType(4, SIGNED)

c_float_type =       CFloatType(5, math_h_modifier='f')
c_double_type =      CFloatType(6)
c_longdouble_type =  CFloatType(7, math_h_modifier='l')

c_float_complex_type =      CComplexType(c_float_type)
c_double_complex_type =     CComplexType(c_double_type)
c_longdouble_complex_type = CComplexType(c_longdouble_type)

c_anon_enum_type =   CAnonEnumType(-1)
c_returncode_type =  CReturnCodeType(RANK_INT)
c_bint_type =        CBIntType(RANK_INT)
c_py_unicode_type =  CPyUnicodeIntType(RANK_INT-0.5, UNSIGNED)
c_py_ucs4_type =     CPyUCS4IntType(RANK_LONG-0.5, UNSIGNED)
c_py_hash_t_type =   CPyHashTType(RANK_LONG+0.5, SIGNED)
c_py_ssize_t_type =  CPySSizeTType(RANK_LONG+0.5, SIGNED)
c_ssize_t_type =     CSSizeTType(RANK_LONG+0.5, SIGNED)
c_size_t_type =      CSizeTType(RANK_LONG+0.5, UNSIGNED)
c_ptrdiff_t_type =   CPtrdiffTType(RANK_LONG+0.75, SIGNED)

c_null_ptr_type =     CNullPtrType(c_void_type)
c_void_ptr_type =     CPtrType(c_void_type)
c_void_ptr_ptr_type = CPtrType(c_void_ptr_type)
c_char_ptr_type =     CPtrType(c_char_type)
c_const_char_ptr_type = CPtrType(CConstType(c_char_type))
c_uchar_ptr_type =    CPtrType(c_uchar_type)
c_const_uchar_ptr_type = CPtrType(CConstType(c_uchar_type))
c_char_ptr_ptr_type = CPtrType(c_char_ptr_type)
c_int_ptr_type =      CPtrType(c_int_type)
c_py_unicode_ptr_type = CPtrType(c_py_unicode_type)
c_const_py_unicode_ptr_type = CPtrType(CConstType(c_py_unicode_type))
c_py_ssize_t_ptr_type =  CPtrType(c_py_ssize_t_type)
c_ssize_t_ptr_type =  CPtrType(c_ssize_t_type)
c_size_t_ptr_type =  CPtrType(c_size_t_type)

# GIL state
c_gilstate_type = CEnumType("PyGILState_STATE", "PyGILState_STATE", True)
c_threadstate_type = CStructOrUnionType("PyThreadState", "struct", None, 1, "PyThreadState")
c_threadstate_ptr_type = CPtrType(c_threadstate_type)

# PEP-539 "Py_tss_t" type
c_pytss_t_type = CPyTSSTType()

# the Py_buffer type is defined in Builtin.py
c_py_buffer_type = CStructOrUnionType("Py_buffer", "struct", None, 1, "Py_buffer")
c_py_buffer_ptr_type = CPtrType(c_py_buffer_type)

# Not sure whether the unsigned versions and 'long long' should be in there
# long long requires C99 and might be slow, and would always get preferred
# when specialization happens through calling and not indexing
cy_integral_type = FusedType([c_short_type, c_int_type, c_long_type],
                             name="integral")
# Omitting long double as it might be slow
cy_floating_type = FusedType([c_float_type, c_double_type], name="floating")
cy_numeric_type = FusedType([c_short_type,
                             c_int_type,
                             c_long_type,
                             c_float_type,
                             c_double_type,
                             c_float_complex_type,
                             c_double_complex_type], name="numeric")

# buffer-related structs
c_buf_diminfo_type =  CStructOrUnionType("__Pyx_Buf_DimInfo", "struct",
                                      None, 1, "__Pyx_Buf_DimInfo")
c_pyx_buffer_type = CStructOrUnionType("__Pyx_Buffer", "struct", None, 1, "__Pyx_Buffer")
c_pyx_buffer_ptr_type = CPtrType(c_pyx_buffer_type)
c_pyx_buffer_nd_type = CStructOrUnionType("__Pyx_LocalBuf_ND", "struct",
                                      None, 1, "__Pyx_LocalBuf_ND")

cython_memoryview_type = CStructOrUnionType("__pyx_memoryview_obj", "struct",
                                      None, 0, "__pyx_memoryview_obj")

memoryviewslice_type = CStructOrUnionType("memoryviewslice", "struct",
                                          None, 1, "__Pyx_memviewslice")

modifiers_and_name_to_type = {
    #(signed, longness, name) : type
    (0,  0, "char"): c_uchar_type,
    (1,  0, "char"): c_char_type,
    (2,  0, "char"): c_schar_type,

    (0, -1, "int"): c_ushort_type,
    (0,  0, "int"): c_uint_type,
    (0,  1, "int"): c_ulong_type,
    (0,  2, "int"): c_ulonglong_type,

    (1, -1, "int"): c_short_type,
    (1,  0, "int"): c_int_type,
    (1,  1, "int"): c_long_type,
    (1,  2, "int"): c_longlong_type,

    (2, -1, "int"): c_sshort_type,
    (2,  0, "int"): c_sint_type,
    (2,  1, "int"): c_slong_type,
    (2,  2, "int"): c_slonglong_type,

    (1,  0, "float"):  c_float_type,
    (1,  0, "double"): c_double_type,
    (1,  1, "double"): c_longdouble_type,

    (1,  0, "complex"):  c_double_complex_type,  # C: float, Python: double => Python wins
    (1,  0, "floatcomplex"):  c_float_complex_type,
    (1,  0, "doublecomplex"): c_double_complex_type,
    (1,  1, "doublecomplex"): c_longdouble_complex_type,

    #
    (1,  0, "void"): c_void_type,
    (1,  0, "Py_tss_t"): c_pytss_t_type,

    (1,  0, "bint"):       c_bint_type,
    (0,  0, "Py_UNICODE"): c_py_unicode_type,
    (0,  0, "Py_UCS4"):    c_py_ucs4_type,
    (2,  0, "Py_hash_t"):  c_py_hash_t_type,
    (2,  0, "Py_ssize_t"): c_py_ssize_t_type,
    (2,  0, "ssize_t") :   c_ssize_t_type,
    (0,  0, "size_t") :    c_size_t_type,
    (2,  0, "ptrdiff_t") : c_ptrdiff_t_type,

    (1,  0, "object"): py_object_type,
}

def is_promotion(src_type, dst_type):
    # It's hard to find a hard definition of promotion, but empirical
    # evidence suggests that the below is all that's allowed.
    if src_type.is_numeric:
        if dst_type.same_as(c_int_type):
            unsigned = (not src_type.signed)
            return (src_type.is_enum or
                    (src_type.is_int and
                     unsigned + src_type.rank < dst_type.rank))
        elif dst_type.same_as(c_double_type):
            return src_type.is_float and src_type.rank <= dst_type.rank
    return False

def best_match(arg_types, functions, pos=None, env=None, args=None):
    """
    Given a list args of arguments and a list of functions, choose one
    to call which seems to be the "best" fit for this list of arguments.
    This function is used, e.g., when deciding which overloaded method
    to dispatch for C++ classes.

    We first eliminate functions based on arity, and if only one
    function has the correct arity, we return it. Otherwise, we weight
    functions based on how much work must be done to convert the
    arguments, with the following priorities:
      * identical types or pointers to identical types
      * promotions
      * non-Python types
    That is, we prefer functions where no arguments need converted,
    and failing that, functions where only promotions are required, and
    so on.

    If no function is deemed a good fit, or if two or more functions have
    the same weight, we return None (as there is no best match). If pos
    is not None, we also generate an error.
    """
    # TODO: args should be a list of types, not a list of Nodes.
    actual_nargs = len(arg_types)

    candidates = []
    errors = []
    for func in functions:
        error_mesg = ""
        func_type = func.type
        if func_type.is_ptr:
            func_type = func_type.base_type
        # Check function type
        if not func_type.is_cfunction:
            if not func_type.is_error and pos is not None:
                error_mesg = "Calling non-function type '%s'" % func_type
            errors.append((func, error_mesg))
            continue
        # Check no. of args
        max_nargs = len(func_type.args)
        min_nargs = max_nargs - func_type.optional_arg_count
        if actual_nargs < min_nargs or (not func_type.has_varargs and actual_nargs > max_nargs):
            if max_nargs == min_nargs and not func_type.has_varargs:
                expectation = max_nargs
            elif actual_nargs < min_nargs:
                expectation = "at least %s" % min_nargs
            else:
                expectation = "at most %s" % max_nargs
            error_mesg = "Call with wrong number of arguments (expected %s, got %s)" \
                         % (expectation, actual_nargs)
            errors.append((func, error_mesg))
            continue
        if func_type.templates:
            deductions = reduce(
                merge_template_deductions,
                [pattern.type.deduce_template_params(actual) for (pattern, actual) in zip(func_type.args, arg_types)],
                {})
            if deductions is None:
                errors.append((func, "Unable to deduce type parameters for %s given (%s)" % (func_type, ', '.join(map(str, arg_types)))))
            elif len(deductions) < len(func_type.templates):
                errors.append((func, "Unable to deduce type parameter %s" % (
                    ", ".join([param.name for param in set(func_type.templates) - set(deductions.keys())]))))
            else:
                type_list = [deductions[param] for param in func_type.templates]
                from .Symtab import Entry
                specialization = Entry(
                    name = func.name + "[%s]" % ",".join([str(t) for t in type_list]),
                    cname = func.cname + "<%s>" % ",".join([t.empty_declaration_code() for t in type_list]),
                    type = func_type.specialize(deductions),
                    pos = func.pos)
                candidates.append((specialization, specialization.type))
        else:
            candidates.append((func, func_type))

    # Optimize the most common case of no overloading...
    if len(candidates) == 1:
        return candidates[0][0]
    elif len(candidates) == 0:
        if pos is not None:
            func, errmsg = errors[0]
            if len(errors) == 1 or [1 for func, e in errors if e == errmsg]:
                error(pos, errmsg)
            else:
                error(pos, "no suitable method found")
        return None

    possibilities = []
    bad_types = []
    needed_coercions = {}

    for index, (func, func_type) in enumerate(candidates):
        score = [0,0,0,0,0,0,0]
        for i in range(min(actual_nargs, len(func_type.args))):
            src_type = arg_types[i]
            dst_type = func_type.args[i].type

            assignable = dst_type.assignable_from(src_type)

            # Now take care of unprefixed string literals. So when you call a cdef
            # function that takes a char *, the coercion will mean that the
            # type will simply become bytes. We need to do this coercion
            # manually for overloaded and fused functions
            if not assignable:
                c_src_type = None
                if src_type.is_pyobject:
                    if src_type.is_builtin_type and src_type.name == 'str' and dst_type.resolve().is_string:
                        c_src_type = dst_type.resolve()
                    else:
                        c_src_type = src_type.default_coerced_ctype()
                elif src_type.is_pythran_expr:
                        c_src_type = src_type.org_buffer

                if c_src_type is not None:
                    assignable = dst_type.assignable_from(c_src_type)
                    if assignable:
                        src_type = c_src_type
                        needed_coercions[func] = (i, dst_type)

            if assignable:
                if src_type == dst_type or dst_type.same_as(src_type):
                    pass  # score 0
                elif func_type.is_strict_signature:
                    break  # exact match requested but not found
                elif is_promotion(src_type, dst_type):
                    score[2] += 1
                elif ((src_type.is_int and dst_type.is_int) or
                      (src_type.is_float and dst_type.is_float)):
                    score[2] += abs(dst_type.rank + (not dst_type.signed) -
                                    (src_type.rank + (not src_type.signed))) + 1
                elif dst_type.is_ptr and src_type.is_ptr:
                    if dst_type.base_type == c_void_type:
                        score[4] += 1
                    elif src_type.base_type.is_cpp_class and src_type.base_type.is_subclass(dst_type.base_type):
                        score[6] += src_type.base_type.subclass_dist(dst_type.base_type)
                    else:
                        score[5] += 1
                elif not src_type.is_pyobject:
                    score[1] += 1
                else:
                    score[0] += 1
            else:
                error_mesg = "Invalid conversion from '%s' to '%s'" % (src_type, dst_type)
                bad_types.append((func, error_mesg))
                break
        else:
            possibilities.append((score, index, func))  # so we can sort it

    if possibilities:
        possibilities.sort()
        if len(possibilities) > 1:
            score1 = possibilities[0][0]
            score2 = possibilities[1][0]
            if score1 == score2:
                if pos is not None:
                    error(pos, "ambiguous overloaded method")
                return None

        function = possibilities[0][-1]

        if function in needed_coercions and env:
            arg_i, coerce_to_type = needed_coercions[function]
            args[arg_i] = args[arg_i].coerce_to(coerce_to_type, env)

        return function

    if pos is not None:
        if len(bad_types) == 1:
            error(pos, bad_types[0][1])
        else:
            error(pos, "no suitable method found")

    return None

def merge_template_deductions(a, b):
    if a is None or b is None:
        return None
    all = a
    for param, value in b.items():
        if param in all:
            if a[param] != b[param]:
                return None
        else:
            all[param] = value
    return all


def widest_numeric_type(type1, type2):
    """Given two numeric types, return the narrowest type encompassing both of them.
    """
    if type1.is_reference:
        type1 = type1.ref_base_type
    if type2.is_reference:
        type2 = type2.ref_base_type
    if type1.is_cv_qualified:
        type1 = type1.cv_base_type
    if type2.is_cv_qualified:
        type2 = type2.cv_base_type
    if type1 == type2:
        widest_type = type1
    elif type1.is_complex or type2.is_complex:
        def real_type(ntype):
            if ntype.is_complex:
                return ntype.real_type
            return ntype
        widest_type = CComplexType(
            widest_numeric_type(
                real_type(type1),
                real_type(type2)))
    elif type1.is_enum and type2.is_enum:
        widest_type = c_int_type
    elif type1.rank < type2.rank:
        widest_type = type2
    elif type1.rank > type2.rank:
        widest_type = type1
    elif type1.signed < type2.signed:
        widest_type = type1
    elif type1.signed > type2.signed:
        widest_type = type2
    elif type1.is_typedef > type2.is_typedef:
        widest_type = type1
    else:
        widest_type = type2
    return widest_type


def numeric_type_fits(small_type, large_type):
    return widest_numeric_type(small_type, large_type) == large_type


def independent_spanning_type(type1, type2):
    # Return a type assignable independently from both type1 and
    # type2, but do not require any interoperability between the two.
    # For example, in "True * 2", it is safe to assume an integer
    # result type (so spanning_type() will do the right thing),
    # whereas "x = True or 2" must evaluate to a type that can hold
    # both a boolean value and an integer, so this function works
    # better.
    if type1.is_reference ^ type2.is_reference:
        if type1.is_reference:
            type1 = type1.ref_base_type
        else:
            type2 = type2.ref_base_type
    if type1 == type2:
        return type1
    elif (type1 is c_bint_type or type2 is c_bint_type) and (type1.is_numeric and type2.is_numeric):
        # special case: if one of the results is a bint and the other
        # is another C integer, we must prevent returning a numeric
        # type so that we do not lose the ability to coerce to a
        # Python bool if we have to.
        return py_object_type
    span_type = _spanning_type(type1, type2)
    if span_type is None:
        return error_type
    return span_type

def spanning_type(type1, type2):
    # Return a type assignable from both type1 and type2, or
    # py_object_type if no better type is found.  Assumes that the
    # code that calls this will try a coercion afterwards, which will
    # fail if the types cannot actually coerce to a py_object_type.
    if type1 == type2:
        return type1
    elif type1 is py_object_type or type2 is py_object_type:
        return py_object_type
    elif type1 is c_py_unicode_type or type2 is c_py_unicode_type:
        # Py_UNICODE behaves more like a string than an int
        return py_object_type
    span_type = _spanning_type(type1, type2)
    if span_type is None:
        return py_object_type
    return span_type

def _spanning_type(type1, type2):
    if type1.is_numeric and type2.is_numeric:
        return widest_numeric_type(type1, type2)
    elif type1.is_builtin_type and type1.name == 'float' and type2.is_numeric:
        return widest_numeric_type(c_double_type, type2)
    elif type2.is_builtin_type and type2.name == 'float' and type1.is_numeric:
        return widest_numeric_type(type1, c_double_type)
    elif type1.is_extension_type and type2.is_extension_type:
        return widest_extension_type(type1, type2)
    elif type1.is_pyobject or type2.is_pyobject:
        return py_object_type
    elif type1.assignable_from(type2):
        if type1.is_extension_type and type1.typeobj_is_imported():
            # external types are unsafe, so we use PyObject instead
            return py_object_type
        return type1
    elif type2.assignable_from(type1):
        if type2.is_extension_type and type2.typeobj_is_imported():
            # external types are unsafe, so we use PyObject instead
            return py_object_type
        return type2
    elif type1.is_ptr and type2.is_ptr:
        if type1.base_type.is_cpp_class and type2.base_type.is_cpp_class:
            common_base = widest_cpp_type(type1.base_type, type2.base_type)
            if common_base:
                return CPtrType(common_base)
        # incompatible pointers, void* will do as a result
        return c_void_ptr_type
    else:
        return None

def widest_extension_type(type1, type2):
    if type1.typeobj_is_imported() or type2.typeobj_is_imported():
        return py_object_type
    while True:
        if type1.subtype_of(type2):
            return type2
        elif type2.subtype_of(type1):
            return type1
        type1, type2 = type1.base_type, type2.base_type
        if type1 is None or type2 is None:
            return py_object_type

def widest_cpp_type(type1, type2):
    @cached_function
    def bases(type):
        all = set()
        for base in type.base_classes:
            all.add(base)
            all.update(bases(base))
        return all
    common_bases = bases(type1).intersection(bases(type2))
    common_bases_bases = reduce(set.union, [bases(b) for b in common_bases], set())
    candidates = [b for b in common_bases if b not in common_bases_bases]
    if len(candidates) == 1:
        return candidates[0]
    else:
        # Fall back to void* for now.
        return None


def simple_c_type(signed, longness, name):
    # Find type descriptor for simple type given name and modifiers.
    # Returns None if arguments don't make sense.
    return modifiers_and_name_to_type.get((signed, longness, name))

def parse_basic_type(name):
    base = None
    if name.startswith('p_'):
        base = parse_basic_type(name[2:])
    elif name.startswith('p'):
        base = parse_basic_type(name[1:])
    elif name.endswith('*'):
        base = parse_basic_type(name[:-1])
    if base:
        return CPtrType(base)
    #
    basic_type = simple_c_type(1, 0, name)
    if basic_type:
        return basic_type
    #
    signed = 1
    longness = 0
    if name == 'Py_UNICODE':
        signed = 0
    elif name == 'Py_UCS4':
        signed = 0
    elif name == 'Py_hash_t':
        signed = 2
    elif name == 'Py_ssize_t':
        signed = 2
    elif name == 'ssize_t':
        signed = 2
    elif name == 'size_t':
        signed = 0
    else:
        if name.startswith('u'):
            name = name[1:]
            signed = 0
        elif (name.startswith('s') and
              not name.startswith('short')):
            name = name[1:]
            signed = 2
        longness = 0
        while name.startswith('short'):
            name = name.replace('short', '', 1).strip()
            longness -= 1
        while name.startswith('long'):
            name = name.replace('long', '', 1).strip()
            longness += 1
        if longness != 0 and not name:
            name = 'int'
    return simple_c_type(signed, longness, name)

def c_array_type(base_type, size):
    # Construct a C array type.
    if base_type is error_type:
        return error_type
    else:
        return CArrayType(base_type, size)

def c_ptr_type(base_type):
    # Construct a C pointer type.
    if base_type is error_type:
        return error_type
    elif base_type.is_reference:
        return CPtrType(base_type.ref_base_type)
    else:
        return CPtrType(base_type)

def c_ref_type(base_type):
    # Construct a C reference type
    if base_type is error_type:
        return error_type
    else:
        return CReferenceType(base_type)

def c_const_type(base_type):
    # Construct a C const type.
    if base_type is error_type:
        return error_type
    else:
        return CConstType(base_type)

def c_const_or_volatile_type(base_type, is_const, is_volatile):
    # Construct a C const/volatile type.
    if base_type is error_type:
        return error_type
    else:
        return CConstOrVolatileType(base_type, is_const, is_volatile)

def same_type(type1, type2):
    return type1.same_as(type2)

def assignable_from(type1, type2):
    return type1.assignable_from(type2)

def typecast(to_type, from_type, expr_code):
    #  Return expr_code cast to a C type which can be
    #  assigned to to_type, assuming its existing C type
    #  is from_type.
    if (to_type is from_type or
            (not to_type.is_pyobject and assignable_from(to_type, from_type))):
        return expr_code
    elif (to_type is py_object_type and from_type and
            from_type.is_builtin_type and from_type.name != 'type'):
        # no cast needed, builtins are PyObject* already
        return expr_code
    else:
        #print "typecast: to", to_type, "from", from_type ###
        return to_type.cast_code(expr_code)

def type_list_identifier(types):
    return cap_length('__and_'.join(type_identifier(type) for type in types))

_type_identifier_cache = {}
def type_identifier(type):
    decl = type.empty_declaration_code()
    safe = _type_identifier_cache.get(decl)
    if safe is None:
        safe = decl
        safe = re.sub(' +', ' ', safe)
        safe = re.sub(' ([^a-zA-Z0-9_])', r'\1', safe)
        safe = re.sub('([^a-zA-Z0-9_]) ', r'\1', safe)
        safe = (safe.replace('__', '__dunder')
                    .replace('const ', '__const_')
                    .replace(' ', '__space_')
                    .replace('*', '__ptr')
                    .replace('&', '__ref')
                    .replace('[', '__lArr')
                    .replace(']', '__rArr')
                    .replace('<', '__lAng')
                    .replace('>', '__rAng')
                    .replace('(', '__lParen')
                    .replace(')', '__rParen')
                    .replace(',', '__comma_')
                    .replace('::', '__in_'))
        safe = cap_length(re.sub('[^a-zA-Z0-9_]', lambda x: '__%X' % ord(x.group(0)), safe))
        _type_identifier_cache[decl] = safe
    return safe

def cap_length(s, max_prefix=63, max_len=1024):
    if len(s) <= max_prefix:
        return s
    else:
        return '%x__%s__etc' % (abs(hash(s)) % (1<<20), s[:max_len-17])<|MERGE_RESOLUTION|>--- conflicted
+++ resolved
@@ -194,12 +194,9 @@
     #  is_pythran_expr       boolean     Is Pythran expr
     #  is_numpy_buffer       boolean     Is Numpy array buffer
     #  has_attributes        boolean     Has C dot-selectable attributes
-<<<<<<< HEAD
     #  needs_cpp_construction  boolean     Needs C++ constructor and destructor when used in a cdef class
-=======
-    #  needs_refcounting          boolean     Needs code to be generated similar to incref/gotref/decref.
+    #  needs_refcounting     boolean     Needs code to be generated similar to incref/gotref/decref.
     #                                    Largely used internally.
->>>>>>> b9cecd60
     #  default_value         string      Initial value that can be assigned before first user assignment.
     #  declaration_value     string      The value statically assigned on declaration (if any).
     #  entry                 Entry       The Entry for this type
@@ -266,11 +263,8 @@
     is_pythran_expr = 0
     is_numpy_buffer = 0
     has_attributes = 0
-<<<<<<< HEAD
     needs_cpp_construction = 0
-=======
     needs_refcounting = 0
->>>>>>> b9cecd60
     default_value = ""
     declaration_value = ""
 
