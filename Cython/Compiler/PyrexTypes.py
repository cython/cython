--- conflicted
+++ resolved
@@ -273,12 +273,7 @@
         return self
 
     def specialize(self, values):
-<<<<<<< HEAD
-        # TODO(danilo): Override wherever it makes sense.
-        # Overridden functions should generally return error_type instead of raising an exception
-=======
         # Returns the concrete type if this is a fused type, or otherwise the type itself.
->>>>>>> af757997
         return self
 
     def literal_code(self, value):
