--- conflicted
+++ resolved
@@ -3812,11 +3812,7 @@
             from .UtilityCode import CythonUtilityCode
             env.use_utility_code(CythonUtilityCode.load(
                 cls.replace('unordered_', '') + ".from_py", "CppConvert.pyx",
-<<<<<<< HEAD
-                context=context))
-=======
                 context=context, compiler_directives=directives))
->>>>>>> 8552e3d3
             self.from_py_function = cname
             return True
 
@@ -3864,11 +3860,7 @@
             from .UtilityCode import CythonUtilityCode
             env.use_utility_code(CythonUtilityCode.load(
                 cls.replace('unordered_', '') + ".to_py", "CppConvert.pyx",
-<<<<<<< HEAD
-                context=context))
-=======
                 context=context, compiler_directives=directives))
->>>>>>> 8552e3d3
             self.to_py_function = cname
             return True
 
