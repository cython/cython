#
#   Cython/Python language types
#

from __future__ import absolute_import

import copy
import hashlib
import re

try:
    reduce
except NameError:
    from functools import reduce
from functools import partial

from Cython.Utils import cached_function
from .Code import UtilityCode, LazyUtilityCode, TempitaUtilityCode
from . import StringEncoding
from . import Naming

from .Errors import error, warning, CannotSpecialize


class BaseType(object):
    #
    #  Base class for all Cython types including pseudo-types.

    # List of attribute names of any subtypes
    subtypes = []
    _empty_declaration = None
    _specialization_name = None
    default_format_spec = None

    def can_coerce_to_pyobject(self, env):
        return False

    def can_coerce_from_pyobject(self, env):
        return False

    def can_coerce_to_pystring(self, env, format_spec=None):
        return False

    def convert_to_pystring(self, cvalue, code, format_spec=None):
        raise NotImplementedError("C types that support string formatting must override this method")

    def cast_code(self, expr_code):
        return "((%s)%s)" % (self.empty_declaration_code(), expr_code)

    def empty_declaration_code(self, pyrex=False):
        if pyrex:
            return self.declaration_code('', pyrex=True)
        if self._empty_declaration is None:
            self._empty_declaration = self.declaration_code('')
        return self._empty_declaration

    def specialization_name(self):
        if self._specialization_name is None:
            # This is not entirely robust.
            common_subs = (self.empty_declaration_code()
                           .replace("unsigned ", "unsigned_")
                           .replace("long long", "long_long")
                           .replace(" ", "__"))
            self._specialization_name = re.sub(
                '[^a-zA-Z0-9_]', lambda x: '_%x_' % ord(x.group(0)), common_subs)
        return self._specialization_name

    def base_declaration_code(self, base_code, entity_code):
        if entity_code:
            return "%s %s" % (base_code, entity_code)
        else:
            return base_code

    def __deepcopy__(self, memo):
        """
        Types never need to be copied, if we do copy, Unfortunate Things
        Will Happen!
        """
        return self

    def get_fused_types(self, result=None, seen=None, subtypes=None):
        subtypes = subtypes or self.subtypes
        if not subtypes:
            return None

        if result is None:
            result = []
            seen = set()

        for attr in subtypes:
            list_or_subtype = getattr(self, attr)
            if list_or_subtype:
                if isinstance(list_or_subtype, BaseType):
                    list_or_subtype.get_fused_types(result, seen)
                else:
                    for subtype in list_or_subtype:
                        subtype.get_fused_types(result, seen)

        return result

    def specialize_fused(self, env):
        if env.fused_to_specific:
            return self.specialize(env.fused_to_specific)

        return self

    @property
    def is_fused(self):
        """
        Whether this type or any of its subtypes is a fused type
        """
        # Add this indirection for the is_fused property to allow overriding
        # get_fused_types in subclasses.
        return self.get_fused_types()

    def deduce_template_params(self, actual):
        """
        Deduce any template params in this (argument) type given the actual
        argument type.

        https://en.cppreference.com/w/cpp/language/function_template#Template_argument_deduction
        """
        return {}

    def __lt__(self, other):
        """
        For sorting. The sorting order should correspond to the preference of
        conversion from Python types.

        Override to provide something sensible. This is only implemented so that
        python 3 doesn't trip
        """
        return id(type(self)) < id(type(other))

    def py_type_name(self):
        """
        Return the name of the Python type that can coerce to this type.
        """

    def typeof_name(self):
        """
        Return the string with which fused python functions can be indexed.
        """
        if self.is_builtin_type or self.py_type_name() == 'object':
            index_name = self.py_type_name()
        else:
            index_name = str(self)

        return index_name

    def check_for_null_code(self, cname):
        """
        Return the code for a NULL-check in case an UnboundLocalError should
        be raised if an entry of this type is referenced before assignment.
        Returns None if no check should be performed.
        """
        return None

    def invalid_value(self):
        """
        Returns the most invalid value an object of this type can assume as a
        C expression string. Returns None if no such value exists.
        """


class PyrexType(BaseType):
    #
    #  Base class for all Cython types
    #
    #  is_pyobject           boolean     Is a Python object type
    #  is_extension_type     boolean     Is a Python extension type
    #  is_final_type         boolean     Is a final extension type
    #  is_numeric            boolean     Is a C numeric type
    #  is_int                boolean     Is a C integer type
    #  is_float              boolean     Is a C floating point type
    #  is_complex            boolean     Is a C complex type
    #  is_void               boolean     Is the C void type
    #  is_array              boolean     Is a C array type
    #  is_ptr                boolean     Is a C pointer type
    #  is_null_ptr           boolean     Is the type of NULL
    #  is_reference          boolean     Is a C reference type
    #  is_rvalue_reference   boolean     Is a C++ rvalue reference type
    #  is_const              boolean     Is a C const type
    #  is_volatile           boolean     Is a C volatile type
    #  is_cv_qualified       boolean     Is a C const or volatile type
    #  is_cfunction          boolean     Is a C function type
    #  is_struct_or_union    boolean     Is a C struct or union type
    #  is_struct             boolean     Is a C struct type
    #  is_cpp_class          boolean     Is a C++ class
    #  is_optional_cpp_class boolean     Is a C++ class with variable lifetime handled with std::optional
    #  is_enum               boolean     Is a C enum type
    #  is_cpp_enum           boolean     Is a C++ scoped enum type
    #  is_typedef            boolean     Is a typedef type
    #  is_string             boolean     Is a C char * type
    #  is_pyunicode_ptr      boolean     Is a C PyUNICODE * type
    #  is_cpp_string         boolean     Is a C++ std::string type
    #  is_unicode_char       boolean     Is either Py_UCS4 or Py_UNICODE
    #  is_returncode         boolean     Is used only to signal exceptions
    #  is_error              boolean     Is the dummy error type
    #  is_buffer             boolean     Is buffer access type
    #  is_pythran_expr       boolean     Is Pythran expr
    #  is_numpy_buffer       boolean     Is Numpy array buffer
    #  has_attributes        boolean     Has C dot-selectable attributes
    #  needs_cpp_construction  boolean     Needs C++ constructor and destructor when used in a cdef class
    #  needs_refcounting     boolean     Needs code to be generated similar to incref/gotref/decref.
    #                                    Largely used internally.
    #  default_value         string      Initial value that can be assigned before first user assignment.
    #  declaration_value     string      The value statically assigned on declaration (if any).
    #  entry                 Entry       The Entry for this type
    #
    #  declaration_code(entity_code,
    #      for_display = 0, dll_linkage = None, pyrex = 0)
    #    Returns a code fragment for the declaration of an entity
    #    of this type, given a code fragment for the entity.
    #    * If for_display, this is for reading by a human in an error
    #      message; otherwise it must be valid C code.
    #    * If dll_linkage is not None, it must be 'DL_EXPORT' or
    #      'DL_IMPORT', and will be added to the base type part of
    #      the declaration.
    #    * If pyrex = 1, this is for use in a 'cdef extern'
    #      statement of a Cython include file.
    #
    #  assignable_from(src_type)
    #    Tests whether a variable of this type can be
    #    assigned a value of type src_type.
    #
    #  same_as(other_type)
    #    Tests whether this type represents the same type
    #    as other_type.
    #
    #  as_argument_type():
    #    Coerces array and C function types into pointer type for use as
    #    a formal argument type.
    #

    is_pyobject = 0
    is_unspecified = 0
    is_extension_type = 0
    is_final_type = 0
    is_builtin_type = 0
    is_cython_builtin_type = 0
    is_numeric = 0
    is_int = 0
    is_float = 0
    is_complex = 0
    is_void = 0
    is_array = 0
    is_ptr = 0
    is_null_ptr = 0
    is_reference = 0
    is_fake_reference = 0
    is_rvalue_reference = 0
    is_const = 0
    is_volatile = 0
    is_cv_qualified = 0
    is_cfunction = 0
    is_struct_or_union = 0
    is_cpp_class = 0
    is_optional_cpp_class = 0
    is_cpp_string = 0
    is_struct = 0
    is_enum = 0
    is_cpp_enum = False
    is_typedef = 0
    is_string = 0
    is_pyunicode_ptr = 0
    is_unicode_char = 0
    is_returncode = 0
    is_error = 0
    is_buffer = 0
    is_ctuple = 0
    is_memoryviewslice = 0
    is_pythran_expr = 0
    is_numpy_buffer = 0
    has_attributes = 0
    needs_cpp_construction = 0
    needs_refcounting = 0
    default_value = ""
    declaration_value = ""

    def resolve(self):
        # If a typedef, returns the base type.
        return self

    def specialize(self, values):
        # Returns the concrete type if this is a fused type, or otherwise the type itself.
        # May raise Errors.CannotSpecialize on failure
        return self

    def literal_code(self, value):
        # Returns a C code fragment representing a literal
        # value of this type.
        return str(value)

    def __str__(self):
        return self.declaration_code("", for_display = 1).strip()

    def same_as(self, other_type, **kwds):
        return self.same_as_resolved_type(other_type.resolve(), **kwds)

    def same_as_resolved_type(self, other_type):
        return self == other_type or other_type is error_type

    def subtype_of(self, other_type):
        return self.subtype_of_resolved_type(other_type.resolve())

    def subtype_of_resolved_type(self, other_type):
        return self.same_as(other_type)

    def assignable_from(self, src_type):
        return self.assignable_from_resolved_type(src_type.resolve())

    def assignable_from_resolved_type(self, src_type):
        return self.same_as(src_type)

    def as_argument_type(self):
        return self

    def is_complete(self):
        # A type is incomplete if it is an unsized array,
        # a struct whose attributes are not defined, etc.
        return 1

    def is_simple_buffer_dtype(self):
        return (self.is_int or self.is_float or self.is_complex or self.is_pyobject or
                self.is_extension_type or self.is_ptr)

    def struct_nesting_depth(self):
        # Returns the number levels of nested structs. This is
        # used for constructing a stack for walking the run-time
        # type information of the struct.
        return 1

    def global_init_code(self, entry, code):
        # abstract
        pass

    def needs_nonecheck(self):
        return 0

    def _assign_from_py_code(self, source_code, result_code, error_pos, code,
                             from_py_function=None, error_condition=None, extra_args=None):
        args = ', ' + ', '.join('%s' % arg for arg in extra_args) if extra_args else ''
        convert_call = "%s(%s%s)" % (
            from_py_function or self.from_py_function,
            source_code,
            args,
        )
        if self.is_enum:
            convert_call = typecast(self, c_long_type, convert_call)
        return '%s = %s; %s' % (
            result_code,
            convert_call,
            code.error_goto_if(error_condition or self.error_condition(result_code), error_pos))

    def _generate_dummy_refcounting(self, code, *ignored_args, **ignored_kwds):
        if self.needs_refcounting:
            raise NotImplementedError("Ref-counting operation not yet implemented for type %s" %
                                      self)

    def _generate_dummy_refcounting_assignment(self, code, cname, rhs_cname, *ignored_args, **ignored_kwds):
        if self.needs_refcounting:
            raise NotImplementedError("Ref-counting operation not yet implemented for type %s" %
                                      self)
        code.putln("%s = %s" % (cname, rhs_cname))

    generate_incref = generate_xincref = generate_decref = generate_xdecref \
        = generate_decref_clear = generate_xdecref_clear \
        = generate_gotref = generate_xgotref = generate_giveref = generate_xgiveref \
            = _generate_dummy_refcounting

    generate_decref_set = generate_xdecref_set = _generate_dummy_refcounting_assignment

    def nullcheck_string(self, code, cname):
        if self.needs_refcounting:
            raise NotImplementedError("Ref-counting operation not yet implemented for type %s" %
                                      self)
        code.putln("1")

    def cpp_optional_declaration_code(self, entity_code, dll_linkage=None):
        # declares an std::optional c++ variable
        raise NotImplementedError(
            "cpp_optional_declaration_code only implemented for c++ classes and not type %s" % self)


def public_decl(base_code, dll_linkage):
    if dll_linkage:
        return "%s(%s)" % (dll_linkage, base_code.replace(',', ' __PYX_COMMA '))
    else:
        return base_code


def create_typedef_type(name, base_type, cname, is_external=0, namespace=None):
    if is_external:
        if base_type.is_complex or base_type.is_fused:
            raise ValueError("%s external typedefs not supported" % (
                "Fused" if base_type.is_fused else "Complex"))
    if base_type.is_complex or base_type.is_fused:
        return base_type
    return CTypedefType(name, base_type, cname, is_external, namespace)


class CTypedefType(BaseType):
    #
    #  Pseudo-type defined with a ctypedef statement in a
    #  'cdef extern from' block.
    #  Delegates most attribute lookups to the base type.
    #  (Anything not defined here or in the BaseType is delegated.)
    #
    #  qualified_name      string
    #  typedef_name        string
    #  typedef_cname       string
    #  typedef_base_type   PyrexType
    #  typedef_is_external bool

    is_typedef = 1
    typedef_is_external = 0

    to_py_utility_code = None
    from_py_utility_code = None

    subtypes = ['typedef_base_type']

    def __init__(self, name, base_type, cname, is_external=0, namespace=None):
        assert not base_type.is_complex
        self.typedef_name = name
        self.typedef_cname = cname
        self.typedef_base_type = base_type
        self.typedef_is_external = is_external
        self.typedef_namespace = namespace

    def invalid_value(self):
        return self.typedef_base_type.invalid_value()

    def resolve(self):
        return self.typedef_base_type.resolve()

    def declaration_code(self, entity_code,
            for_display = 0, dll_linkage = None, pyrex = 0):
        if pyrex or for_display:
            base_code = self.typedef_name
        else:
            base_code = public_decl(self.typedef_cname, dll_linkage)
        if self.typedef_namespace is not None and not pyrex:
            base_code = "%s::%s" % (self.typedef_namespace.empty_declaration_code(), base_code)
        return self.base_declaration_code(base_code, entity_code)

    def as_argument_type(self):
        return self

    def cast_code(self, expr_code):
        # If self is really an array (rather than pointer), we can't cast.
        # For example, the gmp mpz_t.
        if self.typedef_base_type.is_array:
            base_type = self.typedef_base_type.base_type
            return CPtrType(base_type).cast_code(expr_code)
        else:
            return BaseType.cast_code(self, expr_code)

    def specialize(self, values):
        base_type = self.typedef_base_type.specialize(values)
        namespace = self.typedef_namespace.specialize(values) if self.typedef_namespace else None
        if base_type is self.typedef_base_type and namespace is self.typedef_namespace:
            return self
        else:
            return create_typedef_type(self.typedef_name, base_type, self.typedef_cname,
                                0, namespace)

    def __repr__(self):
        return "<CTypedefType %s>" % self.typedef_cname

    def __str__(self):
        return self.typedef_name

    def _create_utility_code(self, template_utility_code,
                             template_function_name):
        type_name = type_identifier(self.typedef_cname)
        utility_code = template_utility_code.specialize(
            type     = self.typedef_cname,
            TypeName = type_name)
        function_name = template_function_name % type_name
        return utility_code, function_name

    def create_to_py_utility_code(self, env):
        if self.typedef_is_external:
            if not self.to_py_utility_code:
                base_type = self.typedef_base_type
                if type(base_type) is CIntType:
                    self.to_py_function = "__Pyx_PyInt_From_" + self.specialization_name()
                    env.use_utility_code(TempitaUtilityCode.load_cached(
                        "CIntToPy", "TypeConversion.c",
                        context={"TYPE": self.empty_declaration_code(),
                                 "TO_PY_FUNCTION": self.to_py_function}))
                    return True
                elif base_type.is_float:
                    pass  # XXX implement!
                elif base_type.is_complex:
                    pass  # XXX implement!
                    pass
                elif base_type.is_cpp_string:
                    cname = "__pyx_convert_PyObject_string_to_py_%s" % type_identifier(self)
                    context = {
                        'cname': cname,
                        'type': self.typedef_cname,
                    }
                    from .UtilityCode import CythonUtilityCode
                    env.use_utility_code(CythonUtilityCode.load(
                        "string.to_py", "CppConvert.pyx", context=context))
                    self.to_py_function = cname
                    return True
            if self.to_py_utility_code:
                env.use_utility_code(self.to_py_utility_code)
                return True
        # delegation
        return self.typedef_base_type.create_to_py_utility_code(env)

    def create_from_py_utility_code(self, env):
        if self.typedef_is_external:
            if not self.from_py_utility_code:
                base_type = self.typedef_base_type
                if type(base_type) is CIntType:
                    self.from_py_function = "__Pyx_PyInt_As_" + self.specialization_name()
                    env.use_utility_code(TempitaUtilityCode.load_cached(
                        "CIntFromPy", "TypeConversion.c",
                        context={"TYPE": self.empty_declaration_code(),
                                 "FROM_PY_FUNCTION": self.from_py_function}))
                    return True
                elif base_type.is_float:
                    pass  # XXX implement!
                elif base_type.is_complex:
                    pass  # XXX implement!
                elif base_type.is_cpp_string:
                    cname = '__pyx_convert_string_from_py_%s' % type_identifier(self)
                    context = {
                        'cname': cname,
                        'type': self.typedef_cname,
                    }
                    from .UtilityCode import CythonUtilityCode
                    env.use_utility_code(CythonUtilityCode.load(
                        "string.from_py", "CppConvert.pyx", context=context))
                    self.from_py_function = cname
                    return True
            if self.from_py_utility_code:
                env.use_utility_code(self.from_py_utility_code)
                return True
        # delegation
        return self.typedef_base_type.create_from_py_utility_code(env)

    def to_py_call_code(self, source_code, result_code, result_type, to_py_function=None):
        if to_py_function is None:
            to_py_function = self.to_py_function
        return self.typedef_base_type.to_py_call_code(
            source_code, result_code, result_type, to_py_function)

    def from_py_call_code(self, source_code, result_code, error_pos, code,
                          from_py_function=None, error_condition=None):
        return self.typedef_base_type.from_py_call_code(
            source_code, result_code, error_pos, code,
            from_py_function or self.from_py_function,
            error_condition or self.error_condition(result_code)
        )

    def overflow_check_binop(self, binop, env, const_rhs=False):
        env.use_utility_code(UtilityCode.load("Common", "Overflow.c"))
        type = self.empty_declaration_code()
        name = self.specialization_name()
        if binop == "lshift":
            env.use_utility_code(TempitaUtilityCode.load_cached(
                "LeftShift", "Overflow.c",
                context={'TYPE': type, 'NAME': name, 'SIGNED': self.signed}))
        else:
            if const_rhs:
                binop += "_const"
            _load_overflow_base(env)
            env.use_utility_code(TempitaUtilityCode.load_cached(
                "SizeCheck", "Overflow.c",
                context={'TYPE': type, 'NAME': name}))
            env.use_utility_code(TempitaUtilityCode.load_cached(
                "Binop", "Overflow.c",
                context={'TYPE': type, 'NAME': name, 'BINOP': binop}))
        return "__Pyx_%s_%s_checking_overflow" % (binop, name)

    def error_condition(self, result_code):
        if self.typedef_is_external:
            if self.exception_value:
                condition = "(%s == %s)" % (
                    result_code, self.cast_code(self.exception_value))
                if self.exception_check:
                    condition += " && PyErr_Occurred()"
                return condition
        # delegation
        return self.typedef_base_type.error_condition(result_code)

    def __getattr__(self, name):
        return getattr(self.typedef_base_type, name)

    def py_type_name(self):
        return self.typedef_base_type.py_type_name()

    def can_coerce_to_pyobject(self, env):
        return self.typedef_base_type.can_coerce_to_pyobject(env)

    def can_coerce_from_pyobject(self, env):
        return self.typedef_base_type.can_coerce_from_pyobject(env)


class MemoryViewSliceType(PyrexType):

    is_memoryviewslice = 1
    default_value = "{ 0, 0, { 0 }, { 0 }, { 0 } }"

    has_attributes = 1
    needs_refcounting = 1  # Ideally this would be true and reference counting for
        # memoryview and pyobject code could be generated in the same way.
        # However, memoryviews are sufficiently specialized that this doesn't
        # seem practical. Implement a limited version of it for now
    scope = None

    # These are special cased in Defnode
    from_py_function = None
    to_py_function = None

    exception_value = None
    exception_check = True

    subtypes = ['dtype']

    def __init__(self, base_dtype, axes):
        """
        MemoryViewSliceType(base, axes)

        Base is the C base type; axes is a list of (access, packing) strings,
        where access is one of 'full', 'direct' or 'ptr' and packing is one of
        'contig', 'strided' or 'follow'.  There is one (access, packing) tuple
        for each dimension.

        the access specifiers determine whether the array data contains
        pointers that need to be dereferenced along that axis when
        retrieving/setting:

        'direct' -- No pointers stored in this dimension.
        'ptr' -- Pointer stored in this dimension.
        'full' -- Check along this dimension, don't assume either.

        the packing specifiers specify how the array elements are laid-out
        in memory.

        'contig' -- The data is contiguous in memory along this dimension.
                At most one dimension may be specified as 'contig'.
        'strided' -- The data isn't contiguous along this dimension.
        'follow' -- Used for C/Fortran contiguous arrays, a 'follow' dimension
            has its stride automatically computed from extents of the other
            dimensions to ensure C or Fortran memory layout.

        C-contiguous memory has 'direct' as the access spec, 'contig' as the
        *last* axis' packing spec and 'follow' for all other packing specs.

        Fortran-contiguous memory has 'direct' as the access spec, 'contig' as
        the *first* axis' packing spec and 'follow' for all other packing
        specs.
        """
        from . import Buffer, MemoryView

        self.dtype = base_dtype
        self.axes = axes
        self.ndim = len(axes)
        self.flags = MemoryView.get_buf_flags(self.axes)

        self.is_c_contig, self.is_f_contig = MemoryView.is_cf_contig(self.axes)
        assert not (self.is_c_contig and self.is_f_contig)

        self.mode = MemoryView.get_mode(axes)
        self.writable_needed = False

        if not self.dtype.is_fused:
            self.dtype_name = Buffer.mangle_dtype_name(self.dtype)

    def __hash__(self):
        return hash(self.__class__) ^ hash(self.dtype) ^ hash(tuple(self.axes))

    def __eq__(self, other):
        if isinstance(other, BaseType):
            return self.same_as_resolved_type(other)
        else:
            return False

    def __ne__(self, other):
        # TODO drop when Python2 is dropped
        return not (self == other)

    def same_as_resolved_type(self, other_type):
        return ((other_type.is_memoryviewslice and
            #self.writable_needed == other_type.writable_needed and  # FIXME: should be only uni-directional
            self.dtype.same_as(other_type.dtype) and
            self.axes == other_type.axes) or
            other_type is error_type)

    def needs_nonecheck(self):
        return True

    def is_complete(self):
        # incomplete since the underlying struct doesn't have a cython.memoryview object.
        return 0

    def declaration_code(self, entity_code,
            for_display = 0, dll_linkage = None, pyrex = 0):
        # XXX: we put these guards in for now...
        assert not dll_linkage
        from . import MemoryView
        base_code = StringEncoding.EncodedString(
            str(self) if pyrex or for_display else MemoryView.memviewslice_cname)
        return self.base_declaration_code(
                base_code,
                entity_code)

    def attributes_known(self):
        if self.scope is None:
            from . import Symtab

            self.scope = scope = Symtab.CClassScope(
                    'mvs_class_'+self.specialization_suffix(),
                    None,
                    visibility='extern')

            scope.parent_type = self
            scope.directives = {}

            scope.declare_var('_data', c_char_ptr_type, None,
                              cname='data', is_cdef=1)

        return True

    def declare_attribute(self, attribute, env, pos):
        from . import MemoryView, Options

        scope = self.scope

        if attribute == 'shape':
            scope.declare_var('shape',
                    c_array_type(c_py_ssize_t_type,
                                 Options.buffer_max_dims),
                    pos,
                    cname='shape',
                    is_cdef=1)

        elif attribute == 'strides':
            scope.declare_var('strides',
                    c_array_type(c_py_ssize_t_type,
                                 Options.buffer_max_dims),
                    pos,
                    cname='strides',
                    is_cdef=1)

        elif attribute == 'suboffsets':
            scope.declare_var('suboffsets',
                    c_array_type(c_py_ssize_t_type,
                                 Options.buffer_max_dims),
                    pos,
                    cname='suboffsets',
                    is_cdef=1)

        elif attribute in ("copy", "copy_fortran"):
            ndim = len(self.axes)

            follow_dim = [('direct', 'follow')]
            contig_dim = [('direct', 'contig')]
            to_axes_c = follow_dim * (ndim - 1) + contig_dim
            to_axes_f = contig_dim + follow_dim * (ndim -1)

            dtype = self.dtype
            if dtype.is_cv_qualified:
                dtype = dtype.cv_base_type

            to_memview_c = MemoryViewSliceType(dtype, to_axes_c)
            to_memview_f = MemoryViewSliceType(dtype, to_axes_f)

            for to_memview, cython_name in [(to_memview_c, "copy"),
                                            (to_memview_f, "copy_fortran")]:
                copy_func_type = CFuncType(
                    to_memview,
                    [CFuncTypeArg("memviewslice", self, None)])
                copy_cname = MemoryView.copy_c_or_fortran_cname(to_memview)

                entry = scope.declare_cfunction(
                    cython_name,
                    copy_func_type, pos=pos, defining=1,
                    cname=copy_cname)

                utility = MemoryView.get_copy_new_utility(pos, self, to_memview)
                env.use_utility_code(utility)

            MemoryView.use_cython_array_utility_code(env)

        elif attribute in ("is_c_contig", "is_f_contig"):
            # is_c_contig and is_f_contig functions
            for (c_or_f, cython_name) in (('C', 'is_c_contig'), ('F', 'is_f_contig')):

                is_contig_name = MemoryView.get_is_contig_func_name(c_or_f, self.ndim)

                cfunctype = CFuncType(
                        return_type=c_bint_type,
                        args=[CFuncTypeArg("memviewslice", self, None)],
                        exception_value="-1",
                )

                entry = scope.declare_cfunction(cython_name,
                            cfunctype,
                            pos=pos,
                            defining=1,
                            cname=is_contig_name)

                entry.utility_code_definition = MemoryView.get_is_contig_utility(c_or_f, self.ndim)

        return True

    def get_entry(self, node, cname=None, type=None):
        from . import MemoryView, Symtab

        if cname is None:
            assert node.is_simple() or node.is_temp or node.is_elemental
            cname = node.result()

        if type is None:
            type = node.type

        entry = Symtab.Entry(cname, cname, type, node.pos)
        return MemoryView.MemoryViewSliceBufferEntry(entry)

    def conforms_to(self, dst, broadcast=False, copying=False):
        """
        Returns True if src conforms to dst, False otherwise.

        If conformable, the types are the same, the ndims are equal, and each axis spec is conformable.

        Any packing/access spec is conformable to itself.

        'direct' and 'ptr' are conformable to 'full'.
        'contig' and 'follow' are conformable to 'strided'.
        Any other combo is not conformable.
        """
        from . import MemoryView

        src = self

        #if not copying and self.writable_needed and not dst.writable_needed:
        #    return False

        src_dtype, dst_dtype = src.dtype, dst.dtype
        # We can add but not remove const/volatile modifiers
        # (except if we are copying by value, then anything is fine)
        if not copying:
            if src_dtype.is_const and not dst_dtype.is_const:
                return False
            if src_dtype.is_volatile and not dst_dtype.is_volatile:
                return False
        # const/volatile checks are done, remove those qualifiers
        if src_dtype.is_cv_qualified:
            src_dtype = src_dtype.cv_base_type
        if dst_dtype.is_cv_qualified:
            dst_dtype = dst_dtype.cv_base_type

        if src_dtype != dst_dtype:
            return False

        if src.ndim != dst.ndim:
            if broadcast:
                src, dst = MemoryView.broadcast_types(src, dst)
            else:
                return False

        for src_spec, dst_spec in zip(src.axes, dst.axes):
            src_access, src_packing = src_spec
            dst_access, dst_packing = dst_spec
            if src_access != dst_access and dst_access != 'full':
                return False
            if src_packing != dst_packing and dst_packing != 'strided' and not copying:
                return False

        return True

    def valid_dtype(self, dtype, i=0):
        """
        Return whether type dtype can be used as the base type of a
        memoryview slice.

        We support structs, numeric types and objects
        """
        if dtype.is_complex and dtype.real_type.is_int:
            return False

        if dtype.is_struct and dtype.kind == 'struct':
            for member in dtype.scope.var_entries:
                if not self.valid_dtype(member.type):
                    return False

            return True

        return (
            dtype.is_error or
            # Pointers are not valid (yet)
            # (dtype.is_ptr and valid_memslice_dtype(dtype.base_type)) or
            (dtype.is_array and i < 8 and self.valid_dtype(dtype.base_type, i + 1)) or
            dtype.is_numeric or
            dtype.is_pyobject or
            dtype.is_fused or  # accept this as it will be replaced by specializations later
            (dtype.is_typedef and self.valid_dtype(dtype.typedef_base_type))
        )

    def validate_memslice_dtype(self, pos):
        if not self.valid_dtype(self.dtype):
            error(pos, "Invalid base type for memoryview slice: %s" % self.dtype)

    def assert_direct_dims(self, pos):
        for access, packing in self.axes:
            if access != 'direct':
                error(pos, "All dimensions must be direct")
                return False
        return True

    def transpose(self, pos):
        if not self.assert_direct_dims(pos):
            return error_type
        return MemoryViewSliceType(self.dtype, self.axes[::-1])

    def specialization_name(self):
        return '%s_%s' % (
            super(MemoryViewSliceType,self).specialization_name(),
            self.specialization_suffix())

    def specialization_suffix(self):
        return "%s_%s" % (self.axes_to_name(), self.dtype_name)

    def can_coerce_to_pyobject(self, env):
        return True

    def can_coerce_from_pyobject(self, env):
        return True

    def check_for_null_code(self, cname):
        return cname + '.memview'

    def create_from_py_utility_code(self, env):
        from . import MemoryView, Buffer

        # We don't have 'code', so use a LazyUtilityCode with a callback.
        def lazy_utility_callback(code):
            context['dtype_typeinfo'] = Buffer.get_type_information_cname(code, self.dtype)
            return TempitaUtilityCode.load(
                "ObjectToMemviewSlice", "MemoryView_C.c", context=context)

        env.use_utility_code(MemoryView.memviewslice_init_code)
        env.use_utility_code(LazyUtilityCode(lazy_utility_callback))

        if self.is_c_contig:
            c_or_f_flag = "__Pyx_IS_C_CONTIG"
        elif self.is_f_contig:
            c_or_f_flag = "__Pyx_IS_F_CONTIG"
        else:
            c_or_f_flag = "0"

        suffix = self.specialization_suffix()
        funcname = "__Pyx_PyObject_to_MemoryviewSlice_" + suffix

        context = dict(
            MemoryView.context,
            buf_flag = self.flags,
            ndim = self.ndim,
            axes_specs = ', '.join(self.axes_to_code()),
            dtype_typedecl = self.dtype.empty_declaration_code(),
            struct_nesting_depth = self.dtype.struct_nesting_depth(),
            c_or_f_flag = c_or_f_flag,
            funcname = funcname,
        )

        self.from_py_function = funcname
        return True

    def from_py_call_code(self, source_code, result_code, error_pos, code,
                          from_py_function=None, error_condition=None):
        # NOTE: auto-detection of readonly buffers is disabled:
        # writable = self.writable_needed or not self.dtype.is_const
        writable = not self.dtype.is_const
        return self._assign_from_py_code(
            source_code, result_code, error_pos, code, from_py_function, error_condition,
            extra_args=['PyBUF_WRITABLE' if writable else '0'])

    def create_to_py_utility_code(self, env):
        self._dtype_to_py_func, self._dtype_from_py_func = self.dtype_object_conversion_funcs(env)
        return True

    def to_py_call_code(self, source_code, result_code, result_type, to_py_function=None):
        assert self._dtype_to_py_func
        assert self._dtype_from_py_func

        to_py_func = "(PyObject *(*)(char *)) " + self._dtype_to_py_func
        from_py_func = "(int (*)(char *, PyObject *)) " + self._dtype_from_py_func

        tup = (result_code, source_code, self.ndim, to_py_func, from_py_func, self.dtype.is_pyobject)
        return "%s = __pyx_memoryview_fromslice(%s, %s, %s, %s, %d);" % tup

    def dtype_object_conversion_funcs(self, env):
        get_function = "__pyx_memview_get_%s" % self.dtype_name
        set_function = "__pyx_memview_set_%s" % self.dtype_name

        context = dict(
            get_function = get_function,
            set_function = set_function,
        )

        if self.dtype.is_pyobject:
            utility_name = "MemviewObjectToObject"
        else:
            self.dtype.create_to_py_utility_code(env)
            to_py_function = self.dtype.to_py_function

            from_py_function = None
            if not self.dtype.is_const:
                self.dtype.create_from_py_utility_code(env)
                from_py_function = self.dtype.from_py_function

            if not (to_py_function or from_py_function):
                return "NULL", "NULL"
            if not to_py_function:
                get_function = "NULL"
            if not from_py_function:
                set_function = "NULL"

            utility_name = "MemviewDtypeToObject"
            error_condition = (self.dtype.error_condition('value') or
                               'PyErr_Occurred()')
            context.update(
                to_py_function=to_py_function,
                from_py_function=from_py_function,
                dtype=self.dtype.empty_declaration_code(),
                error_condition=error_condition,
            )

        utility = TempitaUtilityCode.load_cached(
            utility_name, "MemoryView_C.c", context=context)
        env.use_utility_code(utility)
        return get_function, set_function

    def axes_to_code(self):
        """Return a list of code constants for each axis"""
        from . import MemoryView
        d = MemoryView._spec_to_const
        return ["(%s | %s)" % (d[a], d[p]) for a, p in self.axes]

    def axes_to_name(self):
        """Return an abbreviated name for our axes"""
        from . import MemoryView
        d = MemoryView._spec_to_abbrev
        return "".join(["%s%s" % (d[a], d[p]) for a, p in self.axes])

    def error_condition(self, result_code):
        return "!%s.memview" % result_code

    def __str__(self):
        from . import MemoryView

        axes_code_list = []
        for idx, (access, packing) in enumerate(self.axes):
            flag = MemoryView.get_memoryview_flag(access, packing)
            if flag == "strided":
                axes_code_list.append(":")
            else:
                if flag == 'contiguous':
                    have_follow = [p for a, p in self.axes[idx - 1:idx + 2]
                                         if p == 'follow']
                    if have_follow or self.ndim == 1:
                        flag = '1'

                axes_code_list.append("::" + flag)

        if self.dtype.is_pyobject:
            dtype_name = self.dtype.name
        else:
            dtype_name = self.dtype

        return "%s[%s]" % (dtype_name, ", ".join(axes_code_list))

    def specialize(self, values):
        """This does not validate the base type!!"""
        dtype = self.dtype.specialize(values)
        if dtype is not self.dtype:
            return MemoryViewSliceType(dtype, self.axes)

        return self

    def cast_code(self, expr_code):
        return expr_code

    # When memoryviews are increfed currently seems heavily special-cased.
    # Therefore, use our own function for now
    def generate_incref(self, code, name, **kwds):
        pass

    def generate_incref_memoryviewslice(self, code, slice_cname, have_gil):
        # TODO ideally would be done separately
        code.putln("__PYX_INC_MEMVIEW(&%s, %d);" % (slice_cname, int(have_gil)))

    # decref however did look to always apply for memoryview slices
    # with "have_gil" set to True by default
    def generate_xdecref(self, code, cname, nanny, have_gil):
        code.putln("__PYX_XCLEAR_MEMVIEW(&%s, %d);" % (cname, int(have_gil)))

    def generate_decref(self, code, cname, nanny, have_gil):
        # Fall back to xdecref since we don't care to have a separate decref version for this.
        self.generate_xdecref(code, cname, nanny, have_gil)

    def generate_xdecref_clear(self, code, cname, clear_before_decref, **kwds):
        self.generate_xdecref(code, cname, **kwds)
        code.putln("%s.memview = NULL; %s.data = NULL;" % (cname, cname))

    def generate_decref_clear(self, code, cname, **kwds):
        # memoryviews don't currently distinguish between xdecref and decref
        self.generate_xdecref_clear(code, cname, **kwds)

    # memoryviews don't participate in giveref/gotref
    generate_gotref = generate_xgotref = generate_xgiveref = generate_giveref = lambda *args: None



class BufferType(BaseType):
    #
    #  Delegates most attribute lookups to the base type.
    #  (Anything not defined here or in the BaseType is delegated.)
    #
    # dtype            PyrexType
    # ndim             int
    # mode             str
    # negative_indices bool
    # cast             bool
    # is_buffer        bool
    # writable         bool

    is_buffer = 1
    writable = True

    subtypes = ['dtype']

    def __init__(self, base, dtype, ndim, mode, negative_indices, cast):
        self.base = base
        self.dtype = dtype
        self.ndim = ndim
        self.buffer_ptr_type = CPtrType(dtype)
        self.mode = mode
        self.negative_indices = negative_indices
        self.cast = cast
        self.is_numpy_buffer = self.base.name == "ndarray"

    def can_coerce_to_pyobject(self,env):
        return True

    def can_coerce_from_pyobject(self,env):
        return True

    def as_argument_type(self):
        return self

    def specialize(self, values):
        dtype = self.dtype.specialize(values)
        if dtype is not self.dtype:
            return BufferType(self.base, dtype, self.ndim, self.mode,
                              self.negative_indices, self.cast)
        return self

    def get_entry(self, node):
        from . import Buffer
        assert node.is_name
        return Buffer.BufferEntry(node.entry)

    def __getattr__(self, name):
        return getattr(self.base, name)

    def __repr__(self):
        return "<BufferType %r>" % self.base

    def __str__(self):
        # avoid ', ', as fused functions split the signature string on ', '
        cast_str = ''
        if self.cast:
            cast_str = ',cast=True'

        return "%s[%s,ndim=%d%s]" % (self.base, self.dtype, self.ndim,
                                      cast_str)

    def assignable_from(self, other_type):
        if other_type.is_buffer:
            return (self.same_as(other_type, compare_base=False) and
                    self.base.assignable_from(other_type.base))

        return self.base.assignable_from(other_type)

    def same_as(self, other_type, compare_base=True):
        if not other_type.is_buffer:
            return other_type.same_as(self.base)

        return (self.dtype.same_as(other_type.dtype) and
                self.ndim == other_type.ndim and
                self.mode == other_type.mode and
                self.cast == other_type.cast and
                (not compare_base or self.base.same_as(other_type.base)))


class PyObjectType(PyrexType):
    #
    #  Base class for all Python object types (reference-counted).
    #
    #  buffer_defaults  dict or None     Default options for bu

    name = "object"
    is_pyobject = 1
    default_value = "0"
    declaration_value = "0"
    buffer_defaults = None
    is_extern = False
    is_subclassed = False
    is_gc_simple = False
    builtin_trashcan = False  # builtin type using trashcan
    needs_refcounting = True

    def __str__(self):
        return "Python object"

    def __repr__(self):
        return "<PyObjectType>"

    def can_coerce_to_pyobject(self, env):
        return True

    def can_coerce_from_pyobject(self, env):
        return True

    def default_coerced_ctype(self):
        """The default C type that this Python type coerces to, or None."""
        return None

    def assignable_from(self, src_type):
        # except for pointers, conversion will be attempted
        return not src_type.is_ptr or src_type.is_string or src_type.is_pyunicode_ptr

    def declaration_code(self, entity_code,
            for_display = 0, dll_linkage = None, pyrex = 0):
        if pyrex or for_display:
            base_code = "object"
        else:
            base_code = public_decl("PyObject", dll_linkage)
            entity_code = "*%s" % entity_code
        return self.base_declaration_code(base_code, entity_code)

    def as_pyobject(self, cname):
        if (not self.is_complete()) or self.is_extension_type:
            return "(PyObject *)" + cname
        else:
            return cname

    def py_type_name(self):
        return "object"

    def __lt__(self, other):
        """
        Make sure we sort highest, as instance checking on py_type_name
        ('object') is always true
        """
        return False

    def global_init_code(self, entry, code):
        code.put_init_var_to_py_none(entry, nanny=False)

    def check_for_null_code(self, cname):
        return cname

    def generate_incref(self, code, cname, nanny):
        if nanny:
            code.putln("__Pyx_INCREF(%s);" % self.as_pyobject(cname))
        else:
            code.putln("Py_INCREF(%s);" % self.as_pyobject(cname))

    def generate_xincref(self, code, cname, nanny):
        if nanny:
            code.putln("__Pyx_XINCREF(%s);" % self.as_pyobject(cname))
        else:
            code.putln("Py_XINCREF(%s);" % self.as_pyobject(cname))

    def generate_decref(self, code, cname, nanny, have_gil):
        # have_gil is for the benefit of memoryviewslice - it's ignored here
        assert have_gil
        self._generate_decref(code, cname, nanny, null_check=False, clear=False)

    def generate_xdecref(self, code, cname, nanny, have_gil):
        # in this (and other) PyObjectType functions, have_gil is being
        # passed to provide a common interface with MemoryviewSlice.
        # It's ignored here
        self._generate_decref(code, cname, nanny, null_check=True,
                         clear=False)

    def generate_decref_clear(self, code, cname, clear_before_decref, nanny, have_gil):
        self._generate_decref(code, cname, nanny, null_check=False,
                         clear=True, clear_before_decref=clear_before_decref)

    def generate_xdecref_clear(self, code, cname, clear_before_decref=False, nanny=True, have_gil=None):
        self._generate_decref(code, cname, nanny, null_check=True,
                         clear=True, clear_before_decref=clear_before_decref)

    def generate_gotref(self, code, cname):
        code.putln("__Pyx_GOTREF(%s);" % self.as_pyobject(cname))

    def generate_xgotref(self, code, cname):
        code.putln("__Pyx_XGOTREF(%s);" % self.as_pyobject(cname))

    def generate_giveref(self, code, cname):
        code.putln("__Pyx_GIVEREF(%s);" % self.as_pyobject(cname))

    def generate_xgiveref(self, code, cname):
        code.putln("__Pyx_XGIVEREF(%s);" % self.as_pyobject(cname))

    def generate_decref_set(self, code, cname, rhs_cname):
        code.putln("__Pyx_DECREF_SET(%s, %s);" % (cname, rhs_cname))

    def generate_xdecref_set(self, code, cname, rhs_cname):
        code.putln("__Pyx_XDECREF_SET(%s, %s);" % (cname, rhs_cname))

    def _generate_decref(self, code, cname, nanny, null_check=False,
                    clear=False, clear_before_decref=False):
        prefix = '__Pyx' if nanny else 'Py'
        X = 'X' if null_check else ''

        if clear:
            if clear_before_decref:
                if not nanny:
                    X = ''  # CPython doesn't have a Py_XCLEAR()
                code.putln("%s_%sCLEAR(%s);" % (prefix, X, cname))
            else:
                code.putln("%s_%sDECREF(%s); %s = 0;" % (
                    prefix, X, self.as_pyobject(cname), cname))
        else:
            code.putln("%s_%sDECREF(%s);" % (
                prefix, X, self.as_pyobject(cname)))

    def nullcheck_string(self, cname):
        return cname


builtin_types_that_cannot_create_refcycles = frozenset({
    'object', 'bool', 'int', 'long', 'float', 'complex',
    'bytearray', 'bytes', 'unicode', 'str', 'basestring',
})

builtin_types_with_trashcan = frozenset({
    'dict', 'list', 'set', 'frozenset', 'tuple', 'type',
})


class BuiltinObjectType(PyObjectType):
    #  objstruct_cname  string           Name of PyObject struct

    is_builtin_type = 1
    has_attributes = 1
    base_type = None
    module_name = '__builtin__'
    require_exact = 1

    # fields that let it look like an extension type
    vtabslot_cname = None
    vtabstruct_cname = None
    vtabptr_cname = None
    typedef_flag = True
    is_external = True
    decl_type = 'PyObject'

    def __init__(self, name, cname, objstruct_cname=None):
        self.name = name
        self.cname = cname
        self.typeptr_cname = "(&%s)" % cname
        self.objstruct_cname = objstruct_cname
        self.is_gc_simple = name in builtin_types_that_cannot_create_refcycles
        self.builtin_trashcan = name in builtin_types_with_trashcan
        if name == 'type':
            # Special case the type type, as many C API calls (and other
            # libraries) actually expect a PyTypeObject* for type arguments.
            self.decl_type = objstruct_cname
        if name == 'Exception':
            self.require_exact = 0

    def set_scope(self, scope):
        self.scope = scope
        if scope:
            scope.parent_type = self

    def __str__(self):
        return "%s object" % self.name

    def __repr__(self):
        return "<%s>"% self.cname

    def default_coerced_ctype(self):
        if self.name in ('bytes', 'bytearray'):
            return c_char_ptr_type
        elif self.name == 'bool':
            return c_bint_type
        elif self.name == 'float':
            return c_double_type
        return None

    def assignable_from(self, src_type):
        if isinstance(src_type, BuiltinObjectType):
            if self.name == 'basestring':
                return src_type.name in ('str', 'unicode', 'basestring')
            else:
                return src_type.name == self.name
        elif src_type.is_extension_type:
            # FIXME: This is an ugly special case that we currently
            # keep supporting.  It allows users to specify builtin
            # types as external extension types, while keeping them
            # compatible with the real builtin types.  We already
            # generate a warning for it.  Big TODO: remove!
            return (src_type.module_name == '__builtin__' and
                    src_type.name == self.name)
        else:
            return True

    def typeobj_is_available(self):
        return True

    def attributes_known(self):
        return True

    def subtype_of(self, type):
        return type.is_pyobject and type.assignable_from(self)

    def type_check_function(self, exact=True):
        type_name = self.name
        if type_name == 'str':
            type_check = 'PyString_Check'
        elif type_name == 'basestring':
            type_check = '__Pyx_PyBaseString_Check'
        elif type_name == 'Exception':
            type_check = '__Pyx_PyException_Check'
        elif type_name == 'bytearray':
            type_check = 'PyByteArray_Check'
        elif type_name == 'frozenset':
            type_check = 'PyFrozenSet_Check'
        else:
            type_check = 'Py%s_Check' % type_name.capitalize()
        if exact and type_name not in ('bool', 'slice', 'Exception'):
            type_check += 'Exact'
        return type_check

    def isinstance_code(self, arg):
        return '%s(%s)' % (self.type_check_function(exact=False), arg)

    def type_test_code(self, arg, notnone=False, exact=True):
        type_check = self.type_check_function(exact=exact)
        check = 'likely(%s(%s))' % (type_check, arg)
        if not notnone:
            check += '||((%s) == Py_None)' % arg
        if self.name == 'basestring':
            name = '(PY_MAJOR_VERSION < 3 ? "basestring" : "str")'
        else:
            name = '"%s"' % self.name
        return check + ' || __Pyx_RaiseUnexpectedTypeError(%s, %s)' % (name, arg)

    def declaration_code(self, entity_code,
            for_display = 0, dll_linkage = None, pyrex = 0):
        if pyrex or for_display:
            base_code = self.name
        else:
            base_code = public_decl(self.decl_type, dll_linkage)
            entity_code = "*%s" % entity_code
        return self.base_declaration_code(base_code, entity_code)

    def as_pyobject(self, cname):
        if self.decl_type == 'PyObject':
            return cname
        else:
            return "(PyObject *)" + cname

    def cast_code(self, expr_code, to_object_struct = False):
        return "((%s*)%s)" % (
            to_object_struct and self.objstruct_cname or self.decl_type,  # self.objstruct_cname may be None
            expr_code)

    def py_type_name(self):
        return self.name



class PyExtensionType(PyObjectType):
    #
    #  A Python extension type.
    #
    #  name             string
    #  scope            CClassScope      Attribute namespace
    #  visibility       string
    #  typedef_flag     boolean
    #  base_type        PyExtensionType or None
    #  module_name      string or None   Qualified name of defining module
    #  objstruct_cname  string           Name of PyObject struct
    #  objtypedef_cname string           Name of PyObject struct typedef
    #  typeobj_cname    string or None   C code fragment referring to type object
    #  typeptr_cname    string or None   Name of pointer to external type object
    #  vtabslot_cname   string           Name of C method table member
    #  vtabstruct_cname string           Name of C method table struct
    #  vtabptr_cname    string           Name of pointer to C method table
    #  vtable_cname     string           Name of C method table definition
    #  early_init       boolean          Whether to initialize early (as opposed to during module execution).
    #  defered_declarations [thunk]      Used to declare class hierarchies in order
    #  check_size       'warn', 'error', 'ignore'    What to do if tp_basicsize does not match

    is_extension_type = 1
    has_attributes = 1
    early_init = 1

    objtypedef_cname = None

    def __init__(self, name, typedef_flag, base_type, is_external=0, check_size=None):
        self.name = name
        self.scope = None
        self.typedef_flag = typedef_flag
        if base_type is not None:
            base_type.is_subclassed = True
        self.base_type = base_type
        self.module_name = None
        self.objstruct_cname = None
        self.typeobj_cname = None
        self.typeptr_cname = None
        self.vtabslot_cname = None
        self.vtabstruct_cname = None
        self.vtabptr_cname = None
        self.vtable_cname = None
        self.is_external = is_external
        self.check_size = check_size or 'warn'
        self.defered_declarations = []

    def set_scope(self, scope):
        self.scope = scope
        if scope:
            scope.parent_type = self

    def needs_nonecheck(self):
        return True

    def subtype_of_resolved_type(self, other_type):
        if other_type.is_extension_type or other_type.is_builtin_type:
            return self is other_type or (
                self.base_type and self.base_type.subtype_of(other_type))
        else:
            return other_type is py_object_type

    def typeobj_is_available(self):
        # Do we have a pointer to the type object?
        return self.typeptr_cname

    def typeobj_is_imported(self):
        # If we don't know the C name of the type object but we do
        # know which module it's defined in, it will be imported.
        return self.typeobj_cname is None and self.module_name is not None

    def assignable_from(self, src_type):
        if self == src_type:
            return True
        if isinstance(src_type, PyExtensionType):
            if src_type.base_type is not None:
                return self.assignable_from(src_type.base_type)
        if isinstance(src_type, BuiltinObjectType):
            # FIXME: This is an ugly special case that we currently
            # keep supporting.  It allows users to specify builtin
            # types as external extension types, while keeping them
            # compatible with the real builtin types.  We already
            # generate a warning for it.  Big TODO: remove!
            return (self.module_name == '__builtin__' and
                    self.name == src_type.name)
        return False

    def declaration_code(self, entity_code,
            for_display = 0, dll_linkage = None, pyrex = 0, deref = 0):
        if pyrex or for_display:
            base_code = self.name
        else:
            if self.typedef_flag:
                objstruct = self.objstruct_cname
            else:
                objstruct = "struct %s" % self.objstruct_cname
            base_code = public_decl(objstruct, dll_linkage)
            if deref:
                assert not entity_code
            else:
                entity_code = "*%s" % entity_code
        return self.base_declaration_code(base_code, entity_code)

    def type_test_code(self, py_arg, notnone=False):

        none_check = "((%s) == Py_None)" % py_arg
        type_check = "likely(__Pyx_TypeTest(%s, %s))" % (
            py_arg, self.typeptr_cname)
        if notnone:
            return type_check
        else:
            return "likely(%s || %s)" % (none_check, type_check)

    def attributes_known(self):
        return self.scope is not None

    def __str__(self):
        return self.name

    def __repr__(self):
        return "<PyExtensionType %s%s>" % (self.scope.class_name,
            ("", " typedef")[self.typedef_flag])

    def py_type_name(self):
        if not self.module_name:
            return self.name

        return "__import__(%r, None, None, ['']).%s" % (self.module_name,
                                                        self.name)

class CType(PyrexType):
    #
    #  Base class for all C types (non-reference-counted).
    #
    #  to_py_function     string     C function for converting to Python object
    #  from_py_function   string     C function for constructing from Python object
    #

    to_py_function = None
    from_py_function = None
    exception_value = None
    exception_check = 1

    def create_to_py_utility_code(self, env):
        return self.to_py_function is not None

    def create_from_py_utility_code(self, env):
        return self.from_py_function is not None

    def can_coerce_to_pyobject(self, env):
        return self.create_to_py_utility_code(env)

    def can_coerce_from_pyobject(self, env):
        return self.create_from_py_utility_code(env)

    def error_condition(self, result_code):
        conds = []
        if self.is_string or self.is_pyunicode_ptr:
            conds.append("(!%s)" % result_code)
        elif self.exception_value is not None:
            conds.append("(%s == (%s)%s)" % (result_code, self.sign_and_name(), self.exception_value))
        if self.exception_check:
            conds.append("PyErr_Occurred()")
        if len(conds) > 0:
            return " && ".join(conds)
        else:
            return 0

    def to_py_call_code(self, source_code, result_code, result_type, to_py_function=None):
        func = self.to_py_function if to_py_function is None else to_py_function
        assert func
        if self.is_string or self.is_cpp_string:
            if result_type.is_builtin_type:
                result_type_name = result_type.name
                if result_type_name in ('bytes', 'str', 'unicode'):
                    func = func.replace("Object", result_type_name.title(), 1)
                elif result_type_name == 'bytearray':
                    func = func.replace("Object", "ByteArray", 1)
        return '%s = %s(%s)' % (
            result_code,
            func,
            source_code or 'NULL')

    def from_py_call_code(self, source_code, result_code, error_pos, code,
                          from_py_function=None, error_condition=None):
        return self._assign_from_py_code(
            source_code, result_code, error_pos, code, from_py_function, error_condition)



class PythranExpr(CType):
    # Pythran object of a given type

    to_py_function = "__Pyx_pythran_to_python"
    is_pythran_expr = True
    writable = True
    has_attributes = 1

    def __init__(self, pythran_type, org_buffer=None):
        self.org_buffer = org_buffer
        self.pythran_type = pythran_type
        self.name = self.pythran_type
        self.cname = self.pythran_type
        self.from_py_function = "from_python<%s>" % (self.pythran_type)
        self.scope = None

    def declaration_code(self, entity_code, for_display=0, dll_linkage=None, pyrex=0):
        assert not pyrex
        return "%s %s" % (self.cname, entity_code)

    def attributes_known(self):
        if self.scope is None:
            from . import Symtab
            # FIXME: fake C scope, might be better represented by a struct or C++ class scope
            self.scope = scope = Symtab.CClassScope('', None, visibility="extern")
            scope.parent_type = self
            scope.directives = {}

            scope.declare_var("ndim", c_long_type, pos=None, cname="value", is_cdef=True)
            scope.declare_cproperty(
                "shape", c_ptr_type(c_long_type), "__Pyx_PythranShapeAccessor",
                doc="Pythran array shape",
                visibility="extern",
                nogil=True,
            )

        return True

    def __eq__(self, other):
        return isinstance(other, PythranExpr) and self.pythran_type == other.pythran_type

    def __ne__(self, other):
        return not (isinstance(other, PythranExpr) and self.pythran_type == other.pythran_type)

    def __hash__(self):
        return hash(self.pythran_type)


class CConstOrVolatileType(BaseType):
    "A C const or volatile type"

    subtypes = ['cv_base_type']

    is_cv_qualified = 1

    def __init__(self, base_type, is_const=0, is_volatile=0):
        self.cv_base_type = base_type
        self.is_const = is_const
        self.is_volatile = is_volatile
        if base_type.has_attributes and base_type.scope is not None:
            from .Symtab import CConstOrVolatileScope
            self.scope = CConstOrVolatileScope(base_type.scope, is_const, is_volatile)

    def cv_string(self):
        cvstring = ""
        if self.is_const:
            cvstring = "const " + cvstring
        if self.is_volatile:
            cvstring = "volatile " + cvstring
        return cvstring

    def __repr__(self):
        return "<CConstOrVolatileType %s%r>" % (self.cv_string(), self.cv_base_type)

    def __str__(self):
        return self.declaration_code("", for_display=1)

    def declaration_code(self, entity_code,
            for_display = 0, dll_linkage = None, pyrex = 0):
        cv = self.cv_string()
        if for_display or pyrex:
            return cv + self.cv_base_type.declaration_code(entity_code, for_display, dll_linkage, pyrex)
        else:
            return self.cv_base_type.declaration_code(cv + entity_code, for_display, dll_linkage, pyrex)

    def specialize(self, values):
        base_type = self.cv_base_type.specialize(values)
        if base_type == self.cv_base_type:
            return self
        return CConstOrVolatileType(base_type,
                self.is_const, self.is_volatile)

    def deduce_template_params(self, actual):
        return self.cv_base_type.deduce_template_params(actual)

    def can_coerce_to_pyobject(self, env):
        return self.cv_base_type.can_coerce_to_pyobject(env)

    def can_coerce_from_pyobject(self, env):
        return self.cv_base_type.can_coerce_from_pyobject(env)

    def create_to_py_utility_code(self, env):
        if self.cv_base_type.create_to_py_utility_code(env):
            self.to_py_function = self.cv_base_type.to_py_function
            return True

    def same_as_resolved_type(self, other_type):
        if other_type.is_cv_qualified:
            return self.cv_base_type.same_as_resolved_type(other_type.cv_base_type)
        # Accept cv LHS <- non-cv RHS.
        return self.cv_base_type.same_as_resolved_type(other_type)

    def __getattr__(self, name):
        return getattr(self.cv_base_type, name)


def CConstType(base_type):
    return CConstOrVolatileType(base_type, is_const=1)


class FusedType(CType):
    """
    Represents a Fused Type. All it needs to do is keep track of the types
    it aggregates, as it will be replaced with its specific version wherever
    needed.

    See http://wiki.cython.org/enhancements/fusedtypes

    types           [PyrexType]             is the list of types to be fused
    name            str                     the name of the ctypedef
    """

    is_fused = 1
    exception_check = 0

    def __init__(self, types, name=None):
        # Use list rather than set to preserve order (list should be short).
        flattened_types = []
        for t in types:
            if t.is_fused:
                # recursively merge in subtypes
                for subtype in t.types:
                    if subtype not in flattened_types:
                        flattened_types.append(subtype)
            elif t not in flattened_types:
                flattened_types.append(t)
        self.types = flattened_types
        self.name = name

    def declaration_code(self, entity_code, for_display = 0,
                         dll_linkage = None, pyrex = 0):
        if pyrex or for_display:
            return self.name

        raise Exception("This may never happen, please report a bug")

    def __repr__(self):
        return 'FusedType(name=%r)' % self.name

    def specialize(self, values):
        if self in values:
            return values[self]
        else:
            raise CannotSpecialize()

    def get_fused_types(self, result=None, seen=None):
        if result is None:
            return [self]

        if self not in seen:
            result.append(self)
            seen.add(self)


class CVoidType(CType):
    #
    #   C "void" type
    #

    is_void = 1
    to_py_function = "__Pyx_void_to_None"

    def __repr__(self):
        return "<CVoidType>"

    def declaration_code(self, entity_code,
            for_display = 0, dll_linkage = None, pyrex = 0):
        if pyrex or for_display:
            base_code = "void"
        else:
            base_code = public_decl("void", dll_linkage)
        return self.base_declaration_code(base_code, entity_code)

    def is_complete(self):
        return 0

class InvisibleVoidType(CVoidType):
    #
    #   For use with C++ constructors and destructors return types.
    #   Acts like void, but does not print out a declaration.
    #
    def declaration_code(self, entity_code,
            for_display = 0, dll_linkage = None, pyrex = 0):
        if pyrex or for_display:
            base_code = "[void]"
        else:
            base_code = public_decl("", dll_linkage)
        return self.base_declaration_code(base_code, entity_code)


class CNumericType(CType):
    #
    #   Base class for all C numeric types.
    #
    #   rank      integer     Relative size
    #   signed    integer     0 = unsigned, 1 = unspecified, 2 = explicitly signed
    #

    is_numeric = 1
    default_value = "0"
    has_attributes = True
    scope = None

    sign_words = ("unsigned ", "", "signed ")

    def __init__(self, rank, signed = 1):
        self.rank = rank
        if rank > 0 and signed == SIGNED:
            # Signed is meaningless for anything but char, and complicates
            # type promotion.
            signed = 1
        self.signed = signed

    def sign_and_name(self):
        s = self.sign_words[self.signed]
        n = rank_to_type_name[self.rank]
        return s + n

    def __repr__(self):
        return "<CNumericType %s>" % self.sign_and_name()

    def declaration_code(self, entity_code,
            for_display = 0, dll_linkage = None, pyrex = 0):
        type_name = self.sign_and_name()
        if pyrex or for_display:
            base_code = type_name.replace('PY_LONG_LONG', 'long long')
        else:
            base_code = public_decl(type_name, dll_linkage)
        base_code = StringEncoding.EncodedString(base_code)
        return self.base_declaration_code(base_code, entity_code)

    def attributes_known(self):
        if self.scope is None:
            from . import Symtab
            self.scope = scope = Symtab.CClassScope(
                    '',
                    None,
                    visibility="extern")
            scope.parent_type = self
            scope.directives = {}
            scope.declare_cfunction(
                    "conjugate",
                    CFuncType(self, [CFuncTypeArg("self", self, None)], nogil=True),
                    pos=None,
                    defining=1,
                    cname=" ")
        return True

    def __lt__(self, other):
        """Sort based on rank, preferring signed over unsigned"""
        if other.is_numeric:
            return self.rank > other.rank and self.signed >= other.signed

        # Prefer numeric types over others
        return True

    def py_type_name(self):
        if self.rank <= 4:
            return "(int, long)"
        return "float"


class ForbidUseClass:
    def __repr__(self):
        raise RuntimeError()
    def __str__(self):
        raise RuntimeError()
ForbidUse = ForbidUseClass()


class CIntLike(object):
    """Mixin for shared behaviour of C integers and enums.
    """
    to_py_function = None
    from_py_function = None
    to_pyunicode_utility = None
    default_format_spec = 'd'

    def can_coerce_to_pyobject(self, env):
        return True

    def can_coerce_from_pyobject(self, env):
        return True

    def create_to_py_utility_code(self, env):
        if type(self).to_py_function is None:
            self.to_py_function = "__Pyx_PyInt_From_" + self.specialization_name()
            env.use_utility_code(TempitaUtilityCode.load_cached(
                "CIntToPy", "TypeConversion.c",
                context={"TYPE": self.empty_declaration_code(),
                         "TO_PY_FUNCTION": self.to_py_function}))
        return True

    def create_from_py_utility_code(self, env):
        if type(self).from_py_function is None:
            self.from_py_function = "__Pyx_PyInt_As_" + self.specialization_name()
            env.use_utility_code(TempitaUtilityCode.load_cached(
                "CIntFromPy", "TypeConversion.c",
                context={"TYPE": self.empty_declaration_code(),
                         "FROM_PY_FUNCTION": self.from_py_function}))
        return True

    @staticmethod
    def _parse_format(format_spec):
        padding = ' '
        if not format_spec:
            return ('d', 0, padding)
        format_type = format_spec[-1]
        if format_type in ('o', 'd', 'x', 'X'):
            prefix = format_spec[:-1]
        elif format_type.isdigit():
            format_type = 'd'
            prefix = format_spec
        else:
            return (None, 0, padding)
        if not prefix:
            return (format_type, 0, padding)
        if prefix[0] == '-':
            prefix = prefix[1:]
        if prefix and prefix[0] == '0':
            padding = '0'
            prefix = prefix.lstrip('0')
        if prefix.isdigit():
            return (format_type, int(prefix), padding)
        return (None, 0, padding)

    def can_coerce_to_pystring(self, env, format_spec=None):
        format_type, width, padding = self._parse_format(format_spec)
        return format_type is not None and width <= 2**30

    def convert_to_pystring(self, cvalue, code, format_spec=None):
        if self.to_pyunicode_utility is None:
            utility_code_name = "__Pyx_PyUnicode_From_" + self.specialization_name()
            to_pyunicode_utility = TempitaUtilityCode.load_cached(
                "CIntToPyUnicode", "TypeConversion.c",
                context={"TYPE": self.empty_declaration_code(),
                         "TO_PY_FUNCTION": utility_code_name})
            self.to_pyunicode_utility = (utility_code_name, to_pyunicode_utility)
        else:
            utility_code_name, to_pyunicode_utility = self.to_pyunicode_utility
        code.globalstate.use_utility_code(to_pyunicode_utility)
        format_type, width, padding_char = self._parse_format(format_spec)
        return "%s(%s, %d, '%s', '%s')" % (utility_code_name, cvalue, width, padding_char, format_type)


class CIntType(CIntLike, CNumericType):

    is_int = 1
    typedef_flag = 0
    exception_value = -1

    def get_to_py_type_conversion(self):
        if self.rank < list(rank_to_type_name).index('int'):
            # This assumes sizeof(short) < sizeof(int)
            return "PyInt_FromLong"
        else:
            # Py{Int|Long}_From[Unsigned]Long[Long]
            Prefix = "Int"
            SignWord = ""
            TypeName = "Long"
            if not self.signed:
                Prefix = "Long"
                SignWord = "Unsigned"
            if self.rank >= list(rank_to_type_name).index('PY_LONG_LONG'):
                Prefix = "Long"
                TypeName = "LongLong"
            return "Py%s_From%s%s" % (Prefix, SignWord, TypeName)

    def assignable_from_resolved_type(self, src_type):
        return src_type.is_int or src_type.is_enum or src_type is error_type

    def invalid_value(self):
        if rank_to_type_name[int(self.rank)] == 'char':
            return "'?'"
        else:
            # We do not really know the size of the type, so return
            # a 32-bit literal and rely on casting to final type. It will
            # be negative for signed ints, which is good.
            return "0xbad0bad0"

    def overflow_check_binop(self, binop, env, const_rhs=False):
        env.use_utility_code(UtilityCode.load("Common", "Overflow.c"))
        type = self.empty_declaration_code()
        name = self.specialization_name()
        if binop == "lshift":
            env.use_utility_code(TempitaUtilityCode.load_cached(
                "LeftShift", "Overflow.c",
                context={'TYPE': type, 'NAME': name, 'SIGNED': self.signed}))
        else:
            if const_rhs:
                binop += "_const"
            if type in ('int', 'long', 'long long'):
                env.use_utility_code(TempitaUtilityCode.load_cached(
                    "BaseCaseSigned", "Overflow.c",
                    context={'INT': type, 'NAME': name}))
            elif type in ('unsigned int', 'unsigned long', 'unsigned long long'):
                env.use_utility_code(TempitaUtilityCode.load_cached(
                    "BaseCaseUnsigned", "Overflow.c",
                    context={'UINT': type, 'NAME': name}))
            elif self.rank <= 1:
                # sizeof(short) < sizeof(int)
                return "__Pyx_%s_%s_no_overflow" % (binop, name)
            else:
                _load_overflow_base(env)
                env.use_utility_code(TempitaUtilityCode.load_cached(
                    "SizeCheck", "Overflow.c",
                    context={'TYPE': type, 'NAME': name}))
                env.use_utility_code(TempitaUtilityCode.load_cached(
                    "Binop", "Overflow.c",
                    context={'TYPE': type, 'NAME': name, 'BINOP': binop}))
        return "__Pyx_%s_%s_checking_overflow" % (binop, name)


def _load_overflow_base(env):
    env.use_utility_code(UtilityCode.load("Common", "Overflow.c"))
    for type in ('int', 'long', 'long long'):
        env.use_utility_code(TempitaUtilityCode.load_cached(
            "BaseCaseSigned", "Overflow.c",
            context={'INT': type, 'NAME': type.replace(' ', '_')}))
    for type in ('unsigned int', 'unsigned long', 'unsigned long long'):
        env.use_utility_code(TempitaUtilityCode.load_cached(
            "BaseCaseUnsigned", "Overflow.c",
            context={'UINT': type, 'NAME': type.replace(' ', '_')}))


class CAnonEnumType(CIntType):

    is_enum = 1

    def sign_and_name(self):
        return 'int'


class CReturnCodeType(CIntType):

    to_py_function = "__Pyx_Owned_Py_None"

    is_returncode = True
    exception_check = False
    default_format_spec = ''

    def can_coerce_to_pystring(self, env, format_spec=None):
        return not format_spec

    def convert_to_pystring(self, cvalue, code, format_spec=None):
        return "__Pyx_NewRef(%s)" % code.globalstate.get_py_string_const(StringEncoding.EncodedString("None")).cname


class CBIntType(CIntType):

    to_py_function = "__Pyx_PyBool_FromLong"
    from_py_function = "__Pyx_PyObject_IsTrue"
    exception_check = 1  # for C++ bool
    default_format_spec = ''

    def can_coerce_to_pystring(self, env, format_spec=None):
        return not format_spec or super(CBIntType, self).can_coerce_to_pystring(env, format_spec)

    def convert_to_pystring(self, cvalue, code, format_spec=None):
        if format_spec:
            return super(CBIntType, self).convert_to_pystring(cvalue, code, format_spec)
        # NOTE: no caching here as the string constant cnames depend on the current module
        utility_code_name = "__Pyx_PyUnicode_FromBInt_" + self.specialization_name()
        to_pyunicode_utility = TempitaUtilityCode.load_cached(
            "CBIntToPyUnicode", "TypeConversion.c", context={
                "TRUE_CONST":  code.globalstate.get_py_string_const(StringEncoding.EncodedString("True")).cname,
                "FALSE_CONST": code.globalstate.get_py_string_const(StringEncoding.EncodedString("False")).cname,
                "TO_PY_FUNCTION": utility_code_name,
            })
        code.globalstate.use_utility_code(to_pyunicode_utility)
        return "%s(%s)" % (utility_code_name, cvalue)

    def declaration_code(self, entity_code,
            for_display = 0, dll_linkage = None, pyrex = 0):
        if for_display:
            base_code = 'bool'
        elif pyrex:
            base_code = 'bint'
        else:
            base_code = public_decl('int', dll_linkage)
        return self.base_declaration_code(base_code, entity_code)

    def __repr__(self):
        return "<CNumericType bint>"

    def __str__(self):
        return 'bint'

    def py_type_name(self):
        return "bool"


class CPyUCS4IntType(CIntType):
    # Py_UCS4

    is_unicode_char = True

    # Py_UCS4 coerces from and to single character unicode strings (or
    # at most two characters on 16bit Unicode builds), but we also
    # allow Python integers as input.  The value range for Py_UCS4
    # is 0..1114111, which is checked when converting from an integer
    # value.

    to_py_function = "PyUnicode_FromOrdinal"
    from_py_function = "__Pyx_PyObject_AsPy_UCS4"

    def can_coerce_to_pystring(self, env, format_spec=None):
        return False  # does the right thing anyway

    def create_from_py_utility_code(self, env):
        env.use_utility_code(UtilityCode.load_cached("ObjectAsUCS4", "TypeConversion.c"))
        return True

    def sign_and_name(self):
        return "Py_UCS4"


class CPyUnicodeIntType(CIntType):
    # Py_UNICODE

    is_unicode_char = True

    # Py_UNICODE coerces from and to single character unicode strings,
    # but we also allow Python integers as input.  The value range for
    # Py_UNICODE is 0..1114111, which is checked when converting from
    # an integer value.

    to_py_function = "PyUnicode_FromOrdinal"
    from_py_function = "__Pyx_PyObject_AsPy_UNICODE"

    def can_coerce_to_pystring(self, env, format_spec=None):
        return False  # does the right thing anyway

    def create_from_py_utility_code(self, env):
        env.use_utility_code(UtilityCode.load_cached("ObjectAsPyUnicode", "TypeConversion.c"))
        return True

    def sign_and_name(self):
        return "Py_UNICODE"


class CPyHashTType(CIntType):

    to_py_function = "__Pyx_PyInt_FromHash_t"
    from_py_function = "__Pyx_PyInt_AsHash_t"

    def sign_and_name(self):
        return "Py_hash_t"

class CPySSizeTType(CIntType):

    to_py_function = "PyInt_FromSsize_t"
    from_py_function = "__Pyx_PyIndex_AsSsize_t"

    def sign_and_name(self):
        return "Py_ssize_t"

class CSSizeTType(CIntType):

    to_py_function = "PyInt_FromSsize_t"
    from_py_function = "PyInt_AsSsize_t"

    def sign_and_name(self):
        return "Py_ssize_t"

class CSizeTType(CIntType):

    to_py_function = "__Pyx_PyInt_FromSize_t"

    def sign_and_name(self):
        return "size_t"

class CPtrdiffTType(CIntType):

    def sign_and_name(self):
        return "ptrdiff_t"


class CFloatType(CNumericType):

    is_float = 1
    to_py_function = "PyFloat_FromDouble"
    from_py_function = "__pyx_PyFloat_AsDouble"

    exception_value = -1

    def __init__(self, rank, math_h_modifier = ''):
        CNumericType.__init__(self, rank, 1)
        self.math_h_modifier = math_h_modifier
        if rank == RANK_FLOAT:
            self.from_py_function = "__pyx_PyFloat_AsFloat"

    def assignable_from_resolved_type(self, src_type):
        return (src_type.is_numeric and not src_type.is_complex) or src_type is error_type

    def invalid_value(self):
        return Naming.PYX_NAN

class CComplexType(CNumericType):

    is_complex = 1
    to_py_function = "__pyx_PyComplex_FromComplex"
    has_attributes = 1
    scope = None

    def __init__(self, real_type):
        while real_type.is_typedef and not real_type.typedef_is_external:
            real_type = real_type.typedef_base_type
        self.funcsuffix = "_%s" % real_type.specialization_name()
        if real_type.is_float:
            self.math_h_modifier = real_type.math_h_modifier
        else:
            self.math_h_modifier = "_UNUSED"

        self.real_type = real_type
        CNumericType.__init__(self, real_type.rank + 0.5, real_type.signed)
        self.binops = {}
        self.from_parts = "%s_from_parts" % self.specialization_name()
        self.default_value = "%s(0, 0)" % self.from_parts

    def __eq__(self, other):
        if isinstance(self, CComplexType) and isinstance(other, CComplexType):
            return self.real_type == other.real_type
        else:
            return False

    def __ne__(self, other):
        if isinstance(self, CComplexType) and isinstance(other, CComplexType):
            return self.real_type != other.real_type
        else:
            return True

    def __lt__(self, other):
        if isinstance(self, CComplexType) and isinstance(other, CComplexType):
            return self.real_type < other.real_type
        else:
            # this is arbitrary, but it makes sure we always have
            # *some* kind of order
            return False

    def __hash__(self):
        return ~hash(self.real_type)

    def declaration_code(self, entity_code,
            for_display = 0, dll_linkage = None, pyrex = 0):
        if pyrex or for_display:
            real_code = self.real_type.declaration_code("", for_display, dll_linkage, pyrex)
            base_code = "%s complex" % real_code
        else:
            base_code = public_decl(self.sign_and_name(), dll_linkage)
        return self.base_declaration_code(base_code, entity_code)

    def sign_and_name(self):
        real_type_name = self.real_type.specialization_name()
        real_type_name = real_type_name.replace('long__double','long_double')
        real_type_name = real_type_name.replace('PY_LONG_LONG','long_long')
        return Naming.type_prefix + real_type_name + "_complex"

    def assignable_from(self, src_type):
        # Temporary hack/feature disabling, see #441
        if (not src_type.is_complex and src_type.is_numeric and src_type.is_typedef
                and src_type.typedef_is_external):
            return False
        elif src_type.is_pyobject:
            return True
        else:
            return super(CComplexType, self).assignable_from(src_type)

    def assignable_from_resolved_type(self, src_type):
        return (src_type.is_complex and self.real_type.assignable_from_resolved_type(src_type.real_type)
            or src_type.is_numeric and self.real_type.assignable_from_resolved_type(src_type)
            or src_type is error_type)

    def attributes_known(self):
        if self.scope is None:
            from . import Symtab
            self.scope = scope = Symtab.CClassScope(
                    '',
                    None,
                    visibility="extern")
            scope.parent_type = self
            scope.directives = {}
            scope.declare_var("real", self.real_type, None, cname="real", is_cdef=True)
            scope.declare_var("imag", self.real_type, None, cname="imag", is_cdef=True)
            scope.declare_cfunction(
                    "conjugate",
                    CFuncType(self, [CFuncTypeArg("self", self, None)], nogil=True),
                    pos=None,
                    defining=1,
                    cname="__Pyx_c_conj%s" % self.funcsuffix)

        return True

    def _utility_code_context(self):
        return {
            'type': self.empty_declaration_code(),
            'type_name': self.specialization_name(),
            'real_type': self.real_type.empty_declaration_code(),
            'func_suffix': self.funcsuffix,
            'm': self.math_h_modifier,
            'is_float': int(self.real_type.is_float)
        }

    def create_declaration_utility_code(self, env):
        # This must always be run, because a single CComplexType instance can be shared
        # across multiple compilations (the one created in the module scope)
        env.use_utility_code(UtilityCode.load_cached('Header', 'Complex.c'))
        env.use_utility_code(UtilityCode.load_cached('RealImag', 'Complex.c'))
        env.use_utility_code(TempitaUtilityCode.load_cached(
            'Declarations', 'Complex.c', self._utility_code_context()))
        env.use_utility_code(TempitaUtilityCode.load_cached(
            'Arithmetic', 'Complex.c', self._utility_code_context()))
        return True

    def can_coerce_to_pyobject(self, env):
        return True

    def can_coerce_from_pyobject(self, env):
        return True

    def create_to_py_utility_code(self, env):
        env.use_utility_code(UtilityCode.load_cached('ToPy', 'Complex.c'))
        return True

    def create_from_py_utility_code(self, env):
        env.use_utility_code(TempitaUtilityCode.load_cached(
            'FromPy', 'Complex.c', self._utility_code_context()))
        self.from_py_function = "__Pyx_PyComplex_As_" + self.specialization_name()
        return True

    def lookup_op(self, nargs, op):
        try:
            return self.binops[nargs, op]
        except KeyError:
            pass
        try:
            op_name = complex_ops[nargs, op]
            self.binops[nargs, op] = func_name = "__Pyx_c_%s%s" % (op_name, self.funcsuffix)
            return func_name
        except KeyError:
            return None

    def unary_op(self, op):
        return self.lookup_op(1, op)

    def binary_op(self, op):
        return self.lookup_op(2, op)

    def py_type_name(self):
        return "complex"

    def cast_code(self, expr_code):
        return expr_code

complex_ops = {
    (1, '-'): 'neg',
    (1, 'zero'): 'is_zero',
    (2, '+'): 'sum',
    (2, '-'): 'diff',
    (2, '*'): 'prod',
    (2, '/'): 'quot',
    (2, '**'): 'pow',
    (2, '=='): 'eq',
}


class CPyTSSTType(CType):
    #
    #   PEP-539 "Py_tss_t" type
    #

    declaration_value = "Py_tss_NEEDS_INIT"

    def __repr__(self):
        return "<Py_tss_t>"

    def declaration_code(self, entity_code,
                         for_display=0, dll_linkage=None, pyrex=0):
        if pyrex or for_display:
            base_code = "Py_tss_t"
        else:
            base_code = public_decl("Py_tss_t", dll_linkage)
        return self.base_declaration_code(base_code, entity_code)


class CPointerBaseType(CType):
    # common base type for pointer/array types
    #
    #  base_type     CType              Reference type

    subtypes = ['base_type']

    def __init__(self, base_type):
        self.base_type = base_type
        if base_type.is_cv_qualified:
            base_type = base_type.cv_base_type
        for char_type in (c_char_type, c_uchar_type, c_schar_type):
            if base_type.same_as(char_type):
                self.is_string = 1
                break
        else:
            if base_type.same_as(c_py_unicode_type):
                self.is_pyunicode_ptr = 1

        if self.is_string and not base_type.is_error:
            if base_type.signed == 2:
                self.to_py_function = "__Pyx_PyObject_FromCString"
                if self.is_ptr:
                    self.from_py_function = "__Pyx_PyObject_As%sSString"
            elif base_type.signed:
                self.to_py_function = "__Pyx_PyObject_FromString"
                if self.is_ptr:
                    self.from_py_function = "__Pyx_PyObject_As%sString"
            else:
                self.to_py_function = "__Pyx_PyObject_FromCString"
                if self.is_ptr:
                    self.from_py_function = "__Pyx_PyObject_As%sUString"
            if self.is_ptr:
                self.from_py_function %= '' if self.base_type.is_const else 'Writable'
            self.exception_value = "NULL"
        elif self.is_pyunicode_ptr and not base_type.is_error:
            self.to_py_function = "__Pyx_PyUnicode_FromUnicode"
            if self.is_ptr:
                self.from_py_function = "__Pyx_PyUnicode_AsUnicode"
            self.exception_value = "NULL"

    def py_type_name(self):
        if self.is_string:
            return "bytes"
        elif self.is_pyunicode_ptr:
            return "unicode"
        else:
            return super(CPointerBaseType, self).py_type_name()

    def literal_code(self, value):
        if self.is_string:
            assert isinstance(value, str)
            return '"%s"' % StringEncoding.escape_byte_string(value)
        return str(value)


class CArrayType(CPointerBaseType):
    #  base_type     CType              Element type
    #  size          integer or None    Number of elements

    is_array = 1
    to_tuple_function = None

    def __init__(self, base_type, size):
        super(CArrayType, self).__init__(base_type)
        self.size = size

    def __eq__(self, other):
        if isinstance(other, CType) and other.is_array and self.size == other.size:
            return self.base_type.same_as(other.base_type)
        return False

    def __hash__(self):
        return hash(self.base_type) + 28  # arbitrarily chosen offset

    def __repr__(self):
        return "<CArrayType %s %s>" % (self.size, repr(self.base_type))

    def same_as_resolved_type(self, other_type):
        return ((other_type.is_array and
            self.base_type.same_as(other_type.base_type))
                or other_type is error_type)

    def assignable_from_resolved_type(self, src_type):
        # C arrays are assigned by value, either Python containers or C arrays/pointers
        if src_type.is_pyobject:
            return True
        if src_type.is_ptr or src_type.is_array:
            return self.base_type.assignable_from(src_type.base_type)
        return False

    def element_ptr_type(self):
        return c_ptr_type(self.base_type)

    def declaration_code(self, entity_code,
            for_display = 0, dll_linkage = None, pyrex = 0):
        if self.size is not None:
            dimension_code = self.size
        else:
            dimension_code = ""
        if entity_code.startswith("*"):
            entity_code = "(%s)" % entity_code
        return self.base_type.declaration_code(
            "%s[%s]" % (entity_code, dimension_code),
            for_display, dll_linkage, pyrex)

    def as_argument_type(self):
        return c_ptr_type(self.base_type)

    def is_complete(self):
        return self.size is not None

    def specialize(self, values):
        base_type = self.base_type.specialize(values)
        if base_type == self.base_type:
            return self
        else:
            return CArrayType(base_type, self.size)

    def deduce_template_params(self, actual):
        if isinstance(actual, CArrayType):
            return self.base_type.deduce_template_params(actual.base_type)
        else:
            return {}

    def can_coerce_to_pyobject(self, env):
        return self.base_type.can_coerce_to_pyobject(env)

    def can_coerce_from_pyobject(self, env):
        return self.base_type.can_coerce_from_pyobject(env)

    def create_to_py_utility_code(self, env):
        if self.to_py_function is not None:
            return self.to_py_function
        if not self.base_type.create_to_py_utility_code(env):
            return False

        safe_typename = self.base_type.specialization_name()
        to_py_function = "__Pyx_carray_to_py_%s" % safe_typename
        to_tuple_function = "__Pyx_carray_to_tuple_%s" % safe_typename

        from .UtilityCode import CythonUtilityCode
        context = {
            'cname': to_py_function,
            'to_tuple_cname': to_tuple_function,
            'base_type': self.base_type,
        }
        env.use_utility_code(CythonUtilityCode.load(
            "carray.to_py", "CConvert.pyx",
            outer_module_scope=env.global_scope(),  # need access to types declared in module
            context=context, compiler_directives=dict(env.global_scope().directives)))
        self.to_tuple_function = to_tuple_function
        self.to_py_function = to_py_function
        return True

    def to_py_call_code(self, source_code, result_code, result_type, to_py_function=None):
        func = self.to_py_function if to_py_function is None else to_py_function
        if self.is_string or self.is_pyunicode_ptr:
            return '%s = %s(%s)' % (
                result_code,
                func,
                source_code)
        target_is_tuple = result_type.is_builtin_type and result_type.name == 'tuple'
        return '%s = %s(%s, %s)' % (
            result_code,
            self.to_tuple_function if target_is_tuple else func,
            source_code,
            self.size)

    def create_from_py_utility_code(self, env):
        if self.from_py_function is not None:
            return self.from_py_function
        if not self.base_type.create_from_py_utility_code(env):
            return False

        from_py_function = "__Pyx_carray_from_py_%s" % self.base_type.specialization_name()

        from .UtilityCode import CythonUtilityCode
        context = {
            'cname': from_py_function,
            'base_type': self.base_type,
        }
        env.use_utility_code(CythonUtilityCode.load(
            "carray.from_py", "CConvert.pyx",
            outer_module_scope=env.global_scope(),  # need access to types declared in module
            context=context, compiler_directives=dict(env.global_scope().directives)))
        self.from_py_function = from_py_function
        return True

    def from_py_call_code(self, source_code, result_code, error_pos, code,
                          from_py_function=None, error_condition=None):
        assert not error_condition, '%s: %s' % (error_pos, error_condition)
        call_code = "%s(%s, %s, %s)" % (
            from_py_function or self.from_py_function,
            source_code, result_code, self.size)
        return code.error_goto_if_neg(call_code, error_pos)


class CPtrType(CPointerBaseType):
    #  base_type     CType              Reference type

    is_ptr = 1
    default_value = "0"

    def __hash__(self):
        return hash(self.base_type) + 27  # arbitrarily chosen offset

    def __eq__(self, other):
        if isinstance(other, CType) and other.is_ptr:
            return self.base_type.same_as(other.base_type)
        return False

    def __ne__(self, other):
        return not (self == other)

    def __repr__(self):
        return "<CPtrType %s>" % repr(self.base_type)

    def same_as_resolved_type(self, other_type):
        return ((other_type.is_ptr and
            self.base_type.same_as(other_type.base_type))
                or other_type is error_type)

    def declaration_code(self, entity_code,
            for_display = 0, dll_linkage = None, pyrex = 0):
        #print "CPtrType.declaration_code: pointer to", self.base_type ###
        return self.base_type.declaration_code(
            "*%s" % entity_code,
            for_display, dll_linkage, pyrex)

    def assignable_from_resolved_type(self, other_type):
        if other_type is error_type:
            return 1
        if other_type.is_null_ptr:
            return 1
        if self.base_type.is_cv_qualified:
            self = CPtrType(self.base_type.cv_base_type)
        if self.base_type.is_cfunction:
            if other_type.is_ptr:
                other_type = other_type.base_type.resolve()
            if other_type.is_cfunction:
                return self.base_type.pointer_assignable_from_resolved_type(other_type)
            else:
                return 0
        if (self.base_type.is_cpp_class and other_type.is_ptr
                and other_type.base_type.is_cpp_class and other_type.base_type.is_subclass(self.base_type)):
            return 1
        if other_type.is_array or other_type.is_ptr:
            return self.base_type.is_void or self.base_type.same_as(other_type.base_type)
        return 0

    def specialize(self, values):
        base_type = self.base_type.specialize(values)
        if base_type == self.base_type:
            return self
        else:
            return CPtrType(base_type)

    def deduce_template_params(self, actual):
        if isinstance(actual, CPtrType):
            return self.base_type.deduce_template_params(actual.base_type)
        else:
            return {}

    def invalid_value(self):
        return "1"

    def find_cpp_operation_type(self, operator, operand_type=None):
        if self.base_type.is_cpp_class:
            return self.base_type.find_cpp_operation_type(operator, operand_type)
        return None


class CNullPtrType(CPtrType):

    is_null_ptr = 1


class CReferenceBaseType(BaseType):

    is_fake_reference = 0

    # Common base type for C reference and C++ rvalue reference types.

    def __init__(self, base_type):
        self.ref_base_type = base_type

    def __repr__(self):
        return "<%r %s>" % (self.__class__.__name__, self.ref_base_type)

    def specialize(self, values):
        base_type = self.ref_base_type.specialize(values)
        if base_type == self.ref_base_type:
            return self
        else:
            return type(self)(base_type)

    def deduce_template_params(self, actual):
        return self.ref_base_type.deduce_template_params(actual)

    def __getattr__(self, name):
        return getattr(self.ref_base_type, name)


class CReferenceType(CReferenceBaseType):

    is_reference = 1

    def __str__(self):
        return "%s &" % self.ref_base_type

    def declaration_code(self, entity_code,
            for_display = 0, dll_linkage = None, pyrex = 0):
        #print "CReferenceType.declaration_code: pointer to", self.base_type ###
        return self.ref_base_type.declaration_code(
            "&%s" % entity_code,
            for_display, dll_linkage, pyrex)


class CFakeReferenceType(CReferenceType):

    is_fake_reference = 1

    def __str__(self):
        return "%s [&]" % self.ref_base_type

    def declaration_code(self, entity_code,
            for_display = 0, dll_linkage = None, pyrex = 0):
        #print "CReferenceType.declaration_code: pointer to", self.base_type ###
        return "__Pyx_FakeReference<%s> %s" % (self.ref_base_type.empty_declaration_code(), entity_code)


class CppRvalueReferenceType(CReferenceBaseType):

    is_rvalue_reference = 1

    def __str__(self):
        return "%s &&" % self.ref_base_type

    def declaration_code(self, entity_code,
            for_display = 0, dll_linkage = None, pyrex = 0):
        return self.ref_base_type.declaration_code(
            "&&%s" % entity_code,
            for_display, dll_linkage, pyrex)


class CFuncType(CType):
    #  return_type      CType
    #  args             [CFuncTypeArg]
    #  has_varargs      boolean
    #  exception_value  string
    #  exception_check  boolean    True if PyErr_Occurred check needed
    #  calling_convention  string  Function calling convention
    #  nogil            boolean    Can be called without gil
    #  with_gil         boolean    Acquire gil around function body
    #  templates        [string] or None
    #  cached_specialized_types [CFuncType]   cached specialized versions of the CFuncType if defined in a pxd
    #  from_fused       boolean    Indicates whether this is a specialized
    #                              C function
    #  is_strict_signature boolean  function refuses to accept coerced arguments
    #                               (used for optimisation overrides)
    #  is_const_method  boolean
    #  is_static_method boolean
    #  op_arg_struct    CPtrType   Pointer to optional argument struct

    is_cfunction = 1
    original_sig = None
    cached_specialized_types = None
    from_fused = False
    is_const_method = False
    op_arg_struct = None

    subtypes = ['return_type', 'args']

    def __init__(self, return_type, args, has_varargs = 0,
            exception_value = None, exception_check = 0, calling_convention = "",
            nogil = 0, with_gil = 0, is_overridable = 0, optional_arg_count = 0,
            is_const_method = False, is_static_method=False,
            templates = None, is_strict_signature = False):
        self.return_type = return_type
        self.args = args
        self.has_varargs = has_varargs
        self.optional_arg_count = optional_arg_count
        self.exception_value = exception_value
        self.exception_check = exception_check
        self.calling_convention = calling_convention
        self.nogil = nogil
        self.with_gil = with_gil
        self.is_overridable = is_overridable
        self.is_const_method = is_const_method
        self.is_static_method = is_static_method
        self.templates = templates
        self.is_strict_signature = is_strict_signature

    def __repr__(self):
        arg_reprs = list(map(repr, self.args))
        if self.has_varargs:
            arg_reprs.append("...")
        if self.exception_value:
            except_clause = " %r" % self.exception_value
        else:
            except_clause = ""
        if self.exception_check:
            except_clause += "?"
        return "<CFuncType %s %s[%s]%s>" % (
            repr(self.return_type),
            self.calling_convention_prefix(),
            ",".join(arg_reprs),
            except_clause)

    def with_with_gil(self, with_gil):
        if with_gil == self.with_gil:
            return self
        else:
            return CFuncType(
                self.return_type, self.args, self.has_varargs,
                self.exception_value, self.exception_check,
                self.calling_convention, self.nogil,
                with_gil,
                self.is_overridable, self.optional_arg_count,
                self.is_const_method, self.is_static_method,
                self.templates, self.is_strict_signature)

    def calling_convention_prefix(self):
        cc = self.calling_convention
        if cc:
            return cc + " "
        else:
            return ""

    def as_argument_type(self):
        return c_ptr_type(self)

    def same_c_signature_as(self, other_type, as_cmethod = 0):
        return self.same_c_signature_as_resolved_type(
            other_type.resolve(), as_cmethod)

    def same_c_signature_as_resolved_type(self, other_type, as_cmethod=False, as_pxd_definition=False,
                                          exact_semantics=True):
        # If 'exact_semantics' is false, allow any equivalent C signatures
        # if the Cython semantics are compatible, i.e. the same or wider for 'other_type'.

        #print "CFuncType.same_c_signature_as_resolved_type:", \
        #    self, other_type, "as_cmethod =", as_cmethod ###
        if other_type is error_type:
            return 1
        if not other_type.is_cfunction:
            return 0
        if self.is_overridable != other_type.is_overridable:
            return 0
        nargs = len(self.args)
        if nargs != len(other_type.args):
            return 0
        # When comparing C method signatures, the first argument
        # is exempt from compatibility checking (the proper check
        # is performed elsewhere).
        for i in range(as_cmethod, nargs):
            if not self.args[i].type.same_as(other_type.args[i].type):
                return 0
        if self.has_varargs != other_type.has_varargs:
            return 0
        if self.optional_arg_count != other_type.optional_arg_count:
            return 0
        if as_pxd_definition:
            # A narrowing of the return type declared in the pxd is allowed.
            if not self.return_type.subtype_of_resolved_type(other_type.return_type):
                return 0
        else:
            if not self.return_type.same_as(other_type.return_type):
                return 0
        if not self.same_calling_convention_as(other_type):
            return 0
        if exact_semantics:
            if self.exception_check != other_type.exception_check:
                return 0
            if not self._same_exception_value(other_type.exception_value):
                return 0
        elif not self._is_exception_compatible_with(other_type):
            return 0
        return 1

    def _same_exception_value(self, other_exc_value):
        if self.exception_value == other_exc_value:
            return 1
        if self.exception_check != '+':
            return 0
        if not self.exception_value or not other_exc_value:
            return 0
        if self.exception_value.type != other_exc_value.type:
            return 0
        if self.exception_value.entry and other_exc_value.entry:
            if self.exception_value.entry.cname != other_exc_value.entry.cname:
                return 0
        if self.exception_value.name != other_exc_value.name:
            return 0
        return 1

    def compatible_signature_with(self, other_type, as_cmethod = 0):
        return self.compatible_signature_with_resolved_type(other_type.resolve(), as_cmethod)

    def compatible_signature_with_resolved_type(self, other_type, as_cmethod):
        #print "CFuncType.same_c_signature_as_resolved_type:", \
        #    self, other_type, "as_cmethod =", as_cmethod ###
        if other_type is error_type:
            return 1
        if not other_type.is_cfunction:
            return 0
        if not self.is_overridable and other_type.is_overridable:
            return 0
        nargs = len(self.args)
        if nargs - self.optional_arg_count != len(other_type.args) - other_type.optional_arg_count:
            return 0
        if self.optional_arg_count < other_type.optional_arg_count:
            return 0
        # When comparing C method signatures, the first argument
        # is exempt from compatibility checking (the proper check
        # is performed elsewhere).
        for i in range(as_cmethod, len(other_type.args)):
            if not self.args[i].type.same_as(
                    other_type.args[i].type):
                return 0
        if self.has_varargs != other_type.has_varargs:
            return 0
        if not self.return_type.subtype_of_resolved_type(other_type.return_type):
            return 0
        if not self.same_calling_convention_as(other_type):
            return 0
        if self.nogil != other_type.nogil:
            return 0
        if not self._is_exception_compatible_with(other_type):
            return 0
        self.original_sig = other_type.original_sig or other_type
        return 1

    def _is_exception_compatible_with(self, other_type):
        # narrower exception checks are ok, but prevent mismatches
        if self.exception_check == '+' and other_type.exception_check != '+':
            # must catch C++ exceptions if we raise them
            return 0
        if not other_type.exception_check or other_type.exception_value is not None:
            # if other does not *always* check exceptions, self must comply
            if not self._same_exception_value(other_type.exception_value):
                return 0
            if self.exception_check and self.exception_check != other_type.exception_check:
                # a redundant exception check doesn't make functions incompatible, but a missing one does
                return 0
        return 1

    def narrower_c_signature_than(self, other_type, as_cmethod = 0):
        return self.narrower_c_signature_than_resolved_type(other_type.resolve(), as_cmethod)

    def narrower_c_signature_than_resolved_type(self, other_type, as_cmethod):
        if other_type is error_type:
            return 1
        if not other_type.is_cfunction:
            return 0
        nargs = len(self.args)
        if nargs != len(other_type.args):
            return 0
        for i in range(as_cmethod, nargs):
            if not self.args[i].type.subtype_of_resolved_type(other_type.args[i].type):
                return 0
            else:
                self.args[i].needs_type_test = other_type.args[i].needs_type_test \
                        or not self.args[i].type.same_as(other_type.args[i].type)
        if self.has_varargs != other_type.has_varargs:
            return 0
        if self.optional_arg_count != other_type.optional_arg_count:
            return 0
        if not self.return_type.subtype_of_resolved_type(other_type.return_type):
            return 0
        if not self.exception_check and other_type.exception_check:
            # a redundant exception check doesn't make functions incompatible, but a missing one does
            return 0
        if not self._same_exception_value(other_type.exception_value):
            return 0
        return 1

    def same_calling_convention_as(self, other):
        ## XXX Under discussion ...
        ## callspec_words = ("__stdcall", "__cdecl", "__fastcall")
        ## cs1 = self.calling_convention
        ## cs2 = other.calling_convention
        ## if (cs1 in callspec_words or
        ##     cs2 in callspec_words):
        ##     return cs1 == cs2
        ## else:
        ##     return True
        sc1 = self.calling_convention == '__stdcall'
        sc2 = other.calling_convention == '__stdcall'
        return sc1 == sc2

    def same_as_resolved_type(self, other_type, as_cmethod=False):
        return self.same_c_signature_as_resolved_type(other_type, as_cmethod=as_cmethod) \
            and self.nogil == other_type.nogil

    def pointer_assignable_from_resolved_type(self, rhs_type):
        # Accept compatible exception/nogil declarations for the RHS.
        if rhs_type is error_type:
            return 1
        if not rhs_type.is_cfunction:
            return 0
        return rhs_type.same_c_signature_as_resolved_type(self, exact_semantics=False) \
            and not (self.nogil and not rhs_type.nogil)

    def declaration_code(self, entity_code,
                         for_display = 0, dll_linkage = None, pyrex = 0,
                         with_calling_convention = 1):
        arg_decl_list = []
        for arg in self.args[:len(self.args)-self.optional_arg_count]:
            arg_decl_list.append(
                arg.type.declaration_code("", for_display, pyrex = pyrex))
        if self.is_overridable:
            arg_decl_list.append("int %s" % Naming.skip_dispatch_cname)
        if self.optional_arg_count:
            arg_decl_list.append(self.op_arg_struct.declaration_code(Naming.optional_args_cname))
        if self.has_varargs:
            arg_decl_list.append("...")
        arg_decl_code = ", ".join(arg_decl_list)
        if not arg_decl_code and not pyrex:
            arg_decl_code = "void"
        trailer = ""
        if (pyrex or for_display) and not self.return_type.is_pyobject:
            if self.exception_value and self.exception_check:
                trailer = " except? %s" % self.exception_value
            elif self.exception_value:
                trailer = " except %s" % self.exception_value
            elif self.exception_check == '+':
                trailer = " except +"
            elif self.exception_check and for_display:
                # not spelled out by default, unless for human eyes
                trailer = " except *"
            if self.nogil:
                trailer += " nogil"
        if not with_calling_convention:
            cc = ''
        else:
            cc = self.calling_convention_prefix()
            if (not entity_code and cc) or entity_code.startswith("*"):
                entity_code = "(%s%s)" % (cc, entity_code)
                cc = ""
        if self.is_const_method:
            trailer += " const"
        return self.return_type.declaration_code(
            "%s%s(%s)%s" % (cc, entity_code, arg_decl_code, trailer),
            for_display, dll_linkage, pyrex)

    def function_header_code(self, func_name, arg_code):
        if self.is_const_method:
            trailer = " const"
        else:
            trailer = ""
        return "%s%s(%s)%s" % (self.calling_convention_prefix(),
            func_name, arg_code, trailer)

    def signature_string(self):
        s = self.empty_declaration_code()
        return s

    def signature_cast_string(self):
        s = self.declaration_code("(*)", with_calling_convention=False)
        return '(%s)' % s

    def specialize(self, values):
        result = CFuncType(self.return_type.specialize(values),
                           [arg.specialize(values) for arg in self.args],
                           has_varargs = self.has_varargs,
                           exception_value = self.exception_value,
                           exception_check = self.exception_check,
                           calling_convention = self.calling_convention,
                           nogil = self.nogil,
                           with_gil = self.with_gil,
                           is_overridable = self.is_overridable,
                           optional_arg_count = self.optional_arg_count,
                           is_const_method = self.is_const_method,
                           is_static_method = self.is_static_method,
                           templates = self.templates)

        result.from_fused = self.is_fused
        return result

    def opt_arg_cname(self, arg_name):
        return self.op_arg_struct.base_type.scope.lookup(arg_name).cname

    # Methods that deal with Fused Types
    # All but map_with_specific_entries should be called only on functions
    # with fused types (and not on their corresponding specific versions).

    def get_all_specialized_permutations(self, fused_types=None):
        """
        Permute all the types. For every specific instance of a fused type, we
        want all other specific instances of all other fused types.

        It returns an iterable of two-tuples of the cname that should prefix
        the cname of the function, and a dict mapping any fused types to their
        respective specific types.
        """
        assert self.is_fused

        if fused_types is None:
            fused_types = self.get_fused_types()

        return get_all_specialized_permutations(fused_types)

    def get_all_specialized_function_types(self):
        """
        Get all the specific function types of this one.
        """
        assert self.is_fused

        if self.entry.fused_cfunction:
            return [n.type for n in self.entry.fused_cfunction.nodes]
        elif self.cached_specialized_types is not None:
            return self.cached_specialized_types

        result = []
        permutations = self.get_all_specialized_permutations()

        new_cfunc_entries = []
        for cname, fused_to_specific in permutations:
            new_func_type = self.entry.type.specialize(fused_to_specific)

            if self.optional_arg_count:
                # Remember, this method is set by CFuncDeclaratorNode
                self.declare_opt_arg_struct(new_func_type, cname)

            new_entry = copy.deepcopy(self.entry)
            new_func_type.specialize_entry(new_entry, cname)

            new_entry.type = new_func_type
            new_func_type.entry = new_entry
            result.append(new_func_type)

            new_cfunc_entries.append(new_entry)

        cfunc_entries = self.entry.scope.cfunc_entries
        try:
            cindex = cfunc_entries.index(self.entry)
        except ValueError:
            cfunc_entries.extend(new_cfunc_entries)
        else:
            cfunc_entries[cindex:cindex+1] = new_cfunc_entries

        self.cached_specialized_types = result

        return result

    def get_fused_types(self, result=None, seen=None, subtypes=None):
        """Return fused types in the order they appear as parameter types"""
        return super(CFuncType, self).get_fused_types(result, seen,
                                                      subtypes=['args'])

    def specialize_entry(self, entry, cname):
        assert not self.is_fused
        specialize_entry(entry, cname)

    def can_coerce_to_pyobject(self, env):
        # duplicating the decisions from create_to_py_utility_code() here avoids writing out unused code
        if self.has_varargs or self.optional_arg_count:
            return False
        if self.to_py_function is not None:
            return self.to_py_function
        for arg in self.args:
            if not arg.type.is_pyobject and not arg.type.can_coerce_to_pyobject(env):
                return False
        if not self.return_type.is_pyobject and not self.return_type.can_coerce_to_pyobject(env):
            return False
        return True

    def create_to_py_utility_code(self, env):
        # FIXME: it seems we're trying to coerce in more cases than we should
        if self.to_py_function is not None:
            return self.to_py_function
        if not self.can_coerce_to_pyobject(env):
            return False
        from .UtilityCode import CythonUtilityCode

        # include argument names into the c function name to ensure cname is unique
        # between functions with identical types but different argument names
        from .Symtab import punycodify_name
        def arg_name_part(arg):
            return "%s%s" % (len(arg.name), punycodify_name(arg.name)) if arg.name else "0"
        arg_names = [ arg_name_part(arg) for arg in self.args ]
        arg_names = "_".join(arg_names)
        safe_typename = type_identifier(self, pyrex=True)
        to_py_function = "__Pyx_CFunc_%s_to_py_%s" % (safe_typename, arg_names)

        for arg in self.args:
            if not arg.type.is_pyobject and not arg.type.create_from_py_utility_code(env):
                return False
        if not self.return_type.is_pyobject and not self.return_type.create_to_py_utility_code(env):
            return False

        def declared_type(ctype):
            type_displayname = str(ctype.declaration_code("", for_display=True))
            if ctype.is_pyobject:
                arg_ctype = type_name = type_displayname
                if ctype.is_builtin_type:
                    arg_ctype = ctype.name
                elif not ctype.is_extension_type:
                    type_name = 'object'
                    type_displayname = None
                else:
                    type_displayname = repr(type_displayname)
            elif ctype is c_bint_type:
                type_name = arg_ctype = 'bint'
            else:
                type_name = arg_ctype = type_displayname
                if ctype is c_double_type:
                    type_displayname = 'float'
                else:
                    type_displayname = repr(type_displayname)
            return type_name, arg_ctype, type_displayname

        class Arg(object):
            def __init__(self, arg_name, arg_type):
                self.name = arg_name
                self.type = arg_type
                self.type_cname, self.ctype, self.type_displayname = declared_type(arg_type)

        if self.return_type.is_void:
            except_clause = 'except *'
        elif self.return_type.is_pyobject:
            except_clause = ''
        elif self.exception_value:
            except_clause = ('except? %s' if self.exception_check else 'except %s') % self.exception_value
        else:
            except_clause = 'except *'

        context = {
            'cname': to_py_function,
            'args': [Arg(arg.name or 'arg%s' % ix, arg.type) for ix, arg in enumerate(self.args)],
            'return_type': Arg('return', self.return_type),
            'except_clause': except_clause,
        }
        # FIXME: directives come from first defining environment and do not adapt for reuse
        env.use_utility_code(CythonUtilityCode.load(
            "cfunc.to_py", "CConvert.pyx",
            outer_module_scope=env.global_scope(),  # need access to types declared in module
            context=context, compiler_directives=dict(env.global_scope().directives)))
        self.to_py_function = to_py_function
        return True


def specialize_entry(entry, cname):
    """
    Specialize an entry of a copied fused function or method
    """
    entry.is_fused_specialized = True
    entry.name = get_fused_cname(cname, entry.name)

    if entry.is_cmethod:
        entry.cname = entry.name
        if entry.is_inherited:
            entry.cname = StringEncoding.EncodedString(
                    "%s.%s" % (Naming.obj_base_cname, entry.cname))
    else:
        entry.cname = get_fused_cname(cname, entry.cname)

    if entry.func_cname:
        entry.func_cname = get_fused_cname(cname, entry.func_cname)

def get_fused_cname(fused_cname, orig_cname):
    """
    Given the fused cname id and an original cname, return a specialized cname
    """
    assert fused_cname and orig_cname
    return StringEncoding.EncodedString('%s%s%s' % (Naming.fused_func_prefix,
                                                    fused_cname, orig_cname))

def unique(somelist):
    seen = set()
    result = []
    for obj in somelist:
        if obj not in seen:
            result.append(obj)
            seen.add(obj)

    return result

def get_all_specialized_permutations(fused_types):
    return _get_all_specialized_permutations(unique(fused_types))

def _get_all_specialized_permutations(fused_types, id="", f2s=()):
    fused_type, = fused_types[0].get_fused_types()
    result = []

    for newid, specific_type in enumerate(fused_type.types):
        # f2s = dict(f2s, **{ fused_type: specific_type })
        f2s = dict(f2s)
        f2s.update({ fused_type: specific_type })

        if id:
            cname = '%s_%s' % (id, newid)
        else:
            cname = str(newid)

        if len(fused_types) > 1:
            result.extend(_get_all_specialized_permutations(
                                            fused_types[1:], cname, f2s))
        else:
            result.append((cname, f2s))

    return result

def specialization_signature_string(fused_compound_type, fused_to_specific):
    """
    Return the signature for a specialization of a fused type. e.g.

        floating[:] ->
            'float' or 'double'

        cdef fused ft:
            float[:]
            double[:]

        ft ->
            'float[:]' or 'double[:]'

        integral func(floating) ->
            'int (*func)(float)' or ...
    """
    fused_types = fused_compound_type.get_fused_types()
    if len(fused_types) == 1:
        fused_type = fused_types[0]
    else:
        fused_type = fused_compound_type

    return fused_type.specialize(fused_to_specific).typeof_name()


def get_specialized_types(type):
    """
    Return a list of specialized types in their declared order.
    """
    assert type.is_fused

    if isinstance(type, FusedType):
        result = list(type.types)
        for specialized_type in result:
            specialized_type.specialization_string = specialized_type.typeof_name()
    else:
        result = []
        for cname, f2s in get_all_specialized_permutations(type.get_fused_types()):
            specialized_type = type.specialize(f2s)
            specialized_type.specialization_string = (
                            specialization_signature_string(type, f2s))
            result.append(specialized_type)

    return result


class CFuncTypeArg(BaseType):
    #  name       string
    #  cname      string
    #  type       PyrexType
    #  pos        source file position

    # FIXME: is this the right setup? should None be allowed here?
    not_none = False
    or_none = False
    accept_none = True
    accept_builtin_subtypes = False
    annotation = None

    subtypes = ['type']

    def __init__(self, name, type, pos, cname=None, annotation=None):
        self.name = name
        if cname is not None:
            self.cname = cname
        else:
            self.cname = Naming.var_prefix + name
        if annotation is not None:
            self.annotation = annotation
        self.type = type
        self.pos = pos
        self.needs_type_test = False  # TODO: should these defaults be set in analyse_types()?

    def __repr__(self):
        return "%s:%s" % (self.name, repr(self.type))

    def declaration_code(self, for_display = 0):
        return self.type.declaration_code(self.cname, for_display)

    def specialize(self, values):
        return CFuncTypeArg(self.name, self.type.specialize(values), self.pos, self.cname)

    def is_forwarding_reference(self):
        if self.type.is_rvalue_reference:
            if (isinstance(self.type.ref_base_type, TemplatePlaceholderType)
                    and not self.type.ref_base_type.is_cv_qualified):
                return True
        return False

class ToPyStructUtilityCode(object):

    requires = None

    def __init__(self, type, forward_decl, env):
        self.type = type
        self.header = "static PyObject* %s(%s)" % (type.to_py_function,
                                                   type.declaration_code('s'))
        self.forward_decl = forward_decl
        self.env = env

    def __eq__(self, other):
        return isinstance(other, ToPyStructUtilityCode) and self.header == other.header

    def __hash__(self):
        return hash(self.header)

    def get_tree(self, **kwargs):
        pass

    def put_code(self, output):
        code = output['utility_code_def']
        proto = output['utility_code_proto']

        code.putln("%s {" % self.header)
        code.putln("PyObject* res;")
        code.putln("PyObject* member;")
        code.putln("res = __Pyx_PyDict_NewPresized(%d); if (unlikely(!res)) return NULL;" %
                   len(self.type.scope.var_entries))
        for member in self.type.scope.var_entries:
            nameconst_cname = code.get_py_string_const(member.name, identifier=True)
            code.putln("%s; if (unlikely(!member)) goto bad;" % (
                member.type.to_py_call_code('s.%s' % member.cname, 'member', member.type)))
            code.putln("if (unlikely(PyDict_SetItem(res, %s, member) < 0)) goto bad;" % nameconst_cname)
            code.putln("Py_DECREF(member);")
        code.putln("return res;")
        code.putln("bad:")
        code.putln("Py_XDECREF(member);")
        code.putln("Py_DECREF(res);")
        code.putln("return NULL;")
        code.putln("}")

        # This is a bit of a hack, we need a forward declaration
        # due to the way things are ordered in the module...
        if self.forward_decl:
            proto.putln(self.type.empty_declaration_code() + ';')
        proto.putln(self.header + ";")

    def inject_tree_and_scope_into(self, module_node):
        pass


class CStructOrUnionType(CType):
    #  name          string
    #  cname         string
    #  kind          string              "struct" or "union"
    #  scope         StructOrUnionScope, or None if incomplete
    #  typedef_flag  boolean
    #  packed        boolean

    # entry          Entry

    is_struct_or_union = 1
    has_attributes = 1
    exception_check = True

    def __init__(self, name, kind, scope, typedef_flag, cname, packed=False, in_cpp=False):
        self.name = name
        self.cname = cname
        self.kind = kind
        self.scope = scope
        self.typedef_flag = typedef_flag
        self.is_struct = kind == 'struct'
        self.to_py_function = "%s_to_py_%s" % (
            Naming.convert_func_prefix, self.specialization_name())
        self.from_py_function = "%s_from_py_%s" % (
            Naming.convert_func_prefix, self.specialization_name())
        self.exception_check = True
        self._convert_to_py_code = None
        self._convert_from_py_code = None
        self.packed = packed
        self.needs_cpp_construction = self.is_struct and in_cpp

    def can_coerce_to_pyobject(self, env):
        if self._convert_to_py_code is False:
            return None  # tri-state-ish

        if env.outer_scope is None:
            return False

        if self._convert_to_py_code is None:
            is_union = not self.is_struct
            unsafe_union_types = set()
            safe_union_types = set()
            for member in self.scope.var_entries:
                member_type = member.type
                if not member_type.can_coerce_to_pyobject(env):
                    self.to_py_function = None
                    self._convert_to_py_code = False
                    return False
                if is_union:
                    if member_type.is_ptr or member_type.is_cpp_class:
                        unsafe_union_types.add(member_type)
                    else:
                        safe_union_types.add(member_type)

            if unsafe_union_types and (safe_union_types or len(unsafe_union_types) > 1):
                # unsafe mix of safe and unsafe to convert types
                self.from_py_function = None
                self._convert_from_py_code = False
                return False

        return True

    def create_to_py_utility_code(self, env):
        if not self.can_coerce_to_pyobject(env):
            return False

        if self._convert_to_py_code is None:
            for member in self.scope.var_entries:
                member.type.create_to_py_utility_code(env)
            forward_decl = self.entry.visibility != 'extern' and not self.typedef_flag
            self._convert_to_py_code = ToPyStructUtilityCode(self, forward_decl, env)

        env.use_utility_code(self._convert_to_py_code)
        return True

    def can_coerce_from_pyobject(self, env):
        if env.outer_scope is None or self._convert_from_py_code is False:
            return False
        for member in self.scope.var_entries:
            if not member.type.can_coerce_from_pyobject(env):
                return False
        return True

    def create_from_py_utility_code(self, env):
        if env.outer_scope is None:
            return False

        if self._convert_from_py_code is False:
            return None  # tri-state-ish

        if self._convert_from_py_code is None:
            if not self.scope.var_entries:
                # There are obviously missing fields; don't allow instantiation
                # where absolutely no content is provided.
                return False

            for member in self.scope.var_entries:
                if not member.type.create_from_py_utility_code(env):
                    self.from_py_function = None
                    self._convert_from_py_code = False
                    return False

            context = dict(
                struct_type=self,
                var_entries=self.scope.var_entries,
                funcname=self.from_py_function,
            )
            env.use_utility_code(UtilityCode.load_cached("RaiseUnexpectedTypeError", "ObjectHandling.c"))
            from .UtilityCode import CythonUtilityCode
            self._convert_from_py_code = CythonUtilityCode.load(
                "FromPyStructUtility" if self.is_struct else "FromPyUnionUtility",
                "CConvert.pyx",
                outer_module_scope=env.global_scope(),  # need access to types declared in module
                context=context)

        env.use_utility_code(self._convert_from_py_code)
        return True

    def __repr__(self):
        return "<CStructOrUnionType %s %s%s>" % (
            self.name, self.cname,
            ("", " typedef")[self.typedef_flag])

    def declaration_code(self, entity_code,
                         for_display=0, dll_linkage=None, pyrex=0):
        if pyrex or for_display:
            base_code = self.name
        else:
            if self.typedef_flag:
                base_code = self.cname
            else:
                base_code = "%s %s" % (self.kind, self.cname)
            base_code = public_decl(base_code, dll_linkage)
        return self.base_declaration_code(base_code, entity_code)

    def __eq__(self, other):
        try:
            return (isinstance(other, CStructOrUnionType) and
                    self.name == other.name)
        except AttributeError:
            return False

    def __lt__(self, other):
        try:
            return self.name < other.name
        except AttributeError:
            # this is arbitrary, but it makes sure we always have
            # *some* kind of order
            return False

    def __hash__(self):
        return hash(self.cname) ^ hash(self.kind)

    def is_complete(self):
        return self.scope is not None

    def attributes_known(self):
        return self.is_complete()

    def can_be_complex(self):
        # Does the struct consist of exactly two identical floats?
        fields = self.scope.var_entries
        if len(fields) != 2: return False
        a, b = fields
        return (a.type.is_float and b.type.is_float and
                a.type.empty_declaration_code() ==
                b.type.empty_declaration_code())

    def struct_nesting_depth(self):
        child_depths = [x.type.struct_nesting_depth()
                        for x in self.scope.var_entries]
        return max(child_depths) + 1

    def cast_code(self, expr_code):
        if self.is_struct:
            return expr_code
        return super(CStructOrUnionType, self).cast_code(expr_code)

cpp_string_conversions = ("std::string",)

builtin_cpp_conversions = {
    # type                element template params
    "std::pair":          2,
    "std::vector":        1,
    "std::list":          1,
    "std::set":           1,
    "std::unordered_set": 1,
    "std::map":           2,
    "std::unordered_map": 2,
    "std::complex":       1,
}

class CppClassType(CType):
    #  name          string
    #  cname         string
    #  scope         CppClassScope
    #  templates     [string] or None

    is_cpp_class = 1
    has_attributes = 1
    needs_cpp_construction = 1
    exception_check = True
    namespace = None

    # For struct-like declaration.
    kind = "struct"
    packed = False
    typedef_flag = False

    subtypes = ['templates']

    def __init__(self, name, scope, cname, base_classes, templates=None, template_type=None):
        self.name = name
        self.cname = cname
        self.scope = scope
        self.base_classes = base_classes
        self.operators = []
        self.templates = templates
        self.template_type = template_type
        self.num_optional_templates = sum(is_optional_template_param(T) for T in templates or ())
        if templates:
            self.specializations = {tuple(zip(templates, templates)): self}
        else:
            self.specializations = {}
        self.is_cpp_string = cname in cpp_string_conversions

    def use_conversion_utility(self, from_or_to):
        pass

    def maybe_unordered(self):
        if 'unordered' in self.cname:
            return 'unordered_'
        else:
            return ''

    def can_coerce_from_pyobject(self, env):
        if self.cname in builtin_cpp_conversions:
            template_count = builtin_cpp_conversions[self.cname]
            for ix, T in enumerate(self.templates or []):
                if ix >= template_count:
                    break
                if T.is_pyobject or not T.can_coerce_from_pyobject(env):
                    return False
            return True
        elif self.cname in cpp_string_conversions:
            return True
        return False

    def _get_conversion_context_cls_cname(self, cname_format_str):
        # cname_format_str is passed "prefix", "format", "tags"
        X = "XYZABC"
        tags = []
        context = {}
        optional_tag_strs = []
        optional_arg_template_names = ['']  # these may be different (e.g. for unordered_map, map)
            # hence have to be generated here rather than hard-coded in the utility_code.
            # Start with an empty string so that the joined output starts with ','
        for ix, T in enumerate(self.templates or []):
            if ix < builtin_cpp_conversions[self.cname]:
                tags.append(T.specialization_name())
                context[X[ix]] = T
            else:
                optional_arg_template_names.append("%s=*" % self.template_type.templates[ix].name)
                if not isinstance(T, TemplatePlaceholderType):
                    tags.append(T.specialization_name())
                    optional_tag_strs.append(X[ix])
                    context[X[ix]] = T

        optional_tag_strs = ",".join(optional_tag_strs)
        optional_arg_template_names = ",".join(optional_arg_template_names)

        if self.cname in cpp_string_conversions:
            cls = 'string'
            prefix = 'PyObject_'  # gets specialised by explicit type casts in CoerceToPyTypeNode
            tags = [type_identifier(self)]
        else:
            cls = self.cname[5:]
            prefix = ''

        cname = cname_format_str.format(prefix=prefix, cls=cls, tags='__and_'.join(tags))

        context.update({
            'cname': cname,
            'maybe_unordered': self.maybe_unordered(),
            'type': self.cname,
            'optional_template_args': optional_tag_strs,
            'optional_template_names': optional_arg_template_names,
        })
        return context, cls, cname

    def create_from_py_utility_code(self, env):
        if self.from_py_function is not None:
            return True
        if self.cname in builtin_cpp_conversions:
            # check that it's possible to convert all the relevant templates
            # only scan the stored types; don't scan to hash types, comparison types, operators, etc.
            for T in (self.templates or [])[:builtin_cpp_conversions[self.cname]]:
                if T.is_pyobject or not T.create_from_py_utility_code(env):
                    # not all template types are convertible
                    return False

        if self.cname in builtin_cpp_conversions or self.cname in cpp_string_conversions:
            context, cls, cname = self._get_conversion_context_cls_cname('__pyx_convert_{cls}_from_py_{tags}')

            # Override directives that should not be inherited from user code.
            from .UtilityCode import CythonUtilityCode
            directives = CythonUtilityCode.filter_inherited_directives(env.directives)
            env.use_utility_code(CythonUtilityCode.load(
                cls.replace('unordered_', '') + ".from_py", "CppConvert.pyx",
                context=context, compiler_directives=directives))
            self.from_py_function = cname
            return True

    def can_coerce_to_pyobject(self, env):
        if self.cname in builtin_cpp_conversions or self.cname in cpp_string_conversions:
            for ix, T in enumerate(self.templates or []):
                if ix >= builtin_cpp_conversions[self.cname]:
                    break
                if T.is_pyobject or not T.can_coerce_to_pyobject(env):
                    return False
            return True

    def create_to_py_utility_code(self, env):
        if self.to_py_function is not None:
            return True
        if self.cname in builtin_cpp_conversions:
            # check that it's possible to convert all the relevant templates
            # only scan the stored types; don't scan to hash types, comparison types, operators, etc.
            for T in (self.templates or [])[:builtin_cpp_conversions[self.cname]]:
                if not T.create_to_py_utility_code(env):
                    return False  # not all template types are convertible

        if self.cname in builtin_cpp_conversions or self.cname in cpp_string_conversions:
            context, cls, cname = self._get_conversion_context_cls_cname(
                "__pyx_convert_{prefix}{cls}_to_py_{tags}")

<<<<<<< HEAD
            # Override directives that should not be inherited from user code.
            # TODO: filter directives with an allow list to keep only those that are safe and relevant.
            directives = dict(env.directives, cpp_locals=False)
=======
            if self.cname in cpp_string_conversions:
                cls = 'string'
                prefix = 'PyObject_'  # gets specialised by explicit type casts in CoerceToPyTypeNode
                tags = type_identifier(self),
            else:
                cls = self.cname[5:]
                prefix = ''
            cname = "__pyx_convert_%s%s_to_py_%s" % (prefix, cls, "____".join(tags))
            context.update({
                'cname': cname,
                'maybe_unordered': self.maybe_unordered(),
                'type': self.cname,
            })
>>>>>>> d6625e2b
            from .UtilityCode import CythonUtilityCode
            # Override directives that should not be inherited from user code.
            directives = CythonUtilityCode.filter_inherited_directives(env.directives)
            env.use_utility_code(CythonUtilityCode.load(
                cls.replace('unordered_', '') + ".to_py", "CppConvert.pyx",
                context=context, compiler_directives=directives))
            self.to_py_function = cname
            return True

    def is_template_type(self):
        return self.templates is not None and self.template_type is None

    def get_fused_types(self, result=None, seen=None):
        if result is None:
            result = []
            seen = set()
        if self.namespace:
            self.namespace.get_fused_types(result, seen)
        if self.templates:
            for T in self.templates:
                T.get_fused_types(result, seen)
        return result

    def specialize_here(self, pos, template_values=None):
        if not self.is_template_type():
            error(pos, "'%s' type is not a template" % self)
            return error_type
        if len(self.templates) - self.num_optional_templates <= len(template_values) < len(self.templates):
            num_defaults = len(self.templates) - len(template_values)
            partial_specialization = self.declaration_code('', template_params=template_values)
            # Most of the time we don't need to declare anything typed to these
            # default template arguments, but when we do there's no way in C++
            # to reference this directly.  However, it is common convention to
            # provide a typedef in the template class that resolves to each
            # template type.  For now, allow the user to specify this name as
            # the template parameter.
            # TODO: Allow typedefs in cpp classes and search for it in this
            # classes scope as a concrete name we could use.
            template_values = template_values + [
                TemplatePlaceholderType(
                    "%s::%s" % (partial_specialization, param.name), True)
                for param in self.templates[-num_defaults:]]
        if len(self.templates) != len(template_values):
            error(pos, "%s templated type receives %d arguments, got %d" %
                  (self.name, len(self.templates), len(template_values)))
            return error_type
        has_object_template_param = False
        for value in template_values:
            if value.is_pyobject:
                has_object_template_param = True
                error(pos,
                      "Python object type '%s' cannot be used as a template argument" % value)
        if has_object_template_param:
            return error_type
        return self.specialize(dict(zip(self.templates, template_values)))

    def specialize(self, values):
        if not self.templates and not self.namespace:
            return self
        if self.templates is None:
            self.templates = []
        key = tuple(values.items())
        if key in self.specializations:
            return self.specializations[key]
        template_values = [t.specialize(values) for t in self.templates]
        specialized = self.specializations[key] = \
            CppClassType(self.name, None, self.cname, [], template_values, template_type=self)
        # Need to do these *after* self.specializations[key] is set
        # to avoid infinite recursion on circular references.
        specialized.base_classes = [b.specialize(values) for b in self.base_classes]
        if self.namespace is not None:
            specialized.namespace = self.namespace.specialize(values)
        specialized.scope = self.scope.specialize(values, specialized)
        if self.cname == 'std::vector':
            # vector<bool> is special cased in the C++ standard, and its
            # accessors do not necessarily return references to the underlying
            # elements (which may be bit-packed).
            # http://www.cplusplus.com/reference/vector/vector-bool/
            # Here we pretend that the various methods return bool values
            # (as the actual returned values are coercable to such, and
            # we don't support call expressions as lvalues).
            T = values.get(self.templates[0], None)
            if T and not T.is_fused and T.empty_declaration_code() == 'bool':
                for bit_ref_returner in ('at', 'back', 'front'):
                    if bit_ref_returner in specialized.scope.entries:
                        specialized.scope.entries[bit_ref_returner].type.return_type = T
        return specialized

    def deduce_template_params(self, actual):
        if actual.is_cv_qualified:
            actual = actual.cv_base_type
        if actual.is_reference:
            actual = actual.ref_base_type
        if self == actual:
            return {}
        elif actual.is_cpp_class:
            self_template_type = self
            while getattr(self_template_type, 'template_type', None):
                self_template_type = self_template_type.template_type
            def all_bases(cls):
                yield cls
                for parent in cls.base_classes:
                    for base in all_bases(parent):
                        yield base
            for actual_base in all_bases(actual):
                template_type = actual_base
                while getattr(template_type, 'template_type', None):
                    template_type = template_type.template_type
                    if (self_template_type.empty_declaration_code()
                            == template_type.empty_declaration_code()):
                        return reduce(
                            merge_template_deductions,
                            [formal_param.deduce_template_params(actual_param)
                             for (formal_param, actual_param)
                             in zip(self.templates, actual_base.templates)],
                            {})
        else:
            return {}

    def declaration_code(self, entity_code,
            for_display = 0, dll_linkage = None, pyrex = 0,
            template_params = None):
        if template_params is None:
            template_params = self.templates
        if self.templates:
            template_strings = [param.declaration_code('', for_display, None, pyrex)
                                for param in template_params
                                if not is_optional_template_param(param) and not param.is_fused]
            if for_display:
                brackets = "[%s]"
            else:
                brackets = "<%s> "
            templates = brackets % ",".join(template_strings)
        else:
            templates = ""
        if pyrex or for_display:
            base_code = "%s%s" % (self.name, templates)
        else:
            base_code = "%s%s" % (self.cname, templates)
            if self.namespace is not None:
                base_code = "%s::%s" % (self.namespace.empty_declaration_code(), base_code)
            base_code = public_decl(base_code, dll_linkage)
        return self.base_declaration_code(base_code, entity_code)

    def cpp_optional_declaration_code(self, entity_code, dll_linkage=None, template_params=None):
        return "__Pyx_Optional_Type<%s> %s" % (
                self.declaration_code("", False, dll_linkage, False,
                                    template_params),
                entity_code)

    def is_subclass(self, other_type):
        if self.same_as_resolved_type(other_type):
            return 1
        for base_class in self.base_classes:
            if base_class.is_subclass(other_type):
                return 1
        return 0

    def subclass_dist(self, super_type):
        if self.same_as_resolved_type(super_type):
            return 0
        elif not self.base_classes:
            return float('inf')
        else:
            return 1 + min(b.subclass_dist(super_type) for b in self.base_classes)

    def same_as_resolved_type(self, other_type):
        if other_type.is_cpp_class:
            if self == other_type:
                return 1
            # This messy logic is needed due to GH Issue #1852.
            elif (self.cname == other_type.cname and
                    (self.template_type and other_type.template_type
                     or self.templates
                     or other_type.templates)):
                if self.templates == other_type.templates:
                    return 1
                for t1, t2 in zip(self.templates, other_type.templates):
                    if is_optional_template_param(t1) and is_optional_template_param(t2):
                        break
                    if not t1.same_as_resolved_type(t2):
                        return 0
                return 1
        return 0

    def assignable_from_resolved_type(self, other_type):
        # TODO: handle operator=(...) here?
        if other_type is error_type:
            return True
        elif other_type.is_cpp_class:
            return other_type.is_subclass(self)
        elif other_type.is_string and self.cname in cpp_string_conversions:
            return True

    def attributes_known(self):
        return self.scope is not None

    def find_cpp_operation_type(self, operator, operand_type=None):
        operands = [self]
        if operand_type is not None:
            operands.append(operand_type)
        # pos == None => no errors
        operator_entry = self.scope.lookup_operator_for_types(None, operator, operands)
        if not operator_entry:
            return None
        func_type = operator_entry.type
        if func_type.is_ptr:
            func_type = func_type.base_type
        return func_type.return_type

    def get_constructor(self, pos):
        constructor = self.scope.lookup('<init>')
        if constructor is not None:
            return constructor

        # Otherwise: automatically declare no-args default constructor.
        # Make it "nogil" if the base classes allow it.
        nogil = True
        for base in self.base_classes:
            base_constructor = base.scope.lookup('<init>')
            if base_constructor and not base_constructor.type.nogil:
                nogil = False
                break

        func_type = CFuncType(self, [], exception_check='+', nogil=nogil)
        return self.scope.declare_cfunction(u'<init>', func_type, pos)

    def check_nullary_constructor(self, pos, msg="stack allocated"):
        constructor = self.scope.lookup(u'<init>')
        if constructor is not None and best_match([], constructor.all_alternatives()) is None:
            error(pos, "C++ class must have a nullary constructor to be %s" % msg)

    def cpp_optional_check_for_null_code(self, cname):
        # only applies to c++ classes that are being declared as std::optional
        return "(%s.has_value())" % cname


class CppScopedEnumType(CType):
    # name    string
    # doc     string or None
    # cname   string

    is_cpp_enum = True

    def __init__(self, name, cname, underlying_type, namespace=None, doc=None):
        self.name = name
        self.doc = doc
        self.cname = cname
        self.values = []
        self.underlying_type = underlying_type
        self.namespace = namespace

    def __str__(self):
        return self.name

    def declaration_code(self, entity_code,
                        for_display=0, dll_linkage=None, pyrex=0):
        if pyrex or for_display:
            type_name = self.name
        else:
            if self.namespace:
                type_name = "%s::%s" % (
                    self.namespace.empty_declaration_code(),
                    self.cname
                )
            else:
                type_name = "__PYX_ENUM_CLASS_DECL %s" % self.cname
            type_name = public_decl(type_name, dll_linkage)
        return self.base_declaration_code(type_name, entity_code)

    def create_from_py_utility_code(self, env):
        if self.from_py_function:
            return True
        if self.underlying_type.create_from_py_utility_code(env):
            self.from_py_function = '(%s)%s' % (
                self.cname, self.underlying_type.from_py_function
            )
        return True

    def create_to_py_utility_code(self, env):
        if self.to_py_function is not None:
            return True
        if self.underlying_type.create_to_py_utility_code(env):
            # Using a C++11 lambda here, which is fine since
            # scoped enums are a C++11 feature
            self.to_py_function = '[](const %s& x){return %s((%s)x);}' % (
                self.cname,
                self.underlying_type.to_py_function,
                self.underlying_type.empty_declaration_code()
            )
        return True

    def create_type_wrapper(self, env):
        from .UtilityCode import CythonUtilityCode
        rst = CythonUtilityCode.load(
            "CppScopedEnumType", "CpdefEnums.pyx",
            context={
                "name": self.name,
                "cname": self.cname.split("::")[-1],
                "items": tuple(self.values),
                "underlying_type": self.underlying_type.empty_declaration_code(),
                "enum_doc": self.doc,
            },
            outer_module_scope=env.global_scope())

        env.use_utility_code(rst)


class TemplatePlaceholderType(CType):

    def __init__(self, name, optional=False):
        self.name = name
        self.optional = optional

    def declaration_code(self, entity_code,
            for_display = 0, dll_linkage = None, pyrex = 0):
        if entity_code:
            return self.name + " " + entity_code
        else:
            return self.name

    def specialize(self, values):
        if self in values:
            return values[self]
        else:
            return self

    def deduce_template_params(self, actual):
        return {self: actual}

    def same_as_resolved_type(self, other_type):
        if isinstance(other_type, TemplatePlaceholderType):
            return self.name == other_type.name
        else:
            return 0

    def __hash__(self):
        return hash(self.name)

    def __cmp__(self, other):
        if isinstance(other, TemplatePlaceholderType):
            return cmp(self.name, other.name)
        else:
            return cmp(type(self), type(other))

    def __eq__(self, other):
        if isinstance(other, TemplatePlaceholderType):
            return self.name == other.name
        else:
            return False

def is_optional_template_param(type):
    return isinstance(type, TemplatePlaceholderType) and type.optional


class CEnumType(CIntLike, CType):
    #  name           string
    #  doc            string or None
    #  cname          string or None
    #  typedef_flag   boolean
    #  values         [string], populated during declaration analysis

    is_enum = 1
    signed = 1
    rank = -1  # Ranks below any integer type

    def __init__(self, name, cname, typedef_flag, namespace=None, doc=None):
        self.name = name
        self.doc = doc
        self.cname = cname
        self.values = []
        self.typedef_flag = typedef_flag
        self.namespace = namespace
        self.default_value = "(%s) 0" % self.empty_declaration_code()

    def __str__(self):
        return self.name

    def __repr__(self):
        return "<CEnumType %s %s%s>" % (self.name, self.cname,
            ("", " typedef")[self.typedef_flag])

    def declaration_code(self, entity_code,
            for_display = 0, dll_linkage = None, pyrex = 0):
        if pyrex or for_display:
            base_code = self.name
        else:
            if self.namespace:
                base_code = "%s::%s" % (
                    self.namespace.empty_declaration_code(), self.cname)
            elif self.typedef_flag:
                base_code = self.cname
            else:
                base_code = "enum %s" % self.cname
            base_code = public_decl(base_code, dll_linkage)
        return self.base_declaration_code(base_code, entity_code)

    def specialize(self, values):
        if self.namespace:
            namespace = self.namespace.specialize(values)
            if namespace != self.namespace:
                return CEnumType(
                    self.name, self.cname, self.typedef_flag, namespace)
        return self

    def create_type_wrapper(self, env):
        from .UtilityCode import CythonUtilityCode
        env.use_utility_code(CythonUtilityCode.load(
            "EnumType", "CpdefEnums.pyx",
            context={"name": self.name,
                     "items": tuple(self.values),
                     "enum_doc": self.doc,
                     },
            outer_module_scope=env.global_scope()))


class CTupleType(CType):
    # components [PyrexType]

    is_ctuple = True

    def __init__(self, cname, components):
        self.cname = cname
        self.components = components
        self.size = len(components)
        self.to_py_function = "%s_to_py_%s" % (Naming.convert_func_prefix, self.cname)
        self.from_py_function = "%s_from_py_%s" % (Naming.convert_func_prefix, self.cname)
        self.exception_check = True
        self._convert_to_py_code = None
        self._convert_from_py_code = None

    def __str__(self):
        return "(%s)" % ", ".join(str(c) for c in self.components)

    def declaration_code(self, entity_code,
            for_display = 0, dll_linkage = None, pyrex = 0):
        if pyrex or for_display:
            return str(self)
        else:
            return self.base_declaration_code(self.cname, entity_code)

    def can_coerce_to_pyobject(self, env):
        for component in self.components:
            if not component.can_coerce_to_pyobject(env):
                return False
        return True

    def can_coerce_from_pyobject(self, env):
        for component in self.components:
            if not component.can_coerce_from_pyobject(env):
                return False
        return True

    def create_to_py_utility_code(self, env):
        if self._convert_to_py_code is False:
            return None  # tri-state-ish

        if self._convert_to_py_code is None:
            for component in self.components:
                if not component.create_to_py_utility_code(env):
                    self.to_py_function = None
                    self._convert_to_py_code = False
                    return False

            context = dict(
                struct_type_decl=self.empty_declaration_code(),
                components=self.components,
                funcname=self.to_py_function,
                size=len(self.components)
            )
            self._convert_to_py_code = TempitaUtilityCode.load(
                "ToPyCTupleUtility", "TypeConversion.c", context=context)

        env.use_utility_code(self._convert_to_py_code)
        return True

    def create_from_py_utility_code(self, env):
        if self._convert_from_py_code is False:
            return None  # tri-state-ish

        if self._convert_from_py_code is None:
            for component in self.components:
                if not component.create_from_py_utility_code(env):
                    self.from_py_function = None
                    self._convert_from_py_code = False
                    return False

            context = dict(
                struct_type_decl=self.empty_declaration_code(),
                components=self.components,
                funcname=self.from_py_function,
                size=len(self.components)
            )
            self._convert_from_py_code = TempitaUtilityCode.load(
                "FromPyCTupleUtility", "TypeConversion.c", context=context)

        env.use_utility_code(self._convert_from_py_code)
        return True

    def cast_code(self, expr_code):
        return expr_code


def c_tuple_type(components):
    components = tuple(components)
    cname = Naming.ctuple_type_prefix + type_list_identifier(components)
    tuple_type = CTupleType(cname, components)
    return tuple_type


class UnspecifiedType(PyrexType):
    # Used as a placeholder until the type can be determined.

    is_unspecified = 1

    def declaration_code(self, entity_code,
            for_display = 0, dll_linkage = None, pyrex = 0):
        return "<unspecified>"

    def same_as_resolved_type(self, other_type):
        return False


class ErrorType(PyrexType):
    # Used to prevent propagation of error messages.

    is_error = 1
    exception_value = "0"
    exception_check    = 0
    to_py_function = "dummy"
    from_py_function = "dummy"

    def create_to_py_utility_code(self, env):
        return True

    def create_from_py_utility_code(self, env):
        return True

    def declaration_code(self, entity_code,
            for_display = 0, dll_linkage = None, pyrex = 0):
        return "<error>"

    def same_as_resolved_type(self, other_type):
        return 1

    def error_condition(self, result_code):
        return "dummy"


rank_to_type_name = (
    "char",          # 0
    "short",         # 1
    "int",           # 2
    "long",          # 3
    "PY_LONG_LONG",  # 4
    "float",         # 5
    "double",        # 6
    "long double",   # 7
)

_rank_to_type_name = list(rank_to_type_name)
RANK_INT  = _rank_to_type_name.index('int')
RANK_LONG = _rank_to_type_name.index('long')
RANK_FLOAT = _rank_to_type_name.index('float')
UNSIGNED = 0
SIGNED = 2

error_type =    ErrorType()
unspecified_type = UnspecifiedType()

py_object_type = PyObjectType()

c_void_type =        CVoidType()

c_uchar_type =       CIntType(0, UNSIGNED)
c_ushort_type =      CIntType(1, UNSIGNED)
c_uint_type =        CIntType(2, UNSIGNED)
c_ulong_type =       CIntType(3, UNSIGNED)
c_ulonglong_type =   CIntType(4, UNSIGNED)

c_char_type =        CIntType(0)
c_short_type =       CIntType(1)
c_int_type =         CIntType(2)
c_long_type =        CIntType(3)
c_longlong_type =    CIntType(4)

c_schar_type =       CIntType(0, SIGNED)
c_sshort_type =      CIntType(1, SIGNED)
c_sint_type =        CIntType(2, SIGNED)
c_slong_type =       CIntType(3, SIGNED)
c_slonglong_type =   CIntType(4, SIGNED)

c_float_type =       CFloatType(5, math_h_modifier='f')
c_double_type =      CFloatType(6)
c_longdouble_type =  CFloatType(7, math_h_modifier='l')

c_float_complex_type =      CComplexType(c_float_type)
c_double_complex_type =     CComplexType(c_double_type)
c_longdouble_complex_type = CComplexType(c_longdouble_type)

c_anon_enum_type =   CAnonEnumType(-1)
c_returncode_type =  CReturnCodeType(RANK_INT)
c_bint_type =        CBIntType(RANK_INT)
c_py_unicode_type =  CPyUnicodeIntType(RANK_INT-0.5, UNSIGNED)
c_py_ucs4_type =     CPyUCS4IntType(RANK_LONG-0.5, UNSIGNED)
c_py_hash_t_type =   CPyHashTType(RANK_LONG+0.5, SIGNED)
c_py_ssize_t_type =  CPySSizeTType(RANK_LONG+0.5, SIGNED)
c_ssize_t_type =     CSSizeTType(RANK_LONG+0.5, SIGNED)
c_size_t_type =      CSizeTType(RANK_LONG+0.5, UNSIGNED)
c_ptrdiff_t_type =   CPtrdiffTType(RANK_LONG+0.75, SIGNED)

c_null_ptr_type =     CNullPtrType(c_void_type)
c_void_ptr_type =     CPtrType(c_void_type)
c_void_ptr_ptr_type = CPtrType(c_void_ptr_type)
c_char_ptr_type =     CPtrType(c_char_type)
c_const_char_ptr_type = CPtrType(CConstType(c_char_type))
c_uchar_ptr_type =    CPtrType(c_uchar_type)
c_const_uchar_ptr_type = CPtrType(CConstType(c_uchar_type))
c_char_ptr_ptr_type = CPtrType(c_char_ptr_type)
c_int_ptr_type =      CPtrType(c_int_type)
c_py_unicode_ptr_type = CPtrType(c_py_unicode_type)
c_const_py_unicode_ptr_type = CPtrType(CConstType(c_py_unicode_type))
c_py_ssize_t_ptr_type =  CPtrType(c_py_ssize_t_type)
c_ssize_t_ptr_type =  CPtrType(c_ssize_t_type)
c_size_t_ptr_type =  CPtrType(c_size_t_type)

# GIL state
c_gilstate_type = CEnumType("PyGILState_STATE", "PyGILState_STATE", True)
c_threadstate_type = CStructOrUnionType("PyThreadState", "struct", None, 1, "PyThreadState")
c_threadstate_ptr_type = CPtrType(c_threadstate_type)

# PEP-539 "Py_tss_t" type
c_pytss_t_type = CPyTSSTType()

# the Py_buffer type is defined in Builtin.py
c_py_buffer_type = CStructOrUnionType("Py_buffer", "struct", None, 1, "Py_buffer")
c_py_buffer_ptr_type = CPtrType(c_py_buffer_type)

# Not sure whether the unsigned versions and 'long long' should be in there
# long long requires C99 and might be slow, and would always get preferred
# when specialization happens through calling and not indexing
cy_integral_type = FusedType([c_short_type, c_int_type, c_long_type],
                             name="integral")
# Omitting long double as it might be slow
cy_floating_type = FusedType([c_float_type, c_double_type], name="floating")
cy_numeric_type = FusedType([c_short_type,
                             c_int_type,
                             c_long_type,
                             c_float_type,
                             c_double_type,
                             c_float_complex_type,
                             c_double_complex_type], name="numeric")

# buffer-related structs
c_buf_diminfo_type =  CStructOrUnionType("__Pyx_Buf_DimInfo", "struct",
                                      None, 1, "__Pyx_Buf_DimInfo")
c_pyx_buffer_type = CStructOrUnionType("__Pyx_Buffer", "struct", None, 1, "__Pyx_Buffer")
c_pyx_buffer_ptr_type = CPtrType(c_pyx_buffer_type)
c_pyx_buffer_nd_type = CStructOrUnionType("__Pyx_LocalBuf_ND", "struct",
                                      None, 1, "__Pyx_LocalBuf_ND")

cython_memoryview_type = CStructOrUnionType("__pyx_memoryview_obj", "struct",
                                      None, 0, "__pyx_memoryview_obj")

memoryviewslice_type = CStructOrUnionType("memoryviewslice", "struct",
                                          None, 1, "__Pyx_memviewslice")

modifiers_and_name_to_type = {
    #(signed, longness, name) : type
    (0,  0, "char"): c_uchar_type,
    (1,  0, "char"): c_char_type,
    (2,  0, "char"): c_schar_type,

    (0, -1, "int"): c_ushort_type,
    (0,  0, "int"): c_uint_type,
    (0,  1, "int"): c_ulong_type,
    (0,  2, "int"): c_ulonglong_type,

    (1, -1, "int"): c_short_type,
    (1,  0, "int"): c_int_type,
    (1,  1, "int"): c_long_type,
    (1,  2, "int"): c_longlong_type,

    (2, -1, "int"): c_sshort_type,
    (2,  0, "int"): c_sint_type,
    (2,  1, "int"): c_slong_type,
    (2,  2, "int"): c_slonglong_type,

    (1,  0, "float"):  c_float_type,
    (1,  0, "double"): c_double_type,
    (1,  1, "double"): c_longdouble_type,

    (1,  0, "complex"):  c_double_complex_type,  # C: float, Python: double => Python wins
    (1,  0, "floatcomplex"):  c_float_complex_type,
    (1,  0, "doublecomplex"): c_double_complex_type,
    (1,  1, "doublecomplex"): c_longdouble_complex_type,

    #
    (1,  0, "void"): c_void_type,
    (1,  0, "Py_tss_t"): c_pytss_t_type,

    (1,  0, "bint"):       c_bint_type,
    (0,  0, "Py_UNICODE"): c_py_unicode_type,
    (0,  0, "Py_UCS4"):    c_py_ucs4_type,
    (2,  0, "Py_hash_t"):  c_py_hash_t_type,
    (2,  0, "Py_ssize_t"): c_py_ssize_t_type,
    (2,  0, "ssize_t") :   c_ssize_t_type,
    (0,  0, "size_t") :    c_size_t_type,
    (2,  0, "ptrdiff_t") : c_ptrdiff_t_type,

    (1,  0, "object"): py_object_type,
}

def is_promotion(src_type, dst_type):
    # It's hard to find a hard definition of promotion, but empirical
    # evidence suggests that the below is all that's allowed.
    if src_type.is_numeric:
        if dst_type.same_as(c_int_type):
            unsigned = (not src_type.signed)
            return (src_type.is_enum or
                    (src_type.is_int and
                     unsigned + src_type.rank < dst_type.rank))
        elif dst_type.same_as(c_double_type):
            return src_type.is_float and src_type.rank <= dst_type.rank
    return False

def best_match(arg_types, functions, pos=None, env=None, args=None):
    """
    Given a list args of arguments and a list of functions, choose one
    to call which seems to be the "best" fit for this list of arguments.
    This function is used, e.g., when deciding which overloaded method
    to dispatch for C++ classes.

    We first eliminate functions based on arity, and if only one
    function has the correct arity, we return it. Otherwise, we weight
    functions based on how much work must be done to convert the
    arguments, with the following priorities:
      * identical types or pointers to identical types
      * promotions
      * non-Python types
    That is, we prefer functions where no arguments need converted,
    and failing that, functions where only promotions are required, and
    so on.

    If no function is deemed a good fit, or if two or more functions have
    the same weight, we return None (as there is no best match). If pos
    is not None, we also generate an error.
    """
    # TODO: args should be a list of types, not a list of Nodes.
    actual_nargs = len(arg_types)

    candidates = []
    errors = []
    for func in functions:
        error_mesg = ""
        func_type = func.type
        if func_type.is_ptr:
            func_type = func_type.base_type
        # Check function type
        if not func_type.is_cfunction:
            if not func_type.is_error and pos is not None:
                error_mesg = "Calling non-function type '%s'" % func_type
            errors.append((func, error_mesg))
            continue
        # Check no. of args
        max_nargs = len(func_type.args)
        min_nargs = max_nargs - func_type.optional_arg_count
        if actual_nargs < min_nargs or (not func_type.has_varargs and actual_nargs > max_nargs):
            if max_nargs == min_nargs and not func_type.has_varargs:
                expectation = max_nargs
            elif actual_nargs < min_nargs:
                expectation = "at least %s" % min_nargs
            else:
                expectation = "at most %s" % max_nargs
            error_mesg = "Call with wrong number of arguments (expected %s, got %s)" \
                         % (expectation, actual_nargs)
            errors.append((func, error_mesg))
            continue
        if func_type.templates:
            # For any argument/parameter pair A/P, if P is a forwarding reference,
            # use lvalue-reference-to-A for deduction in place of A when the
            # function call argument is an lvalue. See:
            # https://en.cppreference.com/w/cpp/language/template_argument_deduction#Deduction_from_a_function_call
            arg_types_for_deduction = list(arg_types)
            if func.type.is_cfunction and args:
                for i, formal_arg in enumerate(func.type.args):
                    if formal_arg.is_forwarding_reference():
                        if args[i].is_lvalue():
                            arg_types_for_deduction[i] = c_ref_type(arg_types[i])
            deductions = reduce(
                merge_template_deductions,
                [pattern.type.deduce_template_params(actual) for (pattern, actual) in zip(func_type.args, arg_types_for_deduction)],
                {})
            if deductions is None:
                errors.append((func, "Unable to deduce type parameters for %s given (%s)" % (
                    func_type, ', '.join(map(str, arg_types_for_deduction)))))
            elif len(deductions) < len(func_type.templates):
                errors.append((func, "Unable to deduce type parameter %s" % (
                    ", ".join([param.name for param in set(func_type.templates) - set(deductions.keys())]))))
            else:
                type_list = [deductions[param] for param in func_type.templates]
                from .Symtab import Entry
                specialization = Entry(
                    name = func.name + "[%s]" % ",".join([str(t) for t in type_list]),
                    cname = func.cname + "<%s>" % ",".join([t.empty_declaration_code() for t in type_list]),
                    type = func_type.specialize(deductions),
                    pos = func.pos)
                candidates.append((specialization, specialization.type))
        else:
            candidates.append((func, func_type))

    # Optimize the most common case of no overloading...
    if len(candidates) == 1:
        return candidates[0][0]
    elif len(candidates) == 0:
        if pos is not None:
            func, errmsg = errors[0]
            if len(errors) == 1 or [1 for func, e in errors if e == errmsg]:
                error(pos, errmsg)
            else:
                error(pos, "no suitable method found")
        return None

    possibilities = []
    bad_types = []
    needed_coercions = {}

    for index, (func, func_type) in enumerate(candidates):
        score = [0,0,0,0,0,0,0]
        for i in range(min(actual_nargs, len(func_type.args))):
            src_type = arg_types[i]
            dst_type = func_type.args[i].type

            assignable = dst_type.assignable_from(src_type)

            # Now take care of unprefixed string literals. So when you call a cdef
            # function that takes a char *, the coercion will mean that the
            # type will simply become bytes. We need to do this coercion
            # manually for overloaded and fused functions
            if not assignable:
                c_src_type = None
                if src_type.is_pyobject:
                    if src_type.is_builtin_type and src_type.name == 'str' and dst_type.resolve().is_string:
                        c_src_type = dst_type.resolve()
                    else:
                        c_src_type = src_type.default_coerced_ctype()
                elif src_type.is_pythran_expr:
                        c_src_type = src_type.org_buffer

                if c_src_type is not None:
                    assignable = dst_type.assignable_from(c_src_type)
                    if assignable:
                        src_type = c_src_type
                        needed_coercions[func] = (i, dst_type)

            if assignable:
                if src_type == dst_type or dst_type.same_as(src_type):
                    pass  # score 0
                elif func_type.is_strict_signature:
                    break  # exact match requested but not found
                elif is_promotion(src_type, dst_type):
                    score[2] += 1
                elif ((src_type.is_int and dst_type.is_int) or
                      (src_type.is_float and dst_type.is_float)):
                    score[2] += abs(dst_type.rank + (not dst_type.signed) -
                                    (src_type.rank + (not src_type.signed))) + 1
                elif dst_type.is_ptr and src_type.is_ptr:
                    if dst_type.base_type == c_void_type:
                        score[4] += 1
                    elif src_type.base_type.is_cpp_class and src_type.base_type.is_subclass(dst_type.base_type):
                        score[6] += src_type.base_type.subclass_dist(dst_type.base_type)
                    else:
                        score[5] += 1
                elif not src_type.is_pyobject:
                    score[1] += 1
                else:
                    score[0] += 1
            else:
                error_mesg = "Invalid conversion from '%s' to '%s'" % (src_type, dst_type)
                bad_types.append((func, error_mesg))
                break
        else:
            possibilities.append((score, index, func))  # so we can sort it

    if possibilities:
        possibilities.sort()
        if len(possibilities) > 1:
            score1 = possibilities[0][0]
            score2 = possibilities[1][0]
            if score1 == score2:
                if pos is not None:
                    error(pos, "ambiguous overloaded method")
                return None

        function = possibilities[0][-1]

        if function in needed_coercions and env:
            arg_i, coerce_to_type = needed_coercions[function]
            args[arg_i] = args[arg_i].coerce_to(coerce_to_type, env)

        return function

    if pos is not None:
        if len(bad_types) == 1:
            error(pos, bad_types[0][1])
        else:
            error(pos, "no suitable method found")

    return None

def merge_template_deductions(a, b):
    if a is None or b is None:
        return None
    all = a
    for param, value in b.items():
        if param in all:
            if a[param] != b[param]:
                return None
        else:
            all[param] = value
    return all


def widest_numeric_type(type1, type2):
    """Given two numeric types, return the narrowest type encompassing both of them.
    """
    if type1.is_reference:
        type1 = type1.ref_base_type
    if type2.is_reference:
        type2 = type2.ref_base_type
    if type1.is_cv_qualified:
        type1 = type1.cv_base_type
    if type2.is_cv_qualified:
        type2 = type2.cv_base_type
    if type1 == type2:
        widest_type = type1
    elif type1.is_complex or type2.is_complex:
        def real_type(ntype):
            if ntype.is_complex:
                return ntype.real_type
            return ntype
        widest_type = CComplexType(
            widest_numeric_type(
                real_type(type1),
                real_type(type2)))
    elif type1.is_enum and type2.is_enum:
        widest_type = c_int_type
    elif type1.rank < type2.rank:
        widest_type = type2
    elif type1.rank > type2.rank:
        widest_type = type1
    elif type1.signed < type2.signed:
        widest_type = type1
    elif type1.signed > type2.signed:
        widest_type = type2
    elif type1.is_typedef > type2.is_typedef:
        widest_type = type1
    else:
        widest_type = type2
    return widest_type


def numeric_type_fits(small_type, large_type):
    return widest_numeric_type(small_type, large_type) == large_type


def independent_spanning_type(type1, type2):
    # Return a type assignable independently from both type1 and
    # type2, but do not require any interoperability between the two.
    # For example, in "True * 2", it is safe to assume an integer
    # result type (so spanning_type() will do the right thing),
    # whereas "x = True or 2" must evaluate to a type that can hold
    # both a boolean value and an integer, so this function works
    # better.
    if type1.is_reference ^ type2.is_reference:
        if type1.is_reference:
            type1 = type1.ref_base_type
        else:
            type2 = type2.ref_base_type
    if type1 == type2:
        return type1
    elif (type1 is c_bint_type or type2 is c_bint_type) and (type1.is_numeric and type2.is_numeric):
        # special case: if one of the results is a bint and the other
        # is another C integer, we must prevent returning a numeric
        # type so that we do not lose the ability to coerce to a
        # Python bool if we have to.
        return py_object_type
    span_type = _spanning_type(type1, type2)
    if span_type is None:
        return error_type
    return span_type

def spanning_type(type1, type2):
    # Return a type assignable from both type1 and type2, or
    # py_object_type if no better type is found.  Assumes that the
    # code that calls this will try a coercion afterwards, which will
    # fail if the types cannot actually coerce to a py_object_type.
    if type1 == type2:
        return type1
    elif type1 is py_object_type or type2 is py_object_type:
        return py_object_type
    elif type1 is c_py_unicode_type or type2 is c_py_unicode_type:
        # Py_UNICODE behaves more like a string than an int
        return py_object_type
    span_type = _spanning_type(type1, type2)
    if span_type is None:
        return py_object_type
    return span_type

def _spanning_type(type1, type2):
    if type1.is_numeric and type2.is_numeric:
        return widest_numeric_type(type1, type2)
    elif type1.is_builtin_type and type1.name == 'float' and type2.is_numeric:
        return widest_numeric_type(c_double_type, type2)
    elif type2.is_builtin_type and type2.name == 'float' and type1.is_numeric:
        return widest_numeric_type(type1, c_double_type)
    elif type1.is_extension_type and type2.is_extension_type:
        return widest_extension_type(type1, type2)
    elif type1.is_pyobject or type2.is_pyobject:
        return py_object_type
    elif type1.assignable_from(type2):
        if type1.is_extension_type and type1.typeobj_is_imported():
            # external types are unsafe, so we use PyObject instead
            return py_object_type
        return type1
    elif type2.assignable_from(type1):
        if type2.is_extension_type and type2.typeobj_is_imported():
            # external types are unsafe, so we use PyObject instead
            return py_object_type
        return type2
    elif type1.is_ptr and type2.is_ptr:
        if type1.base_type.is_cpp_class and type2.base_type.is_cpp_class:
            common_base = widest_cpp_type(type1.base_type, type2.base_type)
            if common_base:
                return CPtrType(common_base)
        # incompatible pointers, void* will do as a result
        return c_void_ptr_type
    else:
        return None

def widest_extension_type(type1, type2):
    if type1.typeobj_is_imported() or type2.typeobj_is_imported():
        return py_object_type
    while True:
        if type1.subtype_of(type2):
            return type2
        elif type2.subtype_of(type1):
            return type1
        type1, type2 = type1.base_type, type2.base_type
        if type1 is None or type2 is None:
            return py_object_type

def widest_cpp_type(type1, type2):
    @cached_function
    def bases(type):
        all = set()
        for base in type.base_classes:
            all.add(base)
            all.update(bases(base))
        return all
    common_bases = bases(type1).intersection(bases(type2))
    common_bases_bases = reduce(set.union, [bases(b) for b in common_bases], set())
    candidates = [b for b in common_bases if b not in common_bases_bases]
    if len(candidates) == 1:
        return candidates[0]
    else:
        # Fall back to void* for now.
        return None


def simple_c_type(signed, longness, name):
    # Find type descriptor for simple type given name and modifiers.
    # Returns None if arguments don't make sense.
    return modifiers_and_name_to_type.get((signed, longness, name))

def parse_basic_type(name):
    base = None
    if name.startswith('p_'):
        base = parse_basic_type(name[2:])
    elif name.startswith('p'):
        base = parse_basic_type(name[1:])
    elif name.endswith('*'):
        base = parse_basic_type(name[:-1])
    if base:
        return CPtrType(base)
    #
    basic_type = simple_c_type(1, 0, name)
    if basic_type:
        return basic_type
    #
    signed = 1
    longness = 0
    if name == 'Py_UNICODE':
        signed = 0
    elif name == 'Py_UCS4':
        signed = 0
    elif name == 'Py_hash_t':
        signed = 2
    elif name == 'Py_ssize_t':
        signed = 2
    elif name == 'ssize_t':
        signed = 2
    elif name == 'size_t':
        signed = 0
    else:
        if name.startswith('u'):
            name = name[1:]
            signed = 0
        elif (name.startswith('s') and
              not name.startswith('short')):
            name = name[1:]
            signed = 2
        longness = 0
        while name.startswith('short'):
            name = name.replace('short', '', 1).strip()
            longness -= 1
        while name.startswith('long'):
            name = name.replace('long', '', 1).strip()
            longness += 1
        if longness != 0 and not name:
            name = 'int'
    return simple_c_type(signed, longness, name)


def _construct_type_from_base(cls, base_type, *args):
    if base_type is error_type:
        return error_type
    return cls(base_type, *args)

def c_array_type(base_type, size):
    # Construct a C array type.
    return _construct_type_from_base(CArrayType, base_type, size)

def c_ptr_type(base_type):
    # Construct a C pointer type.
    if base_type.is_reference:
        base_type = base_type.ref_base_type
    return _construct_type_from_base(CPtrType, base_type)

def c_ref_type(base_type):
    # Construct a C reference type
    return _construct_type_from_base(CReferenceType, base_type)

def cpp_rvalue_ref_type(base_type):
    # Construct a C++ rvalue reference type
    return _construct_type_from_base(CppRvalueReferenceType, base_type)

def c_const_type(base_type):
    # Construct a C const type.
    return _construct_type_from_base(CConstType, base_type)

def c_const_or_volatile_type(base_type, is_const, is_volatile):
    # Construct a C const/volatile type.
    return _construct_type_from_base(CConstOrVolatileType, base_type, is_const, is_volatile)


def same_type(type1, type2):
    return type1.same_as(type2)

def assignable_from(type1, type2):
    return type1.assignable_from(type2)

def typecast(to_type, from_type, expr_code):
    #  Return expr_code cast to a C type which can be
    #  assigned to to_type, assuming its existing C type
    #  is from_type.
    if (to_type is from_type or
            (not to_type.is_pyobject and assignable_from(to_type, from_type))):
        return expr_code
    elif (to_type is py_object_type and from_type and
            from_type.is_builtin_type and from_type.name != 'type'):
        # no cast needed, builtins are PyObject* already
        return expr_code
    else:
        #print "typecast: to", to_type, "from", from_type ###
        return to_type.cast_code(expr_code)

def type_list_identifier(types):
    return cap_length('__and_'.join(type_identifier(type) for type in types))

_special_type_characters = {
    '__': '__dunder',
    'const ': '__const_',
    ' ': '__space_',
    '*': '__ptr',
    '&': '__ref',
    '&&': '__fwref',
    '[': '__lArr',
    ']': '__rArr',
    '<': '__lAng',
    '>': '__rAng',
    '(': '__lParen',
    ')': '__rParen',
    ',': '__comma_',
    '...': '__EL',
    '::': '__in_',
    ':': '__D',
}

_escape_special_type_characters = partial(re.compile(
    # join substrings in reverse order to put longer matches first, e.g. "::" before ":"
    " ?(%s) ?" % "|".join(re.escape(s) for s in sorted(_special_type_characters, reverse=True))
).sub, lambda match: _special_type_characters[match.group(1)])

def type_identifier(type, pyrex=False):
    decl = type.empty_declaration_code(pyrex=pyrex)
    return type_identifier_from_declaration(decl)

_type_identifier_cache = {}
def type_identifier_from_declaration(decl):
    safe = _type_identifier_cache.get(decl)
    if safe is None:
        safe = decl
        safe = re.sub(' +', ' ', safe)
        safe = re.sub(' ?([^a-zA-Z0-9_]) ?', r'\1', safe)
        safe = _escape_special_type_characters(safe)
        safe = cap_length(re.sub('[^a-zA-Z0-9_]', lambda x: '__%X' % ord(x.group(0)), safe))
        _type_identifier_cache[decl] = safe
    return safe

def cap_length(s, max_prefix=63, max_len=1024):
    if len(s) <= max_prefix:
        return s
    hash_prefix = hashlib.sha256(s.encode('ascii')).hexdigest()[:6]
    return '%s__%s__etc' % (hash_prefix, s[:max_len-17])<|MERGE_RESOLUTION|>--- conflicted
+++ resolved
@@ -3864,25 +3864,6 @@
             context, cls, cname = self._get_conversion_context_cls_cname(
                 "__pyx_convert_{prefix}{cls}_to_py_{tags}")
 
-<<<<<<< HEAD
-            # Override directives that should not be inherited from user code.
-            # TODO: filter directives with an allow list to keep only those that are safe and relevant.
-            directives = dict(env.directives, cpp_locals=False)
-=======
-            if self.cname in cpp_string_conversions:
-                cls = 'string'
-                prefix = 'PyObject_'  # gets specialised by explicit type casts in CoerceToPyTypeNode
-                tags = type_identifier(self),
-            else:
-                cls = self.cname[5:]
-                prefix = ''
-            cname = "__pyx_convert_%s%s_to_py_%s" % (prefix, cls, "____".join(tags))
-            context.update({
-                'cname': cname,
-                'maybe_unordered': self.maybe_unordered(),
-                'type': self.cname,
-            })
->>>>>>> d6625e2b
             from .UtilityCode import CythonUtilityCode
             # Override directives that should not be inherited from user code.
             directives = CythonUtilityCode.filter_inherited_directives(env.directives)
