#
#   Cython/Python language types
#

from __future__ import absolute_import

import copy
import hashlib
import re

try:
    reduce
except NameError:
    from functools import reduce
from functools import partial

from Cython.Utils import cached_function
from .Code import UtilityCode, LazyUtilityCode, TempitaUtilityCode
from . import StringEncoding
from . import Naming

from .Errors import error, warning, CannotSpecialize


class BaseType(object):
    #
    #  Base class for all Cython types including pseudo-types.

    # List of attribute names of any subtypes
    subtypes = []
    _empty_declaration = None
    _specialization_name = None
    default_format_spec = None

    def can_coerce_to_pyobject(self, env):
        return False

    def can_coerce_from_pyobject(self, env):
        return False

    def can_coerce_to_pystring(self, env, format_spec=None):
        return False

    def convert_to_pystring(self, cvalue, code, format_spec=None):
        raise NotImplementedError("C types that support string formatting must override this method")

    def cast_code(self, expr_code):
        return "((%s)%s)" % (self.empty_declaration_code(), expr_code)

    def empty_declaration_code(self, pyrex=False):
        if pyrex:
            return self.declaration_code('', pyrex=True)
        if self._empty_declaration is None:
            self._empty_declaration = self.declaration_code('')
        return self._empty_declaration

    def specialization_name(self):
        if self._specialization_name is None:
            # This is not entirely robust.
            common_subs = (self.empty_declaration_code()
                           .replace("unsigned ", "unsigned_")
                           .replace("long long", "long_long")
                           .replace(" ", "__"))
            self._specialization_name = re.sub(
                '[^a-zA-Z0-9_]', lambda x: '_%x_' % ord(x.group(0)), common_subs)
        return self._specialization_name

    def base_declaration_code(self, base_code, entity_code):
        if entity_code:
            return "%s %s" % (base_code, entity_code)
        else:
            return base_code

    def __deepcopy__(self, memo):
        """
        Types never need to be copied, if we do copy, Unfortunate Things
        Will Happen!
        """
        return self

    def get_fused_types(self, result=None, seen=None, subtypes=None):
        subtypes = subtypes or self.subtypes
        if not subtypes:
            return None

        if result is None:
            result = []
            seen = set()

        for attr in subtypes:
            list_or_subtype = getattr(self, attr)
            if list_or_subtype:
                if isinstance(list_or_subtype, BaseType):
                    list_or_subtype.get_fused_types(result, seen)
                else:
                    for subtype in list_or_subtype:
                        subtype.get_fused_types(result, seen)

        return result

    def specialize_fused(self, env):
        if env.fused_to_specific:
            return self.specialize(env.fused_to_specific)

        return self

    @property
    def is_fused(self):
        """
        Whether this type or any of its subtypes is a fused type
        """
        # Add this indirection for the is_fused property to allow overriding
        # get_fused_types in subclasses.
        return self.get_fused_types()

    def deduce_template_params(self, actual):
        """
        Deduce any template params in this (argument) type given the actual
        argument type.

        https://en.cppreference.com/w/cpp/language/function_template#Template_argument_deduction
        """
        return {}

    def __lt__(self, other):
        """
        For sorting. The sorting order should correspond to the preference of
        conversion from Python types.

        Override to provide something sensible. This is only implemented so that
        python 3 doesn't trip
        """
        return id(type(self)) < id(type(other))

    def py_type_name(self):
        """
        Return the name of the Python type that can coerce to this type.
        """

    def typeof_name(self):
        """
        Return the string with which fused python functions can be indexed.
        """
        if self.is_builtin_type or self.py_type_name() == 'object':
            index_name = self.py_type_name()
        else:
            index_name = str(self)

        return index_name

    def check_for_null_code(self, cname):
        """
        Return the code for a NULL-check in case an UnboundLocalError should
        be raised if an entry of this type is referenced before assignment.
        Returns None if no check should be performed.
        """
        return None

    def invalid_value(self):
        """
        Returns the most invalid value an object of this type can assume as a
        C expression string. Returns None if no such value exists.
        """


class PyrexType(BaseType):
    #
    #  Base class for all Cython types
    #
    #  is_pyobject           boolean     Is a Python object type
    #  is_extension_type     boolean     Is a Python extension type
    #  is_final_type         boolean     Is a final extension type
    #  is_numeric            boolean     Is a C numeric type
    #  is_int                boolean     Is a C integer type
    #  is_float              boolean     Is a C floating point type
    #  is_complex            boolean     Is a C complex type
    #  is_void               boolean     Is the C void type
    #  is_array              boolean     Is a C array type
    #  is_ptr                boolean     Is a C pointer type
    #  is_null_ptr           boolean     Is the type of NULL
    #  is_reference          boolean     Is a C reference type
    #  is_rvalue_reference   boolean     Is a C++ rvalue reference type
    #  is_const              boolean     Is a C const type
    #  is_volatile           boolean     Is a C volatile type
    #  is_cv_qualified       boolean     Is a C const or volatile type
    #  is_cfunction          boolean     Is a C function type
    #  is_struct_or_union    boolean     Is a C struct or union type
    #  is_struct             boolean     Is a C struct type
    #  is_cpp_class          boolean     Is a C++ class
    #  is_optional_cpp_class boolean     Is a C++ class with variable lifetime handled with std::optional
    #  is_enum               boolean     Is a C enum type
    #  is_cpp_enum           boolean     Is a C++ scoped enum type
    #  is_typedef            boolean     Is a typedef type
    #  is_string             boolean     Is a C char * type
    #  is_pyunicode_ptr      boolean     Is a C PyUNICODE * type
    #  is_cpp_string         boolean     Is a C++ std::string type
    #  is_python_type_constructor     boolean     Is a Python type constructor that can be indexed/"templated"
    #  is_special_python_type_constructor boolean   e.g. typing.Optional, dataclasses.InitVar
    #  is_unicode_char       boolean     Is either Py_UCS4 or Py_UNICODE
    #  is_returncode         boolean     Is used only to signal exceptions
    #  is_error              boolean     Is the dummy error type
    #  is_buffer             boolean     Is buffer access type
    #  is_pythran_expr       boolean     Is Pythran expr
    #  is_numpy_buffer       boolean     Is Numpy array buffer
    #  has_attributes        boolean     Has C dot-selectable attributes
    #  needs_cpp_construction  boolean     Needs C++ constructor and destructor when used in a cdef class
    #  needs_refcounting     boolean     Needs code to be generated similar to incref/gotref/decref.
    #                                    Largely used internally.
    #  default_value         string      Initial value that can be assigned before first user assignment.
    #  declaration_value     string      The value statically assigned on declaration (if any).
    #  entry                 Entry       The Entry for this type
    #
    #  declaration_code(entity_code,
    #      for_display = 0, dll_linkage = None, pyrex = 0)
    #    Returns a code fragment for the declaration of an entity
    #    of this type, given a code fragment for the entity.
    #    * If for_display, this is for reading by a human in an error
    #      message; otherwise it must be valid C code.
    #    * If dll_linkage is not None, it must be 'DL_EXPORT' or
    #      'DL_IMPORT', and will be added to the base type part of
    #      the declaration.
    #    * If pyrex = 1, this is for use in a 'cdef extern'
    #      statement of a Cython include file.
    #
    #  assignable_from(src_type)
    #    Tests whether a variable of this type can be
    #    assigned a value of type src_type.
    #
    #  same_as(other_type)
    #    Tests whether this type represents the same type
    #    as other_type.
    #
    #  as_argument_type():
    #    Coerces array and C function types into pointer type for use as
    #    a formal argument type.
    #

    is_pyobject = 0
    is_unspecified = 0
    is_extension_type = 0
    is_final_type = 0
    is_builtin_type = 0
    is_cython_builtin_type = 0
    is_numeric = 0
    is_int = 0
    is_float = 0
    is_complex = 0
    is_void = 0
    is_array = 0
    is_ptr = 0
    is_null_ptr = 0
    is_reference = 0
    is_rvalue_reference = 0
    is_const = 0
    is_volatile = 0
    is_cv_qualified = 0
    is_cfunction = 0
    is_struct_or_union = 0
    is_cpp_class = 0
<<<<<<< HEAD
    is_python_type_constructor = 0
    is_special_python_type_constructor = 0
=======
    is_optional_cpp_class = 0
>>>>>>> f42b6eeb
    is_cpp_string = 0
    is_struct = 0
    is_enum = 0
    is_cpp_enum = False
    is_typedef = 0
    is_string = 0
    is_pyunicode_ptr = 0
    is_unicode_char = 0
    is_returncode = 0
    is_error = 0
    is_buffer = 0
    is_ctuple = 0
    is_memoryviewslice = 0
    is_pythran_expr = 0
    is_numpy_buffer = 0
    has_attributes = 0
    needs_cpp_construction = 0
    needs_refcounting = 0
    default_value = ""
    declaration_value = ""

    def resolve(self):
        # If a typedef, returns the base type.
        return self

    def specialize(self, values):
        # Returns the concrete type if this is a fused type, or otherwise the type itself.
        # May raise Errors.CannotSpecialize on failure
        return self

    def literal_code(self, value):
        # Returns a C code fragment representing a literal
        # value of this type.
        return str(value)

    def __str__(self):
        return self.declaration_code("", for_display = 1).strip()

    def same_as(self, other_type, **kwds):
        return self.same_as_resolved_type(other_type.resolve(), **kwds)

    def same_as_resolved_type(self, other_type):
        return self == other_type or other_type is error_type

    def subtype_of(self, other_type):
        return self.subtype_of_resolved_type(other_type.resolve())

    def subtype_of_resolved_type(self, other_type):
        return self.same_as(other_type)

    def assignable_from(self, src_type):
        return self.assignable_from_resolved_type(src_type.resolve())

    def assignable_from_resolved_type(self, src_type):
        return self.same_as(src_type)

    def as_argument_type(self):
        return self

    def is_complete(self):
        # A type is incomplete if it is an unsized array,
        # a struct whose attributes are not defined, etc.
        return 1

    def is_simple_buffer_dtype(self):
        return (self.is_int or self.is_float or self.is_complex or self.is_pyobject or
                self.is_extension_type or self.is_ptr)

    def struct_nesting_depth(self):
        # Returns the number levels of nested structs. This is
        # used for constructing a stack for walking the run-time
        # type information of the struct.
        return 1

    def global_init_code(self, entry, code):
        # abstract
        pass

    def needs_nonecheck(self):
        return 0

    def _assign_from_py_code(self, source_code, result_code, error_pos, code,
                             from_py_function=None, error_condition=None, extra_args=None):
        args = ', ' + ', '.join('%s' % arg for arg in extra_args) if extra_args else ''
        convert_call = "%s(%s%s)" % (
            from_py_function or self.from_py_function,
            source_code,
            args,
        )
        if self.is_enum:
            convert_call = typecast(self, c_long_type, convert_call)
        return '%s = %s; %s' % (
            result_code,
            convert_call,
            code.error_goto_if(error_condition or self.error_condition(result_code), error_pos))

    def _generate_dummy_refcounting(self, code, *ignored_args, **ignored_kwds):
        if self.needs_refcounting:
            raise NotImplementedError("Ref-counting operation not yet implemented for type %s" %
                                      self)

    def _generate_dummy_refcounting_assignment(self, code, cname, rhs_cname, *ignored_args, **ignored_kwds):
        if self.needs_refcounting:
            raise NotImplementedError("Ref-counting operation not yet implemented for type %s" %
                                      self)
        code.putln("%s = %s" % (cname, rhs_cname))

    generate_incref = generate_xincref = generate_decref = generate_xdecref \
        = generate_decref_clear = generate_xdecref_clear \
        = generate_gotref = generate_xgotref = generate_giveref = generate_xgiveref \
            = _generate_dummy_refcounting

    generate_decref_set = generate_xdecref_set = _generate_dummy_refcounting_assignment

    def nullcheck_string(self, code, cname):
        if self.needs_refcounting:
            raise NotImplementedError("Ref-counting operation not yet implemented for type %s" %
                                      self)
        code.putln("1")

    def cpp_optional_declaration_code(self, entity_code, dll_linkage=None):
        # declares an std::optional c++ variable
        raise NotImplementedError(
            "cpp_optional_declaration_code only implemented for c++ classes and not type %s" % self)


def public_decl(base_code, dll_linkage):
    if dll_linkage:
        return "%s(%s)" % (dll_linkage, base_code.replace(',', ' __PYX_COMMA '))
    else:
        return base_code

def create_typedef_type(name, base_type, cname, is_external=0, namespace=None):
    is_fused = base_type.is_fused
    if base_type.is_complex or is_fused:
        if is_external:
            if is_fused:
                msg = "Fused"
            else:
                msg = "Complex"

            raise ValueError("%s external typedefs not supported" % msg)

        return base_type
    else:
        return CTypedefType(name, base_type, cname, is_external, namespace)


class CTypedefType(BaseType):
    #
    #  Pseudo-type defined with a ctypedef statement in a
    #  'cdef extern from' block.
    #  Delegates most attribute lookups to the base type.
    #  (Anything not defined here or in the BaseType is delegated.)
    #
    #  qualified_name      string
    #  typedef_name        string
    #  typedef_cname       string
    #  typedef_base_type   PyrexType
    #  typedef_is_external bool

    is_typedef = 1
    typedef_is_external = 0

    to_py_utility_code = None
    from_py_utility_code = None

    subtypes = ['typedef_base_type']

    def __init__(self, name, base_type, cname, is_external=0, namespace=None):
        assert not base_type.is_complex
        self.typedef_name = name
        self.typedef_cname = cname
        self.typedef_base_type = base_type
        self.typedef_is_external = is_external
        self.typedef_namespace = namespace

    def invalid_value(self):
        return self.typedef_base_type.invalid_value()

    def resolve(self):
        return self.typedef_base_type.resolve()

    def declaration_code(self, entity_code,
            for_display = 0, dll_linkage = None, pyrex = 0):
        if pyrex or for_display:
            base_code = self.typedef_name
        else:
            base_code = public_decl(self.typedef_cname, dll_linkage)
        if self.typedef_namespace is not None and not pyrex:
            base_code = "%s::%s" % (self.typedef_namespace.empty_declaration_code(), base_code)
        return self.base_declaration_code(base_code, entity_code)

    def as_argument_type(self):
        return self

    def cast_code(self, expr_code):
        # If self is really an array (rather than pointer), we can't cast.
        # For example, the gmp mpz_t.
        if self.typedef_base_type.is_array:
            base_type = self.typedef_base_type.base_type
            return CPtrType(base_type).cast_code(expr_code)
        else:
            return BaseType.cast_code(self, expr_code)

    def specialize(self, values):
        base_type = self.typedef_base_type.specialize(values)
        namespace = self.typedef_namespace.specialize(values) if self.typedef_namespace else None
        if base_type is self.typedef_base_type and namespace is self.typedef_namespace:
            return self
        else:
            return create_typedef_type(self.typedef_name, base_type, self.typedef_cname,
                                0, namespace)

    def __repr__(self):
        return "<CTypedefType %s>" % self.typedef_cname

    def __str__(self):
        return self.typedef_name

    def _create_utility_code(self, template_utility_code,
                             template_function_name):
        type_name = type_identifier(self.typedef_cname)
        utility_code = template_utility_code.specialize(
            type     = self.typedef_cname,
            TypeName = type_name)
        function_name = template_function_name % type_name
        return utility_code, function_name

    def create_to_py_utility_code(self, env):
        if self.typedef_is_external:
            if not self.to_py_utility_code:
                base_type = self.typedef_base_type
                if type(base_type) is CIntType:
                    self.to_py_function = "__Pyx_PyInt_From_" + self.specialization_name()
                    env.use_utility_code(TempitaUtilityCode.load_cached(
                        "CIntToPy", "TypeConversion.c",
                        context={"TYPE": self.empty_declaration_code(),
                                 "TO_PY_FUNCTION": self.to_py_function}))
                    return True
                elif base_type.is_float:
                    pass  # XXX implement!
                elif base_type.is_complex:
                    pass  # XXX implement!
                    pass
                elif base_type.is_cpp_string:
                    cname = "__pyx_convert_PyObject_string_to_py_%s" % type_identifier(self)
                    context = {
                        'cname': cname,
                        'type': self.typedef_cname,
                    }
                    from .UtilityCode import CythonUtilityCode
                    env.use_utility_code(CythonUtilityCode.load(
                        "string.to_py", "CppConvert.pyx", context=context))
                    self.to_py_function = cname
                    return True
            if self.to_py_utility_code:
                env.use_utility_code(self.to_py_utility_code)
                return True
        # delegation
        return self.typedef_base_type.create_to_py_utility_code(env)

    def create_from_py_utility_code(self, env):
        if self.typedef_is_external:
            if not self.from_py_utility_code:
                base_type = self.typedef_base_type
                if type(base_type) is CIntType:
                    self.from_py_function = "__Pyx_PyInt_As_" + self.specialization_name()
                    env.use_utility_code(TempitaUtilityCode.load_cached(
                        "CIntFromPy", "TypeConversion.c",
                        context={"TYPE": self.empty_declaration_code(),
                                 "FROM_PY_FUNCTION": self.from_py_function}))
                    return True
                elif base_type.is_float:
                    pass  # XXX implement!
                elif base_type.is_complex:
                    pass  # XXX implement!
                elif base_type.is_cpp_string:
                    cname = '__pyx_convert_string_from_py_%s' % type_identifier(self)
                    context = {
                        'cname': cname,
                        'type': self.typedef_cname,
                    }
                    from .UtilityCode import CythonUtilityCode
                    env.use_utility_code(CythonUtilityCode.load(
                        "string.from_py", "CppConvert.pyx", context=context))
                    self.from_py_function = cname
                    return True
            if self.from_py_utility_code:
                env.use_utility_code(self.from_py_utility_code)
                return True
        # delegation
        return self.typedef_base_type.create_from_py_utility_code(env)

    def to_py_call_code(self, source_code, result_code, result_type, to_py_function=None):
        if to_py_function is None:
            to_py_function = self.to_py_function
        return self.typedef_base_type.to_py_call_code(
            source_code, result_code, result_type, to_py_function)

    def from_py_call_code(self, source_code, result_code, error_pos, code,
                          from_py_function=None, error_condition=None):
        return self.typedef_base_type.from_py_call_code(
            source_code, result_code, error_pos, code,
            from_py_function or self.from_py_function,
            error_condition or self.error_condition(result_code)
        )

    def overflow_check_binop(self, binop, env, const_rhs=False):
        env.use_utility_code(UtilityCode.load("Common", "Overflow.c"))
        type = self.empty_declaration_code()
        name = self.specialization_name()
        if binop == "lshift":
            env.use_utility_code(TempitaUtilityCode.load_cached(
                "LeftShift", "Overflow.c",
                context={'TYPE': type, 'NAME': name, 'SIGNED': self.signed}))
        else:
            if const_rhs:
                binop += "_const"
            _load_overflow_base(env)
            env.use_utility_code(TempitaUtilityCode.load_cached(
                "SizeCheck", "Overflow.c",
                context={'TYPE': type, 'NAME': name}))
            env.use_utility_code(TempitaUtilityCode.load_cached(
                "Binop", "Overflow.c",
                context={'TYPE': type, 'NAME': name, 'BINOP': binop}))
        return "__Pyx_%s_%s_checking_overflow" % (binop, name)

    def error_condition(self, result_code):
        if self.typedef_is_external:
            if self.exception_value:
                condition = "(%s == %s)" % (
                    result_code, self.cast_code(self.exception_value))
                if self.exception_check:
                    condition += " && PyErr_Occurred()"
                return condition
        # delegation
        return self.typedef_base_type.error_condition(result_code)

    def __getattr__(self, name):
        return getattr(self.typedef_base_type, name)

    def py_type_name(self):
        return self.typedef_base_type.py_type_name()

    def can_coerce_to_pyobject(self, env):
        return self.typedef_base_type.can_coerce_to_pyobject(env)

    def can_coerce_from_pyobject(self, env):
        return self.typedef_base_type.can_coerce_from_pyobject(env)


class MemoryViewSliceType(PyrexType):

    is_memoryviewslice = 1
    default_value = "{ 0, 0, { 0 }, { 0 }, { 0 } }"

    has_attributes = 1
    needs_refcounting = 1  # Ideally this would be true and reference counting for
        # memoryview and pyobject code could be generated in the same way.
        # However, memoryviews are sufficiently specialized that this doesn't
        # seem practical. Implement a limited version of it for now
    scope = None

    # These are special cased in Defnode
    from_py_function = None
    to_py_function = None

    exception_value = None
    exception_check = True

    subtypes = ['dtype']

    def __init__(self, base_dtype, axes):
        """
        MemoryViewSliceType(base, axes)

        Base is the C base type; axes is a list of (access, packing) strings,
        where access is one of 'full', 'direct' or 'ptr' and packing is one of
        'contig', 'strided' or 'follow'.  There is one (access, packing) tuple
        for each dimension.

        the access specifiers determine whether the array data contains
        pointers that need to be dereferenced along that axis when
        retrieving/setting:

        'direct' -- No pointers stored in this dimension.
        'ptr' -- Pointer stored in this dimension.
        'full' -- Check along this dimension, don't assume either.

        the packing specifiers specify how the array elements are laid-out
        in memory.

        'contig' -- The data is contiguous in memory along this dimension.
                At most one dimension may be specified as 'contig'.
        'strided' -- The data isn't contiguous along this dimension.
        'follow' -- Used for C/Fortran contiguous arrays, a 'follow' dimension
            has its stride automatically computed from extents of the other
            dimensions to ensure C or Fortran memory layout.

        C-contiguous memory has 'direct' as the access spec, 'contig' as the
        *last* axis' packing spec and 'follow' for all other packing specs.

        Fortran-contiguous memory has 'direct' as the access spec, 'contig' as
        the *first* axis' packing spec and 'follow' for all other packing
        specs.
        """
        from . import Buffer, MemoryView

        self.dtype = base_dtype
        self.axes = axes
        self.ndim = len(axes)
        self.flags = MemoryView.get_buf_flags(self.axes)

        self.is_c_contig, self.is_f_contig = MemoryView.is_cf_contig(self.axes)
        assert not (self.is_c_contig and self.is_f_contig)

        self.mode = MemoryView.get_mode(axes)
        self.writable_needed = False

        if not self.dtype.is_fused:
            self.dtype_name = Buffer.mangle_dtype_name(self.dtype)

    def __hash__(self):
        return hash(self.__class__) ^ hash(self.dtype) ^ hash(tuple(self.axes))

    def __eq__(self, other):
        if isinstance(other, BaseType):
            return self.same_as_resolved_type(other)
        else:
            return False

    def __ne__(self, other):
        # TODO drop when Python2 is dropped
        return not (self == other)

    def same_as_resolved_type(self, other_type):
        return ((other_type.is_memoryviewslice and
            #self.writable_needed == other_type.writable_needed and  # FIXME: should be only uni-directional
            self.dtype.same_as(other_type.dtype) and
            self.axes == other_type.axes) or
            other_type is error_type)

    def needs_nonecheck(self):
        return True

    def is_complete(self):
        # incomplete since the underlying struct doesn't have a cython.memoryview object.
        return 0

    def declaration_code(self, entity_code,
            for_display = 0, dll_linkage = None, pyrex = 0):
        # XXX: we put these guards in for now...
        assert not dll_linkage
        from . import MemoryView
        base_code = StringEncoding.EncodedString(
            str(self) if pyrex or for_display else MemoryView.memviewslice_cname)
        return self.base_declaration_code(
                base_code,
                entity_code)

    def attributes_known(self):
        if self.scope is None:
            from . import Symtab

            self.scope = scope = Symtab.CClassScope(
                    'mvs_class_'+self.specialization_suffix(),
                    None,
                    visibility='extern')

            scope.parent_type = self
            scope.directives = {}

            scope.declare_var('_data', c_char_ptr_type, None,
                              cname='data', is_cdef=1)

        return True

    def declare_attribute(self, attribute, env, pos):
        from . import MemoryView, Options

        scope = self.scope

        if attribute == 'shape':
            scope.declare_var('shape',
                    c_array_type(c_py_ssize_t_type,
                                 Options.buffer_max_dims),
                    pos,
                    cname='shape',
                    is_cdef=1)

        elif attribute == 'strides':
            scope.declare_var('strides',
                    c_array_type(c_py_ssize_t_type,
                                 Options.buffer_max_dims),
                    pos,
                    cname='strides',
                    is_cdef=1)

        elif attribute == 'suboffsets':
            scope.declare_var('suboffsets',
                    c_array_type(c_py_ssize_t_type,
                                 Options.buffer_max_dims),
                    pos,
                    cname='suboffsets',
                    is_cdef=1)

        elif attribute in ("copy", "copy_fortran"):
            ndim = len(self.axes)

            follow_dim = [('direct', 'follow')]
            contig_dim = [('direct', 'contig')]
            to_axes_c = follow_dim * (ndim - 1) + contig_dim
            to_axes_f = contig_dim + follow_dim * (ndim -1)

            dtype = self.dtype
            if dtype.is_cv_qualified:
                dtype = dtype.cv_base_type

            to_memview_c = MemoryViewSliceType(dtype, to_axes_c)
            to_memview_f = MemoryViewSliceType(dtype, to_axes_f)

            for to_memview, cython_name in [(to_memview_c, "copy"),
                                            (to_memview_f, "copy_fortran")]:
                copy_func_type = CFuncType(
                    to_memview,
                    [CFuncTypeArg("memviewslice", self, None)])
                copy_cname = MemoryView.copy_c_or_fortran_cname(to_memview)

                entry = scope.declare_cfunction(
                    cython_name,
                    copy_func_type, pos=pos, defining=1,
                    cname=copy_cname)

                utility = MemoryView.get_copy_new_utility(pos, self, to_memview)
                env.use_utility_code(utility)

            MemoryView.use_cython_array_utility_code(env)

        elif attribute in ("is_c_contig", "is_f_contig"):
            # is_c_contig and is_f_contig functions
            for (c_or_f, cython_name) in (('C', 'is_c_contig'), ('F', 'is_f_contig')):

                is_contig_name = MemoryView.get_is_contig_func_name(c_or_f, self.ndim)

                cfunctype = CFuncType(
                        return_type=c_bint_type,
                        args=[CFuncTypeArg("memviewslice", self, None)],
                        exception_value="-1",
                )

                entry = scope.declare_cfunction(cython_name,
                            cfunctype,
                            pos=pos,
                            defining=1,
                            cname=is_contig_name)

                entry.utility_code_definition = MemoryView.get_is_contig_utility(c_or_f, self.ndim)

        return True

    def get_entry(self, node, cname=None, type=None):
        from . import MemoryView, Symtab

        if cname is None:
            assert node.is_simple() or node.is_temp or node.is_elemental
            cname = node.result()

        if type is None:
            type = node.type

        entry = Symtab.Entry(cname, cname, type, node.pos)
        return MemoryView.MemoryViewSliceBufferEntry(entry)

    def conforms_to(self, dst, broadcast=False, copying=False):
        """
        Returns True if src conforms to dst, False otherwise.

        If conformable, the types are the same, the ndims are equal, and each axis spec is conformable.

        Any packing/access spec is conformable to itself.

        'direct' and 'ptr' are conformable to 'full'.
        'contig' and 'follow' are conformable to 'strided'.
        Any other combo is not conformable.
        """
        from . import MemoryView

        src = self

        #if not copying and self.writable_needed and not dst.writable_needed:
        #    return False

        src_dtype, dst_dtype = src.dtype, dst.dtype
        # We can add but not remove const/volatile modifiers
        # (except if we are copying by value, then anything is fine)
        if not copying:
            if src_dtype.is_const and not dst_dtype.is_const:
                return False
            if src_dtype.is_volatile and not dst_dtype.is_volatile:
                return False
        # const/volatile checks are done, remove those qualifiers
        if src_dtype.is_cv_qualified:
            src_dtype = src_dtype.cv_base_type
        if dst_dtype.is_cv_qualified:
            dst_dtype = dst_dtype.cv_base_type

        if src_dtype != dst_dtype:
            return False

        if src.ndim != dst.ndim:
            if broadcast:
                src, dst = MemoryView.broadcast_types(src, dst)
            else:
                return False

        for src_spec, dst_spec in zip(src.axes, dst.axes):
            src_access, src_packing = src_spec
            dst_access, dst_packing = dst_spec
            if src_access != dst_access and dst_access != 'full':
                return False
            if src_packing != dst_packing and dst_packing != 'strided' and not copying:
                return False

        return True

    def valid_dtype(self, dtype, i=0):
        """
        Return whether type dtype can be used as the base type of a
        memoryview slice.

        We support structs, numeric types and objects
        """
        if dtype.is_complex and dtype.real_type.is_int:
            return False

        if dtype.is_struct and dtype.kind == 'struct':
            for member in dtype.scope.var_entries:
                if not self.valid_dtype(member.type):
                    return False

            return True

        return (
            dtype.is_error or
            # Pointers are not valid (yet)
            # (dtype.is_ptr and valid_memslice_dtype(dtype.base_type)) or
            (dtype.is_array and i < 8 and self.valid_dtype(dtype.base_type, i + 1)) or
            dtype.is_numeric or
            dtype.is_pyobject or
            dtype.is_fused or  # accept this as it will be replaced by specializations later
            (dtype.is_typedef and self.valid_dtype(dtype.typedef_base_type))
        )

    def validate_memslice_dtype(self, pos):
        if not self.valid_dtype(self.dtype):
            error(pos, "Invalid base type for memoryview slice: %s" % self.dtype)

    def assert_direct_dims(self, pos):
        for access, packing in self.axes:
            if access != 'direct':
                error(pos, "All dimensions must be direct")
                return False
        return True

    def transpose(self, pos):
        if not self.assert_direct_dims(pos):
            return error_type
        return MemoryViewSliceType(self.dtype, self.axes[::-1])

    def specialization_name(self):
        return '%s_%s' % (
            super(MemoryViewSliceType,self).specialization_name(),
            self.specialization_suffix())

    def specialization_suffix(self):
        return "%s_%s" % (self.axes_to_name(), self.dtype_name)

    def can_coerce_to_pyobject(self, env):
        return True

    def can_coerce_from_pyobject(self, env):
        return True

    def check_for_null_code(self, cname):
        return cname + '.memview'

    def create_from_py_utility_code(self, env):
        from . import MemoryView, Buffer

        # We don't have 'code', so use a LazyUtilityCode with a callback.
        def lazy_utility_callback(code):
            context['dtype_typeinfo'] = Buffer.get_type_information_cname(code, self.dtype)
            return TempitaUtilityCode.load(
                "ObjectToMemviewSlice", "MemoryView_C.c", context=context)

        env.use_utility_code(MemoryView.memviewslice_init_code)
        env.use_utility_code(LazyUtilityCode(lazy_utility_callback))

        if self.is_c_contig:
            c_or_f_flag = "__Pyx_IS_C_CONTIG"
        elif self.is_f_contig:
            c_or_f_flag = "__Pyx_IS_F_CONTIG"
        else:
            c_or_f_flag = "0"

        suffix = self.specialization_suffix()
        funcname = "__Pyx_PyObject_to_MemoryviewSlice_" + suffix

        context = dict(
            MemoryView.context,
            buf_flag = self.flags,
            ndim = self.ndim,
            axes_specs = ', '.join(self.axes_to_code()),
            dtype_typedecl = self.dtype.empty_declaration_code(),
            struct_nesting_depth = self.dtype.struct_nesting_depth(),
            c_or_f_flag = c_or_f_flag,
            funcname = funcname,
        )

        self.from_py_function = funcname
        return True

    def from_py_call_code(self, source_code, result_code, error_pos, code,
                          from_py_function=None, error_condition=None):
        # NOTE: auto-detection of readonly buffers is disabled:
        # writable = self.writable_needed or not self.dtype.is_const
        writable = not self.dtype.is_const
        return self._assign_from_py_code(
            source_code, result_code, error_pos, code, from_py_function, error_condition,
            extra_args=['PyBUF_WRITABLE' if writable else '0'])

    def create_to_py_utility_code(self, env):
        self._dtype_to_py_func, self._dtype_from_py_func = self.dtype_object_conversion_funcs(env)
        return True

    def to_py_call_code(self, source_code, result_code, result_type, to_py_function=None):
        assert self._dtype_to_py_func
        assert self._dtype_from_py_func

        to_py_func = "(PyObject *(*)(char *)) " + self._dtype_to_py_func
        from_py_func = "(int (*)(char *, PyObject *)) " + self._dtype_from_py_func

        tup = (result_code, source_code, self.ndim, to_py_func, from_py_func, self.dtype.is_pyobject)
        return "%s = __pyx_memoryview_fromslice(%s, %s, %s, %s, %d);" % tup

    def dtype_object_conversion_funcs(self, env):
        get_function = "__pyx_memview_get_%s" % self.dtype_name
        set_function = "__pyx_memview_set_%s" % self.dtype_name

        context = dict(
            get_function = get_function,
            set_function = set_function,
        )

        if self.dtype.is_pyobject:
            utility_name = "MemviewObjectToObject"
        else:
            self.dtype.create_to_py_utility_code(env)
            to_py_function = self.dtype.to_py_function

            from_py_function = None
            if not self.dtype.is_const:
                self.dtype.create_from_py_utility_code(env)
                from_py_function = self.dtype.from_py_function

            if not (to_py_function or from_py_function):
                return "NULL", "NULL"
            if not to_py_function:
                get_function = "NULL"
            if not from_py_function:
                set_function = "NULL"

            utility_name = "MemviewDtypeToObject"
            error_condition = (self.dtype.error_condition('value') or
                               'PyErr_Occurred()')
            context.update(
                to_py_function=to_py_function,
                from_py_function=from_py_function,
                dtype=self.dtype.empty_declaration_code(),
                error_condition=error_condition,
            )

        utility = TempitaUtilityCode.load_cached(
            utility_name, "MemoryView_C.c", context=context)
        env.use_utility_code(utility)
        return get_function, set_function

    def axes_to_code(self):
        """Return a list of code constants for each axis"""
        from . import MemoryView
        d = MemoryView._spec_to_const
        return ["(%s | %s)" % (d[a], d[p]) for a, p in self.axes]

    def axes_to_name(self):
        """Return an abbreviated name for our axes"""
        from . import MemoryView
        d = MemoryView._spec_to_abbrev
        return "".join(["%s%s" % (d[a], d[p]) for a, p in self.axes])

    def error_condition(self, result_code):
        return "!%s.memview" % result_code

    def __str__(self):
        from . import MemoryView

        axes_code_list = []
        for idx, (access, packing) in enumerate(self.axes):
            flag = MemoryView.get_memoryview_flag(access, packing)
            if flag == "strided":
                axes_code_list.append(":")
            else:
                if flag == 'contiguous':
                    have_follow = [p for a, p in self.axes[idx - 1:idx + 2]
                                         if p == 'follow']
                    if have_follow or self.ndim == 1:
                        flag = '1'

                axes_code_list.append("::" + flag)

        if self.dtype.is_pyobject:
            dtype_name = self.dtype.name
        else:
            dtype_name = self.dtype

        return "%s[%s]" % (dtype_name, ", ".join(axes_code_list))

    def specialize(self, values):
        """This does not validate the base type!!"""
        dtype = self.dtype.specialize(values)
        if dtype is not self.dtype:
            return MemoryViewSliceType(dtype, self.axes)

        return self

    def cast_code(self, expr_code):
        return expr_code

    # When memoryviews are increfed currently seems heavily special-cased.
    # Therefore, use our own function for now
    def generate_incref(self, code, name, **kwds):
        pass

    def generate_incref_memoryviewslice(self, code, slice_cname, have_gil):
        # TODO ideally would be done separately
        code.putln("__PYX_INC_MEMVIEW(&%s, %d);" % (slice_cname, int(have_gil)))

    # decref however did look to always apply for memoryview slices
    # with "have_gil" set to True by default
    def generate_xdecref(self, code, cname, nanny, have_gil):
        code.putln("__PYX_XCLEAR_MEMVIEW(&%s, %d);" % (cname, int(have_gil)))

    def generate_decref(self, code, cname, nanny, have_gil):
        # Fall back to xdecref since we don't care to have a separate decref version for this.
        self.generate_xdecref(code, cname, nanny, have_gil)

    def generate_xdecref_clear(self, code, cname, clear_before_decref, **kwds):
        self.generate_xdecref(code, cname, **kwds)
        code.putln("%s.memview = NULL; %s.data = NULL;" % (cname, cname))

    def generate_decref_clear(self, code, cname, **kwds):
        # memoryviews don't currently distinguish between xdecref and decref
        self.generate_xdecref_clear(code, cname, **kwds)

    # memoryviews don't participate in giveref/gotref
    generate_gotref = generate_xgotref = generate_xgiveref = generate_giveref = lambda *args: None



class BufferType(BaseType):
    #
    #  Delegates most attribute lookups to the base type.
    #  (Anything not defined here or in the BaseType is delegated.)
    #
    # dtype            PyrexType
    # ndim             int
    # mode             str
    # negative_indices bool
    # cast             bool
    # is_buffer        bool
    # writable         bool

    is_buffer = 1
    writable = True

    subtypes = ['dtype']

    def __init__(self, base, dtype, ndim, mode, negative_indices, cast):
        self.base = base
        self.dtype = dtype
        self.ndim = ndim
        self.buffer_ptr_type = CPtrType(dtype)
        self.mode = mode
        self.negative_indices = negative_indices
        self.cast = cast
        self.is_numpy_buffer = self.base.name == "ndarray"

    def can_coerce_to_pyobject(self,env):
        return True

    def can_coerce_from_pyobject(self,env):
        return True

    def as_argument_type(self):
        return self

    def specialize(self, values):
        dtype = self.dtype.specialize(values)
        if dtype is not self.dtype:
            return BufferType(self.base, dtype, self.ndim, self.mode,
                              self.negative_indices, self.cast)
        return self

    def get_entry(self, node):
        from . import Buffer
        assert node.is_name
        return Buffer.BufferEntry(node.entry)

    def __getattr__(self, name):
        return getattr(self.base, name)

    def __repr__(self):
        return "<BufferType %r>" % self.base

    def __str__(self):
        # avoid ', ', as fused functions split the signature string on ', '
        cast_str = ''
        if self.cast:
            cast_str = ',cast=True'

        return "%s[%s,ndim=%d%s]" % (self.base, self.dtype, self.ndim,
                                      cast_str)

    def assignable_from(self, other_type):
        if other_type.is_buffer:
            return (self.same_as(other_type, compare_base=False) and
                    self.base.assignable_from(other_type.base))

        return self.base.assignable_from(other_type)

    def same_as(self, other_type, compare_base=True):
        if not other_type.is_buffer:
            return other_type.same_as(self.base)

        return (self.dtype.same_as(other_type.dtype) and
                self.ndim == other_type.ndim and
                self.mode == other_type.mode and
                self.cast == other_type.cast and
                (not compare_base or self.base.same_as(other_type.base)))


class PyObjectType(PyrexType):
    #
    #  Base class for all Python object types (reference-counted).
    #
    #  buffer_defaults  dict or None     Default options for bu

    name = "object"
    is_pyobject = 1
    default_value = "0"
    declaration_value = "0"
    buffer_defaults = None
    is_extern = False
    is_subclassed = False
    is_gc_simple = False
    builtin_trashcan = False  # builtin type using trashcan
    needs_refcounting = True

    def __str__(self):
        return "Python object"

    def __repr__(self):
        return "<PyObjectType>"

    def can_coerce_to_pyobject(self, env):
        return True

    def can_coerce_from_pyobject(self, env):
        return True

    def default_coerced_ctype(self):
        """The default C type that this Python type coerces to, or None."""
        return None

    def assignable_from(self, src_type):
        # except for pointers, conversion will be attempted
        return not src_type.is_ptr or src_type.is_string or src_type.is_pyunicode_ptr

    def declaration_code(self, entity_code,
            for_display = 0, dll_linkage = None, pyrex = 0):
        if pyrex or for_display:
            base_code = "object"
        else:
            base_code = public_decl("PyObject", dll_linkage)
            entity_code = "*%s" % entity_code
        return self.base_declaration_code(base_code, entity_code)

    def as_pyobject(self, cname):
        if (not self.is_complete()) or self.is_extension_type:
            return "(PyObject *)" + cname
        else:
            return cname

    def py_type_name(self):
        return "object"

    def __lt__(self, other):
        """
        Make sure we sort highest, as instance checking on py_type_name
        ('object') is always true
        """
        return False

    def global_init_code(self, entry, code):
        code.put_init_var_to_py_none(entry, nanny=False)

    def check_for_null_code(self, cname):
        return cname

    def generate_incref(self, code, cname, nanny):
        if nanny:
            code.putln("__Pyx_INCREF(%s);" % self.as_pyobject(cname))
        else:
            code.putln("Py_INCREF(%s);" % self.as_pyobject(cname))

    def generate_xincref(self, code, cname, nanny):
        if nanny:
            code.putln("__Pyx_XINCREF(%s);" % self.as_pyobject(cname))
        else:
            code.putln("Py_XINCREF(%s);" % self.as_pyobject(cname))

    def generate_decref(self, code, cname, nanny, have_gil):
        # have_gil is for the benefit of memoryviewslice - it's ignored here
        assert have_gil
        self._generate_decref(code, cname, nanny, null_check=False, clear=False)

    def generate_xdecref(self, code, cname, nanny, have_gil):
        # in this (and other) PyObjectType functions, have_gil is being
        # passed to provide a common interface with MemoryviewSlice.
        # It's ignored here
        self._generate_decref(code, cname, nanny, null_check=True,
                         clear=False)

    def generate_decref_clear(self, code, cname, clear_before_decref, nanny, have_gil):
        self._generate_decref(code, cname, nanny, null_check=False,
                         clear=True, clear_before_decref=clear_before_decref)

    def generate_xdecref_clear(self, code, cname, clear_before_decref=False, nanny=True, have_gil=None):
        self._generate_decref(code, cname, nanny, null_check=True,
                         clear=True, clear_before_decref=clear_before_decref)

    def generate_gotref(self, code, cname):
        code.putln("__Pyx_GOTREF(%s);" % self.as_pyobject(cname))

    def generate_xgotref(self, code, cname):
        code.putln("__Pyx_XGOTREF(%s);" % self.as_pyobject(cname))

    def generate_giveref(self, code, cname):
        code.putln("__Pyx_GIVEREF(%s);" % self.as_pyobject(cname))

    def generate_xgiveref(self, code, cname):
        code.putln("__Pyx_XGIVEREF(%s);" % self.as_pyobject(cname))

    def generate_decref_set(self, code, cname, rhs_cname):
        code.putln("__Pyx_DECREF_SET(%s, %s);" % (cname, rhs_cname))

    def generate_xdecref_set(self, code, cname, rhs_cname):
        code.putln("__Pyx_XDECREF_SET(%s, %s);" % (cname, rhs_cname))

    def _generate_decref(self, code, cname, nanny, null_check=False,
                    clear=False, clear_before_decref=False):
        prefix = '__Pyx' if nanny else 'Py'
        X = 'X' if null_check else ''

        if clear:
            if clear_before_decref:
                if not nanny:
                    X = ''  # CPython doesn't have a Py_XCLEAR()
                code.putln("%s_%sCLEAR(%s);" % (prefix, X, cname))
            else:
                code.putln("%s_%sDECREF(%s); %s = 0;" % (
                    prefix, X, self.as_pyobject(cname), cname))
        else:
            code.putln("%s_%sDECREF(%s);" % (
                prefix, X, self.as_pyobject(cname)))

    def nullcheck_string(self, cname):
        return cname


builtin_types_that_cannot_create_refcycles = frozenset({
    'object', 'bool', 'int', 'long', 'float', 'complex',
    'bytearray', 'bytes', 'unicode', 'str', 'basestring',
})

builtin_types_with_trashcan = frozenset({
    'dict', 'list', 'set', 'frozenset', 'tuple', 'type',
})


class BuiltinObjectType(PyObjectType):
    #  objstruct_cname  string           Name of PyObject struct

    is_builtin_type = 1
    has_attributes = 1
    base_type = None
    module_name = '__builtin__'
    require_exact = 1

    # fields that let it look like an extension type
    vtabslot_cname = None
    vtabstruct_cname = None
    vtabptr_cname = None
    typedef_flag = True
    is_external = True
    decl_type = 'PyObject'

    def __init__(self, name, cname, objstruct_cname=None):
        self.name = name
        self.cname = cname
        self.typeptr_cname = "(&%s)" % cname
        self.objstruct_cname = objstruct_cname
        self.is_gc_simple = name in builtin_types_that_cannot_create_refcycles
        self.builtin_trashcan = name in builtin_types_with_trashcan
        if name == 'type':
            # Special case the type type, as many C API calls (and other
            # libraries) actually expect a PyTypeObject* for type arguments.
            self.decl_type = objstruct_cname
        if name == 'Exception':
            self.require_exact = 0

    def set_scope(self, scope):
        self.scope = scope
        if scope:
            scope.parent_type = self

    def __str__(self):
        return "%s object" % self.name

    def __repr__(self):
        return "<%s>"% self.cname

    def default_coerced_ctype(self):
        if self.name in ('bytes', 'bytearray'):
            return c_char_ptr_type
        elif self.name == 'bool':
            return c_bint_type
        elif self.name == 'float':
            return c_double_type
        return None

    def assignable_from(self, src_type):
        if isinstance(src_type, BuiltinObjectType):
            if self.name == 'basestring':
                return src_type.name in ('str', 'unicode', 'basestring')
            else:
                return src_type.name == self.name
        elif src_type.is_extension_type:
            # FIXME: This is an ugly special case that we currently
            # keep supporting.  It allows users to specify builtin
            # types as external extension types, while keeping them
            # compatible with the real builtin types.  We already
            # generate a warning for it.  Big TODO: remove!
            return (src_type.module_name == '__builtin__' and
                    src_type.name == self.name)
        else:
            return True

    def typeobj_is_available(self):
        return True

    def attributes_known(self):
        return True

    def subtype_of(self, type):
        return type.is_pyobject and type.assignable_from(self)

    def type_check_function(self, exact=True):
        type_name = self.name
        if type_name == 'str':
            type_check = 'PyString_Check'
        elif type_name == 'basestring':
            type_check = '__Pyx_PyBaseString_Check'
        elif type_name == 'Exception':
            type_check = '__Pyx_PyException_Check'
        elif type_name == 'bytearray':
            type_check = 'PyByteArray_Check'
        elif type_name == 'frozenset':
            type_check = 'PyFrozenSet_Check'
        else:
            type_check = 'Py%s_Check' % type_name.capitalize()
        if exact and type_name not in ('bool', 'slice', 'Exception'):
            type_check += 'Exact'
        return type_check

    def isinstance_code(self, arg):
        return '%s(%s)' % (self.type_check_function(exact=False), arg)

    def type_test_code(self, arg, notnone=False, exact=True):
        type_check = self.type_check_function(exact=exact)
        check = 'likely(%s(%s))' % (type_check, arg)
        if not notnone:
            check += '||((%s) == Py_None)' % arg
        if self.name == 'basestring':
            name = '(PY_MAJOR_VERSION < 3 ? "basestring" : "str")'
        else:
            name = '"%s"' % self.name
        return check + ' || __Pyx_RaiseUnexpectedTypeError(%s, %s)' % (name, arg)

    def declaration_code(self, entity_code,
            for_display = 0, dll_linkage = None, pyrex = 0):
        if pyrex or for_display:
            base_code = self.name
        else:
            base_code = public_decl(self.decl_type, dll_linkage)
            entity_code = "*%s" % entity_code
        return self.base_declaration_code(base_code, entity_code)

    def as_pyobject(self, cname):
        if self.decl_type == 'PyObject':
            return cname
        else:
            return "(PyObject *)" + cname

    def cast_code(self, expr_code, to_object_struct = False):
        return "((%s*)%s)" % (
            to_object_struct and self.objstruct_cname or self.decl_type,  # self.objstruct_cname may be None
            expr_code)

    def py_type_name(self):
        return self.name



class PyExtensionType(PyObjectType):
    #
    #  A Python extension type.
    #
    #  name             string
    #  scope            CClassScope      Attribute namespace
    #  visibility       string
    #  typedef_flag     boolean
    #  base_type        PyExtensionType or None
    #  module_name      string or None   Qualified name of defining module
    #  objstruct_cname  string           Name of PyObject struct
    #  objtypedef_cname string           Name of PyObject struct typedef
    #  typeobj_cname    string or None   C code fragment referring to type object
    #  typeptr_cname    string or None   Name of pointer to external type object
    #  vtabslot_cname   string           Name of C method table member
    #  vtabstruct_cname string           Name of C method table struct
    #  vtabptr_cname    string           Name of pointer to C method table
    #  vtable_cname     string           Name of C method table definition
    #  early_init       boolean          Whether to initialize early (as opposed to during module execution).
    #  defered_declarations [thunk]      Used to declare class hierarchies in order
    #  check_size       'warn', 'error', 'ignore'    What to do if tp_basicsize does not match
    #  dataclass_fields  OrderedDict nor None   Used for inheriting from dataclasses

    is_extension_type = 1
    has_attributes = 1
    early_init = 1

    objtypedef_cname = None
    dataclass_fields = None

    def __init__(self, name, typedef_flag, base_type, is_external=0, check_size=None):
        self.name = name
        self.scope = None
        self.typedef_flag = typedef_flag
        if base_type is not None:
            base_type.is_subclassed = True
        self.base_type = base_type
        self.module_name = None
        self.objstruct_cname = None
        self.typeobj_cname = None
        self.typeptr_cname = None
        self.vtabslot_cname = None
        self.vtabstruct_cname = None
        self.vtabptr_cname = None
        self.vtable_cname = None
        self.is_external = is_external
        self.check_size = check_size or 'warn'
        self.defered_declarations = []

    def set_scope(self, scope):
        self.scope = scope
        if scope:
            scope.parent_type = self

    def needs_nonecheck(self):
        return True

    def subtype_of_resolved_type(self, other_type):
        if other_type.is_extension_type or other_type.is_builtin_type:
            return self is other_type or (
                self.base_type and self.base_type.subtype_of(other_type))
        else:
            return other_type is py_object_type

    def typeobj_is_available(self):
        # Do we have a pointer to the type object?
        return self.typeptr_cname

    def typeobj_is_imported(self):
        # If we don't know the C name of the type object but we do
        # know which module it's defined in, it will be imported.
        return self.typeobj_cname is None and self.module_name is not None

    def assignable_from(self, src_type):
        if self == src_type:
            return True
        if isinstance(src_type, PyExtensionType):
            if src_type.base_type is not None:
                return self.assignable_from(src_type.base_type)
        if isinstance(src_type, BuiltinObjectType):
            # FIXME: This is an ugly special case that we currently
            # keep supporting.  It allows users to specify builtin
            # types as external extension types, while keeping them
            # compatible with the real builtin types.  We already
            # generate a warning for it.  Big TODO: remove!
            return (self.module_name == '__builtin__' and
                    self.name == src_type.name)
        return False

    def declaration_code(self, entity_code,
            for_display = 0, dll_linkage = None, pyrex = 0, deref = 0):
        if pyrex or for_display:
            base_code = self.name
        else:
            if self.typedef_flag:
                objstruct = self.objstruct_cname
            else:
                objstruct = "struct %s" % self.objstruct_cname
            base_code = public_decl(objstruct, dll_linkage)
            if deref:
                assert not entity_code
            else:
                entity_code = "*%s" % entity_code
        return self.base_declaration_code(base_code, entity_code)

    def type_test_code(self, py_arg, notnone=False):

        none_check = "((%s) == Py_None)" % py_arg
        type_check = "likely(__Pyx_TypeTest(%s, %s))" % (
            py_arg, self.typeptr_cname)
        if notnone:
            return type_check
        else:
            return "likely(%s || %s)" % (none_check, type_check)

    def attributes_known(self):
        return self.scope is not None

    def __str__(self):
        return self.name

    def __repr__(self):
        return "<PyExtensionType %s%s>" % (self.scope.class_name,
            ("", " typedef")[self.typedef_flag])

    def py_type_name(self):
        if not self.module_name:
            return self.name

        return "__import__(%r, None, None, ['']).%s" % (self.module_name,
                                                        self.name)

class CType(PyrexType):
    #
    #  Base class for all C types (non-reference-counted).
    #
    #  to_py_function     string     C function for converting to Python object
    #  from_py_function   string     C function for constructing from Python object
    #

    to_py_function = None
    from_py_function = None
    exception_value = None
    exception_check = 1

    def create_to_py_utility_code(self, env):
        return self.to_py_function is not None

    def create_from_py_utility_code(self, env):
        return self.from_py_function is not None

    def can_coerce_to_pyobject(self, env):
        return self.create_to_py_utility_code(env)

    def can_coerce_from_pyobject(self, env):
        return self.create_from_py_utility_code(env)

    def error_condition(self, result_code):
        conds = []
        if self.is_string or self.is_pyunicode_ptr:
            conds.append("(!%s)" % result_code)
        elif self.exception_value is not None:
            conds.append("(%s == (%s)%s)" % (result_code, self.sign_and_name(), self.exception_value))
        if self.exception_check:
            conds.append("PyErr_Occurred()")
        if len(conds) > 0:
            return " && ".join(conds)
        else:
            return 0

    def to_py_call_code(self, source_code, result_code, result_type, to_py_function=None):
        func = self.to_py_function if to_py_function is None else to_py_function
        assert func
        if self.is_string or self.is_cpp_string:
            if result_type.is_builtin_type:
                result_type_name = result_type.name
                if result_type_name in ('bytes', 'str', 'unicode'):
                    func = func.replace("Object", result_type_name.title(), 1)
                elif result_type_name == 'bytearray':
                    func = func.replace("Object", "ByteArray", 1)
        return '%s = %s(%s)' % (
            result_code,
            func,
            source_code or 'NULL')

    def from_py_call_code(self, source_code, result_code, error_pos, code,
                          from_py_function=None, error_condition=None):
        return self._assign_from_py_code(
            source_code, result_code, error_pos, code, from_py_function, error_condition)



class PythranExpr(CType):
    # Pythran object of a given type

    to_py_function = "__Pyx_pythran_to_python"
    is_pythran_expr = True
    writable = True
    has_attributes = 1

    def __init__(self, pythran_type, org_buffer=None):
        self.org_buffer = org_buffer
        self.pythran_type = pythran_type
        self.name = self.pythran_type
        self.cname = self.pythran_type
        self.from_py_function = "from_python<%s>" % (self.pythran_type)
        self.scope = None

    def declaration_code(self, entity_code, for_display=0, dll_linkage=None, pyrex=0):
        assert not pyrex
        return "%s %s" % (self.cname, entity_code)

    def attributes_known(self):
        if self.scope is None:
            from . import Symtab
            # FIXME: fake C scope, might be better represented by a struct or C++ class scope
            self.scope = scope = Symtab.CClassScope('', None, visibility="extern")
            scope.parent_type = self
            scope.directives = {}

            scope.declare_var("ndim", c_long_type, pos=None, cname="value", is_cdef=True)
            scope.declare_cproperty(
                "shape", c_ptr_type(c_long_type), "__Pyx_PythranShapeAccessor",
                doc="Pythran array shape",
                visibility="extern",
                nogil=True,
            )

        return True

    def __eq__(self, other):
        return isinstance(other, PythranExpr) and self.pythran_type == other.pythran_type

    def __ne__(self, other):
        return not (isinstance(other, PythranExpr) and self.pythran_type == other.pythran_type)

    def __hash__(self):
        return hash(self.pythran_type)


class CConstOrVolatileType(BaseType):
    "A C const or volatile type"

    subtypes = ['cv_base_type']

    is_cv_qualified = 1

    def __init__(self, base_type, is_const=0, is_volatile=0):
        self.cv_base_type = base_type
        self.is_const = is_const
        self.is_volatile = is_volatile
        if base_type.has_attributes and base_type.scope is not None:
            from .Symtab import CConstOrVolatileScope
            self.scope = CConstOrVolatileScope(base_type.scope, is_const, is_volatile)

    def cv_string(self):
        cvstring = ""
        if self.is_const:
            cvstring = "const " + cvstring
        if self.is_volatile:
            cvstring = "volatile " + cvstring
        return cvstring

    def __repr__(self):
        return "<CConstOrVolatileType %s%r>" % (self.cv_string(), self.cv_base_type)

    def __str__(self):
        return self.declaration_code("", for_display=1)

    def declaration_code(self, entity_code,
            for_display = 0, dll_linkage = None, pyrex = 0):
        cv = self.cv_string()
        if for_display or pyrex:
            return cv + self.cv_base_type.declaration_code(entity_code, for_display, dll_linkage, pyrex)
        else:
            return self.cv_base_type.declaration_code(cv + entity_code, for_display, dll_linkage, pyrex)

    def specialize(self, values):
        base_type = self.cv_base_type.specialize(values)
        if base_type == self.cv_base_type:
            return self
        return CConstOrVolatileType(base_type,
                self.is_const, self.is_volatile)

    def deduce_template_params(self, actual):
        return self.cv_base_type.deduce_template_params(actual)

    def can_coerce_to_pyobject(self, env):
        return self.cv_base_type.can_coerce_to_pyobject(env)

    def can_coerce_from_pyobject(self, env):
        return self.cv_base_type.can_coerce_from_pyobject(env)

    def create_to_py_utility_code(self, env):
        if self.cv_base_type.create_to_py_utility_code(env):
            self.to_py_function = self.cv_base_type.to_py_function
            return True

    def same_as_resolved_type(self, other_type):
        if other_type.is_cv_qualified:
            return self.cv_base_type.same_as_resolved_type(other_type.cv_base_type)
        # Accept cv LHS <- non-cv RHS.
        return self.cv_base_type.same_as_resolved_type(other_type)

    def __getattr__(self, name):
        return getattr(self.cv_base_type, name)


def CConstType(base_type):
    return CConstOrVolatileType(base_type, is_const=1)


class FusedType(CType):
    """
    Represents a Fused Type. All it needs to do is keep track of the types
    it aggregates, as it will be replaced with its specific version wherever
    needed.

    See http://wiki.cython.org/enhancements/fusedtypes

    types           [PyrexType]             is the list of types to be fused
    name            str                     the name of the ctypedef
    """

    is_fused = 1
    exception_check = 0

    def __init__(self, types, name=None):
        # Use list rather than set to preserve order (list should be short).
        flattened_types = []
        for t in types:
            if t.is_fused:
                # recursively merge in subtypes
                for subtype in t.types:
                    if subtype not in flattened_types:
                        flattened_types.append(subtype)
            elif t not in flattened_types:
                flattened_types.append(t)
        self.types = flattened_types
        self.name = name

    def declaration_code(self, entity_code, for_display = 0,
                         dll_linkage = None, pyrex = 0):
        if pyrex or for_display:
            return self.name

        raise Exception("This may never happen, please report a bug")

    def __repr__(self):
        return 'FusedType(name=%r)' % self.name

    def specialize(self, values):
        if self in values:
            return values[self]
        else:
            raise CannotSpecialize()

    def get_fused_types(self, result=None, seen=None):
        if result is None:
            return [self]

        if self not in seen:
            result.append(self)
            seen.add(self)


class CVoidType(CType):
    #
    #   C "void" type
    #

    is_void = 1
    to_py_function = "__Pyx_void_to_None"

    def __repr__(self):
        return "<CVoidType>"

    def declaration_code(self, entity_code,
            for_display = 0, dll_linkage = None, pyrex = 0):
        if pyrex or for_display:
            base_code = "void"
        else:
            base_code = public_decl("void", dll_linkage)
        return self.base_declaration_code(base_code, entity_code)

    def is_complete(self):
        return 0

class InvisibleVoidType(CVoidType):
    #
    #   For use with C++ constructors and destructors return types.
    #   Acts like void, but does not print out a declaration.
    #
    def declaration_code(self, entity_code,
            for_display = 0, dll_linkage = None, pyrex = 0):
        if pyrex or for_display:
            base_code = "[void]"
        else:
            base_code = public_decl("", dll_linkage)
        return self.base_declaration_code(base_code, entity_code)


class CNumericType(CType):
    #
    #   Base class for all C numeric types.
    #
    #   rank      integer     Relative size
    #   signed    integer     0 = unsigned, 1 = unspecified, 2 = explicitly signed
    #

    is_numeric = 1
    default_value = "0"
    has_attributes = True
    scope = None

    sign_words = ("unsigned ", "", "signed ")

    def __init__(self, rank, signed = 1):
        self.rank = rank
        if rank > 0 and signed == SIGNED:
            # Signed is meaningless for anything but char, and complicates
            # type promotion.
            signed = 1
        self.signed = signed

    def sign_and_name(self):
        s = self.sign_words[self.signed]
        n = rank_to_type_name[self.rank]
        return s + n

    def __repr__(self):
        return "<CNumericType %s>" % self.sign_and_name()

    def declaration_code(self, entity_code,
            for_display = 0, dll_linkage = None, pyrex = 0):
        type_name = self.sign_and_name()
        if pyrex or for_display:
            base_code = type_name.replace('PY_LONG_LONG', 'long long')
        else:
            base_code = public_decl(type_name, dll_linkage)
        base_code = StringEncoding.EncodedString(base_code)
        return self.base_declaration_code(base_code, entity_code)

    def attributes_known(self):
        if self.scope is None:
            from . import Symtab
            self.scope = scope = Symtab.CClassScope(
                    '',
                    None,
                    visibility="extern")
            scope.parent_type = self
            scope.directives = {}
            scope.declare_cfunction(
                    "conjugate",
                    CFuncType(self, [CFuncTypeArg("self", self, None)], nogil=True),
                    pos=None,
                    defining=1,
                    cname=" ")
        return True

    def __lt__(self, other):
        """Sort based on rank, preferring signed over unsigned"""
        if other.is_numeric:
            return self.rank > other.rank and self.signed >= other.signed

        # Prefer numeric types over others
        return True

    def py_type_name(self):
        if self.rank <= 4:
            return "(int, long)"
        return "float"


class ForbidUseClass:
    def __repr__(self):
        raise RuntimeError()
    def __str__(self):
        raise RuntimeError()
ForbidUse = ForbidUseClass()


class CIntLike(object):
    """Mixin for shared behaviour of C integers and enums.
    """
    to_py_function = None
    from_py_function = None
    to_pyunicode_utility = None
    default_format_spec = 'd'

    def can_coerce_to_pyobject(self, env):
        return True

    def can_coerce_from_pyobject(self, env):
        return True

    def create_to_py_utility_code(self, env):
        if type(self).to_py_function is None:
            self.to_py_function = "__Pyx_PyInt_From_" + self.specialization_name()
            env.use_utility_code(TempitaUtilityCode.load_cached(
                "CIntToPy", "TypeConversion.c",
                context={"TYPE": self.empty_declaration_code(),
                         "TO_PY_FUNCTION": self.to_py_function}))
        return True

    def create_from_py_utility_code(self, env):
        if type(self).from_py_function is None:
            self.from_py_function = "__Pyx_PyInt_As_" + self.specialization_name()
            env.use_utility_code(TempitaUtilityCode.load_cached(
                "CIntFromPy", "TypeConversion.c",
                context={"TYPE": self.empty_declaration_code(),
                         "FROM_PY_FUNCTION": self.from_py_function}))
        return True

    @staticmethod
    def _parse_format(format_spec):
        padding = ' '
        if not format_spec:
            return ('d', 0, padding)
        format_type = format_spec[-1]
        if format_type in ('o', 'd', 'x', 'X'):
            prefix = format_spec[:-1]
        elif format_type.isdigit():
            format_type = 'd'
            prefix = format_spec
        else:
            return (None, 0, padding)
        if not prefix:
            return (format_type, 0, padding)
        if prefix[0] == '-':
            prefix = prefix[1:]
        if prefix and prefix[0] == '0':
            padding = '0'
            prefix = prefix.lstrip('0')
        if prefix.isdigit():
            return (format_type, int(prefix), padding)
        return (None, 0, padding)

    def can_coerce_to_pystring(self, env, format_spec=None):
        format_type, width, padding = self._parse_format(format_spec)
        return format_type is not None and width <= 2**30

    def convert_to_pystring(self, cvalue, code, format_spec=None):
        if self.to_pyunicode_utility is None:
            utility_code_name = "__Pyx_PyUnicode_From_" + self.specialization_name()
            to_pyunicode_utility = TempitaUtilityCode.load_cached(
                "CIntToPyUnicode", "TypeConversion.c",
                context={"TYPE": self.empty_declaration_code(),
                         "TO_PY_FUNCTION": utility_code_name})
            self.to_pyunicode_utility = (utility_code_name, to_pyunicode_utility)
        else:
            utility_code_name, to_pyunicode_utility = self.to_pyunicode_utility
        code.globalstate.use_utility_code(to_pyunicode_utility)
        format_type, width, padding_char = self._parse_format(format_spec)
        return "%s(%s, %d, '%s', '%s')" % (utility_code_name, cvalue, width, padding_char, format_type)


class CIntType(CIntLike, CNumericType):

    is_int = 1
    typedef_flag = 0
    exception_value = -1

    def get_to_py_type_conversion(self):
        if self.rank < list(rank_to_type_name).index('int'):
            # This assumes sizeof(short) < sizeof(int)
            return "PyInt_FromLong"
        else:
            # Py{Int|Long}_From[Unsigned]Long[Long]
            Prefix = "Int"
            SignWord = ""
            TypeName = "Long"
            if not self.signed:
                Prefix = "Long"
                SignWord = "Unsigned"
            if self.rank >= list(rank_to_type_name).index('PY_LONG_LONG'):
                Prefix = "Long"
                TypeName = "LongLong"
            return "Py%s_From%s%s" % (Prefix, SignWord, TypeName)

    def assignable_from_resolved_type(self, src_type):
        return src_type.is_int or src_type.is_enum or src_type is error_type

    def invalid_value(self):
        if rank_to_type_name[int(self.rank)] == 'char':
            return "'?'"
        else:
            # We do not really know the size of the type, so return
            # a 32-bit literal and rely on casting to final type. It will
            # be negative for signed ints, which is good.
            return "0xbad0bad0"

    def overflow_check_binop(self, binop, env, const_rhs=False):
        env.use_utility_code(UtilityCode.load("Common", "Overflow.c"))
        type = self.empty_declaration_code()
        name = self.specialization_name()
        if binop == "lshift":
            env.use_utility_code(TempitaUtilityCode.load_cached(
                "LeftShift", "Overflow.c",
                context={'TYPE': type, 'NAME': name, 'SIGNED': self.signed}))
        else:
            if const_rhs:
                binop += "_const"
            if type in ('int', 'long', 'long long'):
                env.use_utility_code(TempitaUtilityCode.load_cached(
                    "BaseCaseSigned", "Overflow.c",
                    context={'INT': type, 'NAME': name}))
            elif type in ('unsigned int', 'unsigned long', 'unsigned long long'):
                env.use_utility_code(TempitaUtilityCode.load_cached(
                    "BaseCaseUnsigned", "Overflow.c",
                    context={'UINT': type, 'NAME': name}))
            elif self.rank <= 1:
                # sizeof(short) < sizeof(int)
                return "__Pyx_%s_%s_no_overflow" % (binop, name)
            else:
                _load_overflow_base(env)
                env.use_utility_code(TempitaUtilityCode.load_cached(
                    "SizeCheck", "Overflow.c",
                    context={'TYPE': type, 'NAME': name}))
                env.use_utility_code(TempitaUtilityCode.load_cached(
                    "Binop", "Overflow.c",
                    context={'TYPE': type, 'NAME': name, 'BINOP': binop}))
        return "__Pyx_%s_%s_checking_overflow" % (binop, name)


def _load_overflow_base(env):
    env.use_utility_code(UtilityCode.load("Common", "Overflow.c"))
    for type in ('int', 'long', 'long long'):
        env.use_utility_code(TempitaUtilityCode.load_cached(
            "BaseCaseSigned", "Overflow.c",
            context={'INT': type, 'NAME': type.replace(' ', '_')}))
    for type in ('unsigned int', 'unsigned long', 'unsigned long long'):
        env.use_utility_code(TempitaUtilityCode.load_cached(
            "BaseCaseUnsigned", "Overflow.c",
            context={'UINT': type, 'NAME': type.replace(' ', '_')}))


class CAnonEnumType(CIntType):

    is_enum = 1

    def sign_and_name(self):
        return 'int'


class CReturnCodeType(CIntType):

    to_py_function = "__Pyx_Owned_Py_None"

    is_returncode = True
    exception_check = False
    default_format_spec = ''

    def can_coerce_to_pystring(self, env, format_spec=None):
        return not format_spec

    def convert_to_pystring(self, cvalue, code, format_spec=None):
        return "__Pyx_NewRef(%s)" % code.globalstate.get_py_string_const(StringEncoding.EncodedString("None")).cname


class CBIntType(CIntType):

    to_py_function = "__Pyx_PyBool_FromLong"
    from_py_function = "__Pyx_PyObject_IsTrue"
    exception_check = 1  # for C++ bool
    default_format_spec = ''

    def can_coerce_to_pystring(self, env, format_spec=None):
        return not format_spec or super(CBIntType, self).can_coerce_to_pystring(env, format_spec)

    def convert_to_pystring(self, cvalue, code, format_spec=None):
        if format_spec:
            return super(CBIntType, self).convert_to_pystring(cvalue, code, format_spec)
        # NOTE: no caching here as the string constant cnames depend on the current module
        utility_code_name = "__Pyx_PyUnicode_FromBInt_" + self.specialization_name()
        to_pyunicode_utility = TempitaUtilityCode.load_cached(
            "CBIntToPyUnicode", "TypeConversion.c", context={
                "TRUE_CONST":  code.globalstate.get_py_string_const(StringEncoding.EncodedString("True")).cname,
                "FALSE_CONST": code.globalstate.get_py_string_const(StringEncoding.EncodedString("False")).cname,
                "TO_PY_FUNCTION": utility_code_name,
            })
        code.globalstate.use_utility_code(to_pyunicode_utility)
        return "%s(%s)" % (utility_code_name, cvalue)

    def declaration_code(self, entity_code,
            for_display = 0, dll_linkage = None, pyrex = 0):
        if for_display:
            base_code = 'bool'
        elif pyrex:
            base_code = 'bint'
        else:
            base_code = public_decl('int', dll_linkage)
        return self.base_declaration_code(base_code, entity_code)

    def __repr__(self):
        return "<CNumericType bint>"

    def __str__(self):
        return 'bint'

    def py_type_name(self):
        return "bool"


class CPyUCS4IntType(CIntType):
    # Py_UCS4

    is_unicode_char = True

    # Py_UCS4 coerces from and to single character unicode strings (or
    # at most two characters on 16bit Unicode builds), but we also
    # allow Python integers as input.  The value range for Py_UCS4
    # is 0..1114111, which is checked when converting from an integer
    # value.

    to_py_function = "PyUnicode_FromOrdinal"
    from_py_function = "__Pyx_PyObject_AsPy_UCS4"

    def can_coerce_to_pystring(self, env, format_spec=None):
        return False  # does the right thing anyway

    def create_from_py_utility_code(self, env):
        env.use_utility_code(UtilityCode.load_cached("ObjectAsUCS4", "TypeConversion.c"))
        return True

    def sign_and_name(self):
        return "Py_UCS4"


class CPyUnicodeIntType(CIntType):
    # Py_UNICODE

    is_unicode_char = True

    # Py_UNICODE coerces from and to single character unicode strings,
    # but we also allow Python integers as input.  The value range for
    # Py_UNICODE is 0..1114111, which is checked when converting from
    # an integer value.

    to_py_function = "PyUnicode_FromOrdinal"
    from_py_function = "__Pyx_PyObject_AsPy_UNICODE"

    def can_coerce_to_pystring(self, env, format_spec=None):
        return False  # does the right thing anyway

    def create_from_py_utility_code(self, env):
        env.use_utility_code(UtilityCode.load_cached("ObjectAsPyUnicode", "TypeConversion.c"))
        return True

    def sign_and_name(self):
        return "Py_UNICODE"


class CPyHashTType(CIntType):

    to_py_function = "__Pyx_PyInt_FromHash_t"
    from_py_function = "__Pyx_PyInt_AsHash_t"

    def sign_and_name(self):
        return "Py_hash_t"

class CPySSizeTType(CIntType):

    to_py_function = "PyInt_FromSsize_t"
    from_py_function = "__Pyx_PyIndex_AsSsize_t"

    def sign_and_name(self):
        return "Py_ssize_t"

class CSSizeTType(CIntType):

    to_py_function = "PyInt_FromSsize_t"
    from_py_function = "PyInt_AsSsize_t"

    def sign_and_name(self):
        return "Py_ssize_t"

class CSizeTType(CIntType):

    to_py_function = "__Pyx_PyInt_FromSize_t"

    def sign_and_name(self):
        return "size_t"

class CPtrdiffTType(CIntType):

    def sign_and_name(self):
        return "ptrdiff_t"


class CFloatType(CNumericType):

    is_float = 1
    to_py_function = "PyFloat_FromDouble"
    from_py_function = "__pyx_PyFloat_AsDouble"

    exception_value = -1

    def __init__(self, rank, math_h_modifier = ''):
        CNumericType.__init__(self, rank, 1)
        self.math_h_modifier = math_h_modifier
        if rank == RANK_FLOAT:
            self.from_py_function = "__pyx_PyFloat_AsFloat"

    def assignable_from_resolved_type(self, src_type):
        return (src_type.is_numeric and not src_type.is_complex) or src_type is error_type

    def invalid_value(self):
        return Naming.PYX_NAN

class CComplexType(CNumericType):

    is_complex = 1
    to_py_function = "__pyx_PyComplex_FromComplex"
    has_attributes = 1
    scope = None

    def __init__(self, real_type):
        while real_type.is_typedef and not real_type.typedef_is_external:
            real_type = real_type.typedef_base_type
        self.funcsuffix = "_%s" % real_type.specialization_name()
        if real_type.is_float:
            self.math_h_modifier = real_type.math_h_modifier
        else:
            self.math_h_modifier = "_UNUSED"

        self.real_type = real_type
        CNumericType.__init__(self, real_type.rank + 0.5, real_type.signed)
        self.binops = {}
        self.from_parts = "%s_from_parts" % self.specialization_name()
        self.default_value = "%s(0, 0)" % self.from_parts

    def __eq__(self, other):
        if isinstance(self, CComplexType) and isinstance(other, CComplexType):
            return self.real_type == other.real_type
        else:
            return False

    def __ne__(self, other):
        if isinstance(self, CComplexType) and isinstance(other, CComplexType):
            return self.real_type != other.real_type
        else:
            return True

    def __lt__(self, other):
        if isinstance(self, CComplexType) and isinstance(other, CComplexType):
            return self.real_type < other.real_type
        else:
            # this is arbitrary, but it makes sure we always have
            # *some* kind of order
            return False

    def __hash__(self):
        return ~hash(self.real_type)

    def declaration_code(self, entity_code,
            for_display = 0, dll_linkage = None, pyrex = 0):
        if pyrex or for_display:
            real_code = self.real_type.declaration_code("", for_display, dll_linkage, pyrex)
            base_code = "%s complex" % real_code
        else:
            base_code = public_decl(self.sign_and_name(), dll_linkage)
        return self.base_declaration_code(base_code, entity_code)

    def sign_and_name(self):
        real_type_name = self.real_type.specialization_name()
        real_type_name = real_type_name.replace('long__double','long_double')
        real_type_name = real_type_name.replace('PY_LONG_LONG','long_long')
        return Naming.type_prefix + real_type_name + "_complex"

    def assignable_from(self, src_type):
        # Temporary hack/feature disabling, see #441
        if (not src_type.is_complex and src_type.is_numeric and src_type.is_typedef
                and src_type.typedef_is_external):
            return False
        elif src_type.is_pyobject:
            return True
        else:
            return super(CComplexType, self).assignable_from(src_type)

    def assignable_from_resolved_type(self, src_type):
        return (src_type.is_complex and self.real_type.assignable_from_resolved_type(src_type.real_type)
            or src_type.is_numeric and self.real_type.assignable_from_resolved_type(src_type)
            or src_type is error_type)

    def attributes_known(self):
        if self.scope is None:
            from . import Symtab
            self.scope = scope = Symtab.CClassScope(
                    '',
                    None,
                    visibility="extern")
            scope.parent_type = self
            scope.directives = {}
            scope.declare_var("real", self.real_type, None, cname="real", is_cdef=True)
            scope.declare_var("imag", self.real_type, None, cname="imag", is_cdef=True)
            scope.declare_cfunction(
                    "conjugate",
                    CFuncType(self, [CFuncTypeArg("self", self, None)], nogil=True),
                    pos=None,
                    defining=1,
                    cname="__Pyx_c_conj%s" % self.funcsuffix)

        return True

    def _utility_code_context(self):
        return {
            'type': self.empty_declaration_code(),
            'type_name': self.specialization_name(),
            'real_type': self.real_type.empty_declaration_code(),
            'func_suffix': self.funcsuffix,
            'm': self.math_h_modifier,
            'is_float': int(self.real_type.is_float)
        }

    def create_declaration_utility_code(self, env):
        # This must always be run, because a single CComplexType instance can be shared
        # across multiple compilations (the one created in the module scope)
        env.use_utility_code(UtilityCode.load_cached('Header', 'Complex.c'))
        env.use_utility_code(UtilityCode.load_cached('RealImag', 'Complex.c'))
        env.use_utility_code(TempitaUtilityCode.load_cached(
            'Declarations', 'Complex.c', self._utility_code_context()))
        env.use_utility_code(TempitaUtilityCode.load_cached(
            'Arithmetic', 'Complex.c', self._utility_code_context()))
        return True

    def can_coerce_to_pyobject(self, env):
        return True

    def can_coerce_from_pyobject(self, env):
        return True

    def create_to_py_utility_code(self, env):
        env.use_utility_code(UtilityCode.load_cached('ToPy', 'Complex.c'))
        return True

    def create_from_py_utility_code(self, env):
        env.use_utility_code(TempitaUtilityCode.load_cached(
            'FromPy', 'Complex.c', self._utility_code_context()))
        self.from_py_function = "__Pyx_PyComplex_As_" + self.specialization_name()
        return True

    def lookup_op(self, nargs, op):
        try:
            return self.binops[nargs, op]
        except KeyError:
            pass
        try:
            op_name = complex_ops[nargs, op]
            self.binops[nargs, op] = func_name = "__Pyx_c_%s%s" % (op_name, self.funcsuffix)
            return func_name
        except KeyError:
            return None

    def unary_op(self, op):
        return self.lookup_op(1, op)

    def binary_op(self, op):
        return self.lookup_op(2, op)

    def py_type_name(self):
        return "complex"

    def cast_code(self, expr_code):
        return expr_code

complex_ops = {
    (1, '-'): 'neg',
    (1, 'zero'): 'is_zero',
    (2, '+'): 'sum',
    (2, '-'): 'diff',
    (2, '*'): 'prod',
    (2, '/'): 'quot',
    (2, '**'): 'pow',
    (2, '=='): 'eq',
}


class CPyTSSTType(CType):
    #
    #   PEP-539 "Py_tss_t" type
    #

    declaration_value = "Py_tss_NEEDS_INIT"

    def __repr__(self):
        return "<Py_tss_t>"

    def declaration_code(self, entity_code,
                         for_display=0, dll_linkage=None, pyrex=0):
        if pyrex or for_display:
            base_code = "Py_tss_t"
        else:
            base_code = public_decl("Py_tss_t", dll_linkage)
        return self.base_declaration_code(base_code, entity_code)


class CPointerBaseType(CType):
    # common base type for pointer/array types
    #
    #  base_type     CType              Reference type

    subtypes = ['base_type']

    def __init__(self, base_type):
        self.base_type = base_type
        if base_type.is_cv_qualified:
            base_type = base_type.cv_base_type
        for char_type in (c_char_type, c_uchar_type, c_schar_type):
            if base_type.same_as(char_type):
                self.is_string = 1
                break
        else:
            if base_type.same_as(c_py_unicode_type):
                self.is_pyunicode_ptr = 1

        if self.is_string and not base_type.is_error:
            if base_type.signed == 2:
                self.to_py_function = "__Pyx_PyObject_FromCString"
                if self.is_ptr:
                    self.from_py_function = "__Pyx_PyObject_As%sSString"
            elif base_type.signed:
                self.to_py_function = "__Pyx_PyObject_FromString"
                if self.is_ptr:
                    self.from_py_function = "__Pyx_PyObject_As%sString"
            else:
                self.to_py_function = "__Pyx_PyObject_FromCString"
                if self.is_ptr:
                    self.from_py_function = "__Pyx_PyObject_As%sUString"
            if self.is_ptr:
                self.from_py_function %= '' if self.base_type.is_const else 'Writable'
            self.exception_value = "NULL"
        elif self.is_pyunicode_ptr and not base_type.is_error:
            self.to_py_function = "__Pyx_PyUnicode_FromUnicode"
            if self.is_ptr:
                self.from_py_function = "__Pyx_PyUnicode_AsUnicode"
            self.exception_value = "NULL"

    def py_type_name(self):
        if self.is_string:
            return "bytes"
        elif self.is_pyunicode_ptr:
            return "unicode"
        else:
            return super(CPointerBaseType, self).py_type_name()

    def literal_code(self, value):
        if self.is_string:
            assert isinstance(value, str)
            return '"%s"' % StringEncoding.escape_byte_string(value)
        return str(value)


class CArrayType(CPointerBaseType):
    #  base_type     CType              Element type
    #  size          integer or None    Number of elements

    is_array = 1
    to_tuple_function = None

    def __init__(self, base_type, size):
        super(CArrayType, self).__init__(base_type)
        self.size = size

    def __eq__(self, other):
        if isinstance(other, CType) and other.is_array and self.size == other.size:
            return self.base_type.same_as(other.base_type)
        return False

    def __hash__(self):
        return hash(self.base_type) + 28  # arbitrarily chosen offset

    def __repr__(self):
        return "<CArrayType %s %s>" % (self.size, repr(self.base_type))

    def same_as_resolved_type(self, other_type):
        return ((other_type.is_array and
            self.base_type.same_as(other_type.base_type))
                or other_type is error_type)

    def assignable_from_resolved_type(self, src_type):
        # C arrays are assigned by value, either Python containers or C arrays/pointers
        if src_type.is_pyobject:
            return True
        if src_type.is_ptr or src_type.is_array:
            return self.base_type.assignable_from(src_type.base_type)
        return False

    def element_ptr_type(self):
        return c_ptr_type(self.base_type)

    def declaration_code(self, entity_code,
            for_display = 0, dll_linkage = None, pyrex = 0):
        if self.size is not None:
            dimension_code = self.size
        else:
            dimension_code = ""
        if entity_code.startswith("*"):
            entity_code = "(%s)" % entity_code
        return self.base_type.declaration_code(
            "%s[%s]" % (entity_code, dimension_code),
            for_display, dll_linkage, pyrex)

    def as_argument_type(self):
        return c_ptr_type(self.base_type)

    def is_complete(self):
        return self.size is not None

    def specialize(self, values):
        base_type = self.base_type.specialize(values)
        if base_type == self.base_type:
            return self
        else:
            return CArrayType(base_type, self.size)

    def deduce_template_params(self, actual):
        if isinstance(actual, CArrayType):
            return self.base_type.deduce_template_params(actual.base_type)
        else:
            return {}

    def can_coerce_to_pyobject(self, env):
        return self.base_type.can_coerce_to_pyobject(env)

    def can_coerce_from_pyobject(self, env):
        return self.base_type.can_coerce_from_pyobject(env)

    def create_to_py_utility_code(self, env):
        if self.to_py_function is not None:
            return self.to_py_function
        if not self.base_type.create_to_py_utility_code(env):
            return False

        safe_typename = self.base_type.specialization_name()
        to_py_function = "__Pyx_carray_to_py_%s" % safe_typename
        to_tuple_function = "__Pyx_carray_to_tuple_%s" % safe_typename

        from .UtilityCode import CythonUtilityCode
        context = {
            'cname': to_py_function,
            'to_tuple_cname': to_tuple_function,
            'base_type': self.base_type,
        }
        env.use_utility_code(CythonUtilityCode.load(
            "carray.to_py", "CConvert.pyx",
            outer_module_scope=env.global_scope(),  # need access to types declared in module
            context=context, compiler_directives=dict(env.global_scope().directives)))
        self.to_tuple_function = to_tuple_function
        self.to_py_function = to_py_function
        return True

    def to_py_call_code(self, source_code, result_code, result_type, to_py_function=None):
        func = self.to_py_function if to_py_function is None else to_py_function
        if self.is_string or self.is_pyunicode_ptr:
            return '%s = %s(%s)' % (
                result_code,
                func,
                source_code)
        target_is_tuple = result_type.is_builtin_type and result_type.name == 'tuple'
        return '%s = %s(%s, %s)' % (
            result_code,
            self.to_tuple_function if target_is_tuple else func,
            source_code,
            self.size)

    def create_from_py_utility_code(self, env):
        if self.from_py_function is not None:
            return self.from_py_function
        if not self.base_type.create_from_py_utility_code(env):
            return False

        from_py_function = "__Pyx_carray_from_py_%s" % self.base_type.specialization_name()

        from .UtilityCode import CythonUtilityCode
        context = {
            'cname': from_py_function,
            'base_type': self.base_type,
        }
        env.use_utility_code(CythonUtilityCode.load(
            "carray.from_py", "CConvert.pyx",
            outer_module_scope=env.global_scope(),  # need access to types declared in module
            context=context, compiler_directives=dict(env.global_scope().directives)))
        self.from_py_function = from_py_function
        return True

    def from_py_call_code(self, source_code, result_code, error_pos, code,
                          from_py_function=None, error_condition=None):
        assert not error_condition, '%s: %s' % (error_pos, error_condition)
        call_code = "%s(%s, %s, %s)" % (
            from_py_function or self.from_py_function,
            source_code, result_code, self.size)
        return code.error_goto_if_neg(call_code, error_pos)


class CPtrType(CPointerBaseType):
    #  base_type     CType              Reference type

    is_ptr = 1
    default_value = "0"

    def __hash__(self):
        return hash(self.base_type) + 27  # arbitrarily chosen offset

    def __eq__(self, other):
        if isinstance(other, CType) and other.is_ptr:
            return self.base_type.same_as(other.base_type)
        return False

    def __ne__(self, other):
        return not (self == other)

    def __repr__(self):
        return "<CPtrType %s>" % repr(self.base_type)

    def same_as_resolved_type(self, other_type):
        return ((other_type.is_ptr and
            self.base_type.same_as(other_type.base_type))
                or other_type is error_type)

    def declaration_code(self, entity_code,
            for_display = 0, dll_linkage = None, pyrex = 0):
        #print "CPtrType.declaration_code: pointer to", self.base_type ###
        return self.base_type.declaration_code(
            "*%s" % entity_code,
            for_display, dll_linkage, pyrex)

    def assignable_from_resolved_type(self, other_type):
        if other_type is error_type:
            return 1
        if other_type.is_null_ptr:
            return 1
        if self.base_type.is_cv_qualified:
            self = CPtrType(self.base_type.cv_base_type)
        if self.base_type.is_cfunction:
            if other_type.is_ptr:
                other_type = other_type.base_type.resolve()
            if other_type.is_cfunction:
                return self.base_type.pointer_assignable_from_resolved_type(other_type)
            else:
                return 0
        if (self.base_type.is_cpp_class and other_type.is_ptr
                and other_type.base_type.is_cpp_class and other_type.base_type.is_subclass(self.base_type)):
            return 1
        if other_type.is_array or other_type.is_ptr:
            return self.base_type.is_void or self.base_type.same_as(other_type.base_type)
        return 0

    def specialize(self, values):
        base_type = self.base_type.specialize(values)
        if base_type == self.base_type:
            return self
        else:
            return CPtrType(base_type)

    def deduce_template_params(self, actual):
        if isinstance(actual, CPtrType):
            return self.base_type.deduce_template_params(actual.base_type)
        else:
            return {}

    def invalid_value(self):
        return "1"

    def find_cpp_operation_type(self, operator, operand_type=None):
        if self.base_type.is_cpp_class:
            return self.base_type.find_cpp_operation_type(operator, operand_type)
        return None


class CNullPtrType(CPtrType):

    is_null_ptr = 1


class CReferenceBaseType(BaseType):

    is_fake_reference = 0

    # Common base type for C reference and C++ rvalue reference types.

    def __init__(self, base_type):
        self.ref_base_type = base_type

    def __repr__(self):
        return "<%r %s>" % (self.__class__.__name__, self.ref_base_type)

    def specialize(self, values):
        base_type = self.ref_base_type.specialize(values)
        if base_type == self.ref_base_type:
            return self
        else:
            return type(self)(base_type)

    def deduce_template_params(self, actual):
        return self.ref_base_type.deduce_template_params(actual)

    def __getattr__(self, name):
        return getattr(self.ref_base_type, name)


class CReferenceType(CReferenceBaseType):

    is_reference = 1

    def __str__(self):
        return "%s &" % self.ref_base_type

    def declaration_code(self, entity_code,
            for_display = 0, dll_linkage = None, pyrex = 0):
        #print "CReferenceType.declaration_code: pointer to", self.base_type ###
        return self.ref_base_type.declaration_code(
            "&%s" % entity_code,
            for_display, dll_linkage, pyrex)


class CFakeReferenceType(CReferenceType):

    is_fake_reference = 1

    def __str__(self):
        return "%s [&]" % self.ref_base_type

    def declaration_code(self, entity_code,
            for_display = 0, dll_linkage = None, pyrex = 0):
        #print "CReferenceType.declaration_code: pointer to", self.base_type ###
        return "__Pyx_FakeReference<%s> %s" % (self.ref_base_type.empty_declaration_code(), entity_code)


class CppRvalueReferenceType(CReferenceBaseType):

    is_rvalue_reference = 1

    def __str__(self):
        return "%s &&" % self.ref_base_type

    def declaration_code(self, entity_code,
            for_display = 0, dll_linkage = None, pyrex = 0):
        return self.ref_base_type.declaration_code(
            "&&%s" % entity_code,
            for_display, dll_linkage, pyrex)


class CFuncType(CType):
    #  return_type      CType
    #  args             [CFuncTypeArg]
    #  has_varargs      boolean
    #  exception_value  string
    #  exception_check  boolean    True if PyErr_Occurred check needed
    #  calling_convention  string  Function calling convention
    #  nogil            boolean    Can be called without gil
    #  with_gil         boolean    Acquire gil around function body
    #  templates        [string] or None
    #  cached_specialized_types [CFuncType]   cached specialized versions of the CFuncType if defined in a pxd
    #  from_fused       boolean    Indicates whether this is a specialized
    #                              C function
    #  is_strict_signature boolean  function refuses to accept coerced arguments
    #                               (used for optimisation overrides)
    #  is_const_method  boolean
    #  is_static_method boolean
    #  op_arg_struct    CPtrType   Pointer to optional argument struct

    is_cfunction = 1
    original_sig = None
    cached_specialized_types = None
    from_fused = False
    is_const_method = False
    op_arg_struct = None

    subtypes = ['return_type', 'args']

    def __init__(self, return_type, args, has_varargs = 0,
            exception_value = None, exception_check = 0, calling_convention = "",
            nogil = 0, with_gil = 0, is_overridable = 0, optional_arg_count = 0,
            is_const_method = False, is_static_method=False,
            templates = None, is_strict_signature = False):
        self.return_type = return_type
        self.args = args
        self.has_varargs = has_varargs
        self.optional_arg_count = optional_arg_count
        self.exception_value = exception_value
        self.exception_check = exception_check
        self.calling_convention = calling_convention
        self.nogil = nogil
        self.with_gil = with_gil
        self.is_overridable = is_overridable
        self.is_const_method = is_const_method
        self.is_static_method = is_static_method
        self.templates = templates
        self.is_strict_signature = is_strict_signature

    def __repr__(self):
        arg_reprs = list(map(repr, self.args))
        if self.has_varargs:
            arg_reprs.append("...")
        if self.exception_value:
            except_clause = " %r" % self.exception_value
        else:
            except_clause = ""
        if self.exception_check:
            except_clause += "?"
        return "<CFuncType %s %s[%s]%s>" % (
            repr(self.return_type),
            self.calling_convention_prefix(),
            ",".join(arg_reprs),
            except_clause)

    def with_with_gil(self, with_gil):
        if with_gil == self.with_gil:
            return self
        else:
            return CFuncType(
                self.return_type, self.args, self.has_varargs,
                self.exception_value, self.exception_check,
                self.calling_convention, self.nogil,
                with_gil,
                self.is_overridable, self.optional_arg_count,
                self.is_const_method, self.is_static_method,
                self.templates, self.is_strict_signature)

    def calling_convention_prefix(self):
        cc = self.calling_convention
        if cc:
            return cc + " "
        else:
            return ""

    def as_argument_type(self):
        return c_ptr_type(self)

    def same_c_signature_as(self, other_type, as_cmethod = 0):
        return self.same_c_signature_as_resolved_type(
            other_type.resolve(), as_cmethod)

    def same_c_signature_as_resolved_type(self, other_type, as_cmethod=False, as_pxd_definition=False,
                                          exact_semantics=True):
        # If 'exact_semantics' is false, allow any equivalent C signatures
        # if the Cython semantics are compatible, i.e. the same or wider for 'other_type'.

        #print "CFuncType.same_c_signature_as_resolved_type:", \
        #    self, other_type, "as_cmethod =", as_cmethod ###
        if other_type is error_type:
            return 1
        if not other_type.is_cfunction:
            return 0
        if self.is_overridable != other_type.is_overridable:
            return 0
        nargs = len(self.args)
        if nargs != len(other_type.args):
            return 0
        # When comparing C method signatures, the first argument
        # is exempt from compatibility checking (the proper check
        # is performed elsewhere).
        for i in range(as_cmethod, nargs):
            if not self.args[i].type.same_as(other_type.args[i].type):
                return 0
        if self.has_varargs != other_type.has_varargs:
            return 0
        if self.optional_arg_count != other_type.optional_arg_count:
            return 0
        if as_pxd_definition:
            # A narrowing of the return type declared in the pxd is allowed.
            if not self.return_type.subtype_of_resolved_type(other_type.return_type):
                return 0
        else:
            if not self.return_type.same_as(other_type.return_type):
                return 0
        if not self.same_calling_convention_as(other_type):
            return 0
        if exact_semantics:
            if self.exception_check != other_type.exception_check:
                return 0
            if not self._same_exception_value(other_type.exception_value):
                return 0
        elif not self._is_exception_compatible_with(other_type):
            return 0
        return 1

    def _same_exception_value(self, other_exc_value):
        if self.exception_value == other_exc_value:
            return 1
        if self.exception_check != '+':
            return 0
        if not self.exception_value or not other_exc_value:
            return 0
        if self.exception_value.type != other_exc_value.type:
            return 0
        if self.exception_value.entry and other_exc_value.entry:
            if self.exception_value.entry.cname != other_exc_value.entry.cname:
                return 0
        if self.exception_value.name != other_exc_value.name:
            return 0
        return 1

    def compatible_signature_with(self, other_type, as_cmethod = 0):
        return self.compatible_signature_with_resolved_type(other_type.resolve(), as_cmethod)

    def compatible_signature_with_resolved_type(self, other_type, as_cmethod):
        #print "CFuncType.same_c_signature_as_resolved_type:", \
        #    self, other_type, "as_cmethod =", as_cmethod ###
        if other_type is error_type:
            return 1
        if not other_type.is_cfunction:
            return 0
        if not self.is_overridable and other_type.is_overridable:
            return 0
        nargs = len(self.args)
        if nargs - self.optional_arg_count != len(other_type.args) - other_type.optional_arg_count:
            return 0
        if self.optional_arg_count < other_type.optional_arg_count:
            return 0
        # When comparing C method signatures, the first argument
        # is exempt from compatibility checking (the proper check
        # is performed elsewhere).
        for i in range(as_cmethod, len(other_type.args)):
            if not self.args[i].type.same_as(
                    other_type.args[i].type):
                return 0
        if self.has_varargs != other_type.has_varargs:
            return 0
        if not self.return_type.subtype_of_resolved_type(other_type.return_type):
            return 0
        if not self.same_calling_convention_as(other_type):
            return 0
        if self.nogil != other_type.nogil:
            return 0
        if not self._is_exception_compatible_with(other_type):
            return 0
        self.original_sig = other_type.original_sig or other_type
        return 1

    def _is_exception_compatible_with(self, other_type):
        # narrower exception checks are ok, but prevent mismatches
        if self.exception_check == '+' and other_type.exception_check != '+':
            # must catch C++ exceptions if we raise them
            return 0
        if not other_type.exception_check or other_type.exception_value is not None:
            # if other does not *always* check exceptions, self must comply
            if not self._same_exception_value(other_type.exception_value):
                return 0
            if self.exception_check and self.exception_check != other_type.exception_check:
                # a redundant exception check doesn't make functions incompatible, but a missing one does
                return 0
        return 1

    def narrower_c_signature_than(self, other_type, as_cmethod = 0):
        return self.narrower_c_signature_than_resolved_type(other_type.resolve(), as_cmethod)

    def narrower_c_signature_than_resolved_type(self, other_type, as_cmethod):
        if other_type is error_type:
            return 1
        if not other_type.is_cfunction:
            return 0
        nargs = len(self.args)
        if nargs != len(other_type.args):
            return 0
        for i in range(as_cmethod, nargs):
            if not self.args[i].type.subtype_of_resolved_type(other_type.args[i].type):
                return 0
            else:
                self.args[i].needs_type_test = other_type.args[i].needs_type_test \
                        or not self.args[i].type.same_as(other_type.args[i].type)
        if self.has_varargs != other_type.has_varargs:
            return 0
        if self.optional_arg_count != other_type.optional_arg_count:
            return 0
        if not self.return_type.subtype_of_resolved_type(other_type.return_type):
            return 0
        if not self.exception_check and other_type.exception_check:
            # a redundant exception check doesn't make functions incompatible, but a missing one does
            return 0
        if not self._same_exception_value(other_type.exception_value):
            return 0
        return 1

    def same_calling_convention_as(self, other):
        ## XXX Under discussion ...
        ## callspec_words = ("__stdcall", "__cdecl", "__fastcall")
        ## cs1 = self.calling_convention
        ## cs2 = other.calling_convention
        ## if (cs1 in callspec_words or
        ##     cs2 in callspec_words):
        ##     return cs1 == cs2
        ## else:
        ##     return True
        sc1 = self.calling_convention == '__stdcall'
        sc2 = other.calling_convention == '__stdcall'
        return sc1 == sc2

    def same_as_resolved_type(self, other_type, as_cmethod=False):
        return self.same_c_signature_as_resolved_type(other_type, as_cmethod=as_cmethod) \
            and self.nogil == other_type.nogil

    def pointer_assignable_from_resolved_type(self, rhs_type):
        # Accept compatible exception/nogil declarations for the RHS.
        if rhs_type is error_type:
            return 1
        if not rhs_type.is_cfunction:
            return 0
        return rhs_type.same_c_signature_as_resolved_type(self, exact_semantics=False) \
            and not (self.nogil and not rhs_type.nogil)

    def declaration_code(self, entity_code,
                         for_display = 0, dll_linkage = None, pyrex = 0,
                         with_calling_convention = 1):
        arg_decl_list = []
        for arg in self.args[:len(self.args)-self.optional_arg_count]:
            arg_decl_list.append(
                arg.type.declaration_code("", for_display, pyrex = pyrex))
        if self.is_overridable:
            arg_decl_list.append("int %s" % Naming.skip_dispatch_cname)
        if self.optional_arg_count:
            arg_decl_list.append(self.op_arg_struct.declaration_code(Naming.optional_args_cname))
        if self.has_varargs:
            arg_decl_list.append("...")
        arg_decl_code = ", ".join(arg_decl_list)
        if not arg_decl_code and not pyrex:
            arg_decl_code = "void"
        trailer = ""
        if (pyrex or for_display) and not self.return_type.is_pyobject:
            if self.exception_value and self.exception_check:
                trailer = " except? %s" % self.exception_value
            elif self.exception_value:
                trailer = " except %s" % self.exception_value
            elif self.exception_check == '+':
                trailer = " except +"
            elif self.exception_check and for_display:
                # not spelled out by default, unless for human eyes
                trailer = " except *"
            if self.nogil:
                trailer += " nogil"
        if not with_calling_convention:
            cc = ''
        else:
            cc = self.calling_convention_prefix()
            if (not entity_code and cc) or entity_code.startswith("*"):
                entity_code = "(%s%s)" % (cc, entity_code)
                cc = ""
        if self.is_const_method:
            trailer += " const"
        return self.return_type.declaration_code(
            "%s%s(%s)%s" % (cc, entity_code, arg_decl_code, trailer),
            for_display, dll_linkage, pyrex)

    def function_header_code(self, func_name, arg_code):
        if self.is_const_method:
            trailer = " const"
        else:
            trailer = ""
        return "%s%s(%s)%s" % (self.calling_convention_prefix(),
            func_name, arg_code, trailer)

    def signature_string(self):
        s = self.empty_declaration_code()
        return s

    def signature_cast_string(self):
        s = self.declaration_code("(*)", with_calling_convention=False)
        return '(%s)' % s

    def specialize(self, values):
        result = CFuncType(self.return_type.specialize(values),
                           [arg.specialize(values) for arg in self.args],
                           has_varargs = self.has_varargs,
                           exception_value = self.exception_value,
                           exception_check = self.exception_check,
                           calling_convention = self.calling_convention,
                           nogil = self.nogil,
                           with_gil = self.with_gil,
                           is_overridable = self.is_overridable,
                           optional_arg_count = self.optional_arg_count,
                           is_const_method = self.is_const_method,
                           is_static_method = self.is_static_method,
                           templates = self.templates)

        result.from_fused = self.is_fused
        return result

    def opt_arg_cname(self, arg_name):
        return self.op_arg_struct.base_type.scope.lookup(arg_name).cname

    # Methods that deal with Fused Types
    # All but map_with_specific_entries should be called only on functions
    # with fused types (and not on their corresponding specific versions).

    def get_all_specialized_permutations(self, fused_types=None):
        """
        Permute all the types. For every specific instance of a fused type, we
        want all other specific instances of all other fused types.

        It returns an iterable of two-tuples of the cname that should prefix
        the cname of the function, and a dict mapping any fused types to their
        respective specific types.
        """
        assert self.is_fused

        if fused_types is None:
            fused_types = self.get_fused_types()

        return get_all_specialized_permutations(fused_types)

    def get_all_specialized_function_types(self):
        """
        Get all the specific function types of this one.
        """
        assert self.is_fused

        if self.entry.fused_cfunction:
            return [n.type for n in self.entry.fused_cfunction.nodes]
        elif self.cached_specialized_types is not None:
            return self.cached_specialized_types

        result = []
        permutations = self.get_all_specialized_permutations()

        new_cfunc_entries = []
        for cname, fused_to_specific in permutations:
            new_func_type = self.entry.type.specialize(fused_to_specific)

            if self.optional_arg_count:
                # Remember, this method is set by CFuncDeclaratorNode
                self.declare_opt_arg_struct(new_func_type, cname)

            new_entry = copy.deepcopy(self.entry)
            new_func_type.specialize_entry(new_entry, cname)

            new_entry.type = new_func_type
            new_func_type.entry = new_entry
            result.append(new_func_type)

            new_cfunc_entries.append(new_entry)

        cfunc_entries = self.entry.scope.cfunc_entries
        try:
            cindex = cfunc_entries.index(self.entry)
        except ValueError:
            cfunc_entries.extend(new_cfunc_entries)
        else:
            cfunc_entries[cindex:cindex+1] = new_cfunc_entries

        self.cached_specialized_types = result

        return result

    def get_fused_types(self, result=None, seen=None, subtypes=None):
        """Return fused types in the order they appear as parameter types"""
        return super(CFuncType, self).get_fused_types(result, seen,
                                                      subtypes=['args'])

    def specialize_entry(self, entry, cname):
        assert not self.is_fused
        specialize_entry(entry, cname)

    def can_coerce_to_pyobject(self, env):
        # duplicating the decisions from create_to_py_utility_code() here avoids writing out unused code
        if self.has_varargs or self.optional_arg_count:
            return False
        if self.to_py_function is not None:
            return self.to_py_function
        for arg in self.args:
            if not arg.type.is_pyobject and not arg.type.can_coerce_to_pyobject(env):
                return False
        if not self.return_type.is_pyobject and not self.return_type.can_coerce_to_pyobject(env):
            return False
        return True

    def create_to_py_utility_code(self, env):
        # FIXME: it seems we're trying to coerce in more cases than we should
        if self.to_py_function is not None:
            return self.to_py_function
        if not self.can_coerce_to_pyobject(env):
            return False
        from .UtilityCode import CythonUtilityCode

        # include argument names into the c function name to ensure cname is unique
        # between functions with identical types but different argument names
        from .Symtab import punycodify_name
        def arg_name_part(arg):
            return "%s%s" % (len(arg.name), punycodify_name(arg.name)) if arg.name else "0"
        arg_names = [ arg_name_part(arg) for arg in self.args ]
        arg_names = "_".join(arg_names)
        safe_typename = type_identifier(self, pyrex=True)
        to_py_function = "__Pyx_CFunc_%s_to_py_%s" % (safe_typename, arg_names)

        for arg in self.args:
            if not arg.type.is_pyobject and not arg.type.create_from_py_utility_code(env):
                return False
        if not self.return_type.is_pyobject and not self.return_type.create_to_py_utility_code(env):
            return False

        def declared_type(ctype):
            type_displayname = str(ctype.declaration_code("", for_display=True))
            if ctype.is_pyobject:
                arg_ctype = type_name = type_displayname
                if ctype.is_builtin_type:
                    arg_ctype = ctype.name
                elif not ctype.is_extension_type:
                    type_name = 'object'
                    type_displayname = None
                else:
                    type_displayname = repr(type_displayname)
            elif ctype is c_bint_type:
                type_name = arg_ctype = 'bint'
            else:
                type_name = arg_ctype = type_displayname
                if ctype is c_double_type:
                    type_displayname = 'float'
                else:
                    type_displayname = repr(type_displayname)
            return type_name, arg_ctype, type_displayname

        class Arg(object):
            def __init__(self, arg_name, arg_type):
                self.name = arg_name
                self.type = arg_type
                self.type_cname, self.ctype, self.type_displayname = declared_type(arg_type)

        if self.return_type.is_void:
            except_clause = 'except *'
        elif self.return_type.is_pyobject:
            except_clause = ''
        elif self.exception_value:
            except_clause = ('except? %s' if self.exception_check else 'except %s') % self.exception_value
        else:
            except_clause = 'except *'

        context = {
            'cname': to_py_function,
            'args': [Arg(arg.name or 'arg%s' % ix, arg.type) for ix, arg in enumerate(self.args)],
            'return_type': Arg('return', self.return_type),
            'except_clause': except_clause,
        }
        # FIXME: directives come from first defining environment and do not adapt for reuse
        env.use_utility_code(CythonUtilityCode.load(
            "cfunc.to_py", "CConvert.pyx",
            outer_module_scope=env.global_scope(),  # need access to types declared in module
            context=context, compiler_directives=dict(env.global_scope().directives)))
        self.to_py_function = to_py_function
        return True


def specialize_entry(entry, cname):
    """
    Specialize an entry of a copied fused function or method
    """
    entry.is_fused_specialized = True
    entry.name = get_fused_cname(cname, entry.name)

    if entry.is_cmethod:
        entry.cname = entry.name
        if entry.is_inherited:
            entry.cname = StringEncoding.EncodedString(
                    "%s.%s" % (Naming.obj_base_cname, entry.cname))
    else:
        entry.cname = get_fused_cname(cname, entry.cname)

    if entry.func_cname:
        entry.func_cname = get_fused_cname(cname, entry.func_cname)

def get_fused_cname(fused_cname, orig_cname):
    """
    Given the fused cname id and an original cname, return a specialized cname
    """
    assert fused_cname and orig_cname
    return StringEncoding.EncodedString('%s%s%s' % (Naming.fused_func_prefix,
                                                    fused_cname, orig_cname))

def unique(somelist):
    seen = set()
    result = []
    for obj in somelist:
        if obj not in seen:
            result.append(obj)
            seen.add(obj)

    return result

def get_all_specialized_permutations(fused_types):
    return _get_all_specialized_permutations(unique(fused_types))

def _get_all_specialized_permutations(fused_types, id="", f2s=()):
    fused_type, = fused_types[0].get_fused_types()
    result = []

    for newid, specific_type in enumerate(fused_type.types):
        # f2s = dict(f2s, **{ fused_type: specific_type })
        f2s = dict(f2s)
        f2s.update({ fused_type: specific_type })

        if id:
            cname = '%s_%s' % (id, newid)
        else:
            cname = str(newid)

        if len(fused_types) > 1:
            result.extend(_get_all_specialized_permutations(
                                            fused_types[1:], cname, f2s))
        else:
            result.append((cname, f2s))

    return result

def specialization_signature_string(fused_compound_type, fused_to_specific):
    """
    Return the signature for a specialization of a fused type. e.g.

        floating[:] ->
            'float' or 'double'

        cdef fused ft:
            float[:]
            double[:]

        ft ->
            'float[:]' or 'double[:]'

        integral func(floating) ->
            'int (*func)(float)' or ...
    """
    fused_types = fused_compound_type.get_fused_types()
    if len(fused_types) == 1:
        fused_type = fused_types[0]
    else:
        fused_type = fused_compound_type

    return fused_type.specialize(fused_to_specific).typeof_name()


def get_specialized_types(type):
    """
    Return a list of specialized types in their declared order.
    """
    assert type.is_fused

    if isinstance(type, FusedType):
        result = list(type.types)
        for specialized_type in result:
            specialized_type.specialization_string = specialized_type.typeof_name()
    else:
        result = []
        for cname, f2s in get_all_specialized_permutations(type.get_fused_types()):
            specialized_type = type.specialize(f2s)
            specialized_type.specialization_string = (
                            specialization_signature_string(type, f2s))
            result.append(specialized_type)

    return result


class CFuncTypeArg(BaseType):
    #  name       string
    #  cname      string
    #  type       PyrexType
    #  pos        source file position

    # FIXME: is this the right setup? should None be allowed here?
    not_none = False
    or_none = False
    accept_none = True
    accept_builtin_subtypes = False
    annotation = None

    subtypes = ['type']

    def __init__(self, name, type, pos, cname=None, annotation=None):
        self.name = name
        if cname is not None:
            self.cname = cname
        else:
            self.cname = Naming.var_prefix + name
        if annotation is not None:
            self.annotation = annotation
        self.type = type
        self.pos = pos
        self.needs_type_test = False  # TODO: should these defaults be set in analyse_types()?

    def __repr__(self):
        return "%s:%s" % (self.name, repr(self.type))

    def declaration_code(self, for_display = 0):
        return self.type.declaration_code(self.cname, for_display)

    def specialize(self, values):
        return CFuncTypeArg(self.name, self.type.specialize(values), self.pos, self.cname)

    def is_forwarding_reference(self):
        if self.type.is_rvalue_reference:
            if (isinstance(self.type.ref_base_type, TemplatePlaceholderType)
                    and not self.type.ref_base_type.is_cv_qualified):
                return True
        return False

class ToPyStructUtilityCode(object):

    requires = None

    def __init__(self, type, forward_decl, env):
        self.type = type
        self.header = "static PyObject* %s(%s)" % (type.to_py_function,
                                                   type.declaration_code('s'))
        self.forward_decl = forward_decl
        self.env = env

    def __eq__(self, other):
        return isinstance(other, ToPyStructUtilityCode) and self.header == other.header

    def __hash__(self):
        return hash(self.header)

    def get_tree(self, **kwargs):
        pass

    def put_code(self, output):
        code = output['utility_code_def']
        proto = output['utility_code_proto']

        code.putln("%s {" % self.header)
        code.putln("PyObject* res;")
        code.putln("PyObject* member;")
        code.putln("res = __Pyx_PyDict_NewPresized(%d); if (unlikely(!res)) return NULL;" %
                   len(self.type.scope.var_entries))
        for member in self.type.scope.var_entries:
            nameconst_cname = code.get_py_string_const(member.name, identifier=True)
            code.putln("%s; if (unlikely(!member)) goto bad;" % (
                member.type.to_py_call_code('s.%s' % member.cname, 'member', member.type)))
            code.putln("if (unlikely(PyDict_SetItem(res, %s, member) < 0)) goto bad;" % nameconst_cname)
            code.putln("Py_DECREF(member);")
        code.putln("return res;")
        code.putln("bad:")
        code.putln("Py_XDECREF(member);")
        code.putln("Py_DECREF(res);")
        code.putln("return NULL;")
        code.putln("}")

        # This is a bit of a hack, we need a forward declaration
        # due to the way things are ordered in the module...
        if self.forward_decl:
            proto.putln(self.type.empty_declaration_code() + ';')
        proto.putln(self.header + ";")

    def inject_tree_and_scope_into(self, module_node):
        pass


class CStructOrUnionType(CType):
    #  name          string
    #  cname         string
    #  kind          string              "struct" or "union"
    #  scope         StructOrUnionScope, or None if incomplete
    #  typedef_flag  boolean
    #  packed        boolean

    # entry          Entry

    is_struct_or_union = 1
    has_attributes = 1
    exception_check = True

    def __init__(self, name, kind, scope, typedef_flag, cname, packed=False, in_cpp=False):
        self.name = name
        self.cname = cname
        self.kind = kind
        self.scope = scope
        self.typedef_flag = typedef_flag
        self.is_struct = kind == 'struct'
        self.to_py_function = "%s_to_py_%s" % (
            Naming.convert_func_prefix, self.specialization_name())
        self.from_py_function = "%s_from_py_%s" % (
            Naming.convert_func_prefix, self.specialization_name())
        self.exception_check = True
        self._convert_to_py_code = None
        self._convert_from_py_code = None
        self.packed = packed
        self.needs_cpp_construction = self.is_struct and in_cpp

    def can_coerce_to_pyobject(self, env):
        if self._convert_to_py_code is False:
            return None  # tri-state-ish

        if env.outer_scope is None:
            return False

        if self._convert_to_py_code is None:
            is_union = not self.is_struct
            unsafe_union_types = set()
            safe_union_types = set()
            for member in self.scope.var_entries:
                member_type = member.type
                if not member_type.can_coerce_to_pyobject(env):
                    self.to_py_function = None
                    self._convert_to_py_code = False
                    return False
                if is_union:
                    if member_type.is_ptr or member_type.is_cpp_class:
                        unsafe_union_types.add(member_type)
                    else:
                        safe_union_types.add(member_type)

            if unsafe_union_types and (safe_union_types or len(unsafe_union_types) > 1):
                # unsafe mix of safe and unsafe to convert types
                self.from_py_function = None
                self._convert_from_py_code = False
                return False

        return True

    def create_to_py_utility_code(self, env):
        if not self.can_coerce_to_pyobject(env):
            return False

        if self._convert_to_py_code is None:
            for member in self.scope.var_entries:
                member.type.create_to_py_utility_code(env)
            forward_decl = self.entry.visibility != 'extern' and not self.typedef_flag
            self._convert_to_py_code = ToPyStructUtilityCode(self, forward_decl, env)

        env.use_utility_code(self._convert_to_py_code)
        return True

    def can_coerce_from_pyobject(self, env):
        if env.outer_scope is None or self._convert_from_py_code is False:
            return False
        for member in self.scope.var_entries:
            if not member.type.can_coerce_from_pyobject(env):
                return False
        return True

    def create_from_py_utility_code(self, env):
        if env.outer_scope is None:
            return False

        if self._convert_from_py_code is False:
            return None  # tri-state-ish

        if self._convert_from_py_code is None:
            if not self.scope.var_entries:
                # There are obviously missing fields; don't allow instantiation
                # where absolutely no content is provided.
                return False

            for member in self.scope.var_entries:
                if not member.type.create_from_py_utility_code(env):
                    self.from_py_function = None
                    self._convert_from_py_code = False
                    return False

            context = dict(
                struct_type=self,
                var_entries=self.scope.var_entries,
                funcname=self.from_py_function,
            )
            env.use_utility_code(UtilityCode.load_cached("RaiseUnexpectedTypeError", "ObjectHandling.c"))
            from .UtilityCode import CythonUtilityCode
            self._convert_from_py_code = CythonUtilityCode.load(
                "FromPyStructUtility" if self.is_struct else "FromPyUnionUtility",
                "CConvert.pyx",
                outer_module_scope=env.global_scope(),  # need access to types declared in module
                context=context)

        env.use_utility_code(self._convert_from_py_code)
        return True

    def __repr__(self):
        return "<CStructOrUnionType %s %s%s>" % (
            self.name, self.cname,
            ("", " typedef")[self.typedef_flag])

    def declaration_code(self, entity_code,
                         for_display=0, dll_linkage=None, pyrex=0):
        if pyrex or for_display:
            base_code = self.name
        else:
            if self.typedef_flag:
                base_code = self.cname
            else:
                base_code = "%s %s" % (self.kind, self.cname)
            base_code = public_decl(base_code, dll_linkage)
        return self.base_declaration_code(base_code, entity_code)

    def __eq__(self, other):
        try:
            return (isinstance(other, CStructOrUnionType) and
                    self.name == other.name)
        except AttributeError:
            return False

    def __lt__(self, other):
        try:
            return self.name < other.name
        except AttributeError:
            # this is arbitrary, but it makes sure we always have
            # *some* kind of order
            return False

    def __hash__(self):
        return hash(self.cname) ^ hash(self.kind)

    def is_complete(self):
        return self.scope is not None

    def attributes_known(self):
        return self.is_complete()

    def can_be_complex(self):
        # Does the struct consist of exactly two identical floats?
        fields = self.scope.var_entries
        if len(fields) != 2: return False
        a, b = fields
        return (a.type.is_float and b.type.is_float and
                a.type.empty_declaration_code() ==
                b.type.empty_declaration_code())

    def struct_nesting_depth(self):
        child_depths = [x.type.struct_nesting_depth()
                        for x in self.scope.var_entries]
        return max(child_depths) + 1

    def cast_code(self, expr_code):
        if self.is_struct:
            return expr_code
        return super(CStructOrUnionType, self).cast_code(expr_code)

cpp_string_conversions = ("std::string",)

builtin_cpp_conversions = {
    # type                element template params
    "std::pair":          2,
    "std::vector":        1,
    "std::list":          1,
    "std::set":           1,
    "std::unordered_set": 1,
    "std::map":           2,
    "std::unordered_map": 2,
    "std::complex":       1,
}

class CppClassType(CType):
    #  name          string
    #  cname         string
    #  scope         CppClassScope
    #  templates     [string] or None

    is_cpp_class = 1
    has_attributes = 1
    needs_cpp_construction = 1
    exception_check = True
    namespace = None

    # For struct-like declaration.
    kind = "struct"
    packed = False
    typedef_flag = False

    subtypes = ['templates']

    def __init__(self, name, scope, cname, base_classes, templates=None, template_type=None):
        self.name = name
        self.cname = cname
        self.scope = scope
        self.base_classes = base_classes
        self.operators = []
        self.templates = templates
        self.template_type = template_type
        self.num_optional_templates = sum(is_optional_template_param(T) for T in templates or ())
        if templates:
            self.specializations = {tuple(zip(templates, templates)): self}
        else:
            self.specializations = {}
        self.is_cpp_string = cname in cpp_string_conversions

    def use_conversion_utility(self, from_or_to):
        pass

    def maybe_unordered(self):
        if 'unordered' in self.cname:
            return 'unordered_'
        else:
            return ''

    def can_coerce_from_pyobject(self, env):
        if self.cname in builtin_cpp_conversions:
            template_count = builtin_cpp_conversions[self.cname]
            for ix, T in enumerate(self.templates or []):
                if ix >= template_count:
                    break
                if T.is_pyobject or not T.can_coerce_from_pyobject(env):
                    return False
            return True
        elif self.cname in cpp_string_conversions:
            return True
        return False

    def create_from_py_utility_code(self, env):
        if self.from_py_function is not None:
            return True
        if self.cname in builtin_cpp_conversions or self.cname in cpp_string_conversions:
            X = "XYZABC"
            tags = []
            context = {}
            for ix, T in enumerate(self.templates or []):
                if ix >= builtin_cpp_conversions[self.cname]:
                    break
                if T.is_pyobject or not T.create_from_py_utility_code(env):
                    return False
                tags.append(T.specialization_name())
                context[X[ix]] = T

            if self.cname in cpp_string_conversions:
                cls = 'string'
                tags = type_identifier(self),
            else:
                cls = self.cname[5:]
            cname = '__pyx_convert_%s_from_py_%s' % (cls, '__and_'.join(tags))
            context.update({
                'cname': cname,
                'maybe_unordered': self.maybe_unordered(),
                'type': self.cname,
            })
            # Override directives that should not be inherited from user code.
            # TODO: filter directives with an allow list to keep only those that are safe and relevant.
            directives = dict(env.directives, cpp_locals=False)
            from .UtilityCode import CythonUtilityCode
            env.use_utility_code(CythonUtilityCode.load(
                cls.replace('unordered_', '') + ".from_py", "CppConvert.pyx",
                context=context, compiler_directives=directives))
            self.from_py_function = cname
            return True

    def can_coerce_to_pyobject(self, env):
        if self.cname in builtin_cpp_conversions or self.cname in cpp_string_conversions:
            for ix, T in enumerate(self.templates or []):
                if ix >= builtin_cpp_conversions[self.cname]:
                    break
                if T.is_pyobject or not T.can_coerce_to_pyobject(env):
                    return False
            return True


    def create_to_py_utility_code(self, env):
        if self.to_py_function is not None:
            return True
        if self.cname in builtin_cpp_conversions or self.cname in cpp_string_conversions:
            X = "XYZABC"
            tags = []
            context = {}
            for ix, T in enumerate(self.templates or []):
                if ix >= builtin_cpp_conversions[self.cname]:
                    break
                if not T.create_to_py_utility_code(env):
                    return False
                tags.append(T.specialization_name())
                context[X[ix]] = T

            if self.cname in cpp_string_conversions:
                cls = 'string'
                prefix = 'PyObject_'  # gets specialised by explicit type casts in CoerceToPyTypeNode
                tags = type_identifier(self),
            else:
                cls = self.cname[5:]
                prefix = ''
            cname = "__pyx_convert_%s%s_to_py_%s" % (prefix, cls, "____".join(tags))
            context.update({
                'cname': cname,
                'maybe_unordered': self.maybe_unordered(),
                'type': self.cname,
            })
            # Override directives that should not be inherited from user code.
            # TODO: filter directives with an allow list to keep only those that are safe and relevant.
            directives = dict(env.directives, cpp_locals=False)
            from .UtilityCode import CythonUtilityCode
            env.use_utility_code(CythonUtilityCode.load(
                cls.replace('unordered_', '') + ".to_py", "CppConvert.pyx",
                context=context, compiler_directives=directives))
            self.to_py_function = cname
            return True

    def is_template_type(self):
        return self.templates is not None and self.template_type is None

    def get_fused_types(self, result=None, seen=None):
        if result is None:
            result = []
            seen = set()
        if self.namespace:
            self.namespace.get_fused_types(result, seen)
        if self.templates:
            for T in self.templates:
                T.get_fused_types(result, seen)
        return result

    def specialize_here(self, pos, env, template_values=None):
        if not self.is_template_type():
            error(pos, "'%s' type is not a template" % self)
            return error_type
        if len(self.templates) - self.num_optional_templates <= len(template_values) < len(self.templates):
            num_defaults = len(self.templates) - len(template_values)
            partial_specialization = self.declaration_code('', template_params=template_values)
            # Most of the time we don't need to declare anything typed to these
            # default template arguments, but when we do there's no way in C++
            # to reference this directly.  However, it is common convention to
            # provide a typedef in the template class that resolves to each
            # template type.  For now, allow the user to specify this name as
            # the template parameter.
            # TODO: Allow typedefs in cpp classes and search for it in this
            # classes scope as a concrete name we could use.
            template_values = template_values + [
                TemplatePlaceholderType(
                    "%s::%s" % (partial_specialization, param.name), True)
                for param in self.templates[-num_defaults:]]
        if len(self.templates) != len(template_values):
            error(pos, "%s templated type receives %d arguments, got %d" %
                  (self.name, len(self.templates), len(template_values)))
            return error_type
        has_object_template_param = False
        for value in template_values:
            if value.is_pyobject:
                has_object_template_param = True
                error(pos,
                      "Python object type '%s' cannot be used as a template argument" % value)
        if has_object_template_param:
            return error_type
        return self.specialize(dict(zip(self.templates, template_values)))

    def specialize(self, values):
        if not self.templates and not self.namespace:
            return self
        if self.templates is None:
            self.templates = []
        key = tuple(values.items())
        if key in self.specializations:
            return self.specializations[key]
        template_values = [t.specialize(values) for t in self.templates]
        specialized = self.specializations[key] = \
            CppClassType(self.name, None, self.cname, [], template_values, template_type=self)
        # Need to do these *after* self.specializations[key] is set
        # to avoid infinite recursion on circular references.
        specialized.base_classes = [b.specialize(values) for b in self.base_classes]
        if self.namespace is not None:
            specialized.namespace = self.namespace.specialize(values)
        specialized.scope = self.scope.specialize(values, specialized)
        if self.cname == 'std::vector':
            # vector<bool> is special cased in the C++ standard, and its
            # accessors do not necessarily return references to the underlying
            # elements (which may be bit-packed).
            # http://www.cplusplus.com/reference/vector/vector-bool/
            # Here we pretend that the various methods return bool values
            # (as the actual returned values are coercable to such, and
            # we don't support call expressions as lvalues).
            T = values.get(self.templates[0], None)
            if T and not T.is_fused and T.empty_declaration_code() == 'bool':
                for bit_ref_returner in ('at', 'back', 'front'):
                    if bit_ref_returner in specialized.scope.entries:
                        specialized.scope.entries[bit_ref_returner].type.return_type = T
        return specialized

    def deduce_template_params(self, actual):
        if actual.is_cv_qualified:
            actual = actual.cv_base_type
        if actual.is_reference:
            actual = actual.ref_base_type
        if self == actual:
            return {}
        elif actual.is_cpp_class:
            self_template_type = self
            while getattr(self_template_type, 'template_type', None):
                self_template_type = self_template_type.template_type
            def all_bases(cls):
                yield cls
                for parent in cls.base_classes:
                    for base in all_bases(parent):
                        yield base
            for actual_base in all_bases(actual):
                template_type = actual_base
                while getattr(template_type, 'template_type', None):
                    template_type = template_type.template_type
                    if (self_template_type.empty_declaration_code()
                            == template_type.empty_declaration_code()):
                        return reduce(
                            merge_template_deductions,
                            [formal_param.deduce_template_params(actual_param)
                             for (formal_param, actual_param)
                             in zip(self.templates, actual_base.templates)],
                            {})
        else:
            return {}

    def declaration_code(self, entity_code,
            for_display = 0, dll_linkage = None, pyrex = 0,
            template_params = None):
        if template_params is None:
            template_params = self.templates
        if self.templates:
            template_strings = [param.declaration_code('', for_display, None, pyrex)
                                for param in template_params
                                if not is_optional_template_param(param) and not param.is_fused]
            if for_display:
                brackets = "[%s]"
            else:
                brackets = "<%s> "
            templates = brackets % ",".join(template_strings)
        else:
            templates = ""
        if pyrex or for_display:
            base_code = "%s%s" % (self.name, templates)
        else:
            base_code = "%s%s" % (self.cname, templates)
            if self.namespace is not None:
                base_code = "%s::%s" % (self.namespace.empty_declaration_code(), base_code)
            base_code = public_decl(base_code, dll_linkage)
        return self.base_declaration_code(base_code, entity_code)

    def cpp_optional_declaration_code(self, entity_code, dll_linkage=None, template_params=None):
        return "__Pyx_Optional_Type<%s> %s" % (
                self.declaration_code("", False, dll_linkage, False,
                                    template_params),
                entity_code)

    def is_subclass(self, other_type):
        if self.same_as_resolved_type(other_type):
            return 1
        for base_class in self.base_classes:
            if base_class.is_subclass(other_type):
                return 1
        return 0

    def subclass_dist(self, super_type):
        if self.same_as_resolved_type(super_type):
            return 0
        elif not self.base_classes:
            return float('inf')
        else:
            return 1 + min(b.subclass_dist(super_type) for b in self.base_classes)

    def same_as_resolved_type(self, other_type):
        if other_type.is_cpp_class:
            if self == other_type:
                return 1
            # This messy logic is needed due to GH Issue #1852.
            elif (self.cname == other_type.cname and
                    (self.template_type and other_type.template_type
                     or self.templates
                     or other_type.templates)):
                if self.templates == other_type.templates:
                    return 1
                for t1, t2 in zip(self.templates, other_type.templates):
                    if is_optional_template_param(t1) and is_optional_template_param(t2):
                        break
                    if not t1.same_as_resolved_type(t2):
                        return 0
                return 1
        return 0

    def assignable_from_resolved_type(self, other_type):
        # TODO: handle operator=(...) here?
        if other_type is error_type:
            return True
        elif other_type.is_cpp_class:
            return other_type.is_subclass(self)
        elif other_type.is_string and self.cname in cpp_string_conversions:
            return True

    def attributes_known(self):
        return self.scope is not None

    def find_cpp_operation_type(self, operator, operand_type=None):
        operands = [self]
        if operand_type is not None:
            operands.append(operand_type)
        # pos == None => no errors
        operator_entry = self.scope.lookup_operator_for_types(None, operator, operands)
        if not operator_entry:
            return None
        func_type = operator_entry.type
        if func_type.is_ptr:
            func_type = func_type.base_type
        return func_type.return_type

    def get_constructor(self, pos):
        constructor = self.scope.lookup('<init>')
        if constructor is not None:
            return constructor

        # Otherwise: automatically declare no-args default constructor.
        # Make it "nogil" if the base classes allow it.
        nogil = True
        for base in self.base_classes:
            base_constructor = base.scope.lookup('<init>')
            if base_constructor and not base_constructor.type.nogil:
                nogil = False
                break

        func_type = CFuncType(self, [], exception_check='+', nogil=nogil)
        return self.scope.declare_cfunction(u'<init>', func_type, pos)

    def check_nullary_constructor(self, pos, msg="stack allocated"):
        constructor = self.scope.lookup(u'<init>')
        if constructor is not None and best_match([], constructor.all_alternatives()) is None:
            error(pos, "C++ class must have a nullary constructor to be %s" % msg)

    def cpp_optional_check_for_null_code(self, cname):
        # only applies to c++ classes that are being declared as std::optional
        return "(%s.has_value())" % cname


class CppScopedEnumType(CType):
    # name    string
    # doc     string or None
    # cname   string

    is_cpp_enum = True

    def __init__(self, name, cname, underlying_type, namespace=None, doc=None):
        self.name = name
        self.doc = doc
        self.cname = cname
        self.values = []
        self.underlying_type = underlying_type
        self.namespace = namespace

    def __str__(self):
        return self.name

    def declaration_code(self, entity_code,
                        for_display=0, dll_linkage=None, pyrex=0):
        if pyrex or for_display:
            type_name = self.name
        else:
            if self.namespace:
                type_name = "%s::%s" % (
                    self.namespace.empty_declaration_code(),
                    self.cname
                )
            else:
                type_name = "__PYX_ENUM_CLASS_DECL %s" % self.cname
            type_name = public_decl(type_name, dll_linkage)
        return self.base_declaration_code(type_name, entity_code)

    def create_from_py_utility_code(self, env):
        if self.from_py_function:
            return True
        if self.underlying_type.create_from_py_utility_code(env):
            self.from_py_function = '(%s)%s' % (
                self.cname, self.underlying_type.from_py_function
            )
        return True

    def create_to_py_utility_code(self, env):
        if self.to_py_function is not None:
            return True
        if self.underlying_type.create_to_py_utility_code(env):
            # Using a C++11 lambda here, which is fine since
            # scoped enums are a C++11 feature
            self.to_py_function = '[](const %s& x){return %s((%s)x);}' % (
                self.cname,
                self.underlying_type.to_py_function,
                self.underlying_type.empty_declaration_code()
            )
        return True

    def create_type_wrapper(self, env):
        from .UtilityCode import CythonUtilityCode
        rst = CythonUtilityCode.load(
            "CppScopedEnumType", "CpdefEnums.pyx",
            context={
                "name": self.name,
                "cname": self.cname.split("::")[-1],
                "items": tuple(self.values),
                "underlying_type": self.underlying_type.empty_declaration_code(),
                "enum_doc": self.doc,
            },
            outer_module_scope=env.global_scope())

        env.use_utility_code(rst)


class TemplatePlaceholderType(CType):

    def __init__(self, name, optional=False):
        self.name = name
        self.optional = optional

    def declaration_code(self, entity_code,
            for_display = 0, dll_linkage = None, pyrex = 0):
        if entity_code:
            return self.name + " " + entity_code
        else:
            return self.name

    def specialize(self, values):
        if self in values:
            return values[self]
        else:
            return self

    def deduce_template_params(self, actual):
        return {self: actual}

    def same_as_resolved_type(self, other_type):
        if isinstance(other_type, TemplatePlaceholderType):
            return self.name == other_type.name
        else:
            return 0

    def __hash__(self):
        return hash(self.name)

    def __cmp__(self, other):
        if isinstance(other, TemplatePlaceholderType):
            return cmp(self.name, other.name)
        else:
            return cmp(type(self), type(other))

    def __eq__(self, other):
        if isinstance(other, TemplatePlaceholderType):
            return self.name == other.name
        else:
            return False

def is_optional_template_param(type):
    return isinstance(type, TemplatePlaceholderType) and type.optional


class CEnumType(CIntLike, CType):
    #  name           string
    #  doc            string or None
    #  cname          string or None
    #  typedef_flag   boolean
    #  values         [string], populated during declaration analysis

    is_enum = 1
    signed = 1
    rank = -1  # Ranks below any integer type

    def __init__(self, name, cname, typedef_flag, namespace=None, doc=None):
        self.name = name
        self.doc = doc
        self.cname = cname
        self.values = []
        self.typedef_flag = typedef_flag
        self.namespace = namespace
        self.default_value = "(%s) 0" % self.empty_declaration_code()

    def __str__(self):
        return self.name

    def __repr__(self):
        return "<CEnumType %s %s%s>" % (self.name, self.cname,
            ("", " typedef")[self.typedef_flag])

    def declaration_code(self, entity_code,
            for_display = 0, dll_linkage = None, pyrex = 0):
        if pyrex or for_display:
            base_code = self.name
        else:
            if self.namespace:
                base_code = "%s::%s" % (
                    self.namespace.empty_declaration_code(), self.cname)
            elif self.typedef_flag:
                base_code = self.cname
            else:
                base_code = "enum %s" % self.cname
            base_code = public_decl(base_code, dll_linkage)
        return self.base_declaration_code(base_code, entity_code)

    def specialize(self, values):
        if self.namespace:
            namespace = self.namespace.specialize(values)
            if namespace != self.namespace:
                return CEnumType(
                    self.name, self.cname, self.typedef_flag, namespace)
        return self

    def create_type_wrapper(self, env):
        from .UtilityCode import CythonUtilityCode
        env.use_utility_code(CythonUtilityCode.load(
            "EnumType", "CpdefEnums.pyx",
            context={"name": self.name,
                     "items": tuple(self.values),
                     "enum_doc": self.doc,
                     },
            outer_module_scope=env.global_scope()))


class CTupleType(CType):
    # components [PyrexType]

    is_ctuple = True

    def __init__(self, cname, components):
        self.cname = cname
        self.components = components
        self.size = len(components)
        self.to_py_function = "%s_to_py_%s" % (Naming.convert_func_prefix, self.cname)
        self.from_py_function = "%s_from_py_%s" % (Naming.convert_func_prefix, self.cname)
        self.exception_check = True
        self._convert_to_py_code = None
        self._convert_from_py_code = None

    def __str__(self):
        return "(%s)" % ", ".join(str(c) for c in self.components)

    def declaration_code(self, entity_code,
            for_display = 0, dll_linkage = None, pyrex = 0):
        if pyrex or for_display:
            return str(self)
        else:
            return self.base_declaration_code(self.cname, entity_code)

    def can_coerce_to_pyobject(self, env):
        for component in self.components:
            if not component.can_coerce_to_pyobject(env):
                return False
        return True

    def can_coerce_from_pyobject(self, env):
        for component in self.components:
            if not component.can_coerce_from_pyobject(env):
                return False
        return True

    def create_to_py_utility_code(self, env):
        if self._convert_to_py_code is False:
            return None  # tri-state-ish

        if self._convert_to_py_code is None:
            for component in self.components:
                if not component.create_to_py_utility_code(env):
                    self.to_py_function = None
                    self._convert_to_py_code = False
                    return False

            context = dict(
                struct_type_decl=self.empty_declaration_code(),
                components=self.components,
                funcname=self.to_py_function,
                size=len(self.components)
            )
            self._convert_to_py_code = TempitaUtilityCode.load(
                "ToPyCTupleUtility", "TypeConversion.c", context=context)

        env.use_utility_code(self._convert_to_py_code)
        return True

    def create_from_py_utility_code(self, env):
        if self._convert_from_py_code is False:
            return None  # tri-state-ish

        if self._convert_from_py_code is None:
            for component in self.components:
                if not component.create_from_py_utility_code(env):
                    self.from_py_function = None
                    self._convert_from_py_code = False
                    return False

            context = dict(
                struct_type_decl=self.empty_declaration_code(),
                components=self.components,
                funcname=self.from_py_function,
                size=len(self.components)
            )
            self._convert_from_py_code = TempitaUtilityCode.load(
                "FromPyCTupleUtility", "TypeConversion.c", context=context)

        env.use_utility_code(self._convert_from_py_code)
        return True

    def cast_code(self, expr_code):
        return expr_code


def c_tuple_type(components):
    components = tuple(components)
    cname = Naming.ctuple_type_prefix + type_list_identifier(components)
    tuple_type = CTupleType(cname, components)
    return tuple_type


class UnspecifiedType(PyrexType):
    # Used as a placeholder until the type can be determined.

    is_unspecified = 1

    def declaration_code(self, entity_code,
            for_display = 0, dll_linkage = None, pyrex = 0):
        return "<unspecified>"

    def same_as_resolved_type(self, other_type):
        return False


class ErrorType(PyrexType):
    # Used to prevent propagation of error messages.

    is_error = 1
    exception_value = "0"
    exception_check    = 0
    to_py_function = "dummy"
    from_py_function = "dummy"

    def create_to_py_utility_code(self, env):
        return True

    def create_from_py_utility_code(self, env):
        return True

    def declaration_code(self, entity_code,
            for_display = 0, dll_linkage = None, pyrex = 0):
        return "<error>"

    def same_as_resolved_type(self, other_type):
        return 1

    def error_condition(self, result_code):
        return "dummy"


class PythonTypeConstructor(PyrexType):
    """Used to help Cython interpret indexed types from the typing module (or similar)
    """
    is_python_type_constructor = True

    def __init__(self, name, base_type=None):
        self.name = name
        self.base_type = base_type

    def specialize_here(self, pos, env, template_values=None):
        if self.base_type:
            # for a lot of the typing classes it doesn't really matter what the template it
            # (i.e. typing.Dict[int] is really just a dict
            return self.base_type
        return self

    def __repr__(self):
        if self.base_type:
            return "%s[%r]" % (self.name, self.base_type)
        else:
            return self.name

    def __str__(self):
        return self.__repr__()

    def is_template_type(self):
        return True


class PythonTupleTypeConstructor(PythonTypeConstructor):
    def specialize_here(self, pos, env, template_values=None):
        if (template_values and None not in template_values and
                not any(v.is_pyobject for v in template_values)):
            entry = env.declare_tuple_type(pos, template_values)
            if entry:
                return entry.type
        return super(PythonTupleTypeConstructor, self).specialize_here(pos, env, template_values)


class SpecialPythonTypeConstructor(PythonTypeConstructor):
    """
    For things like ClassVar, Optional, etc, which have extra features on top of being
    a "templated" type
    """
    is_special_python_type_constructor = True

    @property
    def is_python_type_constructor(self):
        return not bool(self.template_type)

    def __init__(self, name, template_type=None):
        super(SpecialPythonTypeConstructor, self).__init__(name, None)
        if (name == "typing.ClassVar" and template_type
                and not template_type.is_pyobject):
            # because classvars end up essentially used as globals they have
            # to be PyObjects. Try to find the nearest suitable type (although
            # practically I doubt this matters
            py_type_name = template_type.py_type_name()
            if py_type_name:
                from .Builtin import builtin_scope
                template_type = (builtin_scope.lookup_type(py_type_name)
                                        or py_object_type)
            else:
                template_type = py_object_types
        self.template_type = template_type

    def __getattribute__(self, attr):
        # order of lookup is:
        # 1. specifically overridden in this class or PythonTypeConstructor
        # 2. template type (if it exists)
        # 3. PyrexType
        dict_ = super(PythonTypeConstructor, self).__getattribute__("__dict__")
        if attr in dict_:
            return dict_[attr]
        cls = super(PythonTypeConstructor, self).__getattribute__("__class__")
        while issubclass(cls, PythonTypeConstructor):
            if attr in cls.__dict__:
                return super(PythonTypeConstructor, self).__getattribute__(attr)
            cls = cls.__base__

        tt = super(PythonTypeConstructor, self).__getattribute__("template_type")
        if tt:
            return getattr(tt, attr)

        return super(PythonTypeConstructor, self).__getattribute__(attr)  # fallback to looking like a PyrexType

    def __repr__(self):
        if self.template_type:
            return "%s[%r]" % (self.name, self.template_type)
        else:
            return self.name

    def is_template_type(self):
        return self.template_type is None

    def specialize_here(self, pos, env, template_values=None):
        if not self.is_template_type():
            error(pos, "'%r' has already been specialized" % self )
            return error_type
        if len(template_values) != 1:
            error(pos, "'%s' takes exactly one template argument." % self.name)
        return SpecialPythonTypeConstructor(self.name, template_values[0])


rank_to_type_name = (
    "char",          # 0
    "short",         # 1
    "int",           # 2
    "long",          # 3
    "PY_LONG_LONG",  # 4
    "float",         # 5
    "double",        # 6
    "long double",   # 7
)

_rank_to_type_name = list(rank_to_type_name)
RANK_INT  = _rank_to_type_name.index('int')
RANK_LONG = _rank_to_type_name.index('long')
RANK_FLOAT = _rank_to_type_name.index('float')
UNSIGNED = 0
SIGNED = 2

error_type =    ErrorType()
unspecified_type = UnspecifiedType()

py_object_type = PyObjectType()

c_void_type =        CVoidType()

c_uchar_type =       CIntType(0, UNSIGNED)
c_ushort_type =      CIntType(1, UNSIGNED)
c_uint_type =        CIntType(2, UNSIGNED)
c_ulong_type =       CIntType(3, UNSIGNED)
c_ulonglong_type =   CIntType(4, UNSIGNED)

c_char_type =        CIntType(0)
c_short_type =       CIntType(1)
c_int_type =         CIntType(2)
c_long_type =        CIntType(3)
c_longlong_type =    CIntType(4)

c_schar_type =       CIntType(0, SIGNED)
c_sshort_type =      CIntType(1, SIGNED)
c_sint_type =        CIntType(2, SIGNED)
c_slong_type =       CIntType(3, SIGNED)
c_slonglong_type =   CIntType(4, SIGNED)

c_float_type =       CFloatType(5, math_h_modifier='f')
c_double_type =      CFloatType(6)
c_longdouble_type =  CFloatType(7, math_h_modifier='l')

c_float_complex_type =      CComplexType(c_float_type)
c_double_complex_type =     CComplexType(c_double_type)
c_longdouble_complex_type = CComplexType(c_longdouble_type)

c_anon_enum_type =   CAnonEnumType(-1)
c_returncode_type =  CReturnCodeType(RANK_INT)
c_bint_type =        CBIntType(RANK_INT)
c_py_unicode_type =  CPyUnicodeIntType(RANK_INT-0.5, UNSIGNED)
c_py_ucs4_type =     CPyUCS4IntType(RANK_LONG-0.5, UNSIGNED)
c_py_hash_t_type =   CPyHashTType(RANK_LONG+0.5, SIGNED)
c_py_ssize_t_type =  CPySSizeTType(RANK_LONG+0.5, SIGNED)
c_ssize_t_type =     CSSizeTType(RANK_LONG+0.5, SIGNED)
c_size_t_type =      CSizeTType(RANK_LONG+0.5, UNSIGNED)
c_ptrdiff_t_type =   CPtrdiffTType(RANK_LONG+0.75, SIGNED)

c_null_ptr_type =     CNullPtrType(c_void_type)
c_void_ptr_type =     CPtrType(c_void_type)
c_void_ptr_ptr_type = CPtrType(c_void_ptr_type)
c_char_ptr_type =     CPtrType(c_char_type)
c_const_char_ptr_type = CPtrType(CConstType(c_char_type))
c_uchar_ptr_type =    CPtrType(c_uchar_type)
c_const_uchar_ptr_type = CPtrType(CConstType(c_uchar_type))
c_char_ptr_ptr_type = CPtrType(c_char_ptr_type)
c_int_ptr_type =      CPtrType(c_int_type)
c_py_unicode_ptr_type = CPtrType(c_py_unicode_type)
c_const_py_unicode_ptr_type = CPtrType(CConstType(c_py_unicode_type))
c_py_ssize_t_ptr_type =  CPtrType(c_py_ssize_t_type)
c_ssize_t_ptr_type =  CPtrType(c_ssize_t_type)
c_size_t_ptr_type =  CPtrType(c_size_t_type)

# GIL state
c_gilstate_type = CEnumType("PyGILState_STATE", "PyGILState_STATE", True)
c_threadstate_type = CStructOrUnionType("PyThreadState", "struct", None, 1, "PyThreadState")
c_threadstate_ptr_type = CPtrType(c_threadstate_type)

# PEP-539 "Py_tss_t" type
c_pytss_t_type = CPyTSSTType()

# the Py_buffer type is defined in Builtin.py
c_py_buffer_type = CStructOrUnionType("Py_buffer", "struct", None, 1, "Py_buffer")
c_py_buffer_ptr_type = CPtrType(c_py_buffer_type)

# Not sure whether the unsigned versions and 'long long' should be in there
# long long requires C99 and might be slow, and would always get preferred
# when specialization happens through calling and not indexing
cy_integral_type = FusedType([c_short_type, c_int_type, c_long_type],
                             name="integral")
# Omitting long double as it might be slow
cy_floating_type = FusedType([c_float_type, c_double_type], name="floating")
cy_numeric_type = FusedType([c_short_type,
                             c_int_type,
                             c_long_type,
                             c_float_type,
                             c_double_type,
                             c_float_complex_type,
                             c_double_complex_type], name="numeric")

# buffer-related structs
c_buf_diminfo_type =  CStructOrUnionType("__Pyx_Buf_DimInfo", "struct",
                                      None, 1, "__Pyx_Buf_DimInfo")
c_pyx_buffer_type = CStructOrUnionType("__Pyx_Buffer", "struct", None, 1, "__Pyx_Buffer")
c_pyx_buffer_ptr_type = CPtrType(c_pyx_buffer_type)
c_pyx_buffer_nd_type = CStructOrUnionType("__Pyx_LocalBuf_ND", "struct",
                                      None, 1, "__Pyx_LocalBuf_ND")

cython_memoryview_type = CStructOrUnionType("__pyx_memoryview_obj", "struct",
                                      None, 0, "__pyx_memoryview_obj")

memoryviewslice_type = CStructOrUnionType("memoryviewslice", "struct",
                                          None, 1, "__Pyx_memviewslice")

modifiers_and_name_to_type = {
    #(signed, longness, name) : type
    (0,  0, "char"): c_uchar_type,
    (1,  0, "char"): c_char_type,
    (2,  0, "char"): c_schar_type,

    (0, -1, "int"): c_ushort_type,
    (0,  0, "int"): c_uint_type,
    (0,  1, "int"): c_ulong_type,
    (0,  2, "int"): c_ulonglong_type,

    (1, -1, "int"): c_short_type,
    (1,  0, "int"): c_int_type,
    (1,  1, "int"): c_long_type,
    (1,  2, "int"): c_longlong_type,

    (2, -1, "int"): c_sshort_type,
    (2,  0, "int"): c_sint_type,
    (2,  1, "int"): c_slong_type,
    (2,  2, "int"): c_slonglong_type,

    (1,  0, "float"):  c_float_type,
    (1,  0, "double"): c_double_type,
    (1,  1, "double"): c_longdouble_type,

    (1,  0, "complex"):  c_double_complex_type,  # C: float, Python: double => Python wins
    (1,  0, "floatcomplex"):  c_float_complex_type,
    (1,  0, "doublecomplex"): c_double_complex_type,
    (1,  1, "doublecomplex"): c_longdouble_complex_type,

    #
    (1,  0, "void"): c_void_type,
    (1,  0, "Py_tss_t"): c_pytss_t_type,

    (1,  0, "bint"):       c_bint_type,
    (0,  0, "Py_UNICODE"): c_py_unicode_type,
    (0,  0, "Py_UCS4"):    c_py_ucs4_type,
    (2,  0, "Py_hash_t"):  c_py_hash_t_type,
    (2,  0, "Py_ssize_t"): c_py_ssize_t_type,
    (2,  0, "ssize_t") :   c_ssize_t_type,
    (0,  0, "size_t") :    c_size_t_type,
    (2,  0, "ptrdiff_t") : c_ptrdiff_t_type,

    (1,  0, "object"): py_object_type,
}

def is_promotion(src_type, dst_type):
    # It's hard to find a hard definition of promotion, but empirical
    # evidence suggests that the below is all that's allowed.
    if src_type.is_numeric:
        if dst_type.same_as(c_int_type):
            unsigned = (not src_type.signed)
            return (src_type.is_enum or
                    (src_type.is_int and
                     unsigned + src_type.rank < dst_type.rank))
        elif dst_type.same_as(c_double_type):
            return src_type.is_float and src_type.rank <= dst_type.rank
    return False

def best_match(arg_types, functions, pos=None, env=None, args=None):
    """
    Given a list args of arguments and a list of functions, choose one
    to call which seems to be the "best" fit for this list of arguments.
    This function is used, e.g., when deciding which overloaded method
    to dispatch for C++ classes.

    We first eliminate functions based on arity, and if only one
    function has the correct arity, we return it. Otherwise, we weight
    functions based on how much work must be done to convert the
    arguments, with the following priorities:
      * identical types or pointers to identical types
      * promotions
      * non-Python types
    That is, we prefer functions where no arguments need converted,
    and failing that, functions where only promotions are required, and
    so on.

    If no function is deemed a good fit, or if two or more functions have
    the same weight, we return None (as there is no best match). If pos
    is not None, we also generate an error.
    """
    # TODO: args should be a list of types, not a list of Nodes.
    actual_nargs = len(arg_types)

    candidates = []
    errors = []
    for func in functions:
        error_mesg = ""
        func_type = func.type
        if func_type.is_ptr:
            func_type = func_type.base_type
        # Check function type
        if not func_type.is_cfunction:
            if not func_type.is_error and pos is not None:
                error_mesg = "Calling non-function type '%s'" % func_type
            errors.append((func, error_mesg))
            continue
        # Check no. of args
        max_nargs = len(func_type.args)
        min_nargs = max_nargs - func_type.optional_arg_count
        if actual_nargs < min_nargs or (not func_type.has_varargs and actual_nargs > max_nargs):
            if max_nargs == min_nargs and not func_type.has_varargs:
                expectation = max_nargs
            elif actual_nargs < min_nargs:
                expectation = "at least %s" % min_nargs
            else:
                expectation = "at most %s" % max_nargs
            error_mesg = "Call with wrong number of arguments (expected %s, got %s)" \
                         % (expectation, actual_nargs)
            errors.append((func, error_mesg))
            continue
        if func_type.templates:
            # For any argument/parameter pair A/P, if P is a forwarding reference,
            # use lvalue-reference-to-A for deduction in place of A when the
            # function call argument is an lvalue. See:
            # https://en.cppreference.com/w/cpp/language/template_argument_deduction#Deduction_from_a_function_call
            arg_types_for_deduction = list(arg_types)
            if func.type.is_cfunction and args:
                for i, formal_arg in enumerate(func.type.args):
                    if formal_arg.is_forwarding_reference():
                        if args[i].is_lvalue():
                            arg_types_for_deduction[i] = c_ref_type(arg_types[i])
            deductions = reduce(
                merge_template_deductions,
                [pattern.type.deduce_template_params(actual) for (pattern, actual) in zip(func_type.args, arg_types_for_deduction)],
                {})
            if deductions is None:
                errors.append((func, "Unable to deduce type parameters for %s given (%s)" % (
                    func_type, ', '.join(map(str, arg_types_for_deduction)))))
            elif len(deductions) < len(func_type.templates):
                errors.append((func, "Unable to deduce type parameter %s" % (
                    ", ".join([param.name for param in set(func_type.templates) - set(deductions.keys())]))))
            else:
                type_list = [deductions[param] for param in func_type.templates]
                from .Symtab import Entry
                specialization = Entry(
                    name = func.name + "[%s]" % ",".join([str(t) for t in type_list]),
                    cname = func.cname + "<%s>" % ",".join([t.empty_declaration_code() for t in type_list]),
                    type = func_type.specialize(deductions),
                    pos = func.pos)
                candidates.append((specialization, specialization.type))
        else:
            candidates.append((func, func_type))

    # Optimize the most common case of no overloading...
    if len(candidates) == 1:
        return candidates[0][0]
    elif len(candidates) == 0:
        if pos is not None:
            func, errmsg = errors[0]
            if len(errors) == 1 or [1 for func, e in errors if e == errmsg]:
                error(pos, errmsg)
            else:
                error(pos, "no suitable method found")
        return None

    possibilities = []
    bad_types = []
    needed_coercions = {}

    for index, (func, func_type) in enumerate(candidates):
        score = [0,0,0,0,0,0,0]
        for i in range(min(actual_nargs, len(func_type.args))):
            src_type = arg_types[i]
            dst_type = func_type.args[i].type

            assignable = dst_type.assignable_from(src_type)

            # Now take care of unprefixed string literals. So when you call a cdef
            # function that takes a char *, the coercion will mean that the
            # type will simply become bytes. We need to do this coercion
            # manually for overloaded and fused functions
            if not assignable:
                c_src_type = None
                if src_type.is_pyobject:
                    if src_type.is_builtin_type and src_type.name == 'str' and dst_type.resolve().is_string:
                        c_src_type = dst_type.resolve()
                    else:
                        c_src_type = src_type.default_coerced_ctype()
                elif src_type.is_pythran_expr:
                        c_src_type = src_type.org_buffer

                if c_src_type is not None:
                    assignable = dst_type.assignable_from(c_src_type)
                    if assignable:
                        src_type = c_src_type
                        needed_coercions[func] = (i, dst_type)

            if assignable:
                if src_type == dst_type or dst_type.same_as(src_type):
                    pass  # score 0
                elif func_type.is_strict_signature:
                    break  # exact match requested but not found
                elif is_promotion(src_type, dst_type):
                    score[2] += 1
                elif ((src_type.is_int and dst_type.is_int) or
                      (src_type.is_float and dst_type.is_float)):
                    score[2] += abs(dst_type.rank + (not dst_type.signed) -
                                    (src_type.rank + (not src_type.signed))) + 1
                elif dst_type.is_ptr and src_type.is_ptr:
                    if dst_type.base_type == c_void_type:
                        score[4] += 1
                    elif src_type.base_type.is_cpp_class and src_type.base_type.is_subclass(dst_type.base_type):
                        score[6] += src_type.base_type.subclass_dist(dst_type.base_type)
                    else:
                        score[5] += 1
                elif not src_type.is_pyobject:
                    score[1] += 1
                else:
                    score[0] += 1
            else:
                error_mesg = "Invalid conversion from '%s' to '%s'" % (src_type, dst_type)
                bad_types.append((func, error_mesg))
                break
        else:
            possibilities.append((score, index, func))  # so we can sort it

    if possibilities:
        possibilities.sort()
        if len(possibilities) > 1:
            score1 = possibilities[0][0]
            score2 = possibilities[1][0]
            if score1 == score2:
                if pos is not None:
                    error(pos, "ambiguous overloaded method")
                return None

        function = possibilities[0][-1]

        if function in needed_coercions and env:
            arg_i, coerce_to_type = needed_coercions[function]
            args[arg_i] = args[arg_i].coerce_to(coerce_to_type, env)

        return function

    if pos is not None:
        if len(bad_types) == 1:
            error(pos, bad_types[0][1])
        else:
            error(pos, "no suitable method found")

    return None

def merge_template_deductions(a, b):
    if a is None or b is None:
        return None
    all = a
    for param, value in b.items():
        if param in all:
            if a[param] != b[param]:
                return None
        else:
            all[param] = value
    return all


def widest_numeric_type(type1, type2):
    """Given two numeric types, return the narrowest type encompassing both of them.
    """
    if type1.is_reference:
        type1 = type1.ref_base_type
    if type2.is_reference:
        type2 = type2.ref_base_type
    if type1.is_cv_qualified:
        type1 = type1.cv_base_type
    if type2.is_cv_qualified:
        type2 = type2.cv_base_type
    if type1 == type2:
        widest_type = type1
    elif type1.is_complex or type2.is_complex:
        def real_type(ntype):
            if ntype.is_complex:
                return ntype.real_type
            return ntype
        widest_type = CComplexType(
            widest_numeric_type(
                real_type(type1),
                real_type(type2)))
    elif type1.is_enum and type2.is_enum:
        widest_type = c_int_type
    elif type1.rank < type2.rank:
        widest_type = type2
    elif type1.rank > type2.rank:
        widest_type = type1
    elif type1.signed < type2.signed:
        widest_type = type1
    elif type1.signed > type2.signed:
        widest_type = type2
    elif type1.is_typedef > type2.is_typedef:
        widest_type = type1
    else:
        widest_type = type2
    return widest_type


def numeric_type_fits(small_type, large_type):
    return widest_numeric_type(small_type, large_type) == large_type


def independent_spanning_type(type1, type2):
    # Return a type assignable independently from both type1 and
    # type2, but do not require any interoperability between the two.
    # For example, in "True * 2", it is safe to assume an integer
    # result type (so spanning_type() will do the right thing),
    # whereas "x = True or 2" must evaluate to a type that can hold
    # both a boolean value and an integer, so this function works
    # better.
    if type1.is_reference ^ type2.is_reference:
        if type1.is_reference:
            type1 = type1.ref_base_type
        else:
            type2 = type2.ref_base_type
    if type1 == type2:
        return type1
    elif (type1 is c_bint_type or type2 is c_bint_type) and (type1.is_numeric and type2.is_numeric):
        # special case: if one of the results is a bint and the other
        # is another C integer, we must prevent returning a numeric
        # type so that we do not lose the ability to coerce to a
        # Python bool if we have to.
        return py_object_type
    span_type = _spanning_type(type1, type2)
    if span_type is None:
        return error_type
    return span_type

def spanning_type(type1, type2):
    # Return a type assignable from both type1 and type2, or
    # py_object_type if no better type is found.  Assumes that the
    # code that calls this will try a coercion afterwards, which will
    # fail if the types cannot actually coerce to a py_object_type.
    if type1 == type2:
        return type1
    elif type1 is py_object_type or type2 is py_object_type:
        return py_object_type
    elif type1 is c_py_unicode_type or type2 is c_py_unicode_type:
        # Py_UNICODE behaves more like a string than an int
        return py_object_type
    span_type = _spanning_type(type1, type2)
    if span_type is None:
        return py_object_type
    return span_type

def _spanning_type(type1, type2):
    if type1.is_numeric and type2.is_numeric:
        return widest_numeric_type(type1, type2)
    elif type1.is_builtin_type and type1.name == 'float' and type2.is_numeric:
        return widest_numeric_type(c_double_type, type2)
    elif type2.is_builtin_type and type2.name == 'float' and type1.is_numeric:
        return widest_numeric_type(type1, c_double_type)
    elif type1.is_extension_type and type2.is_extension_type:
        return widest_extension_type(type1, type2)
    elif type1.is_pyobject or type2.is_pyobject:
        return py_object_type
    elif type1.assignable_from(type2):
        if type1.is_extension_type and type1.typeobj_is_imported():
            # external types are unsafe, so we use PyObject instead
            return py_object_type
        return type1
    elif type2.assignable_from(type1):
        if type2.is_extension_type and type2.typeobj_is_imported():
            # external types are unsafe, so we use PyObject instead
            return py_object_type
        return type2
    elif type1.is_ptr and type2.is_ptr:
        if type1.base_type.is_cpp_class and type2.base_type.is_cpp_class:
            common_base = widest_cpp_type(type1.base_type, type2.base_type)
            if common_base:
                return CPtrType(common_base)
        # incompatible pointers, void* will do as a result
        return c_void_ptr_type
    else:
        return None

def widest_extension_type(type1, type2):
    if type1.typeobj_is_imported() or type2.typeobj_is_imported():
        return py_object_type
    while True:
        if type1.subtype_of(type2):
            return type2
        elif type2.subtype_of(type1):
            return type1
        type1, type2 = type1.base_type, type2.base_type
        if type1 is None or type2 is None:
            return py_object_type

def widest_cpp_type(type1, type2):
    @cached_function
    def bases(type):
        all = set()
        for base in type.base_classes:
            all.add(base)
            all.update(bases(base))
        return all
    common_bases = bases(type1).intersection(bases(type2))
    common_bases_bases = reduce(set.union, [bases(b) for b in common_bases], set())
    candidates = [b for b in common_bases if b not in common_bases_bases]
    if len(candidates) == 1:
        return candidates[0]
    else:
        # Fall back to void* for now.
        return None


def simple_c_type(signed, longness, name):
    # Find type descriptor for simple type given name and modifiers.
    # Returns None if arguments don't make sense.
    return modifiers_and_name_to_type.get((signed, longness, name))

def parse_basic_type(name):
    base = None
    if name.startswith('p_'):
        base = parse_basic_type(name[2:])
    elif name.startswith('p'):
        base = parse_basic_type(name[1:])
    elif name.endswith('*'):
        base = parse_basic_type(name[:-1])
    if base:
        return CPtrType(base)
    #
    basic_type = simple_c_type(1, 0, name)
    if basic_type:
        return basic_type
    #
    signed = 1
    longness = 0
    if name == 'Py_UNICODE':
        signed = 0
    elif name == 'Py_UCS4':
        signed = 0
    elif name == 'Py_hash_t':
        signed = 2
    elif name == 'Py_ssize_t':
        signed = 2
    elif name == 'ssize_t':
        signed = 2
    elif name == 'size_t':
        signed = 0
    else:
        if name.startswith('u'):
            name = name[1:]
            signed = 0
        elif (name.startswith('s') and
              not name.startswith('short')):
            name = name[1:]
            signed = 2
        longness = 0
        while name.startswith('short'):
            name = name.replace('short', '', 1).strip()
            longness -= 1
        while name.startswith('long'):
            name = name.replace('long', '', 1).strip()
            longness += 1
        if longness != 0 and not name:
            name = 'int'
    return simple_c_type(signed, longness, name)


def _construct_type_from_base(cls, base_type, *args):
    if base_type is error_type:
        return error_type
    return cls(base_type, *args)

def c_array_type(base_type, size):
    # Construct a C array type.
    return _construct_type_from_base(CArrayType, base_type, size)

def c_ptr_type(base_type):
    # Construct a C pointer type.
    if base_type.is_reference:
        base_type = base_type.ref_base_type
    return _construct_type_from_base(CPtrType, base_type)

def c_ref_type(base_type):
    # Construct a C reference type
    return _construct_type_from_base(CReferenceType, base_type)

def cpp_rvalue_ref_type(base_type):
    # Construct a C++ rvalue reference type
    return _construct_type_from_base(CppRvalueReferenceType, base_type)

def c_const_type(base_type):
    # Construct a C const type.
    return _construct_type_from_base(CConstType, base_type)

def c_const_or_volatile_type(base_type, is_const, is_volatile):
    # Construct a C const/volatile type.
    return _construct_type_from_base(CConstOrVolatileType, base_type, is_const, is_volatile)


def same_type(type1, type2):
    return type1.same_as(type2)

def assignable_from(type1, type2):
    return type1.assignable_from(type2)

def typecast(to_type, from_type, expr_code):
    #  Return expr_code cast to a C type which can be
    #  assigned to to_type, assuming its existing C type
    #  is from_type.
    if (to_type is from_type or
            (not to_type.is_pyobject and assignable_from(to_type, from_type))):
        return expr_code
    elif (to_type is py_object_type and from_type and
            from_type.is_builtin_type and from_type.name != 'type'):
        # no cast needed, builtins are PyObject* already
        return expr_code
    else:
        #print "typecast: to", to_type, "from", from_type ###
        return to_type.cast_code(expr_code)

def type_list_identifier(types):
    return cap_length('__and_'.join(type_identifier(type) for type in types))

_special_type_characters = {
    '__': '__dunder',
    'const ': '__const_',
    ' ': '__space_',
    '*': '__ptr',
    '&': '__ref',
    '&&': '__fwref',
    '[': '__lArr',
    ']': '__rArr',
    '<': '__lAng',
    '>': '__rAng',
    '(': '__lParen',
    ')': '__rParen',
    ',': '__comma_',
    '...': '__EL',
    '::': '__in_',
    ':': '__D',
}

_escape_special_type_characters = partial(re.compile(
    # join substrings in reverse order to put longer matches first, e.g. "::" before ":"
    " ?(%s) ?" % "|".join(re.escape(s) for s in sorted(_special_type_characters, reverse=True))
).sub, lambda match: _special_type_characters[match.group(1)])

def type_identifier(type, pyrex=False):
    decl = type.empty_declaration_code(pyrex=pyrex)
    return type_identifier_from_declaration(decl)

_type_identifier_cache = {}
def type_identifier_from_declaration(decl):
    safe = _type_identifier_cache.get(decl)
    if safe is None:
        safe = decl
        safe = re.sub(' +', ' ', safe)
        safe = re.sub(' ?([^a-zA-Z0-9_]) ?', r'\1', safe)
        safe = _escape_special_type_characters(safe)
        safe = cap_length(re.sub('[^a-zA-Z0-9_]', lambda x: '__%X' % ord(x.group(0)), safe))
        _type_identifier_cache[decl] = safe
    return safe

def cap_length(s, max_prefix=63, max_len=1024):
    if len(s) <= max_prefix:
        return s
    hash_prefix = hashlib.sha256(s.encode('ascii')).hexdigest()[:6]
    return '%s__%s__etc' % (hash_prefix, s[:max_len-17])<|MERGE_RESOLUTION|>--- conflicted
+++ resolved
@@ -257,12 +257,9 @@
     is_cfunction = 0
     is_struct_or_union = 0
     is_cpp_class = 0
-<<<<<<< HEAD
+    is_optional_cpp_class = 0
     is_python_type_constructor = 0
     is_special_python_type_constructor = 0
-=======
-    is_optional_cpp_class = 0
->>>>>>> f42b6eeb
     is_cpp_string = 0
     is_struct = 0
     is_enum = 0
