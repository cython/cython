#
#   Cython/Python language types
#


import copy
import hashlib
import re

from functools import partial, reduce
from itertools import product

from Cython.Utils import cached_function
from .Code import UtilityCode, LazyUtilityCode, TempitaUtilityCode, AbstractUtilityCode
from . import StringEncoding
from . import Naming

from .Errors import error, CannotSpecialize, performance_hint


class BaseType:
    #
    #  Base class for all Cython types including pseudo-types.

    # List of attribute names of any subtypes
    subtypes = []
    _empty_declaration = None
    _specialization_name = None
    default_format_spec = None

    def can_coerce_to_pyobject(self, env):
        return False

    def can_coerce_from_pyobject(self, env):
        return False

    def can_coerce_to_pystring(self, env, format_spec=None):
        return False

    def convert_to_pystring(self, cvalue, code, format_spec=None):
        raise NotImplementedError("C types that support string formatting must override this method")

    def cast_code(self, expr_code):
        return "((%s)%s)" % (self.empty_declaration_code(), expr_code)

    def empty_declaration_code(self, pyrex=False):
        if pyrex:
            return self.declaration_code('', pyrex=True)
        if self._empty_declaration is None:
            self._empty_declaration = self.declaration_code('')
        return self._empty_declaration

    def specialization_name(self):
        if self._specialization_name is None:
            # This is not entirely robust.
            common_subs = (self.empty_declaration_code()
                           # covers both "unsigned " and "signed "
                           .replace("signed ", "signed_")
                           .replace("long long", "long_long")
                           .replace(" ", "__"))
            self._specialization_name = re.sub(
                '[^a-zA-Z0-9_]', lambda x: '_%x_' % ord(x.group(0)), common_subs)
        return self._specialization_name

    def base_declaration_code(self, base_code, entity_code):
        if entity_code:
            return "%s %s" % (base_code, entity_code)
        else:
            return base_code

    def __deepcopy__(self, memo):
        """
        Types never need to be copied, if we do copy, Unfortunate Things
        Will Happen!
        """
        return self

    def get_fused_types(self, result=None, seen=None, subtypes=None, include_function_return_type=False):
        subtypes = subtypes or self.subtypes
        if not subtypes:
            return None

        if result is None:
            result = []
            seen = set()

        for attr in subtypes:
            list_or_subtype = getattr(self, attr)
            if list_or_subtype:
                if isinstance(list_or_subtype, BaseType):
                    list_or_subtype.get_fused_types(result, seen, include_function_return_type=include_function_return_type)
                else:
                    for subtype in list_or_subtype:
                        subtype.get_fused_types(result, seen, include_function_return_type=include_function_return_type)

        return result

    def specialize_fused(self, env):
        if env.fused_to_specific:
            return self.specialize(env.fused_to_specific)

        return self

    @property
    def is_fused(self):
        """
        Whether this type or any of its subtypes is a fused type
        """
        # Add this indirection for the is_fused property to allow overriding
        # get_fused_types in subclasses.
        return self.get_fused_types()

    def deduce_template_params(self, actual):
        """
        Deduce any template params in this (argument) type given the actual
        argument type.

        https://en.cppreference.com/w/cpp/language/function_template#Template_argument_deduction
        """
        return {}

    def __lt__(self, other):
        """
        For sorting. The sorting order should correspond to the preference of
        conversion from Python types.

        Override to provide something sensible. This is only implemented so that
        python 3 doesn't trip
        """
        return id(type(self)) < id(type(other))

    def py_type_name(self):
        """
        Return the name of the Python type that can coerce to this type.
        """

    def typeof_name(self):
        """
        Return the string with which fused python functions can be indexed.
        """
        if self.is_builtin_type or self.py_type_name() == 'object':
            index_name = self.py_type_name()
        else:
            index_name = str(self)

        return index_name

    def check_for_null_code(self, cname):
        """
        Return the code for a NULL-check in case an UnboundLocalError should
        be raised if an entry of this type is referenced before assignment.
        Returns None if no check should be performed.
        """
        return None

    def invalid_value(self):
        """
        Returns the most invalid value an object of this type can assume as a
        C expression string. Returns None if no such value exists.
        """


class PyrexType(BaseType):
    #
    #  Base class for all Cython types
    #
    #  is_pyobject           boolean     Is a Python object type
    #  is_extension_type     boolean     Is a Python extension type
    #  is_final_type         boolean     Is a final extension type
    #  is_numeric            boolean     Is a C numeric type
    #  is_int                boolean     Is a C integer type
    #  is_float              boolean     Is a C floating point type
    #  is_complex            boolean     Is a C complex type
    #  is_void               boolean     Is the C void type
    #  is_array              boolean     Is a C array type
    #  is_ptr                boolean     Is a C pointer type
    #  is_null_ptr           boolean     Is the type of NULL
    #  is_reference          boolean     Is a C reference type
    #  is_rvalue_reference   boolean     Is a C++ rvalue reference type
    #  is_const              boolean     Is a C const type
    #  is_volatile           boolean     Is a C volatile type
    #  is_cv_qualified       boolean     Is a C const or volatile type
    #  is_cfunction          boolean     Is a C function type
    #  is_struct_or_union    boolean     Is a C struct or union type
    #  is_struct             boolean     Is a C struct type
    #  is_cpp_class          boolean     Is a C++ class
    #  is_optional_cpp_class boolean     Is a C++ class with variable lifetime handled with std::optional
    #  is_enum               boolean     Is a C enum type
    #  is_cpp_enum           boolean     Is a C++ scoped enum type
    #  is_typedef            boolean     Is a typedef type
    #  is_string             boolean     Is a C char * type
    #  is_pyunicode_ptr      boolean     Is a C PyUNICODE * type
    #  is_cpp_string         boolean     Is a C++ std::string or std::string_view type
    #  python_type_constructor_name     string or None     non-None if it is a Python type constructor that can be indexed/"templated"
    #  is_unicode_char       boolean     Is either Py_UCS4 or Py_UNICODE
    #  is_returncode         boolean     Is used only to signal exceptions
    #  is_error              boolean     Is the dummy error type
    #  is_buffer             boolean     Is buffer access type
    #  is_pythran_expr       boolean     Is Pythran expr
    #  is_numpy_buffer       boolean     Is Numpy array buffer
    #  is_unowned_view       boolean     Is a pointer or a C++ class such as std::string_view
    #  is_cython_lock_type   boolean     Is a Cython lock
    #  has_attributes        boolean     Has C dot-selectable attributes
    #  needs_refcounting     boolean     Needs code to be generated similar to incref/gotref/decref.
    #                                    Largely used internally.
    #  refcounting_needs_gil boolean     Reference counting needs GIL to be acquired.
    #  equivalent_type       type        A C or Python type that is equivalent to this Python or C type.
    #  default_value         string      Initial value that can be assigned before first user assignment.
    #  declaration_value     string      The value statically assigned on declaration (if any).
    #  entry                 Entry       The Entry for this type
    #
    #  declaration_code(entity_code,
    #      for_display = 0, dll_linkage = None, pyrex = 0)
    #    Returns a code fragment for the declaration of an entity
    #    of this type, given a code fragment for the entity.
    #    * If for_display, this is for reading by a human in an error
    #      message; otherwise it must be valid C code.
    #    * If dll_linkage is not None, it must be 'DL_EXPORT' or
    #      'DL_IMPORT', and will be added to the base type part of
    #      the declaration.
    #    * If pyrex = 1, this is for use in a 'cdef extern'
    #      statement of a Cython include file.
    #
    #  assignable_from(src_type)
    #    Tests whether a variable of this type can be
    #    assigned a value of type src_type.
    #
    #  same_as(other_type)
    #    Tests whether this type represents the same type
    #    as other_type.
    #
    #  as_argument_type():
    #    Coerces array and C function types into pointer type for use as
    #    a formal argument type.
    #

    is_pyobject = 0
    is_unspecified = 0
    is_extension_type = 0
    is_final_type = 0
    is_builtin_type = 0
    is_cython_builtin_type = 0
    is_numeric = 0
    is_int = 0
    is_float = 0
    is_complex = 0
    is_void = 0
    is_array = 0
    is_ptr = 0
    is_null_ptr = 0
    is_reference = 0
    is_fake_reference = 0
    is_rvalue_reference = 0
    is_const = 0
    is_volatile = 0
    is_cv_qualified = 0
    is_cfunction = 0
    is_struct_or_union = 0
    is_cpp_class = 0
    is_optional_cpp_class = 0
    python_type_constructor_name = None
    is_cpp_string = 0
    is_struct = 0
    is_enum = 0
    is_cpp_enum = False
    is_typedef = 0
    is_string = 0
    is_pyunicode_ptr = 0
    is_unicode_char = 0
    is_returncode = 0
    is_error = 0
    is_buffer = 0
    is_ctuple = 0
    is_memoryviewslice = 0
    is_pythran_expr = 0
    is_numpy_buffer = 0
    is_unowned_view = False
    is_cython_lock_type = False
    has_attributes = 0
    needs_refcounting = 0
    refcounting_needs_gil = True
    equivalent_type = None
    default_value = ""
    declaration_value = ""

    def resolve(self):
        # If a typedef, returns the base type.
        return self

    def specialize(self, values):
        # Returns the concrete type if this is a fused type, or otherwise the type itself.
        # May raise Errors.CannotSpecialize on failure
        return self

    def literal_code(self, value):
        # Returns a C code fragment representing a literal
        # value of this type.
        return str(value)

    def __str__(self):
        return self.declaration_code("", for_display = 1).strip()

    def same_as(self, other_type, **kwds):
        return self.same_as_resolved_type(other_type.resolve(), **kwds)

    def same_as_resolved_type(self, other_type):
        return self == other_type or other_type is error_type

    def subtype_of(self, other_type):
        return self.subtype_of_resolved_type(other_type.resolve())

    def subtype_of_resolved_type(self, other_type):
        return self.same_as(other_type)

    def assignable_from(self, src_type):
        return self.assignable_from_resolved_type(src_type.resolve())

    def assignable_from_resolved_type(self, src_type):
        return self.same_as(src_type)

    def assignment_failure_extra_info(self, src_type, src_name):
        """Override if you can provide useful extra information about why an assignment didn't work.

        src_name may be None if unavailable"""
        return ""

    def as_argument_type(self):
        return self

    def is_complete(self):
        # A type is incomplete if it is an unsized array,
        # a struct whose attributes are not defined, etc.
        return 1

    def is_simple_buffer_dtype(self):
        return False

    def can_be_optional(self):
        """Returns True if type can be used with typing.Optional[]."""
        return False

    def struct_nesting_depth(self):
        # Returns the number levels of nested structs. This is
        # used for constructing a stack for walking the run-time
        # type information of the struct.
        return 1

    def global_init_code(self, entry, code):
        # abstract
        pass

    def needs_nonecheck(self):
        return 0

    def _assign_from_py_code(self, source_code, result_code, error_pos, code,
                             from_py_function=None, error_condition=None, extra_args=None,
                             special_none_cvalue=None):
        args = ', ' + ', '.join('%s' % arg for arg in extra_args) if extra_args else ''
        convert_call = "%s(%s%s)" % (
            from_py_function or self.from_py_function,
            source_code,
            args,
        )
        if self.is_enum:
            convert_call = typecast(self, c_long_type, convert_call)
        if special_none_cvalue:
            # NOTE: requires 'source_code' to be simple!
            convert_call = "(__Pyx_Py_IsNone(%s) ? (%s) : (%s))" % (
                source_code, special_none_cvalue, convert_call)
        return '%s = %s; %s' % (
            result_code,
            convert_call,
            code.error_goto_if(error_condition or self.error_condition(result_code), error_pos))

    def _generate_dummy_refcounting(self, code, *ignored_args, **ignored_kwds):
        if self.needs_refcounting:
            raise NotImplementedError("Ref-counting operation not yet implemented for type %s" %
                                      self)

    def _generate_dummy_refcounting_assignment(self, code, cname, rhs_cname, *ignored_args, **ignored_kwds):
        if self.needs_refcounting:
            raise NotImplementedError("Ref-counting operation not yet implemented for type %s" %
                                      self)
        code.putln("%s = %s" % (cname, rhs_cname))

    generate_incref = generate_xincref = generate_decref = generate_xdecref \
        = generate_decref_clear = generate_xdecref_clear \
        = generate_gotref = generate_xgotref = generate_giveref = generate_xgiveref \
            = _generate_dummy_refcounting

    generate_decref_set = generate_xdecref_set = _generate_dummy_refcounting_assignment

    def nullcheck_string(self, code, cname):
        if self.needs_refcounting:
            raise NotImplementedError("Ref-counting operation not yet implemented for type %s" %
                                      self)
        code.putln("1")

    def cpp_optional_declaration_code(self, entity_code, dll_linkage=None):
        # declares an std::optional c++ variable
        raise NotImplementedError(
            "cpp_optional_declaration_code only implemented for c++ classes and not type %s" % self)

    def needs_explicit_construction(self, scope):
        return False

    def needs_explicit_destruction(self, scope):
        return False


def public_decl(base_code, dll_linkage):
    if dll_linkage:
        return "%s(%s)" % (dll_linkage, base_code.replace(',', ' __PYX_COMMA '))
    else:
        return base_code


def create_typedef_type(name, base_type, cname, is_external=0, namespace=None):
    if is_external:
        if base_type.is_complex or base_type.is_fused:
            raise ValueError("%s external typedefs not supported" % (
                "Fused" if base_type.is_fused else "Complex"))
    if base_type.is_complex or base_type.is_fused:
        return base_type
    return CTypedefType(name, base_type, cname, is_external, namespace)


class CTypedefType(BaseType):
    #
    #  Pseudo-type defined with a ctypedef statement in a
    #  'cdef extern from' block.
    #  Delegates most attribute lookups to the base type.
    #  (Anything not defined here or in the BaseType is delegated.)
    #
    #  qualified_name      string
    #  typedef_name        string
    #  typedef_cname       string
    #  typedef_base_type   PyrexType
    #  typedef_is_external bool

    is_typedef = 1
    typedef_is_external = 0

    to_py_utility_code = None
    from_py_utility_code = None

    subtypes = ['typedef_base_type']

    def __init__(self, name, base_type, cname, is_external=0, namespace=None):
        assert not base_type.is_complex
        self.typedef_name = name
        self.typedef_cname = cname
        self.typedef_base_type = base_type
        self.typedef_is_external = is_external
        self.typedef_namespace = namespace

    def invalid_value(self):
        return self.typedef_base_type.invalid_value()

    def resolve(self):
        return self.typedef_base_type.resolve()

    def resolve_known_type(self):
        """Resolve the typedef unless it is external (and thus not safely known).
        """
        if self.typedef_is_external:
            return self
        tp = self.typedef_base_type
        while tp.is_typedef and not tp.typedef_is_external:
            tp = tp.typedef_base_type
        return tp

    def declaration_code(self, entity_code,
            for_display = 0, dll_linkage = None, pyrex = 0):
        if pyrex or for_display:
            base_code = self.typedef_name
        else:
            base_code = public_decl(self.typedef_cname, dll_linkage)
        if self.typedef_namespace is not None and not pyrex:
            base_code = "%s::%s" % (self.typedef_namespace.empty_declaration_code(), base_code)
        return self.base_declaration_code(base_code, entity_code)

    def as_argument_type(self):
        return self

    def cast_code(self, expr_code):
        # If self is really an array (rather than pointer), we can't cast.
        # For example, the gmp mpz_t.
        if self.typedef_base_type.is_array:
            base_type = self.typedef_base_type.base_type
            return CPtrType(base_type).cast_code(expr_code)
        else:
            return BaseType.cast_code(self, expr_code)

    def specialize(self, values):
        base_type = self.typedef_base_type.specialize(values)
        namespace = self.typedef_namespace.specialize(values) if self.typedef_namespace else None
        if base_type is self.typedef_base_type and namespace is self.typedef_namespace:
            return self
        else:
            return create_typedef_type(self.typedef_name, base_type, self.typedef_cname,
                                0, namespace)

    def __repr__(self):
        return "<CTypedefType %s>" % self.typedef_cname

    def __str__(self):
        return self.typedef_name

    def _create_utility_code(self, template_utility_code,
                             template_function_name):
        type_name = type_identifier(self.typedef_cname)
        utility_code = template_utility_code.specialize(
            type     = self.typedef_cname,
            TypeName = type_name)
        function_name = template_function_name % type_name
        return utility_code, function_name

    def create_to_py_utility_code(self, env):
        if self.typedef_is_external:
            if not self.to_py_utility_code:
                base_type = self.typedef_base_type
                if type(base_type) is CIntType:
                    self.to_py_function = "__Pyx_PyLong_From_" + self.specialization_name()
                    env.use_utility_code(TempitaUtilityCode.load_cached(
                        "CIntToPy", "TypeConversion.c",
                        context={"TYPE": self.empty_declaration_code(),
                                 "TO_PY_FUNCTION": self.to_py_function}))
                    return True
                elif base_type.is_float:
                    pass  # XXX implement!
                elif base_type.is_complex:
                    pass  # XXX implement!
                    pass
                elif base_type.is_cpp_string:
                    cname = "__pyx_convert_PyObject_string_to_py_%s" % type_identifier(self)
                    context = {
                        'cname': cname,
                        'type': self.typedef_cname,
                    }
                    from .UtilityCode import CythonUtilityCode
                    env.use_utility_code(CythonUtilityCode.load(
                        "string.to_py", "CppConvert.pyx", context=context))
                    self.to_py_function = cname
                    return True
            if self.to_py_utility_code:
                env.use_utility_code(self.to_py_utility_code)
                return True
        # delegation
        return self.typedef_base_type.create_to_py_utility_code(env)

    def create_from_py_utility_code(self, env):
        if self.typedef_is_external:
            if not self.from_py_utility_code:
                base_type = self.typedef_base_type
                if type(base_type) is CIntType:
                    self.from_py_function = "__Pyx_PyLong_As_" + self.specialization_name()
                    env.use_utility_code(TempitaUtilityCode.load_cached(
                        "CIntFromPy", "TypeConversion.c",
                        context={
                            "TYPE": self.empty_declaration_code(),
                            "FROM_PY_FUNCTION": self.from_py_function,
                            "IS_ENUM": base_type.is_enum,
                        }))
                    return True
                elif base_type.is_float:
                    pass  # XXX implement!
                elif base_type.is_complex:
                    pass  # XXX implement!
                elif base_type.is_cpp_string:
                    cname = '__pyx_convert_string_from_py_%s' % type_identifier(self)
                    context = {
                        'cname': cname,
                        'type': self.typedef_cname,
                    }
                    from .UtilityCode import CythonUtilityCode
                    env.use_utility_code(CythonUtilityCode.load(
                        "string.from_py", "CppConvert.pyx", context=context))
                    self.from_py_function = cname
                    return True
            if self.from_py_utility_code:
                env.use_utility_code(self.from_py_utility_code)
                return True
        # delegation
        return self.typedef_base_type.create_from_py_utility_code(env)

    def to_py_call_code(self, source_code, result_code, result_type, to_py_function=None):
        if to_py_function is None:
            to_py_function = self.to_py_function
        return self.typedef_base_type.to_py_call_code(
            source_code, result_code, result_type, to_py_function)

    def from_py_call_code(self, source_code, result_code, error_pos, code,
                          from_py_function=None, error_condition=None,
                          special_none_cvalue=None):
        return self.typedef_base_type.from_py_call_code(
            source_code, result_code, error_pos, code,
            from_py_function or self.from_py_function,
            error_condition or self.error_condition(result_code),
            special_none_cvalue=special_none_cvalue,
        )

    def overflow_check_binop(self, binop, env, const_rhs=False):
        env.use_utility_code(UtilityCode.load("Common", "Overflow.c"))
        type = self.empty_declaration_code()
        name = self.specialization_name()
        if binop == "lshift":
            env.use_utility_code(TempitaUtilityCode.load_cached(
                "LeftShift", "Overflow.c",
                context={'TYPE': type, 'NAME': name, 'SIGNED': self.signed}))
        else:
            if const_rhs:
                binop += "_const"
            _load_overflow_base(env)
            env.use_utility_code(TempitaUtilityCode.load_cached(
                "SizeCheck", "Overflow.c",
                context={'TYPE': type, 'NAME': name}))
            env.use_utility_code(TempitaUtilityCode.load_cached(
                "Binop", "Overflow.c",
                context={'TYPE': type, 'NAME': name, 'BINOP': binop}))
        return "__Pyx_%s_%s_checking_overflow" % (binop, name)

    def error_condition(self, result_code):
        if self.typedef_is_external:
            if self.exception_value is not None:
                condition = "(%s == %s)" % (
                    result_code, self.cast_code(self.exception_value))
                if self.exception_check:
                    condition += " && PyErr_Occurred()"
                return condition
        # delegation
        return self.typedef_base_type.error_condition(result_code)

    def __getattr__(self, name):
        return getattr(self.typedef_base_type, name)

    def py_type_name(self):
        return self.typedef_base_type.py_type_name()

    def can_coerce_to_pyobject(self, env):
        return self.typedef_base_type.can_coerce_to_pyobject(env)

    def can_coerce_from_pyobject(self, env):
        return self.typedef_base_type.can_coerce_from_pyobject(env)


class MemoryViewSliceType(PyrexType):

    is_memoryviewslice = 1
    default_value = "{ 0, 0, { 0 }, { 0 }, { 0 } }"

    has_attributes = 1
    needs_refcounting = 1  # Ideally this would be true and reference counting for
        # memoryview and pyobject code could be generated in the same way.
        # However, memoryviews are sufficiently specialized that this doesn't
        # seem practical. Implement a limited version of it for now
    refcounting_needs_gil = False  # __PYX_XCLEAR_MEMVIEW acquires GIL internally.
    scope = None

    # These are special cased in Defnode
    from_py_function = None
    to_py_function = None

    exception_value = None
    exception_check = True

    subtypes = ['dtype']

    def __init__(self, base_dtype, axes):
        """
        MemoryViewSliceType(base, axes)

        Base is the C base type; axes is a list of (access, packing) strings,
        where access is one of 'full', 'direct' or 'ptr' and packing is one of
        'contig', 'strided' or 'follow'.  There is one (access, packing) tuple
        for each dimension.

        the access specifiers determine whether the array data contains
        pointers that need to be dereferenced along that axis when
        retrieving/setting:

        'direct' -- No pointers stored in this dimension.
        'ptr' -- Pointer stored in this dimension.
        'full' -- Check along this dimension, don't assume either.

        the packing specifiers specify how the array elements are laid-out
        in memory.

        'contig' -- The data is contiguous in memory along this dimension.
                At most one dimension may be specified as 'contig'.
        'strided' -- The data isn't contiguous along this dimension.
        'follow' -- Used for C/Fortran contiguous arrays, a 'follow' dimension
            has its stride automatically computed from extents of the other
            dimensions to ensure C or Fortran memory layout.

        C-contiguous memory has 'direct' as the access spec, 'contig' as the
        *last* axis' packing spec and 'follow' for all other packing specs.

        Fortran-contiguous memory has 'direct' as the access spec, 'contig' as
        the *first* axis' packing spec and 'follow' for all other packing
        specs.
        """
        from . import Buffer, MemoryView

        self.dtype = base_dtype
        self.axes = axes
        self.ndim = len(axes)
        self.flags = MemoryView.get_buf_flags(self.axes)

        self.is_c_contig, self.is_f_contig = MemoryView.is_cf_contig(self.axes)
        assert not (self.is_c_contig and self.is_f_contig)

        self.mode = MemoryView.get_mode(axes)
        self.writable_needed = False

        if not self.dtype.is_fused:
            self.dtype_name = Buffer.mangle_dtype_name(self.dtype)

    def __hash__(self):
        return hash(self.__class__) ^ hash(self.dtype) ^ hash(tuple(self.axes))

    def __eq__(self, other):
        if isinstance(other, BaseType):
            return self.same_as_resolved_type(other)
        else:
            return False

    def __ne__(self, other):
        # TODO drop when Python2 is dropped
        return not (self == other)

    def same_as_resolved_type(self, other_type):
        return ((other_type.is_memoryviewslice and
            #self.writable_needed == other_type.writable_needed and  # FIXME: should be only uni-directional
            self.dtype.same_as(other_type.dtype) and
            self.axes == other_type.axes) or
            other_type is error_type)

    def needs_nonecheck(self):
        return True

    def is_complete(self):
        # incomplete since the underlying struct doesn't have a cython.memoryview object.
        return 0

    def can_be_optional(self):
        """Returns True if type can be used with typing.Optional[]."""
        return True

    def declaration_code(self, entity_code,
            for_display = 0, dll_linkage = None, pyrex = 0):
        # XXX: we put these guards in for now...
        assert not dll_linkage
        from . import MemoryView
        base_code = StringEncoding.EncodedString(
            str(self) if pyrex or for_display else MemoryView.memviewslice_cname)
        return self.base_declaration_code(
                base_code,
                entity_code)

    def attributes_known(self):
        if self.scope is None:
            from . import Symtab

            self.scope = scope = Symtab.CClassScope(
                    'mvs_class_'+self.specialization_suffix(),
                    None,
                    visibility='extern',
                    parent_type=self)

            scope.directives = {}

            scope.declare_var('_data', c_char_ptr_type, None,
                              cname='data', is_cdef=1)

        return True

    def declare_attribute(self, attribute, env, pos):
        from . import MemoryView, Options

        scope = self.scope

        if attribute == 'shape':
            scope.declare_var('shape',
                    c_array_type(c_py_ssize_t_type,
                                 Options.buffer_max_dims),
                    pos,
                    cname='shape',
                    is_cdef=1)

        elif attribute == 'strides':
            scope.declare_var('strides',
                    c_array_type(c_py_ssize_t_type,
                                 Options.buffer_max_dims),
                    pos,
                    cname='strides',
                    is_cdef=1)

        elif attribute == 'suboffsets':
            scope.declare_var('suboffsets',
                    c_array_type(c_py_ssize_t_type,
                                 Options.buffer_max_dims),
                    pos,
                    cname='suboffsets',
                    is_cdef=1)

        elif attribute in ("copy", "copy_fortran"):
            ndim = len(self.axes)

            follow_dim = [('direct', 'follow')]
            contig_dim = [('direct', 'contig')]
            to_axes_c = follow_dim * (ndim - 1) + contig_dim
            to_axes_f = contig_dim + follow_dim * (ndim -1)

            dtype = self.dtype
            if dtype.is_cv_qualified:
                dtype = dtype.cv_base_type

            to_memview_c = MemoryViewSliceType(dtype, to_axes_c)
            to_memview_f = MemoryViewSliceType(dtype, to_axes_f)

            for to_memview, cython_name in [(to_memview_c, "copy"),
                                            (to_memview_f, "copy_fortran")]:
                copy_func_type = CFuncType(
                    to_memview,
                    [CFuncTypeArg("memviewslice", self, None)])
                copy_cname = MemoryView.copy_c_or_fortran_cname(to_memview)

                entry = scope.declare_cfunction(
                    cython_name,
                    copy_func_type, pos=pos, defining=1,
                    cname=copy_cname)

                utility = MemoryView.get_copy_new_utility(pos, self, to_memview)
                env.use_utility_code(utility)

            MemoryView.use_cython_array_utility_code(env)

        elif attribute in ("is_c_contig", "is_f_contig"):
            # is_c_contig and is_f_contig functions
            for (c_or_f, cython_name) in (('C', 'is_c_contig'), ('F', 'is_f_contig')):

                is_contig_name = MemoryView.get_is_contig_func_name(c_or_f, self.ndim)

                cfunctype = CFuncType(
                        return_type=c_bint_type,
                        args=[CFuncTypeArg("memviewslice", self, None)],
                        exception_value=-1,
                )

                entry = scope.declare_cfunction(cython_name,
                            cfunctype,
                            pos=pos,
                            defining=1,
                            cname=is_contig_name)

                entry.utility_code_definition = MemoryView.get_is_contig_utility(c_or_f, self.ndim)

        return True

    def get_entry(self, node, cname=None, type=None):
        from . import MemoryView, Symtab

        if cname is None:
            assert node.is_simple() or node.is_temp or node.is_elemental
            cname = node.result()

        if type is None:
            type = node.type

        entry = Symtab.Entry(cname, cname, type, node.pos)
        return MemoryView.MemoryViewSliceBufferEntry(entry)

    def conforms_to(self, dst, broadcast=False, copying=False):
        """
        Returns True if src conforms to dst, False otherwise.

        If conformable, the types are the same, the ndims are equal, and each axis spec is conformable.

        Any packing/access spec is conformable to itself.

        'direct' and 'ptr' are conformable to 'full'.
        'contig' and 'follow' are conformable to 'strided'.
        Any other combo is not conformable.
        """
        from . import MemoryView

        src = self

        #if not copying and self.writable_needed and not dst.writable_needed:
        #    return False

        src_dtype, dst_dtype = src.dtype, dst.dtype
        # We can add but not remove const/volatile modifiers
        # (except if we are copying by value, then anything is fine)
        if not copying:
            if src_dtype.is_const and not dst_dtype.is_const:
                return False
            if src_dtype.is_volatile and not dst_dtype.is_volatile:
                return False
        # const/volatile checks are done, remove those qualifiers
        if src_dtype.is_cv_qualified:
            src_dtype = src_dtype.cv_base_type
        if dst_dtype.is_cv_qualified:
            dst_dtype = dst_dtype.cv_base_type

        if not src_dtype.same_as(dst_dtype):
            return False

        if src.ndim != dst.ndim:
            if broadcast:
                src, dst = MemoryView.broadcast_types(src, dst)
            else:
                return False

        for src_spec, dst_spec in zip(src.axes, dst.axes):
            src_access, src_packing = src_spec
            dst_access, dst_packing = dst_spec
            if src_access != dst_access and dst_access != 'full':
                return False
            if src_packing != dst_packing and dst_packing != 'strided' and not copying:
                return False

        return True

    def valid_dtype(self, dtype, i=0):
        """
        Return whether type dtype can be used as the base type of a
        memoryview slice.

        We support structs, numeric types and objects
        """
        if dtype.is_complex and dtype.real_type.is_int:
            return False

        if dtype.is_struct and dtype.kind == 'struct':
            for member in dtype.scope.var_entries:
                if not self.valid_dtype(member.type):
                    return False

            return True

        return (
            dtype.is_error or
            # Pointers are not valid (yet)
            # (dtype.is_ptr and valid_memslice_dtype(dtype.base_type)) or
            (dtype.is_array and i < 8 and self.valid_dtype(dtype.base_type, i + 1)) or
            dtype.is_numeric or
            dtype.is_pyobject or
            dtype.is_fused or  # accept this as it will be replaced by specializations later
            (dtype.is_typedef and self.valid_dtype(dtype.typedef_base_type))
        )

    def validate_memslice_dtype(self, pos):
        if not self.valid_dtype(self.dtype):
            error(pos, "Invalid base type for memoryview slice: %s" % self.dtype)

    def assert_direct_dims(self, pos):
        for access, packing in self.axes:
            if access != 'direct':
                error(pos, "All dimensions must be direct")
                return False
        return True

    def transpose(self, pos):
        if not self.assert_direct_dims(pos):
            return error_type
        return MemoryViewSliceType(self.dtype, self.axes[::-1])

    def specialization_name(self):
        return '%s_%s' % (
            super().specialization_name(),
            self.specialization_suffix())

    def specialization_suffix(self):
        return "%s_%s" % (self.axes_to_name(), self.dtype_name)

    def can_coerce_to_pyobject(self, env):
        return True

    def can_coerce_from_pyobject(self, env):
        return True

    def check_for_null_code(self, cname):
        return cname + '.memview'

    def create_from_py_utility_code(self, env):
        from . import MemoryView, Buffer

        # We don't have 'code', so use a LazyUtilityCode with a callback.
        def lazy_utility_callback(code):
            context['dtype_typeinfo'] = Buffer.get_type_information_cname(code, self.dtype)
            return TempitaUtilityCode.load(
                "ObjectToMemviewSlice", "MemoryView_C.c", context=context)

        env.use_utility_code(
            MemoryView.get_memviewslice_init_code(
                env.context.shared_utility_qualified_name
            )
        )
        env.use_utility_code(LazyUtilityCode(lazy_utility_callback))

        if self.is_c_contig:
            c_or_f_flag = "__Pyx_IS_C_CONTIG"
        elif self.is_f_contig:
            c_or_f_flag = "__Pyx_IS_F_CONTIG"
        else:
            c_or_f_flag = "0"

        suffix = self.specialization_suffix()
        funcname = "__Pyx_PyObject_to_MemoryviewSlice_" + suffix

        context = dict(
            MemoryView.template_context,
            buf_flag = self.flags,
            ndim = self.ndim,
            axes_specs = ', '.join(self.axes_to_code()),
            dtype_typedecl = self.dtype.empty_declaration_code(),
            struct_nesting_depth = self.dtype.struct_nesting_depth(),
            c_or_f_flag = c_or_f_flag,
            funcname = funcname,
        )

        self.from_py_function = funcname
        return True

    def from_py_call_code(self, source_code, result_code, error_pos, code,
                          from_py_function=None, error_condition=None,
                          special_none_cvalue=None):
        # NOTE: auto-detection of readonly buffers is disabled:
        # writable = self.writable_needed or not self.dtype.is_const
        writable = not self.dtype.is_const
        return self._assign_from_py_code(
            source_code, result_code, error_pos, code, from_py_function, error_condition,
            extra_args=['PyBUF_WRITABLE' if writable else '0'],
            special_none_cvalue=special_none_cvalue,
        )

    def create_to_py_utility_code(self, env):
        self._dtype_to_py_func, self._dtype_from_py_func = self.dtype_object_conversion_funcs(env)
        return True

    def to_py_call_code(self, source_code, result_code, result_type, to_py_function=None):
        assert self._dtype_to_py_func
        assert self._dtype_from_py_func

        to_py_func = "(PyObject *(*)(char *)) " + self._dtype_to_py_func
        from_py_func = "(int (*)(char *, PyObject *)) " + self._dtype_from_py_func

        tup = (result_code, source_code, self.ndim, to_py_func, from_py_func, self.dtype.is_pyobject)
        return "%s = __pyx_memoryview_fromslice(%s, %s, %s, %s, %d);" % tup

    def dtype_object_conversion_funcs(self, env):
        get_function = "__pyx_memview_get_%s" % self.dtype_name
        set_function = "__pyx_memview_set_%s" % self.dtype_name

        context = dict(
            get_function = get_function,
            set_function = set_function,
        )

        if self.dtype.is_pyobject:
            utility_name = "MemviewObjectToObject"
        else:
            self.dtype.create_to_py_utility_code(env)
            to_py_function = self.dtype.to_py_function

            from_py_function = None
            if not self.dtype.is_const:
                self.dtype.create_from_py_utility_code(env)
                from_py_function = self.dtype.from_py_function

            if not (to_py_function or from_py_function):
                return "NULL", "NULL"
            if not to_py_function:
                get_function = "NULL"
            if not from_py_function:
                set_function = "NULL"

            utility_name = "MemviewDtypeToObject"
            error_condition = (self.dtype.error_condition('value') or
                               'PyErr_Occurred()')
            context.update(
                to_py_function=to_py_function,
                from_py_function=from_py_function,
                dtype=self.dtype.empty_declaration_code(),
                error_condition=error_condition,
            )

        utility = TempitaUtilityCode.load_cached(
            utility_name, "MemoryView_C.c", context=context)
        env.use_utility_code(utility)
        return get_function, set_function

    def axes_to_code(self):
        """Return a list of code constants for each axis"""
        from . import MemoryView
        d = MemoryView._spec_to_const
        return ["(%s | %s)" % (d[a], d[p]) for a, p in self.axes]

    def axes_to_name(self):
        """Return an abbreviated name for our axes"""
        from . import MemoryView
        d = MemoryView._spec_to_abbrev
        return "".join(["%s%s" % (d[a], d[p]) for a, p in self.axes])

    def error_condition(self, result_code):
        return "!%s.memview" % result_code

    def __str__(self):
        from . import MemoryView

        axes_code_list = []
        for idx, (access, packing) in enumerate(self.axes):
            flag = MemoryView.get_memoryview_flag(access, packing)
            if flag == "strided":
                axes_code_list.append(":")
            else:
                if flag == 'contiguous':
                    have_follow = [p for a, p in self.axes[idx - 1:idx + 2]
                                         if p == 'follow']
                    if have_follow or self.ndim == 1:
                        flag = '1'

                axes_code_list.append("::" + flag)

        if self.dtype.is_pyobject:
            dtype_name = self.dtype.name
        else:
            dtype_name = self.dtype

        return "%s[%s]" % (dtype_name, ", ".join(axes_code_list))

    def specialize(self, values):
        """This does not validate the base type!!"""
        dtype = self.dtype.specialize(values)
        if dtype is not self.dtype:
            return MemoryViewSliceType(dtype, self.axes)

        return self

    def cast_code(self, expr_code):
        return expr_code

    # When memoryviews are increfed currently seems heavily special-cased.
    # Therefore, use our own function for now
    def generate_incref(self, code, name, **kwds):
        pass

    def generate_incref_memoryviewslice(self, code, slice_cname, have_gil):
        # TODO ideally would be done separately
        code.putln("__PYX_INC_MEMVIEW(&%s, %d);" % (slice_cname, int(have_gil)))

    # decref however did look to always apply for memoryview slices
    # with "have_gil" set to True by default
    def generate_xdecref(self, code, cname, nanny, have_gil):
        code.putln("__PYX_XCLEAR_MEMVIEW(&%s, %d);" % (cname, int(have_gil)))

    def generate_decref(self, code, cname, nanny, have_gil):
        # Fall back to xdecref since we don't care to have a separate decref version for this.
        self.generate_xdecref(code, cname, nanny, have_gil)

    def generate_xdecref_clear(self, code, cname, clear_before_decref, **kwds):
        self.generate_xdecref(code, cname, **kwds)
        code.putln("%s.memview = NULL; %s.data = NULL;" % (cname, cname))

    def generate_decref_clear(self, code, cname, **kwds):
        # memoryviews don't currently distinguish between xdecref and decref
        self.generate_xdecref_clear(code, cname, **kwds)

    # memoryviews don't participate in giveref/gotref
    generate_gotref = generate_xgotref = generate_xgiveref = generate_giveref = lambda *args: None



class BufferType(BaseType):
    #
    #  Delegates most attribute lookups to the base type.
    #  (Anything not defined here or in the BaseType is delegated.)
    #
    # dtype            PyrexType
    # ndim             int
    # mode             str
    # negative_indices bool
    # cast             bool
    # is_buffer        bool
    # writable         bool

    is_buffer = 1
    writable = True

    subtypes = ['dtype']

    def __init__(self, base, dtype, ndim, mode, negative_indices, cast):
        self.base = base
        self.dtype = dtype
        self.ndim = ndim
        self.buffer_ptr_type = CPtrType(dtype)
        self.mode = mode
        self.negative_indices = negative_indices
        self.cast = cast
        self.is_numpy_buffer = self.base.name == "ndarray"

    def can_coerce_to_pyobject(self,env):
        return True

    def can_coerce_from_pyobject(self,env):
        return True

    def as_argument_type(self):
        return self

    def specialize(self, values):
        dtype = self.dtype.specialize(values)
        if dtype is not self.dtype:
            return BufferType(self.base, dtype, self.ndim, self.mode,
                              self.negative_indices, self.cast)
        return self

    def get_entry(self, node):
        from . import Buffer
        assert node.is_name
        return Buffer.BufferEntry(node.entry)

    def __getattr__(self, name):
        return getattr(self.base, name)

    def __repr__(self):
        return "<BufferType %r>" % self.base

    def __str__(self):
        # avoid ', ', as fused functions split the signature string on ', '
        cast_str = ''
        if self.cast:
            cast_str = ',cast=True'

        return "%s[%s,ndim=%d%s]" % (self.base, self.dtype, self.ndim,
                                      cast_str)

    def assignable_from(self, other_type):
        if other_type.is_buffer:
            return (self.same_as(other_type, compare_base=False) and
                    self.base.assignable_from(other_type.base))

        return self.base.assignable_from(other_type)

    def same_as(self, other_type, compare_base=True):
        if not other_type.is_buffer:
            return other_type.same_as(self.base)

        return (self.dtype.same_as(other_type.dtype) and
                self.ndim == other_type.ndim and
                self.mode == other_type.mode and
                self.cast == other_type.cast and
                (not compare_base or self.base.same_as(other_type.base)))


class PyObjectType(PyrexType):
    #
    #  Base class for all Python object types (reference-counted).
    #
    #  buffer_defaults  dict or None     Default options for buffer

    name = "object"
    is_pyobject = 1
    default_value = "0"
    declaration_value = "0"
    buffer_defaults = None
    is_external = False
    is_subclassed = False
    is_gc_simple = False
    builtin_trashcan = False  # builtin type using trashcan
    needs_refcounting = True

    def __str__(self):
        return "Python object"

    def __repr__(self):
        return "<PyObjectType>"

    def can_coerce_to_pyobject(self, env):
        return True

    def can_coerce_from_pyobject(self, env):
        return True

    def can_be_optional(self):
        """Returns True if type can be used with typing.Optional[]."""
        return True

    def default_coerced_ctype(self):
        """The default C type that this Python type coerces to, or None."""
        return None

    def assignable_from(self, src_type):
        # except for pointers, conversion will be attempted
        return not src_type.is_ptr or src_type.is_string or src_type.is_pyunicode_ptr

    def is_simple_buffer_dtype(self):
        return True

    def declaration_code(self, entity_code,
            for_display = 0, dll_linkage = None, pyrex = 0):
        if pyrex or for_display:
            base_code = "object"
        else:
            base_code = public_decl("PyObject", dll_linkage)
            entity_code = "*%s" % entity_code
        return self.base_declaration_code(base_code, entity_code)

    def as_pyobject(self, cname):
        if (not self.is_complete()) or self.is_extension_type:
            return "(PyObject *)" + cname
        else:
            return cname

    def py_type_name(self):
        return "object"

    def __lt__(self, other):
        """
        Make sure we sort highest, as instance checking on py_type_name
        ('object') is always true
        """
        return False

    def global_init_code(self, entry, code):
        code.put_init_var_to_py_none(entry, nanny=False)

    def check_for_null_code(self, cname):
        return cname

    def generate_incref(self, code, cname, nanny):
        if nanny:
            code.funcstate.needs_refnanny = True
            code.putln("__Pyx_INCREF(%s);" % self.as_pyobject(cname))
        else:
            code.putln("Py_INCREF(%s);" % self.as_pyobject(cname))

    def generate_xincref(self, code, cname, nanny):
        if nanny:
            code.funcstate.needs_refnanny = True
            code.putln("__Pyx_XINCREF(%s);" % self.as_pyobject(cname))
        else:
            code.putln("Py_XINCREF(%s);" % self.as_pyobject(cname))

    def generate_decref(self, code, cname, nanny, have_gil):
        # have_gil is for the benefit of memoryviewslice - it's ignored here
        assert have_gil
        self._generate_decref(code, cname, nanny, null_check=False, clear=False)

    def generate_xdecref(self, code, cname, nanny, have_gil):
        # in this (and other) PyObjectType functions, have_gil is being
        # passed to provide a common interface with MemoryviewSlice.
        # It's ignored here
        self._generate_decref(code, cname, nanny, null_check=True,
                         clear=False)

    def generate_decref_clear(self, code, cname, clear_before_decref, nanny, have_gil):
        self._generate_decref(code, cname, nanny, null_check=False,
                         clear=True, clear_before_decref=clear_before_decref)

    def generate_xdecref_clear(self, code, cname, clear_before_decref=False, nanny=True, have_gil=None):
        self._generate_decref(code, cname, nanny, null_check=True,
                         clear=True, clear_before_decref=clear_before_decref)

    def generate_gotref(self, code, cname):
        code.funcstate.needs_refnanny = True
        code.putln("__Pyx_GOTREF(%s);" % self.as_pyobject(cname))

    def generate_xgotref(self, code, cname):
        code.funcstate.needs_refnanny = True
        code.putln("__Pyx_XGOTREF(%s);" % self.as_pyobject(cname))

    def generate_giveref(self, code, cname):
        code.funcstate.needs_refnanny = True
        code.putln("__Pyx_GIVEREF(%s);" % self.as_pyobject(cname))

    def generate_xgiveref(self, code, cname):
        code.funcstate.needs_refnanny = True
        code.putln("__Pyx_XGIVEREF(%s);" % self.as_pyobject(cname))

    def generate_decref_set(self, code, cname, rhs_cname):
        code.funcstate.needs_refnanny = True
        code.putln("__Pyx_DECREF_SET(%s, %s);" % (cname, rhs_cname))

    def generate_xdecref_set(self, code, cname, rhs_cname):
        code.funcstate.needs_refnanny = True
        code.putln("__Pyx_XDECREF_SET(%s, %s);" % (cname, rhs_cname))

    def _generate_decref(self, code, cname, nanny, null_check=False,
                    clear=False, clear_before_decref=False):
        prefix = '__Pyx' if nanny else 'Py'
        X = 'X' if null_check else ''

        if nanny:
            code.funcstate.needs_refnanny = True

        if clear:
            if clear_before_decref:
                if not nanny:
                    X = ''  # CPython doesn't have a Py_XCLEAR()
                code.putln("%s_%sCLEAR(%s);" % (prefix, X, cname))
            else:
                code.putln("%s_%sDECREF(%s); %s = 0;" % (
                    prefix, X, self.as_pyobject(cname), cname))
        else:
            code.putln("%s_%sDECREF(%s);" % (
                prefix, X, self.as_pyobject(cname)))

    def nullcheck_string(self, cname):
        return cname


builtin_types_that_cannot_create_refcycles = frozenset({
    'object', 'bool', 'int', 'long', 'float', 'complex',
    'bytearray', 'bytes', 'str',
})

builtin_types_with_trashcan = frozenset({
    'dict', 'list', 'set', 'frozenset', 'tuple', 'type',
})

is_exception_type_name = re.compile(
    ".*(?:Exception|Error|Warning|ExceptionGroup)"
    "|KeyboardInterrupt"
    "|GeneratorExit"
    "|SystemExit"
    "|Stop(?:Async)?Iteration"
).match

_special_type_check_functions = {
    'int': 'PyLong_Check',
    'str': 'PyUnicode_Check',
    'bytearray': 'PyByteArray_Check',
    'frozenset': 'PyFrozenSet_Check',
    'memoryview': 'PyMemoryView_Check',
    'Exception': '__Pyx_PyException_Check',
    'BaseException': '__Pyx_PyBaseException_Check',
}


class BuiltinObjectType(PyObjectType):
    #  objstruct_cname  string           Name of PyObject struct

    is_builtin_type = 1
    has_attributes = 1
    base_type = None
    module_name = '__builtin__'
    require_exact = True
    is_exception_type = False

    # fields that let it look like an extension type
    vtabslot_cname = None
    vtabstruct_cname = None
    vtabptr_cname = None
    typedef_flag = True
    is_external = True
    decl_type = 'PyObject'

    def __init__(self, name, cname, objstruct_cname=None):
        self.name = name
        self.typeptr_cname = "(%s)" % cname
        self.objstruct_cname = objstruct_cname
        self.is_gc_simple = name in builtin_types_that_cannot_create_refcycles
        self.builtin_trashcan = name in builtin_types_with_trashcan
        if name == 'type':
            # Special case the type type, as many C API calls (and other
            # libraries) actually expect a PyTypeObject* for type arguments.
            self.decl_type = objstruct_cname
        if is_exception_type_name(name):
            self.is_exception_type = True
            self.require_exact = False

    def set_scope(self, scope):
        self.scope = scope
        if scope:
            scope.parent_type = self

    def __str__(self):
        return "%s object" % self.name

    def __repr__(self):
        return "<%s>"% self.typeptr_cname

    def default_coerced_ctype(self):
        if self.name in ('bytes', 'bytearray'):
            return c_char_ptr_type
        elif self.name == 'bool':
            return c_bint_type
        elif self.name == 'float':
            return c_double_type
        return None

    def assignable_from(self, src_type):
        if isinstance(src_type, BuiltinObjectType):
            return src_type.name == self.name
        elif src_type.is_extension_type:
            # FIXME: This is an ugly special case that we currently
            # keep supporting.  It allows users to specify builtin
            # types as external extension types, while keeping them
            # compatible with the real builtin types.  We already
            # generate a warning for it.  Big TODO: remove!
            return (src_type.module_name == '__builtin__' and
                    src_type.name == self.name)
        else:
            return True

    def typeobj_is_available(self):
        return True

    def attributes_known(self):
        return True

    def subtype_of(self, type):
        return type.is_pyobject and type.assignable_from(self)

    def type_check_function(self, exact=True):
        type_name = self.name
        if type_name in _special_type_check_functions:
            type_check = _special_type_check_functions[type_name]
        elif self.is_exception_type:
            type_check = f"__Pyx_PyExc_{type_name}_Check"
        else:
            type_check = f'Py{type_name.capitalize()}_Check'
        if exact and not self.is_exception_type and type_name not in ('bool', 'slice', 'memoryview'):
            type_check += 'Exact'
        return type_check

    def isinstance_code(self, arg):
        return '%s(%s)' % (self.type_check_function(exact=False), arg)

    def type_test_code(self, scope, arg, allow_none=True, exact=True):
        type_check = self.type_check_function(exact=exact)
        check = f'likely({type_check}({arg}))'
        scope.use_utility_code(UtilityCode.load_cached(
                    "RaiseUnexpectedTypeError", "ObjectHandling.c"))
        if allow_none:
            check += f'||(({arg}) == Py_None)'
        return check + f' || __Pyx_RaiseUnexpectedTypeError("{self.name}", {arg})'

    def convert_to_basetype(self, code, pos, arg_cname, allow_none=True, arg_name_cstring="NULL"):
        """Generate type checking code that converts compatible (number) types to the plain base type in-place.

        Replaces the C value in 'arg_cname' on conversion or error, decrefing the original value.
        """
        if self.name == 'float':
            utility_code_name = "pyfloat_simplify"
            cfunc = "__Pyx_PyFloat_FromNumber"
        elif self.name == 'int':
            utility_code_name = "pyint_simplify"
            cfunc = "__Pyx_PyInt_FromNumber"
        else:
            # No conversion, simple type check.
            type_test = self.type_test_code(code.globalstate, arg_cname, allow_none=allow_none)
            code.putln(f"if (!({type_test})) {code.error_goto(pos)}")
            return

        code.globalstate.use_utility_code(
            UtilityCode.load_cached(utility_code_name, "TypeConversion.c"))
        code.put_error_if_neg(
            pos, f"{cfunc}(&{arg_cname}, {arg_name_cstring}, {allow_none:d})"
        )

    def declaration_code(self, entity_code,
            for_display = 0, dll_linkage = None, pyrex = 0):
        if pyrex or for_display:
            base_code = self.name
        else:
            base_code = public_decl(self.decl_type, dll_linkage)
            entity_code = "*%s" % entity_code
        return self.base_declaration_code(base_code, entity_code)

    def as_pyobject(self, cname):
        if self.decl_type == 'PyObject':
            return cname
        else:
            return "(PyObject *)" + cname

    def cast_code(self, expr_code, to_object_struct = False):
        return "((%s*)%s)" % (
            to_object_struct and self.objstruct_cname or self.decl_type,  # self.objstruct_cname may be None
            expr_code)

    def py_type_name(self):
        return self.name


class PyExtensionType(PyObjectType):
    #
    #  A Python extension type.
    #
    #  name             string
    #  scope            CClassScope      Attribute namespace
    #  typedef_flag     boolean
    #  base_type        PyExtensionType or None
    #  module_name      string or None   Qualified name of defining module
    #  objstruct_cname  string           Name of PyObject struct
    #  objtypedef_cname string           Name of PyObject struct typedef
    #  typeobj_cname    string or None   C code fragment referring to type object
    #  typeptr_cname    string or None   Name of pointer to external type object
    #  vtabslot_cname   string           Name of C method table member
    #  vtabstruct_cname string           Name of C method table struct
    #  vtabptr_cname    string           Name of pointer to C method table
    #  vtable_cname     string           Name of C method table definition
    #  early_init       boolean          Whether to initialize early (as opposed to during module execution).
    #  defered_declarations [thunk]      Used to declare class hierarchies in order
    #  is_external      boolean          Defined in a extern block
    #  check_size       'warn', 'error', 'ignore'    What to do if tp_basicsize does not match
    #  dataclass_fields  OrderedDict nor None   Used for inheriting from dataclasses
    #  multiple_bases    boolean          Does this class have multiple bases
    #  has_sequence_flag  boolean        Set Py_TPFLAGS_SEQUENCE

    is_extension_type = 1
    has_attributes = 1
    early_init = 1

    objtypedef_cname = None
    dataclass_fields = None
    multiple_bases = False
    has_sequence_flag = False

    def __init__(self, name, typedef_flag, base_type, is_external=0, check_size=None):
        self.name = name
        self.scope = None
        self.typedef_flag = typedef_flag
        if base_type is not None:
            base_type.is_subclassed = True
        self.base_type = base_type
        self.module_name = None
        self.objstruct_cname = None
        self.typeobj_cname = None
        self.typeptr_cname = None
        self.vtabslot_cname = None
        self.vtabstruct_cname = None
        self.vtabptr_cname = None
        self.vtable_cname = None
        self.is_external = is_external
        self.check_size = check_size or 'warn'
        self.defered_declarations = []

    def set_scope(self, scope):
        self.scope = scope
        if scope:
            scope.parent_type = self

    def needs_nonecheck(self):
        return True

    def subtype_of_resolved_type(self, other_type):
        if other_type.is_extension_type or other_type.is_builtin_type:
            return self is other_type or (
                self.base_type and self.base_type.subtype_of(other_type))
        else:
            return other_type is py_object_type

    def typeobj_is_available(self):
        # Do we have a pointer to the type object?
        return self.typeptr_cname

    def typeobj_is_imported(self):
        # If we don't know the C name of the type object but we do
        # know which module it's defined in, it will be imported.
        return self.typeobj_cname is None and self.module_name is not None

    def assignable_from(self, src_type):
        if self == src_type:
            return True
        if isinstance(src_type, PyExtensionType):
            if src_type.base_type is not None:
                return self.assignable_from(src_type.base_type)
        if isinstance(src_type, BuiltinObjectType):
            # FIXME: This is an ugly special case that we currently
            # keep supporting.  It allows users to specify builtin
            # types as external extension types, while keeping them
            # compatible with the real builtin types.  We already
            # generate a warning for it.  Big TODO: remove!
            return (self.module_name == '__builtin__' and
                    self.name == src_type.name)
        return False

    def declaration_code(self, entity_code,
            for_display = 0, dll_linkage = None, pyrex = 0, deref = 0):
        if pyrex or for_display:
            base_code = self.name
        else:
            if self.typedef_flag:
                objstruct = self.objstruct_cname
            else:
                objstruct = "struct %s" % self.objstruct_cname
            base_code = public_decl(objstruct, dll_linkage)
            if deref:
                assert not entity_code
            else:
                entity_code = "*%s" % entity_code
        return self.base_declaration_code(base_code, entity_code)

    def type_test_code(self, scope, py_arg, allow_none=True, exact=False):
        assert not exact, "exact extension type tests are not currently implemented here"
        typeptr_cname = scope.name_in_module_state(self.typeptr_cname)
        type_check = f"likely(__Pyx_TypeTest({py_arg}, {typeptr_cname}))"
        scope.use_utility_code(UtilityCode.load_cached("ExtTypeTest", "ObjectHandling.c"))
        if allow_none:
            type_check = f"likely((({py_arg}) == Py_None) || {type_check})"
        return type_check

    def attributes_known(self):
        return self.scope is not None

    def __str__(self):
        return self.name

    def __repr__(self):
        return "<PyExtensionType %s%s>" % (self.scope.class_name,
            ("", " typedef")[self.typedef_flag])

    def py_type_name(self):
        if not self.module_name:
            return self.name

        return "__import__(%r, None, None, ['']).%s" % (self.module_name,
                                                        self.name)

class CType(PyrexType):
    #
    #  Base class for all C types (non-reference-counted).
    #
    #  to_py_function     string     C function for converting to Python object
    #  from_py_function   string     C function for constructing from Python object
    #

    to_py_function = None
    to_py_utility_code = None
    from_py_function = None
    from_py_utility_code = None
    exception_value = None
    exception_check = 1

    def create_to_py_utility_code(self, env):
        if self.to_py_function is not None:
            if self.to_py_utility_code is not None:
                env.use_utility_code(self.to_py_utility_code)
            return True
        return False

    def create_from_py_utility_code(self, env):
        if self.from_py_function is not None:
            if self.from_py_utility_code is not None:
                env.use_utility_code(self.from_py_utility_code)
            return True
        return False

    def can_coerce_to_pyobject(self, env):
        return self.create_to_py_utility_code(env)

    def can_coerce_from_pyobject(self, env):
        return self.create_from_py_utility_code(env)

    def error_condition(self, result_code):
        conds = []
        if self.is_string or self.is_pyunicode_ptr:
            conds.append("(!%s)" % result_code)
        elif self.exception_value is not None:
            conds.append("(%s == (%s)%s)" % (result_code, self.sign_and_name(), self.exception_value))
        if self.exception_check:
            conds.append("PyErr_Occurred()")
        if len(conds) > 0:
            return " && ".join(conds)
        else:
            return 0

    _builtin_type_name_map = {
        'bytearray': 'ByteArray',
        'bytes': 'Bytes',
        'str': 'Unicode',
        'unicode': 'Unicode',
    }

    def to_py_call_code(self, source_code, result_code, result_type, to_py_function=None):
        func = self.to_py_function if to_py_function is None else to_py_function
        assert func
        if self.is_string or self.is_cpp_string:
            if result_type.is_builtin_type:
                result_type_name = self._builtin_type_name_map.get(result_type.name)
                if result_type_name:
                    func = func.replace("Object", result_type_name, 1)
        return '%s = %s(%s)' % (
            result_code,
            func,
            source_code or 'NULL')

    def from_py_call_code(self, source_code, result_code, error_pos, code,
                          from_py_function=None, error_condition=None,
                          special_none_cvalue=None):
        return self._assign_from_py_code(
            source_code, result_code, error_pos, code, from_py_function, error_condition,
            special_none_cvalue=special_none_cvalue)



class PythranExpr(CType):
    # Pythran object of a given type

    to_py_function = "__Pyx_pythran_to_python"
    is_pythran_expr = True
    writable = True
    has_attributes = 1

    def __init__(self, pythran_type, org_buffer=None):
        self.org_buffer = org_buffer
        self.pythran_type = pythran_type
        self.name = self.pythran_type
        self.cname = self.pythran_type
        self.from_py_function = "from_python<%s>" % (self.pythran_type)
        self.scope = None

    def declaration_code(self, entity_code, for_display=0, dll_linkage=None, pyrex=0):
        assert not pyrex
        return "%s %s" % (self.cname, entity_code)

    def attributes_known(self):
        if self.scope is None:
            from . import Symtab
            # FIXME: fake C scope, might be better represented by a struct or C++ class scope
            self.scope = scope = Symtab.CClassScope(
                '', None, visibility="extern", parent_type=self
            )
            scope.directives = {}

            scope.declare_var("ndim", c_long_type, pos=None, cname="value", is_cdef=True)
            scope.declare_cproperty(
                "shape", c_ptr_type(c_long_type), "__Pyx_PythranShapeAccessor",
                doc="Pythran array shape",
                visibility="extern",
                nogil=True,
            )

        return True

    def __eq__(self, other):
        return isinstance(other, PythranExpr) and self.pythran_type == other.pythran_type

    def __ne__(self, other):
        return not (isinstance(other, PythranExpr) and self.pythran_type == other.pythran_type)

    def __hash__(self):
        return hash(self.pythran_type)


class CConstOrVolatileType(BaseType):
    "A C const or volatile type"

    subtypes = ['cv_base_type']

    is_cv_qualified = 1

    def __init__(self, base_type, is_const=0, is_volatile=0):
        self.cv_base_type = base_type
        self.is_const = is_const
        self.is_volatile = is_volatile
        if base_type.has_attributes and base_type.scope is not None:
            from .Symtab import CConstOrVolatileScope
            self.scope = CConstOrVolatileScope(base_type.scope, is_const, is_volatile)

    def cv_string(self):
        cvstring = ""
        if self.is_const:
            cvstring = "const " + cvstring
        if self.is_volatile:
            cvstring = "volatile " + cvstring
        return cvstring

    def __repr__(self):
        return "<CConstOrVolatileType %s%r>" % (self.cv_string(), self.cv_base_type)

    def __str__(self):
        return self.declaration_code("", for_display=1)

    def declaration_code(self, entity_code,
            for_display = 0, dll_linkage = None, pyrex = 0):
        cv = self.cv_string()
        if for_display or pyrex:
            return cv + self.cv_base_type.declaration_code(entity_code, for_display, dll_linkage, pyrex)
        else:
            return self.cv_base_type.declaration_code(cv + entity_code, for_display, dll_linkage, pyrex)

    def specialize(self, values):
        base_type = self.cv_base_type.specialize(values)
        if base_type == self.cv_base_type:
            return self
        return CConstOrVolatileType(base_type,
                self.is_const, self.is_volatile)

    def deduce_template_params(self, actual):
        return self.cv_base_type.deduce_template_params(actual)

    def can_coerce_to_pyobject(self, env):
        return self.cv_base_type.can_coerce_to_pyobject(env)

    def can_coerce_from_pyobject(self, env):
        return self.cv_base_type.can_coerce_from_pyobject(env)

    def create_to_py_utility_code(self, env):
        if self.cv_base_type.create_to_py_utility_code(env):
            self.to_py_function = self.cv_base_type.to_py_function
            return True

    def same_as_resolved_type(self, other_type):
        if other_type.is_cv_qualified:
            return self.cv_base_type.same_as_resolved_type(other_type.cv_base_type)
        # Accept cv LHS <- non-cv RHS.
        return self.cv_base_type.same_as_resolved_type(other_type)

    def __getattr__(self, name):
        return getattr(self.cv_base_type, name)


def c_const_type(base_type):
    """Creates a C 'const ...' type but does not test for 'error_type'.
    """
    return CConstOrVolatileType(base_type, is_const=True)


class FusedType(CType):
    """
    Represents a Fused Type. All it needs to do is keep track of the types
    it aggregates, as it will be replaced with its specific version wherever
    needed.

    See http://wiki.cython.org/enhancements/fusedtypes

    types           [PyrexType]             is the list of types to be fused
    name            str                     the name of the ctypedef
    """

    is_fused = 1
    exception_check = 0

    def __init__(self, types, name=None):
        # Use list rather than set to preserve order (list should be short).
        flattened_types = []
        for t in types:
            if t.is_fused:
                # recursively merge in subtypes
                if isinstance(t, FusedType):
                    t_types = t.types
                else:
                    # handle types that aren't a fused type themselves but contain fused types
                    # for example a C++ template where the template type is fused.
                    t_fused_types = t.get_fused_types()
                    t_types = []
                    for substitution in product(
                        *[fused_type.types for fused_type in t_fused_types]
                    ):
                        t_types.append(
                            t.specialize(
                                {
                                    fused_type: sub
                                    for fused_type, sub in zip(
                                        t_fused_types, substitution
                                    )
                                }
                            )
                        )
                for subtype in t_types:
                    if subtype not in flattened_types:
                        flattened_types.append(subtype)
            elif t not in flattened_types:
                flattened_types.append(t)
        self.types = flattened_types
        self.name = name

    def declaration_code(self, entity_code, for_display = 0,
                         dll_linkage = None, pyrex = 0):
        if pyrex or for_display:
            return self.name

        raise Exception("This may never happen, please report a bug")

    def __repr__(self):
        return 'FusedType(name=%r)' % self.name

    def specialize(self, values):
        if self in values:
            return values[self]
        else:
            raise CannotSpecialize()

    def get_fused_types(self, result=None, seen=None, include_function_return_type=False):
        if result is None:
            return [self]

        if self not in seen:
            result.append(self)
            seen.add(self)


class CVoidType(CType):
    #
    #   C "void" type
    #

    is_void = 1
    to_py_function = "__Pyx_void_to_None"

    def __repr__(self):
        return "<CVoidType>"

    def declaration_code(self, entity_code,
            for_display = 0, dll_linkage = None, pyrex = 0):
        if pyrex or for_display:
            base_code = "void"
        else:
            base_code = public_decl("void", dll_linkage)
        return self.base_declaration_code(base_code, entity_code)

    def is_complete(self):
        return 0

class InvisibleVoidType(CVoidType):
    #
    #   For use with C++ constructors and destructors return types.
    #   Acts like void, but does not print out a declaration.
    #
    def declaration_code(self, entity_code,
            for_display = 0, dll_linkage = None, pyrex = 0):
        if pyrex or for_display:
            base_code = "[void]"
        else:
            base_code = public_decl("", dll_linkage)
        return self.base_declaration_code(base_code, entity_code)


class CNumericType(CType):
    #
    #   Base class for all C numeric types.
    #
    #   rank      integer     Relative size
    #   signed    integer     0 = unsigned, 1 = unspecified, 2 = explicitly signed
    #

    is_numeric = 1
    default_value = "0"
    has_attributes = True
    scope = None

    sign_words = ("unsigned ", "", "signed ")

    def __init__(self, rank, signed = 1):
        self.rank = rank
        if rank > 0 and signed == SIGNED:
            # Signed is meaningless for anything but char, and complicates
            # type promotion.
            signed = 1
        self.signed = signed

    def sign_and_name(self):
        s = self.sign_words[self.signed]
        n = rank_to_type_name[self.rank]
        return s + n

    def is_simple_buffer_dtype(self):
        return True

    def __repr__(self):
        return "<CNumericType %s>" % self.sign_and_name()

    def declaration_code(self, entity_code,
            for_display = 0, dll_linkage = None, pyrex = 0):
        type_name = self.sign_and_name()
        if pyrex or for_display:
            base_code = type_name.replace('PY_LONG_LONG', 'long long')
        else:
            base_code = public_decl(type_name, dll_linkage)
        base_code = StringEncoding.EncodedString(base_code)
        return self.base_declaration_code(base_code, entity_code)

    def attributes_known(self):
        if self.scope is None:
            from . import Symtab
            self.scope = scope = Symtab.CClassScope(
                    '',
                    None,
                    visibility="extern",
                    parent_type=self)
            scope.directives = {}
            scope.declare_cfunction(
                    "conjugate",
                    CFuncType(self, [CFuncTypeArg("self", self, None)], nogil=True),
                    pos=None,
                    defining=1,
                    cname=" ")
        return True

    def __lt__(self, other):
        """Sort based on rank, preferring signed over unsigned"""
        if other.is_numeric:
            return self.rank > other.rank and self.signed >= other.signed

        # Prefer numeric types over others
        return True

    def py_type_name(self):
        if self.rank <= 4:
            return "int"
        return "float"


class ForbidUseClass:
    def __repr__(self):
        raise RuntimeError()
    def __str__(self):
        raise RuntimeError()
ForbidUse = ForbidUseClass()


class CIntLike:
    """Mixin for shared behaviour of C integers and enums.
    """
    to_py_function = None
    from_py_function = None
    to_pyunicode_utility = None
    default_format_spec = 'd'

    def can_coerce_to_pyobject(self, env):
        return True

    def can_coerce_from_pyobject(self, env):
        return True

    def create_to_py_utility_code(self, env):
        if type(self).to_py_function is None:
            self.to_py_function = "__Pyx_PyLong_From_" + self.specialization_name()
            env.use_utility_code(TempitaUtilityCode.load_cached(
                "CIntToPy", "TypeConversion.c",
                context={"TYPE": self.empty_declaration_code(),
                         "TO_PY_FUNCTION": self.to_py_function}))
        return True

    def create_from_py_utility_code(self, env):
        if type(self).from_py_function is None:
            self.from_py_function = "__Pyx_PyLong_As_" + self.specialization_name()
            env.use_utility_code(TempitaUtilityCode.load_cached(
                "CIntFromPy", "TypeConversion.c",
                context={
                    "TYPE": self.empty_declaration_code(),
                    "FROM_PY_FUNCTION": self.from_py_function,
                    "IS_ENUM": self.is_enum,
                }))
        return True

    @staticmethod
    def _parse_format(format_spec):
        # We currently only allow ' ' and '0' as padding, i.e. ASCII characters.
        padding = ' '
        if not format_spec:
            return ('d', 0, padding)

        format_type = format_spec[-1]
        if format_type in 'odxXc':
            prefix = format_spec[:-1]
        elif format_type.isdigit():
            format_type = 'd'
            prefix = format_spec
        else:
            return (None, 0, padding)

        if not prefix:
            return (format_type, 0, padding)

        if prefix[0] in '>-':
            prefix = prefix[1:]
        if prefix and prefix[0] == '0':
            padding = '0'
            prefix = prefix.lstrip('0')
        if prefix.isdigit():
            return (format_type, int(prefix), padding)

        return (None, 0, padding)

    def can_coerce_to_pystring(self, env, format_spec=None):
        format_type, width, padding = self._parse_format(format_spec)
        return format_type is not None and width <= 2**30

    def convert_to_pystring(self, cvalue, code, format_spec=None):
        if self.to_pyunicode_utility is not None:
            conversion_func_cname, to_pyunicode_utility = self.to_pyunicode_utility
        else:
            conversion_func_cname = f"__Pyx_PyUnicode_From_{self.specialization_name()}"
            to_pyunicode_utility = TempitaUtilityCode.load_cached(
                "CIntToPyUnicode", "TypeConversion.c",
                context={"TYPE": self.empty_declaration_code(),
                        "TO_PY_FUNCTION": conversion_func_cname})
            self.to_pyunicode_utility = (conversion_func_cname, to_pyunicode_utility)

        code.globalstate.use_utility_code(to_pyunicode_utility)
        format_type, width, padding_char = self._parse_format(format_spec)
        return "%s(%s, %d, '%s', '%s')" % (conversion_func_cname, cvalue, width, padding_char, format_type)


class CIntType(CIntLike, CNumericType):

    is_int = 1
    typedef_flag = 0
    exception_value = -1

    def get_to_py_type_conversion(self):
        if self.rank < list(rank_to_type_name).index('int'):
            # This assumes sizeof(short) < sizeof(int)
            return "PyLong_FromLong"

        # PyLong_From[Unsigned]Long[Long]
        SignWord = "" if self.signed else "Unsigned"
        TypeName = "Long"
        if self.rank >= list(rank_to_type_name).index('PY_LONG_LONG'):
            TypeName = "LongLong"
        return f"PyLong_From{SignWord}{TypeName}"

    def assignable_from_resolved_type(self, src_type):
        return src_type.is_int or src_type.is_enum or src_type is error_type

    def invalid_value(self):
        if rank_to_type_name[int(self.rank)] == 'char':
            return "'?'"
        else:
            # We do not really know the size of the type, so return
            # a 32-bit literal and rely on casting to final type. It will
            # be negative for signed ints, which is good.
            return "0xbad0bad0"

    def overflow_check_binop(self, binop, env, const_rhs=False):
        env.use_utility_code(UtilityCode.load("Common", "Overflow.c"))
        type = self.empty_declaration_code()
        name = self.specialization_name()
        if binop == "lshift":
            env.use_utility_code(TempitaUtilityCode.load_cached(
                "LeftShift", "Overflow.c",
                context={'TYPE': type, 'NAME': name, 'SIGNED': self.signed}))
        else:
            if const_rhs:
                binop += "_const"
            if type in ('int', 'long', 'long long'):
                env.use_utility_code(TempitaUtilityCode.load_cached(
                    "BaseCaseSigned", "Overflow.c",
                    context={'INT': type, 'NAME': name}))
            elif type in ('unsigned int', 'unsigned long', 'unsigned long long'):
                env.use_utility_code(TempitaUtilityCode.load_cached(
                    "BaseCaseUnsigned", "Overflow.c",
                    context={'UINT': type, 'NAME': name}))
            elif self.rank <= 1:
                # sizeof(short) < sizeof(int)
                return "__Pyx_%s_%s_no_overflow" % (binop, name)
            else:
                _load_overflow_base(env)
                env.use_utility_code(TempitaUtilityCode.load_cached(
                    "SizeCheck", "Overflow.c",
                    context={'TYPE': type, 'NAME': name}))
                env.use_utility_code(TempitaUtilityCode.load_cached(
                    "Binop", "Overflow.c",
                    context={'TYPE': type, 'NAME': name, 'BINOP': binop}))
        return "__Pyx_%s_%s_checking_overflow" % (binop, name)


def _load_overflow_base(env):
    env.use_utility_code(UtilityCode.load("Common", "Overflow.c"))
    for type in ('int', 'long', 'long long'):
        env.use_utility_code(TempitaUtilityCode.load_cached(
            "BaseCaseSigned", "Overflow.c",
            context={'INT': type, 'NAME': type.replace(' ', '_')}))
    for type in ('unsigned int', 'unsigned long', 'unsigned long long'):
        env.use_utility_code(TempitaUtilityCode.load_cached(
            "BaseCaseUnsigned", "Overflow.c",
            context={'UINT': type, 'NAME': type.replace(' ', '_')}))


class CAnonEnumType(CIntType):

    is_enum = 1

    def sign_and_name(self):
        return 'int'

    def specialization_name(self):
        # ensure that the to/from Python functions don't conflict with
        # "int"
        return '__pyx_anon_enum'


class CReturnCodeType(CIntType):

    to_py_function = "__Pyx_Owned_Py_None"

    is_returncode = True
    exception_check = False
    default_format_spec = ''

    def specialization_name(self):
        # I don't think we should end up creating PyLong_As_int/PyLong_From_int functions
        # for this type, but it's better they're distinct in case it happens.
        return super().specialization_name() + "return_code"

    def can_coerce_to_pystring(self, env, format_spec=None):
        return not format_spec

    def convert_to_pystring(self, cvalue, code, format_spec=None):
        return "__Pyx_NewRef(%s)" % code.get_py_string_const(StringEncoding.EncodedString("None"))


class CBIntType(CIntType):

    to_py_function = "__Pyx_PyBool_FromLong"
    from_py_function = "__Pyx_PyObject_IsTrue"
    exception_check = 1  # for C++ bool
    default_format_spec = ''

    def can_coerce_to_pystring(self, env, format_spec=None):
        return not format_spec or super().can_coerce_to_pystring(env, format_spec)

    def convert_to_pystring(self, cvalue, code, format_spec=None):
        if format_spec:
            return super().convert_to_pystring(cvalue, code, format_spec)
        # NOTE: no caching here as the string constant cnames depend on the current module
        utility_code_name = "__Pyx_PyUnicode_FromBInt_" + self.specialization_name()
        to_pyunicode_utility = TempitaUtilityCode.load_cached(
            "CBIntToPyUnicode", "TypeConversion.c", context={
                "TRUE_CONST":  code.get_py_string_const(StringEncoding.EncodedString("True")),
                "FALSE_CONST": code.get_py_string_const(StringEncoding.EncodedString("False")),
                "TO_PY_FUNCTION": utility_code_name,
            })
        code.globalstate.use_utility_code(to_pyunicode_utility)
        return "%s(%s)" % (utility_code_name, cvalue)

    def declaration_code(self, entity_code,
            for_display = 0, dll_linkage = None, pyrex = 0):
        if for_display:
            base_code = 'bool'
        elif pyrex:
            base_code = 'bint'
        else:
            base_code = public_decl('int', dll_linkage)
        return self.base_declaration_code(base_code, entity_code)

    def specialization_name(self):
        return "bint"

    def __repr__(self):
        return "<CNumericType bint>"

    def __str__(self):
        return 'bint'

    def py_type_name(self):
        return "bool"


class CPyUCS4IntType(CIntType):
    # Py_UCS4

    is_unicode_char = True

    # Py_UCS4 coerces from and to single character unicode strings (or
    # at most two characters on 16bit Unicode builds), but we also
    # allow Python integers as input.  The value range for Py_UCS4
    # is 0..1114111, which is checked when converting from an integer
    # value.

    to_py_function = "__Pyx_PyUnicode_FromOrdinal"
    from_py_function = "__Pyx_PyObject_AsPy_UCS4"

    def can_coerce_to_pystring(self, env, format_spec=None):
        return False  # does the right thing anyway

    def create_from_py_utility_code(self, env):
        env.use_utility_code(UtilityCode.load_cached("ObjectAsUCS4", "TypeConversion.c"))
        return True

    def sign_and_name(self):
        return "Py_UCS4"


class CPyUnicodeIntType(CIntType):
    # Py_UNICODE

    is_unicode_char = True

    # Py_UNICODE coerces from and to single character unicode strings,
    # but we also allow Python integers as input.  The value range for
    # Py_UNICODE is 0..1114111, which is checked when converting from
    # an integer value.

    to_py_function = "__Pyx_PyUnicode_FromOrdinal"
    from_py_function = "__Pyx_PyObject_AsPy_UNICODE"

    def can_coerce_to_pystring(self, env, format_spec=None):
        return False  # does the right thing anyway

    def create_from_py_utility_code(self, env):
        env.use_utility_code(UtilityCode.load_cached("ObjectAsPyUnicode", "TypeConversion.c"))
        return True

    def sign_and_name(self):
        return "Py_UNICODE"


class CPyHashTType(CIntType):

    to_py_function = "__Pyx_PyLong_FromHash_t"
    from_py_function = "__Pyx_PyLong_AsHash_t"

    def sign_and_name(self):
        return "Py_hash_t"

class CPySSizeTType(CIntType):

    to_py_function = "PyLong_FromSsize_t"
    from_py_function = "__Pyx_PyIndex_AsSsize_t"

    def sign_and_name(self):
        return "Py_ssize_t"

class CSSizeTType(CIntType):

    to_py_function = "PyLong_FromSsize_t"
    from_py_function = "PyLong_AsSsize_t"

    def sign_and_name(self):
        return "Py_ssize_t"

class CSizeTType(CIntType):

    to_py_function = "__Pyx_PyLong_FromSize_t"

    def sign_and_name(self):
        return "size_t"

class CPtrdiffTType(CIntType):

    def sign_and_name(self):
        return "ptrdiff_t"


class CFloatType(CNumericType):

    is_float = 1
    to_py_function = "PyFloat_FromDouble"
    from_py_function = "__Pyx_PyFloat_AsDouble"

    exception_value = -1

    def __init__(self, rank, math_h_modifier = ''):
        CNumericType.__init__(self, rank, 1)
        self.math_h_modifier = math_h_modifier
        if rank == RANK_FLOAT:
            self.from_py_function = "__Pyx_PyFloat_AsFloat"

    def assignable_from_resolved_type(self, src_type):
        return (src_type.is_numeric and not src_type.is_complex) or src_type is error_type

    def invalid_value(self):
        return Naming.PYX_NAN

class CComplexType(CNumericType):

    is_complex = 1
    has_attributes = 1
    scope = None

    @property
    def to_py_function(self):
        return "__pyx_PyComplex_FromComplex%s" % self.implementation_suffix

    def __init__(self, real_type):
        if real_type.is_typedef:
            real_type = real_type.resolve_known_type()
        self.funcsuffix = "_%s" % real_type.specialization_name()
        if not real_type.is_float:
            # neither C nor C++ supports non-floating complex numbers,
            # so fall back the on Cython implementation.
            self.implementation_suffix = "_Cy"
        elif real_type.is_typedef and real_type.typedef_is_external:
            # C can't handle typedefs in complex numbers,
            # so in this case also fall back on the Cython implementation.
            self.implementation_suffix = "_CyTypedef"
        else:
            self.implementation_suffix = ""
        if real_type.is_float:
            self.math_h_modifier = real_type.math_h_modifier
        else:
            self.math_h_modifier = "_UNUSED"

        self.real_type = real_type
        CNumericType.__init__(self, real_type.rank + 0.5, real_type.signed)
        self.binops = {}
        self.from_parts = "%s_from_parts" % self.specialization_name()
        self.default_value = "%s(0, 0)" % self.from_parts

    def __eq__(self, other):
        if isinstance(self, CComplexType) and isinstance(other, CComplexType):
            return self.real_type == other.real_type
        else:
            return False

    def __ne__(self, other):
        if isinstance(self, CComplexType) and isinstance(other, CComplexType):
            return self.real_type != other.real_type
        else:
            return True

    def __lt__(self, other):
        if isinstance(self, CComplexType) and isinstance(other, CComplexType):
            return self.real_type < other.real_type
        else:
            # this is arbitrary, but it makes sure we always have
            # *some* kind of order
            return False

    def __hash__(self):
        return ~hash(self.real_type)

    def declaration_code(self, entity_code,
            for_display = 0, dll_linkage = None, pyrex = 0):
        if pyrex or for_display:
            real_code = self.real_type.declaration_code("", for_display, dll_linkage, pyrex)
            base_code = "%s complex" % real_code
        else:
            base_code = public_decl(self.sign_and_name(), dll_linkage)
        return self.base_declaration_code(base_code, entity_code)

    def sign_and_name(self):
        real_type_name = self.real_type.specialization_name()
        real_type_name = real_type_name.replace('long__double','long_double')
        real_type_name = real_type_name.replace('PY_LONG_LONG','long_long')
        return Naming.type_prefix + real_type_name + "_complex"

    def assignable_from(self, src_type):
        # Temporary hack/feature disabling, see #441
        if (not src_type.is_complex and src_type.is_numeric and src_type.is_typedef
                and src_type.typedef_is_external):
            return False
        elif src_type.is_pyobject:
            return True
        else:
            return super().assignable_from(src_type)

    def assignable_from_resolved_type(self, src_type):
        return (src_type.is_complex and self.real_type.assignable_from_resolved_type(src_type.real_type)
            or src_type.is_numeric and self.real_type.assignable_from_resolved_type(src_type)
            or src_type is error_type)

    def attributes_known(self):
        if self.scope is None:
            from . import Symtab
            self.scope = scope = Symtab.CClassScope(
                    '',
                    None,
                    visibility="extern",
                    parent_type=self)
            scope.directives = {}
            scope.declare_var("real", self.real_type, None, cname="real", is_cdef=True)
            scope.declare_var("imag", self.real_type, None, cname="imag", is_cdef=True)
            scope.declare_cfunction(
                    "conjugate",
                    CFuncType(self, [CFuncTypeArg("self", self, None)], nogil=True),
                    pos=None,
                    defining=1,
                    cname="__Pyx_c_conj%s" % self.funcsuffix)

        return True

    def _utility_code_context(self):
        return {
            'type': self.empty_declaration_code(),
            'type_name': self.specialization_name(),
            'real_type': self.real_type.empty_declaration_code(),
            'func_suffix': self.funcsuffix,
            'm': self.math_h_modifier,
            'is_float': int(self.real_type.is_float),
            'is_extern_float_typedef': int(
                self.real_type.is_float and self.real_type.is_typedef and self.real_type.typedef_is_external)
        }

    def create_declaration_utility_code(self, env):
        # This must always be run, because a single CComplexType instance can be shared
        # across multiple compilations (the one created in the module scope)
        if self.real_type.is_float:
            env.use_utility_code(UtilityCode.load_cached('Header', 'Complex.c'))
        utility_code_context = self._utility_code_context()
        env.use_utility_code(UtilityCode.load_cached(
            'RealImag' + self.implementation_suffix, 'Complex.c'))
        env.use_utility_code(TempitaUtilityCode.load_cached(
            'Declarations', 'Complex.c', utility_code_context))
        env.use_utility_code(TempitaUtilityCode.load_cached(
            'Arithmetic', 'Complex.c', utility_code_context))
        return True

    def can_coerce_to_pyobject(self, env):
        return True

    def can_coerce_from_pyobject(self, env):
        return True

    def create_to_py_utility_code(self, env):
        self.create_declaration_utility_code(env)
        env.use_utility_code(TempitaUtilityCode.load_cached(
            'ToPy', 'Complex.c', self._utility_code_context()))
        return True

    def create_from_py_utility_code(self, env):
        self.create_declaration_utility_code(env)
        env.use_utility_code(TempitaUtilityCode.load_cached(
            'FromPy', 'Complex.c', self._utility_code_context()))
        self.from_py_function = "__Pyx_PyComplex_As_" + self.specialization_name()
        return True

    def lookup_op(self, nargs, op):
        try:
            return self.binops[nargs, op]
        except KeyError:
            pass
        try:
            op_name = complex_ops[nargs, op]
            self.binops[nargs, op] = func_name = "__Pyx_c_%s%s" % (op_name, self.funcsuffix)
            return func_name
        except KeyError:
            return None

    def unary_op(self, op):
        return self.lookup_op(1, op)

    def binary_op(self, op):
        return self.lookup_op(2, op)

    def py_type_name(self):
        return "complex"

    def cast_code(self, expr_code):
        return expr_code

    def real_code(self, expr_code):
        return "__Pyx_CREAL%s(%s)" % (self.implementation_suffix, expr_code)

    def imag_code(self, expr_code):
        return "__Pyx_CIMAG%s(%s)" % (self.implementation_suffix, expr_code)

complex_ops = {
    (1, '-'): 'neg',
    (1, 'zero'): 'is_zero',
    (2, '+'): 'sum',
    (2, '-'): 'diff',
    (2, '*'): 'prod',
    (2, '/'): 'quot',
    (2, '**'): 'pow',
    (2, '=='): 'eq',
}


class SoftCComplexType(CComplexType):
    """
    a**b in Python can return either a complex or a float
    depending on the sign of a. This "soft complex" type is
    stored as a C complex (and so is a little slower than a
    direct C double) but it prints/coerces to a float if
    the imaginary part is 0. Therefore it provides a C
    representation of the Python behaviour.
    """

    to_py_function = "__pyx_Py_FromSoftComplex"

    def __init__(self):
        super().__init__(c_double_type)

    def declaration_code(self, entity_code, for_display=0, dll_linkage=None, pyrex=0):
        base_result =  super().declaration_code(
            entity_code,
            for_display=for_display,
            dll_linkage=dll_linkage,
            pyrex=pyrex,
        )
        if for_display:
            return "soft %s" % base_result
        else:
            return base_result

    def create_to_py_utility_code(self, env):
        env.use_utility_code(UtilityCode.load_cached('SoftComplexToPy', 'Complex.c'))
        return True

    def __repr__(self):
        result = super().__repr__()
        assert result[-1] == ">"
        return "%s (soft)%s" % (result[:-1], result[-1])

class CPyTSSTType(CType):
    #
    #   PEP-539 "Py_tss_t" type
    #

    declaration_value = "Py_tss_NEEDS_INIT"

    def __repr__(self):
        return "<Py_tss_t>"

    def declaration_code(self, entity_code,
                         for_display=0, dll_linkage=None, pyrex=0):
        if pyrex or for_display:
            base_code = "Py_tss_t"
        else:
            base_code = public_decl("Py_tss_t", dll_linkage)
        return self.base_declaration_code(base_code, entity_code)


class CPointerBaseType(CType):
    # common base type for pointer/array types
    #
    #  base_type     CType              Reference type
    #  is_string         bool           Pointer is a char* or similar C string.
    #  is_pyunicode_ptr  bool           Pointer is a Py_UNICODE*.

    subtypes = ['base_type']

    def __init__(self, base_type):
        self.base_type = base_type
        if base_type.is_cv_qualified:
            base_type = base_type.cv_base_type
        for char_type in (c_char_type, c_uchar_type, c_schar_type):
            if base_type.same_as(char_type):
                self.is_string = 1
                break
        else:
            if base_type.same_as(c_py_unicode_type):
                self.is_pyunicode_ptr = 1

        if self.is_string and not base_type.is_error:
            if base_type.signed == 2:
                self.to_py_function = "__Pyx_PyObject_FromCString"
                if self.is_ptr:
                    self.from_py_function = "__Pyx_PyObject_As%sSString"
            elif base_type.signed:
                self.to_py_function = "__Pyx_PyObject_FromString"
                if self.is_ptr:
                    self.from_py_function = "__Pyx_PyObject_As%sString"
            else:
                self.to_py_function = "__Pyx_PyObject_FromCString"
                if self.is_ptr:
                    self.from_py_function = "__Pyx_PyObject_As%sUString"
            if self.is_ptr:
                self.from_py_function %= '' if self.base_type.is_const else 'Writable'
            self.exception_value = "NULL"
        elif self.is_pyunicode_ptr and not base_type.is_error:
            self.to_py_function = "__Pyx_PyUnicode_FromUnicode"
            self.to_py_utility_code = UtilityCode.load_cached(
                "pyunicode_from_unicode", "StringTools.c")
            if self.is_ptr:
                self.from_py_function = "__Pyx_PyUnicode_AsUnicode"
            self.exception_value = "NULL"

    def py_type_name(self):
        if self.is_string:
            return "bytes"
        elif self.is_pyunicode_ptr:
            return "unicode"
        else:
            return super().py_type_name()

    def literal_code(self, value):
        if self.is_string:
            assert isinstance(value, str)
            return '"%s"' % StringEncoding.escape_byte_string(value)
        return str(value)


class CArrayType(CPointerBaseType):
    #  base_type     CType              Element type
    #  size          integer or None    Number of elements

    is_array = 1
    to_tuple_function = None

    def __init__(self, base_type, size):
        super().__init__(base_type)
        self.size = size

    def __eq__(self, other):
        if isinstance(other, CType) and other.is_array and self.size == other.size:
            return self.base_type.same_as(other.base_type)
        return False

    def __hash__(self):
        return hash(self.base_type) + 28  # arbitrarily chosen offset

    def __repr__(self):
        return "<CArrayType %s %s>" % (self.size, repr(self.base_type))

    def same_as_resolved_type(self, other_type):
        return ((other_type.is_array and
            self.base_type.same_as(other_type.base_type))
                or other_type is error_type)

    def assignable_from_resolved_type(self, src_type):
        # C arrays are assigned by value, either Python containers or C arrays/pointers
        if src_type.is_pyobject:
            return True
        if src_type.is_ptr or src_type.is_array:
            return self.base_type.assignable_from(src_type.base_type)
        return False

    def element_ptr_type(self):
        return c_ptr_type(self.base_type)

    def declaration_code(self, entity_code,
            for_display = 0, dll_linkage = None, pyrex = 0):
        if self.size is not None:
            dimension_code = self.size
        else:
            dimension_code = ""
        if entity_code.startswith("*"):
            entity_code = "(%s)" % entity_code
        return self.base_type.declaration_code(
            "%s[%s]" % (entity_code, dimension_code),
            for_display, dll_linkage, pyrex)

    def as_argument_type(self):
        return c_ptr_type(self.base_type)

    def is_complete(self):
        return self.size is not None

    def specialize(self, values):
        base_type = self.base_type.specialize(values)
        if base_type == self.base_type:
            return self
        else:
            return CArrayType(base_type, self.size)

    def deduce_template_params(self, actual):
        if isinstance(actual, CArrayType):
            return self.base_type.deduce_template_params(actual.base_type)
        else:
            return {}

    def can_coerce_to_pyobject(self, env):
        return self.base_type.can_coerce_to_pyobject(env)

    def can_coerce_from_pyobject(self, env):
        return self.base_type.can_coerce_from_pyobject(env)

    def create_to_py_utility_code(self, env):
        if self.to_py_function is not None:
            return self.to_py_function
        if not self.base_type.create_to_py_utility_code(env):
            return False

        safe_typename = self.base_type.specialization_name()
        to_py_function = "__Pyx_carray_to_py_%s" % safe_typename
        to_tuple_function = "__Pyx_carray_to_tuple_%s" % safe_typename

        from .UtilityCode import CythonUtilityCode
        context = {
            'cname': to_py_function,
            'to_tuple_cname': to_tuple_function,
            'base_type': self.base_type,
        }
        env.use_utility_code(CythonUtilityCode.load(
            "carray.to_py", "CConvert.pyx",
            outer_module_scope=env.global_scope(),  # need access to types declared in module
            context=context, compiler_directives=dict(env.global_scope().directives)))
        self.to_tuple_function = to_tuple_function
        self.to_py_function = to_py_function
        return True

    def to_py_call_code(self, source_code, result_code, result_type, to_py_function=None):
        if self.is_string or self.is_pyunicode_ptr:
            return super().to_py_call_code(source_code, result_code, result_type, to_py_function)

        func = self.to_py_function if to_py_function is None else to_py_function
        target_is_tuple = result_type.is_builtin_type and result_type.name == 'tuple'
        return '%s = %s(%s, %s)' % (
            result_code,
            self.to_tuple_function if target_is_tuple else func,
            source_code,
            self.size)

    def create_from_py_utility_code(self, env):
        if self.from_py_function is not None:
            return self.from_py_function
        if not self.base_type.create_from_py_utility_code(env):
            return False

        from_py_function = "__Pyx_carray_from_py_%s" % self.base_type.specialization_name()

        from .UtilityCode import CythonUtilityCode
        context = {
            'cname': from_py_function,
            'base_type': self.base_type,
        }
        env.use_utility_code(CythonUtilityCode.load(
            "carray.from_py", "CConvert.pyx",
            outer_module_scope=env.global_scope(),  # need access to types declared in module
            context=context, compiler_directives=dict(env.global_scope().directives)))
        self.from_py_function = from_py_function
        return True

    def from_py_call_code(self, source_code, result_code, error_pos, code,
                          from_py_function=None, error_condition=None,
                          special_none_cvalue=None):
        assert not error_condition, '%s: %s' % (error_pos, error_condition)
        assert not special_none_cvalue, '%s: %s' % (error_pos, special_none_cvalue)  # not currently supported
        call_code = "%s(%s, %s, %s)" % (
            from_py_function or self.from_py_function,
            source_code, result_code, self.size)
        return code.error_goto_if_neg(call_code, error_pos)

    def error_condition(self, result_code):
        # It isn't possible to use CArrays as return type so the error_condition
        # is irrelevant. Returning a falsy value does avoid an error when getting
        # from_py_call_code from a typedef.
        return ""


class CPtrType(CPointerBaseType):
    #  base_type     CType              Reference type

    is_ptr = 1
    is_unowned_view = True
    default_value = "0"
    exception_value = "NULL"

    def __hash__(self):
        return hash(self.base_type) + 27  # arbitrarily chosen offset

    def __eq__(self, other):
        if isinstance(other, CType) and other.is_ptr:
            return self.base_type.same_as(other.base_type)
        return False

    def __ne__(self, other):
        return not (self == other)

    def __repr__(self):
        return "<CPtrType %s>" % repr(self.base_type)

    def same_as_resolved_type(self, other_type):
        return ((other_type.is_ptr and
            self.base_type.same_as(other_type.base_type))
                or other_type is error_type)

    def is_simple_buffer_dtype(self):
        return True

    def declaration_code(self, entity_code,
            for_display = 0, dll_linkage = None, pyrex = 0):
        #print "CPtrType.declaration_code: pointer to", self.base_type ###
        return self.base_type.declaration_code(
            "*%s" % entity_code,
            for_display, dll_linkage, pyrex)

    def assignable_from_resolved_type(self, other_type):
        if other_type is error_type:
            return True
        if other_type.is_null_ptr:
            return True
        ptr_base_type = self.base_type
        if ptr_base_type.is_cv_qualified:
            ptr_base_type = ptr_base_type.cv_base_type
        if ptr_base_type.is_cfunction:
            if other_type.is_ptr:
                other_type = other_type.base_type.resolve()
            if other_type.is_cfunction:
                return ptr_base_type.pointer_assignable_from_resolved_type(other_type)
            else:
                return False
        if (ptr_base_type.is_cpp_class and other_type.is_ptr
                and other_type.base_type.is_cpp_class and other_type.base_type.is_subclass(ptr_base_type)):
            return True
        if other_type.is_array or other_type.is_ptr:
            return ptr_base_type.is_void or ptr_base_type.same_as(other_type.base_type)
        return False

    def assignment_failure_extra_info(self, src_type, src_name):
        if self.base_type.is_cfunction and src_type.is_ptr:
            src_type = src_type.base_type.resolve()
        if self.base_type.is_cfunction and src_type.is_cfunction:
            copied_src_type = copy.copy(src_type)
            # make the exception values the same as us
            copied_src_type.exception_check = self.base_type.exception_check
            copied_src_type.exception_value = self.base_type.exception_value
            if self.base_type.pointer_assignable_from_resolved_type(copied_src_type):
                # the only reason we can't assign is because of exception incompatibility
                msg = " Exception values are incompatible."
                if not self.base_type.exception_check and self.base_type.exception_value is None:
                    if src_name is None:
                        src_name = "the value being assigned"
                    else:
                        src_name = "'{}'".format(src_name)
                    msg += f" Suggest adding 'noexcept' to the type of {src_name}."
                return msg
        return super().assignment_failure_extra_info(src_type, src_name)

    def specialize(self, values):
        base_type = self.base_type.specialize(values)
        if base_type == self.base_type:
            return self
        else:
            return CPtrType(base_type)

    def deduce_template_params(self, actual):
        if isinstance(actual, CPtrType):
            return self.base_type.deduce_template_params(actual.base_type)
        else:
            return {}

    def invalid_value(self):
        return "1"

    def find_cpp_operation_type(self, operator, operand_type=None):
        if self.base_type.is_cpp_class:
            return self.base_type.find_cpp_operation_type(operator, operand_type)
        return None

    def get_fused_types(self, result=None, seen=None, include_function_return_type=False):
        # For function pointers, include the return type - unlike for fused functions themselves,
        # where the return type cannot be an independent fused type (i.e. is derived or non-fused).
        return super(CPointerBaseType, self).get_fused_types(result, seen, include_function_return_type=True)


class CNullPtrType(CPtrType):

    is_null_ptr = 1


class CReferenceBaseType(BaseType):

    is_fake_reference = 0

    # Common base type for C reference and C++ rvalue reference types.

    subtypes = ['ref_base_type']

    def __init__(self, base_type):
        self.ref_base_type = base_type

    def __repr__(self):
        return "<%r %s>" % (self.__class__.__name__, self.ref_base_type)

    def specialize(self, values):
        base_type = self.ref_base_type.specialize(values)
        if base_type == self.ref_base_type:
            return self
        else:
            return type(self)(base_type)

    def deduce_template_params(self, actual):
        return self.ref_base_type.deduce_template_params(actual)

    def __getattr__(self, name):
        return getattr(self.ref_base_type, name)


class CReferenceType(CReferenceBaseType):

    is_reference = 1

    def __str__(self):
        return "%s &" % self.ref_base_type

    def declaration_code(self, entity_code,
            for_display = 0, dll_linkage = None, pyrex = 0):
        #print "CReferenceType.declaration_code: pointer to", self.base_type ###
        return self.ref_base_type.declaration_code(
            "&%s" % entity_code,
            for_display, dll_linkage, pyrex)


class CFakeReferenceType(CReferenceType):

    is_fake_reference = 1

    def __str__(self):
        return "%s [&]" % self.ref_base_type

    def declaration_code(self, entity_code,
            for_display = 0, dll_linkage = None, pyrex = 0):
        #print "CReferenceType.declaration_code: pointer to", self.base_type ###
        return "__Pyx_FakeReference<%s> %s" % (self.ref_base_type.empty_declaration_code(), entity_code)


class CppRvalueReferenceType(CReferenceBaseType):

    is_rvalue_reference = 1

    def __str__(self):
        return "%s &&" % self.ref_base_type

    def declaration_code(self, entity_code,
            for_display = 0, dll_linkage = None, pyrex = 0):
        return self.ref_base_type.declaration_code(
            "&&%s" % entity_code,
            for_display, dll_linkage, pyrex)


class CFuncType(CType):
    #  return_type      CType
    #  args             [CFuncTypeArg]
    #  has_varargs      boolean
    #  exception_value  CFuncType.ExceptionValue or Node (for except+)
    #  exception_check  boolean    True if PyErr_Occurred check needed
    #  calling_convention  string  Function calling convention
    #  nogil            boolean    Can be called without gil
    #  with_gil         boolean    Acquire gil around function body
    #  templates        [string] or None
    #  cached_specialized_types [CFuncType]   cached specialized versions of the CFuncType if defined in a pxd
    #  from_fused       boolean    Indicates whether this is a specialized
    #                              C function
    #  is_strict_signature boolean  function refuses to accept coerced arguments
    #                               (used for optimisation overrides)
    #  is_const_method  boolean
    #  is_static_method boolean
    #  op_arg_struct    CPtrType   Pointer to optional argument struct

    is_cfunction = 1
    cached_specialized_types = None
    from_fused = False
    is_const_method = False
    op_arg_struct = None

    subtypes = ['return_type', 'args']

    class ExceptionValue:
        def __init__(self, python_value, c_repr, type):
            self.python_value = python_value
            self.c_repr = c_repr
            self.type = type

        def __eq__(self, other):
            if not isinstance(other, CFuncType.ExceptionValue):
                return NotImplemented
            # only the python_value is used for equality comparison. This allows
            # things like "-1 == -1.0" to be treated as the same function signature
            return self.python_value == other.python_value

        def __str__(self):
            # Called for C code generation.
            return str(self.c_repr)

        def may_be_nan(self):
            if not self.type.is_float:
                return False
            if not isinstance(self.python_value, (int, float)):
                # A string representing an unknown C constant that might be NaN.
                return True
            # a known constant that evaluates to NaN
            return self.python_value != self.python_value

        def exception_test_code(self, result_cname, code) -> str:
            typed_exc_val = self.type.cast_code(str(self))
            if self.type.is_ctuple:
                code.globalstate.use_utility_code(UtilityCode.load_cached(
                            "IncludeStringH", "StringTools.c"))
                return f"memcmp(&{result_cname}, &{typed_exc_val}, sizeof({result_cname})) == 0"
            elif self.may_be_nan():
                # for floats, we may need to handle comparison with NaN
                code.globalstate.use_utility_code(
                        UtilityCode.load_cached("FloatExceptionCheck", "Exceptions.c"))
                return f"__PYX_CHECK_FLOAT_EXCEPTION({result_cname}, {typed_exc_val})"
            else:
                return f"{result_cname} == {typed_exc_val}"

    def __init__(self, return_type, args, has_varargs = 0,
            exception_value = None, exception_check = 0, calling_convention = "",
            nogil = 0, with_gil = 0, is_overridable = 0, optional_arg_count = 0,
            is_const_method = False, is_static_method=False,
            templates = None, is_strict_signature = False):
        self.return_type = return_type
        self.args = args
        self.has_varargs = has_varargs
        self.optional_arg_count = optional_arg_count
        if (exception_value is not None and exception_check != '+' and
                not isinstance(exception_value, self.ExceptionValue)):
            # happens within Cython itself when writing custom function types
            # for utility code functions.
            exception_value = self.ExceptionValue(
                exception_value, str(exception_value), return_type)
        self.exception_value = exception_value
        self.exception_check = exception_check
        self.calling_convention = calling_convention
        self.nogil = nogil
        self.with_gil = with_gil
        self.is_overridable = is_overridable
        self.is_const_method = is_const_method
        self.is_static_method = is_static_method
        self.templates = templates
        self.is_strict_signature = is_strict_signature

    def __repr__(self):
        arg_reprs = list(map(repr, self.args))
        if self.has_varargs:
            arg_reprs.append("...")
        if self.exception_value is not None:
            except_clause = " %r" % self.exception_value
        else:
            except_clause = ""
        if self.exception_check:
            except_clause += "?"
        return "<CFuncType %s %s[%s]%s>" % (
            repr(self.return_type),
            self.calling_convention_prefix(),
            ",".join(arg_reprs),
            except_clause)

    def with_with_gil(self, with_gil):
        if with_gil == self.with_gil:
            return self
        else:
            return CFuncType(
                self.return_type, self.args, self.has_varargs,
                self.exception_value, self.exception_check,
                self.calling_convention, self.nogil,
                with_gil,
                self.is_overridable, self.optional_arg_count,
                self.is_const_method, self.is_static_method,
                self.templates, self.is_strict_signature)

    def calling_convention_prefix(self):
        cc = self.calling_convention
        if cc:
            return cc + " "
        else:
            return ""

    def as_argument_type(self):
        return c_ptr_type(self)

    def same_c_signature_as(self, other_type, as_cmethod = 0):
        return self.same_c_signature_as_resolved_type(
            other_type.resolve(), as_cmethod)

    def same_c_signature_as_resolved_type(self, other_type, as_cmethod=False, as_pxd_definition=False,
                                          exact_semantics=True):
        # If 'exact_semantics' is false, allow any equivalent C signatures
        # if the Cython semantics are compatible, i.e. the same or wider for 'other_type'.

        #print "CFuncType.same_c_signature_as_resolved_type:", \
        #    self, other_type, "as_cmethod =", as_cmethod ###
        if other_type is error_type:
            return 1
        if not other_type.is_cfunction:
            return 0
        if self.is_overridable != other_type.is_overridable:
            return 0
        nargs = len(self.args)
        if nargs != len(other_type.args):
            return 0
        # When comparing C method signatures, the first argument
        # is exempt from compatibility checking (the proper check
        # is performed elsewhere).
        for i in range(as_cmethod, nargs):
            if not self.args[i].type.same_as(other_type.args[i].type):
                return 0
        if self.has_varargs != other_type.has_varargs:
            return 0
        if self.optional_arg_count != other_type.optional_arg_count:
            return 0
        if as_pxd_definition:
            # A narrowing of the return type declared in the pxd is allowed.
            if not self.return_type.subtype_of_resolved_type(other_type.return_type):
                return 0
        else:
            if not self.return_type.same_as(other_type.return_type):
                return 0
        if not self.same_calling_convention_as(other_type):
            return 0
        if exact_semantics:
            if self.exception_check != other_type.exception_check:
                return 0
            if not self._same_exception_value(other_type.exception_value):
                return 0
        elif not self._is_exception_compatible_with(other_type):
            return 0
        return 1

    def _same_exception_value(self, other_exc_value):
        # Use fallback comparison as strings since we usually read exception values as strings.
        if self.exception_value == other_exc_value or str(self.exception_value) == str(other_exc_value):
            return 1
        if self.exception_check != '+':
            return 0
        if not self.exception_value or not other_exc_value:
            return 0
        if self.exception_value.type != other_exc_value.type:
            return 0
        if self.exception_value.entry and other_exc_value.entry:
            if self.exception_value.entry.cname != other_exc_value.entry.cname:
                return 0
        if self.exception_value.name != other_exc_value.name:
            return 0
        return 1

    def compatible_signature_with(self, other_type, as_cmethod = 0):
        return self.compatible_signature_with_resolved_type(other_type.resolve(), as_cmethod)

    def compatible_signature_with_resolved_type(self, other_type, as_cmethod):
        #print "CFuncType.same_c_signature_as_resolved_type:", \
        #    self, other_type, "as_cmethod =", as_cmethod ###
        if other_type is error_type:
            return 1
        if not other_type.is_cfunction:
            return 0
        if not self.is_overridable and other_type.is_overridable:
            return 0
        nargs = len(self.args)
        if nargs - self.optional_arg_count != len(other_type.args) - other_type.optional_arg_count:
            return 0
        if self.optional_arg_count < other_type.optional_arg_count:
            return 0
        # When comparing C method signatures, the first argument
        # is exempt from compatibility checking (the proper check
        # is performed elsewhere).
        for i in range(as_cmethod, len(other_type.args)):
            if not self.args[i].type.same_as(
                    other_type.args[i].type):
                return 0
        if self.has_varargs != other_type.has_varargs:
            return 0
        if not self.return_type.subtype_of_resolved_type(other_type.return_type):
            return 0
        if not self.same_calling_convention_as(other_type):
            return 0
        if self.nogil != other_type.nogil:
            return 0
        if not self._is_exception_compatible_with(other_type):
            return 0
        return 1

    def _is_exception_compatible_with(self, other_type):
        # narrower exception checks are ok, but prevent mismatches
        if self.exception_check == '+' and other_type.exception_check != '+':
            # must catch C++ exceptions if we raise them
            return 0
        if not other_type.exception_check or other_type.exception_value is not None:
            # There's no problem if this type doesn't emit exceptions but the other type checks
            if other_type.exception_check and not (self.exception_check or self.exception_value):
                return 1
            # if other does not *always* check exceptions, self must comply
            if not self._same_exception_value(other_type.exception_value):
                return 0
            if self.exception_check and self.exception_check != other_type.exception_check:
                # a redundant exception check doesn't make functions incompatible, but a missing one does
                return 0
        return 1

    def narrower_c_signature_than(self, other_type, as_cmethod = 0):
        return self.narrower_c_signature_than_resolved_type(other_type.resolve(), as_cmethod)

    def narrower_c_signature_than_resolved_type(self, other_type, as_cmethod):
        if other_type is error_type:
            return 1
        if not other_type.is_cfunction:
            return 0
        nargs = len(self.args)
        if nargs != len(other_type.args):
            return 0
        for i in range(as_cmethod, nargs):
            if not self.args[i].type.subtype_of_resolved_type(other_type.args[i].type):
                return 0
            else:
                self.args[i].needs_type_test = other_type.args[i].needs_type_test \
                        or not self.args[i].type.same_as(other_type.args[i].type)
        if self.has_varargs != other_type.has_varargs:
            return 0
        if self.optional_arg_count != other_type.optional_arg_count:
            return 0
        if not self.return_type.subtype_of_resolved_type(other_type.return_type):
            return 0
        if not self.exception_check and other_type.exception_check:
            # a redundant exception check doesn't make functions incompatible, but a missing one does
            return 0
        if not self._same_exception_value(other_type.exception_value):
            return 0
        return 1

    def same_calling_convention_as(self, other):
        ## XXX Under discussion ...
        ## callspec_words = ("__stdcall", "__cdecl", "__fastcall")
        ## cs1 = self.calling_convention
        ## cs2 = other.calling_convention
        ## if (cs1 in callspec_words or
        ##     cs2 in callspec_words):
        ##     return cs1 == cs2
        ## else:
        ##     return True
        sc1 = self.calling_convention == '__stdcall'
        sc2 = other.calling_convention == '__stdcall'
        return sc1 == sc2

    def same_as_resolved_type(self, other_type, as_cmethod=False):
        return self.same_c_signature_as_resolved_type(other_type, as_cmethod=as_cmethod) \
            and self.nogil == other_type.nogil

    def pointer_assignable_from_resolved_type(self, rhs_type):
        # Accept compatible exception/nogil declarations for the RHS.
        if rhs_type is error_type:
            return 1
        if not rhs_type.is_cfunction:
            return 0
        return rhs_type.same_c_signature_as_resolved_type(self, exact_semantics=False) \
            and not (self.nogil and not rhs_type.nogil)

    def declaration_code(self, entity_code,
                         for_display = 0, dll_linkage = None, pyrex = 0,
                         with_calling_convention = 1):
        arg_decl_list = []
        for arg in self.args[:len(self.args)-self.optional_arg_count]:
            arg_decl_list.append(
                arg.type.declaration_code("", for_display, pyrex = pyrex))
        if self.is_overridable:
            arg_decl_list.append("int %s" % Naming.skip_dispatch_cname)
        if self.optional_arg_count:
            if self.op_arg_struct:
                arg_decl_list.append(self.op_arg_struct.declaration_code(Naming.optional_args_cname))
            else:
                # op_arg_struct may not be initialized at this point if this class is being used
                # to prepare a Python error message or similar.  In this case, just omit the args.
                assert for_display
        if self.has_varargs:
            arg_decl_list.append("...")
        arg_decl_code = ", ".join(arg_decl_list)
        if not arg_decl_code and not pyrex:
            arg_decl_code = "void"
        trailer = ""
        if (pyrex or for_display) and not self.return_type.is_pyobject:
            if self.exception_value is not None and self.exception_check:
                trailer = " except? %s" % self.exception_value
            elif self.exception_value is not None and not self.exception_check:
                trailer = " except %s" % self.exception_value
            elif self.exception_value is None and not self.exception_check:
                trailer = " noexcept"
            elif self.exception_check == '+':
                trailer = " except +"
            elif self.exception_check and for_display:
                # not spelled out by default, unless for human eyes
                trailer = " except *"
            if self.nogil:
                trailer += " nogil"
        if not with_calling_convention:
            cc = ''
        else:
            cc = self.calling_convention_prefix()
            if (not entity_code and cc) or entity_code.startswith("*"):
                entity_code = "(%s%s)" % (cc, entity_code)
                cc = ""
        if self.is_const_method:
            trailer += " const"
        return self.return_type.declaration_code(
            "%s%s(%s)%s" % (cc, entity_code, arg_decl_code, trailer),
            for_display, dll_linkage, pyrex)

    def function_header_code(self, func_name, arg_code):
        if self.is_const_method:
            trailer = " const"
        else:
            trailer = ""
        return "%s%s(%s)%s" % (self.calling_convention_prefix(),
            func_name, arg_code, trailer)

    def signature_string(self):
        s = self.empty_declaration_code()
        return s

    def signature_cast_string(self):
        s = self.declaration_code("(*)", with_calling_convention=False)
        return '(%s)' % s

    def specialize(self, values):
        result = CFuncType(self.return_type.specialize(values),
                           [arg.specialize(values) for arg in self.args],
                           has_varargs = self.has_varargs,
                           exception_value = self.exception_value,
                           exception_check = self.exception_check,
                           calling_convention = self.calling_convention,
                           nogil = self.nogil,
                           with_gil = self.with_gil,
                           is_overridable = self.is_overridable,
                           optional_arg_count = self.optional_arg_count,
                           is_const_method = self.is_const_method,
                           is_static_method = self.is_static_method,
                           templates = self.templates)

        result.from_fused = self.is_fused
        return result

    def opt_arg_cname(self, arg_name):
        return self.op_arg_struct.base_type.scope.lookup(arg_name).cname

    # Methods that deal with Fused Types
    # All but map_with_specific_entries should be called only on functions
    # with fused types (and not on their corresponding specific versions).

    def get_all_specialized_permutations(self, fused_types=None):
        """
        Permute all the types. For every specific instance of a fused type, we
        want all other specific instances of all other fused types.

        It returns an iterable of two-tuples of the cname that should prefix
        the cname of the function, and a dict mapping any fused types to their
        respective specific types.
        """
        assert self.is_fused

        if fused_types is None:
            fused_types = self.get_fused_types()

        return get_all_specialized_permutations(fused_types)

    def get_all_specialized_function_types(self):
        """
        Get all the specific function types of this one.
        """
        assert self.is_fused

        if self.entry.fused_cfunction:
            return [n.type for n in self.entry.fused_cfunction.nodes]
        elif self.cached_specialized_types is not None:
            return self.cached_specialized_types

        result = []
        permutations = self.get_all_specialized_permutations()

        new_cfunc_entries = []
        for cname, fused_to_specific in permutations:
            new_func_type = self.entry.type.specialize(fused_to_specific)

            if self.optional_arg_count:
                # Remember, this method is set by CFuncDeclaratorNode
                self.declare_opt_arg_struct(new_func_type, cname)

            new_entry = copy.deepcopy(self.entry)
            new_func_type.specialize_entry(new_entry, cname)

            new_entry.type = new_func_type
            new_func_type.entry = new_entry
            result.append(new_func_type)

            new_cfunc_entries.append(new_entry)

        cfunc_entries = self.entry.scope.cfunc_entries
        try:
            cindex = cfunc_entries.index(self.entry)
        except ValueError:
            cfunc_entries.extend(new_cfunc_entries)
        else:
            cfunc_entries[cindex:cindex+1] = new_cfunc_entries

        self.cached_specialized_types = result

        return result

    def get_fused_types(self, result=None, seen=None, subtypes=None, include_function_return_type=False):
        """Return fused types in the order they appear as parameter types"""
        return super().get_fused_types(
            result, seen,
            # for function pointer types, we consider the result type; for plain function
            # types we don't (because it must be derivable from the arguments)
            subtypes=self.subtypes if include_function_return_type else ['args'])

    def specialize_entry(self, entry, cname):
        assert not self.is_fused
        specialize_entry(entry, cname)

    def can_coerce_to_pyobject(self, env):
        # duplicating the decisions from create_to_py_utility_code() here avoids writing out unused code
        if self.has_varargs or self.optional_arg_count:
            return False
        if self.to_py_function is not None:
            return self.to_py_function
        for arg in self.args:
            if not arg.type.is_pyobject and not arg.type.can_coerce_to_pyobject(env):
                return False
        if not self.return_type.is_pyobject and not self.return_type.can_coerce_to_pyobject(env):
            return False
        return True

    def create_to_py_utility_code(self, env):
        # FIXME: it seems we're trying to coerce in more cases than we should
        if self.to_py_function is not None:
            return self.to_py_function
        if not self.can_coerce_to_pyobject(env):
            return False
        from .UtilityCode import CythonUtilityCode

        # include argument names into the c function name to ensure cname is unique
        # between functions with identical types but different argument names
        from .Symtab import punycodify_name
        def arg_name_part(arg):
            return "%s%s" % (len(arg.name), punycodify_name(arg.name)) if arg.name else "0"
        arg_names = [ arg_name_part(arg) for arg in self.args ]
        arg_names = cap_length("_".join(arg_names))
        safe_typename = type_identifier(self, pyrex=True)
        # Note that the length here is slightly bigger than twice the default cap in
        # "cap_length" (since the length is capped in both arg_names and the type_identifier)
        # but since this is significantly shorter than compilers should be able to handle,
        # that is acceptable.
        to_py_function = "__Pyx_CFunc_%s_to_py_%s" % (safe_typename, arg_names)

        for arg in self.args:
            if not arg.type.is_pyobject and not arg.type.create_from_py_utility_code(env):
                return False
        if not self.return_type.is_pyobject and not self.return_type.create_to_py_utility_code(env):
            return False

        def declared_type(ctype):
            type_displayname = str(ctype.declaration_code("", for_display=True))
            if ctype.is_pyobject:
                arg_ctype = type_name = type_displayname
                if ctype.is_builtin_type:
                    arg_ctype = ctype.name
                elif not ctype.is_extension_type:
                    type_name = 'object'
                    type_displayname = None
                else:
                    type_displayname = repr(type_displayname)
            elif ctype is c_bint_type:
                type_name = arg_ctype = 'bint'
            else:
                type_name = arg_ctype = type_displayname
                if ctype is c_double_type:
                    type_displayname = 'float'
                else:
                    type_displayname = repr(type_displayname)
            return type_name, arg_ctype, type_displayname

        class Arg:
            def __init__(self, arg_name, arg_type):
                self.name = arg_name
                self.type = arg_type
                self.type_cname, self.ctype, self.type_displayname = declared_type(arg_type)

        if self.return_type.is_void:
            except_clause = 'except *'
        elif self.return_type.is_pyobject:
            except_clause = ''
        elif self.exception_value is not None:
            except_clause = ('except? %s' if self.exception_check else 'except %s') % self.exception_value
        else:
            except_clause = 'except *'

        context = {
            'cname': to_py_function,
            'args': [Arg(arg.name or 'arg%s' % ix, arg.type) for ix, arg in enumerate(self.args)],
            'return_type': Arg('return', self.return_type),
            'except_clause': except_clause,
        }
        # FIXME: directives come from first defining environment and do not adapt for reuse
        env.use_utility_code(CythonUtilityCode.load(
            "cfunc.to_py", "CConvert.pyx",
            outer_module_scope=env.global_scope(),  # need access to types declared in module
            context=context, compiler_directives=dict(env.global_scope().directives)))
        self.to_py_function = to_py_function
        return True


def specialize_entry(entry, cname):
    """
    Specialize an entry of a copied fused function or method
    """
    entry.is_fused_specialized = True
    entry.name = get_fused_cname(cname, entry.name)

    if entry.is_cmethod:
        entry.cname = entry.name
        if entry.is_inherited:
            entry.cname = StringEncoding.EncodedString(
                    "%s.%s" % (Naming.obj_base_cname, entry.cname))
    else:
        entry.cname = get_fused_cname(cname, entry.cname)

    if entry.func_cname:
        entry.func_cname = get_fused_cname(cname, entry.func_cname)
    if entry.final_func_cname:
        entry.final_func_cname = get_fused_cname(cname, entry.final_func_cname)

def get_fused_cname(fused_cname, orig_cname):
    """
    Given the fused cname id and an original cname, return a specialized cname
    """
    assert fused_cname and orig_cname
    return StringEncoding.EncodedString('%s%s%s' % (Naming.fused_func_prefix,
                                                    fused_cname, orig_cname))

def unique(somelist):
    seen = set()
    result = []
    for obj in somelist:
        if obj not in seen:
            result.append(obj)
            seen.add(obj)

    return result

def get_all_specialized_permutations(fused_types):
    return _get_all_specialized_permutations(unique(fused_types))

def _get_all_specialized_permutations(fused_types, id="", f2s=()):
    fused_type, = fused_types[0].get_fused_types()
    result = []

    for newid, specific_type in enumerate(fused_type.types):
        # f2s = dict(f2s, **{ fused_type: specific_type })
        f2s = dict(f2s)
        f2s.update({ fused_type: specific_type })

        if id:
            cname = '%s_%s' % (id, newid)
        else:
            cname = str(newid)

        if len(fused_types) > 1:
            result.extend(_get_all_specialized_permutations(
                                            fused_types[1:], cname, f2s))
        else:
            result.append((cname, f2s))

    return result

def specialization_signature_string(fused_compound_type, fused_to_specific):
    """
    Return the signature for a specialization of a fused type. e.g.

        floating[:] ->
            'float' or 'double'

        cdef fused ft:
            float[:]
            double[:]

        ft ->
            'float[:]' or 'double[:]'

        integral func(floating) ->
            'int (*func)(float)' or ...
    """
    fused_types = fused_compound_type.get_fused_types()
    if len(fused_types) == 1:
        fused_type = fused_types[0]
    else:
        fused_type = fused_compound_type

    return fused_type.specialize(fused_to_specific).typeof_name()


def get_specialized_types(type):
    """
    Return a list of specialized types in their declared order.
    """
    assert type.is_fused

    if isinstance(type, FusedType):
        result = list(type.types)
        for specialized_type in result:
            specialized_type.specialization_string = specialized_type.typeof_name()
    else:
        result = []
        for cname, f2s in get_all_specialized_permutations(type.get_fused_types()):
            specialized_type = type.specialize(f2s)
            specialized_type.specialization_string = (
                            specialization_signature_string(type, f2s))
            result.append(specialized_type)

    return result


class CFuncTypeArg(BaseType):
    #  name       string
    #  cname      string
    #  type       PyrexType
    #  pos        source file position

    # FIXME: is this the right setup? should None be allowed here?
    not_none = False
    or_none = False
    accept_none = True
    accept_builtin_subtypes = False
    annotation = None

    subtypes = ['type']

    def __init__(self, name, type, pos=None, cname=None, annotation=None):
        self.name = name
        if cname is not None:
            self.cname = cname
        else:
            self.cname = Naming.var_prefix + name
            if not self.cname.isascii():
                # We have to be careful here not to create a circular import of Symtab.
                # This creates a cname to match a Symtab entry that'll be created later
                # - in an ideal world the name here would be taken from the entry...
                from .Symtab import punycodify_name
                self.cname = punycodify_name(self.cname)
        if annotation is not None:
            self.annotation = annotation
        self.type = type
        self.pos = pos
        self.needs_type_test = False  # TODO: should these defaults be set in analyse_types()?

    def __repr__(self):
        return "%s:%s" % (self.name, repr(self.type))

    def declaration_code(self, for_display = 0):
        return self.type.declaration_code(self.cname, for_display)

    def specialize(self, values):
        return CFuncTypeArg(self.name, self.type.specialize(values), self.pos, self.cname)

    def is_forwarding_reference(self):
        if self.type.is_rvalue_reference:
            if (isinstance(self.type.ref_base_type, TemplatePlaceholderType)
                    and not self.type.ref_base_type.is_cv_qualified):
                return True
        return False

class ToPyStructUtilityCode(AbstractUtilityCode):

    def __init__(self, type, forward_decl, env):
        self.type = type
        self.header = "static PyObject* %s(%s)" % (type.to_py_function,
                                                   type.declaration_code('s'))
        self.forward_decl = forward_decl
        self.env = env

    def __eq__(self, other):
        return isinstance(other, ToPyStructUtilityCode) and self.header == other.header

    def __hash__(self):
        return hash(self.header)

    def put_code(self, output):
        code = output['utility_code_def']
        proto = output['utility_code_proto']

        code.enter_cfunc_scope(self.env.global_scope())
        code.putln("%s {" % self.header)
        code.putln("PyObject* res;")
        code.putln("PyObject* member;")
        code.putln("res = __Pyx_PyDict_NewPresized(%d); if (unlikely(!res)) return NULL;" %
                   len(self.type.scope.var_entries))
        for member in self.type.scope.var_entries:
            nameconst_cname = code.get_py_string_const(member.name, identifier=True)
            code.putln("%s; if (unlikely(!member)) goto bad;" % (
                member.type.to_py_call_code('s.%s' % member.cname, 'member', member.type)))
            code.putln("if (unlikely(PyDict_SetItem(res, %s, member) < 0)) goto bad;" % nameconst_cname)
            code.putln("Py_DECREF(member);")
        code.putln("return res;")
        code.putln("bad:")
        code.putln("Py_XDECREF(member);")
        code.putln("Py_DECREF(res);")
        code.putln("return NULL;")
        code.putln("}")
        code.exit_cfunc_scope()

        # This is a bit of a hack, we need a forward declaration
        # due to the way things are ordered in the module...
        if self.forward_decl:
            proto.putln(self.type.empty_declaration_code() + ';')
        proto.putln(self.header + ";")

    def inject_tree_and_scope_into(self, module_node):
        pass


class CStructOrUnionType(CType):
    #  name          string
    #  cname         string
    #  kind          string              "struct" or "union"
    #  scope         StructOrUnionScope, or None if incomplete
    #  typedef_flag  boolean
    #  packed        boolean

    # entry          Entry

    is_struct_or_union = 1
    has_attributes = 1
    exception_check = True
    _needs_cpp_construction = False

    def __init__(self, name, kind, scope, typedef_flag, cname, packed=False, in_cpp=False):
        self.name = name
        self.cname = cname
        self.kind = kind
        self.scope = scope
        self.typedef_flag = typedef_flag
        self.is_struct = kind == 'struct'
        self.to_py_function = "%s_to_py_%s" % (
            Naming.convert_func_prefix, self.specialization_name())
        self.from_py_function = "%s_from_py_%s" % (
            Naming.convert_func_prefix, self.specialization_name())
        self.exception_check = True
        self._convert_to_py_code = None
        self._convert_from_py_code = None
        self.packed = packed
        self._needs_cpp_construction = self.is_struct and in_cpp

    def can_coerce_to_pyobject(self, env):
        if self._convert_to_py_code is False:
            return None  # tri-state-ish

        if env.outer_scope is None:
            return False

        if self._convert_to_py_code is None:
            is_union = not self.is_struct
            unsafe_union_types = set()
            safe_union_types = set()
            for member in self.scope.var_entries:
                member_type = member.type
                if not member_type.can_coerce_to_pyobject(env):
                    self.to_py_function = None
                    self._convert_to_py_code = False
                    return False
                if is_union:
                    if member_type.is_ptr or member_type.is_cpp_class:
                        unsafe_union_types.add(member_type)
                    else:
                        safe_union_types.add(member_type)

            if unsafe_union_types and (safe_union_types or len(unsafe_union_types) > 1):
                # unsafe mix of safe and unsafe to convert types
                self.from_py_function = None
                self._convert_from_py_code = False
                return False

        return True

    def create_to_py_utility_code(self, env):
        if not self.can_coerce_to_pyobject(env):
            return False

        if self._convert_to_py_code is None:
            for member in self.scope.var_entries:
                member.type.create_to_py_utility_code(env)
            forward_decl = self.entry.visibility != 'extern' and not self.typedef_flag
            self._convert_to_py_code = ToPyStructUtilityCode(self, forward_decl, env)

        env.use_utility_code(self._convert_to_py_code)
        return True

    def can_coerce_from_pyobject(self, env):
        if env.outer_scope is None or self._convert_from_py_code is False:
            return False
        for member in self.scope.var_entries:
            if not member.type.can_coerce_from_pyobject(env):
                return False
        return True

    def create_from_py_utility_code(self, env):
        if env.outer_scope is None:
            return False

        if self._convert_from_py_code is False:
            return None  # tri-state-ish

        if self._convert_from_py_code is None:
            if not self.scope.var_entries:
                # There are obviously missing fields; don't allow instantiation
                # where absolutely no content is provided.
                return False

            for member in self.scope.var_entries:
                if not member.type.create_from_py_utility_code(env):
                    self.from_py_function = None
                    self._convert_from_py_code = False
                    return False

            context = dict(
                struct_type=self,
                var_entries=self.scope.var_entries,
                funcname=self.from_py_function,
            )
            env.use_utility_code(UtilityCode.load_cached("RaiseUnexpectedTypeError", "ObjectHandling.c"))
            from .UtilityCode import CythonUtilityCode
            self._convert_from_py_code = CythonUtilityCode.load(
                "FromPyStructUtility" if self.is_struct else "FromPyUnionUtility",
                "CConvert.pyx",
                outer_module_scope=env.global_scope(),  # need access to types declared in module
                context=context)

        env.use_utility_code(self._convert_from_py_code)
        return True

    def __repr__(self):
        return "<CStructOrUnionType %s %s%s>" % (
            self.name, self.cname,
            ("", " typedef")[self.typedef_flag])

    def declaration_code(self, entity_code,
                         for_display=0, dll_linkage=None, pyrex=0):
        if pyrex or for_display:
            base_code = self.name
        else:
            if self.typedef_flag:
                base_code = self.cname
            else:
                base_code = "%s %s" % (self.kind, self.cname)
            base_code = public_decl(base_code, dll_linkage)
        return self.base_declaration_code(base_code, entity_code)

    def __eq__(self, other):
        try:
            return (isinstance(other, CStructOrUnionType) and
                    self.name == other.name)
        except AttributeError:
            return False

    def __lt__(self, other):
        try:
            return self.name < other.name
        except AttributeError:
            # this is arbitrary, but it makes sure we always have
            # *some* kind of order
            return False

    def __hash__(self):
        return hash(self.cname) ^ hash(self.kind)

    def is_complete(self):
        return self.scope is not None

    def attributes_known(self):
        return self.is_complete()

    def can_be_complex(self):
        # Does the struct consist of exactly two identical floats?
        fields = self.scope.var_entries
        if len(fields) != 2: return False
        a, b = fields
        return (a.type.is_float and b.type.is_float and
                a.type.empty_declaration_code() ==
                b.type.empty_declaration_code())

    def struct_nesting_depth(self):
        child_depths = [x.type.struct_nesting_depth()
                        for x in self.scope.var_entries]
        return max(child_depths) + 1

    def cast_code(self, expr_code):
        if self.is_struct:
            return expr_code
        return super().cast_code(expr_code)

    def needs_explicit_construction(self, scope):
        if self._needs_cpp_construction and scope.is_c_class_scope:
            return True
        return False

    def needs_explicit_destruction(self, scope):
        return self.needs_explicit_construction(scope)  # same rules

    def generate_explicit_construction(self, code, entry, extra_access_code=""):
        # defer to CppClassType since its implementation will be the same
        CppClassType.generate_explicit_construction(self, code, entry, extra_access_code=extra_access_code)

    def generate_explicit_destruction(self, code, entry, extra_access_code=""):
        # defer to CppClassType since its implementation will be the same
        CppClassType.generate_explicit_destruction(self, code, entry, extra_access_code=extra_access_code)

cpp_string_conversions = ("std::string", "std::string_view")
cpp_unowned_views = ("std::string_view",)

builtin_cpp_conversions = {
    # type                element template params
    "std::pair":          2,
    "std::vector":        1,
    "std::list":          1,
    "std::set":           1,
    "std::unordered_set": 1,
    "std::map":           2,
    "std::unordered_map": 2,
    "std::complex":       1,
}

class CppClassType(CType):
    #  name          string
    #  cname         string
    #  scope         CppClassScope
    #  templates     [string] or None

    is_cpp_class = 1
    has_attributes = 1
    exception_check = True
    namespace = None

    # For struct-like declaration.
    kind = "struct"
    packed = False
    typedef_flag = False

    subtypes = ['templates']

    def __init__(self, name, scope, cname, base_classes, templates=None, template_type=None):
        self.name = name
        self.cname = cname
        self.scope = scope
        self.base_classes = base_classes
        self.operators = []
        self.templates = templates
        self.template_type = template_type
        self.num_optional_templates = sum(is_optional_template_param(T) for T in templates or ())
        if templates:
            self.specializations = {tuple(zip(templates, templates)): self}
        else:
            self.specializations = {}
        self.is_cpp_string = cname in cpp_string_conversions
        self.is_unowned_view = cname in cpp_unowned_views

    def use_conversion_utility(self, from_or_to):
        pass

    def maybe_unordered(self):
        if 'unordered' in self.cname:
            return 'unordered_'
        else:
            return ''

    def can_coerce_from_pyobject(self, env):
        if self.cname in builtin_cpp_conversions:
            template_count = builtin_cpp_conversions[self.cname]
            for ix, T in enumerate(self.templates or []):
                if ix >= template_count:
                    break
                if T.is_pyobject or not T.can_coerce_from_pyobject(env):
                    return False
            return True
        elif self.cname in cpp_string_conversions:
            return True
        return False

    def create_from_py_utility_code(self, env):
        if self.from_py_function is not None:
            return True
        if self.cname in builtin_cpp_conversions or self.cname in cpp_string_conversions:
            X = "XYZABC"
            tags = []
            context = {}
            for ix, T in enumerate(self.templates or []):
                if ix >= builtin_cpp_conversions[self.cname]:
                    break
                if T.is_pyobject or not T.create_from_py_utility_code(env):
                    return False
                tags.append(T.specialization_name())
                context[X[ix]] = T

            if self.cname in cpp_string_conversions:
                cls = 'string'
                tags = type_identifier(self),
            else:
                cls = self.cname[5:]
            cname = '__pyx_convert_%s_from_py_%s' % (cls, '__and_'.join(tags))
            context.update({
                'cname': cname,
                'maybe_unordered': self.maybe_unordered(),
                'type': self.cname,
            })
            # Override directives that should not be inherited from user code.
            from .UtilityCode import CythonUtilityCode
            directives = CythonUtilityCode.filter_inherited_directives(env.directives)
            env.use_utility_code(CythonUtilityCode.load(
                cls.replace('unordered_', '') + ".from_py", "CppConvert.pyx",
                context=context, compiler_directives=directives))
            self.from_py_function = cname
            return True

    def can_coerce_to_pyobject(self, env):
        if self.cname in builtin_cpp_conversions or self.cname in cpp_string_conversions:
            for ix, T in enumerate(self.templates or []):
                if ix >= builtin_cpp_conversions[self.cname]:
                    break
                if T.is_pyobject or not T.can_coerce_to_pyobject(env):
                    return False
            return True

    def create_to_py_utility_code(self, env):
        if self.to_py_function is not None:
            return True
        if self.cname in builtin_cpp_conversions or self.cname in cpp_string_conversions:
            X = "XYZABC"
            tags = []
            context = {}
            for ix, T in enumerate(self.templates or []):
                if ix >= builtin_cpp_conversions[self.cname]:
                    break
                if not T.create_to_py_utility_code(env):
                    return False
                tags.append(T.specialization_name())
                context[X[ix]] = T

            if self.cname in cpp_string_conversions:
                cls = 'string'
                prefix = 'PyObject_'  # gets specialised by explicit type casts in CoerceToPyTypeNode
                tags = type_identifier(self),
            else:
                cls = self.cname[5:]
                prefix = ''
            cname = "__pyx_convert_%s%s_to_py_%s" % (prefix, cls, "____".join(tags))
            context.update({
                'cname': cname,
                'maybe_unordered': self.maybe_unordered(),
                'type': self.cname,
            })
            from .UtilityCode import CythonUtilityCode
            # Override directives that should not be inherited from user code.
            directives = CythonUtilityCode.filter_inherited_directives(env.directives)
            env.use_utility_code(CythonUtilityCode.load(
                cls.replace('unordered_', '') + ".to_py", "CppConvert.pyx",
                context=context, compiler_directives=directives))
            self.to_py_function = cname
            return True

    def is_template_type(self):
        return self.templates is not None and self.template_type is None

    def get_fused_types(self, result=None, seen=None, include_function_return_type=False):
        if result is None:
            result = []
            seen = set()
        if self.namespace:
            self.namespace.get_fused_types(result, seen)
        if self.templates:
            for T in self.templates:
                T.get_fused_types(result, seen)
        return result

    def specialize_here(self, pos, env, template_values=None):
        if not self.is_template_type():
            error(pos, "'%s' type is not a template" % self)
            return error_type
        if len(self.templates) - self.num_optional_templates <= len(template_values) < len(self.templates):
            num_defaults = len(self.templates) - len(template_values)
            partial_specialization = self.declaration_code('', template_params=template_values)
            # Most of the time we don't need to declare anything typed to these
            # default template arguments, but when we do there's no way in C++
            # to reference this directly.  However, it is common convention to
            # provide a typedef in the template class that resolves to each
            # template type.  For now, allow the user to specify this name as
            # the template parameter.
            # TODO: Allow typedefs in cpp classes and search for it in this
            # classes scope as a concrete name we could use.
            template_values = template_values + [
                TemplatePlaceholderType(
                    "%s::%s" % (partial_specialization, param.name), True)
                for param in self.templates[-num_defaults:]]
        if len(self.templates) != len(template_values):
            error(pos, "%s templated type receives %d arguments, got %d" %
                  (self.name, len(self.templates), len(template_values)))
            return error_type
        has_object_template_param = False
        for value in template_values:
            if value.is_pyobject or value.needs_refcounting:
                has_object_template_param = True
                type_description = "Python object" if value.is_pyobject else "Reference-counted"
                error(pos,
                      "%s type '%s' cannot be used as a template argument" % (
                          type_description, value))
        if has_object_template_param:
            return error_type
        return self.specialize(dict(zip(self.templates, template_values)))

    def specialize(self, values):
        if not self.templates and not self.namespace:
            return self
        if self.templates is None:
            self.templates = []
        key = tuple(values.items())
        if key in self.specializations:
            return self.specializations[key]
        template_values = [t.specialize(values) for t in self.templates]
        specialized = self.specializations[key] = \
            CppClassType(self.name, None, self.cname, [], template_values, template_type=self)
        # Need to do these *after* self.specializations[key] is set
        # to avoid infinite recursion on circular references.
        specialized.base_classes = [b.specialize(values) for b in self.base_classes]
        if self.namespace is not None:
            specialized.namespace = self.namespace.specialize(values)
        specialized.scope = self.scope.specialize(values, specialized)
        if self.cname == 'std::vector':
            # vector<bool> is special cased in the C++ standard, and its
            # accessors do not necessarily return references to the underlying
            # elements (which may be bit-packed).
            # http://www.cplusplus.com/reference/vector/vector-bool/
            # Here we pretend that the various methods return bool values
            # (as the actual returned values are coercible to such, and
            # we don't support call expressions as lvalues).
            T = values.get(self.templates[0], None)
            if T and not T.is_fused and T.empty_declaration_code() == 'bool':
                for bit_ref_returner in ('at', 'back', 'front'):
                    if bit_ref_returner in specialized.scope.entries:
                        specialized.scope.entries[bit_ref_returner].type.return_type = T
        return specialized

    def deduce_template_params(self, actual):
        if actual.is_cv_qualified:
            actual = actual.cv_base_type
        if actual.is_reference:
            actual = actual.ref_base_type
        if self == actual:
            return {}
        elif actual.is_cpp_class:
            self_template_type = self
            while getattr(self_template_type, 'template_type', None):
                self_template_type = self_template_type.template_type
            def all_bases(cls):
                yield cls
                for parent in cls.base_classes:
                    yield from all_bases(parent)
            for actual_base in all_bases(actual):
                template_type = actual_base
                while getattr(template_type, 'template_type', None):
                    template_type = template_type.template_type
                    if (self_template_type.empty_declaration_code()
                            == template_type.empty_declaration_code()):
                        return reduce(
                            merge_template_deductions,
                            [formal_param.deduce_template_params(actual_param)
                             for (formal_param, actual_param)
                             in zip(self.templates, actual_base.templates)],
                            {})
        else:
            return {}

    def declaration_code(self, entity_code,
            for_display = 0, dll_linkage = None, pyrex = 0,
            template_params = None):
        if template_params is None:
            template_params = self.templates
        if self.templates:
            template_strings = [param.declaration_code('', for_display, None, pyrex)
                                for param in template_params
                                if not is_optional_template_param(param) and not param.is_fused]
            if for_display:
                brackets = "[%s]"
            else:
                brackets = "<%s> "
            templates = brackets % ",".join(template_strings)
        else:
            templates = ""
        if pyrex or for_display:
            base_code = "%s%s" % (self.name, templates)
        else:
            base_code = "%s%s" % (self.cname, templates)
            if self.namespace is not None:
                base_code = "%s::%s" % (self.namespace.empty_declaration_code(), base_code)
            base_code = public_decl(base_code, dll_linkage)
        return self.base_declaration_code(base_code, entity_code)

    def cpp_optional_declaration_code(self, entity_code, dll_linkage=None, template_params=None):
        return "__Pyx_Optional_Type<%s> %s" % (
                self.declaration_code("", False, dll_linkage, False,
                                    template_params),
                entity_code)

    def is_subclass(self, other_type):
        if self.same_as_resolved_type(other_type):
            return 1
        for base_class in self.base_classes:
            if base_class.is_subclass(other_type):
                return 1
        return 0

    def subclass_dist(self, super_type):
        if self.same_as_resolved_type(super_type):
            return 0
        elif not self.base_classes:
            return float('inf')
        else:
            return 1 + min(b.subclass_dist(super_type) for b in self.base_classes)

    def same_as_resolved_type(self, other_type):
        if other_type.is_cpp_class:
            if self == other_type:
                return 1
            # This messy logic is needed due to GH Issue #1852.
            elif (self.cname == other_type.cname and
                    (self.template_type and other_type.template_type
                     or self.templates
                     or other_type.templates)):
                if self.templates == other_type.templates:
                    return 1
                for t1, t2 in zip(self.templates, other_type.templates):
                    if is_optional_template_param(t1) and is_optional_template_param(t2):
                        break
                    if not t1.same_as_resolved_type(t2):
                        return 0
                return 1
        return 0

    def assignable_from_resolved_type(self, other_type):
        # TODO: handle operator=(...) here?
        if other_type is error_type:
            return True
        elif other_type.is_cpp_class:
            return other_type.is_subclass(self)
        elif other_type.is_string and self.cname in cpp_string_conversions:
            return True

    def attributes_known(self):
        return self.scope is not None

    def find_cpp_operation_type(self, operator, operand_type=None):
        operands = [self]
        if operand_type is not None:
            operands.append(operand_type)
        # pos == None => no errors
        operator_entry = self.scope.lookup_operator_for_types(None, operator, operands)
        if not operator_entry:
            return None
        func_type = operator_entry.type
        if func_type.is_ptr:
            func_type = func_type.base_type
        return func_type.return_type

    def get_constructor(self, pos):
        constructor = self.scope.lookup('<init>')
        if constructor is not None:
            return constructor

        # Otherwise: automatically declare no-args default constructor.
        # Make it "nogil" if the base classes allow it.
        nogil = True
        for base in self.base_classes:
            base_constructor = base.scope.lookup('<init>')
            if base_constructor and not base_constructor.type.nogil:
                nogil = False
                break

        func_type = CFuncType(self, [], exception_check='+', nogil=nogil)
        return self.scope.declare_cfunction('<init>', func_type, pos)

    def check_nullary_constructor(self, pos, msg="stack allocated"):
        constructor = self.scope.lookup('<init>')
        if constructor is not None and best_match([], constructor.all_alternatives()) is None:
            error(pos, "C++ class must have a nullary constructor to be %s" % msg)

    def cpp_optional_check_for_null_code(self, cname):
        # only applies to c++ classes that are being declared as std::optional
        return "(%s.has_value())" % cname

    def needs_explicit_construction(self, scope):
        return scope.is_c_class_scope

    def needs_explicit_destruction(self, scope):
        return self.needs_explicit_construction(scope)  # same rules

    def generate_explicit_destruction(self, code, entry, extra_access_code=""):
        code.putln(f"__Pyx_call_destructor({extra_access_code}{entry.cname});")

    def generate_explicit_construction(self, code, entry, extra_access_code=""):
        code.put_cpp_placement_new(f"{extra_access_code}{entry.cname}")


class EnumMixin:
    """
    Common implementation details for C and C++ enums.
    """

    def create_enum_to_py_utility_code(self, env):
        from .UtilityCode import CythonUtilityCode
        self.to_py_function = "__Pyx_Enum_%s_to_py" % type_identifier(self)
        if self.entry.scope != env.global_scope():
            module_name = self.entry.scope.qualified_name
        else:
            module_name = None

        directives = CythonUtilityCode.filter_inherited_directives(
            env.global_scope().directives)
        if any(value_entry.enum_int_value is None for value_entry in self.entry.enum_values):
            # We're at a high risk of making a switch statement with equal values in
            # (because we simply can't tell, and enums are often used like that).
            # So turn off the switch optimization to be safe.
            # (Note that for now Cython doesn't do the switch optimization for
            # scoped enums anyway)
            directives['optimize.use_switch'] = False

        if self.is_cpp_enum:
            underlying_type_str = self.underlying_type.empty_declaration_code()
        else:
            underlying_type_str = "int"

        env.use_utility_code(CythonUtilityCode.load(
            "EnumTypeToPy", "CpdefEnums.pyx",
            context={"funcname": self.to_py_function,
                    "name": self.name,
                    "items": tuple(self.values),
                    "underlying_type": underlying_type_str,
                    "module_name": module_name,
                    "is_flag": not self.is_cpp_enum,
                    },
            outer_module_scope=self.entry.scope,  # ensure that "name" is findable
            compiler_directives = directives,
        ))


class CppScopedEnumType(CType, EnumMixin):
    # name    string
    # doc     string or None
    # cname   string

    is_cpp_enum = True

    def __init__(self, name, cname, underlying_type, namespace=None, doc=None):
        self.name = name
        self.doc = doc
        self.cname = cname
        self.values = []
        self.underlying_type = underlying_type
        self.namespace = namespace

    def __str__(self):
        return self.name

    def declaration_code(self, entity_code,
                        for_display=0, dll_linkage=None, pyrex=0):
        if pyrex or for_display:
            type_name = self.name
        else:
            if self.namespace:
                type_name = "%s::%s" % (
                    self.namespace.empty_declaration_code(),
                    self.cname
                )
            else:
                type_name = "__PYX_ENUM_CLASS_DECL %s" % self.cname
            type_name = public_decl(type_name, dll_linkage)
        return self.base_declaration_code(type_name, entity_code)

    def create_from_py_utility_code(self, env):
        if self.from_py_function:
            return True
        if self.underlying_type.create_from_py_utility_code(env):
            self.from_py_function = '(%s)%s' % (
                self.cname, self.underlying_type.from_py_function
            )
        return True

    def create_to_py_utility_code(self, env):
        if self.to_py_function is not None:
            return True
        if self.entry.create_wrapper:
            self.create_enum_to_py_utility_code(env)
            return True
        if self.underlying_type.create_to_py_utility_code(env):
            # Using a C++11 lambda here, which is fine since
            # scoped enums are a C++11 feature
            self.to_py_function = '[](const %s& x){return %s((%s)x);}' % (
                self.cname,
                self.underlying_type.to_py_function,
                self.underlying_type.empty_declaration_code()
            )
        return True

    def create_type_wrapper(self, env):
        from .UtilityCode import CythonUtilityCode
        rst = CythonUtilityCode.load(
            "CppScopedEnumType", "CpdefEnums.pyx",
            context={
                "name": self.name,
                "cname": self.cname.split("::")[-1],
                "items": tuple(self.values),
                "underlying_type": self.underlying_type.empty_declaration_code(),
                "enum_doc": self.doc,
                "static_modname": env.qualified_name,
            },
            outer_module_scope=env.global_scope())

        env.use_utility_code(rst)


class TemplatePlaceholderType(CType):

    def __init__(self, name, optional=False):
        self.name = name
        self.optional = optional

    def declaration_code(self, entity_code,
            for_display = 0, dll_linkage = None, pyrex = 0):
        if entity_code:
            return self.name + " " + entity_code
        else:
            return self.name

    def specialize(self, values):
        if self in values:
            return values[self]
        else:
            return self

    def deduce_template_params(self, actual):
        return {self: actual}

    def same_as_resolved_type(self, other_type):
        if isinstance(other_type, TemplatePlaceholderType):
            return self.name == other_type.name
        else:
            return 0

    def __hash__(self):
        return hash(self.name)

    def __eq__(self, other):
        if isinstance(other, TemplatePlaceholderType):
            return self.name == other.name
        else:
            return False

def is_optional_template_param(type):
    return isinstance(type, TemplatePlaceholderType) and type.optional


class CEnumType(CIntLike, CType, EnumMixin):
    #  name           string
    #  doc            string or None
    #  cname          string or None
    #  typedef_flag   boolean
    #  values         [string], populated during declaration analysis

    is_enum = 1
    signed = 1
    rank = -1  # Ranks below any integer type

    def __init__(self, name, cname, typedef_flag, namespace=None, doc=None):
        self.name = name
        self.doc = doc
        self.cname = cname
        self.values = []
        self.typedef_flag = typedef_flag
        self.namespace = namespace
        self.default_value = "(%s) 0" % self.empty_declaration_code()

    def __str__(self):
        return self.name

    def __repr__(self):
        return "<CEnumType %s %s%s>" % (self.name, self.cname,
            ("", " typedef")[self.typedef_flag])

    def declaration_code(self, entity_code,
            for_display = 0, dll_linkage = None, pyrex = 0):
        if pyrex or for_display:
            base_code = self.name
        else:
            if self.namespace:
                base_code = "%s::%s" % (
                    self.namespace.empty_declaration_code(), self.cname)
            elif self.typedef_flag:
                base_code = self.cname
            else:
                base_code = "enum %s" % self.cname
            base_code = public_decl(base_code, dll_linkage)
        return self.base_declaration_code(base_code, entity_code)

    def specialize(self, values):
        if self.namespace:
            namespace = self.namespace.specialize(values)
            if namespace != self.namespace:
                return CEnumType(
                    self.name, self.cname, self.typedef_flag, namespace)
        return self

    def create_type_wrapper(self, env):
        from .UtilityCode import CythonUtilityCode
        # Generate "int"-like conversion function
        old_to_py_function = self.to_py_function
        self.to_py_function = None
        CIntLike.create_to_py_utility_code(self, env)
        enum_to_pyint_func = self.to_py_function
        self.to_py_function = old_to_py_function  # we don't actually want to overwrite this

        env.use_utility_code(CythonUtilityCode.load(
            "EnumType", "CpdefEnums.pyx",
            context={"name": self.name,
                     "items": tuple(self.values),
                     "enum_doc": self.doc,
                     "enum_to_pyint_func": enum_to_pyint_func,
                     "static_modname": env.qualified_name,
                     },
            outer_module_scope=env.global_scope()))

    def create_to_py_utility_code(self, env):
        if self.to_py_function is not None:
            return self.to_py_function
        if not self.entry.create_wrapper:
            return super().create_to_py_utility_code(env)
        self.create_enum_to_py_utility_code(env)
        return True


class CTupleType(CType):
    # components [PyrexType]

    is_ctuple = True
    exception_check = True

    subtypes = ['components']

    _convert_to_py_code = None
    _convert_from_py_code = None

    def __init__(self, cname, components):
        from .Builtin import tuple_type
        self.cname = cname
        self.components = components
        self.equivalent_type = tuple_type
        self.size = len(components)
        self.to_py_function = f"{Naming.convert_func_prefix}_to_py_{self.cname}"
        self.from_py_function = f"{Naming.convert_func_prefix}_from_py_{self.cname}"

    def __str__(self):
        return "(%s)" % ", ".join(str(c) for c in self.components)

    def declaration_code(self, entity_code,
            for_display = 0, dll_linkage = None, pyrex = 0):
        if pyrex or for_display:
            return "%s %s" % (str(self), entity_code)
        else:
            return self.base_declaration_code(self.cname, entity_code)

    def can_coerce_to_pyobject(self, env):
        for component in self.components:
            if not component.can_coerce_to_pyobject(env):
                return False
        return True

    def can_coerce_from_pyobject(self, env):
        for component in self.components:
            if not component.can_coerce_from_pyobject(env):
                return False
        return True

    def create_to_py_utility_code(self, env):
        if self._convert_to_py_code is False:
            return None  # tri-state-ish

        for component in self.components:
            if not component.create_to_py_utility_code(env):
                self.to_py_function = None
                self._convert_to_py_code = False
                return False

        if self._convert_to_py_code is None:
            context = dict(
                struct_type_decl=self.empty_declaration_code(),
                components=self.components,
                funcname=self.to_py_function,
                size=self.size,
            )
            self._convert_to_py_code = TempitaUtilityCode.load(
                "ToPyCTupleUtility", "TypeConversion.c", context=context)

        env.use_utility_code(self._convert_to_py_code)
        return True

    def create_from_py_utility_code(self, env):
        if self._convert_from_py_code is False:
            return None  # tri-state-ish

        for component in self.components:
            if not component.create_from_py_utility_code(env):
                self.from_py_function = None
                self._convert_from_py_code = False
                return False

        if self._convert_from_py_code is None:
            context = dict(
                struct_type_decl=self.empty_declaration_code(),
                components=self.components,
                funcname=self.from_py_function,
                size=self.size,
            )
            self._convert_from_py_code = TempitaUtilityCode.load(
                "FromPyCTupleUtility", "TypeConversion.c", context=context)

        env.use_utility_code(self._convert_from_py_code)
        return True

    def cast_code(self, expr_code):
        return expr_code

    def specialize(self, values):
        assert hasattr(self, "entry")
        components = [c.specialize(values) for c in self.components]
        new_entry = self.entry.scope.declare_tuple_type(self.entry.pos, components)
        return new_entry.type


def c_tuple_type(components):
    components = tuple(components)
    if any(c.is_fused for c in components):
        # should never end up in code but should be unique
        cname = f"<dummy fused ctuple {components!r}>"
    else:
        cname = Naming.ctuple_type_prefix + type_list_identifier(components)
    ctuple_type = CTupleType(cname, components)
    return ctuple_type


class UnspecifiedType(PyrexType):
    # Used as a placeholder until the type can be determined.

    is_unspecified = 1

    def declaration_code(self, entity_code,
            for_display = 0, dll_linkage = None, pyrex = 0):
        return "<unspecified>"

    def same_as_resolved_type(self, other_type):
        return False


class ErrorType(PyrexType):
    # Used to prevent propagation of error messages.

    is_error = 1
    exception_value = 0
    exception_check = False
    to_py_function = "dummy"
    from_py_function = "dummy"

    def create_to_py_utility_code(self, env):
        return True

    def create_from_py_utility_code(self, env):
        return True

    def declaration_code(self, entity_code,
            for_display = 0, dll_linkage = None, pyrex = 0):
        return "<error>"

    def same_as_resolved_type(self, other_type):
        return 1

    def error_condition(self, result_code):
        return "dummy"


class PythonTypeConstructorMixin:
    """Used to help Cython interpret indexed types from the typing module (or similar)
    """
    modifier_name = None
    contains_none = False

    def allows_none(self):
        return (
            self.modifier_name == 'typing.Optional' or
            self.modifier_name == 'typing.Union' and self.contains_none
        )

    def set_python_type_constructor_name(self, name):
        self.python_type_constructor_name = name

    def specialize_here(self, pos, env, template_values=None):
        # for a lot of the typing classes it doesn't really matter what the template is
        # (i.e. typing.Dict[int] is really just a dict)
        return self

    def __repr__(self):
        if self.base_type:
            return "%s[%r]" % (self.name, self.base_type)
        else:
            return self.name

    def is_template_type(self):
        return True


class BuiltinTypeConstructorObjectType(BuiltinObjectType, PythonTypeConstructorMixin):
    """
    builtin types like list, dict etc which can be subscripted in annotations
    """
    def __init__(self, name, cname, objstruct_cname=None):
        super().__init__(
            name, cname, objstruct_cname=objstruct_cname)
        self.set_python_type_constructor_name(name)


class PythonTupleTypeConstructor(BuiltinTypeConstructorObjectType):
    def specialize_here(self, pos, env, template_values=None):
        if (template_values and None not in template_values and
                not any(v.is_pyobject for v in template_values)):
            entry = env.declare_tuple_type(pos, template_values)
            if entry:
                entry.used = True
                return entry.type
        return super().specialize_here(pos, env, template_values)


class SpecialPythonTypeConstructor(PyObjectType, PythonTypeConstructorMixin):
    """
    For things like ClassVar, Optional, etc, which are not types and disappear during type analysis.
    """

    def __init__(self, name):
        super().__init__()
        self.set_python_type_constructor_name(name)
        self.modifier_name = name

    def __repr__(self):
        return self.name

    def resolve(self):
        return self

    def specialize_here(self, pos, env, template_values=None):
        if len(template_values) != 1:
            if self.modifier_name == "typing.Union":
                return None
            error(pos, "'%s' takes exactly one template argument." % self.name)
            return error_type
        if template_values[0] is None:
            # FIXME: allowing unknown types for now since we don't recognise all Python types.
            return None
        # Replace this type with the actual 'template' argument.
        return template_values[0].resolve()


class CythonLockType(PyrexType):
    """
    A C lock type that can be used in with statements
    (within Cython - it can't be returned to Python) and
    safely acquired while holding the GIL.
    """
    is_cython_lock_type = True
    has_attributes = True
    exception_value = None

    scope = None

    # Create a reference type that we can use in the definitions of acquire and release
    # to override the general prohibition of assigning anything to this
    class SpecialAssignableReferenceType(CReferenceType):
        def assignable_from(self, src_type):
            return src_type is self.ref_base_type

    @property
    def declaration_value(self):
        return f"__Pyx_Locks_{self.cname_part}_DECL"

    def __init__(self, cname_part):
        self.cname_part = cname_part

        self._special_assignable_reference_type = CythonLockType.SpecialAssignableReferenceType(self)

    def declaration_code(self, entity_code, for_display=0, dll_linkage=None, pyrex=0):
        if for_display or pyrex:
            if self.cname_part == "PyThreadTypeLock":
                return "cython.pythread_type_lock"
            else:
                return "cython.pymutex"
        return f"__Pyx_Locks_{self.cname_part} {entity_code}"

    def assignable_from(self, src_type):
        # Singleton, cannot be copied.
        return src_type is self._special_assignable_reference_type

<<<<<<< HEAD
    def get_decl_utility_code(self):
        return UtilityCode.load_cached(f"{self.cname_part}Decl", "Lock.c")

    def get_usage_utility_code(self):
        return UtilityCode.load_cached(self.cname_part, "Lock.c")
=======
    def get_utility_code(self):
        # It doesn't seem like a good way to associate utility code with a type actually exists
        # so we just have to do it in as many places as possible.
        return UtilityCode.load_cached(self.cname_part, "Synchronization.c")
>>>>>>> 3f00d921

    def needs_explicit_construction(self, scope):
        # Where possible we use mutex types that don't require
        # explicit construction (e.g. PyMutex). However, on older
        # versions this isn't possible, and we fall back to types
        # that do need non-static initialization.
        return True

    def needs_explicit_destruction(self, scope):
        return True

    def generate_explicit_construction(self, code, entry, extra_access_code=""):
        code.globalstate.use_utility_code(
            self.get_usage_utility_code()
        )
        code.putln(f"__Pyx_Locks_{self.cname_part}_Init({extra_access_code}{entry.cname});")

    def generate_explicit_destruction(self, code, entry, extra_access_code=""):
        code.putln(
            f"__Pyx_Locks_{self.cname_part}_Delete({extra_access_code}{entry.cname});")

    def attributes_known(self):
        if self.scope is None:
            from . import Symtab

            self.scope = scope = Symtab.CClassScope(
                    self.empty_declaration_code(pyrex=True),
                    None,
                    visibility='extern',
                    parent_type=self)

            scope.directives = {}
            # The functions don't really take a reference, but saying they do passes the "assignable_from" check
            self_type = self._special_assignable_reference_type
            scope.declare_cfunction(
                    "acquire",
                    CFuncType(c_void_type, [CFuncTypeArg("self", self_type, None)],
                              nogil=True),
                    pos=None,
                    defining=1,
                    cname=f"__Pyx_Locks_{self.cname_part}_Lock",
                    utility_code=self.get_usage_utility_code())
            scope.declare_cfunction(
                    "release",
                    CFuncType(c_void_type, [CFuncTypeArg("self", self_type, None)],
                              nogil=True),
                    pos=None,
                    defining=1,
                    cname=f"__Pyx_Locks_{self.cname_part}_Unlock",
                    utility_code=self.get_usage_utility_code())
            # Don't define a "locked" function because we can't do this with Py_Mutex
            # (which is the preferred implementation)

        return True

    def create_to_py_utility_code(self, env):
        return False

    def create_from_py_utility_code(self, env):
        return False

    def __eq__(self, other):
        if type(other) is not type(self):
            return NotImplemented
        return other.cname_part == self.cname_part

    def __hash__(self):
        return hash(self.cname_part)


rank_to_type_name = (
    "char",          # 0
    "short",         # 1
    "int",           # 2
    "long",          # 3
    "PY_LONG_LONG",  # 4
    "float",         # 5
    "double",        # 6
    "long double",   # 7
)

RANK_INT  = rank_to_type_name.index('int')
RANK_LONG = rank_to_type_name.index('long')
RANK_FLOAT = rank_to_type_name.index('float')
UNSIGNED = 0
SIGNED = 2

error_type =    ErrorType()
unspecified_type = UnspecifiedType()

py_object_type = PyObjectType()

c_void_type =        CVoidType()

c_uchar_type =       CIntType(0, UNSIGNED)
c_ushort_type =      CIntType(1, UNSIGNED)
c_uint_type =        CIntType(2, UNSIGNED)
c_ulong_type =       CIntType(3, UNSIGNED)
c_ulonglong_type =   CIntType(4, UNSIGNED)

c_char_type =        CIntType(0)
c_short_type =       CIntType(1)
c_int_type =         CIntType(2)
c_long_type =        CIntType(3)
c_longlong_type =    CIntType(4)

c_schar_type =       CIntType(0, SIGNED)
c_sshort_type =      CIntType(1, SIGNED)
c_sint_type =        CIntType(2, SIGNED)
c_slong_type =       CIntType(3, SIGNED)
c_slonglong_type =   CIntType(4, SIGNED)

c_float_type =       CFloatType(5, math_h_modifier='f')
c_double_type =      CFloatType(6)
c_longdouble_type =  CFloatType(7, math_h_modifier='l')

c_float_complex_type =      CComplexType(c_float_type)
c_double_complex_type =     CComplexType(c_double_type)
c_longdouble_complex_type = CComplexType(c_longdouble_type)

soft_complex_type = SoftCComplexType()

c_anon_enum_type =   CAnonEnumType(-1)
c_returncode_type =  CReturnCodeType(RANK_INT)
c_bint_type =        CBIntType(RANK_INT)
c_py_unicode_type =  CPyUnicodeIntType(RANK_INT-0.5, UNSIGNED)
c_py_ucs4_type =     CPyUCS4IntType(RANK_LONG-0.5, UNSIGNED)
c_py_hash_t_type =   CPyHashTType(RANK_LONG+0.5, SIGNED)
c_py_ssize_t_type =  CPySSizeTType(RANK_LONG+0.5, SIGNED)
c_ssize_t_type =     CSSizeTType(RANK_LONG+0.5, SIGNED)
c_size_t_type =      CSizeTType(RANK_LONG+0.5, UNSIGNED)
c_ptrdiff_t_type =   CPtrdiffTType(RANK_LONG+0.75, SIGNED)

c_null_ptr_type =     CNullPtrType(c_void_type)
c_void_ptr_type =     CPtrType(c_void_type)
c_void_ptr_ptr_type = CPtrType(c_void_ptr_type)
c_char_ptr_type =     CPtrType(c_char_type)
c_const_char_ptr_type = CPtrType(c_const_type(c_char_type))
c_uchar_ptr_type =    CPtrType(c_uchar_type)
c_const_uchar_ptr_type = CPtrType(c_const_type(c_uchar_type))
c_char_ptr_ptr_type = CPtrType(c_char_ptr_type)
c_int_ptr_type =      CPtrType(c_int_type)
c_py_unicode_ptr_type = CPtrType(c_py_unicode_type)
c_const_py_unicode_ptr_type = CPtrType(c_const_type(c_py_unicode_type))
c_py_ssize_t_ptr_type =  CPtrType(c_py_ssize_t_type)
c_ssize_t_ptr_type =  CPtrType(c_ssize_t_type)
c_size_t_ptr_type =  CPtrType(c_size_t_type)

# GIL state
c_gilstate_type = CEnumType("PyGILState_STATE", "PyGILState_STATE", True)
c_threadstate_type = CStructOrUnionType("PyThreadState", "struct", None, 1, "PyThreadState")
c_threadstate_ptr_type = CPtrType(c_threadstate_type)

# Critical section
c_py_critical_section_type = CStructOrUnionType(
    "__Pyx_PyCriticalSection", "struct", None, 1, "__Pyx_PyCriticalSection")
c_py_critical_section2_type = CStructOrUnionType(
    "__Pyx_PyCriticalSection2", "struct", None, 1, "__Pyx_PyCriticalSection2")

# PEP-539 "Py_tss_t" type
c_pytss_t_type = CPyTSSTType()

# Py3.10+ "PySendResult" for "am_send" slot functions: ["PYGEN_RETURN", "PYGEN_ERROR", "PYGEN_NEXT"]
PySendResult_type = CEnumType("PySendResult", "__Pyx_PySendResult", typedef_flag=True)
py_objptr_type = CPtrType(CStructOrUnionType(
    "PyObject", "struct", scope=None, typedef_flag=True, cname="PyObject"))

# the Py_buffer type is defined in Builtin.py
c_py_buffer_type = CStructOrUnionType("Py_buffer", "struct", None, 1, "Py_buffer")
c_py_buffer_ptr_type = CPtrType(c_py_buffer_type)

# Not sure whether the unsigned versions and 'long long' should be in there
# long long requires C99 and might be slow, and would always get preferred
# when specialization happens through calling and not indexing
cy_integral_type = FusedType([c_short_type, c_int_type, c_long_type],
                             name="integral")
# Omitting long double as it might be slow
cy_floating_type = FusedType([c_float_type, c_double_type], name="floating")
cy_numeric_type = FusedType([c_short_type,
                             c_int_type,
                             c_long_type,
                             c_float_type,
                             c_double_type,
                             c_float_complex_type,
                             c_double_complex_type], name="numeric")

# buffer-related structs
c_buf_diminfo_type =  CStructOrUnionType("__Pyx_Buf_DimInfo", "struct",
                                      None, 1, "__Pyx_Buf_DimInfo")
c_pyx_buffer_type = CStructOrUnionType("__Pyx_Buffer", "struct", None, 1, "__Pyx_Buffer")
c_pyx_buffer_ptr_type = CPtrType(c_pyx_buffer_type)
c_pyx_buffer_nd_type = CStructOrUnionType("__Pyx_LocalBuf_ND", "struct",
                                      None, 1, "__Pyx_LocalBuf_ND")

cython_memoryview_type = CStructOrUnionType("__pyx_memoryview_obj", "struct",
                                      None, 0, "__pyx_memoryview_obj")

memoryviewslice_type = CStructOrUnionType("memoryviewslice", "struct",
                                          None, 1, "__Pyx_memviewslice")

# Don't declare these as globals - it interferes with our ability to check if it's
# used in a particular scope.
def get_cy_pymutex_type():
    return CythonLockType("PyMutex")
def get_cy_pythread_type_lock_type():
    return CythonLockType("PyThreadTypeLock")

fixed_sign_int_types = {
    "bint":       (1, c_bint_type),
    "Py_UNICODE": (0, c_py_unicode_type),
    "Py_UCS4":    (0, c_py_ucs4_type),
    "Py_hash_t":  (2, c_py_hash_t_type),
    "Py_ssize_t": (2, c_py_ssize_t_type),
    "ssize_t":    (2, c_ssize_t_type),
    "size_t":     (0, c_size_t_type),
    "ptrdiff_t":  (2, c_ptrdiff_t_type),
}

modifiers_and_name_to_type = {
    #(signed, longness, name) : type
    (0,  0, "char"): c_uchar_type,
    (1,  0, "char"): c_char_type,
    (2,  0, "char"): c_schar_type,

    (0, -1, "int"): c_ushort_type,
    (0,  0, "int"): c_uint_type,
    (0,  1, "int"): c_ulong_type,
    (0,  2, "int"): c_ulonglong_type,

    (1, -1, "int"): c_short_type,
    (1,  0, "int"): c_int_type,
    (1,  1, "int"): c_long_type,
    (1,  2, "int"): c_longlong_type,

    (2, -1, "int"): c_sshort_type,
    (2,  0, "int"): c_sint_type,
    (2,  1, "int"): c_slong_type,
    (2,  2, "int"): c_slonglong_type,

    (1, 0, "short"): c_short_type,
    (1, 0, "long"): c_long_type,

    (1,  0, "float"):  c_float_type,
    (1,  0, "double"): c_double_type,
    (1,  1, "double"): c_longdouble_type,

    (1,  0, "complex"):  c_double_complex_type,  # C: float, Python: double => Python wins
    (1,  0, "floatcomplex"):  c_float_complex_type,
    (1,  0, "doublecomplex"): c_double_complex_type,
    (1,  1, "doublecomplex"): c_longdouble_complex_type,

    #
    (1,  0, "void"): c_void_type,
    (1,  0, "Py_tss_t"): c_pytss_t_type,

    (1,  0, "object"): py_object_type,
}

modifiers_and_name_to_type.update({
    (signed, 0, name): tp
    for name, (signed, tp) in fixed_sign_int_types.items()
})

def is_promotion(src_type, dst_type):
    # It's hard to find a hard definition of promotion, but empirical
    # evidence suggests that the below is all that's allowed.
    if src_type.is_numeric:
        if dst_type.same_as(c_int_type):
            unsigned = (not src_type.signed)
            return (src_type.is_enum or
                    (src_type.is_int and
                     unsigned + src_type.rank < dst_type.rank))
        elif dst_type.same_as(c_double_type):
            return src_type.is_float and src_type.rank <= dst_type.rank
    return False


class NoMatchFound(Exception):
    def __init__(self, errors, candidate_count):
        if len(errors) == 1 or len({msg for _, msg in errors}) == 1:
            _, errmsg = errors[0]
        elif candidate_count:
            errmsg = f"no suitable method found (candidates: {candidate_count})"
        else:
            # No candidates at all. This can happen with fused types,
            # in which case the error is reported elsewhere.
            errmsg = ""
        super().__init__(errmsg)


def map_argument_type(src_type, dst_type):
    """Return a tuple (src_type, target_type, needs_coercion).
    """
    if dst_type.assignable_from(src_type):
        return (src_type, dst_type)

    # Now take care of unprefixed string literals. So when you call a cdef
    # function that takes a char *, the coercion will mean that the
    # type will simply become bytes. We need to do this coercion
    # manually for overloaded and fused functions
    c_src_type = None
    if src_type.is_pyobject:
        if src_type.is_builtin_type and src_type.name == 'str' and dst_type.resolve().is_string:
            c_src_type = dst_type.resolve()
        else:
            c_src_type = src_type.default_coerced_ctype()
    elif src_type.is_pythran_expr:
        c_src_type = src_type.org_buffer

    if c_src_type is not None and dst_type.assignable_from(c_src_type):
        return (c_src_type, dst_type)

    return (src_type, None)


def best_match(arg_types, functions, fail_if_empty=False, arg_is_lvalue_array=None):
    """
    Given a list args of arguments and a list of functions, choose one
    to call which seems to be the "best" fit for this list of arguments.
    This function is used, e.g., when deciding which overloaded method
    to dispatch for C++ classes.

    We first eliminate functions based on arity, and if only one
    function has the correct arity, we return it. Otherwise, we weight
    functions based on how much work must be done to convert the
    arguments, with the following priorities:
      * identical types or pointers to identical types
      * promotions
      * non-Python types
    That is, we prefer functions where no arguments need converted,
    and failing that, functions where only promotions are required, and
    so on.

    If no function is deemed a good fit, or if two or more functions have
    the same weight, we return None (as there is no best match). If pos
    is not None, we also generate an error.
    """
    actual_nargs = len(arg_types)

    candidates = []
    errors = []
    for func in functions:
        error_mesg = ""
        func_type = func.type
        if func_type.is_ptr:
            func_type = func_type.base_type
        # Check function type
        if not func_type.is_cfunction:
            if not func_type.is_error and fail_if_empty:
                error_mesg = f"Calling non-function type '{func_type}'"
            errors.append((func, error_mesg))
            continue
        # Check no. of args
        max_nargs = len(func_type.args)
        min_nargs = max_nargs - func_type.optional_arg_count
        if actual_nargs < min_nargs or (not func_type.has_varargs and actual_nargs > max_nargs):
            if max_nargs == min_nargs and not func_type.has_varargs:
                expectation = max_nargs
            elif actual_nargs < min_nargs:
                expectation = f"at least {min_nargs}"
            else:
                expectation = f"at most {max_nargs}"
            errors.append((func, f"Call with wrong number of arguments (expected {expectation}, got {actual_nargs})"))
            continue
        if func_type.templates:
            # For any argument/parameter pair A/P, if P is a forwarding reference,
            # use lvalue-reference-to-A for deduction in place of A when the
            # function call argument is an lvalue. See:
            # https://en.cppreference.com/w/cpp/language/template_argument_deduction#Deduction_from_a_function_call
            arg_types_for_deduction = list(arg_types)
            if func.type.is_cfunction and arg_is_lvalue_array:
                for i, formal_arg in enumerate(func.type.args):
                    if formal_arg.is_forwarding_reference():
                        if arg_is_lvalue_array[i]:
                            arg_types_for_deduction[i] = c_ref_type(arg_types[i])
            deductions = reduce(
                merge_template_deductions,
                [pattern.type.deduce_template_params(actual) for (pattern, actual) in zip(func_type.args, arg_types_for_deduction)],
                {})
            if deductions is None:
                errors.append((func, "Unable to deduce type parameters for %s given (%s)" % (
                    func_type, ', '.join(map(str, arg_types_for_deduction)))))
            elif len(deductions) < len(func_type.templates):
                errors.append((func, "Unable to deduce type parameter %s" % (
                    ", ".join([param.name for param in func_type.templates if param not in deductions]))))
            else:
                type_list = [deductions[param] for param in func_type.templates]
                from .Symtab import Entry
                specialization = Entry(
                    name = func.name + "[%s]" % ",".join([str(t) for t in type_list]),
                    cname = func.cname + "<%s>" % ",".join([t.empty_declaration_code() for t in type_list]),
                    type = func_type.specialize(deductions),
                    pos = func.pos)
                specialization.scope = func.scope
                candidates.append((specialization, specialization.type))
        else:
            candidates.append((func, func_type))

    # Optimize the most common case of no overloading...
    if len(candidates) == 1:
        return candidates[0][0]
    elif not candidates:
        if fail_if_empty:
            raise NoMatchFound(errors, len(functions))
        return None

    possibilities = []
    bad_types = []

    for index, (func, func_type) in enumerate(candidates):
        score = [0,0,0,0,0,0,0]
        for i in range(min(actual_nargs, len(func_type.args))):
            src_type, dst_type = map_argument_type(arg_types[i], func_type.args[i].type)
            if dst_type is None:
                bad_types.append((func, f"Invalid conversion from '{arg_types[i]}' to '{func_type.args[i].type}'"))
                break

            if src_type == dst_type or dst_type.same_as(src_type):
                pass  # score 0
            elif func_type.is_strict_signature:
                break  # exact match requested but not found
            elif is_promotion(src_type, dst_type):
                score[2] += 1
            elif ((src_type.is_int and dst_type.is_int) or
                    (src_type.is_float and dst_type.is_float)):
                src_is_unsigned = not src_type.signed
                dst_is_unsigned = not dst_type.signed
                score[2] += abs(dst_type.rank + dst_is_unsigned -
                                (src_type.rank + src_is_unsigned)) + 1
                # Prefer assigning to larger types over smaller types, unless they have different signedness.
                score[3] += (dst_type.rank < src_type.rank) * 2 + (src_is_unsigned != dst_is_unsigned)
            elif dst_type.is_ptr and src_type.is_ptr:
                if dst_type.base_type == c_void_type:
                    score[4] += 1
                elif src_type.base_type.is_cpp_class and src_type.base_type.is_subclass(dst_type.base_type):
                    score[6] += src_type.base_type.subclass_dist(dst_type.base_type)
                else:
                    score[5] += 1
            elif not src_type.is_pyobject:
                score[1] += 1
            else:
                score[0] += 1
        else:
            possibilities.append((score, index, func))  # so we can sort it

    if possibilities:
        possibilities.sort()
        if len(possibilities) > 1:
            score1 = possibilities[0][0]
            score2 = possibilities[1][0]
            if score1 == score2:
                if fail_if_empty:
                    raise NoMatchFound([(None, "ambiguous overloaded method")], len(functions))
                return None

        function = possibilities[0][-1]
        return function

    if fail_if_empty:
        raise NoMatchFound(bad_types, len(functions))

    return None


def merge_template_deductions(a, b):
    # Used to reduce lists of deduced template mappings into one mapping.
    if a is None or b is None:
        return None
    add_if_missing = a.setdefault
    for param, value in b.items():
        if add_if_missing(param, value) != value:
            # Found mismatch, cannot merge.
            return None
    return a


def widest_numeric_type(type1, type2):
    """Given two numeric types, return the narrowest type encompassing both of them.
    """
    if type1.is_reference:
        type1 = type1.ref_base_type
    if type2.is_reference:
        type2 = type2.ref_base_type
    if type1.is_cv_qualified:
        type1 = type1.cv_base_type
    if type2.is_cv_qualified:
        type2 = type2.cv_base_type
    if type1 == type2:
        widest_type = type1
    elif type1.is_complex or type2.is_complex:
        def real_type(ntype):
            if ntype.is_complex:
                return ntype.real_type
            return ntype
        widest_type = CComplexType(
            widest_numeric_type(
                real_type(type1),
                real_type(type2)))
        if type1 is soft_complex_type or type2 is soft_complex_type:
            type1_is_other_complex = type1 is not soft_complex_type and type1.is_complex
            type2_is_other_complex = type2 is not soft_complex_type and type2.is_complex
            if (not type1_is_other_complex and not type2_is_other_complex and
                    widest_type.real_type == soft_complex_type.real_type):
                # ensure we can do an actual "is" comparison
                # (this possibly goes slightly wrong when mixing long double and soft complex)
                widest_type = soft_complex_type
    elif type1.is_enum and type2.is_enum:
        widest_type = c_int_type
    elif type1.rank < type2.rank:
        widest_type = type2
    elif type1.rank > type2.rank:
        widest_type = type1
    elif type1.signed < type2.signed:
        widest_type = type1
    elif type1.signed > type2.signed:
        widest_type = type2
    elif type1.is_typedef > type2.is_typedef:
        widest_type = type1
    else:
        widest_type = type2
    return widest_type


def result_type_of_builtin_operation(builtin_type, type2):
    """
    Try to find a suitable (C) result type for a binary operation with a known builtin type.
    """
    if builtin_type.name == 'float':
        if type2.is_numeric:
            return widest_numeric_type(c_double_type, type2)
        elif type2.is_builtin_type and type2.name in ('int', 'float'):
            return c_double_type
        elif type2.is_builtin_type and type2.name == 'complex':
            return type2
    elif builtin_type.name == 'int':
        if type2 == builtin_type or type2.is_int:
            return builtin_type
        elif type2.is_float or type2.is_builtin_type and type2.name == 'float':
            return c_double_type
        elif type2.is_builtin_type and type2.name == 'complex':
            return type2
    elif builtin_type.name == 'complex':
        if type2.is_complex:
            return CComplexType(widest_numeric_type(c_double_type, type2.real_type))
        elif type2.is_numeric:
            return CComplexType(widest_numeric_type(c_double_type, type2))
        elif type2.is_builtin_type and type2.name in ('int', 'float', 'complex'):
            return CComplexType(c_double_type)

    return None


def numeric_type_fits(small_type, large_type):
    return widest_numeric_type(small_type, large_type) == large_type


def independent_spanning_type(type1, type2):
    # Return a type assignable independently from both type1 and
    # type2, but do not require any interoperability between the two.
    # For example, in "True * 2", it is safe to assume an integer
    # result type (so spanning_type() will do the right thing),
    # whereas "x = True or 2" must evaluate to a type that can hold
    # both a boolean value and an integer, so this function works
    # better.
    if type1.is_reference ^ type2.is_reference:
        if type1.is_reference:
            type1 = type1.ref_base_type
        else:
            type2 = type2.ref_base_type

    resolved_type1 = type1.resolve()
    resolved_type2 = type2.resolve()
    if resolved_type1 == resolved_type2:
        return type1
    elif ((resolved_type1 is c_bint_type or resolved_type2 is c_bint_type)
            and (type1.is_numeric and type2.is_numeric)):
        # special case: if one of the results is a bint and the other
        # is another C integer, we must prevent returning a numeric
        # type so that we do not lose the ability to coerce to a
        # Python bool if we have to.
        return py_object_type
    elif resolved_type1.is_pyobject != resolved_type2.is_pyobject:
        # e.g. PyFloat + double => double
        if resolved_type1.is_pyobject and resolved_type1.equivalent_type == resolved_type2:
            return resolved_type2
        if resolved_type2.is_pyobject and resolved_type2.equivalent_type == resolved_type1:
            return resolved_type1
        # PyInt + C int => PyInt
        if resolved_type1.is_int and resolved_type2.is_builtin_type and resolved_type2.name == 'int':
            return resolved_type2
        if resolved_type2.is_int and resolved_type1.is_builtin_type and resolved_type1.name == 'int':
            return resolved_type1
        # e.g. PyInt + double => object
        return py_object_type

    span_type = _spanning_type(type1, type2)
    if span_type is None:
        return error_type
    return span_type

def spanning_type(type1, type2):
    # Return a type assignable from both type1 and type2, or
    # py_object_type if no better type is found.  Assumes that the
    # code that calls this will try a coercion afterwards, which will
    # fail if the types cannot actually coerce to a py_object_type.
    if type1 == type2:
        return type1
    elif type1 is py_object_type or type2 is py_object_type:
        return py_object_type
    elif type1 is c_py_unicode_type or type2 is c_py_unicode_type:
        # Py_UNICODE behaves more like a string than an int
        return py_object_type
    span_type = _spanning_type(type1, type2)
    if span_type is None:
        return py_object_type
    return span_type


def _spanning_type(type1, type2):
    if type1.is_numeric and type2.is_numeric:
        return widest_numeric_type(type1, type2)
    elif type1.is_builtin_type:
        return result_type_of_builtin_operation(type1, type2) or py_object_type
    elif type2.is_builtin_type:
        return result_type_of_builtin_operation(type2, type1) or py_object_type
    elif type1.is_extension_type and type2.is_extension_type:
        return widest_extension_type(type1, type2)
    elif type1.is_pyobject or type2.is_pyobject:
        return py_object_type
    elif type1.assignable_from(type2):
        if type1.is_extension_type and type1.typeobj_is_imported():
            # external types are unsafe, so we use PyObject instead
            return py_object_type
        return type1
    elif type2.assignable_from(type1):
        if type2.is_extension_type and type2.typeobj_is_imported():
            # external types are unsafe, so we use PyObject instead
            return py_object_type
        return type2
    elif type1.is_ptr and type2.is_ptr:
        if type1.base_type.is_cpp_class and type2.base_type.is_cpp_class:
            common_base = widest_cpp_type(type1.base_type, type2.base_type)
            if common_base:
                return CPtrType(common_base)
        # incompatible pointers, void* will do as a result
        return c_void_ptr_type
    else:
        return None

def widest_extension_type(type1, type2):
    if type1.typeobj_is_imported() or type2.typeobj_is_imported():
        return py_object_type
    while True:
        if type1.subtype_of(type2):
            return type2
        elif type2.subtype_of(type1):
            return type1
        type1, type2 = type1.base_type, type2.base_type
        if type1 is None or type2 is None:
            return py_object_type

def widest_cpp_type(type1, type2):
    @cached_function
    def bases(type):
        all = set()
        for base in type.base_classes:
            all.add(base)
            all.update(bases(base))
        return all
    common_bases = bases(type1).intersection(bases(type2))
    common_bases_bases = reduce(set.union, [bases(b) for b in common_bases], set())
    candidates = [b for b in common_bases if b not in common_bases_bases]
    if len(candidates) == 1:
        return candidates[0]
    else:
        # Fall back to void* for now.
        return None


def simple_c_type(signed, longness, name):
    # Find type descriptor for simple type given name and modifiers.
    # Returns None if arguments don't make sense.
    return modifiers_and_name_to_type.get((signed, longness, name))

def parse_basic_type(name: str):
    base = None
    if name.startswith('p_'):
        base = parse_basic_type(name[2:])
    elif name.startswith('p'):
        base = parse_basic_type(name[1:])
    elif name.endswith('*'):
        base = parse_basic_type(name[:-1])
    if base:
        return CPtrType(base)
    if name.startswith(('const_', 'volatile_')):
        modifier, _, base_name = name.partition('_')
        base = parse_basic_type(base_name)
        if base:
            return CConstOrVolatileType(
                base, is_const=modifier == 'const', is_volatile=modifier == 'volatile')
    #
    basic_type = parse_basic_ctype(name)
    if basic_type:
        return basic_type
    #
    if name.startswith('u'):
        name = name[1:]
        signed = 0
    elif (name.startswith('s') and
          not name.startswith('short')):
        name = name[1:]
        signed = 2
    else:
        signed = 1

    # We parse both (cy) 'long long' and (py) 'longlong' style names here.
    longness = 0
    while name.startswith(('long', 'short')):
        if name.startswith('long'):
            name = name[4:].lstrip()
            longness += 1
        else:
            name = name[5:].lstrip()
            longness -= 1
    if longness != 0 and not name:
        name = 'int'  # long/short [int]

    return simple_c_type(signed, longness, name)


def parse_basic_ctype(name):
    """
    This only covers C types without spaces (i.e. what NameNode can represent).
    It doesn't cover 'longlong' or 'p_long' or similar - just what appears in C.
    """
    if name in fixed_sign_int_types:
        return fixed_sign_int_types[name][1]
    if "complex" in name and name != "complex":
        return None  # not a "simple" name
    basic_type = simple_c_type(1, 0, name)
    if basic_type:
        return basic_type
    return None


def _construct_type_from_base(cls, base_type, *args):
    if base_type is error_type:
        return error_type
    return cls(base_type, *args)

def c_array_type(base_type, size):
    # Construct a C array type.
    return _construct_type_from_base(CArrayType, base_type, size)

def c_ptr_type(base_type):
    # Construct a C pointer type.
    if base_type.is_reference:
        base_type = base_type.ref_base_type
    return _construct_type_from_base(CPtrType, base_type)

def c_ref_type(base_type):
    # Construct a C reference type
    return _construct_type_from_base(CReferenceType, base_type)

def cpp_rvalue_ref_type(base_type):
    # Construct a C++ rvalue reference type
    return _construct_type_from_base(CppRvalueReferenceType, base_type)

def c_const_or_volatile_type(base_type, is_const=False, is_volatile=False):
    # Construct a C const/volatile type.
    return _construct_type_from_base(CConstOrVolatileType, base_type, is_const, is_volatile)


def same_type(type1, type2):
    return type1.same_as(type2)

def assignable_from(type1, type2):
    return type1.assignable_from(type2)

def typecast(to_type, from_type, expr_code):
    #  Return expr_code cast to a C type which can be
    #  assigned to to_type, assuming its existing C type
    #  is from_type.
    if (to_type is from_type or
            (not to_type.is_pyobject and assignable_from(to_type, from_type))):
        return expr_code
    elif (to_type is py_object_type and from_type and
            from_type.is_builtin_type and from_type.name != 'type'):
        # no cast needed, builtins are PyObject* already
        return expr_code
    else:
        #print "typecast: to", to_type, "from", from_type ###
        return to_type.cast_code(expr_code)

def type_list_identifier(types):
    return cap_length('__and_'.join(type_identifier(type) for type in types))

_special_type_characters = {
    '__': '__dunder',
    'const ': '__const_',
    ' ': '__space_',
    '*': '__ptr',
    '&': '__ref',
    '&&': '__fwref',
    '[': '__lArr',
    ']': '__rArr',
    '<': '__lAng',
    '>': '__rAng',
    '(': '__lParen',
    ')': '__rParen',
    ',': '__comma_',
    '...': '__EL',
    '::': '__in_',
    ':': '__D',
}

_escape_special_type_characters = partial(re.compile(
    # join substrings in reverse order to put longer matches first, e.g. "::" before ":"
    " ?(%s) ?" % "|".join(re.escape(s) for s in sorted(_special_type_characters, reverse=True))
).sub, lambda match: _special_type_characters[match.group(1)])

def type_identifier(type, pyrex=False):
    scope = None
    decl = type.empty_declaration_code(pyrex=pyrex)
    entry = getattr(type, "entry", None)
    if entry and entry.scope:
        scope = entry.scope
    return type_identifier_from_declaration(decl, scope=scope)

_type_identifier_cache = {}
def type_identifier_from_declaration(decl, scope = None):
    key = (decl, scope)
    safe = _type_identifier_cache.get(key)
    if safe is None:
        safe = decl
        if scope:
            safe = scope.mangle(prefix="", name=safe)
        safe = re.sub(' +', ' ', safe)
        safe = re.sub(' ?([^a-zA-Z0-9_]) ?', r'\1', safe)
        safe = _escape_special_type_characters(safe)
        safe = cap_length(re.sub('[^a-zA-Z0-9_]', lambda x: '__%X' % ord(x.group(0)), safe))
        _type_identifier_cache[key] = safe
    return safe

def cap_length(s, max_len=63):
    if len(s) <= max_len:
        return s
    hash_prefix = hashlib.sha256(s.encode('ascii')).hexdigest()[:6]
    return '%s__%s__etc' % (hash_prefix, s[:max_len-17])

def write_noexcept_performance_hint(pos, env,
                                    function_name=None, void_return=False, is_call=False,
                                    is_from_pxd=False):
    if function_name:
        # we need it escaped everywhere we use it
        function_name = "'%s'" % function_name
    if is_call:
        on_what = "after calling %s " % (function_name or 'function')
    elif function_name:
        on_what = "on %s " % function_name
    else:
        on_what =''
    msg = (
        "Exception check %swill always require the GIL to be acquired."
    ) % on_what
    the_function = function_name if function_name else "the function"
    if is_call and not function_name:
        the_function = the_function + " you are calling"
    solutions = ["Declare %s as 'noexcept' if you control the definition and "
                 "you're sure you don't want the function to raise exceptions."
                                % the_function]
    if void_return:
        solutions.append(
            "Use an 'int' return type on %s to allow an error code to be returned." %
            the_function)
    if is_from_pxd and not void_return:
        solutions.append(
            "Declare any exception value explicitly for functions in pxd files.")
    if len(solutions) == 1:
        msg = "%s %s" % (msg, solutions[0])
    else:
        solutions = ["\t%s. %s" % (i+1, s) for i, s in enumerate(solutions)]
        msg = "%s\nPossible solutions:\n%s" % (msg, "\n".join(solutions))
    performance_hint(pos, msg, env)

def remove_cv_ref(tp, remove_fakeref=False):
    # named by analogy with c++ std::remove_cv_ref
    last_tp = None
    # The while-loop is probably unnecessary, but I'm not confident
    # of the order or how careful we are prevent nesting.
    while tp != last_tp:
        last_tp = tp
        if tp.is_cv_qualified:
            tp = tp.cv_base_type
        if tp.is_reference and (not tp.is_fake_reference or remove_fakeref):
            tp = tp.ref_base_type
    return tp


def get_all_subtypes(tp, _seen=None):
    """Generate all transitive subtypes of the given type, in top-down order.
    """
    if _seen is None:
        _seen = set()
    yield tp
    _seen.add(tp)
    for attr in tp.subtypes:
        subtype_or_iterable = getattr(tp, attr)
        if subtype_or_iterable:
            if isinstance(subtype_or_iterable, BaseType):
                if subtype_or_iterable not in _seen:
                    yield from get_all_subtypes(subtype_or_iterable, _seen)
            else:
                for sub_tp in subtype_or_iterable:
                    if sub_tp not in _seen:
                        yield from get_all_subtypes(sub_tp, _seen)<|MERGE_RESOLUTION|>--- conflicted
+++ resolved
@@ -4957,18 +4957,11 @@
         # Singleton, cannot be copied.
         return src_type is self._special_assignable_reference_type
 
-<<<<<<< HEAD
     def get_decl_utility_code(self):
-        return UtilityCode.load_cached(f"{self.cname_part}Decl", "Lock.c")
+        return UtilityCode.load_cached(f"{self.cname_part}Decl", "Synchronization.c")
 
     def get_usage_utility_code(self):
-        return UtilityCode.load_cached(self.cname_part, "Lock.c")
-=======
-    def get_utility_code(self):
-        # It doesn't seem like a good way to associate utility code with a type actually exists
-        # so we just have to do it in as many places as possible.
         return UtilityCode.load_cached(self.cname_part, "Synchronization.c")
->>>>>>> 3f00d921
 
     def needs_explicit_construction(self, scope):
         # Where possible we use mutex types that don't require
