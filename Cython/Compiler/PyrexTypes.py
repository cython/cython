--- conflicted
+++ resolved
@@ -199,13 +199,9 @@
     #  is_buffer             boolean     Is buffer access type
     #  is_pythran_expr       boolean     Is Pythran expr
     #  is_numpy_buffer       boolean     Is Numpy array buffer
-<<<<<<< HEAD
     #  is_dataclasses_initvar        boolean     Is a dataclasses InitVar
     #  is_typing_classvar            boolean     Is a typing ClassVar
-=======
-    #  is_typing_classvar            boolean     Is a typing ClassVar
     #  is_typing_optional            boolean     Is a typing Optional
->>>>>>> 04392ce4
     #  has_attributes        boolean     Has C dot-selectable attributes
     #  needs_cpp_construction  boolean     Needs C++ constructor and destructor when used in a cdef class
     #  needs_refcounting     boolean     Needs code to be generated similar to incref/gotref/decref.
@@ -277,13 +273,9 @@
     is_memoryviewslice = 0
     is_pythran_expr = 0
     is_numpy_buffer = 0
-<<<<<<< HEAD
     is_dataclasses_initvar = 0
     is_typing_classvar = 0
-=======
-    is_typing_classvar = 0
     is_typing_optional = 0
->>>>>>> 04392ce4
     has_attributes = 0
     needs_cpp_construction = 0
     needs_refcounting = 0
@@ -4386,90 +4378,9 @@
     def error_condition(self, result_code):
         return "dummy"
 
+
 class IndexedPythonType(PyrexType):
     """Used to help Cython interpret indexed types from the typing module (or similar)
-
-    Although not really a CppClassType, it uses a template-like syntax.
-    So it mimics the interface to let existing code use it with minimal fuss.
-    """
-    is_cpp_class = True  # TODO: should probably be replaced with a clearer mechanism
-
-    def __init__(self, name, base_type=None):
-        self.name = name
-        self.base_type = base_type
-
-    def specialize_here(self, pos, template_values=None):
-        if self.base_type:
-            # for a lot of the typing classes it doesn't really matter what the template it
-            # (i.e. typing.Dict[int] is really just a dict
-            return self.base_type
-        return self
-
-    def __repr__(self):
-        if self.base_type:
-            return "%s[%r]" % (self.name, self.base_type)
-        else:
-            return self.name
-
-    def is_template_type(self):
-        return True
-
-
-class SpecialIndexedPythonType(IndexedPythonType):
-    """
-    For things like ClassVar, Optional, etc, which have extra features on top of being
-    a "templated" type
-    """
-    @property
-    def is_cpp_class(self):
-        return not bool(self.template_type)
-
-    def __init__(self, name, template_type=None):
-        super(SpecialIndexedPythonType, self).__init__(name, None)
-        if (name == "typing.ClassVar" and template_type
-                and not template_type.is_pyobject):
-            # because classvars end up essentially used as globals they have
-            # to be PyObjects. Try to find the nearest suitable type (although
-            # practically I doubt this matters
-            py_type_name = template_type.py_type_name()
-            if py_type_name:
-                from .Builtin import builtin_scope
-                template_type = (builtin_scope.lookup_type(py_type_name)
-                                        or py_object_type)
-            else:
-                template_type = py_object_type
-        if name == "typing.ClassVar":
-            self.is_typing_classvar = True
-        self.template_type = template_type
-
-    def __getattr__(self, attr):
-        tt = self.template_type
-        if tt:
-            return getattr(tt, attr)
-        return getattr(PyrexType, attr)  # fall back to looking like a PyrexType
-
-    def __repr__(self):
-        if self.template_type:
-            return "%s[%r]" % (self.name, self.template_type)
-        else:
-            return self.name
-
-    def is_template_type(self):
-        return self.template_type is None
-
-    def specialize_here(self, pos, template_values=None):
-        if not self.is_template_type():
-            error(pos, "'%r' has already been specialized" % self )
-            return error_type
-        if len(template_values) != 1:
-            error(pos, "'%s' takes exactly one template argument." % self.name)
-        return SpecialIndexedPythonType(self.name, template_values[0])
-
-
-
-class IndexedPythonType(PyrexType):
-    """Used to help Cython interpret indexed types from the typing module (or similar)
-
     Although not really a CppClassType, it uses a template-like syntax.
     So it mimics the interface to let existing code use it with minimal fuss.
     """
