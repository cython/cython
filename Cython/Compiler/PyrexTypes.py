#
#   Cython/Python language types
#

from __future__ import absolute_import

import copy
import hashlib
import re

try:
    reduce
except NameError:
    from functools import reduce
from functools import partial

from Cython.Utils import cached_function
from .Code import UtilityCode, LazyUtilityCode, TempitaUtilityCode
from . import StringEncoding
from . import Naming

from .Errors import error, warning, CannotSpecialize


class BaseType(object):
    #
    #  Base class for all Cython types including pseudo-types.

    # List of attribute names of any subtypes
    subtypes = []
    _empty_declaration = None
    _specialization_name = None
    default_format_spec = None

    def can_coerce_to_pyobject(self, env):
        return False

    def can_coerce_from_pyobject(self, env):
        return False

    def can_coerce_to_pystring(self, env, format_spec=None):
        return False

    def convert_to_pystring(self, cvalue, code, format_spec=None):
        raise NotImplementedError("C types that support string formatting must override this method")

    def cast_code(self, expr_code):
        return "((%s)%s)" % (self.empty_declaration_code(), expr_code)

    def empty_declaration_code(self, pyrex=False):
        if pyrex:
            return self.declaration_code('', pyrex=True)
        if self._empty_declaration is None:
            self._empty_declaration = self.declaration_code('')
        return self._empty_declaration

    def specialization_name(self):
        if self._specialization_name is None:
            # This is not entirely robust.
            common_subs = (self.empty_declaration_code()
                           .replace("unsigned ", "unsigned_")
                           .replace("long long", "long_long")
                           .replace(" ", "__"))
            self._specialization_name = re.sub(
                '[^a-zA-Z0-9_]', lambda x: '_%x_' % ord(x.group(0)), common_subs)
        return self._specialization_name

    def base_declaration_code(self, base_code, entity_code):
        if entity_code:
            return "%s %s" % (base_code, entity_code)
        else:
            return base_code

    def __deepcopy__(self, memo):
        """
        Types never need to be copied, if we do copy, Unfortunate Things
        Will Happen!
        """
        return self

    def get_fused_types(self, result=None, seen=None, subtypes=None):
        subtypes = subtypes or self.subtypes
        if not subtypes:
            return None

        if result is None:
            result = []
            seen = set()

        for attr in subtypes:
            list_or_subtype = getattr(self, attr)
            if list_or_subtype:
                if isinstance(list_or_subtype, BaseType):
                    list_or_subtype.get_fused_types(result, seen)
                else:
                    for subtype in list_or_subtype:
                        subtype.get_fused_types(result, seen)

        return result

    def specialize_fused(self, env):
        if env.fused_to_specific:
            return self.specialize(env.fused_to_specific)

        return self

    @property
    def is_fused(self):
        """
        Whether this type or any of its subtypes is a fused type
        """
        # Add this indirection for the is_fused property to allow overriding
        # get_fused_types in subclasses.
        return self.get_fused_types()

    def deduce_template_params(self, actual):
        """
        Deduce any template params in this (argument) type given the actual
        argument type.

        https://en.cppreference.com/w/cpp/language/function_template#Template_argument_deduction
        """
        return {}

    def __lt__(self, other):
        """
        For sorting. The sorting order should correspond to the preference of
        conversion from Python types.

        Override to provide something sensible. This is only implemented so that
        python 3 doesn't trip
        """
        return id(type(self)) < id(type(other))

    def py_type_name(self):
        """
        Return the name of the Python type that can coerce to this type.
        """

    def typeof_name(self):
        """
        Return the string with which fused python functions can be indexed.
        """
        if self.is_builtin_type or self.py_type_name() == 'object':
            index_name = self.py_type_name()
        else:
            index_name = str(self)

        return index_name

    def check_for_null_code(self, cname):
        """
        Return the code for a NULL-check in case an UnboundLocalError should
        be raised if an entry of this type is referenced before assignment.
        Returns None if no check should be performed.
        """
        return None

    def invalid_value(self):
        """
        Returns the most invalid value an object of this type can assume as a
        C expression string. Returns None if no such value exists.
        """


class PyrexType(BaseType):
    #
    #  Base class for all Cython types
    #
    #  is_pyobject           boolean     Is a Python object type
    #  is_extension_type     boolean     Is a Python extension type
    #  is_final_type         boolean     Is a final extension type
    #  is_numeric            boolean     Is a C numeric type
    #  is_int                boolean     Is a C integer type
    #  is_float              boolean     Is a C floating point type
    #  is_complex            boolean     Is a C complex type
    #  is_void               boolean     Is the C void type
    #  is_array              boolean     Is a C array type
    #  is_ptr                boolean     Is a C pointer type
    #  is_null_ptr           boolean     Is the type of NULL
    #  is_reference          boolean     Is a C reference type
    #  is_rvalue_reference   boolean     Is a C++ rvalue reference type
    #  is_const              boolean     Is a C const type
    #  is_volatile           boolean     Is a C volatile type
    #  is_cv_qualified       boolean     Is a C const or volatile type
    #  is_cfunction          boolean     Is a C function type
    #  is_struct_or_union    boolean     Is a C struct or union type
    #  is_struct             boolean     Is a C struct type
    #  is_cpp_class          boolean     Is a C++ class
    #  is_optional_cpp_class boolean     Is a C++ class with variable lifetime handled with std::optional
    #  is_enum               boolean     Is a C enum type
    #  is_cpp_enum           boolean     Is a C++ scoped enum type
    #  is_typedef            boolean     Is a typedef type
    #  is_string             boolean     Is a C char * type
    #  is_pyunicode_ptr      boolean     Is a C PyUNICODE * type
    #  is_cpp_string         boolean     Is a C++ std::string type
    #  is_unicode_char       boolean     Is either Py_UCS4 or Py_UNICODE
    #  is_returncode         boolean     Is used only to signal exceptions
    #  is_error              boolean     Is the dummy error type
    #  is_buffer             boolean     Is buffer access type
    #  is_pythran_expr       boolean     Is Pythran expr
    #  is_numpy_buffer       boolean     Is Numpy array buffer
    #  has_attributes        boolean     Has C dot-selectable attributes
    #  needs_cpp_construction  boolean     Needs C++ constructor and destructor when used in a cdef class
    #  needs_refcounting     boolean     Needs code to be generated similar to incref/gotref/decref.
    #                                    Largely used internally.
    #  default_value         string      Initial value that can be assigned before first user assignment.
    #  declaration_value     string      The value statically assigned on declaration (if any).
    #  entry                 Entry       The Entry for this type
    #
    #  declaration_code(entity_code,
    #      for_display = 0, dll_linkage = None, pyrex = 0)
    #    Returns a code fragment for the declaration of an entity
    #    of this type, given a code fragment for the entity.
    #    * If for_display, this is for reading by a human in an error
    #      message; otherwise it must be valid C code.
    #    * If dll_linkage is not None, it must be 'DL_EXPORT' or
    #      'DL_IMPORT', and will be added to the base type part of
    #      the declaration.
    #    * If pyrex = 1, this is for use in a 'cdef extern'
    #      statement of a Cython include file.
    #
    #  assignable_from(src_type)
    #    Tests whether a variable of this type can be
    #    assigned a value of type src_type.
    #
    #  same_as(other_type)
    #    Tests whether this type represents the same type
    #    as other_type.
    #
    #  as_argument_type():
    #    Coerces array and C function types into pointer type for use as
    #    a formal argument type.
    #

    is_pyobject = 0
    is_unspecified = 0
    is_extension_type = 0
    is_final_type = 0
    is_builtin_type = 0
    is_cython_builtin_type = 0
    is_numeric = 0
    is_int = 0
    is_float = 0
    is_complex = 0
    is_void = 0
    is_array = 0
    is_ptr = 0
    is_null_ptr = 0
    is_reference = 0
    is_fake_reference = 0
    is_rvalue_reference = 0
    is_const = 0
    is_volatile = 0
    is_cv_qualified = 0
    is_cfunction = 0
    is_struct_or_union = 0
    is_cpp_class = 0
    is_optional_cpp_class = 0
    is_cpp_string = 0
    is_struct = 0
    is_enum = 0
    is_cpp_enum = False
    is_typedef = 0
    is_string = 0
    is_pyunicode_ptr = 0
    is_unicode_char = 0
    is_returncode = 0
    is_error = 0
    is_buffer = 0
    is_ctuple = 0
    is_memoryviewslice = 0
    is_pythran_expr = 0
    is_numpy_buffer = 0
    has_attributes = 0
    needs_cpp_construction = 0
    needs_refcounting = 0
    default_value = ""
    declaration_value = ""

    def resolve(self):
        # If a typedef, returns the base type.
        return self

    def specialize(self, values):
        # Returns the concrete type if this is a fused type, or otherwise the type itself.
        # May raise Errors.CannotSpecialize on failure
        return self

    def literal_code(self, value):
        # Returns a C code fragment representing a literal
        # value of this type.
        return str(value)

    def __str__(self):
        return self.declaration_code("", for_display = 1).strip()

    def same_as(self, other_type, **kwds):
        return self.same_as_resolved_type(other_type.resolve(), **kwds)

    def same_as_resolved_type(self, other_type):
        return self == other_type or other_type is error_type

    def subtype_of(self, other_type):
        return self.subtype_of_resolved_type(other_type.resolve())

    def subtype_of_resolved_type(self, other_type):
        return self.same_as(other_type)

    def assignable_from(self, src_type):
        return self.assignable_from_resolved_type(src_type.resolve())

    def assignable_from_resolved_type(self, src_type):
        return self.same_as(src_type)

    def as_argument_type(self):
        return self

    def is_complete(self):
        # A type is incomplete if it is an unsized array,
        # a struct whose attributes are not defined, etc.
        return 1

    def is_simple_buffer_dtype(self):
        return (self.is_int or self.is_float or self.is_complex or self.is_pyobject or
                self.is_extension_type or self.is_ptr)

    def struct_nesting_depth(self):
        # Returns the number levels of nested structs. This is
        # used for constructing a stack for walking the run-time
        # type information of the struct.
        return 1

    def global_init_code(self, entry, code):
        # abstract
        pass

    def needs_nonecheck(self):
        return 0

    def _assign_from_py_code(self, source_code, result_code, error_pos, code,
                             from_py_function=None, error_condition=None, extra_args=None):
        args = ', ' + ', '.join('%s' % arg for arg in extra_args) if extra_args else ''
        convert_call = "%s(%s%s)" % (
            from_py_function or self.from_py_function,
            source_code,
            args,
        )
        if self.is_enum:
            convert_call = typecast(self, c_long_type, convert_call)
        return '%s = %s; %s' % (
            result_code,
            convert_call,
            code.error_goto_if(error_condition or self.error_condition(result_code), error_pos))

    def _generate_dummy_refcounting(self, code, *ignored_args, **ignored_kwds):
        if self.needs_refcounting:
            raise NotImplementedError("Ref-counting operation not yet implemented for type %s" %
                                      self)

    def _generate_dummy_refcounting_assignment(self, code, cname, rhs_cname, *ignored_args, **ignored_kwds):
        if self.needs_refcounting:
            raise NotImplementedError("Ref-counting operation not yet implemented for type %s" %
                                      self)
        code.putln("%s = %s" % (cname, rhs_cname))

    generate_incref = generate_xincref = generate_decref = generate_xdecref \
        = generate_decref_clear = generate_xdecref_clear \
        = generate_gotref = generate_xgotref = generate_giveref = generate_xgiveref \
            = _generate_dummy_refcounting

    generate_decref_set = generate_xdecref_set = _generate_dummy_refcounting_assignment

    def nullcheck_string(self, code, cname):
        if self.needs_refcounting:
            raise NotImplementedError("Ref-counting operation not yet implemented for type %s" %
                                      self)
        code.putln("1")

    def cpp_optional_declaration_code(self, entity_code, dll_linkage=None):
        # declares an std::optional c++ variable
        raise NotImplementedError(
            "cpp_optional_declaration_code only implemented for c++ classes and not type %s" % self)


def public_decl(base_code, dll_linkage):
    if dll_linkage:
        return "%s(%s)" % (dll_linkage, base_code.replace(',', ' __PYX_COMMA '))
    else:
        return base_code


def create_typedef_type(name, base_type, cname, is_external=0, namespace=None):
    if is_external:
        if base_type.is_complex or base_type.is_fused:
            raise ValueError("%s external typedefs not supported" % (
                "Fused" if base_type.is_fused else "Complex"))
    if base_type.is_complex or base_type.is_fused:
        return base_type
    return CTypedefType(name, base_type, cname, is_external, namespace)


class CTypedefType(BaseType):
    #
    #  Pseudo-type defined with a ctypedef statement in a
    #  'cdef extern from' block.
    #  Delegates most attribute lookups to the base type.
    #  (Anything not defined here or in the BaseType is delegated.)
    #
    #  qualified_name      string
    #  typedef_name        string
    #  typedef_cname       string
    #  typedef_base_type   PyrexType
    #  typedef_is_external bool

    is_typedef = 1
    typedef_is_external = 0

    to_py_utility_code = None
    from_py_utility_code = None

    subtypes = ['typedef_base_type']

    def __init__(self, name, base_type, cname, is_external=0, namespace=None):
        assert not base_type.is_complex
        self.typedef_name = name
        self.typedef_cname = cname
        self.typedef_base_type = base_type
        self.typedef_is_external = is_external
        self.typedef_namespace = namespace

    def invalid_value(self):
        return self.typedef_base_type.invalid_value()

    def resolve(self):
        return self.typedef_base_type.resolve()

    def declaration_code(self, entity_code,
            for_display = 0, dll_linkage = None, pyrex = 0):
        if pyrex or for_display:
            base_code = self.typedef_name
        else:
            base_code = public_decl(self.typedef_cname, dll_linkage)
        if self.typedef_namespace is not None and not pyrex:
            base_code = "%s::%s" % (self.typedef_namespace.empty_declaration_code(), base_code)
        return self.base_declaration_code(base_code, entity_code)

    def as_argument_type(self):
        return self

    def cast_code(self, expr_code):
        # If self is really an array (rather than pointer), we can't cast.
        # For example, the gmp mpz_t.
        if self.typedef_base_type.is_array:
            base_type = self.typedef_base_type.base_type
            return CPtrType(base_type).cast_code(expr_code)
        else:
            return BaseType.cast_code(self, expr_code)

    def specialize(self, values):
        base_type = self.typedef_base_type.specialize(values)
        namespace = self.typedef_namespace.specialize(values) if self.typedef_namespace else None
        if base_type is self.typedef_base_type and namespace is self.typedef_namespace:
            return self
        else:
            return create_typedef_type(self.typedef_name, base_type, self.typedef_cname,
                                0, namespace)

    def __repr__(self):
        return "<CTypedefType %s>" % self.typedef_cname

    def __str__(self):
        return self.typedef_name

    def _create_utility_code(self, template_utility_code,
                             template_function_name):
        type_name = type_identifier(self.typedef_cname)
        utility_code = template_utility_code.specialize(
            type     = self.typedef_cname,
            TypeName = type_name)
        function_name = template_function_name % type_name
        return utility_code, function_name

    def create_to_py_utility_code(self, env):
        if self.typedef_is_external:
            if not self.to_py_utility_code:
                base_type = self.typedef_base_type
                if type(base_type) is CIntType:
                    self.to_py_function = "__Pyx_PyInt_From_" + self.specialization_name()
                    env.use_utility_code(TempitaUtilityCode.load_cached(
                        "CIntToPy", "TypeConversion.c",
                        context={"TYPE": self.empty_declaration_code(),
                                 "TO_PY_FUNCTION": self.to_py_function}))
                    return True
                elif base_type.is_float:
                    pass  # XXX implement!
                elif base_type.is_complex:
                    pass  # XXX implement!
                    pass
                elif base_type.is_cpp_string:
                    cname = "__pyx_convert_PyObject_string_to_py_%s" % type_identifier(self)
                    context = {
                        'cname': cname,
                        'type': self.typedef_cname,
                    }
                    from .UtilityCode import CythonUtilityCode
                    env.use_utility_code(CythonUtilityCode.load(
                        "string.to_py", "CppConvert.pyx", context=context))
                    self.to_py_function = cname
                    return True
            if self.to_py_utility_code:
                env.use_utility_code(self.to_py_utility_code)
                return True
        # delegation
        return self.typedef_base_type.create_to_py_utility_code(env)

    def create_from_py_utility_code(self, env):
        if self.typedef_is_external:
            if not self.from_py_utility_code:
                base_type = self.typedef_base_type
                if type(base_type) is CIntType:
                    self.from_py_function = "__Pyx_PyInt_As_" + self.specialization_name()
                    env.use_utility_code(TempitaUtilityCode.load_cached(
                        "CIntFromPy", "TypeConversion.c",
                        context={"TYPE": self.empty_declaration_code(),
                                 "FROM_PY_FUNCTION": self.from_py_function}))
                    return True
                elif base_type.is_float:
                    pass  # XXX implement!
                elif base_type.is_complex:
                    pass  # XXX implement!
                elif base_type.is_cpp_string:
                    cname = '__pyx_convert_string_from_py_%s' % type_identifier(self)
                    context = {
                        'cname': cname,
                        'type': self.typedef_cname,
                    }
                    from .UtilityCode import CythonUtilityCode
                    env.use_utility_code(CythonUtilityCode.load(
                        "string.from_py", "CppConvert.pyx", context=context))
                    self.from_py_function = cname
                    return True
            if self.from_py_utility_code:
                env.use_utility_code(self.from_py_utility_code)
                return True
        # delegation
        return self.typedef_base_type.create_from_py_utility_code(env)

    def to_py_call_code(self, source_code, result_code, result_type, to_py_function=None):
        if to_py_function is None:
            to_py_function = self.to_py_function
        return self.typedef_base_type.to_py_call_code(
            source_code, result_code, result_type, to_py_function)

    def from_py_call_code(self, source_code, result_code, error_pos, code,
                          from_py_function=None, error_condition=None):
        return self.typedef_base_type.from_py_call_code(
            source_code, result_code, error_pos, code,
            from_py_function or self.from_py_function,
            error_condition or self.error_condition(result_code)
        )

    def overflow_check_binop(self, binop, env, const_rhs=False):
        env.use_utility_code(UtilityCode.load("Common", "Overflow.c"))
        type = self.empty_declaration_code()
        name = self.specialization_name()
        if binop == "lshift":
            env.use_utility_code(TempitaUtilityCode.load_cached(
                "LeftShift", "Overflow.c",
                context={'TYPE': type, 'NAME': name, 'SIGNED': self.signed}))
        else:
            if const_rhs:
                binop += "_const"
            _load_overflow_base(env)
            env.use_utility_code(TempitaUtilityCode.load_cached(
                "SizeCheck", "Overflow.c",
                context={'TYPE': type, 'NAME': name}))
            env.use_utility_code(TempitaUtilityCode.load_cached(
                "Binop", "Overflow.c",
                context={'TYPE': type, 'NAME': name, 'BINOP': binop}))
        return "__Pyx_%s_%s_checking_overflow" % (binop, name)

    def error_condition(self, result_code):
        if self.typedef_is_external:
            if self.exception_value:
                condition = "(%s == %s)" % (
                    result_code, self.cast_code(self.exception_value))
                if self.exception_check:
                    condition += " && PyErr_Occurred()"
                return condition
        # delegation
        return self.typedef_base_type.error_condition(result_code)

    def __getattr__(self, name):
        return getattr(self.typedef_base_type, name)

    def py_type_name(self):
        return self.typedef_base_type.py_type_name()

    def can_coerce_to_pyobject(self, env):
        return self.typedef_base_type.can_coerce_to_pyobject(env)

    def can_coerce_from_pyobject(self, env):
        return self.typedef_base_type.can_coerce_from_pyobject(env)


class MemoryViewSliceType(PyrexType):

    is_memoryviewslice = 1
    default_value = "{ 0, 0, { 0 }, { 0 }, { 0 } }"

    has_attributes = 1
    needs_refcounting = 1  # Ideally this would be true and reference counting for
        # memoryview and pyobject code could be generated in the same way.
        # However, memoryviews are sufficiently specialized that this doesn't
        # seem practical. Implement a limited version of it for now
    scope = None

    # These are special cased in Defnode
    from_py_function = None
    to_py_function = None

    exception_value = None
    exception_check = True

    subtypes = ['dtype']

    def __init__(self, base_dtype, axes):
        """
        MemoryViewSliceType(base, axes)

        Base is the C base type; axes is a list of (access, packing) strings,
        where access is one of 'full', 'direct' or 'ptr' and packing is one of
        'contig', 'strided' or 'follow'.  There is one (access, packing) tuple
        for each dimension.

        the access specifiers determine whether the array data contains
        pointers that need to be dereferenced along that axis when
        retrieving/setting:

        'direct' -- No pointers stored in this dimension.
        'ptr' -- Pointer stored in this dimension.
        'full' -- Check along this dimension, don't assume either.

        the packing specifiers specify how the array elements are laid-out
        in memory.

        'contig' -- The data is contiguous in memory along this dimension.
                At most one dimension may be specified as 'contig'.
        'strided' -- The data isn't contiguous along this dimension.
        'follow' -- Used for C/Fortran contiguous arrays, a 'follow' dimension
            has its stride automatically computed from extents of the other
            dimensions to ensure C or Fortran memory layout.

        C-contiguous memory has 'direct' as the access spec, 'contig' as the
        *last* axis' packing spec and 'follow' for all other packing specs.

        Fortran-contiguous memory has 'direct' as the access spec, 'contig' as
        the *first* axis' packing spec and 'follow' for all other packing
        specs.
        """
        from . import Buffer, MemoryView

        self.dtype = base_dtype
        self.axes = axes
        self.ndim = len(axes)
        self.flags = MemoryView.get_buf_flags(self.axes)

        self.is_c_contig, self.is_f_contig = MemoryView.is_cf_contig(self.axes)
        assert not (self.is_c_contig and self.is_f_contig)

        self.mode = MemoryView.get_mode(axes)
        self.writable_needed = False

        if not self.dtype.is_fused:
            self.dtype_name = Buffer.mangle_dtype_name(self.dtype)

    def __hash__(self):
        return hash(self.__class__) ^ hash(self.dtype) ^ hash(tuple(self.axes))

    def __eq__(self, other):
        if isinstance(other, BaseType):
            return self.same_as_resolved_type(other)
        else:
            return False

    def __ne__(self, other):
        # TODO drop when Python2 is dropped
        return not (self == other)

    def same_as_resolved_type(self, other_type):
        return ((other_type.is_memoryviewslice and
            #self.writable_needed == other_type.writable_needed and  # FIXME: should be only uni-directional
            self.dtype.same_as(other_type.dtype) and
            self.axes == other_type.axes) or
            other_type is error_type)

    def needs_nonecheck(self):
        return True

    def is_complete(self):
        # incomplete since the underlying struct doesn't have a cython.memoryview object.
        return 0

    def declaration_code(self, entity_code,
            for_display = 0, dll_linkage = None, pyrex = 0):
        # XXX: we put these guards in for now...
        assert not dll_linkage
        from . import MemoryView
        base_code = StringEncoding.EncodedString(
<<<<<<< HEAD
                        (str(self)) if for_display else MemoryView.memviewslice_cname)
=======
            str(self) if pyrex or for_display else MemoryView.memviewslice_cname)
>>>>>>> 174ca03a
        return self.base_declaration_code(
                base_code,
                entity_code)

    def attributes_known(self):
        if self.scope is None:
            from . import Symtab

            self.scope = scope = Symtab.CClassScope(
                    'mvs_class_'+self.specialization_suffix(),
                    None,
                    visibility='extern')

            scope.parent_type = self
            scope.directives = {}

            scope.declare_var('_data', c_char_ptr_type, None,
                              cname='data', is_cdef=1)

        return True

    def declare_attribute(self, attribute, env, pos):
        from . import MemoryView, Options

        scope = self.scope

        if attribute == 'shape':
            scope.declare_var('shape',
                    c_array_type(c_py_ssize_t_type,
                                 Options.buffer_max_dims),
                    pos,
                    cname='shape',
                    is_cdef=1)

        elif attribute == 'strides':
            scope.declare_var('strides',
                    c_array_type(c_py_ssize_t_type,
                                 Options.buffer_max_dims),
                    pos,
                    cname='strides',
                    is_cdef=1)

        elif attribute == 'suboffsets':
            scope.declare_var('suboffsets',
                    c_array_type(c_py_ssize_t_type,
                                 Options.buffer_max_dims),
                    pos,
                    cname='suboffsets',
                    is_cdef=1)

        elif attribute in ("copy", "copy_fortran"):
            ndim = len(self.axes)

            follow_dim = [('direct', 'follow')]
            contig_dim = [('direct', 'contig')]
            to_axes_c = follow_dim * (ndim - 1) + contig_dim
            to_axes_f = contig_dim + follow_dim * (ndim -1)

            dtype = self.dtype
            if dtype.is_cv_qualified:
                dtype = dtype.cv_base_type

            to_memview_c = MemoryViewSliceType(dtype, to_axes_c)
            to_memview_f = MemoryViewSliceType(dtype, to_axes_f)

            for to_memview, cython_name in [(to_memview_c, "copy"),
                                            (to_memview_f, "copy_fortran")]:
                copy_func_type = CFuncType(
                    to_memview,
                    [CFuncTypeArg("memviewslice", self, None)])
                copy_cname = MemoryView.copy_c_or_fortran_cname(to_memview)

                entry = scope.declare_cfunction(
                    cython_name,
                    copy_func_type, pos=pos, defining=1,
                    cname=copy_cname)

                utility = MemoryView.get_copy_new_utility(pos, self, to_memview)
                env.use_utility_code(utility)

            MemoryView.use_cython_array_utility_code(env)

        elif attribute in ("is_c_contig", "is_f_contig"):
            # is_c_contig and is_f_contig functions
            for (c_or_f, cython_name) in (('C', 'is_c_contig'), ('F', 'is_f_contig')):

                is_contig_name = MemoryView.get_is_contig_func_name(c_or_f, self.ndim)

                cfunctype = CFuncType(
                        return_type=c_bint_type,
                        args=[CFuncTypeArg("memviewslice", self, None)],
                        exception_value="-1",
                )

                entry = scope.declare_cfunction(cython_name,
                            cfunctype,
                            pos=pos,
                            defining=1,
                            cname=is_contig_name)

                entry.utility_code_definition = MemoryView.get_is_contig_utility(c_or_f, self.ndim)

        return True

    def get_entry(self, node, cname=None, type=None):
        from . import MemoryView, Symtab

        if cname is None:
            assert node.is_simple() or node.is_temp or node.is_elemental
            cname = node.result()

        if type is None:
            type = node.type

        entry = Symtab.Entry(cname, cname, type, node.pos)
        return MemoryView.MemoryViewSliceBufferEntry(entry)

    def conforms_to(self, dst, broadcast=False, copying=False):
        """
        Returns True if src conforms to dst, False otherwise.

        If conformable, the types are the same, the ndims are equal, and each axis spec is conformable.

        Any packing/access spec is conformable to itself.

        'direct' and 'ptr' are conformable to 'full'.
        'contig' and 'follow' are conformable to 'strided'.
        Any other combo is not conformable.
        """
        from . import MemoryView

        src = self

        #if not copying and self.writable_needed and not dst.writable_needed:
        #    return False

        src_dtype, dst_dtype = src.dtype, dst.dtype
        # We can add but not remove const/volatile modifiers
        # (except if we are copying by value, then anything is fine)
        if not copying:
            if src_dtype.is_const and not dst_dtype.is_const:
                return False
            if src_dtype.is_volatile and not dst_dtype.is_volatile:
                return False
        # const/volatile checks are done, remove those qualifiers
        if src_dtype.is_cv_qualified:
            src_dtype = src_dtype.cv_base_type
        if dst_dtype.is_cv_qualified:
            dst_dtype = dst_dtype.cv_base_type

        if src_dtype != dst_dtype:
            return False

        if src.ndim != dst.ndim:
            if broadcast:
                src, dst = MemoryView.broadcast_types(src, dst)
            else:
                return False

        for src_spec, dst_spec in zip(src.axes, dst.axes):
            src_access, src_packing = src_spec
            dst_access, dst_packing = dst_spec
            if src_access != dst_access and dst_access != 'full':
                return False
            if src_packing != dst_packing and dst_packing != 'strided' and not copying:
                return False

        return True

    def valid_dtype(self, dtype, i=0):
        """
        Return whether type dtype can be used as the base type of a
        memoryview slice.

        We support structs, numeric types and objects
        """
        if dtype.is_complex and dtype.real_type.is_int:
            return False

        if dtype.is_struct and dtype.kind == 'struct':
            for member in dtype.scope.var_entries:
                if not self.valid_dtype(member.type):
                    return False

            return True

        return (
            dtype.is_error or
            # Pointers are not valid (yet)
            # (dtype.is_ptr and valid_memslice_dtype(dtype.base_type)) or
            (dtype.is_array and i < 8 and self.valid_dtype(dtype.base_type, i + 1)) or
            dtype.is_numeric or
            dtype.is_pyobject or
            dtype.is_fused or  # accept this as it will be replaced by specializations later
            (dtype.is_typedef and self.valid_dtype(dtype.typedef_base_type))
        )

    def validate_memslice_dtype(self, pos):
        if not self.valid_dtype(self.dtype):
            error(pos, "Invalid base type for memoryview slice: %s" % self.dtype)

    def assert_direct_dims(self, pos):
        for access, packing in self.axes:
            if access != 'direct':
                error(pos, "All dimensions must be direct")
                return False
        return True

    def transpose(self, pos):
        if not self.assert_direct_dims(pos):
            return error_type
        return MemoryViewSliceType(self.dtype, self.axes[::-1])

    def specialization_name(self):
        return '%s_%s' % (
            super(MemoryViewSliceType,self).specialization_name(),
            self.specialization_suffix())

    def specialization_suffix(self):
        return "%s_%s" % (self.axes_to_name(), self.dtype_name)

    def can_coerce_to_pyobject(self, env):
        return True

    def can_coerce_from_pyobject(self, env):
        return True

    def check_for_null_code(self, cname):
        return cname + '.memview'

    def create_from_py_utility_code(self, env):
        from . import MemoryView, Buffer

        # We don't have 'code', so use a LazyUtilityCode with a callback.
        def lazy_utility_callback(code):
            context['dtype_typeinfo'] = Buffer.get_type_information_cname(code, self.dtype)
            return TempitaUtilityCode.load(
                "ObjectToMemviewSlice", "MemoryView_C.c", context=context)

        env.use_utility_code(MemoryView.memviewslice_init_code)
        env.use_utility_code(LazyUtilityCode(lazy_utility_callback))

        if self.is_c_contig:
            c_or_f_flag = "__Pyx_IS_C_CONTIG"
        elif self.is_f_contig:
            c_or_f_flag = "__Pyx_IS_F_CONTIG"
        else:
            c_or_f_flag = "0"

        suffix = self.specialization_suffix()
        funcname = "__Pyx_PyObject_to_MemoryviewSlice_" + suffix

        context = dict(
            MemoryView.context,
            buf_flag = self.flags,
            ndim = self.ndim,
            axes_specs = ', '.join(self.axes_to_code()),
            dtype_typedecl = self.dtype.empty_declaration_code(),
            struct_nesting_depth = self.dtype.struct_nesting_depth(),
            c_or_f_flag = c_or_f_flag,
            funcname = funcname,
        )

        self.from_py_function = funcname
        return True

    def from_py_call_code(self, source_code, result_code, error_pos, code,
                          from_py_function=None, error_condition=None):
        # NOTE: auto-detection of readonly buffers is disabled:
        # writable = self.writable_needed or not self.dtype.is_const
        writable = not self.dtype.is_const
        return self._assign_from_py_code(
            source_code, result_code, error_pos, code, from_py_function, error_condition,
            extra_args=['PyBUF_WRITABLE' if writable else '0'])

    def create_to_py_utility_code(self, env):
        self._dtype_to_py_func, self._dtype_from_py_func = self.dtype_object_conversion_funcs(env)
        return True

    def to_py_call_code(self, source_code, result_code, result_type, to_py_function=None):
        assert self._dtype_to_py_func
        assert self._dtype_from_py_func

        to_py_func = "(PyObject *(*)(char *)) " + self._dtype_to_py_func
        from_py_func = "(int (*)(char *, PyObject *)) " + self._dtype_from_py_func

        tup = (result_code, source_code, self.ndim, to_py_func, from_py_func, self.dtype.is_pyobject)
        return "%s = __pyx_memoryview_fromslice(%s, %s, %s, %s, %d);" % tup

    def dtype_object_conversion_funcs(self, env):
        get_function = "__pyx_memview_get_%s" % self.dtype_name
        set_function = "__pyx_memview_set_%s" % self.dtype_name

        context = dict(
            get_function = get_function,
            set_function = set_function,
        )

        if self.dtype.is_pyobject:
            utility_name = "MemviewObjectToObject"
        else:
            self.dtype.create_to_py_utility_code(env)
            to_py_function = self.dtype.to_py_function

            from_py_function = None
            if not self.dtype.is_const:
                self.dtype.create_from_py_utility_code(env)
                from_py_function = self.dtype.from_py_function

            if not (to_py_function or from_py_function):
                return "NULL", "NULL"
            if not to_py_function:
                get_function = "NULL"
            if not from_py_function:
                set_function = "NULL"

            utility_name = "MemviewDtypeToObject"
            error_condition = (self.dtype.error_condition('value') or
                               'PyErr_Occurred()')
            context.update(
                to_py_function=to_py_function,
                from_py_function=from_py_function,
                dtype=self.dtype.empty_declaration_code(),
                error_condition=error_condition,
            )

        utility = TempitaUtilityCode.load_cached(
            utility_name, "MemoryView_C.c", context=context)
        env.use_utility_code(utility)
        return get_function, set_function

    def axes_to_code(self):
        """Return a list of code constants for each axis"""
        from . import MemoryView
        d = MemoryView._spec_to_const
        return ["(%s | %s)" % (d[a], d[p]) for a, p in self.axes]

    def axes_to_name(self):
        """Return an abbreviated name for our axes"""
        from . import MemoryView
        d = MemoryView._spec_to_abbrev
        return "".join(["%s%s" % (d[a], d[p]) for a, p in self.axes])

    def error_condition(self, result_code):
        return "!%s.memview" % result_code

    def __str__(self):
        from . import MemoryView

        axes_code_list = []
        for idx, (access, packing) in enumerate(self.axes):
            flag = MemoryView.get_memoryview_flag(access, packing)
            if flag == "strided":
                axes_code_list.append(":")
            else:
                if flag == 'contiguous':
                    have_follow = [p for a, p in self.axes[idx - 1:idx + 2]
                                         if p == 'follow']
                    if have_follow or self.ndim == 1:
                        flag = '1'

                axes_code_list.append("::" + flag)

        if self.dtype.is_pyobject:
            dtype_name = self.dtype.name
        else:
            dtype_name = self.dtype

        return "%s[%s]" % (dtype_name, ", ".join(axes_code_list))

    def specialize(self, values):
        """This does not validate the base type!!"""
        dtype = self.dtype.specialize(values)
        if dtype is not self.dtype:
            return MemoryViewSliceType(dtype, self.axes)

        return self

    def cast_code(self, expr_code):
        return expr_code

    # When memoryviews are increfed currently seems heavily special-cased.
    # Therefore, use our own function for now
    def generate_incref(self, code, name, **kwds):
        pass

    def generate_incref_memoryviewslice(self, code, slice_cname, have_gil):
        # TODO ideally would be done separately
        code.putln("__PYX_INC_MEMVIEW(&%s, %d);" % (slice_cname, int(have_gil)))

    # decref however did look to always apply for memoryview slices
    # with "have_gil" set to True by default
    def generate_xdecref(self, code, cname, nanny, have_gil):
        code.putln("__PYX_XCLEAR_MEMVIEW(&%s, %d);" % (cname, int(have_gil)))

    def generate_decref(self, code, cname, nanny, have_gil):
        # Fall back to xdecref since we don't care to have a separate decref version for this.
        self.generate_xdecref(code, cname, nanny, have_gil)

    def generate_xdecref_clear(self, code, cname, clear_before_decref, **kwds):
        self.generate_xdecref(code, cname, **kwds)
        code.putln("%s.memview = NULL; %s.data = NULL;" % (cname, cname))

    def generate_decref_clear(self, code, cname, **kwds):
        # memoryviews don't currently distinguish between xdecref and decref
        self.generate_xdecref_clear(code, cname, **kwds)

    # memoryviews don't participate in giveref/gotref
    generate_gotref = generate_xgotref = generate_xgiveref = generate_giveref = lambda *args: None



class BufferType(BaseType):
    #
    #  Delegates most attribute lookups to the base type.
    #  (Anything not defined here or in the BaseType is delegated.)
    #
    # dtype            PyrexType
    # ndim             int
    # mode             str
    # negative_indices bool
    # cast             bool
    # is_buffer        bool
    # writable         bool

    is_buffer = 1
    writable = True

    subtypes = ['dtype']

    def __init__(self, base, dtype, ndim, mode, negative_indices, cast):
        self.base = base
        self.dtype = dtype
        self.ndim = ndim
        self.buffer_ptr_type = CPtrType(dtype)
        self.mode = mode
        self.negative_indices = negative_indices
        self.cast = cast
        self.is_numpy_buffer = self.base.name == "ndarray"

    def can_coerce_to_pyobject(self,env):
        return True

    def can_coerce_from_pyobject(self,env):
        return True

    def as_argument_type(self):
        return self

    def specialize(self, values):
        dtype = self.dtype.specialize(values)
        if dtype is not self.dtype:
            return BufferType(self.base, dtype, self.ndim, self.mode,
                              self.negative_indices, self.cast)
        return self

    def get_entry(self, node):
        from . import Buffer
        assert node.is_name
        return Buffer.BufferEntry(node.entry)

    def __getattr__(self, name):
        return getattr(self.base, name)

    def __repr__(self):
        return "<BufferType %r>" % self.base

    def __str__(self):
        # avoid ', ', as fused functions split the signature string on ', '
        cast_str = ''
        if self.cast:
            cast_str = ',cast=True'

        return "%s[%s,ndim=%d%s]" % (self.base, self.dtype, self.ndim,
                                      cast_str)

    def assignable_from(self, other_type):
        if other_type.is_buffer:
            return (self.same_as(other_type, compare_base=False) and
                    self.base.assignable_from(other_type.base))

        return self.base.assignable_from(other_type)

    def same_as(self, other_type, compare_base=True):
        if not other_type.is_buffer:
            return other_type.same_as(self.base)

        return (self.dtype.same_as(other_type.dtype) and
                self.ndim == other_type.ndim and
                self.mode == other_type.mode and
                self.cast == other_type.cast and
                (not compare_base or self.base.same_as(other_type.base)))


class PyObjectType(PyrexType):
    #
    #  Base class for all Python object types (reference-counted).
    #
    #  buffer_defaults  dict or None     Default options for bu

    name = "object"
    is_pyobject = 1
    default_value = "0"
    declaration_value = "0"
    buffer_defaults = None
    is_extern = False
    is_subclassed = False
    is_gc_simple = False
    builtin_trashcan = False  # builtin type using trashcan
    needs_refcounting = True

    def __str__(self):
        return "Python object"

    def __repr__(self):
        return "<PyObjectType>"

    def can_coerce_to_pyobject(self, env):
        return True

    def can_coerce_from_pyobject(self, env):
        return True

    def default_coerced_ctype(self):
        """The default C type that this Python type coerces to, or None."""
        return None

    def assignable_from(self, src_type):
        # except for pointers, conversion will be attempted
        return not src_type.is_ptr or src_type.is_string or src_type.is_pyunicode_ptr

    def declaration_code(self, entity_code,
            for_display = 0, dll_linkage = None, pyrex = 0):
        if pyrex or for_display:
            base_code = "object"
        else:
            base_code = public_decl("PyObject", dll_linkage)
            entity_code = "*%s" % entity_code
        return self.base_declaration_code(base_code, entity_code)

    def as_pyobject(self, cname):
        if (not self.is_complete()) or self.is_extension_type:
            return "(PyObject *)" + cname
        else:
            return cname

    def py_type_name(self):
        return "object"

    def __lt__(self, other):
        """
        Make sure we sort highest, as instance checking on py_type_name
        ('object') is always true
        """
        return False

    def global_init_code(self, entry, code):
        code.put_init_var_to_py_none(entry, nanny=False)

    def check_for_null_code(self, cname):
        return cname

    def generate_incref(self, code, cname, nanny):
        if nanny:
            code.putln("__Pyx_INCREF(%s);" % self.as_pyobject(cname))
        else:
            code.putln("Py_INCREF(%s);" % self.as_pyobject(cname))

    def generate_xincref(self, code, cname, nanny):
        if nanny:
            code.putln("__Pyx_XINCREF(%s);" % self.as_pyobject(cname))
        else:
            code.putln("Py_XINCREF(%s);" % self.as_pyobject(cname))

    def generate_decref(self, code, cname, nanny, have_gil):
        # have_gil is for the benefit of memoryviewslice - it's ignored here
        assert have_gil
        self._generate_decref(code, cname, nanny, null_check=False, clear=False)

    def generate_xdecref(self, code, cname, nanny, have_gil):
        # in this (and other) PyObjectType functions, have_gil is being
        # passed to provide a common interface with MemoryviewSlice.
        # It's ignored here
        self._generate_decref(code, cname, nanny, null_check=True,
                         clear=False)

    def generate_decref_clear(self, code, cname, clear_before_decref, nanny, have_gil):
        self._generate_decref(code, cname, nanny, null_check=False,
                         clear=True, clear_before_decref=clear_before_decref)

    def generate_xdecref_clear(self, code, cname, clear_before_decref=False, nanny=True, have_gil=None):
        self._generate_decref(code, cname, nanny, null_check=True,
                         clear=True, clear_before_decref=clear_before_decref)

    def generate_gotref(self, code, cname):
        code.putln("__Pyx_GOTREF(%s);" % self.as_pyobject(cname))

    def generate_xgotref(self, code, cname):
        code.putln("__Pyx_XGOTREF(%s);" % self.as_pyobject(cname))

    def generate_giveref(self, code, cname):
        code.putln("__Pyx_GIVEREF(%s);" % self.as_pyobject(cname))

    def generate_xgiveref(self, code, cname):
        code.putln("__Pyx_XGIVEREF(%s);" % self.as_pyobject(cname))

    def generate_decref_set(self, code, cname, rhs_cname):
        code.putln("__Pyx_DECREF_SET(%s, %s);" % (cname, rhs_cname))

    def generate_xdecref_set(self, code, cname, rhs_cname):
        code.putln("__Pyx_XDECREF_SET(%s, %s);" % (cname, rhs_cname))

    def _generate_decref(self, code, cname, nanny, null_check=False,
                    clear=False, clear_before_decref=False):
        prefix = '__Pyx' if nanny else 'Py'
        X = 'X' if null_check else ''

        if clear:
            if clear_before_decref:
                if not nanny:
                    X = ''  # CPython doesn't have a Py_XCLEAR()
                code.putln("%s_%sCLEAR(%s);" % (prefix, X, cname))
            else:
                code.putln("%s_%sDECREF(%s); %s = 0;" % (
                    prefix, X, self.as_pyobject(cname), cname))
        else:
            code.putln("%s_%sDECREF(%s);" % (
                prefix, X, self.as_pyobject(cname)))

    def nullcheck_string(self, cname):
        return cname


builtin_types_that_cannot_create_refcycles = frozenset({
    'object', 'bool', 'int', 'long', 'float', 'complex',
    'bytearray', 'bytes', 'unicode', 'str', 'basestring',
})

builtin_types_with_trashcan = frozenset({
    'dict', 'list', 'set', 'frozenset', 'tuple', 'type',
})


class BuiltinObjectType(PyObjectType):
    #  objstruct_cname  string           Name of PyObject struct

    is_builtin_type = 1
    has_attributes = 1
    base_type = None
    module_name = '__builtin__'
    require_exact = 1

    # fields that let it look like an extension type
    vtabslot_cname = None
    vtabstruct_cname = None
    vtabptr_cname = None
    typedef_flag = True
    is_external = True
    decl_type = 'PyObject'

    def __init__(self, name, cname, objstruct_cname=None):
        self.name = name
        self.cname = cname
        self.typeptr_cname = "(&%s)" % cname
        self.objstruct_cname = objstruct_cname
        self.is_gc_simple = name in builtin_types_that_cannot_create_refcycles
        self.builtin_trashcan = name in builtin_types_with_trashcan
        if name == 'type':
            # Special case the type type, as many C API calls (and other
            # libraries) actually expect a PyTypeObject* for type arguments.
            self.decl_type = objstruct_cname
        if name == 'Exception':
            self.require_exact = 0

    def set_scope(self, scope):
        self.scope = scope
        if scope:
            scope.parent_type = self

    def __str__(self):
        return "%s object" % self.name

    def __repr__(self):
        return "<%s>"% self.cname

    def default_coerced_ctype(self):
        if self.name in ('bytes', 'bytearray'):
            return c_char_ptr_type
        elif self.name == 'bool':
            return c_bint_type
        elif self.name == 'float':
            return c_double_type
        return None

    def assignable_from(self, src_type):
        if isinstance(src_type, BuiltinObjectType):
            if self.name == 'basestring':
                return src_type.name in ('str', 'unicode', 'basestring')
            else:
                return src_type.name == self.name
        elif src_type.is_extension_type:
            # FIXME: This is an ugly special case that we currently
            # keep supporting.  It allows users to specify builtin
            # types as external extension types, while keeping them
            # compatible with the real builtin types.  We already
            # generate a warning for it.  Big TODO: remove!
            return (src_type.module_name == '__builtin__' and
                    src_type.name == self.name)
        else:
            return True

    def typeobj_is_available(self):
        return True

    def attributes_known(self):
        return True

    def subtype_of(self, type):
        return type.is_pyobject and type.assignable_from(self)

    def type_check_function(self, exact=True):
        type_name = self.name
        if type_name == 'str':
            type_check = 'PyString_Check'
        elif type_name == 'basestring':
            type_check = '__Pyx_PyBaseString_Check'
        elif type_name == 'Exception':
            type_check = '__Pyx_PyException_Check'
        elif type_name == 'bytearray':
            type_check = 'PyByteArray_Check'
        elif type_name == 'frozenset':
            type_check = 'PyFrozenSet_Check'
        else:
            type_check = 'Py%s_Check' % type_name.capitalize()
        if exact and type_name not in ('bool', 'slice', 'Exception'):
            type_check += 'Exact'
        return type_check

    def isinstance_code(self, arg):
        return '%s(%s)' % (self.type_check_function(exact=False), arg)

    def type_test_code(self, arg, notnone=False, exact=True):
        type_check = self.type_check_function(exact=exact)
        check = 'likely(%s(%s))' % (type_check, arg)
        if not notnone:
            check += '||((%s) == Py_None)' % arg
        if self.name == 'basestring':
            name = '(PY_MAJOR_VERSION < 3 ? "basestring" : "str")'
        else:
            name = '"%s"' % self.name
        return check + ' || __Pyx_RaiseUnexpectedTypeError(%s, %s)' % (name, arg)

    def declaration_code(self, entity_code,
            for_display = 0, dll_linkage = None, pyrex = 0):
        if pyrex or for_display:
            base_code = self.name
        else:
            base_code = public_decl(self.decl_type, dll_linkage)
            entity_code = "*%s" % entity_code
        return self.base_declaration_code(base_code, entity_code)

    def as_pyobject(self, cname):
        if self.decl_type == 'PyObject':
            return cname
        else:
            return "(PyObject *)" + cname

    def cast_code(self, expr_code, to_object_struct = False):
        return "((%s*)%s)" % (
            to_object_struct and self.objstruct_cname or self.decl_type,  # self.objstruct_cname may be None
            expr_code)

    def py_type_name(self):
        return self.name



class PyExtensionType(PyObjectType):
    #
    #  A Python extension type.
    #
    #  name             string
    #  scope            CClassScope      Attribute namespace
    #  visibility       string
    #  typedef_flag     boolean
    #  base_type        PyExtensionType or None
    #  module_name      string or None   Qualified name of defining module
    #  objstruct_cname  string           Name of PyObject struct
    #  objtypedef_cname string           Name of PyObject struct typedef
    #  typeobj_cname    string or None   C code fragment referring to type object
    #  typeptr_cname    string or None   Name of pointer to external type object
    #  vtabslot_cname   string           Name of C method table member
    #  vtabstruct_cname string           Name of C method table struct
    #  vtabptr_cname    string           Name of pointer to C method table
    #  vtable_cname     string           Name of C method table definition
    #  early_init       boolean          Whether to initialize early (as opposed to during module execution).
    #  defered_declarations [thunk]      Used to declare class hierarchies in order
    #  check_size       'warn', 'error', 'ignore'    What to do if tp_basicsize does not match

    is_extension_type = 1
    has_attributes = 1
    early_init = 1

    objtypedef_cname = None

    def __init__(self, name, typedef_flag, base_type, is_external=0, check_size=None):
        self.name = name
        self.scope = None
        self.typedef_flag = typedef_flag
        if base_type is not None:
            base_type.is_subclassed = True
        self.base_type = base_type
        self.module_name = None
        self.objstruct_cname = None
        self.typeobj_cname = None
        self.typeptr_cname = None
        self.vtabslot_cname = None
        self.vtabstruct_cname = None
        self.vtabptr_cname = None
        self.vtable_cname = None
        self.is_external = is_external
        self.check_size = check_size or 'warn'
        self.defered_declarations = []

    def set_scope(self, scope):
        self.scope = scope
        if scope:
            scope.parent_type = self

    def needs_nonecheck(self):
        return True

    def subtype_of_resolved_type(self, other_type):
        if other_type.is_extension_type or other_type.is_builtin_type:
            return self is other_type or (
                self.base_type and self.base_type.subtype_of(other_type))
        else:
            return other_type is py_object_type

    def typeobj_is_available(self):
        # Do we have a pointer to the type object?
        return self.typeptr_cname

    def typeobj_is_imported(self):
        # If we don't know the C name of the type object but we do
        # know which module it's defined in, it will be imported.
        return self.typeobj_cname is None and self.module_name is not None

    def assignable_from(self, src_type):
        if self == src_type:
            return True
        if isinstance(src_type, PyExtensionType):
            if src_type.base_type is not None:
                return self.assignable_from(src_type.base_type)
        if isinstance(src_type, BuiltinObjectType):
            # FIXME: This is an ugly special case that we currently
            # keep supporting.  It allows users to specify builtin
            # types as external extension types, while keeping them
            # compatible with the real builtin types.  We already
            # generate a warning for it.  Big TODO: remove!
            return (self.module_name == '__builtin__' and
                    self.name == src_type.name)
        return False

    def declaration_code(self, entity_code,
            for_display = 0, dll_linkage = None, pyrex = 0, deref = 0):
        if pyrex or for_display:
            base_code = self.name
        else:
            if self.typedef_flag:
                objstruct = self.objstruct_cname
            else:
                objstruct = "struct %s" % self.objstruct_cname
            base_code = public_decl(objstruct, dll_linkage)
            if deref:
                assert not entity_code
            else:
                entity_code = "*%s" % entity_code
        return self.base_declaration_code(base_code, entity_code)

    def type_test_code(self, py_arg, notnone=False):

        none_check = "((%s) == Py_None)" % py_arg
        type_check = "likely(__Pyx_TypeTest(%s, %s))" % (
            py_arg, self.typeptr_cname)
        if notnone:
            return type_check
        else:
            return "likely(%s || %s)" % (none_check, type_check)

    def attributes_known(self):
        return self.scope is not None

    def __str__(self):
        return self.name

    def __repr__(self):
        return "<PyExtensionType %s%s>" % (self.scope.class_name,
            ("", " typedef")[self.typedef_flag])

    def py_type_name(self):
        if not self.module_name:
            return self.name

        return "__import__(%r, None, None, ['']).%s" % (self.module_name,
                                                        self.name)

class CType(PyrexType):
    #
    #  Base class for all C types (non-reference-counted).
    #
    #  to_py_function     string     C function for converting to Python object
    #  from_py_function   string     C function for constructing from Python object
    #

    to_py_function = None
    from_py_function = None
    exception_value = None
    exception_check = 1

    def create_to_py_utility_code(self, env):
        return self.to_py_function is not None

    def create_from_py_utility_code(self, env):
        return self.from_py_function is not None

    def can_coerce_to_pyobject(self, env):
        return self.create_to_py_utility_code(env)

    def can_coerce_from_pyobject(self, env):
        return self.create_from_py_utility_code(env)

    def error_condition(self, result_code):
        conds = []
        if self.is_string or self.is_pyunicode_ptr:
            conds.append("(!%s)" % result_code)
        elif self.exception_value is not None:
            conds.append("(%s == (%s)%s)" % (result_code, self.sign_and_name(), self.exception_value))
        if self.exception_check:
            conds.append("PyErr_Occurred()")
        if len(conds) > 0:
            return " && ".join(conds)
        else:
            return 0

    def to_py_call_code(self, source_code, result_code, result_type, to_py_function=None):
        func = self.to_py_function if to_py_function is None else to_py_function
        assert func
        if self.is_string or self.is_cpp_string:
            if result_type.is_builtin_type:
                result_type_name = result_type.name
                if result_type_name in ('bytes', 'str', 'unicode'):
                    func = func.replace("Object", result_type_name.title(), 1)
                elif result_type_name == 'bytearray':
                    func = func.replace("Object", "ByteArray", 1)
        return '%s = %s(%s)' % (
            result_code,
            func,
            source_code or 'NULL')

    def from_py_call_code(self, source_code, result_code, error_pos, code,
                          from_py_function=None, error_condition=None):
        return self._assign_from_py_code(
            source_code, result_code, error_pos, code, from_py_function, error_condition)



class PythranExpr(CType):
    # Pythran object of a given type

    to_py_function = "__Pyx_pythran_to_python"
    is_pythran_expr = True
    writable = True
    has_attributes = 1

    def __init__(self, pythran_type, org_buffer=None):
        self.org_buffer = org_buffer
        self.pythran_type = pythran_type
        self.name = self.pythran_type
        self.cname = self.pythran_type
        self.from_py_function = "from_python<%s>" % (self.pythran_type)
        self.scope = None

    def declaration_code(self, entity_code, for_display=0, dll_linkage=None, pyrex=0):
        assert not pyrex
        return "%s %s" % (self.cname, entity_code)

    def attributes_known(self):
        if self.scope is None:
            from . import Symtab
            # FIXME: fake C scope, might be better represented by a struct or C++ class scope
            self.scope = scope = Symtab.CClassScope('', None, visibility="extern")
            scope.parent_type = self
            scope.directives = {}

            scope.declare_var("ndim", c_long_type, pos=None, cname="value", is_cdef=True)
            scope.declare_cproperty(
                "shape", c_ptr_type(c_long_type), "__Pyx_PythranShapeAccessor",
                doc="Pythran array shape",
                visibility="extern",
                nogil=True,
            )

        return True

    def __eq__(self, other):
        return isinstance(other, PythranExpr) and self.pythran_type == other.pythran_type

    def __ne__(self, other):
        return not (isinstance(other, PythranExpr) and self.pythran_type == other.pythran_type)

    def __hash__(self):
        return hash(self.pythran_type)


class CConstOrVolatileType(BaseType):
    "A C const or volatile type"

    subtypes = ['cv_base_type']

    is_cv_qualified = 1

    def __init__(self, base_type, is_const=0, is_volatile=0):
        self.cv_base_type = base_type
        self.is_const = is_const
        self.is_volatile = is_volatile
        if base_type.has_attributes and base_type.scope is not None:
            from .Symtab import CConstOrVolatileScope
            self.scope = CConstOrVolatileScope(base_type.scope, is_const, is_volatile)

    def cv_string(self):
        cvstring = ""
        if self.is_const:
            cvstring = "const " + cvstring
        if self.is_volatile:
            cvstring = "volatile " + cvstring
        return cvstring

    def __repr__(self):
        return "<CConstOrVolatileType %s%r>" % (self.cv_string(), self.cv_base_type)

    def __str__(self):
        return self.declaration_code("", for_display=1)

    def declaration_code(self, entity_code,
            for_display = 0, dll_linkage = None, pyrex = 0):
        cv = self.cv_string()
        if for_display or pyrex:
            return cv + self.cv_base_type.declaration_code(entity_code, for_display, dll_linkage, pyrex)
        else:
            return self.cv_base_type.declaration_code(cv + entity_code, for_display, dll_linkage, pyrex)

    def specialize(self, values):
        base_type = self.cv_base_type.specialize(values)
        if base_type == self.cv_base_type:
            return self
        return CConstOrVolatileType(base_type,
                self.is_const, self.is_volatile)

    def deduce_template_params(self, actual):
        return self.cv_base_type.deduce_template_params(actual)

    def can_coerce_to_pyobject(self, env):
        return self.cv_base_type.can_coerce_to_pyobject(env)

    def can_coerce_from_pyobject(self, env):
        return self.cv_base_type.can_coerce_from_pyobject(env)

    def create_to_py_utility_code(self, env):
        if self.cv_base_type.create_to_py_utility_code(env):
            self.to_py_function = self.cv_base_type.to_py_function
            return True

    def same_as_resolved_type(self, other_type):
        if other_type.is_cv_qualified:
            return self.cv_base_type.same_as_resolved_type(other_type.cv_base_type)
        # Accept cv LHS <- non-cv RHS.
        return self.cv_base_type.same_as_resolved_type(other_type)

    def __getattr__(self, name):
        return getattr(self.cv_base_type, name)


def CConstType(base_type):
    return CConstOrVolatileType(base_type, is_const=1)


class FusedType(CType):
    """
    Represents a Fused Type. All it needs to do is keep track of the types
    it aggregates, as it will be replaced with its specific version wherever
    needed.

    See http://wiki.cython.org/enhancements/fusedtypes

    types           [PyrexType]             is the list of types to be fused
    name            str                     the name of the ctypedef
    """

    is_fused = 1
    exception_check = 0

    def __init__(self, types, name=None):
        # Use list rather than set to preserve order (list should be short).
        flattened_types = []
        for t in types:
            if t.is_fused:
                # recursively merge in subtypes
                for subtype in t.types:
                    if subtype not in flattened_types:
                        flattened_types.append(subtype)
            elif t not in flattened_types:
                flattened_types.append(t)
        self.types = flattened_types
        self.name = name

    def declaration_code(self, entity_code, for_display = 0,
                         dll_linkage = None, pyrex = 0):
        if pyrex or for_display:
            return self.name

        raise Exception("This may never happen, please report a bug")

    def __repr__(self):
        return 'FusedType(name=%r)' % self.name

    def specialize(self, values):
        if self in values:
            return values[self]
        else:
            raise CannotSpecialize()

    def get_fused_types(self, result=None, seen=None):
        if result is None:
            return [self]

        if self not in seen:
            result.append(self)
            seen.add(self)


class CVoidType(CType):
    #
    #   C "void" type
    #

    is_void = 1
    to_py_function = "__Pyx_void_to_None"

    def __repr__(self):
        return "<CVoidType>"

    def declaration_code(self, entity_code,
            for_display = 0, dll_linkage = None, pyrex = 0):
        if pyrex or for_display:
            base_code = "void"
        else:
            base_code = public_decl("void", dll_linkage)
        return self.base_declaration_code(base_code, entity_code)

    def is_complete(self):
        return 0

class InvisibleVoidType(CVoidType):
    #
    #   For use with C++ constructors and destructors return types.
    #   Acts like void, but does not print out a declaration.
    #
    def declaration_code(self, entity_code,
            for_display = 0, dll_linkage = None, pyrex = 0):
        if pyrex or for_display:
            base_code = "[void]"
        else:
            base_code = public_decl("", dll_linkage)
        return self.base_declaration_code(base_code, entity_code)


class CNumericType(CType):
    #
    #   Base class for all C numeric types.
    #
    #   rank      integer     Relative size
    #   signed    integer     0 = unsigned, 1 = unspecified, 2 = explicitly signed
    #

    is_numeric = 1
    default_value = "0"
    has_attributes = True
    scope = None

    sign_words = ("unsigned ", "", "signed ")

    def __init__(self, rank, signed = 1):
        self.rank = rank
        if rank > 0 and signed == SIGNED:
            # Signed is meaningless for anything but char, and complicates
            # type promotion.
            signed = 1
        self.signed = signed

    def sign_and_name(self):
        s = self.sign_words[self.signed]
        n = rank_to_type_name[self.rank]
        return s + n

    def __repr__(self):
        return "<CNumericType %s>" % self.sign_and_name()

    def declaration_code(self, entity_code,
            for_display = 0, dll_linkage = None, pyrex = 0):
        type_name = self.sign_and_name()
        if pyrex or for_display:
            base_code = type_name.replace('PY_LONG_LONG', 'long long')
        else:
            base_code = public_decl(type_name, dll_linkage)
        base_code = StringEncoding.EncodedString(base_code)
        return self.base_declaration_code(base_code, entity_code)

    def attributes_known(self):
        if self.scope is None:
            from . import Symtab
            self.scope = scope = Symtab.CClassScope(
                    '',
                    None,
                    visibility="extern")
            scope.parent_type = self
            scope.directives = {}
            scope.declare_cfunction(
                    "conjugate",
                    CFuncType(self, [CFuncTypeArg("self", self, None)], nogil=True),
                    pos=None,
                    defining=1,
                    cname=" ")
        return True

    def __lt__(self, other):
        """Sort based on rank, preferring signed over unsigned"""
        if other.is_numeric:
            return self.rank > other.rank and self.signed >= other.signed

        # Prefer numeric types over others
        return True

    def py_type_name(self):
        if self.rank <= 4:
            return "(int, long)"
        return "float"


class ForbidUseClass:
    def __repr__(self):
        raise RuntimeError()
    def __str__(self):
        raise RuntimeError()
ForbidUse = ForbidUseClass()


class CIntLike(object):
    """Mixin for shared behaviour of C integers and enums.
    """
    to_py_function = None
    from_py_function = None
    to_pyunicode_utility = None
    default_format_spec = 'd'

    def can_coerce_to_pyobject(self, env):
        return True

    def can_coerce_from_pyobject(self, env):
        return True

    def create_to_py_utility_code(self, env):
        if type(self).to_py_function is None:
            self.to_py_function = "__Pyx_PyInt_From_" + self.specialization_name()
            env.use_utility_code(TempitaUtilityCode.load_cached(
                "CIntToPy", "TypeConversion.c",
                context={"TYPE": self.empty_declaration_code(),
                         "TO_PY_FUNCTION": self.to_py_function}))
        return True

    def create_from_py_utility_code(self, env):
        if type(self).from_py_function is None:
            self.from_py_function = "__Pyx_PyInt_As_" + self.specialization_name()
            env.use_utility_code(TempitaUtilityCode.load_cached(
                "CIntFromPy", "TypeConversion.c",
                context={"TYPE": self.empty_declaration_code(),
                         "FROM_PY_FUNCTION": self.from_py_function}))
        return True

    @staticmethod
    def _parse_format(format_spec):
        padding = ' '
        if not format_spec:
            return ('d', 0, padding)
        format_type = format_spec[-1]
        if format_type in ('o', 'd', 'x', 'X'):
            prefix = format_spec[:-1]
        elif format_type.isdigit():
            format_type = 'd'
            prefix = format_spec
        else:
            return (None, 0, padding)
        if not prefix:
            return (format_type, 0, padding)
        if prefix[0] == '-':
            prefix = prefix[1:]
        if prefix and prefix[0] == '0':
            padding = '0'
            prefix = prefix.lstrip('0')
        if prefix.isdigit():
            return (format_type, int(prefix), padding)
        return (None, 0, padding)

    def can_coerce_to_pystring(self, env, format_spec=None):
        format_type, width, padding = self._parse_format(format_spec)
        return format_type is not None and width <= 2**30

    def convert_to_pystring(self, cvalue, code, format_spec=None):
        if self.to_pyunicode_utility is None:
            utility_code_name = "__Pyx_PyUnicode_From_" + self.specialization_name()
            to_pyunicode_utility = TempitaUtilityCode.load_cached(
                "CIntToPyUnicode", "TypeConversion.c",
                context={"TYPE": self.empty_declaration_code(),
                         "TO_PY_FUNCTION": utility_code_name})
            self.to_pyunicode_utility = (utility_code_name, to_pyunicode_utility)
        else:
            utility_code_name, to_pyunicode_utility = self.to_pyunicode_utility
        code.globalstate.use_utility_code(to_pyunicode_utility)
        format_type, width, padding_char = self._parse_format(format_spec)
        return "%s(%s, %d, '%s', '%s')" % (utility_code_name, cvalue, width, padding_char, format_type)


class CIntType(CIntLike, CNumericType):

    is_int = 1
    typedef_flag = 0
    exception_value = -1

    def get_to_py_type_conversion(self):
        if self.rank < list(rank_to_type_name).index('int'):
            # This assumes sizeof(short) < sizeof(int)
            return "PyInt_FromLong"
        else:
            # Py{Int|Long}_From[Unsigned]Long[Long]
            Prefix = "Int"
            SignWord = ""
            TypeName = "Long"
            if not self.signed:
                Prefix = "Long"
                SignWord = "Unsigned"
            if self.rank >= list(rank_to_type_name).index('PY_LONG_LONG'):
                Prefix = "Long"
                TypeName = "LongLong"
            return "Py%s_From%s%s" % (Prefix, SignWord, TypeName)

    def assignable_from_resolved_type(self, src_type):
        return src_type.is_int or src_type.is_enum or src_type is error_type

    def invalid_value(self):
        if rank_to_type_name[int(self.rank)] == 'char':
            return "'?'"
        else:
            # We do not really know the size of the type, so return
            # a 32-bit literal and rely on casting to final type. It will
            # be negative for signed ints, which is good.
            return "0xbad0bad0"

    def overflow_check_binop(self, binop, env, const_rhs=False):
        env.use_utility_code(UtilityCode.load("Common", "Overflow.c"))
        type = self.empty_declaration_code()
        name = self.specialization_name()
        if binop == "lshift":
            env.use_utility_code(TempitaUtilityCode.load_cached(
                "LeftShift", "Overflow.c",
                context={'TYPE': type, 'NAME': name, 'SIGNED': self.signed}))
        else:
            if const_rhs:
                binop += "_const"
            if type in ('int', 'long', 'long long'):
                env.use_utility_code(TempitaUtilityCode.load_cached(
                    "BaseCaseSigned", "Overflow.c",
                    context={'INT': type, 'NAME': name}))
            elif type in ('unsigned int', 'unsigned long', 'unsigned long long'):
                env.use_utility_code(TempitaUtilityCode.load_cached(
                    "BaseCaseUnsigned", "Overflow.c",
                    context={'UINT': type, 'NAME': name}))
            elif self.rank <= 1:
                # sizeof(short) < sizeof(int)
                return "__Pyx_%s_%s_no_overflow" % (binop, name)
            else:
                _load_overflow_base(env)
                env.use_utility_code(TempitaUtilityCode.load_cached(
                    "SizeCheck", "Overflow.c",
                    context={'TYPE': type, 'NAME': name}))
                env.use_utility_code(TempitaUtilityCode.load_cached(
                    "Binop", "Overflow.c",
                    context={'TYPE': type, 'NAME': name, 'BINOP': binop}))
        return "__Pyx_%s_%s_checking_overflow" % (binop, name)


def _load_overflow_base(env):
    env.use_utility_code(UtilityCode.load("Common", "Overflow.c"))
    for type in ('int', 'long', 'long long'):
        env.use_utility_code(TempitaUtilityCode.load_cached(
            "BaseCaseSigned", "Overflow.c",
            context={'INT': type, 'NAME': type.replace(' ', '_')}))
    for type in ('unsigned int', 'unsigned long', 'unsigned long long'):
        env.use_utility_code(TempitaUtilityCode.load_cached(
            "BaseCaseUnsigned", "Overflow.c",
            context={'UINT': type, 'NAME': type.replace(' ', '_')}))


class CAnonEnumType(CIntType):

    is_enum = 1

    def sign_and_name(self):
        return 'int'


class CReturnCodeType(CIntType):

    to_py_function = "__Pyx_Owned_Py_None"

    is_returncode = True
    exception_check = False
    default_format_spec = ''

    def can_coerce_to_pystring(self, env, format_spec=None):
        return not format_spec

    def convert_to_pystring(self, cvalue, code, format_spec=None):
        return "__Pyx_NewRef(%s)" % code.globalstate.get_py_string_const(StringEncoding.EncodedString("None")).cname


class CBIntType(CIntType):

    to_py_function = "__Pyx_PyBool_FromLong"
    from_py_function = "__Pyx_PyObject_IsTrue"
    exception_check = 1  # for C++ bool
    default_format_spec = ''

    def can_coerce_to_pystring(self, env, format_spec=None):
        return not format_spec or super(CBIntType, self).can_coerce_to_pystring(env, format_spec)

    def convert_to_pystring(self, cvalue, code, format_spec=None):
        if format_spec:
            return super(CBIntType, self).convert_to_pystring(cvalue, code, format_spec)
        # NOTE: no caching here as the string constant cnames depend on the current module
        utility_code_name = "__Pyx_PyUnicode_FromBInt_" + self.specialization_name()
        to_pyunicode_utility = TempitaUtilityCode.load_cached(
            "CBIntToPyUnicode", "TypeConversion.c", context={
                "TRUE_CONST":  code.globalstate.get_py_string_const(StringEncoding.EncodedString("True")).cname,
                "FALSE_CONST": code.globalstate.get_py_string_const(StringEncoding.EncodedString("False")).cname,
                "TO_PY_FUNCTION": utility_code_name,
            })
        code.globalstate.use_utility_code(to_pyunicode_utility)
        return "%s(%s)" % (utility_code_name, cvalue)

    def declaration_code(self, entity_code,
            for_display = 0, dll_linkage = None, pyrex = 0):
        if for_display:
            base_code = 'bool'
        elif pyrex:
            base_code = 'bint'
        else:
            base_code = public_decl('int', dll_linkage)
        return self.base_declaration_code(base_code, entity_code)

    def __repr__(self):
        return "<CNumericType bint>"

    def __str__(self):
        return 'bint'

    def py_type_name(self):
        return "bool"


class CPyUCS4IntType(CIntType):
    # Py_UCS4

    is_unicode_char = True

    # Py_UCS4 coerces from and to single character unicode strings (or
    # at most two characters on 16bit Unicode builds), but we also
    # allow Python integers as input.  The value range for Py_UCS4
    # is 0..1114111, which is checked when converting from an integer
    # value.

    to_py_function = "PyUnicode_FromOrdinal"
    from_py_function = "__Pyx_PyObject_AsPy_UCS4"

    def can_coerce_to_pystring(self, env, format_spec=None):
        return False  # does the right thing anyway

    def create_from_py_utility_code(self, env):
        env.use_utility_code(UtilityCode.load_cached("ObjectAsUCS4", "TypeConversion.c"))
        return True

    def sign_and_name(self):
        return "Py_UCS4"


class CPyUnicodeIntType(CIntType):
    # Py_UNICODE

    is_unicode_char = True

    # Py_UNICODE coerces from and to single character unicode strings,
    # but we also allow Python integers as input.  The value range for
    # Py_UNICODE is 0..1114111, which is checked when converting from
    # an integer value.

    to_py_function = "PyUnicode_FromOrdinal"
    from_py_function = "__Pyx_PyObject_AsPy_UNICODE"

    def can_coerce_to_pystring(self, env, format_spec=None):
        return False  # does the right thing anyway

    def create_from_py_utility_code(self, env):
        env.use_utility_code(UtilityCode.load_cached("ObjectAsPyUnicode", "TypeConversion.c"))
        return True

    def sign_and_name(self):
        return "Py_UNICODE"


class CPyHashTType(CIntType):

    to_py_function = "__Pyx_PyInt_FromHash_t"
    from_py_function = "__Pyx_PyInt_AsHash_t"

    def sign_and_name(self):
        return "Py_hash_t"

class CPySSizeTType(CIntType):

    to_py_function = "PyInt_FromSsize_t"
    from_py_function = "__Pyx_PyIndex_AsSsize_t"

    def sign_and_name(self):
        return "Py_ssize_t"

class CSSizeTType(CIntType):

    to_py_function = "PyInt_FromSsize_t"
    from_py_function = "PyInt_AsSsize_t"

    def sign_and_name(self):
        return "Py_ssize_t"

class CSizeTType(CIntType):

    to_py_function = "__Pyx_PyInt_FromSize_t"

    def sign_and_name(self):
        return "size_t"

class CPtrdiffTType(CIntType):

    def sign_and_name(self):
        return "ptrdiff_t"


class CFloatType(CNumericType):

    is_float = 1
    to_py_function = "PyFloat_FromDouble"
    from_py_function = "__pyx_PyFloat_AsDouble"

    exception_value = -1

    def __init__(self, rank, math_h_modifier = ''):
        CNumericType.__init__(self, rank, 1)
        self.math_h_modifier = math_h_modifier
        if rank == RANK_FLOAT:
            self.from_py_function = "__pyx_PyFloat_AsFloat"

    def assignable_from_resolved_type(self, src_type):
        return (src_type.is_numeric and not src_type.is_complex) or src_type is error_type

    def invalid_value(self):
        return Naming.PYX_NAN

class CComplexType(CNumericType):

    is_complex = 1
    to_py_function = "__pyx_PyComplex_FromComplex"
    has_attributes = 1
    scope = None

    def __init__(self, real_type):
        while real_type.is_typedef and not real_type.typedef_is_external:
            real_type = real_type.typedef_base_type
        self.funcsuffix = "_%s" % real_type.specialization_name()
        if real_type.is_float:
            self.math_h_modifier = real_type.math_h_modifier
        else:
            self.math_h_modifier = "_UNUSED"

        self.real_type = real_type
        CNumericType.__init__(self, real_type.rank + 0.5, real_type.signed)
        self.binops = {}
        self.from_parts = "%s_from_parts" % self.specialization_name()
        self.default_value = "%s(0, 0)" % self.from_parts

    def __eq__(self, other):
        if isinstance(self, CComplexType) and isinstance(other, CComplexType):
            return self.real_type == other.real_type
        else:
            return False

    def __ne__(self, other):
        if isinstance(self, CComplexType) and isinstance(other, CComplexType):
            return self.real_type != other.real_type
        else:
            return True

    def __lt__(self, other):
        if isinstance(self, CComplexType) and isinstance(other, CComplexType):
            return self.real_type < other.real_type
        else:
            # this is arbitrary, but it makes sure we always have
            # *some* kind of order
            return False

    def __hash__(self):
        return ~hash(self.real_type)

    def declaration_code(self, entity_code,
            for_display = 0, dll_linkage = None, pyrex = 0):
        if pyrex or for_display:
            real_code = self.real_type.declaration_code("", for_display, dll_linkage, pyrex)
            base_code = "%s complex" % real_code
        else:
            base_code = public_decl(self.sign_and_name(), dll_linkage)
        return self.base_declaration_code(base_code, entity_code)

    def sign_and_name(self):
        real_type_name = self.real_type.specialization_name()
        real_type_name = real_type_name.replace('long__double','long_double')
        real_type_name = real_type_name.replace('PY_LONG_LONG','long_long')
        return Naming.type_prefix + real_type_name + "_complex"

    def assignable_from(self, src_type):
        # Temporary hack/feature disabling, see #441
        if (not src_type.is_complex and src_type.is_numeric and src_type.is_typedef
                and src_type.typedef_is_external):
            return False
        elif src_type.is_pyobject:
            return True
        else:
            return super(CComplexType, self).assignable_from(src_type)

    def assignable_from_resolved_type(self, src_type):
        return (src_type.is_complex and self.real_type.assignable_from_resolved_type(src_type.real_type)
            or src_type.is_numeric and self.real_type.assignable_from_resolved_type(src_type)
            or src_type is error_type)

    def attributes_known(self):
        if self.scope is None:
            from . import Symtab
            self.scope = scope = Symtab.CClassScope(
                    '',
                    None,
                    visibility="extern")
            scope.parent_type = self
            scope.directives = {}
            scope.declare_var("real", self.real_type, None, cname="real", is_cdef=True)
            scope.declare_var("imag", self.real_type, None, cname="imag", is_cdef=True)
            scope.declare_cfunction(
                    "conjugate",
                    CFuncType(self, [CFuncTypeArg("self", self, None)], nogil=True),
                    pos=None,
                    defining=1,
                    cname="__Pyx_c_conj%s" % self.funcsuffix)

        return True

    def _utility_code_context(self):
        return {
            'type': self.empty_declaration_code(),
            'type_name': self.specialization_name(),
            'real_type': self.real_type.empty_declaration_code(),
            'func_suffix': self.funcsuffix,
            'm': self.math_h_modifier,
            'is_float': int(self.real_type.is_float)
        }

    def create_declaration_utility_code(self, env):
        # This must always be run, because a single CComplexType instance can be shared
        # across multiple compilations (the one created in the module scope)
        env.use_utility_code(UtilityCode.load_cached('Header', 'Complex.c'))
        env.use_utility_code(UtilityCode.load_cached('RealImag', 'Complex.c'))
        env.use_utility_code(TempitaUtilityCode.load_cached(
            'Declarations', 'Complex.c', self._utility_code_context()))
        env.use_utility_code(TempitaUtilityCode.load_cached(
            'Arithmetic', 'Complex.c', self._utility_code_context()))
        return True

    def can_coerce_to_pyobject(self, env):
        return True

    def can_coerce_from_pyobject(self, env):
        return True

    def create_to_py_utility_code(self, env):
        env.use_utility_code(UtilityCode.load_cached('ToPy', 'Complex.c'))
        return True

    def create_from_py_utility_code(self, env):
        env.use_utility_code(TempitaUtilityCode.load_cached(
            'FromPy', 'Complex.c', self._utility_code_context()))
        self.from_py_function = "__Pyx_PyComplex_As_" + self.specialization_name()
        return True

    def lookup_op(self, nargs, op):
        try:
            return self.binops[nargs, op]
        except KeyError:
            pass
        try:
            op_name = complex_ops[nargs, op]
            self.binops[nargs, op] = func_name = "__Pyx_c_%s%s" % (op_name, self.funcsuffix)
            return func_name
        except KeyError:
            return None

    def unary_op(self, op):
        return self.lookup_op(1, op)

    def binary_op(self, op):
        return self.lookup_op(2, op)

    def py_type_name(self):
        return "complex"

    def cast_code(self, expr_code):
        return expr_code

complex_ops = {
    (1, '-'): 'neg',
    (1, 'zero'): 'is_zero',
    (2, '+'): 'sum',
    (2, '-'): 'diff',
    (2, '*'): 'prod',
    (2, '/'): 'quot',
    (2, '**'): 'pow',
    (2, '=='): 'eq',
}


class CPyTSSTType(CType):
    #
    #   PEP-539 "Py_tss_t" type
    #

    declaration_value = "Py_tss_NEEDS_INIT"

    def __repr__(self):
        return "<Py_tss_t>"

    def declaration_code(self, entity_code,
                         for_display=0, dll_linkage=None, pyrex=0):
        if pyrex or for_display:
            base_code = "Py_tss_t"
        else:
            base_code = public_decl("Py_tss_t", dll_linkage)
        return self.base_declaration_code(base_code, entity_code)


class CPointerBaseType(CType):
    # common base type for pointer/array types
    #
    #  base_type     CType              Reference type

    subtypes = ['base_type']

    def __init__(self, base_type):
        self.base_type = base_type
        if base_type.is_cv_qualified:
            base_type = base_type.cv_base_type
        for char_type in (c_char_type, c_uchar_type, c_schar_type):
            if base_type.same_as(char_type):
                self.is_string = 1
                break
        else:
            if base_type.same_as(c_py_unicode_type):
                self.is_pyunicode_ptr = 1

        if self.is_string and not base_type.is_error:
            if base_type.signed == 2:
                self.to_py_function = "__Pyx_PyObject_FromCString"
                if self.is_ptr:
                    self.from_py_function = "__Pyx_PyObject_As%sSString"
            elif base_type.signed:
                self.to_py_function = "__Pyx_PyObject_FromString"
                if self.is_ptr:
                    self.from_py_function = "__Pyx_PyObject_As%sString"
            else:
                self.to_py_function = "__Pyx_PyObject_FromCString"
                if self.is_ptr:
                    self.from_py_function = "__Pyx_PyObject_As%sUString"
            if self.is_ptr:
                self.from_py_function %= '' if self.base_type.is_const else 'Writable'
            self.exception_value = "NULL"
        elif self.is_pyunicode_ptr and not base_type.is_error:
            self.to_py_function = "__Pyx_PyUnicode_FromUnicode"
            if self.is_ptr:
                self.from_py_function = "__Pyx_PyUnicode_AsUnicode"
            self.exception_value = "NULL"

    def py_type_name(self):
        if self.is_string:
            return "bytes"
        elif self.is_pyunicode_ptr:
            return "unicode"
        else:
            return super(CPointerBaseType, self).py_type_name()

    def literal_code(self, value):
        if self.is_string:
            assert isinstance(value, str)
            return '"%s"' % StringEncoding.escape_byte_string(value)
        return str(value)


class CArrayType(CPointerBaseType):
    #  base_type     CType              Element type
    #  size          integer or None    Number of elements

    is_array = 1
    to_tuple_function = None

    def __init__(self, base_type, size):
        super(CArrayType, self).__init__(base_type)
        self.size = size

    def __eq__(self, other):
        if isinstance(other, CType) and other.is_array and self.size == other.size:
            return self.base_type.same_as(other.base_type)
        return False

    def __hash__(self):
        return hash(self.base_type) + 28  # arbitrarily chosen offset

    def __repr__(self):
        return "<CArrayType %s %s>" % (self.size, repr(self.base_type))

    def same_as_resolved_type(self, other_type):
        return ((other_type.is_array and
            self.base_type.same_as(other_type.base_type))
                or other_type is error_type)

    def assignable_from_resolved_type(self, src_type):
        # C arrays are assigned by value, either Python containers or C arrays/pointers
        if src_type.is_pyobject:
            return True
        if src_type.is_ptr or src_type.is_array:
            return self.base_type.assignable_from(src_type.base_type)
        return False

    def element_ptr_type(self):
        return c_ptr_type(self.base_type)

    def declaration_code(self, entity_code,
            for_display = 0, dll_linkage = None, pyrex = 0):
        if self.size is not None:
            dimension_code = self.size
        else:
            dimension_code = ""
        if entity_code.startswith("*"):
            entity_code = "(%s)" % entity_code
        return self.base_type.declaration_code(
            "%s[%s]" % (entity_code, dimension_code),
            for_display, dll_linkage, pyrex)

    def as_argument_type(self):
        return c_ptr_type(self.base_type)

    def is_complete(self):
        return self.size is not None

    def specialize(self, values):
        base_type = self.base_type.specialize(values)
        if base_type == self.base_type:
            return self
        else:
            return CArrayType(base_type, self.size)

    def deduce_template_params(self, actual):
        if isinstance(actual, CArrayType):
            return self.base_type.deduce_template_params(actual.base_type)
        else:
            return {}

    def can_coerce_to_pyobject(self, env):
        return self.base_type.can_coerce_to_pyobject(env)

    def can_coerce_from_pyobject(self, env):
        return self.base_type.can_coerce_from_pyobject(env)

    def create_to_py_utility_code(self, env):
        if self.to_py_function is not None:
            return self.to_py_function
        if not self.base_type.create_to_py_utility_code(env):
            return False

        safe_typename = self.base_type.specialization_name()
        to_py_function = "__Pyx_carray_to_py_%s" % safe_typename
        to_tuple_function = "__Pyx_carray_to_tuple_%s" % safe_typename

        from .UtilityCode import CythonUtilityCode
        context = {
            'cname': to_py_function,
            'to_tuple_cname': to_tuple_function,
            'base_type': self.base_type,
        }
        env.use_utility_code(CythonUtilityCode.load(
            "carray.to_py", "CConvert.pyx",
            outer_module_scope=env.global_scope(),  # need access to types declared in module
            context=context, compiler_directives=dict(env.global_scope().directives)))
        self.to_tuple_function = to_tuple_function
        self.to_py_function = to_py_function
        return True

    def to_py_call_code(self, source_code, result_code, result_type, to_py_function=None):
        func = self.to_py_function if to_py_function is None else to_py_function
        if self.is_string or self.is_pyunicode_ptr:
            return '%s = %s(%s)' % (
                result_code,
                func,
                source_code)
        target_is_tuple = result_type.is_builtin_type and result_type.name == 'tuple'
        return '%s = %s(%s, %s)' % (
            result_code,
            self.to_tuple_function if target_is_tuple else func,
            source_code,
            self.size)

    def create_from_py_utility_code(self, env):
        if self.from_py_function is not None:
            return self.from_py_function
        if not self.base_type.create_from_py_utility_code(env):
            return False

        from_py_function = "__Pyx_carray_from_py_%s" % self.base_type.specialization_name()

        from .UtilityCode import CythonUtilityCode
        context = {
            'cname': from_py_function,
            'base_type': self.base_type,
        }
        env.use_utility_code(CythonUtilityCode.load(
            "carray.from_py", "CConvert.pyx",
            outer_module_scope=env.global_scope(),  # need access to types declared in module
            context=context, compiler_directives=dict(env.global_scope().directives)))
        self.from_py_function = from_py_function
        return True

    def from_py_call_code(self, source_code, result_code, error_pos, code,
                          from_py_function=None, error_condition=None):
        assert not error_condition, '%s: %s' % (error_pos, error_condition)
        call_code = "%s(%s, %s, %s)" % (
            from_py_function or self.from_py_function,
            source_code, result_code, self.size)
        return code.error_goto_if_neg(call_code, error_pos)


class CPtrType(CPointerBaseType):
    #  base_type     CType              Reference type

    is_ptr = 1
    default_value = "0"

    def __hash__(self):
        return hash(self.base_type) + 27  # arbitrarily chosen offset

    def __eq__(self, other):
        if isinstance(other, CType) and other.is_ptr:
            return self.base_type.same_as(other.base_type)
        return False

    def __ne__(self, other):
        return not (self == other)

    def __repr__(self):
        return "<CPtrType %s>" % repr(self.base_type)

    def same_as_resolved_type(self, other_type):
        return ((other_type.is_ptr and
            self.base_type.same_as(other_type.base_type))
                or other_type is error_type)

    def declaration_code(self, entity_code,
            for_display = 0, dll_linkage = None, pyrex = 0):
        #print "CPtrType.declaration_code: pointer to", self.base_type ###
        return self.base_type.declaration_code(
            "*%s" % entity_code,
            for_display, dll_linkage, pyrex)

    def assignable_from_resolved_type(self, other_type):
        if other_type is error_type:
            return 1
        if other_type.is_null_ptr:
            return 1
        if self.base_type.is_cv_qualified:
            self = CPtrType(self.base_type.cv_base_type)
        if self.base_type.is_cfunction:
            if other_type.is_ptr:
                other_type = other_type.base_type.resolve()
            if other_type.is_cfunction:
                return self.base_type.pointer_assignable_from_resolved_type(other_type)
            else:
                return 0
        if (self.base_type.is_cpp_class and other_type.is_ptr
                and other_type.base_type.is_cpp_class and other_type.base_type.is_subclass(self.base_type)):
            return 1
        if other_type.is_array or other_type.is_ptr:
            return self.base_type.is_void or self.base_type.same_as(other_type.base_type)
        return 0

    def specialize(self, values):
        base_type = self.base_type.specialize(values)
        if base_type == self.base_type:
            return self
        else:
            return CPtrType(base_type)

    def deduce_template_params(self, actual):
        if isinstance(actual, CPtrType):
            return self.base_type.deduce_template_params(actual.base_type)
        else:
            return {}

    def invalid_value(self):
        return "1"

    def find_cpp_operation_type(self, operator, operand_type=None):
        if self.base_type.is_cpp_class:
            return self.base_type.find_cpp_operation_type(operator, operand_type)
        return None


class CNullPtrType(CPtrType):

    is_null_ptr = 1


class CReferenceBaseType(BaseType):

    is_fake_reference = 0

    # Common base type for C reference and C++ rvalue reference types.

    def __init__(self, base_type):
        self.ref_base_type = base_type

    def __repr__(self):
        return "<%r %s>" % (self.__class__.__name__, self.ref_base_type)

    def specialize(self, values):
        base_type = self.ref_base_type.specialize(values)
        if base_type == self.ref_base_type:
            return self
        else:
            return type(self)(base_type)

    def deduce_template_params(self, actual):
        return self.ref_base_type.deduce_template_params(actual)

    def __getattr__(self, name):
        return getattr(self.ref_base_type, name)


class CReferenceType(CReferenceBaseType):

    is_reference = 1

    def __str__(self):
        return "%s &" % self.ref_base_type

    def declaration_code(self, entity_code,
            for_display = 0, dll_linkage = None, pyrex = 0):
        #print "CReferenceType.declaration_code: pointer to", self.base_type ###
        return self.ref_base_type.declaration_code(
            "&%s" % entity_code,
            for_display, dll_linkage, pyrex)


class CFakeReferenceType(CReferenceType):

    is_fake_reference = 1

    def __str__(self):
        return "%s [&]" % self.ref_base_type

    def declaration_code(self, entity_code,
            for_display = 0, dll_linkage = None, pyrex = 0):
        #print "CReferenceType.declaration_code: pointer to", self.base_type ###
        return "__Pyx_FakeReference<%s> %s" % (self.ref_base_type.empty_declaration_code(), entity_code)


class CppRvalueReferenceType(CReferenceBaseType):

    is_rvalue_reference = 1

    def __str__(self):
        return "%s &&" % self.ref_base_type

    def declaration_code(self, entity_code,
            for_display = 0, dll_linkage = None, pyrex = 0):
        return self.ref_base_type.declaration_code(
            "&&%s" % entity_code,
            for_display, dll_linkage, pyrex)


class CFuncType(CType):
    #  return_type      CType
    #  args             [CFuncTypeArg]
    #  has_varargs      boolean
    #  exception_value  string
    #  exception_check  boolean    True if PyErr_Occurred check needed
    #  calling_convention  string  Function calling convention
    #  nogil            boolean    Can be called without gil
    #  with_gil         boolean    Acquire gil around function body
    #  templates        [string] or None
    #  cached_specialized_types [CFuncType]   cached specialized versions of the CFuncType if defined in a pxd
    #  from_fused       boolean    Indicates whether this is a specialized
    #                              C function
    #  is_strict_signature boolean  function refuses to accept coerced arguments
    #                               (used for optimisation overrides)
    #  is_const_method  boolean
    #  is_static_method boolean
    #  op_arg_struct    CPtrType   Pointer to optional argument struct

    is_cfunction = 1
    original_sig = None
    cached_specialized_types = None
    from_fused = False
    is_const_method = False
    op_arg_struct = None

    subtypes = ['return_type', 'args']

    def __init__(self, return_type, args, has_varargs = 0,
            exception_value = None, exception_check = 0, calling_convention = "",
            nogil = 0, with_gil = 0, is_overridable = 0, optional_arg_count = 0,
            is_const_method = False, is_static_method=False,
            templates = None, is_strict_signature = False):
        self.return_type = return_type
        self.args = args
        self.has_varargs = has_varargs
        self.optional_arg_count = optional_arg_count
        self.exception_value = exception_value
        self.exception_check = exception_check
        self.calling_convention = calling_convention
        self.nogil = nogil
        self.with_gil = with_gil
        self.is_overridable = is_overridable
        self.is_const_method = is_const_method
        self.is_static_method = is_static_method
        self.templates = templates
        self.is_strict_signature = is_strict_signature

    def __repr__(self):
        arg_reprs = list(map(repr, self.args))
        if self.has_varargs:
            arg_reprs.append("...")
        if self.exception_value:
            except_clause = " %r" % self.exception_value
        else:
            except_clause = ""
        if self.exception_check:
            except_clause += "?"
        return "<CFuncType %s %s[%s]%s>" % (
            repr(self.return_type),
            self.calling_convention_prefix(),
            ",".join(arg_reprs),
            except_clause)

    def with_with_gil(self, with_gil):
        if with_gil == self.with_gil:
            return self
        else:
            return CFuncType(
                self.return_type, self.args, self.has_varargs,
                self.exception_value, self.exception_check,
                self.calling_convention, self.nogil,
                with_gil,
                self.is_overridable, self.optional_arg_count,
                self.is_const_method, self.is_static_method,
                self.templates, self.is_strict_signature)

    def calling_convention_prefix(self):
        cc = self.calling_convention
        if cc:
            return cc + " "
        else:
            return ""

    def as_argument_type(self):
        return c_ptr_type(self)

    def same_c_signature_as(self, other_type, as_cmethod = 0):
        return self.same_c_signature_as_resolved_type(
            other_type.resolve(), as_cmethod)

    def same_c_signature_as_resolved_type(self, other_type, as_cmethod=False, as_pxd_definition=False,
                                          exact_semantics=True):
        # If 'exact_semantics' is false, allow any equivalent C signatures
        # if the Cython semantics are compatible, i.e. the same or wider for 'other_type'.

        #print "CFuncType.same_c_signature_as_resolved_type:", \
        #    self, other_type, "as_cmethod =", as_cmethod ###
        if other_type is error_type:
            return 1
        if not other_type.is_cfunction:
            return 0
        if self.is_overridable != other_type.is_overridable:
            return 0
        nargs = len(self.args)
        if nargs != len(other_type.args):
            return 0
        # When comparing C method signatures, the first argument
        # is exempt from compatibility checking (the proper check
        # is performed elsewhere).
        for i in range(as_cmethod, nargs):
            if not self.args[i].type.same_as(other_type.args[i].type):
                return 0
        if self.has_varargs != other_type.has_varargs:
            return 0
        if self.optional_arg_count != other_type.optional_arg_count:
            return 0
        if as_pxd_definition:
            # A narrowing of the return type declared in the pxd is allowed.
            if not self.return_type.subtype_of_resolved_type(other_type.return_type):
                return 0
        else:
            if not self.return_type.same_as(other_type.return_type):
                return 0
        if not self.same_calling_convention_as(other_type):
            return 0
        if exact_semantics:
            if self.exception_check != other_type.exception_check:
                return 0
            if not self._same_exception_value(other_type.exception_value):
                return 0
        elif not self._is_exception_compatible_with(other_type):
            return 0
        return 1

    def _same_exception_value(self, other_exc_value):
        if self.exception_value == other_exc_value:
            return 1
        if self.exception_check != '+':
            return 0
        if not self.exception_value or not other_exc_value:
            return 0
        if self.exception_value.type != other_exc_value.type:
            return 0
        if self.exception_value.entry and other_exc_value.entry:
            if self.exception_value.entry.cname != other_exc_value.entry.cname:
                return 0
        if self.exception_value.name != other_exc_value.name:
            return 0
        return 1

    def compatible_signature_with(self, other_type, as_cmethod = 0):
        return self.compatible_signature_with_resolved_type(other_type.resolve(), as_cmethod)

    def compatible_signature_with_resolved_type(self, other_type, as_cmethod):
        #print "CFuncType.same_c_signature_as_resolved_type:", \
        #    self, other_type, "as_cmethod =", as_cmethod ###
        if other_type is error_type:
            return 1
        if not other_type.is_cfunction:
            return 0
        if not self.is_overridable and other_type.is_overridable:
            return 0
        nargs = len(self.args)
        if nargs - self.optional_arg_count != len(other_type.args) - other_type.optional_arg_count:
            return 0
        if self.optional_arg_count < other_type.optional_arg_count:
            return 0
        # When comparing C method signatures, the first argument
        # is exempt from compatibility checking (the proper check
        # is performed elsewhere).
        for i in range(as_cmethod, len(other_type.args)):
            if not self.args[i].type.same_as(
                    other_type.args[i].type):
                return 0
        if self.has_varargs != other_type.has_varargs:
            return 0
        if not self.return_type.subtype_of_resolved_type(other_type.return_type):
            return 0
        if not self.same_calling_convention_as(other_type):
            return 0
        if self.nogil != other_type.nogil:
            return 0
        if not self._is_exception_compatible_with(other_type):
            return 0
        self.original_sig = other_type.original_sig or other_type
        return 1

    def _is_exception_compatible_with(self, other_type):
        # narrower exception checks are ok, but prevent mismatches
        if self.exception_check == '+' and other_type.exception_check != '+':
            # must catch C++ exceptions if we raise them
            return 0
        if not other_type.exception_check or other_type.exception_value is not None:
            # if other does not *always* check exceptions, self must comply
            if not self._same_exception_value(other_type.exception_value):
                return 0
            if self.exception_check and self.exception_check != other_type.exception_check:
                # a redundant exception check doesn't make functions incompatible, but a missing one does
                return 0
        return 1

    def narrower_c_signature_than(self, other_type, as_cmethod = 0):
        return self.narrower_c_signature_than_resolved_type(other_type.resolve(), as_cmethod)

    def narrower_c_signature_than_resolved_type(self, other_type, as_cmethod):
        if other_type is error_type:
            return 1
        if not other_type.is_cfunction:
            return 0
        nargs = len(self.args)
        if nargs != len(other_type.args):
            return 0
        for i in range(as_cmethod, nargs):
            if not self.args[i].type.subtype_of_resolved_type(other_type.args[i].type):
                return 0
            else:
                self.args[i].needs_type_test = other_type.args[i].needs_type_test \
                        or not self.args[i].type.same_as(other_type.args[i].type)
        if self.has_varargs != other_type.has_varargs:
            return 0
        if self.optional_arg_count != other_type.optional_arg_count:
            return 0
        if not self.return_type.subtype_of_resolved_type(other_type.return_type):
            return 0
        if not self.exception_check and other_type.exception_check:
            # a redundant exception check doesn't make functions incompatible, but a missing one does
            return 0
        if not self._same_exception_value(other_type.exception_value):
            return 0
        return 1

    def same_calling_convention_as(self, other):
        ## XXX Under discussion ...
        ## callspec_words = ("__stdcall", "__cdecl", "__fastcall")
        ## cs1 = self.calling_convention
        ## cs2 = other.calling_convention
        ## if (cs1 in callspec_words or
        ##     cs2 in callspec_words):
        ##     return cs1 == cs2
        ## else:
        ##     return True
        sc1 = self.calling_convention == '__stdcall'
        sc2 = other.calling_convention == '__stdcall'
        return sc1 == sc2

    def same_as_resolved_type(self, other_type, as_cmethod=False):
        return self.same_c_signature_as_resolved_type(other_type, as_cmethod=as_cmethod) \
            and self.nogil == other_type.nogil

    def pointer_assignable_from_resolved_type(self, rhs_type):
        # Accept compatible exception/nogil declarations for the RHS.
        if rhs_type is error_type:
            return 1
        if not rhs_type.is_cfunction:
            return 0
        return rhs_type.same_c_signature_as_resolved_type(self, exact_semantics=False) \
            and not (self.nogil and not rhs_type.nogil)

    def declaration_code(self, entity_code,
                         for_display = 0, dll_linkage = None, pyrex = 0,
                         with_calling_convention = 1):
        arg_decl_list = []
        for arg in self.args[:len(self.args)-self.optional_arg_count]:
            arg_decl_list.append(
                arg.type.declaration_code("", for_display, pyrex = pyrex))
        if self.is_overridable:
            arg_decl_list.append("int %s" % Naming.skip_dispatch_cname)
        if self.optional_arg_count:
            arg_decl_list.append(self.op_arg_struct.declaration_code(Naming.optional_args_cname))
        if self.has_varargs:
            arg_decl_list.append("...")
        arg_decl_code = ", ".join(arg_decl_list)
        if not arg_decl_code and not pyrex:
            arg_decl_code = "void"
        trailer = ""
        if (pyrex or for_display) and not self.return_type.is_pyobject:
            if self.exception_value and self.exception_check:
                trailer = " except? %s" % self.exception_value
            elif self.exception_value:
                trailer = " except %s" % self.exception_value
            elif self.exception_check == '+':
                trailer = " except +"
            elif self.exception_check and for_display:
                # not spelled out by default, unless for human eyes
                trailer = " except *"
            if self.nogil:
                trailer += " nogil"
        if not with_calling_convention:
            cc = ''
        else:
            cc = self.calling_convention_prefix()
            if (not entity_code and cc) or entity_code.startswith("*"):
                entity_code = "(%s%s)" % (cc, entity_code)
                cc = ""
        if self.is_const_method:
            trailer += " const"
        return self.return_type.declaration_code(
            "%s%s(%s)%s" % (cc, entity_code, arg_decl_code, trailer),
            for_display, dll_linkage, pyrex)

    def function_header_code(self, func_name, arg_code):
        if self.is_const_method:
            trailer = " const"
        else:
            trailer = ""
        return "%s%s(%s)%s" % (self.calling_convention_prefix(),
            func_name, arg_code, trailer)

    def signature_string(self):
        s = self.empty_declaration_code()
        return s

    def signature_cast_string(self):
        s = self.declaration_code("(*)", with_calling_convention=False)
        return '(%s)' % s

    def specialize(self, values):
        result = CFuncType(self.return_type.specialize(values),
                           [arg.specialize(values) for arg in self.args],
                           has_varargs = self.has_varargs,
                           exception_value = self.exception_value,
                           exception_check = self.exception_check,
                           calling_convention = self.calling_convention,
                           nogil = self.nogil,
                           with_gil = self.with_gil,
                           is_overridable = self.is_overridable,
                           optional_arg_count = self.optional_arg_count,
                           is_const_method = self.is_const_method,
                           is_static_method = self.is_static_method,
                           templates = self.templates)

        result.from_fused = self.is_fused
        return result

    def opt_arg_cname(self, arg_name):
        return self.op_arg_struct.base_type.scope.lookup(arg_name).cname

    # Methods that deal with Fused Types
    # All but map_with_specific_entries should be called only on functions
    # with fused types (and not on their corresponding specific versions).

    def get_all_specialized_permutations(self, fused_types=None):
        """
        Permute all the types. For every specific instance of a fused type, we
        want all other specific instances of all other fused types.

        It returns an iterable of two-tuples of the cname that should prefix
        the cname of the function, and a dict mapping any fused types to their
        respective specific types.
        """
        assert self.is_fused

        if fused_types is None:
            fused_types = self.get_fused_types()

        return get_all_specialized_permutations(fused_types)

    def get_all_specialized_function_types(self):
        """
        Get all the specific function types of this one.
        """
        assert self.is_fused

        if self.entry.fused_cfunction:
            return [n.type for n in self.entry.fused_cfunction.nodes]
        elif self.cached_specialized_types is not None:
            return self.cached_specialized_types

        result = []
        permutations = self.get_all_specialized_permutations()

        new_cfunc_entries = []
        for cname, fused_to_specific in permutations:
            new_func_type = self.entry.type.specialize(fused_to_specific)

            if self.optional_arg_count:
                # Remember, this method is set by CFuncDeclaratorNode
                self.declare_opt_arg_struct(new_func_type, cname)

            new_entry = copy.deepcopy(self.entry)
            new_func_type.specialize_entry(new_entry, cname)

            new_entry.type = new_func_type
            new_func_type.entry = new_entry
            result.append(new_func_type)

            new_cfunc_entries.append(new_entry)

        cfunc_entries = self.entry.scope.cfunc_entries
        try:
            cindex = cfunc_entries.index(self.entry)
        except ValueError:
            cfunc_entries.extend(new_cfunc_entries)
        else:
            cfunc_entries[cindex:cindex+1] = new_cfunc_entries

        self.cached_specialized_types = result

        return result

    def get_fused_types(self, result=None, seen=None, subtypes=None):
        """Return fused types in the order they appear as parameter types"""
        return super(CFuncType, self).get_fused_types(result, seen,
                                                      subtypes=['args'])

    def specialize_entry(self, entry, cname):
        assert not self.is_fused
        specialize_entry(entry, cname)

    def can_coerce_to_pyobject(self, env):
        # duplicating the decisions from create_to_py_utility_code() here avoids writing out unused code
        if self.has_varargs or self.optional_arg_count:
            return False
        if self.to_py_function is not None:
            return self.to_py_function
        for arg in self.args:
            if not arg.type.is_pyobject and not arg.type.can_coerce_to_pyobject(env):
                return False
        if not self.return_type.is_pyobject and not self.return_type.can_coerce_to_pyobject(env):
            return False
        return True

    def create_to_py_utility_code(self, env):
        # FIXME: it seems we're trying to coerce in more cases than we should
        if self.to_py_function is not None:
            return self.to_py_function
        if not self.can_coerce_to_pyobject(env):
            return False
        from .UtilityCode import CythonUtilityCode

        # include argument names into the c function name to ensure cname is unique
        # between functions with identical types but different argument names
        from .Symtab import punycodify_name
        def arg_name_part(arg):
            return "%s%s" % (len(arg.name), punycodify_name(arg.name)) if arg.name else "0"
        arg_names = [ arg_name_part(arg) for arg in self.args ]
        arg_names = "_".join(arg_names)
        safe_typename = type_identifier(self, pyrex=True)
        to_py_function = "__Pyx_CFunc_%s_to_py_%s" % (safe_typename, arg_names)

        for arg in self.args:
            if not arg.type.is_pyobject and not arg.type.create_from_py_utility_code(env):
                return False
        if not self.return_type.is_pyobject and not self.return_type.create_to_py_utility_code(env):
            return False

        def declared_type(ctype):
            type_displayname = str(ctype.declaration_code("", for_display=True))
            if ctype.is_pyobject:
                arg_ctype = type_name = type_displayname
                if ctype.is_builtin_type:
                    arg_ctype = ctype.name
                elif not ctype.is_extension_type:
                    type_name = 'object'
                    type_displayname = None
                else:
                    type_displayname = repr(type_displayname)
            elif ctype is c_bint_type:
                type_name = arg_ctype = 'bint'
            else:
                type_name = arg_ctype = type_displayname
                if ctype is c_double_type:
                    type_displayname = 'float'
                else:
                    type_displayname = repr(type_displayname)
            return type_name, arg_ctype, type_displayname

        class Arg(object):
            def __init__(self, arg_name, arg_type):
                self.name = arg_name
                self.type = arg_type
                self.type_cname, self.ctype, self.type_displayname = declared_type(arg_type)

        if self.return_type.is_void:
            except_clause = 'except *'
        elif self.return_type.is_pyobject:
            except_clause = ''
        elif self.exception_value:
            except_clause = ('except? %s' if self.exception_check else 'except %s') % self.exception_value
        else:
            except_clause = 'except *'

        context = {
            'cname': to_py_function,
            'args': [Arg(arg.name or 'arg%s' % ix, arg.type) for ix, arg in enumerate(self.args)],
            'return_type': Arg('return', self.return_type),
            'except_clause': except_clause,
        }
        # FIXME: directives come from first defining environment and do not adapt for reuse
        env.use_utility_code(CythonUtilityCode.load(
            "cfunc.to_py", "CConvert.pyx",
            outer_module_scope=env.global_scope(),  # need access to types declared in module
            context=context, compiler_directives=dict(env.global_scope().directives)))
        self.to_py_function = to_py_function
        return True


def specialize_entry(entry, cname):
    """
    Specialize an entry of a copied fused function or method
    """
    entry.is_fused_specialized = True
    entry.name = get_fused_cname(cname, entry.name)

    if entry.is_cmethod:
        entry.cname = entry.name
        if entry.is_inherited:
            entry.cname = StringEncoding.EncodedString(
                    "%s.%s" % (Naming.obj_base_cname, entry.cname))
    else:
        entry.cname = get_fused_cname(cname, entry.cname)

    if entry.func_cname:
        entry.func_cname = get_fused_cname(cname, entry.func_cname)

def get_fused_cname(fused_cname, orig_cname):
    """
    Given the fused cname id and an original cname, return a specialized cname
    """
    assert fused_cname and orig_cname
    return StringEncoding.EncodedString('%s%s%s' % (Naming.fused_func_prefix,
                                                    fused_cname, orig_cname))

def unique(somelist):
    seen = set()
    result = []
    for obj in somelist:
        if obj not in seen:
            result.append(obj)
            seen.add(obj)

    return result

def get_all_specialized_permutations(fused_types):
    return _get_all_specialized_permutations(unique(fused_types))

def _get_all_specialized_permutations(fused_types, id="", f2s=()):
    fused_type, = fused_types[0].get_fused_types()
    result = []

    for newid, specific_type in enumerate(fused_type.types):
        # f2s = dict(f2s, **{ fused_type: specific_type })
        f2s = dict(f2s)
        f2s.update({ fused_type: specific_type })

        if id:
            cname = '%s_%s' % (id, newid)
        else:
            cname = str(newid)

        if len(fused_types) > 1:
            result.extend(_get_all_specialized_permutations(
                                            fused_types[1:], cname, f2s))
        else:
            result.append((cname, f2s))

    return result

def specialization_signature_string(fused_compound_type, fused_to_specific):
    """
    Return the signature for a specialization of a fused type. e.g.

        floating[:] ->
            'float' or 'double'

        cdef fused ft:
            float[:]
            double[:]

        ft ->
            'float[:]' or 'double[:]'

        integral func(floating) ->
            'int (*func)(float)' or ...
    """
    fused_types = fused_compound_type.get_fused_types()
    if len(fused_types) == 1:
        fused_type = fused_types[0]
    else:
        fused_type = fused_compound_type

    return fused_type.specialize(fused_to_specific).typeof_name()


def get_specialized_types(type):
    """
    Return a list of specialized types in their declared order.
    """
    assert type.is_fused

    if isinstance(type, FusedType):
        result = list(type.types)
        for specialized_type in result:
            specialized_type.specialization_string = specialized_type.typeof_name()
    else:
        result = []
        for cname, f2s in get_all_specialized_permutations(type.get_fused_types()):
            specialized_type = type.specialize(f2s)
            specialized_type.specialization_string = (
                            specialization_signature_string(type, f2s))
            result.append(specialized_type)

    return result


class CFuncTypeArg(BaseType):
    #  name       string
    #  cname      string
    #  type       PyrexType
    #  pos        source file position

    # FIXME: is this the right setup? should None be allowed here?
    not_none = False
    or_none = False
    accept_none = True
    accept_builtin_subtypes = False
    annotation = None

    subtypes = ['type']

    def __init__(self, name, type, pos, cname=None, annotation=None):
        self.name = name
        if cname is not None:
            self.cname = cname
        else:
            self.cname = Naming.var_prefix + name
        if annotation is not None:
            self.annotation = annotation
        self.type = type
        self.pos = pos
        self.needs_type_test = False  # TODO: should these defaults be set in analyse_types()?

    def __repr__(self):
        return "%s:%s" % (self.name, repr(self.type))

    def declaration_code(self, for_display = 0):
        return self.type.declaration_code(self.cname, for_display)

    def specialize(self, values):
        return CFuncTypeArg(self.name, self.type.specialize(values), self.pos, self.cname)

    def is_forwarding_reference(self):
        if self.type.is_rvalue_reference:
            if (isinstance(self.type.ref_base_type, TemplatePlaceholderType)
                    and not self.type.ref_base_type.is_cv_qualified):
                return True
        return False

class ToPyStructUtilityCode(object):

    requires = None

    def __init__(self, type, forward_decl, env):
        self.type = type
        self.header = "static PyObject* %s(%s)" % (type.to_py_function,
                                                   type.declaration_code('s'))
        self.forward_decl = forward_decl
        self.env = env

    def __eq__(self, other):
        return isinstance(other, ToPyStructUtilityCode) and self.header == other.header

    def __hash__(self):
        return hash(self.header)

    def get_tree(self, **kwargs):
        pass

    def put_code(self, output):
        code = output['utility_code_def']
        proto = output['utility_code_proto']

        code.putln("%s {" % self.header)
        code.putln("PyObject* res;")
        code.putln("PyObject* member;")
        code.putln("res = __Pyx_PyDict_NewPresized(%d); if (unlikely(!res)) return NULL;" %
                   len(self.type.scope.var_entries))
        for member in self.type.scope.var_entries:
            nameconst_cname = code.get_py_string_const(member.name, identifier=True)
            code.putln("%s; if (unlikely(!member)) goto bad;" % (
                member.type.to_py_call_code('s.%s' % member.cname, 'member', member.type)))
            code.putln("if (unlikely(PyDict_SetItem(res, %s, member) < 0)) goto bad;" % nameconst_cname)
            code.putln("Py_DECREF(member);")
        code.putln("return res;")
        code.putln("bad:")
        code.putln("Py_XDECREF(member);")
        code.putln("Py_DECREF(res);")
        code.putln("return NULL;")
        code.putln("}")

        # This is a bit of a hack, we need a forward declaration
        # due to the way things are ordered in the module...
        if self.forward_decl:
            proto.putln(self.type.empty_declaration_code() + ';')
        proto.putln(self.header + ";")

    def inject_tree_and_scope_into(self, module_node):
        pass


class CStructOrUnionType(CType):
    #  name          string
    #  cname         string
    #  kind          string              "struct" or "union"
    #  scope         StructOrUnionScope, or None if incomplete
    #  typedef_flag  boolean
    #  packed        boolean

    # entry          Entry

    is_struct_or_union = 1
    has_attributes = 1
    exception_check = True

    def __init__(self, name, kind, scope, typedef_flag, cname, packed=False, in_cpp=False):
        self.name = name
        self.cname = cname
        self.kind = kind
        self.scope = scope
        self.typedef_flag = typedef_flag
        self.is_struct = kind == 'struct'
        self.to_py_function = "%s_to_py_%s" % (
            Naming.convert_func_prefix, self.specialization_name())
        self.from_py_function = "%s_from_py_%s" % (
            Naming.convert_func_prefix, self.specialization_name())
        self.exception_check = True
        self._convert_to_py_code = None
        self._convert_from_py_code = None
        self.packed = packed
        self.needs_cpp_construction = self.is_struct and in_cpp

    def can_coerce_to_pyobject(self, env):
        if self._convert_to_py_code is False:
            return None  # tri-state-ish

        if env.outer_scope is None:
            return False

        if self._convert_to_py_code is None:
            is_union = not self.is_struct
            unsafe_union_types = set()
            safe_union_types = set()
            for member in self.scope.var_entries:
                member_type = member.type
                if not member_type.can_coerce_to_pyobject(env):
                    self.to_py_function = None
                    self._convert_to_py_code = False
                    return False
                if is_union:
                    if member_type.is_ptr or member_type.is_cpp_class:
                        unsafe_union_types.add(member_type)
                    else:
                        safe_union_types.add(member_type)

            if unsafe_union_types and (safe_union_types or len(unsafe_union_types) > 1):
                # unsafe mix of safe and unsafe to convert types
                self.from_py_function = None
                self._convert_from_py_code = False
                return False

        return True

    def create_to_py_utility_code(self, env):
        if not self.can_coerce_to_pyobject(env):
            return False

        if self._convert_to_py_code is None:
            for member in self.scope.var_entries:
                member.type.create_to_py_utility_code(env)
            forward_decl = self.entry.visibility != 'extern' and not self.typedef_flag
            self._convert_to_py_code = ToPyStructUtilityCode(self, forward_decl, env)

        env.use_utility_code(self._convert_to_py_code)
        return True

    def can_coerce_from_pyobject(self, env):
        if env.outer_scope is None or self._convert_from_py_code is False:
            return False
        for member in self.scope.var_entries:
            if not member.type.can_coerce_from_pyobject(env):
                return False
        return True

    def create_from_py_utility_code(self, env):
        if env.outer_scope is None:
            return False

        if self._convert_from_py_code is False:
            return None  # tri-state-ish

        if self._convert_from_py_code is None:
            if not self.scope.var_entries:
                # There are obviously missing fields; don't allow instantiation
                # where absolutely no content is provided.
                return False

            for member in self.scope.var_entries:
                if not member.type.create_from_py_utility_code(env):
                    self.from_py_function = None
                    self._convert_from_py_code = False
                    return False

            context = dict(
                struct_type=self,
                var_entries=self.scope.var_entries,
                funcname=self.from_py_function,
            )
            env.use_utility_code(UtilityCode.load_cached("RaiseUnexpectedTypeError", "ObjectHandling.c"))
            from .UtilityCode import CythonUtilityCode
            self._convert_from_py_code = CythonUtilityCode.load(
                "FromPyStructUtility" if self.is_struct else "FromPyUnionUtility",
                "CConvert.pyx",
                outer_module_scope=env.global_scope(),  # need access to types declared in module
                context=context)

        env.use_utility_code(self._convert_from_py_code)
        return True

    def __repr__(self):
        return "<CStructOrUnionType %s %s%s>" % (
            self.name, self.cname,
            ("", " typedef")[self.typedef_flag])

    def declaration_code(self, entity_code,
                         for_display=0, dll_linkage=None, pyrex=0):
        if pyrex or for_display:
            base_code = self.name
        else:
            if self.typedef_flag:
                base_code = self.cname
            else:
                base_code = "%s %s" % (self.kind, self.cname)
            base_code = public_decl(base_code, dll_linkage)
        return self.base_declaration_code(base_code, entity_code)

    def __eq__(self, other):
        try:
            return (isinstance(other, CStructOrUnionType) and
                    self.name == other.name)
        except AttributeError:
            return False

    def __lt__(self, other):
        try:
            return self.name < other.name
        except AttributeError:
            # this is arbitrary, but it makes sure we always have
            # *some* kind of order
            return False

    def __hash__(self):
        return hash(self.cname) ^ hash(self.kind)

    def is_complete(self):
        return self.scope is not None

    def attributes_known(self):
        return self.is_complete()

    def can_be_complex(self):
        # Does the struct consist of exactly two identical floats?
        fields = self.scope.var_entries
        if len(fields) != 2: return False
        a, b = fields
        return (a.type.is_float and b.type.is_float and
                a.type.empty_declaration_code() ==
                b.type.empty_declaration_code())

    def struct_nesting_depth(self):
        child_depths = [x.type.struct_nesting_depth()
                        for x in self.scope.var_entries]
        return max(child_depths) + 1

    def cast_code(self, expr_code):
        if self.is_struct:
            return expr_code
        return super(CStructOrUnionType, self).cast_code(expr_code)

cpp_string_conversions = ("std::string",)

builtin_cpp_conversions = {
    # type                element template params
    "std::pair":          2,
    "std::vector":        1,
    "std::list":          1,
    "std::set":           1,
    "std::unordered_set": 1,
    "std::map":           2,
    "std::unordered_map": 2,
    "std::complex":       1,
}

class CppClassType(CType):
    #  name          string
    #  cname         string
    #  scope         CppClassScope
    #  templates     [string] or None

    is_cpp_class = 1
    has_attributes = 1
    needs_cpp_construction = 1
    exception_check = True
    namespace = None

    # For struct-like declaration.
    kind = "struct"
    packed = False
    typedef_flag = False

    subtypes = ['templates']

    def __init__(self, name, scope, cname, base_classes, templates=None, template_type=None):
        self.name = name
        self.cname = cname
        self.scope = scope
        self.base_classes = base_classes
        self.operators = []
        self.templates = templates
        self.template_type = template_type
        self.num_optional_templates = sum(is_optional_template_param(T) for T in templates or ())
        if templates:
            self.specializations = {tuple(zip(templates, templates)): self}
        else:
            self.specializations = {}
        self.is_cpp_string = cname in cpp_string_conversions

    def use_conversion_utility(self, from_or_to):
        pass

    def maybe_unordered(self):
        if 'unordered' in self.cname:
            return 'unordered_'
        else:
            return ''

    def can_coerce_from_pyobject(self, env):
        if self.cname in builtin_cpp_conversions:
            template_count = builtin_cpp_conversions[self.cname]
            for ix, T in enumerate(self.templates or []):
                if ix >= template_count:
                    break
                if T.is_pyobject or not T.can_coerce_from_pyobject(env):
                    return False
            return True
        elif self.cname in cpp_string_conversions:
            return True
        return False

    def create_from_py_utility_code(self, env):
        if self.from_py_function is not None:
            return True
        if self.cname in builtin_cpp_conversions or self.cname in cpp_string_conversions:
            X = "XYZABC"
            tags = []
            context = {}
            for ix, T in enumerate(self.templates or []):
                if ix >= builtin_cpp_conversions[self.cname]:
                    break
                if T.is_pyobject or not T.create_from_py_utility_code(env):
                    return False
                tags.append(T.specialization_name())
                context[X[ix]] = T

            if self.cname in cpp_string_conversions:
                cls = 'string'
                tags = type_identifier(self),
            else:
                cls = self.cname[5:]
            cname = '__pyx_convert_%s_from_py_%s' % (cls, '__and_'.join(tags))
            context.update({
                'cname': cname,
                'maybe_unordered': self.maybe_unordered(),
                'type': self.cname,
            })
            # Override directives that should not be inherited from user code.
            from .UtilityCode import CythonUtilityCode
            directives = CythonUtilityCode.filter_inherited_directives(env.directives)
            env.use_utility_code(CythonUtilityCode.load(
                cls.replace('unordered_', '') + ".from_py", "CppConvert.pyx",
                context=context, compiler_directives=directives))
            self.from_py_function = cname
            return True

    def can_coerce_to_pyobject(self, env):
        if self.cname in builtin_cpp_conversions or self.cname in cpp_string_conversions:
            for ix, T in enumerate(self.templates or []):
                if ix >= builtin_cpp_conversions[self.cname]:
                    break
                if T.is_pyobject or not T.can_coerce_to_pyobject(env):
                    return False
            return True


    def create_to_py_utility_code(self, env):
        if self.to_py_function is not None:
            return True
        if self.cname in builtin_cpp_conversions or self.cname in cpp_string_conversions:
            X = "XYZABC"
            tags = []
            context = {}
            for ix, T in enumerate(self.templates or []):
                if ix >= builtin_cpp_conversions[self.cname]:
                    break
                if not T.create_to_py_utility_code(env):
                    return False
                tags.append(T.specialization_name())
                context[X[ix]] = T

            if self.cname in cpp_string_conversions:
                cls = 'string'
                prefix = 'PyObject_'  # gets specialised by explicit type casts in CoerceToPyTypeNode
                tags = type_identifier(self),
            else:
                cls = self.cname[5:]
                prefix = ''
            cname = "__pyx_convert_%s%s_to_py_%s" % (prefix, cls, "____".join(tags))
            context.update({
                'cname': cname,
                'maybe_unordered': self.maybe_unordered(),
                'type': self.cname,
            })
            from .UtilityCode import CythonUtilityCode
            # Override directives that should not be inherited from user code.
            directives = CythonUtilityCode.filter_inherited_directives(env.directives)
            env.use_utility_code(CythonUtilityCode.load(
                cls.replace('unordered_', '') + ".to_py", "CppConvert.pyx",
                context=context, compiler_directives=directives))
            self.to_py_function = cname
            return True

    def is_template_type(self):
        return self.templates is not None and self.template_type is None

    def get_fused_types(self, result=None, seen=None):
        if result is None:
            result = []
            seen = set()
        if self.namespace:
            self.namespace.get_fused_types(result, seen)
        if self.templates:
            for T in self.templates:
                T.get_fused_types(result, seen)
        return result

    def specialize_here(self, pos, template_values=None):
        if not self.is_template_type():
            error(pos, "'%s' type is not a template" % self)
            return error_type
        if len(self.templates) - self.num_optional_templates <= len(template_values) < len(self.templates):
            num_defaults = len(self.templates) - len(template_values)
            partial_specialization = self.declaration_code('', template_params=template_values)
            # Most of the time we don't need to declare anything typed to these
            # default template arguments, but when we do there's no way in C++
            # to reference this directly.  However, it is common convention to
            # provide a typedef in the template class that resolves to each
            # template type.  For now, allow the user to specify this name as
            # the template parameter.
            # TODO: Allow typedefs in cpp classes and search for it in this
            # classes scope as a concrete name we could use.
            template_values = template_values + [
                TemplatePlaceholderType(
                    "%s::%s" % (partial_specialization, param.name), True)
                for param in self.templates[-num_defaults:]]
        if len(self.templates) != len(template_values):
            error(pos, "%s templated type receives %d arguments, got %d" %
                  (self.name, len(self.templates), len(template_values)))
            return error_type
        has_object_template_param = False
        for value in template_values:
            if value.is_pyobject:
                has_object_template_param = True
                error(pos,
                      "Python object type '%s' cannot be used as a template argument" % value)
        if has_object_template_param:
            return error_type
        return self.specialize(dict(zip(self.templates, template_values)))

    def specialize(self, values):
        if not self.templates and not self.namespace:
            return self
        if self.templates is None:
            self.templates = []
        key = tuple(values.items())
        if key in self.specializations:
            return self.specializations[key]
        template_values = [t.specialize(values) for t in self.templates]
        specialized = self.specializations[key] = \
            CppClassType(self.name, None, self.cname, [], template_values, template_type=self)
        # Need to do these *after* self.specializations[key] is set
        # to avoid infinite recursion on circular references.
        specialized.base_classes = [b.specialize(values) for b in self.base_classes]
        if self.namespace is not None:
            specialized.namespace = self.namespace.specialize(values)
        specialized.scope = self.scope.specialize(values, specialized)
        if self.cname == 'std::vector':
            # vector<bool> is special cased in the C++ standard, and its
            # accessors do not necessarily return references to the underlying
            # elements (which may be bit-packed).
            # http://www.cplusplus.com/reference/vector/vector-bool/
            # Here we pretend that the various methods return bool values
            # (as the actual returned values are coercable to such, and
            # we don't support call expressions as lvalues).
            T = values.get(self.templates[0], None)
            if T and not T.is_fused and T.empty_declaration_code() == 'bool':
                for bit_ref_returner in ('at', 'back', 'front'):
                    if bit_ref_returner in specialized.scope.entries:
                        specialized.scope.entries[bit_ref_returner].type.return_type = T
        return specialized

    def deduce_template_params(self, actual):
        if actual.is_cv_qualified:
            actual = actual.cv_base_type
        if actual.is_reference:
            actual = actual.ref_base_type
        if self == actual:
            return {}
        elif actual.is_cpp_class:
            self_template_type = self
            while getattr(self_template_type, 'template_type', None):
                self_template_type = self_template_type.template_type
            def all_bases(cls):
                yield cls
                for parent in cls.base_classes:
                    for base in all_bases(parent):
                        yield base
            for actual_base in all_bases(actual):
                template_type = actual_base
                while getattr(template_type, 'template_type', None):
                    template_type = template_type.template_type
                    if (self_template_type.empty_declaration_code()
                            == template_type.empty_declaration_code()):
                        return reduce(
                            merge_template_deductions,
                            [formal_param.deduce_template_params(actual_param)
                             for (formal_param, actual_param)
                             in zip(self.templates, actual_base.templates)],
                            {})
        else:
            return {}

    def declaration_code(self, entity_code,
            for_display = 0, dll_linkage = None, pyrex = 0,
            template_params = None):
        if template_params is None:
            template_params = self.templates
        if self.templates:
            template_strings = [param.declaration_code('', for_display, None, pyrex)
                                for param in template_params
                                if not is_optional_template_param(param) and not param.is_fused]
            if for_display:
                brackets = "[%s]"
            else:
                brackets = "<%s> "
            templates = brackets % ",".join(template_strings)
        else:
            templates = ""
        if pyrex or for_display:
            base_code = "%s%s" % (self.name, templates)
        else:
            base_code = "%s%s" % (self.cname, templates)
            if self.namespace is not None:
                base_code = "%s::%s" % (self.namespace.empty_declaration_code(), base_code)
            base_code = public_decl(base_code, dll_linkage)
        return self.base_declaration_code(base_code, entity_code)

    def cpp_optional_declaration_code(self, entity_code, dll_linkage=None, template_params=None):
        return "__Pyx_Optional_Type<%s> %s" % (
                self.declaration_code("", False, dll_linkage, False,
                                    template_params),
                entity_code)

    def is_subclass(self, other_type):
        if self.same_as_resolved_type(other_type):
            return 1
        for base_class in self.base_classes:
            if base_class.is_subclass(other_type):
                return 1
        return 0

    def subclass_dist(self, super_type):
        if self.same_as_resolved_type(super_type):
            return 0
        elif not self.base_classes:
            return float('inf')
        else:
            return 1 + min(b.subclass_dist(super_type) for b in self.base_classes)

    def same_as_resolved_type(self, other_type):
        if other_type.is_cpp_class:
            if self == other_type:
                return 1
            # This messy logic is needed due to GH Issue #1852.
            elif (self.cname == other_type.cname and
                    (self.template_type and other_type.template_type
                     or self.templates
                     or other_type.templates)):
                if self.templates == other_type.templates:
                    return 1
                for t1, t2 in zip(self.templates, other_type.templates):
                    if is_optional_template_param(t1) and is_optional_template_param(t2):
                        break
                    if not t1.same_as_resolved_type(t2):
                        return 0
                return 1
        return 0

    def assignable_from_resolved_type(self, other_type):
        # TODO: handle operator=(...) here?
        if other_type is error_type:
            return True
        elif other_type.is_cpp_class:
            return other_type.is_subclass(self)
        elif other_type.is_string and self.cname in cpp_string_conversions:
            return True

    def attributes_known(self):
        return self.scope is not None

    def find_cpp_operation_type(self, operator, operand_type=None):
        operands = [self]
        if operand_type is not None:
            operands.append(operand_type)
        # pos == None => no errors
        operator_entry = self.scope.lookup_operator_for_types(None, operator, operands)
        if not operator_entry:
            return None
        func_type = operator_entry.type
        if func_type.is_ptr:
            func_type = func_type.base_type
        return func_type.return_type

    def get_constructor(self, pos):
        constructor = self.scope.lookup('<init>')
        if constructor is not None:
            return constructor

        # Otherwise: automatically declare no-args default constructor.
        # Make it "nogil" if the base classes allow it.
        nogil = True
        for base in self.base_classes:
            base_constructor = base.scope.lookup('<init>')
            if base_constructor and not base_constructor.type.nogil:
                nogil = False
                break

        func_type = CFuncType(self, [], exception_check='+', nogil=nogil)
        return self.scope.declare_cfunction(u'<init>', func_type, pos)

    def check_nullary_constructor(self, pos, msg="stack allocated"):
        constructor = self.scope.lookup(u'<init>')
        if constructor is not None and best_match([], constructor.all_alternatives()) is None:
            error(pos, "C++ class must have a nullary constructor to be %s" % msg)

    def cpp_optional_check_for_null_code(self, cname):
        # only applies to c++ classes that are being declared as std::optional
        return "(%s.has_value())" % cname


class CppScopedEnumType(CType):
    # name    string
    # doc     string or None
    # cname   string

    is_cpp_enum = True

    def __init__(self, name, cname, underlying_type, namespace=None, doc=None):
        self.name = name
        self.doc = doc
        self.cname = cname
        self.values = []
        self.underlying_type = underlying_type
        self.namespace = namespace

    def __str__(self):
        return self.name

    def declaration_code(self, entity_code,
                        for_display=0, dll_linkage=None, pyrex=0):
        if pyrex or for_display:
            type_name = self.name
        else:
            if self.namespace:
                type_name = "%s::%s" % (
                    self.namespace.empty_declaration_code(),
                    self.cname
                )
            else:
                type_name = "__PYX_ENUM_CLASS_DECL %s" % self.cname
            type_name = public_decl(type_name, dll_linkage)
        return self.base_declaration_code(type_name, entity_code)

    def create_from_py_utility_code(self, env):
        if self.from_py_function:
            return True
        if self.underlying_type.create_from_py_utility_code(env):
            self.from_py_function = '(%s)%s' % (
                self.cname, self.underlying_type.from_py_function
            )
        return True

    def create_to_py_utility_code(self, env):
        if self.to_py_function is not None:
            return True
        if self.underlying_type.create_to_py_utility_code(env):
            # Using a C++11 lambda here, which is fine since
            # scoped enums are a C++11 feature
            self.to_py_function = '[](const %s& x){return %s((%s)x);}' % (
                self.cname,
                self.underlying_type.to_py_function,
                self.underlying_type.empty_declaration_code()
            )
        return True

    def create_type_wrapper(self, env):
        from .UtilityCode import CythonUtilityCode
        rst = CythonUtilityCode.load(
            "CppScopedEnumType", "CpdefEnums.pyx",
            context={
                "name": self.name,
                "cname": self.cname.split("::")[-1],
                "items": tuple(self.values),
                "underlying_type": self.underlying_type.empty_declaration_code(),
                "enum_doc": self.doc,
            },
            outer_module_scope=env.global_scope())

        env.use_utility_code(rst)


class TemplatePlaceholderType(CType):

    def __init__(self, name, optional=False):
        self.name = name
        self.optional = optional

    def declaration_code(self, entity_code,
            for_display = 0, dll_linkage = None, pyrex = 0):
        if entity_code:
            return self.name + " " + entity_code
        else:
            return self.name

    def specialize(self, values):
        if self in values:
            return values[self]
        else:
            return self

    def deduce_template_params(self, actual):
        return {self: actual}

    def same_as_resolved_type(self, other_type):
        if isinstance(other_type, TemplatePlaceholderType):
            return self.name == other_type.name
        else:
            return 0

    def __hash__(self):
        return hash(self.name)

    def __cmp__(self, other):
        if isinstance(other, TemplatePlaceholderType):
            return cmp(self.name, other.name)
        else:
            return cmp(type(self), type(other))

    def __eq__(self, other):
        if isinstance(other, TemplatePlaceholderType):
            return self.name == other.name
        else:
            return False

def is_optional_template_param(type):
    return isinstance(type, TemplatePlaceholderType) and type.optional


class CEnumType(CIntLike, CType):
    #  name           string
    #  doc            string or None
    #  cname          string or None
    #  typedef_flag   boolean
    #  values         [string], populated during declaration analysis

    is_enum = 1
    signed = 1
    rank = -1  # Ranks below any integer type

    def __init__(self, name, cname, typedef_flag, namespace=None, doc=None):
        self.name = name
        self.doc = doc
        self.cname = cname
        self.values = []
        self.typedef_flag = typedef_flag
        self.namespace = namespace
        self.default_value = "(%s) 0" % self.empty_declaration_code()

    def __str__(self):
        return self.name

    def __repr__(self):
        return "<CEnumType %s %s%s>" % (self.name, self.cname,
            ("", " typedef")[self.typedef_flag])

    def declaration_code(self, entity_code,
            for_display = 0, dll_linkage = None, pyrex = 0):
        if pyrex or for_display:
            base_code = self.name
        else:
            if self.namespace:
                base_code = "%s::%s" % (
                    self.namespace.empty_declaration_code(), self.cname)
            elif self.typedef_flag:
                base_code = self.cname
            else:
                base_code = "enum %s" % self.cname
            base_code = public_decl(base_code, dll_linkage)
        return self.base_declaration_code(base_code, entity_code)

    def specialize(self, values):
        if self.namespace:
            namespace = self.namespace.specialize(values)
            if namespace != self.namespace:
                return CEnumType(
                    self.name, self.cname, self.typedef_flag, namespace)
        return self

    def create_type_wrapper(self, env):
        from .UtilityCode import CythonUtilityCode
        env.use_utility_code(CythonUtilityCode.load(
            "EnumType", "CpdefEnums.pyx",
            context={"name": self.name,
                     "items": tuple(self.values),
                     "enum_doc": self.doc,
                     },
            outer_module_scope=env.global_scope()))


class CTupleType(CType):
    # components [PyrexType]

    is_ctuple = True

    def __init__(self, cname, components):
        self.cname = cname
        self.components = components
        self.size = len(components)
        self.to_py_function = "%s_to_py_%s" % (Naming.convert_func_prefix, self.cname)
        self.from_py_function = "%s_from_py_%s" % (Naming.convert_func_prefix, self.cname)
        self.exception_check = True
        self._convert_to_py_code = None
        self._convert_from_py_code = None

    def __str__(self):
        return "(%s)" % ", ".join(str(c) for c in self.components)

    def declaration_code(self, entity_code,
            for_display = 0, dll_linkage = None, pyrex = 0):
        if pyrex or for_display:
            return str(self)
        else:
            return self.base_declaration_code(self.cname, entity_code)

    def can_coerce_to_pyobject(self, env):
        for component in self.components:
            if not component.can_coerce_to_pyobject(env):
                return False
        return True

    def can_coerce_from_pyobject(self, env):
        for component in self.components:
            if not component.can_coerce_from_pyobject(env):
                return False
        return True

    def create_to_py_utility_code(self, env):
        if self._convert_to_py_code is False:
            return None  # tri-state-ish

        if self._convert_to_py_code is None:
            for component in self.components:
                if not component.create_to_py_utility_code(env):
                    self.to_py_function = None
                    self._convert_to_py_code = False
                    return False

            context = dict(
                struct_type_decl=self.empty_declaration_code(),
                components=self.components,
                funcname=self.to_py_function,
                size=len(self.components)
            )
            self._convert_to_py_code = TempitaUtilityCode.load(
                "ToPyCTupleUtility", "TypeConversion.c", context=context)

        env.use_utility_code(self._convert_to_py_code)
        return True

    def create_from_py_utility_code(self, env):
        if self._convert_from_py_code is False:
            return None  # tri-state-ish

        if self._convert_from_py_code is None:
            for component in self.components:
                if not component.create_from_py_utility_code(env):
                    self.from_py_function = None
                    self._convert_from_py_code = False
                    return False

            context = dict(
                struct_type_decl=self.empty_declaration_code(),
                components=self.components,
                funcname=self.from_py_function,
                size=len(self.components)
            )
            self._convert_from_py_code = TempitaUtilityCode.load(
                "FromPyCTupleUtility", "TypeConversion.c", context=context)

        env.use_utility_code(self._convert_from_py_code)
        return True

    def cast_code(self, expr_code):
        return expr_code


def c_tuple_type(components):
    components = tuple(components)
    cname = Naming.ctuple_type_prefix + type_list_identifier(components)
    tuple_type = CTupleType(cname, components)
    return tuple_type


class UnspecifiedType(PyrexType):
    # Used as a placeholder until the type can be determined.

    is_unspecified = 1

    def declaration_code(self, entity_code,
            for_display = 0, dll_linkage = None, pyrex = 0):
        return "<unspecified>"

    def same_as_resolved_type(self, other_type):
        return False


class ErrorType(PyrexType):
    # Used to prevent propagation of error messages.

    is_error = 1
    exception_value = "0"
    exception_check    = 0
    to_py_function = "dummy"
    from_py_function = "dummy"

    def create_to_py_utility_code(self, env):
        return True

    def create_from_py_utility_code(self, env):
        return True

    def declaration_code(self, entity_code,
            for_display = 0, dll_linkage = None, pyrex = 0):
        return "<error>"

    def same_as_resolved_type(self, other_type):
        return 1

    def error_condition(self, result_code):
        return "dummy"


rank_to_type_name = (
    "char",          # 0
    "short",         # 1
    "int",           # 2
    "long",          # 3
    "PY_LONG_LONG",  # 4
    "float",         # 5
    "double",        # 6
    "long double",   # 7
)

_rank_to_type_name = list(rank_to_type_name)
RANK_INT  = _rank_to_type_name.index('int')
RANK_LONG = _rank_to_type_name.index('long')
RANK_FLOAT = _rank_to_type_name.index('float')
UNSIGNED = 0
SIGNED = 2

error_type =    ErrorType()
unspecified_type = UnspecifiedType()

py_object_type = PyObjectType()

c_void_type =        CVoidType()

c_uchar_type =       CIntType(0, UNSIGNED)
c_ushort_type =      CIntType(1, UNSIGNED)
c_uint_type =        CIntType(2, UNSIGNED)
c_ulong_type =       CIntType(3, UNSIGNED)
c_ulonglong_type =   CIntType(4, UNSIGNED)

c_char_type =        CIntType(0)
c_short_type =       CIntType(1)
c_int_type =         CIntType(2)
c_long_type =        CIntType(3)
c_longlong_type =    CIntType(4)

c_schar_type =       CIntType(0, SIGNED)
c_sshort_type =      CIntType(1, SIGNED)
c_sint_type =        CIntType(2, SIGNED)
c_slong_type =       CIntType(3, SIGNED)
c_slonglong_type =   CIntType(4, SIGNED)

c_float_type =       CFloatType(5, math_h_modifier='f')
c_double_type =      CFloatType(6)
c_longdouble_type =  CFloatType(7, math_h_modifier='l')

c_float_complex_type =      CComplexType(c_float_type)
c_double_complex_type =     CComplexType(c_double_type)
c_longdouble_complex_type = CComplexType(c_longdouble_type)

c_anon_enum_type =   CAnonEnumType(-1)
c_returncode_type =  CReturnCodeType(RANK_INT)
c_bint_type =        CBIntType(RANK_INT)
c_py_unicode_type =  CPyUnicodeIntType(RANK_INT-0.5, UNSIGNED)
c_py_ucs4_type =     CPyUCS4IntType(RANK_LONG-0.5, UNSIGNED)
c_py_hash_t_type =   CPyHashTType(RANK_LONG+0.5, SIGNED)
c_py_ssize_t_type =  CPySSizeTType(RANK_LONG+0.5, SIGNED)
c_ssize_t_type =     CSSizeTType(RANK_LONG+0.5, SIGNED)
c_size_t_type =      CSizeTType(RANK_LONG+0.5, UNSIGNED)
c_ptrdiff_t_type =   CPtrdiffTType(RANK_LONG+0.75, SIGNED)

c_null_ptr_type =     CNullPtrType(c_void_type)
c_void_ptr_type =     CPtrType(c_void_type)
c_void_ptr_ptr_type = CPtrType(c_void_ptr_type)
c_char_ptr_type =     CPtrType(c_char_type)
c_const_char_ptr_type = CPtrType(CConstType(c_char_type))
c_uchar_ptr_type =    CPtrType(c_uchar_type)
c_const_uchar_ptr_type = CPtrType(CConstType(c_uchar_type))
c_char_ptr_ptr_type = CPtrType(c_char_ptr_type)
c_int_ptr_type =      CPtrType(c_int_type)
c_py_unicode_ptr_type = CPtrType(c_py_unicode_type)
c_const_py_unicode_ptr_type = CPtrType(CConstType(c_py_unicode_type))
c_py_ssize_t_ptr_type =  CPtrType(c_py_ssize_t_type)
c_ssize_t_ptr_type =  CPtrType(c_ssize_t_type)
c_size_t_ptr_type =  CPtrType(c_size_t_type)

# GIL state
c_gilstate_type = CEnumType("PyGILState_STATE", "PyGILState_STATE", True)
c_threadstate_type = CStructOrUnionType("PyThreadState", "struct", None, 1, "PyThreadState")
c_threadstate_ptr_type = CPtrType(c_threadstate_type)

# PEP-539 "Py_tss_t" type
c_pytss_t_type = CPyTSSTType()

# the Py_buffer type is defined in Builtin.py
c_py_buffer_type = CStructOrUnionType("Py_buffer", "struct", None, 1, "Py_buffer")
c_py_buffer_ptr_type = CPtrType(c_py_buffer_type)

# Not sure whether the unsigned versions and 'long long' should be in there
# long long requires C99 and might be slow, and would always get preferred
# when specialization happens through calling and not indexing
cy_integral_type = FusedType([c_short_type, c_int_type, c_long_type],
                             name="integral")
# Omitting long double as it might be slow
cy_floating_type = FusedType([c_float_type, c_double_type], name="floating")
cy_numeric_type = FusedType([c_short_type,
                             c_int_type,
                             c_long_type,
                             c_float_type,
                             c_double_type,
                             c_float_complex_type,
                             c_double_complex_type], name="numeric")

# buffer-related structs
c_buf_diminfo_type =  CStructOrUnionType("__Pyx_Buf_DimInfo", "struct",
                                      None, 1, "__Pyx_Buf_DimInfo")
c_pyx_buffer_type = CStructOrUnionType("__Pyx_Buffer", "struct", None, 1, "__Pyx_Buffer")
c_pyx_buffer_ptr_type = CPtrType(c_pyx_buffer_type)
c_pyx_buffer_nd_type = CStructOrUnionType("__Pyx_LocalBuf_ND", "struct",
                                      None, 1, "__Pyx_LocalBuf_ND")

cython_memoryview_type = CStructOrUnionType("__pyx_memoryview_obj", "struct",
                                      None, 0, "__pyx_memoryview_obj")

memoryviewslice_type = CStructOrUnionType("memoryviewslice", "struct",
                                          None, 1, "__Pyx_memviewslice")

modifiers_and_name_to_type = {
    #(signed, longness, name) : type
    (0,  0, "char"): c_uchar_type,
    (1,  0, "char"): c_char_type,
    (2,  0, "char"): c_schar_type,

    (0, -1, "int"): c_ushort_type,
    (0,  0, "int"): c_uint_type,
    (0,  1, "int"): c_ulong_type,
    (0,  2, "int"): c_ulonglong_type,

    (1, -1, "int"): c_short_type,
    (1,  0, "int"): c_int_type,
    (1,  1, "int"): c_long_type,
    (1,  2, "int"): c_longlong_type,

    (2, -1, "int"): c_sshort_type,
    (2,  0, "int"): c_sint_type,
    (2,  1, "int"): c_slong_type,
    (2,  2, "int"): c_slonglong_type,

    (1,  0, "float"):  c_float_type,
    (1,  0, "double"): c_double_type,
    (1,  1, "double"): c_longdouble_type,

    (1,  0, "complex"):  c_double_complex_type,  # C: float, Python: double => Python wins
    (1,  0, "floatcomplex"):  c_float_complex_type,
    (1,  0, "doublecomplex"): c_double_complex_type,
    (1,  1, "doublecomplex"): c_longdouble_complex_type,

    #
    (1,  0, "void"): c_void_type,
    (1,  0, "Py_tss_t"): c_pytss_t_type,

    (1,  0, "bint"):       c_bint_type,
    (0,  0, "Py_UNICODE"): c_py_unicode_type,
    (0,  0, "Py_UCS4"):    c_py_ucs4_type,
    (2,  0, "Py_hash_t"):  c_py_hash_t_type,
    (2,  0, "Py_ssize_t"): c_py_ssize_t_type,
    (2,  0, "ssize_t") :   c_ssize_t_type,
    (0,  0, "size_t") :    c_size_t_type,
    (2,  0, "ptrdiff_t") : c_ptrdiff_t_type,

    (1,  0, "object"): py_object_type,
}

def is_promotion(src_type, dst_type):
    # It's hard to find a hard definition of promotion, but empirical
    # evidence suggests that the below is all that's allowed.
    if src_type.is_numeric:
        if dst_type.same_as(c_int_type):
            unsigned = (not src_type.signed)
            return (src_type.is_enum or
                    (src_type.is_int and
                     unsigned + src_type.rank < dst_type.rank))
        elif dst_type.same_as(c_double_type):
            return src_type.is_float and src_type.rank <= dst_type.rank
    return False

def best_match(arg_types, functions, pos=None, env=None, args=None):
    """
    Given a list args of arguments and a list of functions, choose one
    to call which seems to be the "best" fit for this list of arguments.
    This function is used, e.g., when deciding which overloaded method
    to dispatch for C++ classes.

    We first eliminate functions based on arity, and if only one
    function has the correct arity, we return it. Otherwise, we weight
    functions based on how much work must be done to convert the
    arguments, with the following priorities:
      * identical types or pointers to identical types
      * promotions
      * non-Python types
    That is, we prefer functions where no arguments need converted,
    and failing that, functions where only promotions are required, and
    so on.

    If no function is deemed a good fit, or if two or more functions have
    the same weight, we return None (as there is no best match). If pos
    is not None, we also generate an error.
    """
    # TODO: args should be a list of types, not a list of Nodes.
    actual_nargs = len(arg_types)

    candidates = []
    errors = []
    for func in functions:
        error_mesg = ""
        func_type = func.type
        if func_type.is_ptr:
            func_type = func_type.base_type
        # Check function type
        if not func_type.is_cfunction:
            if not func_type.is_error and pos is not None:
                error_mesg = "Calling non-function type '%s'" % func_type
            errors.append((func, error_mesg))
            continue
        # Check no. of args
        max_nargs = len(func_type.args)
        min_nargs = max_nargs - func_type.optional_arg_count
        if actual_nargs < min_nargs or (not func_type.has_varargs and actual_nargs > max_nargs):
            if max_nargs == min_nargs and not func_type.has_varargs:
                expectation = max_nargs
            elif actual_nargs < min_nargs:
                expectation = "at least %s" % min_nargs
            else:
                expectation = "at most %s" % max_nargs
            error_mesg = "Call with wrong number of arguments (expected %s, got %s)" \
                         % (expectation, actual_nargs)
            errors.append((func, error_mesg))
            continue
        if func_type.templates:
            # For any argument/parameter pair A/P, if P is a forwarding reference,
            # use lvalue-reference-to-A for deduction in place of A when the
            # function call argument is an lvalue. See:
            # https://en.cppreference.com/w/cpp/language/template_argument_deduction#Deduction_from_a_function_call
            arg_types_for_deduction = list(arg_types)
            if func.type.is_cfunction and args:
                for i, formal_arg in enumerate(func.type.args):
                    if formal_arg.is_forwarding_reference():
                        if args[i].is_lvalue():
                            arg_types_for_deduction[i] = c_ref_type(arg_types[i])
            deductions = reduce(
                merge_template_deductions,
                [pattern.type.deduce_template_params(actual) for (pattern, actual) in zip(func_type.args, arg_types_for_deduction)],
                {})
            if deductions is None:
                errors.append((func, "Unable to deduce type parameters for %s given (%s)" % (
                    func_type, ', '.join(map(str, arg_types_for_deduction)))))
            elif len(deductions) < len(func_type.templates):
                errors.append((func, "Unable to deduce type parameter %s" % (
                    ", ".join([param.name for param in set(func_type.templates) - set(deductions.keys())]))))
            else:
                type_list = [deductions[param] for param in func_type.templates]
                from .Symtab import Entry
                specialization = Entry(
                    name = func.name + "[%s]" % ",".join([str(t) for t in type_list]),
                    cname = func.cname + "<%s>" % ",".join([t.empty_declaration_code() for t in type_list]),
                    type = func_type.specialize(deductions),
                    pos = func.pos)
                candidates.append((specialization, specialization.type))
        else:
            candidates.append((func, func_type))

    # Optimize the most common case of no overloading...
    if len(candidates) == 1:
        return candidates[0][0]
    elif len(candidates) == 0:
        if pos is not None:
            func, errmsg = errors[0]
            if len(errors) == 1 or [1 for func, e in errors if e == errmsg]:
                error(pos, errmsg)
            else:
                error(pos, "no suitable method found")
        return None

    possibilities = []
    bad_types = []
    needed_coercions = {}

    for index, (func, func_type) in enumerate(candidates):
        score = [0,0,0,0,0,0,0]
        for i in range(min(actual_nargs, len(func_type.args))):
            src_type = arg_types[i]
            dst_type = func_type.args[i].type

            assignable = dst_type.assignable_from(src_type)

            # Now take care of unprefixed string literals. So when you call a cdef
            # function that takes a char *, the coercion will mean that the
            # type will simply become bytes. We need to do this coercion
            # manually for overloaded and fused functions
            if not assignable:
                c_src_type = None
                if src_type.is_pyobject:
                    if src_type.is_builtin_type and src_type.name == 'str' and dst_type.resolve().is_string:
                        c_src_type = dst_type.resolve()
                    else:
                        c_src_type = src_type.default_coerced_ctype()
                elif src_type.is_pythran_expr:
                        c_src_type = src_type.org_buffer

                if c_src_type is not None:
                    assignable = dst_type.assignable_from(c_src_type)
                    if assignable:
                        src_type = c_src_type
                        needed_coercions[func] = (i, dst_type)

            if assignable:
                if src_type == dst_type or dst_type.same_as(src_type):
                    pass  # score 0
                elif func_type.is_strict_signature:
                    break  # exact match requested but not found
                elif is_promotion(src_type, dst_type):
                    score[2] += 1
                elif ((src_type.is_int and dst_type.is_int) or
                      (src_type.is_float and dst_type.is_float)):
                    score[2] += abs(dst_type.rank + (not dst_type.signed) -
                                    (src_type.rank + (not src_type.signed))) + 1
                elif dst_type.is_ptr and src_type.is_ptr:
                    if dst_type.base_type == c_void_type:
                        score[4] += 1
                    elif src_type.base_type.is_cpp_class and src_type.base_type.is_subclass(dst_type.base_type):
                        score[6] += src_type.base_type.subclass_dist(dst_type.base_type)
                    else:
                        score[5] += 1
                elif not src_type.is_pyobject:
                    score[1] += 1
                else:
                    score[0] += 1
            else:
                error_mesg = "Invalid conversion from '%s' to '%s'" % (src_type, dst_type)
                bad_types.append((func, error_mesg))
                break
        else:
            possibilities.append((score, index, func))  # so we can sort it

    if possibilities:
        possibilities.sort()
        if len(possibilities) > 1:
            score1 = possibilities[0][0]
            score2 = possibilities[1][0]
            if score1 == score2:
                if pos is not None:
                    error(pos, "ambiguous overloaded method")
                return None

        function = possibilities[0][-1]

        if function in needed_coercions and env:
            arg_i, coerce_to_type = needed_coercions[function]
            args[arg_i] = args[arg_i].coerce_to(coerce_to_type, env)

        return function

    if pos is not None:
        if len(bad_types) == 1:
            error(pos, bad_types[0][1])
        else:
            error(pos, "no suitable method found")

    return None

def merge_template_deductions(a, b):
    if a is None or b is None:
        return None
    all = a
    for param, value in b.items():
        if param in all:
            if a[param] != b[param]:
                return None
        else:
            all[param] = value
    return all


def widest_numeric_type(type1, type2):
    """Given two numeric types, return the narrowest type encompassing both of them.
    """
    if type1.is_reference:
        type1 = type1.ref_base_type
    if type2.is_reference:
        type2 = type2.ref_base_type
    if type1.is_cv_qualified:
        type1 = type1.cv_base_type
    if type2.is_cv_qualified:
        type2 = type2.cv_base_type
    if type1 == type2:
        widest_type = type1
    elif type1.is_complex or type2.is_complex:
        def real_type(ntype):
            if ntype.is_complex:
                return ntype.real_type
            return ntype
        widest_type = CComplexType(
            widest_numeric_type(
                real_type(type1),
                real_type(type2)))
    elif type1.is_enum and type2.is_enum:
        widest_type = c_int_type
    elif type1.rank < type2.rank:
        widest_type = type2
    elif type1.rank > type2.rank:
        widest_type = type1
    elif type1.signed < type2.signed:
        widest_type = type1
    elif type1.signed > type2.signed:
        widest_type = type2
    elif type1.is_typedef > type2.is_typedef:
        widest_type = type1
    else:
        widest_type = type2
    return widest_type


def numeric_type_fits(small_type, large_type):
    return widest_numeric_type(small_type, large_type) == large_type


def independent_spanning_type(type1, type2):
    # Return a type assignable independently from both type1 and
    # type2, but do not require any interoperability between the two.
    # For example, in "True * 2", it is safe to assume an integer
    # result type (so spanning_type() will do the right thing),
    # whereas "x = True or 2" must evaluate to a type that can hold
    # both a boolean value and an integer, so this function works
    # better.
    if type1.is_reference ^ type2.is_reference:
        if type1.is_reference:
            type1 = type1.ref_base_type
        else:
            type2 = type2.ref_base_type
    if type1 == type2:
        return type1
    elif (type1 is c_bint_type or type2 is c_bint_type) and (type1.is_numeric and type2.is_numeric):
        # special case: if one of the results is a bint and the other
        # is another C integer, we must prevent returning a numeric
        # type so that we do not lose the ability to coerce to a
        # Python bool if we have to.
        return py_object_type
    span_type = _spanning_type(type1, type2)
    if span_type is None:
        return error_type
    return span_type

def spanning_type(type1, type2):
    # Return a type assignable from both type1 and type2, or
    # py_object_type if no better type is found.  Assumes that the
    # code that calls this will try a coercion afterwards, which will
    # fail if the types cannot actually coerce to a py_object_type.
    if type1 == type2:
        return type1
    elif type1 is py_object_type or type2 is py_object_type:
        return py_object_type
    elif type1 is c_py_unicode_type or type2 is c_py_unicode_type:
        # Py_UNICODE behaves more like a string than an int
        return py_object_type
    span_type = _spanning_type(type1, type2)
    if span_type is None:
        return py_object_type
    return span_type

def _spanning_type(type1, type2):
    if type1.is_numeric and type2.is_numeric:
        return widest_numeric_type(type1, type2)
    elif type1.is_builtin_type and type1.name == 'float' and type2.is_numeric:
        return widest_numeric_type(c_double_type, type2)
    elif type2.is_builtin_type and type2.name == 'float' and type1.is_numeric:
        return widest_numeric_type(type1, c_double_type)
    elif type1.is_extension_type and type2.is_extension_type:
        return widest_extension_type(type1, type2)
    elif type1.is_pyobject or type2.is_pyobject:
        return py_object_type
    elif type1.assignable_from(type2):
        if type1.is_extension_type and type1.typeobj_is_imported():
            # external types are unsafe, so we use PyObject instead
            return py_object_type
        return type1
    elif type2.assignable_from(type1):
        if type2.is_extension_type and type2.typeobj_is_imported():
            # external types are unsafe, so we use PyObject instead
            return py_object_type
        return type2
    elif type1.is_ptr and type2.is_ptr:
        if type1.base_type.is_cpp_class and type2.base_type.is_cpp_class:
            common_base = widest_cpp_type(type1.base_type, type2.base_type)
            if common_base:
                return CPtrType(common_base)
        # incompatible pointers, void* will do as a result
        return c_void_ptr_type
    else:
        return None

def widest_extension_type(type1, type2):
    if type1.typeobj_is_imported() or type2.typeobj_is_imported():
        return py_object_type
    while True:
        if type1.subtype_of(type2):
            return type2
        elif type2.subtype_of(type1):
            return type1
        type1, type2 = type1.base_type, type2.base_type
        if type1 is None or type2 is None:
            return py_object_type

def widest_cpp_type(type1, type2):
    @cached_function
    def bases(type):
        all = set()
        for base in type.base_classes:
            all.add(base)
            all.update(bases(base))
        return all
    common_bases = bases(type1).intersection(bases(type2))
    common_bases_bases = reduce(set.union, [bases(b) for b in common_bases], set())
    candidates = [b for b in common_bases if b not in common_bases_bases]
    if len(candidates) == 1:
        return candidates[0]
    else:
        # Fall back to void* for now.
        return None


def simple_c_type(signed, longness, name):
    # Find type descriptor for simple type given name and modifiers.
    # Returns None if arguments don't make sense.
    return modifiers_and_name_to_type.get((signed, longness, name))

def parse_basic_type(name):
    base = None
    if name.startswith('p_'):
        base = parse_basic_type(name[2:])
    elif name.startswith('p'):
        base = parse_basic_type(name[1:])
    elif name.endswith('*'):
        base = parse_basic_type(name[:-1])
    if base:
        return CPtrType(base)
    #
    basic_type = simple_c_type(1, 0, name)
    if basic_type:
        return basic_type
    #
    signed = 1
    longness = 0
    if name == 'Py_UNICODE':
        signed = 0
    elif name == 'Py_UCS4':
        signed = 0
    elif name == 'Py_hash_t':
        signed = 2
    elif name == 'Py_ssize_t':
        signed = 2
    elif name == 'ssize_t':
        signed = 2
    elif name == 'size_t':
        signed = 0
    else:
        if name.startswith('u'):
            name = name[1:]
            signed = 0
        elif (name.startswith('s') and
              not name.startswith('short')):
            name = name[1:]
            signed = 2
        longness = 0
        while name.startswith('short'):
            name = name.replace('short', '', 1).strip()
            longness -= 1
        while name.startswith('long'):
            name = name.replace('long', '', 1).strip()
            longness += 1
        if longness != 0 and not name:
            name = 'int'
    return simple_c_type(signed, longness, name)


def _construct_type_from_base(cls, base_type, *args):
    if base_type is error_type:
        return error_type
    return cls(base_type, *args)

def c_array_type(base_type, size):
    # Construct a C array type.
    return _construct_type_from_base(CArrayType, base_type, size)

def c_ptr_type(base_type):
    # Construct a C pointer type.
    if base_type.is_reference:
        base_type = base_type.ref_base_type
    return _construct_type_from_base(CPtrType, base_type)

def c_ref_type(base_type):
    # Construct a C reference type
    return _construct_type_from_base(CReferenceType, base_type)

def cpp_rvalue_ref_type(base_type):
    # Construct a C++ rvalue reference type
    return _construct_type_from_base(CppRvalueReferenceType, base_type)

def c_const_type(base_type):
    # Construct a C const type.
    return _construct_type_from_base(CConstType, base_type)

def c_const_or_volatile_type(base_type, is_const, is_volatile):
    # Construct a C const/volatile type.
    return _construct_type_from_base(CConstOrVolatileType, base_type, is_const, is_volatile)


def same_type(type1, type2):
    return type1.same_as(type2)

def assignable_from(type1, type2):
    return type1.assignable_from(type2)

def typecast(to_type, from_type, expr_code):
    #  Return expr_code cast to a C type which can be
    #  assigned to to_type, assuming its existing C type
    #  is from_type.
    if (to_type is from_type or
            (not to_type.is_pyobject and assignable_from(to_type, from_type))):
        return expr_code
    elif (to_type is py_object_type and from_type and
            from_type.is_builtin_type and from_type.name != 'type'):
        # no cast needed, builtins are PyObject* already
        return expr_code
    else:
        #print "typecast: to", to_type, "from", from_type ###
        return to_type.cast_code(expr_code)

def type_list_identifier(types):
    return cap_length('__and_'.join(type_identifier(type) for type in types))

_special_type_characters = {
    '__': '__dunder',
    'const ': '__const_',
    ' ': '__space_',
    '*': '__ptr',
    '&': '__ref',
    '&&': '__fwref',
    '[': '__lArr',
    ']': '__rArr',
    '<': '__lAng',
    '>': '__rAng',
    '(': '__lParen',
    ')': '__rParen',
    ',': '__comma_',
    '...': '__EL',
    '::': '__in_',
    ':': '__D',
}

_escape_special_type_characters = partial(re.compile(
    # join substrings in reverse order to put longer matches first, e.g. "::" before ":"
    " ?(%s) ?" % "|".join(re.escape(s) for s in sorted(_special_type_characters, reverse=True))
).sub, lambda match: _special_type_characters[match.group(1)])

def type_identifier(type, pyrex=False):
    decl = type.empty_declaration_code(pyrex=pyrex)
    return type_identifier_from_declaration(decl)

_type_identifier_cache = {}
def type_identifier_from_declaration(decl):
    safe = _type_identifier_cache.get(decl)
    if safe is None:
        safe = decl
        safe = re.sub(' +', ' ', safe)
        safe = re.sub(' ?([^a-zA-Z0-9_]) ?', r'\1', safe)
        safe = _escape_special_type_characters(safe)
        safe = cap_length(re.sub('[^a-zA-Z0-9_]', lambda x: '__%X' % ord(x.group(0)), safe))
        _type_identifier_cache[decl] = safe
    return safe

def cap_length(s, max_prefix=63, max_len=1024):
    if len(s) <= max_prefix:
        return s
    hash_prefix = hashlib.sha256(s.encode('ascii')).hexdigest()[:6]
    return '%s__%s__etc' % (hash_prefix, s[:max_len-17])<|MERGE_RESOLUTION|>--- conflicted
+++ resolved
@@ -708,11 +708,7 @@
         assert not dll_linkage
         from . import MemoryView
         base_code = StringEncoding.EncodedString(
-<<<<<<< HEAD
-                        (str(self)) if for_display else MemoryView.memviewslice_cname)
-=======
             str(self) if pyrex or for_display else MemoryView.memviewslice_cname)
->>>>>>> 174ca03a
         return self.base_declaration_code(
                 base_code,
                 entity_code)
