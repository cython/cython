#
#   Cython/Python language types
#

from __future__ import absolute_import

import hashlib
import copy
import re

try:
    reduce
except NameError:
    from functools import reduce
from functools import partial

from Cython.Utils import cached_function
from .Code import UtilityCode, LazyUtilityCode, TempitaUtilityCode
from . import StringEncoding
from . import Naming

from .Errors import error, warning, CannotSpecialize


class BaseType(object):
    #
    #  Base class for all Cython types including pseudo-types.

    # List of attribute names of any subtypes
    subtypes = []
    _empty_declaration = None
    _specialization_name = None
    default_format_spec = None

    def can_coerce_to_pyobject(self, env):
        return False

    def can_coerce_from_pyobject(self, env):
        return False

    def can_coerce_to_pystring(self, env, format_spec=None):
        return False

    def convert_to_pystring(self, cvalue, code, format_spec=None):
        raise NotImplementedError("C types that support string formatting must override this method")

    def cast_code(self, expr_code):
        return "((%s)%s)" % (self.empty_declaration_code(), expr_code)

    def empty_declaration_code(self, pyrex=False):
        if pyrex:
            return self.declaration_code('', pyrex=True)
        if self._empty_declaration is None:
            self._empty_declaration = self.declaration_code('')
        return self._empty_declaration

    def specialization_name(self):
        if self._specialization_name is None:
            # This is not entirely robust.
            common_subs = (self.empty_declaration_code()
                           .replace("unsigned ", "unsigned_")
                           .replace("long long", "long_long")
                           .replace(" ", "__"))
            self._specialization_name = re.sub(
                '[^a-zA-Z0-9_]', lambda x: '_%x_' % ord(x.group(0)), common_subs)
        return self._specialization_name

    def base_declaration_code(self, base_code, entity_code):
        if entity_code:
            return "%s %s" % (base_code, entity_code)
        else:
            return base_code

    def __deepcopy__(self, memo):
        """
        Types never need to be copied, if we do copy, Unfortunate Things
        Will Happen!
        """
        return self

    def get_fused_types(self, result=None, seen=None, subtypes=None):
        subtypes = subtypes or self.subtypes
        if not subtypes:
            return None

        if result is None:
            result = []
            seen = set()

        for attr in subtypes:
            list_or_subtype = getattr(self, attr)
            if list_or_subtype:
                if isinstance(list_or_subtype, BaseType):
                    list_or_subtype.get_fused_types(result, seen)
                else:
                    for subtype in list_or_subtype:
                        subtype.get_fused_types(result, seen)

        return result

    def specialize_fused(self, env):
        if env.fused_to_specific:
            return self.specialize(env.fused_to_specific)

        return self

    @property
    def is_fused(self):
        """
        Whether this type or any of its subtypes is a fused type
        """
        # Add this indirection for the is_fused property to allow overriding
        # get_fused_types in subclasses.
        return self.get_fused_types()

    def deduce_template_params(self, actual):
        """
        Deduce any template params in this (argument) type given the actual
        argument type.

        https://en.cppreference.com/w/cpp/language/function_template#Template_argument_deduction
        """
        return {}

    def __lt__(self, other):
        """
        For sorting. The sorting order should correspond to the preference of
        conversion from Python types.

        Override to provide something sensible. This is only implemented so that
        python 3 doesn't trip
        """
        return id(type(self)) < id(type(other))

    def py_type_name(self):
        """
        Return the name of the Python type that can coerce to this type.
        """

    def typeof_name(self):
        """
        Return the string with which fused python functions can be indexed.
        """
        if self.is_builtin_type or self.py_type_name() == 'object':
            index_name = self.py_type_name()
        else:
            index_name = str(self)

        return index_name

    def check_for_null_code(self, cname):
        """
        Return the code for a NULL-check in case an UnboundLocalError should
        be raised if an entry of this type is referenced before assignment.
        Returns None if no check should be performed.
        """
        return None

    def invalid_value(self):
        """
        Returns the most invalid value an object of this type can assume as a
        C expression string. Returns None if no such value exists.
        """


class PyrexType(BaseType):
    #
    #  Base class for all Cython types
    #
    #  is_pyobject           boolean     Is a Python object type
    #  is_extension_type     boolean     Is a Python extension type
    #  is_final_type         boolean     Is a final extension type
    #  is_numeric            boolean     Is a C numeric type
    #  is_int                boolean     Is a C integer type
    #  is_float              boolean     Is a C floating point type
    #  is_complex            boolean     Is a C complex type
    #  is_void               boolean     Is the C void type
    #  is_array              boolean     Is a C array type
    #  is_ptr                boolean     Is a C pointer type
    #  is_null_ptr           boolean     Is the type of NULL
    #  is_reference          boolean     Is a C reference type
    #  is_rvalue_reference   boolean     Is a C++ rvalue reference type
    #  is_const              boolean     Is a C const type
    #  is_volatile           boolean     Is a C volatile type
    #  is_cv_qualified       boolean     Is a C const or volatile type
    #  is_cfunction          boolean     Is a C function type
    #  is_struct_or_union    boolean     Is a C struct or union type
    #  is_struct             boolean     Is a C struct type
    #  is_enum               boolean     Is a C enum type
    #  is_cpp_enum           boolean     Is a C++ scoped enum type
    #  is_typedef            boolean     Is a typedef type
    #  is_string             boolean     Is a C char * type
    #  is_pyunicode_ptr      boolean     Is a C PyUNICODE * type
    #  is_cpp_string         boolean     Is a C++ std::string type
    #  is_unicode_char       boolean     Is either Py_UCS4 or Py_UNICODE
    #  is_returncode         boolean     Is used only to signal exceptions
    #  is_error              boolean     Is the dummy error type
    #  is_buffer             boolean     Is buffer access type
    #  is_pythran_expr       boolean     Is Pythran expr
    #  is_numpy_buffer       boolean     Is Numpy array buffer
    #  has_attributes        boolean     Has C dot-selectable attributes
    #  needs_cpp_construction  boolean     Needs C++ constructor and destructor when used in a cdef class
    #  needs_refcounting     boolean     Needs code to be generated similar to incref/gotref/decref.
    #                                    Largely used internally.
    #  default_value         string      Initial value that can be assigned before first user assignment.
    #  declaration_value     string      The value statically assigned on declaration (if any).
    #  entry                 Entry       The Entry for this type
    #
    #  declaration_code(entity_code,
    #      for_display = 0, dll_linkage = None, pyrex = 0)
    #    Returns a code fragment for the declaration of an entity
    #    of this type, given a code fragment for the entity.
    #    * If for_display, this is for reading by a human in an error
    #      message; otherwise it must be valid C code.
    #    * If dll_linkage is not None, it must be 'DL_EXPORT' or
    #      'DL_IMPORT', and will be added to the base type part of
    #      the declaration.
    #    * If pyrex = 1, this is for use in a 'cdef extern'
    #      statement of a Cython include file.
    #
    #  assignable_from(src_type)
    #    Tests whether a variable of this type can be
    #    assigned a value of type src_type.
    #
    #  same_as(other_type)
    #    Tests whether this type represents the same type
    #    as other_type.
    #
    #  as_argument_type():
    #    Coerces array and C function types into pointer type for use as
    #    a formal argument type.
    #

    is_pyobject = 0
    is_unspecified = 0
    is_extension_type = 0
    is_final_type = 0
    is_builtin_type = 0
    is_cython_builtin_type = 0
    is_numeric = 0
    is_int = 0
    is_float = 0
    is_complex = 0
    is_void = 0
    is_array = 0
    is_ptr = 0
    is_null_ptr = 0
    is_reference = 0
    is_rvalue_reference = 0
    is_const = 0
    is_volatile = 0
    is_cv_qualified = 0
    is_cfunction = 0
    is_struct_or_union = 0
    is_cpp_class = 0
    is_cpp_string = 0
    is_struct = 0
    is_enum = 0
    is_cpp_enum = False
    is_typedef = 0
    is_string = 0
    is_pyunicode_ptr = 0
    is_unicode_char = 0
    is_returncode = 0
    is_error = 0
    is_buffer = 0
    is_ctuple = 0
    is_memoryviewslice = 0
    is_pythran_expr = 0
    is_numpy_buffer = 0
    has_attributes = 0
    needs_cpp_construction = 0
    needs_refcounting = 0
    default_value = ""
    declaration_value = ""

    def resolve(self):
        # If a typedef, returns the base type.
        return self

    def specialize(self, values):
        # Returns the concrete type if this is a fused type, or otherwise the type itself.
        # May raise Errors.CannotSpecialize on failure
        return self

    def literal_code(self, value):
        # Returns a C code fragment representing a literal
        # value of this type.
        return str(value)

    def __str__(self):
        return self.declaration_code("", for_display = 1).strip()

    def same_as(self, other_type, **kwds):
        return self.same_as_resolved_type(other_type.resolve(), **kwds)

    def same_as_resolved_type(self, other_type):
        return self == other_type or other_type is error_type

    def subtype_of(self, other_type):
        return self.subtype_of_resolved_type(other_type.resolve())

    def subtype_of_resolved_type(self, other_type):
        return self.same_as(other_type)

    def assignable_from(self, src_type):
        return self.assignable_from_resolved_type(src_type.resolve())

    def assignable_from_resolved_type(self, src_type):
        return self.same_as(src_type)

    def as_argument_type(self):
        return self

    def is_complete(self):
        # A type is incomplete if it is an unsized array,
        # a struct whose attributes are not defined, etc.
        return 1

    def is_simple_buffer_dtype(self):
        return (self.is_int or self.is_float or self.is_complex or self.is_pyobject or
                self.is_extension_type or self.is_ptr)

    def struct_nesting_depth(self):
        # Returns the number levels of nested structs. This is
        # used for constructing a stack for walking the run-time
        # type information of the struct.
        return 1

    def global_init_code(self, entry, code):
        # abstract
        pass

    def needs_nonecheck(self):
        return 0

    def _assign_from_py_code(self, source_code, result_code, error_pos, code,
                             from_py_function=None, error_condition=None, extra_args=None):
        args = ', ' + ', '.join('%s' % arg for arg in extra_args) if extra_args else ''
        convert_call = "%s(%s%s)" % (
            from_py_function or self.from_py_function,
            source_code,
            args,
        )
        if self.is_enum:
            convert_call = typecast(self, c_long_type, convert_call)
        return '%s = %s; %s' % (
            result_code,
            convert_call,
            code.error_goto_if(error_condition or self.error_condition(result_code), error_pos))

    def _generate_dummy_refcounting(self, code, *ignored_args, **ignored_kwds):
        if self.needs_refcounting:
            raise NotImplementedError("Ref-counting operation not yet implemented for type %s" %
                                      self)

    def _generate_dummy_refcounting_assignment(self, code, cname, rhs_cname, *ignored_args, **ignored_kwds):
        if self.needs_refcounting:
            raise NotImplementedError("Ref-counting operation not yet implemented for type %s" %
                                      self)
        code.putln("%s = %s" % (cname, rhs_cname))

    generate_incref = generate_xincref = generate_decref = generate_xdecref \
        = generate_decref_clear = generate_xdecref_clear \
        = generate_gotref = generate_xgotref = generate_giveref = generate_xgiveref \
            = _generate_dummy_refcounting

    generate_decref_set = generate_xdecref_set = _generate_dummy_refcounting_assignment

    def nullcheck_string(self, code, cname):
        if self.needs_refcounting:
            raise NotImplementedError("Ref-counting operation not yet implemented for type %s" %
                                      self)
        code.putln("1")



def public_decl(base_code, dll_linkage):
    if dll_linkage:
        return "%s(%s)" % (dll_linkage, base_code.replace(',', ' __PYX_COMMA '))
    else:
        return base_code

def create_typedef_type(name, base_type, cname, is_external=0, namespace=None):
    is_fused = base_type.is_fused
    if base_type.is_complex or is_fused:
        if is_external:
            if is_fused:
                msg = "Fused"
            else:
                msg = "Complex"

            raise ValueError("%s external typedefs not supported" % msg)

        return base_type
    else:
        return CTypedefType(name, base_type, cname, is_external, namespace)


class CTypedefType(BaseType):
    #
    #  Pseudo-type defined with a ctypedef statement in a
    #  'cdef extern from' block.
    #  Delegates most attribute lookups to the base type.
    #  (Anything not defined here or in the BaseType is delegated.)
    #
    #  qualified_name      string
    #  typedef_name        string
    #  typedef_cname       string
    #  typedef_base_type   PyrexType
    #  typedef_is_external bool

    is_typedef = 1
    typedef_is_external = 0

    to_py_utility_code = None
    from_py_utility_code = None

    subtypes = ['typedef_base_type']

    def __init__(self, name, base_type, cname, is_external=0, namespace=None):
        assert not base_type.is_complex
        self.typedef_name = name
        self.typedef_cname = cname
        self.typedef_base_type = base_type
        self.typedef_is_external = is_external
        self.typedef_namespace = namespace

    def invalid_value(self):
        return self.typedef_base_type.invalid_value()

    def resolve(self):
        return self.typedef_base_type.resolve()

    def declaration_code(self, entity_code,
            for_display = 0, dll_linkage = None, pyrex = 0):
        if pyrex or for_display:
            base_code = self.typedef_name
        else:
            base_code = public_decl(self.typedef_cname, dll_linkage)
        if self.typedef_namespace is not None and not pyrex:
            base_code = "%s::%s" % (self.typedef_namespace.empty_declaration_code(), base_code)
        return self.base_declaration_code(base_code, entity_code)

    def as_argument_type(self):
        return self

    def cast_code(self, expr_code):
        # If self is really an array (rather than pointer), we can't cast.
        # For example, the gmp mpz_t.
        if self.typedef_base_type.is_array:
            base_type = self.typedef_base_type.base_type
            return CPtrType(base_type).cast_code(expr_code)
        else:
            return BaseType.cast_code(self, expr_code)

    def specialize(self, values):
        base_type = self.typedef_base_type.specialize(values)
        namespace = self.typedef_namespace.specialize(values) if self.typedef_namespace else None
        if base_type is self.typedef_base_type and namespace is self.typedef_namespace:
            return self
        else:
            return create_typedef_type(self.typedef_name, base_type, self.typedef_cname,
                                0, namespace)

    def __repr__(self):
        return "<CTypedefType %s>" % self.typedef_cname

    def __str__(self):
        return self.typedef_name

    def _create_utility_code(self, template_utility_code,
                             template_function_name):
        type_name = type_identifier(self.typedef_cname)
        utility_code = template_utility_code.specialize(
            type     = self.typedef_cname,
            TypeName = type_name)
        function_name = template_function_name % type_name
        return utility_code, function_name

    def create_to_py_utility_code(self, env):
        if self.typedef_is_external:
            if not self.to_py_utility_code:
                base_type = self.typedef_base_type
                if type(base_type) is CIntType:
                    self.to_py_function = "__Pyx_PyInt_From_" + self.specialization_name()
                    env.use_utility_code(TempitaUtilityCode.load_cached(
                        "CIntToPy", "TypeConversion.c",
                        context={"TYPE": self.empty_declaration_code(),
                                 "TO_PY_FUNCTION": self.to_py_function}))
                    return True
                elif base_type.is_float:
                    pass  # XXX implement!
                elif base_type.is_complex:
                    pass  # XXX implement!
                    pass
                elif base_type.is_cpp_string:
                    cname = "__pyx_convert_PyObject_string_to_py_%s" % type_identifier(self)
                    context = {
                        'cname': cname,
                        'type': self.typedef_cname,
                    }
                    from .UtilityCode import CythonUtilityCode
                    env.use_utility_code(CythonUtilityCode.load(
                        "string.to_py", "CppConvert.pyx", context=context))
                    self.to_py_function = cname
                    return True
            if self.to_py_utility_code:
                env.use_utility_code(self.to_py_utility_code)
                return True
        # delegation
        return self.typedef_base_type.create_to_py_utility_code(env)

    def create_from_py_utility_code(self, env):
        if self.typedef_is_external:
            if not self.from_py_utility_code:
                base_type = self.typedef_base_type
                if type(base_type) is CIntType:
                    self.from_py_function = "__Pyx_PyInt_As_" + self.specialization_name()
                    env.use_utility_code(TempitaUtilityCode.load_cached(
                        "CIntFromPy", "TypeConversion.c",
                        context={"TYPE": self.empty_declaration_code(),
                                 "FROM_PY_FUNCTION": self.from_py_function}))
                    return True
                elif base_type.is_float:
                    pass  # XXX implement!
                elif base_type.is_complex:
                    pass  # XXX implement!
                elif base_type.is_cpp_string:
                    cname = '__pyx_convert_string_from_py_%s' % type_identifier(self)
                    context = {
                        'cname': cname,
                        'type': self.typedef_cname,
                    }
                    from .UtilityCode import CythonUtilityCode
                    env.use_utility_code(CythonUtilityCode.load(
                        "string.from_py", "CppConvert.pyx", context=context))
                    self.from_py_function = cname
                    return True
            if self.from_py_utility_code:
                env.use_utility_code(self.from_py_utility_code)
                return True
        # delegation
        return self.typedef_base_type.create_from_py_utility_code(env)

    def to_py_call_code(self, source_code, result_code, result_type, to_py_function=None):
        if to_py_function is None:
            to_py_function = self.to_py_function
        return self.typedef_base_type.to_py_call_code(
            source_code, result_code, result_type, to_py_function)

    def from_py_call_code(self, source_code, result_code, error_pos, code,
                          from_py_function=None, error_condition=None):
        return self.typedef_base_type.from_py_call_code(
            source_code, result_code, error_pos, code,
            from_py_function or self.from_py_function,
            error_condition or self.error_condition(result_code)
        )

    def overflow_check_binop(self, binop, env, const_rhs=False):
        env.use_utility_code(UtilityCode.load("Common", "Overflow.c"))
        type = self.empty_declaration_code()
        name = self.specialization_name()
        if binop == "lshift":
            env.use_utility_code(TempitaUtilityCode.load_cached(
                "LeftShift", "Overflow.c",
                context={'TYPE': type, 'NAME': name, 'SIGNED': self.signed}))
        else:
            if const_rhs:
                binop += "_const"
            _load_overflow_base(env)
            env.use_utility_code(TempitaUtilityCode.load_cached(
                "SizeCheck", "Overflow.c",
                context={'TYPE': type, 'NAME': name}))
            env.use_utility_code(TempitaUtilityCode.load_cached(
                "Binop", "Overflow.c",
                context={'TYPE': type, 'NAME': name, 'BINOP': binop}))
        return "__Pyx_%s_%s_checking_overflow" % (binop, name)

    def error_condition(self, result_code):
        if self.typedef_is_external:
            if self.exception_value:
                condition = "(%s == %s)" % (
                    result_code, self.cast_code(self.exception_value))
                if self.exception_check:
                    condition += " && PyErr_Occurred()"
                return condition
        # delegation
        return self.typedef_base_type.error_condition(result_code)

    def __getattr__(self, name):
        return getattr(self.typedef_base_type, name)

    def py_type_name(self):
        return self.typedef_base_type.py_type_name()

    def can_coerce_to_pyobject(self, env):
        return self.typedef_base_type.can_coerce_to_pyobject(env)

    def can_coerce_from_pyobject(self, env):
        return self.typedef_base_type.can_coerce_from_pyobject(env)


class MemoryViewSliceType(PyrexType):

    is_memoryviewslice = 1
    default_value = "{ 0, 0, { 0 }, { 0 }, { 0 } }"

    has_attributes = 1
    needs_refcounting = 1  # Ideally this would be true and reference counting for
        # memoryview and pyobject code could be generated in the same way.
        # However, memoryviews are sufficiently specialized that this doesn't
        # seem practical. Implement a limited version of it for now
    scope = None

    # These are special cased in Defnode
    from_py_function = None
    to_py_function = None

    exception_value = None
    exception_check = True

    subtypes = ['dtype']

    def __init__(self, base_dtype, axes):
        """
        MemoryViewSliceType(base, axes)

        Base is the C base type; axes is a list of (access, packing) strings,
        where access is one of 'full', 'direct' or 'ptr' and packing is one of
        'contig', 'strided' or 'follow'.  There is one (access, packing) tuple
        for each dimension.

        the access specifiers determine whether the array data contains
        pointers that need to be dereferenced along that axis when
        retrieving/setting:

        'direct' -- No pointers stored in this dimension.
        'ptr' -- Pointer stored in this dimension.
        'full' -- Check along this dimension, don't assume either.

        the packing specifiers specify how the array elements are laid-out
        in memory.

        'contig' -- The data is contiguous in memory along this dimension.
                At most one dimension may be specified as 'contig'.
        'strided' -- The data isn't contiguous along this dimension.
        'follow' -- Used for C/Fortran contiguous arrays, a 'follow' dimension
            has its stride automatically computed from extents of the other
            dimensions to ensure C or Fortran memory layout.

        C-contiguous memory has 'direct' as the access spec, 'contig' as the
        *last* axis' packing spec and 'follow' for all other packing specs.

        Fortran-contiguous memory has 'direct' as the access spec, 'contig' as
        the *first* axis' packing spec and 'follow' for all other packing
        specs.
        """
        from . import Buffer, MemoryView

        self.dtype = base_dtype
        self.axes = axes
        self.ndim = len(axes)
        self.flags = MemoryView.get_buf_flags(self.axes)

        self.is_c_contig, self.is_f_contig = MemoryView.is_cf_contig(self.axes)
        assert not (self.is_c_contig and self.is_f_contig)

        self.mode = MemoryView.get_mode(axes)
        self.writable_needed = False

        if not self.dtype.is_fused:
            self.dtype_name = Buffer.mangle_dtype_name(self.dtype)

    def __hash__(self):
        return hash(self.__class__) ^ hash(self.dtype) ^ hash(tuple(self.axes))

    def __eq__(self, other):
        if isinstance(other, BaseType):
            return self.same_as_resolved_type(other)
        else:
            return False

    def __ne__(self, other):
        # TODO drop when Python2 is dropped
        return not (self == other)

    def same_as_resolved_type(self, other_type):
        return ((other_type.is_memoryviewslice and
            #self.writable_needed == other_type.writable_needed and  # FIXME: should be only uni-directional
            self.dtype.same_as(other_type.dtype) and
            self.axes == other_type.axes) or
            other_type is error_type)

    def needs_nonecheck(self):
        return True

    def is_complete(self):
        # incomplete since the underlying struct doesn't have a cython.memoryview object.
        return 0

    def declaration_code(self, entity_code,
            for_display = 0, dll_linkage = None, pyrex = 0):
        # XXX: we put these guards in for now...
        assert not dll_linkage
        from . import MemoryView
        base_code = StringEncoding.EncodedString(
            str(self) if pyrex or for_display else MemoryView.memviewslice_cname)
        return self.base_declaration_code(
                base_code,
                entity_code)

    def attributes_known(self):
        if self.scope is None:
            from . import Symtab

            self.scope = scope = Symtab.CClassScope(
                    'mvs_class_'+self.specialization_suffix(),
                    None,
                    visibility='extern')

            scope.parent_type = self
            scope.directives = {}

            scope.declare_var('_data', c_char_ptr_type, None,
                              cname='data', is_cdef=1)

        return True

    def declare_attribute(self, attribute, env, pos):
        from . import MemoryView, Options

        scope = self.scope

        if attribute == 'shape':
            scope.declare_var('shape',
                    c_array_type(c_py_ssize_t_type,
                                 Options.buffer_max_dims),
                    pos,
                    cname='shape',
                    is_cdef=1)

        elif attribute == 'strides':
            scope.declare_var('strides',
                    c_array_type(c_py_ssize_t_type,
                                 Options.buffer_max_dims),
                    pos,
                    cname='strides',
                    is_cdef=1)

        elif attribute == 'suboffsets':
            scope.declare_var('suboffsets',
                    c_array_type(c_py_ssize_t_type,
                                 Options.buffer_max_dims),
                    pos,
                    cname='suboffsets',
                    is_cdef=1)

        elif attribute in ("copy", "copy_fortran"):
            ndim = len(self.axes)

            follow_dim = [('direct', 'follow')]
            contig_dim = [('direct', 'contig')]
            to_axes_c = follow_dim * (ndim - 1) + contig_dim
            to_axes_f = contig_dim + follow_dim * (ndim -1)

            dtype = self.dtype
            if dtype.is_cv_qualified:
                dtype = dtype.cv_base_type

            to_memview_c = MemoryViewSliceType(dtype, to_axes_c)
            to_memview_f = MemoryViewSliceType(dtype, to_axes_f)

            for to_memview, cython_name in [(to_memview_c, "copy"),
                                            (to_memview_f, "copy_fortran")]:
                copy_func_type = CFuncType(
                    to_memview,
                    [CFuncTypeArg("memviewslice", self, None)])
                copy_cname = MemoryView.copy_c_or_fortran_cname(to_memview)

                entry = scope.declare_cfunction(
                    cython_name,
                    copy_func_type, pos=pos, defining=1,
                    cname=copy_cname)

                utility = MemoryView.get_copy_new_utility(pos, self, to_memview)
                env.use_utility_code(utility)

            MemoryView.use_cython_array_utility_code(env)

        elif attribute in ("is_c_contig", "is_f_contig"):
            # is_c_contig and is_f_contig functions
            for (c_or_f, cython_name) in (('C', 'is_c_contig'), ('F', 'is_f_contig')):

                is_contig_name = MemoryView.get_is_contig_func_name(c_or_f, self.ndim)

                cfunctype = CFuncType(
                        return_type=c_bint_type,
                        args=[CFuncTypeArg("memviewslice", self, None)],
                        exception_value="-1",
                )

                entry = scope.declare_cfunction(cython_name,
                            cfunctype,
                            pos=pos,
                            defining=1,
                            cname=is_contig_name)

                entry.utility_code_definition = MemoryView.get_is_contig_utility(c_or_f, self.ndim)

        return True

    def get_entry(self, node, cname=None, type=None):
        from . import MemoryView, Symtab

        if cname is None:
            assert node.is_simple() or node.is_temp or node.is_elemental
            cname = node.result()

        if type is None:
            type = node.type

        entry = Symtab.Entry(cname, cname, type, node.pos)
        return MemoryView.MemoryViewSliceBufferEntry(entry)

    def conforms_to(self, dst, broadcast=False, copying=False):
        """
        Returns True if src conforms to dst, False otherwise.

        If conformable, the types are the same, the ndims are equal, and each axis spec is conformable.

        Any packing/access spec is conformable to itself.

        'direct' and 'ptr' are conformable to 'full'.
        'contig' and 'follow' are conformable to 'strided'.
        Any other combo is not conformable.
        """
        from . import MemoryView

        src = self

        #if not copying and self.writable_needed and not dst.writable_needed:
        #    return False

        src_dtype, dst_dtype = src.dtype, dst.dtype
        # We can add but not remove const/volatile modifiers
        # (except if we are copying by value, then anything is fine)
        if not copying:
            if src_dtype.is_const and not dst_dtype.is_const:
                return False
            if src_dtype.is_volatile and not dst_dtype.is_volatile:
                return False
        # const/volatile checks are done, remove those qualifiers
        if src_dtype.is_cv_qualified:
            src_dtype = src_dtype.cv_base_type
        if dst_dtype.is_cv_qualified:
            dst_dtype = dst_dtype.cv_base_type

        if src_dtype != dst_dtype:
            return False

        if src.ndim != dst.ndim:
            if broadcast:
                src, dst = MemoryView.broadcast_types(src, dst)
            else:
                return False

        for src_spec, dst_spec in zip(src.axes, dst.axes):
            src_access, src_packing = src_spec
            dst_access, dst_packing = dst_spec
            if src_access != dst_access and dst_access != 'full':
                return False
            if src_packing != dst_packing and dst_packing != 'strided' and not copying:
                return False

        return True

    def valid_dtype(self, dtype, i=0):
        """
        Return whether type dtype can be used as the base type of a
        memoryview slice.

        We support structs, numeric types and objects
        """
        if dtype.is_complex and dtype.real_type.is_int:
            return False

        if dtype.is_struct and dtype.kind == 'struct':
            for member in dtype.scope.var_entries:
                if not self.valid_dtype(member.type):
                    return False

            return True

        return (
            dtype.is_error or
            # Pointers are not valid (yet)
            # (dtype.is_ptr and valid_memslice_dtype(dtype.base_type)) or
            (dtype.is_array and i < 8 and self.valid_dtype(dtype.base_type, i + 1)) or
            dtype.is_numeric or
            dtype.is_pyobject or
            dtype.is_fused or  # accept this as it will be replaced by specializations later
            (dtype.is_typedef and self.valid_dtype(dtype.typedef_base_type))
        )

    def validate_memslice_dtype(self, pos):
        if not self.valid_dtype(self.dtype):
            error(pos, "Invalid base type for memoryview slice: %s" % self.dtype)

    def assert_direct_dims(self, pos):
        for access, packing in self.axes:
            if access != 'direct':
                error(pos, "All dimensions must be direct")
                return False
        return True

    def transpose(self, pos):
        if not self.assert_direct_dims(pos):
            return error_type
        return MemoryViewSliceType(self.dtype, self.axes[::-1])

    def specialization_name(self):
        return '%s_%s' % (
            super(MemoryViewSliceType,self).specialization_name(),
            self.specialization_suffix())

    def specialization_suffix(self):
        return "%s_%s" % (self.axes_to_name(), self.dtype_name)

    def can_coerce_to_pyobject(self, env):
        return True

    def can_coerce_from_pyobject(self, env):
        return True

    def check_for_null_code(self, cname):
        return cname + '.memview'

    def create_from_py_utility_code(self, env):
        from . import MemoryView, Buffer

        # We don't have 'code', so use a LazyUtilityCode with a callback.
        def lazy_utility_callback(code):
            context['dtype_typeinfo'] = Buffer.get_type_information_cname(code, self.dtype)
            return TempitaUtilityCode.load(
                "ObjectToMemviewSlice", "MemoryView_C.c", context=context)

        env.use_utility_code(MemoryView.memviewslice_init_code)
        env.use_utility_code(LazyUtilityCode(lazy_utility_callback))

        if self.is_c_contig:
            c_or_f_flag = "__Pyx_IS_C_CONTIG"
        elif self.is_f_contig:
            c_or_f_flag = "__Pyx_IS_F_CONTIG"
        else:
            c_or_f_flag = "0"

        suffix = self.specialization_suffix()
        funcname = "__Pyx_PyObject_to_MemoryviewSlice_" + suffix

        context = dict(
            MemoryView.context,
            buf_flag = self.flags,
            ndim = self.ndim,
            axes_specs = ', '.join(self.axes_to_code()),
            dtype_typedecl = self.dtype.empty_declaration_code(),
            struct_nesting_depth = self.dtype.struct_nesting_depth(),
            c_or_f_flag = c_or_f_flag,
            funcname = funcname,
        )

        self.from_py_function = funcname
        return True

    def from_py_call_code(self, source_code, result_code, error_pos, code,
                          from_py_function=None, error_condition=None):
        # NOTE: auto-detection of readonly buffers is disabled:
        # writable = self.writable_needed or not self.dtype.is_const
        writable = not self.dtype.is_const
        return self._assign_from_py_code(
            source_code, result_code, error_pos, code, from_py_function, error_condition,
            extra_args=['PyBUF_WRITABLE' if writable else '0'])

    def create_to_py_utility_code(self, env):
        self._dtype_to_py_func, self._dtype_from_py_func = self.dtype_object_conversion_funcs(env)
        return True

    def to_py_call_code(self, source_code, result_code, result_type, to_py_function=None):
        assert self._dtype_to_py_func
        assert self._dtype_from_py_func

        to_py_func = "(PyObject *(*)(char *)) " + self._dtype_to_py_func
        from_py_func = "(int (*)(char *, PyObject *)) " + self._dtype_from_py_func

        tup = (result_code, source_code, self.ndim, to_py_func, from_py_func, self.dtype.is_pyobject)
        return "%s = __pyx_memoryview_fromslice(%s, %s, %s, %s, %d);" % tup

    def dtype_object_conversion_funcs(self, env):
        get_function = "__pyx_memview_get_%s" % self.dtype_name
        set_function = "__pyx_memview_set_%s" % self.dtype_name

        context = dict(
            get_function = get_function,
            set_function = set_function,
        )

        if self.dtype.is_pyobject:
            utility_name = "MemviewObjectToObject"
        else:
            self.dtype.create_to_py_utility_code(env)
            to_py_function = self.dtype.to_py_function

            from_py_function = None
            if not self.dtype.is_const:
                self.dtype.create_from_py_utility_code(env)
                from_py_function = self.dtype.from_py_function

            if not (to_py_function or from_py_function):
                return "NULL", "NULL"
            if not to_py_function:
                get_function = "NULL"
            if not from_py_function:
                set_function = "NULL"

            utility_name = "MemviewDtypeToObject"
            error_condition = (self.dtype.error_condition('value') or
                               'PyErr_Occurred()')
            context.update(
                to_py_function=to_py_function,
                from_py_function=from_py_function,
                dtype=self.dtype.empty_declaration_code(),
                error_condition=error_condition,
            )

        utility = TempitaUtilityCode.load_cached(
            utility_name, "MemoryView_C.c", context=context)
        env.use_utility_code(utility)
        return get_function, set_function

    def axes_to_code(self):
        """Return a list of code constants for each axis"""
        from . import MemoryView
        d = MemoryView._spec_to_const
        return ["(%s | %s)" % (d[a], d[p]) for a, p in self.axes]

    def axes_to_name(self):
        """Return an abbreviated name for our axes"""
        from . import MemoryView
        d = MemoryView._spec_to_abbrev
        return "".join(["%s%s" % (d[a], d[p]) for a, p in self.axes])

    def error_condition(self, result_code):
        return "!%s.memview" % result_code

    def __str__(self):
        from . import MemoryView

        axes_code_list = []
        for idx, (access, packing) in enumerate(self.axes):
            flag = MemoryView.get_memoryview_flag(access, packing)
            if flag == "strided":
                axes_code_list.append(":")
            else:
                if flag == 'contiguous':
                    have_follow = [p for a, p in self.axes[idx - 1:idx + 2]
                                         if p == 'follow']
                    if have_follow or self.ndim == 1:
                        flag = '1'

                axes_code_list.append("::" + flag)

        if self.dtype.is_pyobject:
            dtype_name = self.dtype.name
        else:
            dtype_name = self.dtype

        return "%s[%s]" % (dtype_name, ", ".join(axes_code_list))

    def specialize(self, values):
        """This does not validate the base type!!"""
        dtype = self.dtype.specialize(values)
        if dtype is not self.dtype:
            return MemoryViewSliceType(dtype, self.axes)

        return self

    def cast_code(self, expr_code):
        return expr_code

    # When memoryviews are increfed currently seems heavily special-cased.
    # Therefore, use our own function for now
    def generate_incref(self, code, name, **kwds):
        pass

    def generate_incref_memoryviewslice(self, code, slice_cname, have_gil):
        # TODO ideally would be done separately
        code.putln("__PYX_INC_MEMVIEW(&%s, %d);" % (slice_cname, int(have_gil)))

    # decref however did look to always apply for memoryview slices
    # with "have_gil" set to True by default
    def generate_xdecref(self, code, cname, nanny, have_gil):
        code.putln("__PYX_XDEC_MEMVIEW(&%s, %d);" % (cname, int(have_gil)))

    def generate_decref(self, code, cname, nanny, have_gil):
        # Fall back to xdecref since we don't care to have a separate decref version for this.
        self.generate_xdecref(code, cname, nanny, have_gil)

    def generate_xdecref_clear(self, code, cname, clear_before_decref, **kwds):
        self.generate_xdecref(code, cname, **kwds)
        code.putln("%s.memview = NULL; %s.data = NULL;" % (cname, cname))

    def generate_decref_clear(self, code, cname, **kwds):
        # memoryviews don't currently distinguish between xdecref and decref
        self.generate_xdecref_clear(code, cname, **kwds)

    # memoryviews don't participate in giveref/gotref
    generate_gotref = generate_xgotref = generate_xgiveref = generate_giveref = lambda *args: None



class BufferType(BaseType):
    #
    #  Delegates most attribute lookups to the base type.
    #  (Anything not defined here or in the BaseType is delegated.)
    #
    # dtype            PyrexType
    # ndim             int
    # mode             str
    # negative_indices bool
    # cast             bool
    # is_buffer        bool
    # writable         bool

    is_buffer = 1
    writable = True

    subtypes = ['dtype']

    def __init__(self, base, dtype, ndim, mode, negative_indices, cast):
        self.base = base
        self.dtype = dtype
        self.ndim = ndim
        self.buffer_ptr_type = CPtrType(dtype)
        self.mode = mode
        self.negative_indices = negative_indices
        self.cast = cast
        self.is_numpy_buffer = self.base.name == "ndarray"

    def can_coerce_to_pyobject(self,env):
        return True

    def can_coerce_from_pyobject(self,env):
        return True

    def as_argument_type(self):
        return self

    def specialize(self, values):
        dtype = self.dtype.specialize(values)
        if dtype is not self.dtype:
            return BufferType(self.base, dtype, self.ndim, self.mode,
                              self.negative_indices, self.cast)
        return self

    def get_entry(self, node):
        from . import Buffer
        assert node.is_name
        return Buffer.BufferEntry(node.entry)

    def __getattr__(self, name):
        return getattr(self.base, name)

    def __repr__(self):
        return "<BufferType %r>" % self.base

    def __str__(self):
        # avoid ', ', as fused functions split the signature string on ', '
        cast_str = ''
        if self.cast:
            cast_str = ',cast=True'

        return "%s[%s,ndim=%d%s]" % (self.base, self.dtype, self.ndim,
                                      cast_str)

    def assignable_from(self, other_type):
        if other_type.is_buffer:
            return (self.same_as(other_type, compare_base=False) and
                    self.base.assignable_from(other_type.base))

        return self.base.assignable_from(other_type)

    def same_as(self, other_type, compare_base=True):
        if not other_type.is_buffer:
            return other_type.same_as(self.base)

        return (self.dtype.same_as(other_type.dtype) and
                self.ndim == other_type.ndim and
                self.mode == other_type.mode and
                self.cast == other_type.cast and
                (not compare_base or self.base.same_as(other_type.base)))


class PyObjectType(PyrexType):
    #
    #  Base class for all Python object types (reference-counted).
    #
    #  buffer_defaults  dict or None     Default options for bu

    name = "object"
    is_pyobject = 1
    default_value = "0"
    declaration_value = "0"
    buffer_defaults = None
    is_extern = False
    is_subclassed = False
    is_gc_simple = False
    builtin_trashcan = False  # builtin type using trashcan
    needs_refcounting = True

    def __str__(self):
        return "Python object"

    def __repr__(self):
        return "<PyObjectType>"

    def can_coerce_to_pyobject(self, env):
        return True

    def can_coerce_from_pyobject(self, env):
        return True

    def default_coerced_ctype(self):
        """The default C type that this Python type coerces to, or None."""
        return None

    def assignable_from(self, src_type):
        # except for pointers, conversion will be attempted
        return not src_type.is_ptr or src_type.is_string or src_type.is_pyunicode_ptr

    def declaration_code(self, entity_code,
            for_display = 0, dll_linkage = None, pyrex = 0):
        if pyrex or for_display:
            base_code = "object"
        else:
            base_code = public_decl("PyObject", dll_linkage)
            entity_code = "*%s" % entity_code
        return self.base_declaration_code(base_code, entity_code)

    def as_pyobject(self, cname):
        if (not self.is_complete()) or self.is_extension_type:
            return "(PyObject *)" + cname
        else:
            return cname

    def py_type_name(self):
        return "object"

    def __lt__(self, other):
        """
        Make sure we sort highest, as instance checking on py_type_name
        ('object') is always true
        """
        return False

    def global_init_code(self, entry, code):
        code.put_init_var_to_py_none(entry, nanny=False)

    def check_for_null_code(self, cname):
        return cname

    def generate_incref(self, code, cname, nanny):
        if nanny:
            code.putln("__Pyx_INCREF(%s);" % self.as_pyobject(cname))
        else:
            code.putln("Py_INCREF(%s);" % self.as_pyobject(cname))

    def generate_xincref(self, code, cname, nanny):
        if nanny:
            code.putln("__Pyx_XINCREF(%s);" % self.as_pyobject(cname))
        else:
            code.putln("Py_XINCREF(%s);" % self.as_pyobject(cname))

    def generate_decref(self, code, cname, nanny, have_gil):
        # have_gil is for the benefit of memoryviewslice - it's ignored here
        assert have_gil
        self._generate_decref(code, cname, nanny, null_check=False, clear=False)

    def generate_xdecref(self, code, cname, nanny, have_gil):
        # in this (and other) PyObjectType functions, have_gil is being
        # passed to provide a common interface with MemoryviewSlice.
        # It's ignored here
        self._generate_decref(code, cname, nanny, null_check=True,
                         clear=False)

    def generate_decref_clear(self, code, cname, clear_before_decref, nanny, have_gil):
        self._generate_decref(code, cname, nanny, null_check=False,
                         clear=True, clear_before_decref=clear_before_decref)

    def generate_xdecref_clear(self, code, cname, clear_before_decref=False, nanny=True, have_gil=None):
        self._generate_decref(code, cname, nanny, null_check=True,
                         clear=True, clear_before_decref=clear_before_decref)

    def generate_gotref(self, code, cname):
        code.putln("__Pyx_GOTREF(%s);" % self.as_pyobject(cname))

    def generate_xgotref(self, code, cname):
        code.putln("__Pyx_XGOTREF(%s);" % self.as_pyobject(cname))

    def generate_giveref(self, code, cname):
        code.putln("__Pyx_GIVEREF(%s);" % self.as_pyobject(cname))

    def generate_xgiveref(self, code, cname):
        code.putln("__Pyx_XGIVEREF(%s);" % self.as_pyobject(cname))

    def generate_decref_set(self, code, cname, rhs_cname):
        code.putln("__Pyx_DECREF_SET(%s, %s);" % (cname, rhs_cname))

    def generate_xdecref_set(self, code, cname, rhs_cname):
        code.putln("__Pyx_XDECREF_SET(%s, %s);" % (cname, rhs_cname))

    def _generate_decref(self, code, cname, nanny, null_check=False,
                    clear=False, clear_before_decref=False):
        prefix = '__Pyx' if nanny else 'Py'
        X = 'X' if null_check else ''

        if clear:
            if clear_before_decref:
                if not nanny:
                    X = ''  # CPython doesn't have a Py_XCLEAR()
                code.putln("%s_%sCLEAR(%s);" % (prefix, X, cname))
            else:
                code.putln("%s_%sDECREF(%s); %s = 0;" % (
                    prefix, X, self.as_pyobject(cname), cname))
        else:
            code.putln("%s_%sDECREF(%s);" % (
                prefix, X, self.as_pyobject(cname)))

    def nullcheck_string(self, cname):
        return cname


builtin_types_that_cannot_create_refcycles = set([
    'object', 'bool', 'int', 'long', 'float', 'complex',
    'bytearray', 'bytes', 'unicode', 'str', 'basestring'
])

builtin_types_with_trashcan = set([
    'dict', 'list', 'set', 'frozenset', 'tuple', 'type',
])


class BuiltinObjectType(PyObjectType):
    #  objstruct_cname  string           Name of PyObject struct

    is_builtin_type = 1
    has_attributes = 1
    base_type = None
    module_name = '__builtin__'
    require_exact = 1

    # fields that let it look like an extension type
    vtabslot_cname = None
    vtabstruct_cname = None
    vtabptr_cname = None
    typedef_flag = True
    is_external = True
    decl_type = 'PyObject'

    def __init__(self, name, cname, objstruct_cname=None):
        self.name = name
        self.cname = cname
        self.typeptr_cname = "(&%s)" % cname
        self.objstruct_cname = objstruct_cname
        self.is_gc_simple = name in builtin_types_that_cannot_create_refcycles
        self.builtin_trashcan = name in builtin_types_with_trashcan
        if name == 'type':
            # Special case the type type, as many C API calls (and other
            # libraries) actually expect a PyTypeObject* for type arguments.
            self.decl_type = objstruct_cname
        if name == 'Exception':
            self.require_exact = 0

    def set_scope(self, scope):
        self.scope = scope
        if scope:
            scope.parent_type = self

    def __str__(self):
        return "%s object" % self.name

    def __repr__(self):
        return "<%s>"% self.cname

    def default_coerced_ctype(self):
        if self.name in ('bytes', 'bytearray'):
            return c_char_ptr_type
        elif self.name == 'bool':
            return c_bint_type
        elif self.name == 'float':
            return c_double_type
        return None

    def assignable_from(self, src_type):
        if isinstance(src_type, BuiltinObjectType):
            if self.name == 'basestring':
                return src_type.name in ('str', 'unicode', 'basestring')
            else:
                return src_type.name == self.name
        elif src_type.is_extension_type:
            # FIXME: This is an ugly special case that we currently
            # keep supporting.  It allows users to specify builtin
            # types as external extension types, while keeping them
            # compatible with the real builtin types.  We already
            # generate a warning for it.  Big TODO: remove!
            return (src_type.module_name == '__builtin__' and
                    src_type.name == self.name)
        else:
            return True

    def typeobj_is_available(self):
        return True

    def attributes_known(self):
        return True

    def subtype_of(self, type):
        return type.is_pyobject and type.assignable_from(self)

    def type_check_function(self, exact=True):
        type_name = self.name
        if type_name == 'str':
            type_check = 'PyString_Check'
        elif type_name == 'basestring':
            type_check = '__Pyx_PyBaseString_Check'
        elif type_name == 'Exception':
            type_check = '__Pyx_PyException_Check'
        elif type_name == 'bytearray':
            type_check = 'PyByteArray_Check'
        elif type_name == 'frozenset':
            type_check = 'PyFrozenSet_Check'
        else:
            type_check = 'Py%s_Check' % type_name.capitalize()
        if exact and type_name not in ('bool', 'slice', 'Exception'):
            type_check += 'Exact'
        return type_check

    def isinstance_code(self, arg):
        return '%s(%s)' % (self.type_check_function(exact=False), arg)

    def type_test_code(self, arg, notnone=False, exact=True):
        type_check = self.type_check_function(exact=exact)
        check = 'likely(%s(%s))' % (type_check, arg)
        if not notnone:
            check += '||((%s) == Py_None)' % arg
        if self.name == 'basestring':
            name = '(PY_MAJOR_VERSION < 3 ? "basestring" : "str")'
        else:
            name = '"%s"' % self.name
        return check + ' || __Pyx_RaiseUnexpectedTypeError(%s, %s)' % (name, arg)

    def declaration_code(self, entity_code,
            for_display = 0, dll_linkage = None, pyrex = 0):
        if pyrex or for_display:
            base_code = self.name
        else:
            base_code = public_decl(self.decl_type, dll_linkage)
            entity_code = "*%s" % entity_code
        return self.base_declaration_code(base_code, entity_code)

    def as_pyobject(self, cname):
        if self.decl_type == 'PyObject':
            return cname
        else:
            return "(PyObject *)" + cname

    def cast_code(self, expr_code, to_object_struct = False):
        return "((%s*)%s)" % (
            to_object_struct and self.objstruct_cname or self.decl_type,  # self.objstruct_cname may be None
            expr_code)

    def py_type_name(self):
        return self.name



class PyExtensionType(PyObjectType):
    #
    #  A Python extension type.
    #
    #  name             string
    #  scope            CClassScope      Attribute namespace
    #  visibility       string
    #  typedef_flag     boolean
    #  base_type        PyExtensionType or None
    #  module_name      string or None   Qualified name of defining module
    #  objstruct_cname  string           Name of PyObject struct
    #  objtypedef_cname string           Name of PyObject struct typedef
    #  typeobj_cname    string or None   C code fragment referring to type object
    #  typeptr_cname    string or None   Name of pointer to external type object
    #  vtabslot_cname   string           Name of C method table member
    #  vtabstruct_cname string           Name of C method table struct
    #  vtabptr_cname    string           Name of pointer to C method table
    #  vtable_cname     string           Name of C method table definition
    #  early_init       boolean          Whether to initialize early (as opposed to during module execution).
    #  defered_declarations [thunk]      Used to declare class hierarchies in order
    #  check_size       'warn', 'error', 'ignore'    What to do if tp_basicsize does not match

    is_extension_type = 1
    has_attributes = 1
    early_init = 1

    objtypedef_cname = None

    def __init__(self, name, typedef_flag, base_type, is_external=0, check_size=None):
        self.name = name
        self.scope = None
        self.typedef_flag = typedef_flag
        if base_type is not None:
            base_type.is_subclassed = True
        self.base_type = base_type
        self.module_name = None
        self.objstruct_cname = None
        self.typeobj_cname = None
        self.typeptr_cname = None
        self.vtabslot_cname = None
        self.vtabstruct_cname = None
        self.vtabptr_cname = None
        self.vtable_cname = None
        self.is_external = is_external
        self.check_size = check_size or 'warn'
        self.defered_declarations = []

    def set_scope(self, scope):
        self.scope = scope
        if scope:
            scope.parent_type = self

    def needs_nonecheck(self):
        return True

    def subtype_of_resolved_type(self, other_type):
        if other_type.is_extension_type or other_type.is_builtin_type:
            return self is other_type or (
                self.base_type and self.base_type.subtype_of(other_type))
        else:
            return other_type is py_object_type

    def typeobj_is_available(self):
        # Do we have a pointer to the type object?
        return self.typeptr_cname

    def typeobj_is_imported(self):
        # If we don't know the C name of the type object but we do
        # know which module it's defined in, it will be imported.
        return self.typeobj_cname is None and self.module_name is not None

    def assignable_from(self, src_type):
        if self == src_type:
            return True
        if isinstance(src_type, PyExtensionType):
            if src_type.base_type is not None:
                return self.assignable_from(src_type.base_type)
        if isinstance(src_type, BuiltinObjectType):
            # FIXME: This is an ugly special case that we currently
            # keep supporting.  It allows users to specify builtin
            # types as external extension types, while keeping them
            # compatible with the real builtin types.  We already
            # generate a warning for it.  Big TODO: remove!
            return (self.module_name == '__builtin__' and
                    self.name == src_type.name)
        return False

    def declaration_code(self, entity_code,
            for_display = 0, dll_linkage = None, pyrex = 0, deref = 0):
        if pyrex or for_display:
            base_code = self.name
        else:
            if self.typedef_flag:
                objstruct = self.objstruct_cname
            else:
                objstruct = "struct %s" % self.objstruct_cname
            base_code = public_decl(objstruct, dll_linkage)
            if deref:
                assert not entity_code
            else:
                entity_code = "*%s" % entity_code
        return self.base_declaration_code(base_code, entity_code)

    def type_test_code(self, py_arg, notnone=False):

        none_check = "((%s) == Py_None)" % py_arg
        type_check = "likely(__Pyx_TypeTest(%s, %s))" % (
            py_arg, self.typeptr_cname)
        if notnone:
            return type_check
        else:
            return "likely(%s || %s)" % (none_check, type_check)

    def attributes_known(self):
        return self.scope is not None

    def __str__(self):
        return self.name

    def __repr__(self):
        return "<PyExtensionType %s%s>" % (self.scope.class_name,
            ("", " typedef")[self.typedef_flag])

    def py_type_name(self):
        if not self.module_name:
            return self.name

        return "__import__(%r, None, None, ['']).%s" % (self.module_name,
                                                        self.name)

class CType(PyrexType):
    #
    #  Base class for all C types (non-reference-counted).
    #
    #  to_py_function     string     C function for converting to Python object
    #  from_py_function   string     C function for constructing from Python object
    #

    to_py_function = None
    from_py_function = None
    exception_value = None
    exception_check = 1

    def create_to_py_utility_code(self, env):
        return self.to_py_function is not None

    def create_from_py_utility_code(self, env):
        return self.from_py_function is not None

    def can_coerce_to_pyobject(self, env):
        return self.create_to_py_utility_code(env)

    def can_coerce_from_pyobject(self, env):
        return self.create_from_py_utility_code(env)

    def error_condition(self, result_code):
        conds = []
        if self.is_string or self.is_pyunicode_ptr:
            conds.append("(!%s)" % result_code)
        elif self.exception_value is not None:
            conds.append("(%s == (%s)%s)" % (result_code, self.sign_and_name(), self.exception_value))
        if self.exception_check:
            conds.append("PyErr_Occurred()")
        if len(conds) > 0:
            return " && ".join(conds)
        else:
            return 0

    def to_py_call_code(self, source_code, result_code, result_type, to_py_function=None):
        func = self.to_py_function if to_py_function is None else to_py_function
        assert func
        if self.is_string or self.is_cpp_string:
            if result_type.is_builtin_type:
                result_type_name = result_type.name
                if result_type_name in ('bytes', 'str', 'unicode'):
                    func = func.replace("Object", result_type_name.title(), 1)
                elif result_type_name == 'bytearray':
                    func = func.replace("Object", "ByteArray", 1)
        return '%s = %s(%s)' % (
            result_code,
            func,
            source_code or 'NULL')

    def from_py_call_code(self, source_code, result_code, error_pos, code,
                          from_py_function=None, error_condition=None):
        return self._assign_from_py_code(
            source_code, result_code, error_pos, code, from_py_function, error_condition)



class PythranExpr(CType):
    # Pythran object of a given type

    to_py_function = "__Pyx_pythran_to_python"
    is_pythran_expr = True
    writable = True
    has_attributes = 1

    def __init__(self, pythran_type, org_buffer=None):
        self.org_buffer = org_buffer
        self.pythran_type = pythran_type
        self.name = self.pythran_type
        self.cname = self.pythran_type
        self.from_py_function = "from_python<%s>" % (self.pythran_type)
        self.scope = None

    def declaration_code(self, entity_code, for_display=0, dll_linkage=None, pyrex=0):
        assert not pyrex
        return "%s %s" % (self.cname, entity_code)

    def attributes_known(self):
        if self.scope is None:
            from . import Symtab
            # FIXME: fake C scope, might be better represented by a struct or C++ class scope
            self.scope = scope = Symtab.CClassScope('', None, visibility="extern")
            scope.parent_type = self
            scope.directives = {}

            scope.declare_var("ndim", c_long_type, pos=None, cname="value", is_cdef=True)
            scope.declare_cproperty(
                "shape", c_ptr_type(c_long_type), "__Pyx_PythranShapeAccessor",
                doc="Pythran array shape",
                visibility="extern",
                nogil=True,
            )

        return True

    def __eq__(self, other):
        return isinstance(other, PythranExpr) and self.pythran_type == other.pythran_type

    def __ne__(self, other):
        return not (isinstance(other, PythranExpr) and self.pythran_type == other.pythran_type)

    def __hash__(self):
        return hash(self.pythran_type)


class CConstOrVolatileType(BaseType):
    "A C const or volatile type"

    subtypes = ['cv_base_type']

    is_cv_qualified = 1

    def __init__(self, base_type, is_const=0, is_volatile=0):
        self.cv_base_type = base_type
        self.is_const = is_const
        self.is_volatile = is_volatile
        if base_type.has_attributes and base_type.scope is not None:
            from .Symtab import CConstOrVolatileScope
            self.scope = CConstOrVolatileScope(base_type.scope, is_const, is_volatile)

    def cv_string(self):
        cvstring = ""
        if self.is_const:
            cvstring = "const " + cvstring
        if self.is_volatile:
            cvstring = "volatile " + cvstring
        return cvstring

    def __repr__(self):
        return "<CConstOrVolatileType %s%r>" % (self.cv_string(), self.cv_base_type)

    def __str__(self):
        return self.declaration_code("", for_display=1)

    def declaration_code(self, entity_code,
            for_display = 0, dll_linkage = None, pyrex = 0):
        cv = self.cv_string()
        if for_display or pyrex:
            return cv + self.cv_base_type.declaration_code(entity_code, for_display, dll_linkage, pyrex)
        else:
            return self.cv_base_type.declaration_code(cv + entity_code, for_display, dll_linkage, pyrex)

    def specialize(self, values):
        base_type = self.cv_base_type.specialize(values)
        if base_type == self.cv_base_type:
            return self
        return CConstOrVolatileType(base_type,
                self.is_const, self.is_volatile)

    def deduce_template_params(self, actual):
        return self.cv_base_type.deduce_template_params(actual)

    def can_coerce_to_pyobject(self, env):
        return self.cv_base_type.can_coerce_to_pyobject(env)

    def can_coerce_from_pyobject(self, env):
        return self.cv_base_type.can_coerce_from_pyobject(env)

    def create_to_py_utility_code(self, env):
        if self.cv_base_type.create_to_py_utility_code(env):
            self.to_py_function = self.cv_base_type.to_py_function
            return True

    def same_as_resolved_type(self, other_type):
        if other_type.is_cv_qualified:
            return self.cv_base_type.same_as_resolved_type(other_type.cv_base_type)
        # Accept cv LHS <- non-cv RHS.
        return self.cv_base_type.same_as_resolved_type(other_type)

    def __getattr__(self, name):
        return getattr(self.cv_base_type, name)


def CConstType(base_type):
    return CConstOrVolatileType(base_type, is_const=1)


class FusedType(CType):
    """
    Represents a Fused Type. All it needs to do is keep track of the types
    it aggregates, as it will be replaced with its specific version wherever
    needed.

    See http://wiki.cython.org/enhancements/fusedtypes

    types           [PyrexType]             is the list of types to be fused
    name            str                     the name of the ctypedef
    """

    is_fused = 1
    exception_check = 0

    def __init__(self, types, name=None):
        # Use list rather than set to preserve order (list should be short).
        flattened_types = []
        for t in types:
            if t.is_fused:
                # recursively merge in subtypes
                for subtype in t.types:
                    if subtype not in flattened_types:
                        flattened_types.append(subtype)
            elif t not in flattened_types:
                flattened_types.append(t)
        self.types = flattened_types
        self.name = name

    def declaration_code(self, entity_code, for_display = 0,
                         dll_linkage = None, pyrex = 0):
        if pyrex or for_display:
            return self.name

        raise Exception("This may never happen, please report a bug")

    def __repr__(self):
        return 'FusedType(name=%r)' % self.name

    def specialize(self, values):
        if self in values:
            return values[self]
        else:
            raise CannotSpecialize()

    def get_fused_types(self, result=None, seen=None):
        if result is None:
            return [self]

        if self not in seen:
            result.append(self)
            seen.add(self)


class CVoidType(CType):
    #
    #   C "void" type
    #

    is_void = 1
    to_py_function = "__Pyx_void_to_None"

    def __repr__(self):
        return "<CVoidType>"

    def declaration_code(self, entity_code,
            for_display = 0, dll_linkage = None, pyrex = 0):
        if pyrex or for_display:
            base_code = "void"
        else:
            base_code = public_decl("void", dll_linkage)
        return self.base_declaration_code(base_code, entity_code)

    def is_complete(self):
        return 0

class InvisibleVoidType(CVoidType):
    #
    #   For use with C++ constructors and destructors return types.
    #   Acts like void, but does not print out a declaration.
    #
    def declaration_code(self, entity_code,
            for_display = 0, dll_linkage = None, pyrex = 0):
        if pyrex or for_display:
            base_code = "[void]"
        else:
            base_code = public_decl("", dll_linkage)
        return self.base_declaration_code(base_code, entity_code)


class CNumericType(CType):
    #
    #   Base class for all C numeric types.
    #
    #   rank      integer     Relative size
    #   signed    integer     0 = unsigned, 1 = unspecified, 2 = explicitly signed
    #

    is_numeric = 1
    default_value = "0"
    has_attributes = True
    scope = None

    sign_words = ("unsigned ", "", "signed ")

    def __init__(self, rank, signed = 1):
        self.rank = rank
        if rank > 0 and signed == SIGNED:
            # Signed is meaningless for anything but char, and complicates
            # type promotion.
            signed = 1
        self.signed = signed

    def sign_and_name(self):
        s = self.sign_words[self.signed]
        n = rank_to_type_name[self.rank]
        return s + n

    def __repr__(self):
        return "<CNumericType %s>" % self.sign_and_name()

    def declaration_code(self, entity_code,
            for_display = 0, dll_linkage = None, pyrex = 0):
        type_name = self.sign_and_name()
        if pyrex or for_display:
            base_code = type_name.replace('PY_LONG_LONG', 'long long')
        else:
            base_code = public_decl(type_name, dll_linkage)
        base_code = StringEncoding.EncodedString(base_code)
        return self.base_declaration_code(base_code, entity_code)

    def attributes_known(self):
        if self.scope is None:
            from . import Symtab
            self.scope = scope = Symtab.CClassScope(
                    '',
                    None,
                    visibility="extern")
            scope.parent_type = self
            scope.directives = {}
            scope.declare_cfunction(
                    "conjugate",
                    CFuncType(self, [CFuncTypeArg("self", self, None)], nogil=True),
                    pos=None,
                    defining=1,
                    cname=" ")
        return True

    def __lt__(self, other):
        """Sort based on rank, preferring signed over unsigned"""
        if other.is_numeric:
            return self.rank > other.rank and self.signed >= other.signed

        # Prefer numeric types over others
        return True

    def py_type_name(self):
        if self.rank <= 4:
            return "(int, long)"
        return "float"


class ForbidUseClass:
    def __repr__(self):
        raise RuntimeError()
    def __str__(self):
        raise RuntimeError()
ForbidUse = ForbidUseClass()


class CIntLike(object):
    """Mixin for shared behaviour of C integers and enums.
    """
    to_py_function = None
    from_py_function = None
    to_pyunicode_utility = None
    default_format_spec = 'd'

    def can_coerce_to_pyobject(self, env):
        return True

    def can_coerce_from_pyobject(self, env):
        return True

    def create_to_py_utility_code(self, env):
        if type(self).to_py_function is None:
            self.to_py_function = "__Pyx_PyInt_From_" + self.specialization_name()
            env.use_utility_code(TempitaUtilityCode.load_cached(
                "CIntToPy", "TypeConversion.c",
                context={"TYPE": self.empty_declaration_code(),
                         "TO_PY_FUNCTION": self.to_py_function}))
        return True

    def create_from_py_utility_code(self, env):
        if type(self).from_py_function is None:
            self.from_py_function = "__Pyx_PyInt_As_" + self.specialization_name()
            env.use_utility_code(TempitaUtilityCode.load_cached(
                "CIntFromPy", "TypeConversion.c",
                context={"TYPE": self.empty_declaration_code(),
                         "FROM_PY_FUNCTION": self.from_py_function}))
        return True

    @staticmethod
    def _parse_format(format_spec):
        padding = ' '
        if not format_spec:
            return ('d', 0, padding)
        format_type = format_spec[-1]
        if format_type in ('o', 'd', 'x', 'X'):
            prefix = format_spec[:-1]
        elif format_type.isdigit():
            format_type = 'd'
            prefix = format_spec
        else:
            return (None, 0, padding)
        if not prefix:
            return (format_type, 0, padding)
        if prefix[0] == '-':
            prefix = prefix[1:]
        if prefix and prefix[0] == '0':
            padding = '0'
            prefix = prefix.lstrip('0')
        if prefix.isdigit():
            return (format_type, int(prefix), padding)
        return (None, 0, padding)

    def can_coerce_to_pystring(self, env, format_spec=None):
        format_type, width, padding = self._parse_format(format_spec)
        return format_type is not None and width <= 2**30

    def convert_to_pystring(self, cvalue, code, format_spec=None):
        if self.to_pyunicode_utility is None:
            utility_code_name = "__Pyx_PyUnicode_From_" + self.specialization_name()
            to_pyunicode_utility = TempitaUtilityCode.load_cached(
                "CIntToPyUnicode", "TypeConversion.c",
                context={"TYPE": self.empty_declaration_code(),
                         "TO_PY_FUNCTION": utility_code_name})
            self.to_pyunicode_utility = (utility_code_name, to_pyunicode_utility)
        else:
            utility_code_name, to_pyunicode_utility = self.to_pyunicode_utility
        code.globalstate.use_utility_code(to_pyunicode_utility)
        format_type, width, padding_char = self._parse_format(format_spec)
        return "%s(%s, %d, '%s', '%s')" % (utility_code_name, cvalue, width, padding_char, format_type)


class CIntType(CIntLike, CNumericType):

    is_int = 1
    typedef_flag = 0
    exception_value = -1

    def get_to_py_type_conversion(self):
        if self.rank < list(rank_to_type_name).index('int'):
            # This assumes sizeof(short) < sizeof(int)
            return "PyInt_FromLong"
        else:
            # Py{Int|Long}_From[Unsigned]Long[Long]
            Prefix = "Int"
            SignWord = ""
            TypeName = "Long"
            if not self.signed:
                Prefix = "Long"
                SignWord = "Unsigned"
            if self.rank >= list(rank_to_type_name).index('PY_LONG_LONG'):
                Prefix = "Long"
                TypeName = "LongLong"
            return "Py%s_From%s%s" % (Prefix, SignWord, TypeName)

    def assignable_from_resolved_type(self, src_type):
        return src_type.is_int or src_type.is_enum or src_type is error_type

    def invalid_value(self):
        if rank_to_type_name[int(self.rank)] == 'char':
            return "'?'"
        else:
            # We do not really know the size of the type, so return
            # a 32-bit literal and rely on casting to final type. It will
            # be negative for signed ints, which is good.
            return "0xbad0bad0"

    def overflow_check_binop(self, binop, env, const_rhs=False):
        env.use_utility_code(UtilityCode.load("Common", "Overflow.c"))
        type = self.empty_declaration_code()
        name = self.specialization_name()
        if binop == "lshift":
            env.use_utility_code(TempitaUtilityCode.load_cached(
                "LeftShift", "Overflow.c",
                context={'TYPE': type, 'NAME': name, 'SIGNED': self.signed}))
        else:
            if const_rhs:
                binop += "_const"
            if type in ('int', 'long', 'long long'):
                env.use_utility_code(TempitaUtilityCode.load_cached(
                    "BaseCaseSigned", "Overflow.c",
                    context={'INT': type, 'NAME': name}))
            elif type in ('unsigned int', 'unsigned long', 'unsigned long long'):
                env.use_utility_code(TempitaUtilityCode.load_cached(
                    "BaseCaseUnsigned", "Overflow.c",
                    context={'UINT': type, 'NAME': name}))
            elif self.rank <= 1:
                # sizeof(short) < sizeof(int)
                return "__Pyx_%s_%s_no_overflow" % (binop, name)
            else:
                _load_overflow_base(env)
                env.use_utility_code(TempitaUtilityCode.load_cached(
                    "SizeCheck", "Overflow.c",
                    context={'TYPE': type, 'NAME': name}))
                env.use_utility_code(TempitaUtilityCode.load_cached(
                    "Binop", "Overflow.c",
                    context={'TYPE': type, 'NAME': name, 'BINOP': binop}))
        return "__Pyx_%s_%s_checking_overflow" % (binop, name)


def _load_overflow_base(env):
    env.use_utility_code(UtilityCode.load("Common", "Overflow.c"))
    for type in ('int', 'long', 'long long'):
        env.use_utility_code(TempitaUtilityCode.load_cached(
            "BaseCaseSigned", "Overflow.c",
            context={'INT': type, 'NAME': type.replace(' ', '_')}))
    for type in ('unsigned int', 'unsigned long', 'unsigned long long'):
        env.use_utility_code(TempitaUtilityCode.load_cached(
            "BaseCaseUnsigned", "Overflow.c",
            context={'UINT': type, 'NAME': type.replace(' ', '_')}))


class CAnonEnumType(CIntType):

    is_enum = 1

    def sign_and_name(self):
        return 'int'


class CReturnCodeType(CIntType):

    to_py_function = "__Pyx_Owned_Py_None"

    is_returncode = True
    exception_check = False
    default_format_spec = ''

    def can_coerce_to_pystring(self, env, format_spec=None):
        return not format_spec

    def convert_to_pystring(self, cvalue, code, format_spec=None):
        return "__Pyx_NewRef(%s)" % code.globalstate.get_py_string_const(StringEncoding.EncodedString("None")).cname


class CBIntType(CIntType):

    to_py_function = "__Pyx_PyBool_FromLong"
    from_py_function = "__Pyx_PyObject_IsTrue"
    exception_check = 1  # for C++ bool
    default_format_spec = ''

    def can_coerce_to_pystring(self, env, format_spec=None):
        return not format_spec or super(CBIntType, self).can_coerce_to_pystring(env, format_spec)

    def convert_to_pystring(self, cvalue, code, format_spec=None):
        if format_spec:
            return super(CBIntType, self).convert_to_pystring(cvalue, code, format_spec)
        # NOTE: no caching here as the string constant cnames depend on the current module
        utility_code_name = "__Pyx_PyUnicode_FromBInt_" + self.specialization_name()
        to_pyunicode_utility = TempitaUtilityCode.load_cached(
            "CBIntToPyUnicode", "TypeConversion.c", context={
                "TRUE_CONST":  code.globalstate.get_py_string_const(StringEncoding.EncodedString("True")).cname,
                "FALSE_CONST": code.globalstate.get_py_string_const(StringEncoding.EncodedString("False")).cname,
                "TO_PY_FUNCTION": utility_code_name,
            })
        code.globalstate.use_utility_code(to_pyunicode_utility)
        return "%s(%s)" % (utility_code_name, cvalue)

    def declaration_code(self, entity_code,
            for_display = 0, dll_linkage = None, pyrex = 0):
        if for_display:
            base_code = 'bool'
        elif pyrex:
            base_code = 'bint'
        else:
            base_code = public_decl('int', dll_linkage)
        return self.base_declaration_code(base_code, entity_code)

    def __repr__(self):
        return "<CNumericType bint>"

    def __str__(self):
        return 'bint'

    def py_type_name(self):
        return "bool"


class CPyUCS4IntType(CIntType):
    # Py_UCS4

    is_unicode_char = True

    # Py_UCS4 coerces from and to single character unicode strings (or
    # at most two characters on 16bit Unicode builds), but we also
    # allow Python integers as input.  The value range for Py_UCS4
    # is 0..1114111, which is checked when converting from an integer
    # value.

    to_py_function = "PyUnicode_FromOrdinal"
    from_py_function = "__Pyx_PyObject_AsPy_UCS4"

    def can_coerce_to_pystring(self, env, format_spec=None):
        return False  # does the right thing anyway

    def create_from_py_utility_code(self, env):
        env.use_utility_code(UtilityCode.load_cached("ObjectAsUCS4", "TypeConversion.c"))
        return True

    def sign_and_name(self):
        return "Py_UCS4"


class CPyUnicodeIntType(CIntType):
    # Py_UNICODE

    is_unicode_char = True

    # Py_UNICODE coerces from and to single character unicode strings,
    # but we also allow Python integers as input.  The value range for
    # Py_UNICODE is 0..1114111, which is checked when converting from
    # an integer value.

    to_py_function = "PyUnicode_FromOrdinal"
    from_py_function = "__Pyx_PyObject_AsPy_UNICODE"

    def can_coerce_to_pystring(self, env, format_spec=None):
        return False  # does the right thing anyway

    def create_from_py_utility_code(self, env):
        env.use_utility_code(UtilityCode.load_cached("ObjectAsPyUnicode", "TypeConversion.c"))
        return True

    def sign_and_name(self):
        return "Py_UNICODE"


class CPyHashTType(CIntType):

    to_py_function = "__Pyx_PyInt_FromHash_t"
    from_py_function = "__Pyx_PyInt_AsHash_t"

    def sign_and_name(self):
        return "Py_hash_t"

class CPySSizeTType(CIntType):

    to_py_function = "PyInt_FromSsize_t"
    from_py_function = "__Pyx_PyIndex_AsSsize_t"

    def sign_and_name(self):
        return "Py_ssize_t"

class CSSizeTType(CIntType):

    to_py_function = "PyInt_FromSsize_t"
    from_py_function = "PyInt_AsSsize_t"

    def sign_and_name(self):
        return "Py_ssize_t"

class CSizeTType(CIntType):

    to_py_function = "__Pyx_PyInt_FromSize_t"

    def sign_and_name(self):
        return "size_t"

class CPtrdiffTType(CIntType):

    def sign_and_name(self):
        return "ptrdiff_t"


class CFloatType(CNumericType):

    is_float = 1
    to_py_function = "PyFloat_FromDouble"
    from_py_function = "__pyx_PyFloat_AsDouble"

    exception_value = -1

    def __init__(self, rank, math_h_modifier = ''):
        CNumericType.__init__(self, rank, 1)
        self.math_h_modifier = math_h_modifier
        if rank == RANK_FLOAT:
            self.from_py_function = "__pyx_PyFloat_AsFloat"

    def assignable_from_resolved_type(self, src_type):
        return (src_type.is_numeric and not src_type.is_complex) or src_type is error_type

    def invalid_value(self):
        return Naming.PYX_NAN

class CComplexType(CNumericType):

    is_complex = 1
    to_py_function = "__pyx_PyComplex_FromComplex"
    has_attributes = 1
    scope = None

    def __init__(self, real_type):
        while real_type.is_typedef and not real_type.typedef_is_external:
            real_type = real_type.typedef_base_type
        self.funcsuffix = "_%s" % real_type.specialization_name()
        if real_type.is_float:
            self.math_h_modifier = real_type.math_h_modifier
        else:
            self.math_h_modifier = "_UNUSED"

        self.real_type = real_type
        CNumericType.__init__(self, real_type.rank + 0.5, real_type.signed)
        self.binops = {}
        self.from_parts = "%s_from_parts" % self.specialization_name()
        self.default_value = "%s(0, 0)" % self.from_parts

    def __eq__(self, other):
        if isinstance(self, CComplexType) and isinstance(other, CComplexType):
            return self.real_type == other.real_type
        else:
            return False

    def __ne__(self, other):
        if isinstance(self, CComplexType) and isinstance(other, CComplexType):
            return self.real_type != other.real_type
        else:
            return True

    def __lt__(self, other):
        if isinstance(self, CComplexType) and isinstance(other, CComplexType):
            return self.real_type < other.real_type
        else:
            # this is arbitrary, but it makes sure we always have
            # *some* kind of order
            return False

    def __hash__(self):
        return ~hash(self.real_type)

    def declaration_code(self, entity_code,
            for_display = 0, dll_linkage = None, pyrex = 0):
        if pyrex or for_display:
            real_code = self.real_type.declaration_code("", for_display, dll_linkage, pyrex)
            base_code = "%s complex" % real_code
        else:
            base_code = public_decl(self.sign_and_name(), dll_linkage)
        return self.base_declaration_code(base_code, entity_code)

    def sign_and_name(self):
        real_type_name = self.real_type.specialization_name()
        real_type_name = real_type_name.replace('long__double','long_double')
        real_type_name = real_type_name.replace('PY_LONG_LONG','long_long')
        return Naming.type_prefix + real_type_name + "_complex"

    def assignable_from(self, src_type):
        # Temporary hack/feature disabling, see #441
        if (not src_type.is_complex and src_type.is_numeric and src_type.is_typedef
                and src_type.typedef_is_external):
            return False
        elif src_type.is_pyobject:
            return True
        else:
            return super(CComplexType, self).assignable_from(src_type)

    def assignable_from_resolved_type(self, src_type):
        return (src_type.is_complex and self.real_type.assignable_from_resolved_type(src_type.real_type)
            or src_type.is_numeric and self.real_type.assignable_from_resolved_type(src_type)
            or src_type is error_type)

    def attributes_known(self):
        if self.scope is None:
            from . import Symtab
            self.scope = scope = Symtab.CClassScope(
                    '',
                    None,
                    visibility="extern")
            scope.parent_type = self
            scope.directives = {}
            scope.declare_var("real", self.real_type, None, cname="real", is_cdef=True)
            scope.declare_var("imag", self.real_type, None, cname="imag", is_cdef=True)
            scope.declare_cfunction(
                    "conjugate",
                    CFuncType(self, [CFuncTypeArg("self", self, None)], nogil=True),
                    pos=None,
                    defining=1,
                    cname="__Pyx_c_conj%s" % self.funcsuffix)

        return True

    def _utility_code_context(self):
        return {
            'type': self.empty_declaration_code(),
            'type_name': self.specialization_name(),
            'real_type': self.real_type.empty_declaration_code(),
            'func_suffix': self.funcsuffix,
            'm': self.math_h_modifier,
            'is_float': int(self.real_type.is_float)
        }

    def create_declaration_utility_code(self, env):
        # This must always be run, because a single CComplexType instance can be shared
        # across multiple compilations (the one created in the module scope)
        env.use_utility_code(UtilityCode.load_cached('Header', 'Complex.c'))
        env.use_utility_code(UtilityCode.load_cached('RealImag', 'Complex.c'))
        env.use_utility_code(TempitaUtilityCode.load_cached(
            'Declarations', 'Complex.c', self._utility_code_context()))
        env.use_utility_code(TempitaUtilityCode.load_cached(
            'Arithmetic', 'Complex.c', self._utility_code_context()))
        return True

    def can_coerce_to_pyobject(self, env):
        return True

    def can_coerce_from_pyobject(self, env):
        return True

    def create_to_py_utility_code(self, env):
        env.use_utility_code(UtilityCode.load_cached('ToPy', 'Complex.c'))
        return True

    def create_from_py_utility_code(self, env):
        env.use_utility_code(TempitaUtilityCode.load_cached(
            'FromPy', 'Complex.c', self._utility_code_context()))
        self.from_py_function = "__Pyx_PyComplex_As_" + self.specialization_name()
        return True

    def lookup_op(self, nargs, op):
        try:
            return self.binops[nargs, op]
        except KeyError:
            pass
        try:
            op_name = complex_ops[nargs, op]
            self.binops[nargs, op] = func_name = "__Pyx_c_%s%s" % (op_name, self.funcsuffix)
            return func_name
        except KeyError:
            return None

    def unary_op(self, op):
        return self.lookup_op(1, op)

    def binary_op(self, op):
        return self.lookup_op(2, op)

    def py_type_name(self):
        return "complex"

    def cast_code(self, expr_code):
        return expr_code

complex_ops = {
    (1, '-'): 'neg',
    (1, 'zero'): 'is_zero',
    (2, '+'): 'sum',
    (2, '-'): 'diff',
    (2, '*'): 'prod',
    (2, '/'): 'quot',
    (2, '**'): 'pow',
    (2, '=='): 'eq',
}


class CPyTSSTType(CType):
    #
    #   PEP-539 "Py_tss_t" type
    #

    declaration_value = "Py_tss_NEEDS_INIT"

    def __repr__(self):
        return "<Py_tss_t>"

    def declaration_code(self, entity_code,
                         for_display=0, dll_linkage=None, pyrex=0):
        if pyrex or for_display:
            base_code = "Py_tss_t"
        else:
            base_code = public_decl("Py_tss_t", dll_linkage)
        return self.base_declaration_code(base_code, entity_code)


class CPointerBaseType(CType):
    # common base type for pointer/array types
    #
    #  base_type     CType              Reference type

    subtypes = ['base_type']

    def __init__(self, base_type):
        self.base_type = base_type
        if base_type.is_cv_qualified:
            base_type = base_type.cv_base_type
        for char_type in (c_char_type, c_uchar_type, c_schar_type):
            if base_type.same_as(char_type):
                self.is_string = 1
                break
        else:
            if base_type.same_as(c_py_unicode_type):
                self.is_pyunicode_ptr = 1

        if self.is_string and not base_type.is_error:
            if base_type.signed == 2:
                self.to_py_function = "__Pyx_PyObject_FromCString"
                if self.is_ptr:
                    self.from_py_function = "__Pyx_PyObject_As%sSString"
            elif base_type.signed:
                self.to_py_function = "__Pyx_PyObject_FromString"
                if self.is_ptr:
                    self.from_py_function = "__Pyx_PyObject_As%sString"
            else:
                self.to_py_function = "__Pyx_PyObject_FromCString"
                if self.is_ptr:
                    self.from_py_function = "__Pyx_PyObject_As%sUString"
            if self.is_ptr:
                self.from_py_function %= '' if self.base_type.is_const else 'Writable'
            self.exception_value = "NULL"
        elif self.is_pyunicode_ptr and not base_type.is_error:
            self.to_py_function = "__Pyx_PyUnicode_FromUnicode"
            if self.is_ptr:
                self.from_py_function = "__Pyx_PyUnicode_AsUnicode"
            self.exception_value = "NULL"

    def py_type_name(self):
        if self.is_string:
            return "bytes"
        elif self.is_pyunicode_ptr:
            return "unicode"
        else:
            return super(CPointerBaseType, self).py_type_name()

    def literal_code(self, value):
        if self.is_string:
            assert isinstance(value, str)
            return '"%s"' % StringEncoding.escape_byte_string(value)
        return str(value)


class CArrayType(CPointerBaseType):
    #  base_type     CType              Element type
    #  size          integer or None    Number of elements

    is_array = 1
    to_tuple_function = None

    def __init__(self, base_type, size):
        super(CArrayType, self).__init__(base_type)
        self.size = size

    def __eq__(self, other):
        if isinstance(other, CType) and other.is_array and self.size == other.size:
            return self.base_type.same_as(other.base_type)
        return False

    def __hash__(self):
        return hash(self.base_type) + 28  # arbitrarily chosen offset

    def __repr__(self):
        return "<CArrayType %s %s>" % (self.size, repr(self.base_type))

    def same_as_resolved_type(self, other_type):
        return ((other_type.is_array and
            self.base_type.same_as(other_type.base_type))
                or other_type is error_type)

    def assignable_from_resolved_type(self, src_type):
        # C arrays are assigned by value, either Python containers or C arrays/pointers
        if src_type.is_pyobject:
            return True
        if src_type.is_ptr or src_type.is_array:
            return self.base_type.assignable_from(src_type.base_type)
        return False

    def element_ptr_type(self):
        return c_ptr_type(self.base_type)

    def declaration_code(self, entity_code,
            for_display = 0, dll_linkage = None, pyrex = 0):
        if self.size is not None:
            dimension_code = self.size
        else:
            dimension_code = ""
        if entity_code.startswith("*"):
            entity_code = "(%s)" % entity_code
        return self.base_type.declaration_code(
            "%s[%s]" % (entity_code, dimension_code),
            for_display, dll_linkage, pyrex)

    def as_argument_type(self):
        return c_ptr_type(self.base_type)

    def is_complete(self):
        return self.size is not None

    def specialize(self, values):
        base_type = self.base_type.specialize(values)
        if base_type == self.base_type:
            return self
        else:
            return CArrayType(base_type, self.size)

    def deduce_template_params(self, actual):
        if isinstance(actual, CArrayType):
            return self.base_type.deduce_template_params(actual.base_type)
        else:
            return {}

    def can_coerce_to_pyobject(self, env):
        return self.base_type.can_coerce_to_pyobject(env)

    def can_coerce_from_pyobject(self, env):
        return self.base_type.can_coerce_from_pyobject(env)

    def create_to_py_utility_code(self, env):
        if self.to_py_function is not None:
            return self.to_py_function
        if not self.base_type.create_to_py_utility_code(env):
            return False

        safe_typename = self.base_type.specialization_name()
        to_py_function = "__Pyx_carray_to_py_%s" % safe_typename
        to_tuple_function = "__Pyx_carray_to_tuple_%s" % safe_typename

        from .UtilityCode import CythonUtilityCode
        context = {
            'cname': to_py_function,
            'to_tuple_cname': to_tuple_function,
            'base_type': self.base_type,
        }
        env.use_utility_code(CythonUtilityCode.load(
            "carray.to_py", "CConvert.pyx",
            outer_module_scope=env.global_scope(),  # need access to types declared in module
            context=context, compiler_directives=dict(env.global_scope().directives)))
        self.to_tuple_function = to_tuple_function
        self.to_py_function = to_py_function
        return True

    def to_py_call_code(self, source_code, result_code, result_type, to_py_function=None):
        func = self.to_py_function if to_py_function is None else to_py_function
        if self.is_string or self.is_pyunicode_ptr:
            return '%s = %s(%s)' % (
                result_code,
                func,
                source_code)
        target_is_tuple = result_type.is_builtin_type and result_type.name == 'tuple'
        return '%s = %s(%s, %s)' % (
            result_code,
            self.to_tuple_function if target_is_tuple else func,
            source_code,
            self.size)

    def create_from_py_utility_code(self, env):
        if self.from_py_function is not None:
            return self.from_py_function
        if not self.base_type.create_from_py_utility_code(env):
            return False

        from_py_function = "__Pyx_carray_from_py_%s" % self.base_type.specialization_name()

        from .UtilityCode import CythonUtilityCode
        context = {
            'cname': from_py_function,
            'base_type': self.base_type,
        }
        env.use_utility_code(CythonUtilityCode.load(
            "carray.from_py", "CConvert.pyx",
            outer_module_scope=env.global_scope(),  # need access to types declared in module
            context=context, compiler_directives=dict(env.global_scope().directives)))
        self.from_py_function = from_py_function
        return True

    def from_py_call_code(self, source_code, result_code, error_pos, code,
                          from_py_function=None, error_condition=None):
        assert not error_condition, '%s: %s' % (error_pos, error_condition)
        call_code = "%s(%s, %s, %s)" % (
            from_py_function or self.from_py_function,
            source_code, result_code, self.size)
        return code.error_goto_if_neg(call_code, error_pos)


class CPtrType(CPointerBaseType):
    #  base_type     CType              Reference type

    is_ptr = 1
    default_value = "0"

    def __hash__(self):
        return hash(self.base_type) + 27  # arbitrarily chosen offset

    def __eq__(self, other):
        if isinstance(other, CType) and other.is_ptr:
            return self.base_type.same_as(other.base_type)
        return False

    def __ne__(self, other):
        return not (self == other)

    def __repr__(self):
        return "<CPtrType %s>" % repr(self.base_type)

    def same_as_resolved_type(self, other_type):
        return ((other_type.is_ptr and
            self.base_type.same_as(other_type.base_type))
                or other_type is error_type)

    def declaration_code(self, entity_code,
            for_display = 0, dll_linkage = None, pyrex = 0):
        #print "CPtrType.declaration_code: pointer to", self.base_type ###
        return self.base_type.declaration_code(
            "*%s" % entity_code,
            for_display, dll_linkage, pyrex)

    def assignable_from_resolved_type(self, other_type):
        if other_type is error_type:
            return 1
        if other_type.is_null_ptr:
            return 1
        if self.base_type.is_cv_qualified:
            self = CPtrType(self.base_type.cv_base_type)
        if self.base_type.is_cfunction:
            if other_type.is_ptr:
                other_type = other_type.base_type.resolve()
            if other_type.is_cfunction:
                return self.base_type.pointer_assignable_from_resolved_type(other_type)
            else:
                return 0
        if (self.base_type.is_cpp_class and other_type.is_ptr
                and other_type.base_type.is_cpp_class and other_type.base_type.is_subclass(self.base_type)):
            return 1
        if other_type.is_array or other_type.is_ptr:
            return self.base_type.is_void or self.base_type.same_as(other_type.base_type)
        return 0

    def specialize(self, values):
        base_type = self.base_type.specialize(values)
        if base_type == self.base_type:
            return self
        else:
            return CPtrType(base_type)

    def deduce_template_params(self, actual):
        if isinstance(actual, CPtrType):
            return self.base_type.deduce_template_params(actual.base_type)
        else:
            return {}

    def invalid_value(self):
        return "1"

    def find_cpp_operation_type(self, operator, operand_type=None):
        if self.base_type.is_cpp_class:
            return self.base_type.find_cpp_operation_type(operator, operand_type)
        return None


class CNullPtrType(CPtrType):

    is_null_ptr = 1


class CReferenceBaseType(BaseType):

    is_fake_reference = 0

    # Common base type for C reference and C++ rvalue reference types.

    def __init__(self, base_type):
        self.ref_base_type = base_type

    def __repr__(self):
        return "<%s %s>" % repr(self.__class__.__name__, self.ref_base_type)

    def specialize(self, values):
        base_type = self.ref_base_type.specialize(values)
        if base_type == self.ref_base_type:
            return self
        else:
            return type(self)(base_type)

    def deduce_template_params(self, actual):
        return self.ref_base_type.deduce_template_params(actual)

    def __getattr__(self, name):
        return getattr(self.ref_base_type, name)


class CReferenceType(CReferenceBaseType):

    is_reference = 1

    def __str__(self):
        return "%s &" % self.ref_base_type

    def declaration_code(self, entity_code,
            for_display = 0, dll_linkage = None, pyrex = 0):
        #print "CReferenceType.declaration_code: pointer to", self.base_type ###
        return self.ref_base_type.declaration_code(
            "&%s" % entity_code,
            for_display, dll_linkage, pyrex)


class CFakeReferenceType(CReferenceType):

    is_fake_reference = 1

    def __str__(self):
        return "%s [&]" % self.ref_base_type

    def declaration_code(self, entity_code,
            for_display = 0, dll_linkage = None, pyrex = 0):
        #print "CReferenceType.declaration_code: pointer to", self.base_type ###
        return "__Pyx_FakeReference<%s> %s" % (self.ref_base_type.empty_declaration_code(), entity_code)


class CppRvalueReferenceType(CReferenceBaseType):

    is_rvalue_reference = 1

    def __str__(self):
        return "%s &&" % self.ref_base_type

    def declaration_code(self, entity_code,
            for_display = 0, dll_linkage = None, pyrex = 0):
        return self.ref_base_type.declaration_code(
            "&&%s" % entity_code,
            for_display, dll_linkage, pyrex)


class CFuncType(CType):
    #  return_type      CType
    #  args             [CFuncTypeArg]
    #  has_varargs      boolean
    #  exception_value  string
    #  exception_check  boolean    True if PyErr_Occurred check needed
    #  calling_convention  string  Function calling convention
    #  nogil            boolean    Can be called without gil
    #  with_gil         boolean    Acquire gil around function body
    #  templates        [string] or None
    #  cached_specialized_types [CFuncType]   cached specialized versions of the CFuncType if defined in a pxd
    #  from_fused       boolean    Indicates whether this is a specialized
    #                              C function
    #  is_strict_signature boolean  function refuses to accept coerced arguments
    #                               (used for optimisation overrides)
    #  is_const_method  boolean
    #  is_static_method boolean

    is_cfunction = 1
    original_sig = None
    cached_specialized_types = None
    from_fused = False
    is_const_method = False

    subtypes = ['return_type', 'args']

    def __init__(self, return_type, args, has_varargs = 0,
            exception_value = None, exception_check = 0, calling_convention = "",
            nogil = 0, with_gil = 0, is_overridable = 0, optional_arg_count = 0,
            is_const_method = False, is_static_method=False,
            templates = None, is_strict_signature = False):
        self.return_type = return_type
        self.args = args
        self.has_varargs = has_varargs
        self.optional_arg_count = optional_arg_count
        self.exception_value = exception_value
        self.exception_check = exception_check
        self.calling_convention = calling_convention
        self.nogil = nogil
        self.with_gil = with_gil
        self.is_overridable = is_overridable
        self.is_const_method = is_const_method
        self.is_static_method = is_static_method
        self.templates = templates
        self.is_strict_signature = is_strict_signature

    def __repr__(self):
        arg_reprs = list(map(repr, self.args))
        if self.has_varargs:
            arg_reprs.append("...")
        if self.exception_value:
            except_clause = " %r" % self.exception_value
        else:
            except_clause = ""
        if self.exception_check:
            except_clause += "?"
        return "<CFuncType %s %s[%s]%s>" % (
            repr(self.return_type),
            self.calling_convention_prefix(),
            ",".join(arg_reprs),
            except_clause)

    def with_with_gil(self, with_gil):
        if with_gil == self.with_gil:
            return self
        else:
            return CFuncType(
                self.return_type, self.args, self.has_varargs,
                self.exception_value, self.exception_check,
                self.calling_convention, self.nogil,
                with_gil,
                self.is_overridable, self.optional_arg_count,
                self.is_const_method, self.is_static_method,
                self.templates, self.is_strict_signature)

    def calling_convention_prefix(self):
        cc = self.calling_convention
        if cc:
            return cc + " "
        else:
            return ""

    def as_argument_type(self):
        return c_ptr_type(self)

    def same_c_signature_as(self, other_type, as_cmethod = 0):
        return self.same_c_signature_as_resolved_type(
            other_type.resolve(), as_cmethod)

    def same_c_signature_as_resolved_type(self, other_type, as_cmethod=False, as_pxd_definition=False,
                                          exact_semantics=True):
        # If 'exact_semantics' is false, allow any equivalent C signatures
        # if the Cython semantics are compatible, i.e. the same or wider for 'other_type'.

        #print "CFuncType.same_c_signature_as_resolved_type:", \
        #    self, other_type, "as_cmethod =", as_cmethod ###
        if other_type is error_type:
            return 1
        if not other_type.is_cfunction:
            return 0
        if self.is_overridable != other_type.is_overridable:
            return 0
        nargs = len(self.args)
        if nargs != len(other_type.args):
            return 0
        # When comparing C method signatures, the first argument
        # is exempt from compatibility checking (the proper check
        # is performed elsewhere).
        for i in range(as_cmethod, nargs):
            if not self.args[i].type.same_as(other_type.args[i].type):
                return 0
        if self.has_varargs != other_type.has_varargs:
            return 0
        if self.optional_arg_count != other_type.optional_arg_count:
            return 0
        if as_pxd_definition:
            # A narrowing of the return type declared in the pxd is allowed.
            if not self.return_type.subtype_of_resolved_type(other_type.return_type):
                return 0
        else:
            if not self.return_type.same_as(other_type.return_type):
                return 0
        if not self.same_calling_convention_as(other_type):
            return 0
        if exact_semantics:
            if self.exception_check != other_type.exception_check:
                return 0
            if not self._same_exception_value(other_type.exception_value):
                return 0
        elif not self._is_exception_compatible_with(other_type):
            return 0
        return 1

    def _same_exception_value(self, other_exc_value):
        if self.exception_value == other_exc_value:
            return 1
        if self.exception_check != '+':
            return 0
        if not self.exception_value or not other_exc_value:
            return 0
        if self.exception_value.type != other_exc_value.type:
            return 0
        if self.exception_value.entry and other_exc_value.entry:
            if self.exception_value.entry.cname != other_exc_value.entry.cname:
                return 0
        if self.exception_value.name != other_exc_value.name:
            return 0
        return 1

    def compatible_signature_with(self, other_type, as_cmethod = 0):
        return self.compatible_signature_with_resolved_type(other_type.resolve(), as_cmethod)

    def compatible_signature_with_resolved_type(self, other_type, as_cmethod):
        #print "CFuncType.same_c_signature_as_resolved_type:", \
        #    self, other_type, "as_cmethod =", as_cmethod ###
        if other_type is error_type:
            return 1
        if not other_type.is_cfunction:
            return 0
        if not self.is_overridable and other_type.is_overridable:
            return 0
        nargs = len(self.args)
        if nargs - self.optional_arg_count != len(other_type.args) - other_type.optional_arg_count:
            return 0
        if self.optional_arg_count < other_type.optional_arg_count:
            return 0
        # When comparing C method signatures, the first argument
        # is exempt from compatibility checking (the proper check
        # is performed elsewhere).
        for i in range(as_cmethod, len(other_type.args)):
            if not self.args[i].type.same_as(
                    other_type.args[i].type):
                return 0
        if self.has_varargs != other_type.has_varargs:
            return 0
        if not self.return_type.subtype_of_resolved_type(other_type.return_type):
            return 0
        if not self.same_calling_convention_as(other_type):
            return 0
        if self.nogil != other_type.nogil:
            return 0
        if not self._is_exception_compatible_with(other_type):
            return 0
        self.original_sig = other_type.original_sig or other_type
        return 1

    def _is_exception_compatible_with(self, other_type):
        # narrower exception checks are ok, but prevent mismatches
        if self.exception_check == '+' and other_type.exception_check != '+':
            # must catch C++ exceptions if we raise them
            return 0
        if not other_type.exception_check or other_type.exception_value is not None:
            # if other does not *always* check exceptions, self must comply
            if not self._same_exception_value(other_type.exception_value):
                return 0
            if self.exception_check and self.exception_check != other_type.exception_check:
                # a redundant exception check doesn't make functions incompatible, but a missing one does
                return 0
        return 1

    def narrower_c_signature_than(self, other_type, as_cmethod = 0):
        return self.narrower_c_signature_than_resolved_type(other_type.resolve(), as_cmethod)

    def narrower_c_signature_than_resolved_type(self, other_type, as_cmethod):
        if other_type is error_type:
            return 1
        if not other_type.is_cfunction:
            return 0
        nargs = len(self.args)
        if nargs != len(other_type.args):
            return 0
        for i in range(as_cmethod, nargs):
            if not self.args[i].type.subtype_of_resolved_type(other_type.args[i].type):
                return 0
            else:
                self.args[i].needs_type_test = other_type.args[i].needs_type_test \
                        or not self.args[i].type.same_as(other_type.args[i].type)
        if self.has_varargs != other_type.has_varargs:
            return 0
        if self.optional_arg_count != other_type.optional_arg_count:
            return 0
        if not self.return_type.subtype_of_resolved_type(other_type.return_type):
            return 0
        if not self.exception_check and other_type.exception_check:
            # a redundant exception check doesn't make functions incompatible, but a missing one does
            return 0
        if not self._same_exception_value(other_type.exception_value):
            return 0
        return 1

    def same_calling_convention_as(self, other):
        ## XXX Under discussion ...
        ## callspec_words = ("__stdcall", "__cdecl", "__fastcall")
        ## cs1 = self.calling_convention
        ## cs2 = other.calling_convention
        ## if (cs1 in callspec_words or
        ##     cs2 in callspec_words):
        ##     return cs1 == cs2
        ## else:
        ##     return True
        sc1 = self.calling_convention == '__stdcall'
        sc2 = other.calling_convention == '__stdcall'
        return sc1 == sc2

    def same_as_resolved_type(self, other_type, as_cmethod=False):
        return self.same_c_signature_as_resolved_type(other_type, as_cmethod=as_cmethod) \
            and self.nogil == other_type.nogil

    def pointer_assignable_from_resolved_type(self, rhs_type):
        # Accept compatible exception/nogil declarations for the RHS.
        if rhs_type is error_type:
            return 1
        if not rhs_type.is_cfunction:
            return 0
        return rhs_type.same_c_signature_as_resolved_type(self, exact_semantics=False) \
            and not (self.nogil and not rhs_type.nogil)

    def declaration_code(self, entity_code,
                         for_display = 0, dll_linkage = None, pyrex = 0,
                         with_calling_convention = 1):
        arg_decl_list = []
        for arg in self.args[:len(self.args)-self.optional_arg_count]:
            arg_decl_list.append(
                arg.type.declaration_code("", for_display, pyrex = pyrex))
        if self.is_overridable:
            arg_decl_list.append("int %s" % Naming.skip_dispatch_cname)
        if self.optional_arg_count:
            arg_decl_list.append(self.op_arg_struct.declaration_code(Naming.optional_args_cname))
        if self.has_varargs:
            arg_decl_list.append("...")
        arg_decl_code = ", ".join(arg_decl_list)
        if not arg_decl_code and not pyrex:
            arg_decl_code = "void"
        trailer = ""
        if (pyrex or for_display) and not self.return_type.is_pyobject:
            if self.exception_value and self.exception_check:
                trailer = " except? %s" % self.exception_value
            elif self.exception_value:
                trailer = " except %s" % self.exception_value
            elif self.exception_check == '+':
                trailer = " except +"
            elif self.exception_check and for_display:
                # not spelled out by default, unless for human eyes
                trailer = " except *"
            if self.nogil:
                trailer += " nogil"
        if not with_calling_convention:
            cc = ''
        else:
            cc = self.calling_convention_prefix()
            if (not entity_code and cc) or entity_code.startswith("*"):
                entity_code = "(%s%s)" % (cc, entity_code)
                cc = ""
        if self.is_const_method:
            trailer += " const"
        return self.return_type.declaration_code(
            "%s%s(%s)%s" % (cc, entity_code, arg_decl_code, trailer),
            for_display, dll_linkage, pyrex)

    def function_header_code(self, func_name, arg_code):
        if self.is_const_method:
            trailer = " const"
        else:
            trailer = ""
        return "%s%s(%s)%s" % (self.calling_convention_prefix(),
            func_name, arg_code, trailer)

    def signature_string(self):
        s = self.empty_declaration_code()
        return s

    def signature_cast_string(self):
        s = self.declaration_code("(*)", with_calling_convention=False)
        return '(%s)' % s

    def specialize(self, values):
        result = CFuncType(self.return_type.specialize(values),
                           [arg.specialize(values) for arg in self.args],
                           has_varargs = self.has_varargs,
                           exception_value = self.exception_value,
                           exception_check = self.exception_check,
                           calling_convention = self.calling_convention,
                           nogil = self.nogil,
                           with_gil = self.with_gil,
                           is_overridable = self.is_overridable,
                           optional_arg_count = self.optional_arg_count,
                           is_const_method = self.is_const_method,
                           is_static_method = self.is_static_method,
                           templates = self.templates)

        result.from_fused = self.is_fused
        return result

    def opt_arg_cname(self, arg_name):
        return self.op_arg_struct.base_type.scope.lookup(arg_name).cname

    # Methods that deal with Fused Types
    # All but map_with_specific_entries should be called only on functions
    # with fused types (and not on their corresponding specific versions).

    def get_all_specialized_permutations(self, fused_types=None):
        """
        Permute all the types. For every specific instance of a fused type, we
        want all other specific instances of all other fused types.

        It returns an iterable of two-tuples of the cname that should prefix
        the cname of the function, and a dict mapping any fused types to their
        respective specific types.
        """
        assert self.is_fused

        if fused_types is None:
            fused_types = self.get_fused_types()

        return get_all_specialized_permutations(fused_types)

    def get_all_specialized_function_types(self):
        """
        Get all the specific function types of this one.
        """
        assert self.is_fused

        if self.entry.fused_cfunction:
            return [n.type for n in self.entry.fused_cfunction.nodes]
        elif self.cached_specialized_types is not None:
            return self.cached_specialized_types

        result = []
        permutations = self.get_all_specialized_permutations()

        new_cfunc_entries = []
        for cname, fused_to_specific in permutations:
            new_func_type = self.entry.type.specialize(fused_to_specific)

            if self.optional_arg_count:
                # Remember, this method is set by CFuncDeclaratorNode
                self.declare_opt_arg_struct(new_func_type, cname)

            new_entry = copy.deepcopy(self.entry)
            new_func_type.specialize_entry(new_entry, cname)

            new_entry.type = new_func_type
            new_func_type.entry = new_entry
            result.append(new_func_type)

            new_cfunc_entries.append(new_entry)

        cfunc_entries = self.entry.scope.cfunc_entries
        try:
            cindex = cfunc_entries.index(self.entry)
        except ValueError:
            cfunc_entries.extend(new_cfunc_entries)
        else:
            cfunc_entries[cindex:cindex+1] = new_cfunc_entries

        self.cached_specialized_types = result

        return result

    def get_fused_types(self, result=None, seen=None, subtypes=None):
        """Return fused types in the order they appear as parameter types"""
        return super(CFuncType, self).get_fused_types(result, seen,
                                                      subtypes=['args'])

    def specialize_entry(self, entry, cname):
        assert not self.is_fused
        specialize_entry(entry, cname)

    def can_coerce_to_pyobject(self, env):
        # duplicating the decisions from create_to_py_utility_code() here avoids writing out unused code
        if self.has_varargs or self.optional_arg_count:
            return False
        if self.to_py_function is not None:
            return self.to_py_function
        for arg in self.args:
            if not arg.type.is_pyobject and not arg.type.can_coerce_to_pyobject(env):
                return False
        if not self.return_type.is_pyobject and not self.return_type.can_coerce_to_pyobject(env):
            return False
        return True

    def create_to_py_utility_code(self, env):
        # FIXME: it seems we're trying to coerce in more cases than we should
        if self.to_py_function is not None:
            return self.to_py_function
        if not self.can_coerce_to_pyobject(env):
            return False
        from .UtilityCode import CythonUtilityCode
<<<<<<< HEAD

        # include argument names into the c function name to ensure cname is unique
        # between functions with identical types but different argument names
        from .Symtab import punycodify_name
        def arg_name_part(arg):
            return "%s%s" % (len(arg.name), punycodify_name(arg.name)) if arg.name else "0"
        arg_names = [ arg_name_part(arg) for arg in self.args ]
        arg_names = "_".join(arg_names)
        safe_typename = re.sub('[^a-zA-Z0-9]', '__', self.declaration_code("", pyrex=1))
        to_py_function = "__Pyx_CFunc_%s_to_py_%s" % (safe_typename, arg_names)
=======
        to_py_function = "__Pyx_CFunc_%s_to_py" % type_identifier(self, pyrex=True)
>>>>>>> 883f8f5b

        for arg in self.args:
            if not arg.type.is_pyobject and not arg.type.create_from_py_utility_code(env):
                return False
        if not self.return_type.is_pyobject and not self.return_type.create_to_py_utility_code(env):
            return False

        def declared_type(ctype):
            type_displayname = str(ctype.declaration_code("", for_display=True))
            if ctype.is_pyobject:
                arg_ctype = type_name = type_displayname
                if ctype.is_builtin_type:
                    arg_ctype = ctype.name
                elif not ctype.is_extension_type:
                    type_name = 'object'
                    type_displayname = None
                else:
                    type_displayname = repr(type_displayname)
            elif ctype is c_bint_type:
                type_name = arg_ctype = 'bint'
            else:
                type_name = arg_ctype = type_displayname
                if ctype is c_double_type:
                    type_displayname = 'float'
                else:
                    type_displayname = repr(type_displayname)
            return type_name, arg_ctype, type_displayname

        class Arg(object):
            def __init__(self, arg_name, arg_type):
                self.name = arg_name
                self.type = arg_type
                self.type_cname, self.ctype, self.type_displayname = declared_type(arg_type)

        if self.return_type.is_void:
            except_clause = 'except *'
        elif self.return_type.is_pyobject:
            except_clause = ''
        elif self.exception_value:
            except_clause = ('except? %s' if self.exception_check else 'except %s') % self.exception_value
        else:
            except_clause = 'except *'

        context = {
            'cname': to_py_function,
            'args': [Arg(arg.name or 'arg%s' % ix, arg.type) for ix, arg in enumerate(self.args)],
            'return_type': Arg('return', self.return_type),
            'except_clause': except_clause,
        }
        # FIXME: directives come from first defining environment and do not adapt for reuse
        env.use_utility_code(CythonUtilityCode.load(
            "cfunc.to_py", "CConvert.pyx",
            outer_module_scope=env.global_scope(),  # need access to types declared in module
            context=context, compiler_directives=dict(env.global_scope().directives)))
        self.to_py_function = to_py_function
        return True


def specialize_entry(entry, cname):
    """
    Specialize an entry of a copied fused function or method
    """
    entry.is_fused_specialized = True
    entry.name = get_fused_cname(cname, entry.name)

    if entry.is_cmethod:
        entry.cname = entry.name
        if entry.is_inherited:
            entry.cname = StringEncoding.EncodedString(
                    "%s.%s" % (Naming.obj_base_cname, entry.cname))
    else:
        entry.cname = get_fused_cname(cname, entry.cname)

    if entry.func_cname:
        entry.func_cname = get_fused_cname(cname, entry.func_cname)

def get_fused_cname(fused_cname, orig_cname):
    """
    Given the fused cname id and an original cname, return a specialized cname
    """
    assert fused_cname and orig_cname
    return StringEncoding.EncodedString('%s%s%s' % (Naming.fused_func_prefix,
                                                    fused_cname, orig_cname))

def unique(somelist):
    seen = set()
    result = []
    for obj in somelist:
        if obj not in seen:
            result.append(obj)
            seen.add(obj)

    return result

def get_all_specialized_permutations(fused_types):
    return _get_all_specialized_permutations(unique(fused_types))

def _get_all_specialized_permutations(fused_types, id="", f2s=()):
    fused_type, = fused_types[0].get_fused_types()
    result = []

    for newid, specific_type in enumerate(fused_type.types):
        # f2s = dict(f2s, **{ fused_type: specific_type })
        f2s = dict(f2s)
        f2s.update({ fused_type: specific_type })

        if id:
            cname = '%s_%s' % (id, newid)
        else:
            cname = str(newid)

        if len(fused_types) > 1:
            result.extend(_get_all_specialized_permutations(
                                            fused_types[1:], cname, f2s))
        else:
            result.append((cname, f2s))

    return result

def specialization_signature_string(fused_compound_type, fused_to_specific):
    """
    Return the signature for a specialization of a fused type. e.g.

        floating[:] ->
            'float' or 'double'

        cdef fused ft:
            float[:]
            double[:]

        ft ->
            'float[:]' or 'double[:]'

        integral func(floating) ->
            'int (*func)(float)' or ...
    """
    fused_types = fused_compound_type.get_fused_types()
    if len(fused_types) == 1:
        fused_type = fused_types[0]
    else:
        fused_type = fused_compound_type

    return fused_type.specialize(fused_to_specific).typeof_name()


def get_specialized_types(type):
    """
    Return a list of specialized types in their declared order.
    """
    assert type.is_fused

    if isinstance(type, FusedType):
        result = list(type.types)
        for specialized_type in result:
            specialized_type.specialization_string = specialized_type.typeof_name()
    else:
        result = []
        for cname, f2s in get_all_specialized_permutations(type.get_fused_types()):
            specialized_type = type.specialize(f2s)
            specialized_type.specialization_string = (
                            specialization_signature_string(type, f2s))
            result.append(specialized_type)

    return result


class CFuncTypeArg(BaseType):
    #  name       string
    #  cname      string
    #  type       PyrexType
    #  pos        source file position

    # FIXME: is this the right setup? should None be allowed here?
    not_none = False
    or_none = False
    accept_none = True
    accept_builtin_subtypes = False
    annotation = None

    subtypes = ['type']

    def __init__(self, name, type, pos, cname=None, annotation=None):
        self.name = name
        if cname is not None:
            self.cname = cname
        else:
            self.cname = Naming.var_prefix + name
        if annotation is not None:
            self.annotation = annotation
        self.type = type
        self.pos = pos
        self.needs_type_test = False  # TODO: should these defaults be set in analyse_types()?

    def __repr__(self):
        return "%s:%s" % (self.name, repr(self.type))

    def declaration_code(self, for_display = 0):
        return self.type.declaration_code(self.cname, for_display)

    def specialize(self, values):
        return CFuncTypeArg(self.name, self.type.specialize(values), self.pos, self.cname)

    def is_forwarding_reference(self):
        if self.type.is_rvalue_reference:
            if (isinstance(self.type.ref_base_type, TemplatePlaceholderType)
                    and not self.type.ref_base_type.is_cv_qualified):
                return True
        return False

class ToPyStructUtilityCode(object):

    requires = None

    def __init__(self, type, forward_decl, env):
        self.type = type
        self.header = "static PyObject* %s(%s)" % (type.to_py_function,
                                                   type.declaration_code('s'))
        self.forward_decl = forward_decl
        self.env = env

    def __eq__(self, other):
        return isinstance(other, ToPyStructUtilityCode) and self.header == other.header

    def __hash__(self):
        return hash(self.header)

    def get_tree(self, **kwargs):
        pass

    def put_code(self, output):
        code = output['utility_code_def']
        proto = output['utility_code_proto']

        code.putln("%s {" % self.header)
        code.putln("PyObject* res;")
        code.putln("PyObject* member;")
        code.putln("res = __Pyx_PyDict_NewPresized(%d); if (unlikely(!res)) return NULL;" %
                   len(self.type.scope.var_entries))
        for member in self.type.scope.var_entries:
            nameconst_cname = code.get_py_string_const(member.name, identifier=True)
            code.putln("%s; if (unlikely(!member)) goto bad;" % (
                member.type.to_py_call_code('s.%s' % member.cname, 'member', member.type)))
            code.putln("if (unlikely(PyDict_SetItem(res, %s, member) < 0)) goto bad;" % nameconst_cname)
            code.putln("Py_DECREF(member);")
        code.putln("return res;")
        code.putln("bad:")
        code.putln("Py_XDECREF(member);")
        code.putln("Py_DECREF(res);")
        code.putln("return NULL;")
        code.putln("}")

        # This is a bit of a hack, we need a forward declaration
        # due to the way things are ordered in the module...
        if self.forward_decl:
            proto.putln(self.type.empty_declaration_code() + ';')
        proto.putln(self.header + ";")

    def inject_tree_and_scope_into(self, module_node):
        pass


class CStructOrUnionType(CType):
    #  name          string
    #  cname         string
    #  kind          string              "struct" or "union"
    #  scope         StructOrUnionScope, or None if incomplete
    #  typedef_flag  boolean
    #  packed        boolean

    # entry          Entry

    is_struct_or_union = 1
    has_attributes = 1
    exception_check = True

    def __init__(self, name, kind, scope, typedef_flag, cname, packed=False, in_cpp=False):
        self.name = name
        self.cname = cname
        self.kind = kind
        self.scope = scope
        self.typedef_flag = typedef_flag
        self.is_struct = kind == 'struct'
        self.to_py_function = "%s_to_py_%s" % (
            Naming.convert_func_prefix, self.specialization_name())
        self.from_py_function = "%s_from_py_%s" % (
            Naming.convert_func_prefix, self.specialization_name())
        self.exception_check = True
        self._convert_to_py_code = None
        self._convert_from_py_code = None
        self.packed = packed
        self.needs_cpp_construction = self.is_struct and in_cpp

    def can_coerce_to_pyobject(self, env):
        if self._convert_to_py_code is False:
            return None  # tri-state-ish

        if env.outer_scope is None:
            return False

        if self._convert_to_py_code is None:
            is_union = not self.is_struct
            unsafe_union_types = set()
            safe_union_types = set()
            for member in self.scope.var_entries:
                member_type = member.type
                if not member_type.can_coerce_to_pyobject(env):
                    self.to_py_function = None
                    self._convert_to_py_code = False
                    return False
                if is_union:
                    if member_type.is_ptr or member_type.is_cpp_class:
                        unsafe_union_types.add(member_type)
                    else:
                        safe_union_types.add(member_type)

            if unsafe_union_types and (safe_union_types or len(unsafe_union_types) > 1):
                # unsafe mix of safe and unsafe to convert types
                self.from_py_function = None
                self._convert_from_py_code = False
                return False

        return True

    def create_to_py_utility_code(self, env):
        if not self.can_coerce_to_pyobject(env):
            return False

        if self._convert_to_py_code is None:
            for member in self.scope.var_entries:
                member.type.create_to_py_utility_code(env)
            forward_decl = self.entry.visibility != 'extern' and not self.typedef_flag
            self._convert_to_py_code = ToPyStructUtilityCode(self, forward_decl, env)

        env.use_utility_code(self._convert_to_py_code)
        return True

    def can_coerce_from_pyobject(self, env):
        if env.outer_scope is None or self._convert_from_py_code is False:
            return False
        for member in self.scope.var_entries:
            if not member.type.can_coerce_from_pyobject(env):
                return False
        return True

    def create_from_py_utility_code(self, env):
        if env.outer_scope is None:
            return False

        if self._convert_from_py_code is False:
            return None  # tri-state-ish

        if self._convert_from_py_code is None:
            if not self.scope.var_entries:
                # There are obviously missing fields; don't allow instantiation
                # where absolutely no content is provided.
                return False

            for member in self.scope.var_entries:
                if not member.type.create_from_py_utility_code(env):
                    self.from_py_function = None
                    self._convert_from_py_code = False
                    return False

            context = dict(
                struct_type=self,
                var_entries=self.scope.var_entries,
                funcname=self.from_py_function,
            )
            env.use_utility_code(UtilityCode.load_cached("RaiseUnexpectedTypeError", "ObjectHandling.c"))
            from .UtilityCode import CythonUtilityCode
            self._convert_from_py_code = CythonUtilityCode.load(
                "FromPyStructUtility" if self.is_struct else "FromPyUnionUtility",
                "CConvert.pyx",
                outer_module_scope=env.global_scope(),  # need access to types declared in module
                context=context)

        env.use_utility_code(self._convert_from_py_code)
        return True

    def __repr__(self):
        return "<CStructOrUnionType %s %s%s>" % (
            self.name, self.cname,
            ("", " typedef")[self.typedef_flag])

    def declaration_code(self, entity_code,
                         for_display=0, dll_linkage=None, pyrex=0):
        if pyrex or for_display:
            base_code = self.name
        else:
            if self.typedef_flag:
                base_code = self.cname
            else:
                base_code = "%s %s" % (self.kind, self.cname)
            base_code = public_decl(base_code, dll_linkage)
        return self.base_declaration_code(base_code, entity_code)

    def __eq__(self, other):
        try:
            return (isinstance(other, CStructOrUnionType) and
                    self.name == other.name)
        except AttributeError:
            return False

    def __lt__(self, other):
        try:
            return self.name < other.name
        except AttributeError:
            # this is arbitrary, but it makes sure we always have
            # *some* kind of order
            return False

    def __hash__(self):
        return hash(self.cname) ^ hash(self.kind)

    def is_complete(self):
        return self.scope is not None

    def attributes_known(self):
        return self.is_complete()

    def can_be_complex(self):
        # Does the struct consist of exactly two identical floats?
        fields = self.scope.var_entries
        if len(fields) != 2: return False
        a, b = fields
        return (a.type.is_float and b.type.is_float and
                a.type.empty_declaration_code() ==
                b.type.empty_declaration_code())

    def struct_nesting_depth(self):
        child_depths = [x.type.struct_nesting_depth()
                        for x in self.scope.var_entries]
        return max(child_depths) + 1

    def cast_code(self, expr_code):
        if self.is_struct:
            return expr_code
        return super(CStructOrUnionType, self).cast_code(expr_code)

cpp_string_conversions = ("std::string",)

builtin_cpp_conversions = {
    # type                element template params
    "std::pair":          2,
    "std::vector":        1,
    "std::list":          1,
    "std::set":           1,
    "std::unordered_set": 1,
    "std::map":           2,
    "std::unordered_map": 2,
    "std::complex":       1,
}

class CppClassType(CType):
    #  name          string
    #  cname         string
    #  scope         CppClassScope
    #  templates     [string] or None

    is_cpp_class = 1
    has_attributes = 1
    needs_cpp_construction = 1
    exception_check = True
    namespace = None

    # For struct-like declaration.
    kind = "struct"
    packed = False
    typedef_flag = False

    subtypes = ['templates']

    def __init__(self, name, scope, cname, base_classes, templates=None, template_type=None):
        self.name = name
        self.cname = cname
        self.scope = scope
        self.base_classes = base_classes
        self.operators = []
        self.templates = templates
        self.template_type = template_type
        self.num_optional_templates = sum(is_optional_template_param(T) for T in templates or ())
        if templates:
            self.specializations = {tuple(zip(templates, templates)): self}
        else:
            self.specializations = {}
        self.is_cpp_string = cname in cpp_string_conversions

    def use_conversion_utility(self, from_or_to):
        pass

    def maybe_unordered(self):
        if 'unordered' in self.cname:
            return 'unordered_'
        else:
            return ''

    def can_coerce_from_pyobject(self, env):
        if self.cname in builtin_cpp_conversions:
            template_count = builtin_cpp_conversions[self.cname]
            for ix, T in enumerate(self.templates or []):
                if ix >= template_count:
                    break
                if T.is_pyobject or not T.can_coerce_from_pyobject(env):
                    return False
            return True
        elif self.cname in cpp_string_conversions:
            return True
        return False

    def create_from_py_utility_code(self, env):
        if self.from_py_function is not None:
            return True
        if self.cname in builtin_cpp_conversions or self.cname in cpp_string_conversions:
            X = "XYZABC"
            tags = []
            context = {}
            for ix, T in enumerate(self.templates or []):
                if ix >= builtin_cpp_conversions[self.cname]:
                    break
                if T.is_pyobject or not T.create_from_py_utility_code(env):
                    return False
                tags.append(T.specialization_name())
                context[X[ix]] = T

            if self.cname in cpp_string_conversions:
                cls = 'string'
                tags = type_identifier(self),
            else:
                cls = self.cname[5:]
            cname = '__pyx_convert_%s_from_py_%s' % (cls, '__and_'.join(tags))
            context.update({
                'cname': cname,
                'maybe_unordered': self.maybe_unordered(),
                'type': self.cname,
            })
            from .UtilityCode import CythonUtilityCode
            env.use_utility_code(CythonUtilityCode.load(
                cls.replace('unordered_', '') + ".from_py", "CppConvert.pyx",
                context=context, compiler_directives=env.directives))
            self.from_py_function = cname
            return True

    def can_coerce_to_pyobject(self, env):
        if self.cname in builtin_cpp_conversions or self.cname in cpp_string_conversions:
            for ix, T in enumerate(self.templates or []):
                if ix >= builtin_cpp_conversions[self.cname]:
                    break
                if T.is_pyobject or not T.can_coerce_to_pyobject(env):
                    return False
            return True


    def create_to_py_utility_code(self, env):
        if self.to_py_function is not None:
            return True
        if self.cname in builtin_cpp_conversions or self.cname in cpp_string_conversions:
            X = "XYZABC"
            tags = []
            context = {}
            for ix, T in enumerate(self.templates or []):
                if ix >= builtin_cpp_conversions[self.cname]:
                    break
                if not T.create_to_py_utility_code(env):
                    return False
                tags.append(T.specialization_name())
                context[X[ix]] = T

            if self.cname in cpp_string_conversions:
                cls = 'string'
                prefix = 'PyObject_'  # gets specialised by explicit type casts in CoerceToPyTypeNode
                tags = type_identifier(self),
            else:
                cls = self.cname[5:]
                prefix = ''
            cname = "__pyx_convert_%s%s_to_py_%s" % (prefix, cls, "____".join(tags))
            context.update({
                'cname': cname,
                'maybe_unordered': self.maybe_unordered(),
                'type': self.cname,
            })
            from .UtilityCode import CythonUtilityCode
            env.use_utility_code(CythonUtilityCode.load(
                cls.replace('unordered_', '') + ".to_py", "CppConvert.pyx",
                context=context, compiler_directives=env.directives))
            self.to_py_function = cname
            return True

    def is_template_type(self):
        return self.templates is not None and self.template_type is None

    def get_fused_types(self, result=None, seen=None):
        if result is None:
            result = []
            seen = set()
        if self.namespace:
            self.namespace.get_fused_types(result, seen)
        if self.templates:
            for T in self.templates:
                T.get_fused_types(result, seen)
        return result

    def specialize_here(self, pos, template_values=None):
        if not self.is_template_type():
            error(pos, "'%s' type is not a template" % self)
            return error_type
        if len(self.templates) - self.num_optional_templates <= len(template_values) < len(self.templates):
            num_defaults = len(self.templates) - len(template_values)
            partial_specialization = self.declaration_code('', template_params=template_values)
            # Most of the time we don't need to declare anything typed to these
            # default template arguments, but when we do there's no way in C++
            # to reference this directly.  However, it is common convention to
            # provide a typedef in the template class that resolves to each
            # template type.  For now, allow the user to specify this name as
            # the template parameter.
            # TODO: Allow typedefs in cpp classes and search for it in this
            # classes scope as a concrete name we could use.
            template_values = template_values + [
                TemplatePlaceholderType(
                    "%s::%s" % (partial_specialization, param.name), True)
                for param in self.templates[-num_defaults:]]
        if len(self.templates) != len(template_values):
            error(pos, "%s templated type receives %d arguments, got %d" %
                  (self.name, len(self.templates), len(template_values)))
            return error_type
        has_object_template_param = False
        for value in template_values:
            if value.is_pyobject:
                has_object_template_param = True
                error(pos,
                      "Python object type '%s' cannot be used as a template argument" % value)
        if has_object_template_param:
            return error_type
        return self.specialize(dict(zip(self.templates, template_values)))

    def specialize(self, values):
        if not self.templates and not self.namespace:
            return self
        if self.templates is None:
            self.templates = []
        key = tuple(values.items())
        if key in self.specializations:
            return self.specializations[key]
        template_values = [t.specialize(values) for t in self.templates]
        specialized = self.specializations[key] = \
            CppClassType(self.name, None, self.cname, [], template_values, template_type=self)
        # Need to do these *after* self.specializations[key] is set
        # to avoid infinite recursion on circular references.
        specialized.base_classes = [b.specialize(values) for b in self.base_classes]
        if self.namespace is not None:
            specialized.namespace = self.namespace.specialize(values)
        specialized.scope = self.scope.specialize(values, specialized)
        if self.cname == 'std::vector':
            # vector<bool> is special cased in the C++ standard, and its
            # accessors do not necessarily return references to the underlying
            # elements (which may be bit-packed).
            # http://www.cplusplus.com/reference/vector/vector-bool/
            # Here we pretend that the various methods return bool values
            # (as the actual returned values are coercable to such, and
            # we don't support call expressions as lvalues).
            T = values.get(self.templates[0], None)
            if T and not T.is_fused and T.empty_declaration_code() == 'bool':
                for bit_ref_returner in ('at', 'back', 'front'):
                    if bit_ref_returner in specialized.scope.entries:
                        specialized.scope.entries[bit_ref_returner].type.return_type = T
        return specialized

    def deduce_template_params(self, actual):
        if actual.is_cv_qualified:
            actual = actual.cv_base_type
        if actual.is_reference:
            actual = actual.ref_base_type
        if self == actual:
            return {}
        elif actual.is_cpp_class:
            self_template_type = self
            while getattr(self_template_type, 'template_type', None):
                self_template_type = self_template_type.template_type
            def all_bases(cls):
                yield cls
                for parent in cls.base_classes:
                    for base in all_bases(parent):
                        yield base
            for actual_base in all_bases(actual):
                template_type = actual_base
                while getattr(template_type, 'template_type', None):
                    template_type = template_type.template_type
                    if (self_template_type.empty_declaration_code()
                            == template_type.empty_declaration_code()):
                        return reduce(
                            merge_template_deductions,
                            [formal_param.deduce_template_params(actual_param)
                             for (formal_param, actual_param)
                             in zip(self.templates, actual_base.templates)],
                            {})
        else:
            return {}

    def declaration_code(self, entity_code,
            for_display = 0, dll_linkage = None, pyrex = 0,
            template_params = None):
        if template_params is None:
            template_params = self.templates
        if self.templates:
            template_strings = [param.declaration_code('', for_display, None, pyrex)
                                for param in template_params
                                if not is_optional_template_param(param) and not param.is_fused]
            if for_display:
                brackets = "[%s]"
            else:
                brackets = "<%s> "
            templates = brackets % ",".join(template_strings)
        else:
            templates = ""
        if pyrex or for_display:
            base_code = "%s%s" % (self.name, templates)
        else:
            base_code = "%s%s" % (self.cname, templates)
            if self.namespace is not None:
                base_code = "%s::%s" % (self.namespace.empty_declaration_code(), base_code)
            base_code = public_decl(base_code, dll_linkage)
        return self.base_declaration_code(base_code, entity_code)

    def is_subclass(self, other_type):
        if self.same_as_resolved_type(other_type):
            return 1
        for base_class in self.base_classes:
            if base_class.is_subclass(other_type):
                return 1
        return 0

    def subclass_dist(self, super_type):
        if self.same_as_resolved_type(super_type):
            return 0
        elif not self.base_classes:
            return float('inf')
        else:
            return 1 + min(b.subclass_dist(super_type) for b in self.base_classes)

    def same_as_resolved_type(self, other_type):
        if other_type.is_cpp_class:
            if self == other_type:
                return 1
            # This messy logic is needed due to GH Issue #1852.
            elif (self.cname == other_type.cname and
                    (self.template_type and other_type.template_type
                     or self.templates
                     or other_type.templates)):
                if self.templates == other_type.templates:
                    return 1
                for t1, t2 in zip(self.templates, other_type.templates):
                    if is_optional_template_param(t1) and is_optional_template_param(t2):
                        break
                    if not t1.same_as_resolved_type(t2):
                        return 0
                return 1
        return 0

    def assignable_from_resolved_type(self, other_type):
        # TODO: handle operator=(...) here?
        if other_type is error_type:
            return True
        elif other_type.is_cpp_class:
            return other_type.is_subclass(self)
        elif other_type.is_string and self.cname in cpp_string_conversions:
            return True

    def attributes_known(self):
        return self.scope is not None

    def find_cpp_operation_type(self, operator, operand_type=None):
        operands = [self]
        if operand_type is not None:
            operands.append(operand_type)
        # pos == None => no errors
        operator_entry = self.scope.lookup_operator_for_types(None, operator, operands)
        if not operator_entry:
            return None
        func_type = operator_entry.type
        if func_type.is_ptr:
            func_type = func_type.base_type
        return func_type.return_type

    def get_constructor(self, pos):
        constructor = self.scope.lookup('<init>')
        if constructor is not None:
            return constructor

        # Otherwise: automatically declare no-args default constructor.
        # Make it "nogil" if the base classes allow it.
        nogil = True
        for base in self.base_classes:
            base_constructor = base.scope.lookup('<init>')
            if base_constructor and not base_constructor.type.nogil:
                nogil = False
                break

        func_type = CFuncType(self, [], exception_check='+', nogil=nogil)
        return self.scope.declare_cfunction(u'<init>', func_type, pos)

    def check_nullary_constructor(self, pos, msg="stack allocated"):
        constructor = self.scope.lookup(u'<init>')
        if constructor is not None and best_match([], constructor.all_alternatives()) is None:
            error(pos, "C++ class must have a nullary constructor to be %s" % msg)

class CppScopedEnumType(CType):
    # name    string
    # doc     string or None
    # cname   string

    is_cpp_enum = True

    def __init__(self, name, cname, underlying_type, namespace=None, doc=None):
        self.name = name
        self.doc = doc
        self.cname = cname
        self.values = []
        self.underlying_type = underlying_type
        self.namespace = namespace

    def __str__(self):
        return self.name

    def declaration_code(self, entity_code,
                        for_display=0, dll_linkage=None, pyrex=0):
        if pyrex or for_display:
            type_name = self.name
        else:
            if self.namespace:
                type_name = "%s::%s" % (
                    self.namespace.empty_declaration_code(),
                    self.cname
                )
            else:
                type_name = "__PYX_ENUM_CLASS_DECL %s" % self.cname
            type_name = public_decl(type_name, dll_linkage)
        return self.base_declaration_code(type_name, entity_code)

    def create_from_py_utility_code(self, env):
        if self.from_py_function:
            return True
        if self.underlying_type.create_from_py_utility_code(env):
            self.from_py_function = '(%s)%s' % (
                self.cname, self.underlying_type.from_py_function
            )
        return True

    def create_to_py_utility_code(self, env):
        if self.to_py_function is not None:
            return True
        if self.underlying_type.create_to_py_utility_code(env):
            # Using a C++11 lambda here, which is fine since
            # scoped enums are a C++11 feature
            self.to_py_function = '[](const %s& x){return %s((%s)x);}' % (
                self.cname,
                self.underlying_type.to_py_function,
                self.underlying_type.empty_declaration_code()
            )
        return True

    def create_type_wrapper(self, env):
        from .UtilityCode import CythonUtilityCode
        rst = CythonUtilityCode.load(
            "CppScopedEnumType", "CpdefEnums.pyx",
            context={
                "name": self.name,
                "cname": self.cname.split("::")[-1],
                "items": tuple(self.values),
                "underlying_type": self.underlying_type.empty_declaration_code(),
                "enum_doc": self.doc,
            },
            outer_module_scope=env.global_scope())

        env.use_utility_code(rst)


class TemplatePlaceholderType(CType):

    def __init__(self, name, optional=False):
        self.name = name
        self.optional = optional

    def declaration_code(self, entity_code,
            for_display = 0, dll_linkage = None, pyrex = 0):
        if entity_code:
            return self.name + " " + entity_code
        else:
            return self.name

    def specialize(self, values):
        if self in values:
            return values[self]
        else:
            return self

    def deduce_template_params(self, actual):
        return {self: actual}

    def same_as_resolved_type(self, other_type):
        if isinstance(other_type, TemplatePlaceholderType):
            return self.name == other_type.name
        else:
            return 0

    def __hash__(self):
        return hash(self.name)

    def __cmp__(self, other):
        if isinstance(other, TemplatePlaceholderType):
            return cmp(self.name, other.name)
        else:
            return cmp(type(self), type(other))

    def __eq__(self, other):
        if isinstance(other, TemplatePlaceholderType):
            return self.name == other.name
        else:
            return False

def is_optional_template_param(type):
    return isinstance(type, TemplatePlaceholderType) and type.optional


class CEnumType(CIntLike, CType):
    #  name           string
    #  doc            string or None
    #  cname          string or None
    #  typedef_flag   boolean
    #  values         [string], populated during declaration analysis

    is_enum = 1
    signed = 1
    rank = -1  # Ranks below any integer type

    def __init__(self, name, cname, typedef_flag, namespace=None, doc=None):
        self.name = name
        self.doc = doc
        self.cname = cname
        self.values = []
        self.typedef_flag = typedef_flag
        self.namespace = namespace
        self.default_value = "(%s) 0" % self.empty_declaration_code()

    def __str__(self):
        return self.name

    def __repr__(self):
        return "<CEnumType %s %s%s>" % (self.name, self.cname,
            ("", " typedef")[self.typedef_flag])

    def declaration_code(self, entity_code,
            for_display = 0, dll_linkage = None, pyrex = 0):
        if pyrex or for_display:
            base_code = self.name
        else:
            if self.namespace:
                base_code = "%s::%s" % (
                    self.namespace.empty_declaration_code(), self.cname)
            elif self.typedef_flag:
                base_code = self.cname
            else:
                base_code = "enum %s" % self.cname
            base_code = public_decl(base_code, dll_linkage)
        return self.base_declaration_code(base_code, entity_code)

    def specialize(self, values):
        if self.namespace:
            namespace = self.namespace.specialize(values)
            if namespace != self.namespace:
                return CEnumType(
                    self.name, self.cname, self.typedef_flag, namespace)
        return self

    def create_type_wrapper(self, env):
        from .UtilityCode import CythonUtilityCode
        env.use_utility_code(CythonUtilityCode.load(
            "EnumType", "CpdefEnums.pyx",
            context={"name": self.name,
                     "items": tuple(self.values),
                     "enum_doc": self.doc,
                     },
            outer_module_scope=env.global_scope()))


class CTupleType(CType):
    # components [PyrexType]

    is_ctuple = True

    def __init__(self, cname, components):
        self.cname = cname
        self.components = components
        self.size = len(components)
        self.to_py_function = "%s_to_py_%s" % (Naming.convert_func_prefix, self.cname)
        self.from_py_function = "%s_from_py_%s" % (Naming.convert_func_prefix, self.cname)
        self.exception_check = True
        self._convert_to_py_code = None
        self._convert_from_py_code = None

    def __str__(self):
        return "(%s)" % ", ".join(str(c) for c in self.components)

    def declaration_code(self, entity_code,
            for_display = 0, dll_linkage = None, pyrex = 0):
        if pyrex or for_display:
            return str(self)
        else:
            return self.base_declaration_code(self.cname, entity_code)

    def can_coerce_to_pyobject(self, env):
        for component in self.components:
            if not component.can_coerce_to_pyobject(env):
                return False
        return True

    def can_coerce_from_pyobject(self, env):
        for component in self.components:
            if not component.can_coerce_from_pyobject(env):
                return False
        return True

    def create_to_py_utility_code(self, env):
        if self._convert_to_py_code is False:
            return None  # tri-state-ish

        if self._convert_to_py_code is None:
            for component in self.components:
                if not component.create_to_py_utility_code(env):
                    self.to_py_function = None
                    self._convert_to_py_code = False
                    return False

            context = dict(
                struct_type_decl=self.empty_declaration_code(),
                components=self.components,
                funcname=self.to_py_function,
                size=len(self.components)
            )
            self._convert_to_py_code = TempitaUtilityCode.load(
                "ToPyCTupleUtility", "TypeConversion.c", context=context)

        env.use_utility_code(self._convert_to_py_code)
        return True

    def create_from_py_utility_code(self, env):
        if self._convert_from_py_code is False:
            return None  # tri-state-ish

        if self._convert_from_py_code is None:
            for component in self.components:
                if not component.create_from_py_utility_code(env):
                    self.from_py_function = None
                    self._convert_from_py_code = False
                    return False

            context = dict(
                struct_type_decl=self.empty_declaration_code(),
                components=self.components,
                funcname=self.from_py_function,
                size=len(self.components)
            )
            self._convert_from_py_code = TempitaUtilityCode.load(
                "FromPyCTupleUtility", "TypeConversion.c", context=context)

        env.use_utility_code(self._convert_from_py_code)
        return True

    def cast_code(self, expr_code):
        return expr_code


def c_tuple_type(components):
    components = tuple(components)
    cname = Naming.ctuple_type_prefix + type_list_identifier(components)
    tuple_type = CTupleType(cname, components)
    return tuple_type


class UnspecifiedType(PyrexType):
    # Used as a placeholder until the type can be determined.

    is_unspecified = 1

    def declaration_code(self, entity_code,
            for_display = 0, dll_linkage = None, pyrex = 0):
        return "<unspecified>"

    def same_as_resolved_type(self, other_type):
        return False


class ErrorType(PyrexType):
    # Used to prevent propagation of error messages.

    is_error = 1
    exception_value = "0"
    exception_check    = 0
    to_py_function = "dummy"
    from_py_function = "dummy"

    def create_to_py_utility_code(self, env):
        return True

    def create_from_py_utility_code(self, env):
        return True

    def declaration_code(self, entity_code,
            for_display = 0, dll_linkage = None, pyrex = 0):
        return "<error>"

    def same_as_resolved_type(self, other_type):
        return 1

    def error_condition(self, result_code):
        return "dummy"


rank_to_type_name = (
    "char",          # 0
    "short",         # 1
    "int",           # 2
    "long",          # 3
    "PY_LONG_LONG",  # 4
    "float",         # 5
    "double",        # 6
    "long double",   # 7
)

_rank_to_type_name = list(rank_to_type_name)
RANK_INT  = _rank_to_type_name.index('int')
RANK_LONG = _rank_to_type_name.index('long')
RANK_FLOAT = _rank_to_type_name.index('float')
UNSIGNED = 0
SIGNED = 2

error_type =    ErrorType()
unspecified_type = UnspecifiedType()

py_object_type = PyObjectType()

c_void_type =        CVoidType()

c_uchar_type =       CIntType(0, UNSIGNED)
c_ushort_type =      CIntType(1, UNSIGNED)
c_uint_type =        CIntType(2, UNSIGNED)
c_ulong_type =       CIntType(3, UNSIGNED)
c_ulonglong_type =   CIntType(4, UNSIGNED)

c_char_type =        CIntType(0)
c_short_type =       CIntType(1)
c_int_type =         CIntType(2)
c_long_type =        CIntType(3)
c_longlong_type =    CIntType(4)

c_schar_type =       CIntType(0, SIGNED)
c_sshort_type =      CIntType(1, SIGNED)
c_sint_type =        CIntType(2, SIGNED)
c_slong_type =       CIntType(3, SIGNED)
c_slonglong_type =   CIntType(4, SIGNED)

c_float_type =       CFloatType(5, math_h_modifier='f')
c_double_type =      CFloatType(6)
c_longdouble_type =  CFloatType(7, math_h_modifier='l')

c_float_complex_type =      CComplexType(c_float_type)
c_double_complex_type =     CComplexType(c_double_type)
c_longdouble_complex_type = CComplexType(c_longdouble_type)

c_anon_enum_type =   CAnonEnumType(-1)
c_returncode_type =  CReturnCodeType(RANK_INT)
c_bint_type =        CBIntType(RANK_INT)
c_py_unicode_type =  CPyUnicodeIntType(RANK_INT-0.5, UNSIGNED)
c_py_ucs4_type =     CPyUCS4IntType(RANK_LONG-0.5, UNSIGNED)
c_py_hash_t_type =   CPyHashTType(RANK_LONG+0.5, SIGNED)
c_py_ssize_t_type =  CPySSizeTType(RANK_LONG+0.5, SIGNED)
c_ssize_t_type =     CSSizeTType(RANK_LONG+0.5, SIGNED)
c_size_t_type =      CSizeTType(RANK_LONG+0.5, UNSIGNED)
c_ptrdiff_t_type =   CPtrdiffTType(RANK_LONG+0.75, SIGNED)

c_null_ptr_type =     CNullPtrType(c_void_type)
c_void_ptr_type =     CPtrType(c_void_type)
c_void_ptr_ptr_type = CPtrType(c_void_ptr_type)
c_char_ptr_type =     CPtrType(c_char_type)
c_const_char_ptr_type = CPtrType(CConstType(c_char_type))
c_uchar_ptr_type =    CPtrType(c_uchar_type)
c_const_uchar_ptr_type = CPtrType(CConstType(c_uchar_type))
c_char_ptr_ptr_type = CPtrType(c_char_ptr_type)
c_int_ptr_type =      CPtrType(c_int_type)
c_py_unicode_ptr_type = CPtrType(c_py_unicode_type)
c_const_py_unicode_ptr_type = CPtrType(CConstType(c_py_unicode_type))
c_py_ssize_t_ptr_type =  CPtrType(c_py_ssize_t_type)
c_ssize_t_ptr_type =  CPtrType(c_ssize_t_type)
c_size_t_ptr_type =  CPtrType(c_size_t_type)

# GIL state
c_gilstate_type = CEnumType("PyGILState_STATE", "PyGILState_STATE", True)
c_threadstate_type = CStructOrUnionType("PyThreadState", "struct", None, 1, "PyThreadState")
c_threadstate_ptr_type = CPtrType(c_threadstate_type)

# PEP-539 "Py_tss_t" type
c_pytss_t_type = CPyTSSTType()

# the Py_buffer type is defined in Builtin.py
c_py_buffer_type = CStructOrUnionType("Py_buffer", "struct", None, 1, "Py_buffer")
c_py_buffer_ptr_type = CPtrType(c_py_buffer_type)

# Not sure whether the unsigned versions and 'long long' should be in there
# long long requires C99 and might be slow, and would always get preferred
# when specialization happens through calling and not indexing
cy_integral_type = FusedType([c_short_type, c_int_type, c_long_type],
                             name="integral")
# Omitting long double as it might be slow
cy_floating_type = FusedType([c_float_type, c_double_type], name="floating")
cy_numeric_type = FusedType([c_short_type,
                             c_int_type,
                             c_long_type,
                             c_float_type,
                             c_double_type,
                             c_float_complex_type,
                             c_double_complex_type], name="numeric")

# buffer-related structs
c_buf_diminfo_type =  CStructOrUnionType("__Pyx_Buf_DimInfo", "struct",
                                      None, 1, "__Pyx_Buf_DimInfo")
c_pyx_buffer_type = CStructOrUnionType("__Pyx_Buffer", "struct", None, 1, "__Pyx_Buffer")
c_pyx_buffer_ptr_type = CPtrType(c_pyx_buffer_type)
c_pyx_buffer_nd_type = CStructOrUnionType("__Pyx_LocalBuf_ND", "struct",
                                      None, 1, "__Pyx_LocalBuf_ND")

cython_memoryview_type = CStructOrUnionType("__pyx_memoryview_obj", "struct",
                                      None, 0, "__pyx_memoryview_obj")

memoryviewslice_type = CStructOrUnionType("memoryviewslice", "struct",
                                          None, 1, "__Pyx_memviewslice")

modifiers_and_name_to_type = {
    #(signed, longness, name) : type
    (0,  0, "char"): c_uchar_type,
    (1,  0, "char"): c_char_type,
    (2,  0, "char"): c_schar_type,

    (0, -1, "int"): c_ushort_type,
    (0,  0, "int"): c_uint_type,
    (0,  1, "int"): c_ulong_type,
    (0,  2, "int"): c_ulonglong_type,

    (1, -1, "int"): c_short_type,
    (1,  0, "int"): c_int_type,
    (1,  1, "int"): c_long_type,
    (1,  2, "int"): c_longlong_type,

    (2, -1, "int"): c_sshort_type,
    (2,  0, "int"): c_sint_type,
    (2,  1, "int"): c_slong_type,
    (2,  2, "int"): c_slonglong_type,

    (1,  0, "float"):  c_float_type,
    (1,  0, "double"): c_double_type,
    (1,  1, "double"): c_longdouble_type,

    (1,  0, "complex"):  c_double_complex_type,  # C: float, Python: double => Python wins
    (1,  0, "floatcomplex"):  c_float_complex_type,
    (1,  0, "doublecomplex"): c_double_complex_type,
    (1,  1, "doublecomplex"): c_longdouble_complex_type,

    #
    (1,  0, "void"): c_void_type,
    (1,  0, "Py_tss_t"): c_pytss_t_type,

    (1,  0, "bint"):       c_bint_type,
    (0,  0, "Py_UNICODE"): c_py_unicode_type,
    (0,  0, "Py_UCS4"):    c_py_ucs4_type,
    (2,  0, "Py_hash_t"):  c_py_hash_t_type,
    (2,  0, "Py_ssize_t"): c_py_ssize_t_type,
    (2,  0, "ssize_t") :   c_ssize_t_type,
    (0,  0, "size_t") :    c_size_t_type,
    (2,  0, "ptrdiff_t") : c_ptrdiff_t_type,

    (1,  0, "object"): py_object_type,
}

def is_promotion(src_type, dst_type):
    # It's hard to find a hard definition of promotion, but empirical
    # evidence suggests that the below is all that's allowed.
    if src_type.is_numeric:
        if dst_type.same_as(c_int_type):
            unsigned = (not src_type.signed)
            return (src_type.is_enum or
                    (src_type.is_int and
                     unsigned + src_type.rank < dst_type.rank))
        elif dst_type.same_as(c_double_type):
            return src_type.is_float and src_type.rank <= dst_type.rank
    return False

def best_match(arg_types, functions, pos=None, env=None, args=None):
    """
    Given a list args of arguments and a list of functions, choose one
    to call which seems to be the "best" fit for this list of arguments.
    This function is used, e.g., when deciding which overloaded method
    to dispatch for C++ classes.

    We first eliminate functions based on arity, and if only one
    function has the correct arity, we return it. Otherwise, we weight
    functions based on how much work must be done to convert the
    arguments, with the following priorities:
      * identical types or pointers to identical types
      * promotions
      * non-Python types
    That is, we prefer functions where no arguments need converted,
    and failing that, functions where only promotions are required, and
    so on.

    If no function is deemed a good fit, or if two or more functions have
    the same weight, we return None (as there is no best match). If pos
    is not None, we also generate an error.
    """
    # TODO: args should be a list of types, not a list of Nodes.
    actual_nargs = len(arg_types)

    candidates = []
    errors = []
    for func in functions:
        error_mesg = ""
        func_type = func.type
        if func_type.is_ptr:
            func_type = func_type.base_type
        # Check function type
        if not func_type.is_cfunction:
            if not func_type.is_error and pos is not None:
                error_mesg = "Calling non-function type '%s'" % func_type
            errors.append((func, error_mesg))
            continue
        # Check no. of args
        max_nargs = len(func_type.args)
        min_nargs = max_nargs - func_type.optional_arg_count
        if actual_nargs < min_nargs or (not func_type.has_varargs and actual_nargs > max_nargs):
            if max_nargs == min_nargs and not func_type.has_varargs:
                expectation = max_nargs
            elif actual_nargs < min_nargs:
                expectation = "at least %s" % min_nargs
            else:
                expectation = "at most %s" % max_nargs
            error_mesg = "Call with wrong number of arguments (expected %s, got %s)" \
                         % (expectation, actual_nargs)
            errors.append((func, error_mesg))
            continue
        if func_type.templates:
            deductions = reduce(
                merge_template_deductions,
                [pattern.type.deduce_template_params(actual) for (pattern, actual) in zip(func_type.args, arg_types)],
                {})
            if deductions is None:
                errors.append((func, "Unable to deduce type parameters for %s given (%s)" % (func_type, ', '.join(map(str, arg_types)))))
            elif len(deductions) < len(func_type.templates):
                errors.append((func, "Unable to deduce type parameter %s" % (
                    ", ".join([param.name for param in set(func_type.templates) - set(deductions.keys())]))))
            else:
                type_list = [deductions[param] for param in func_type.templates]
                from .Symtab import Entry
                specialization = Entry(
                    name = func.name + "[%s]" % ",".join([str(t) for t in type_list]),
                    cname = func.cname + "<%s>" % ",".join([t.empty_declaration_code() for t in type_list]),
                    type = func_type.specialize(deductions),
                    pos = func.pos)
                candidates.append((specialization, specialization.type))
        else:
            candidates.append((func, func_type))

    # Optimize the most common case of no overloading...
    if len(candidates) == 1:
        return candidates[0][0]
    elif len(candidates) == 0:
        if pos is not None:
            func, errmsg = errors[0]
            if len(errors) == 1 or [1 for func, e in errors if e == errmsg]:
                error(pos, errmsg)
            else:
                error(pos, "no suitable method found")
        return None

    possibilities = []
    bad_types = []
    needed_coercions = {}

    for index, (func, func_type) in enumerate(candidates):
        score = [0,0,0,0,0,0,0]
        for i in range(min(actual_nargs, len(func_type.args))):
            src_type = arg_types[i]
            dst_type = func_type.args[i].type

            assignable = dst_type.assignable_from(src_type)

            # Now take care of unprefixed string literals. So when you call a cdef
            # function that takes a char *, the coercion will mean that the
            # type will simply become bytes. We need to do this coercion
            # manually for overloaded and fused functions
            if not assignable:
                c_src_type = None
                if src_type.is_pyobject:
                    if src_type.is_builtin_type and src_type.name == 'str' and dst_type.resolve().is_string:
                        c_src_type = dst_type.resolve()
                    else:
                        c_src_type = src_type.default_coerced_ctype()
                elif src_type.is_pythran_expr:
                        c_src_type = src_type.org_buffer

                if c_src_type is not None:
                    assignable = dst_type.assignable_from(c_src_type)
                    if assignable:
                        src_type = c_src_type
                        needed_coercions[func] = (i, dst_type)

            if assignable:
                if src_type == dst_type or dst_type.same_as(src_type):
                    pass  # score 0
                elif func_type.is_strict_signature:
                    break  # exact match requested but not found
                elif is_promotion(src_type, dst_type):
                    score[2] += 1
                elif ((src_type.is_int and dst_type.is_int) or
                      (src_type.is_float and dst_type.is_float)):
                    score[2] += abs(dst_type.rank + (not dst_type.signed) -
                                    (src_type.rank + (not src_type.signed))) + 1
                elif dst_type.is_ptr and src_type.is_ptr:
                    if dst_type.base_type == c_void_type:
                        score[4] += 1
                    elif src_type.base_type.is_cpp_class and src_type.base_type.is_subclass(dst_type.base_type):
                        score[6] += src_type.base_type.subclass_dist(dst_type.base_type)
                    else:
                        score[5] += 1
                elif not src_type.is_pyobject:
                    score[1] += 1
                else:
                    score[0] += 1
            else:
                error_mesg = "Invalid conversion from '%s' to '%s'" % (src_type, dst_type)
                bad_types.append((func, error_mesg))
                break
        else:
            possibilities.append((score, index, func))  # so we can sort it

    if possibilities:
        possibilities.sort()
        if len(possibilities) > 1:
            score1 = possibilities[0][0]
            score2 = possibilities[1][0]
            if score1 == score2:
                if pos is not None:
                    error(pos, "ambiguous overloaded method")
                return None

        function = possibilities[0][-1]

        if function in needed_coercions and env:
            arg_i, coerce_to_type = needed_coercions[function]
            args[arg_i] = args[arg_i].coerce_to(coerce_to_type, env)

        return function

    if pos is not None:
        if len(bad_types) == 1:
            error(pos, bad_types[0][1])
        else:
            error(pos, "no suitable method found")

    return None

def merge_template_deductions(a, b):
    if a is None or b is None:
        return None
    all = a
    for param, value in b.items():
        if param in all:
            if a[param] != b[param]:
                return None
        else:
            all[param] = value
    return all


def widest_numeric_type(type1, type2):
    """Given two numeric types, return the narrowest type encompassing both of them.
    """
    if type1.is_reference:
        type1 = type1.ref_base_type
    if type2.is_reference:
        type2 = type2.ref_base_type
    if type1.is_cv_qualified:
        type1 = type1.cv_base_type
    if type2.is_cv_qualified:
        type2 = type2.cv_base_type
    if type1 == type2:
        widest_type = type1
    elif type1.is_complex or type2.is_complex:
        def real_type(ntype):
            if ntype.is_complex:
                return ntype.real_type
            return ntype
        widest_type = CComplexType(
            widest_numeric_type(
                real_type(type1),
                real_type(type2)))
    elif type1.is_enum and type2.is_enum:
        widest_type = c_int_type
    elif type1.rank < type2.rank:
        widest_type = type2
    elif type1.rank > type2.rank:
        widest_type = type1
    elif type1.signed < type2.signed:
        widest_type = type1
    elif type1.signed > type2.signed:
        widest_type = type2
    elif type1.is_typedef > type2.is_typedef:
        widest_type = type1
    else:
        widest_type = type2
    return widest_type


def numeric_type_fits(small_type, large_type):
    return widest_numeric_type(small_type, large_type) == large_type


def independent_spanning_type(type1, type2):
    # Return a type assignable independently from both type1 and
    # type2, but do not require any interoperability between the two.
    # For example, in "True * 2", it is safe to assume an integer
    # result type (so spanning_type() will do the right thing),
    # whereas "x = True or 2" must evaluate to a type that can hold
    # both a boolean value and an integer, so this function works
    # better.
    if type1.is_reference ^ type2.is_reference:
        if type1.is_reference:
            type1 = type1.ref_base_type
        else:
            type2 = type2.ref_base_type
    if type1 == type2:
        return type1
    elif (type1 is c_bint_type or type2 is c_bint_type) and (type1.is_numeric and type2.is_numeric):
        # special case: if one of the results is a bint and the other
        # is another C integer, we must prevent returning a numeric
        # type so that we do not lose the ability to coerce to a
        # Python bool if we have to.
        return py_object_type
    span_type = _spanning_type(type1, type2)
    if span_type is None:
        return error_type
    return span_type

def spanning_type(type1, type2):
    # Return a type assignable from both type1 and type2, or
    # py_object_type if no better type is found.  Assumes that the
    # code that calls this will try a coercion afterwards, which will
    # fail if the types cannot actually coerce to a py_object_type.
    if type1 == type2:
        return type1
    elif type1 is py_object_type or type2 is py_object_type:
        return py_object_type
    elif type1 is c_py_unicode_type or type2 is c_py_unicode_type:
        # Py_UNICODE behaves more like a string than an int
        return py_object_type
    span_type = _spanning_type(type1, type2)
    if span_type is None:
        return py_object_type
    return span_type

def _spanning_type(type1, type2):
    if type1.is_numeric and type2.is_numeric:
        return widest_numeric_type(type1, type2)
    elif type1.is_builtin_type and type1.name == 'float' and type2.is_numeric:
        return widest_numeric_type(c_double_type, type2)
    elif type2.is_builtin_type and type2.name == 'float' and type1.is_numeric:
        return widest_numeric_type(type1, c_double_type)
    elif type1.is_extension_type and type2.is_extension_type:
        return widest_extension_type(type1, type2)
    elif type1.is_pyobject or type2.is_pyobject:
        return py_object_type
    elif type1.assignable_from(type2):
        if type1.is_extension_type and type1.typeobj_is_imported():
            # external types are unsafe, so we use PyObject instead
            return py_object_type
        return type1
    elif type2.assignable_from(type1):
        if type2.is_extension_type and type2.typeobj_is_imported():
            # external types are unsafe, so we use PyObject instead
            return py_object_type
        return type2
    elif type1.is_ptr and type2.is_ptr:
        if type1.base_type.is_cpp_class and type2.base_type.is_cpp_class:
            common_base = widest_cpp_type(type1.base_type, type2.base_type)
            if common_base:
                return CPtrType(common_base)
        # incompatible pointers, void* will do as a result
        return c_void_ptr_type
    else:
        return None

def widest_extension_type(type1, type2):
    if type1.typeobj_is_imported() or type2.typeobj_is_imported():
        return py_object_type
    while True:
        if type1.subtype_of(type2):
            return type2
        elif type2.subtype_of(type1):
            return type1
        type1, type2 = type1.base_type, type2.base_type
        if type1 is None or type2 is None:
            return py_object_type

def widest_cpp_type(type1, type2):
    @cached_function
    def bases(type):
        all = set()
        for base in type.base_classes:
            all.add(base)
            all.update(bases(base))
        return all
    common_bases = bases(type1).intersection(bases(type2))
    common_bases_bases = reduce(set.union, [bases(b) for b in common_bases], set())
    candidates = [b for b in common_bases if b not in common_bases_bases]
    if len(candidates) == 1:
        return candidates[0]
    else:
        # Fall back to void* for now.
        return None


def simple_c_type(signed, longness, name):
    # Find type descriptor for simple type given name and modifiers.
    # Returns None if arguments don't make sense.
    return modifiers_and_name_to_type.get((signed, longness, name))

def parse_basic_type(name):
    base = None
    if name.startswith('p_'):
        base = parse_basic_type(name[2:])
    elif name.startswith('p'):
        base = parse_basic_type(name[1:])
    elif name.endswith('*'):
        base = parse_basic_type(name[:-1])
    if base:
        return CPtrType(base)
    #
    basic_type = simple_c_type(1, 0, name)
    if basic_type:
        return basic_type
    #
    signed = 1
    longness = 0
    if name == 'Py_UNICODE':
        signed = 0
    elif name == 'Py_UCS4':
        signed = 0
    elif name == 'Py_hash_t':
        signed = 2
    elif name == 'Py_ssize_t':
        signed = 2
    elif name == 'ssize_t':
        signed = 2
    elif name == 'size_t':
        signed = 0
    else:
        if name.startswith('u'):
            name = name[1:]
            signed = 0
        elif (name.startswith('s') and
              not name.startswith('short')):
            name = name[1:]
            signed = 2
        longness = 0
        while name.startswith('short'):
            name = name.replace('short', '', 1).strip()
            longness -= 1
        while name.startswith('long'):
            name = name.replace('long', '', 1).strip()
            longness += 1
        if longness != 0 and not name:
            name = 'int'
    return simple_c_type(signed, longness, name)


def _construct_type_from_base(cls, base_type, *args):
    if base_type is error_type:
        return error_type
    return cls(base_type, *args)

def c_array_type(base_type, size):
    # Construct a C array type.
    return _construct_type_from_base(CArrayType, base_type, size)

def c_ptr_type(base_type):
    # Construct a C pointer type.
    if base_type.is_reference:
        base_type = base_type.ref_base_type
    return _construct_type_from_base(CPtrType, base_type)

def c_ref_type(base_type):
    # Construct a C reference type
    return _construct_type_from_base(CReferenceType, base_type)

def cpp_rvalue_ref_type(base_type):
    # Construct a C++ rvalue reference type
    return _construct_type_from_base(CppRvalueReferenceType, base_type)

def c_const_type(base_type):
    # Construct a C const type.
    return _construct_type_from_base(CConstType, base_type)

def c_const_or_volatile_type(base_type, is_const, is_volatile):
    # Construct a C const/volatile type.
    return _construct_type_from_base(CConstOrVolatileType, base_type, is_const, is_volatile)


def same_type(type1, type2):
    return type1.same_as(type2)

def assignable_from(type1, type2):
    return type1.assignable_from(type2)

def typecast(to_type, from_type, expr_code):
    #  Return expr_code cast to a C type which can be
    #  assigned to to_type, assuming its existing C type
    #  is from_type.
    if (to_type is from_type or
            (not to_type.is_pyobject and assignable_from(to_type, from_type))):
        return expr_code
    elif (to_type is py_object_type and from_type and
            from_type.is_builtin_type and from_type.name != 'type'):
        # no cast needed, builtins are PyObject* already
        return expr_code
    else:
        #print "typecast: to", to_type, "from", from_type ###
        return to_type.cast_code(expr_code)

def type_list_identifier(types):
    return cap_length('__and_'.join(type_identifier(type) for type in types))

_special_type_characters = {
    '__': '__dunder',
    'const ': '__const_',
    ' ': '__space_',
    '*': '__ptr',
    '&': '__ref',
    '&&': '__fwref',
    '[': '__lArr',
    ']': '__rArr',
    '<': '__lAng',
    '>': '__rAng',
    '(': '__lParen',
    ')': '__rParen',
    ',': '__comma_',
    '...': '__EL',
    '::': '__in_',
    ':': '__D',
}

_escape_special_type_characters = partial(re.compile(
    # join substrings in reverse order to put longer matches first, e.g. "::" before ":"
    " ?(%s) ?" % "|".join(re.escape(s) for s in sorted(_special_type_characters, reverse=True))
).sub, lambda match: _special_type_characters[match.group(1)])

def type_identifier(type, pyrex=False):
    decl = type.empty_declaration_code(pyrex=pyrex)
    return type_identifier_from_declaration(decl)

_type_identifier_cache = {}
def type_identifier_from_declaration(decl):
    safe = _type_identifier_cache.get(decl)
    if safe is None:
        safe = decl
        safe = re.sub(' +', ' ', safe)
        safe = re.sub(' ?([^a-zA-Z0-9_]) ?', r'\1', safe)
        safe = _escape_special_type_characters(safe)
        safe = cap_length(re.sub('[^a-zA-Z0-9_]', lambda x: '__%X' % ord(x.group(0)), safe))
        _type_identifier_cache[decl] = safe
    return safe

def cap_length(s, max_prefix=63, max_len=1024):
    if len(s) <= max_prefix:
        return s
    hash_prefix = hashlib.sha1(s.encode('ascii')).hexdigest()[:6]
    return '%s__%s__etc' % (hash_prefix, s[:max_len-17])<|MERGE_RESOLUTION|>--- conflicted
+++ resolved
@@ -3252,7 +3252,6 @@
         if not self.can_coerce_to_pyobject(env):
             return False
         from .UtilityCode import CythonUtilityCode
-<<<<<<< HEAD
 
         # include argument names into the c function name to ensure cname is unique
         # between functions with identical types but different argument names
@@ -3261,11 +3260,8 @@
             return "%s%s" % (len(arg.name), punycodify_name(arg.name)) if arg.name else "0"
         arg_names = [ arg_name_part(arg) for arg in self.args ]
         arg_names = "_".join(arg_names)
-        safe_typename = re.sub('[^a-zA-Z0-9]', '__', self.declaration_code("", pyrex=1))
+        safe_typename = type_identifier(self, pyrex=True)
         to_py_function = "__Pyx_CFunc_%s_to_py_%s" % (safe_typename, arg_names)
-=======
-        to_py_function = "__Pyx_CFunc_%s_to_py" % type_identifier(self, pyrex=True)
->>>>>>> 883f8f5b
 
         for arg in self.args:
             if not arg.type.is_pyobject and not arg.type.create_from_py_utility_code(env):
