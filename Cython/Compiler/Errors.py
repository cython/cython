--- conflicted
+++ resolved
@@ -2,15 +2,7 @@
 #   Errors
 #
 
-<<<<<<< HEAD
 any_string_type = (bytes, str)
-=======
-
-try:
-    from __builtin__ import basestring as any_string_type
-except ImportError:
-    any_string_type = (bytes, str)
->>>>>>> f036d948
 
 import sys
 from contextlib import contextmanager
