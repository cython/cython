#
#  Cython - Compilation-wide options and pragma declarations
#


import os

from .. import Utils


class ShouldBeFromDirective:

    known_directives = []

    def __init__(self, options_name, directive_name=None, disallow=False):
        self.options_name = options_name
        self.directive_name = directive_name or options_name
        self.disallow = disallow
        self.known_directives.append(self)

    def __nonzero__(self):
        self._bad_access()

    def __int__(self):
        self._bad_access()

    def _bad_access(self):
        raise RuntimeError(repr(self))

    def __repr__(self):
        return "Illegal access of '%s' from Options module rather than directive '%s'" % (
            self.options_name, self.directive_name)


"""
The members of this module are documented using autodata in
Cython/docs/src/reference/compilation.rst.
See https://www.sphinx-doc.org/en/master/usage/extensions/autodoc.html#directive-autoattribute
for how autodata works.
Descriptions of those members should start with a #:
Donc forget to keep the docs in sync by removing and adding
the members in both this file and the .rst file.
"""

#: Whether or not to include docstring in the Python extension. If False, the binary size
#: will be smaller, but the ``__doc__`` attribute of any class or function will be an
#: empty string.
docstrings = True

#: Embed the source code position in the docstrings of functions and classes.
embed_pos_in_docstring = False

# undocumented
pre_import = None

#: Decref global variables in each module on exit for garbage collection.
#: 0: None, 1+: interned objects, 2+: cdef globals, 3+: types objects
#: Mostly for reducing noise in Valgrind as it typically executes at process exit
#: (when all memory will be reclaimed anyways).
#: Note that directly or indirectly executed cleanup code that makes use of global
#: variables or types may no longer be safe when enabling the respective level since
#: there is no guaranteed order in which the (reference counted) objects will
#: be cleaned up.  The order can change due to live references and reference cycles.
generate_cleanup_code = False

#: Should tp_clear() set object fields to None instead of clearing them to NULL?
clear_to_none = True

#: Generate an annotated HTML version of the input source files for debugging and optimisation purposes.
#: This has the same effect as the ``annotate`` argument in :func:`cythonize`.
annotate = False

# When annotating source files in HTML, include coverage information from
# this file.
annotate_coverage_xml = None

#: This will abort the compilation on the first error occurred rather than trying
#: to keep going and printing further error messages.
fast_fail = False

#: Turn all warnings into errors.
warning_errors = False

#: Make unknown names an error.  Python raises a NameError when
#: encountering unknown names at runtime, whereas this option makes
#: them a compile time error.  If you want full Python compatibility,
#: you should disable this option and also 'cache_builtins'.
error_on_unknown_names = True

#: Make uninitialized local variable reference a compile time error.
#: Python raises UnboundLocalError at runtime, whereas this option makes
#: them a compile time error. Note that this option affects only variables
#: of "python object" type.
error_on_uninitialized = True

#: This will convert statements of the form ``for i in range(...)``
#: to ``for i from ...`` when ``i`` is a C integer type, and the direction
#: (i.e. sign of step) can be determined.
#: WARNING: This may change the semantics if the range causes assignment to
#: i to overflow. Specifically, if this option is set, an error will be
#: raised before the loop is entered, whereas without this option the loop
#: will execute until an overflowing value is encountered.
convert_range = True

#: Perform lookups on builtin names only once, at module initialisation
#: time.  This will prevent the module from getting imported if a
#: builtin name that it uses cannot be found during initialisation.
#: Default is True.
#: Note that some legacy builtins are automatically remapped
#: from their Python 2 names to their Python 3 names by Cython
#: when building in Python 3.x,
#: so that they do not get in the way even if this option is enabled.
cache_builtins = True

#: Generate branch prediction hints to speed up error handling etc.
gcc_branch_hints = True

#: Enable this to allow one to write ``your_module.foo = ...`` to overwrite the
#: definition if the cpdef function foo, at the cost of an extra dictionary
#: lookup on every call.
#: If this is false it generates only the Python wrapper and no override check.
lookup_module_cpdef = False

#: Whether or not to embed the Python interpreter, for use in making a
#: standalone executable or calling from external libraries.
#: This will provide a C function which initialises the interpreter and
#: executes the body of this module.
#: See `this demo <https://github.com/cython/cython/tree/master/Demos/embed>`_
#: for a concrete example.
#: If true, the initialisation function is the C main() function, but
#: this option can also be set to a non-empty string to provide a function name explicitly.
#: Default is False.
embed = None

# In previous iterations of Cython, globals() gave the first non-Cython module
# globals in the call stack.  Sage relies on this behavior for variable injection.
old_style_globals = ShouldBeFromDirective('old_style_globals')

#: Allows cimporting from a pyx file without a pxd file.
cimport_from_pyx = False

#: Maximum number of dimensions for buffers -- set lower than number of
#: dimensions in numpy, as
#: slices are passed by value and involve a lot of copying.
buffer_max_dims = 8

#: Number of function closure instances to keep in a freelist (0: no freelists)
closure_freelist_size = 8


def get_directive_defaults():
    # To add an item to this list, all accesses should be changed to use the new
    # directive, and the global option itself should be set to an instance of
    # ShouldBeFromDirective.
    for old_option in ShouldBeFromDirective.known_directives:
        value = globals().get(old_option.options_name)
        assert old_option.directive_name in _directive_defaults
        if not isinstance(value, ShouldBeFromDirective):
            if old_option.disallow:
                raise RuntimeError(
                    "Option '%s' must be set from directive '%s'" % (
                    old_option.option_name, old_option.directive_name))
            else:
                # Warn?
                _directive_defaults[old_option.directive_name] = value
    return _directive_defaults

def copy_inherited_directives(outer_directives, **new_directives):
    # A few directives are not copied downwards and this function removes them.
    # For example, test_assert_path_exists and test_fail_if_path_exists should not be inherited
    #  otherwise they can produce very misleading test failures
    new_directives_out = dict(outer_directives)
    for name in ('test_assert_path_exists', 'test_fail_if_path_exists', 'test_assert_c_code_has', 'test_fail_if_c_code_has',
                 'critical_section'):
        new_directives_out.pop(name, None)
    new_directives_out.update(new_directives)
    return new_directives_out


def copy_for_internal(outer_directives):
    # Reset some directives that users should not control for internal code.
    return copy_inherited_directives(
        outer_directives,
        binding=False,
        profile=False,
        linetrace=False,
    )


# Declare compiler directives
_directive_defaults = {
    'binding': True,  # was False before 3.0
    'boundscheck' : True,
    'nonecheck' : False,
    'initializedcheck' : True,
    'freethreading_compatible': False,
    'embedsignature': False,
    'embedsignature.format': 'c',
    'auto_cpdef': False,
    'auto_pickle': None,
    'cdivision': False,  # was True before 0.12
    'cdivision_warnings': False,
    'cpow': None,  # was True before 3.0
    # None (not set by user) is treated as slightly different from False
    'c_api_binop_methods': False,  # was True before 3.0
    'overflowcheck': False,
    'overflowcheck.fold': True,
    'always_allow_keywords': True,
    'allow_none_for_extension_args': True,
    'wraparound' : True,
    'ccomplex' : False,  # use C99/C++ for complex types and arith
    'callspec' : "",
    'nogil' : False,
    'gil' : False,
    'with_gil' : False,
    'profile': False,
    'linetrace': False,
    'emit_code_comments': True,  # copy original source code into C code comments
    'annotation_typing': True,  # read type declarations from Python function annotations
    'infer_types': None,
    'infer_types.verbose': False,
    'autotestdict': True,
    'autotestdict.cdef': False,
    'autotestdict.all': False,
    'language_level': None,
    'fast_getattr': False,  # Undocumented until we come up with a better way to handle this everywhere.
    'py2_import': False,  # For backward compatibility of Cython's source code in Py3 source mode
    'preliminary_late_includes_cy28': False,  # Temporary directive in 0.28, to be removed in a later version (see GH#2079).
    'iterable_coroutine': False,  # Make async coroutines backwards compatible with the old asyncio yield-from syntax.
    'c_string_type': 'bytes',
    'c_string_encoding': '',
    'type_version_tag': True,  # enables Py_TPFLAGS_HAVE_VERSION_TAG on extension types
    'unraisable_tracebacks': True,
    'old_style_globals': False,
    'np_pythran': False,
    'fast_gil': False,
    'cpp_locals': False,  # uses std::optional for C++ locals, so that they work more like Python locals
    'legacy_implicit_noexcept': False,
    'c_compile_guard': '',

    'fastcall_args.tuple': None,  # True/False sets it explicitly. None let's Cython decide
    'fastcall_args.dict': None,  # True/False sets it explicitly. None let's Cython decide

    # set __file__ and/or __path__ to known source/target path at import time (instead of not having them available)
    'set_initial_path' : None,  # SOURCEFILE or "/full/path/to/module"

    'warn': None,
    'warn.undeclared': False,
    'warn.unreachable': True,
    'warn.maybe_uninitialized': False,
    'warn.unused': False,
    'warn.unused_arg': False,
    'warn.unused_result': False,
    'warn.multiple_declarators': True,
    'warn.deprecated.DEF': False,
    'warn.deprecated.IF': True,
    'show_performance_hints': True,

# optimizations
    'optimize.inline_defnode_calls': True,
    'optimize.unpack_method_calls': True,  # increases code size when True
    'optimize.unpack_method_calls_in_pyinit': False,  # uselessly increases code size when True
    'optimize.use_switch': True,

# remove unreachable code
    'remove_unreachable': True,

# control flow debug directives
    'control_flow.dot_output': "",  # Graphviz output filename
    'control_flow.dot_annotate_defs': False,  # Annotate definitions

# test support
    'test_assert_path_exists' : [],
    'test_fail_if_path_exists' : [],
    'test_assert_c_code_has' : [],
    'test_fail_if_c_code_has' : [],

# experimental, subject to change
    'formal_grammar': False,
}

# Extra warning directives
extra_warnings = {
    'warn.maybe_uninitialized': True,
    'warn.unreachable': True,
    'warn.unused': True,
}

<<<<<<< HEAD
def one_of(*args):
    def validate(name, *values):
        if len(values) != 1:
            from .Errors import CompileError
            raise CompileError(None,
                    'The %s directive takes one compile-time string argument' % name)
        value = values[0]
=======
def one_of(*args, map=None):
    def validate(name, value):
        if map is not None:
            value = map.get(value, value)
>>>>>>> 0f3fb4d2
        if value not in args:
            raise ValueError("%s directive must be one of %s, got '%s'" % (
                name, args, value))
        return value
    return validate


<<<<<<< HEAD
def parse_truefalsenone(name, *values):
    if len(values) != 1:
        from .Errors import CompileError
        raise CompileError(None,
                "directive %s takes a single True/False/None positional argument" % name)
    value = values[0]
    if hasattr(value, 'lower') and value.lower() == "py_none":
        return None
    return parse_directive_value(name, value, type=bool)

def parse_fastcall_args(name, *values):
    from .Errors import CompileError
    raise CompileError(None, "directive %s should be set with arguments 'tuple' or 'dict'" % name)

def normalise_encoding_name(option_name, *values):
=======
_normalise_common_encoding_name = {
    'utf8': 'utf8',
    'utf-8': 'utf8',
    'default': 'utf8',
    'ascii': 'ascii',
    'us-ascii': 'ascii',
}.get


def normalise_encoding_name(option_name, encoding):
>>>>>>> 0f3fb4d2
    """
    >>> normalise_encoding_name('c_string_encoding', 'ascii')
    'ascii'
    >>> normalise_encoding_name('c_string_encoding', 'AsCIi')
    'ascii'
    >>> normalise_encoding_name('c_string_encoding', 'us-ascii')
    'ascii'
    >>> normalise_encoding_name('c_string_encoding', 'utF8')
    'utf8'
    >>> normalise_encoding_name('c_string_encoding', 'utF-8')
    'utf8'
    >>> normalise_encoding_name('c_string_encoding', 'deFAuLT')
    'utf8'
    >>> normalise_encoding_name('c_string_encoding', 'default')
    'utf8'
    >>> normalise_encoding_name('c_string_encoding', 'SeriousLyNoSuch--Encoding')
    'SeriousLyNoSuch--Encoding'
    """
    if len(values) != 1:
        from .Errors import CompileError
        raise CompileError(None,
                'The %s directive takes one compile-time string argument' % name)
    encoding = str(values[0])

    if not encoding:
        return ''
    encoding_name = _normalise_common_encoding_name(encoding.lower())
    if encoding_name is not None:
        return encoding_name

    import codecs
    try:
        decoder = codecs.getdecoder(encoding)
    except LookupError:
        return encoding  # may exists at runtime ...
    for name in ('ascii', 'utf8'):
        if codecs.getdecoder(name) == decoder:
            return name
    return encoding

# use as a sential value to defer analysis of the arguments
# instead of analysing them in InterpretCompilerDirectives. The dataclass directives are quite
# complicated and it's easier to deal with them at the point the dataclass is created
class DEFER_ANALYSIS_OF_ARGUMENTS:
    pass
DEFER_ANALYSIS_OF_ARGUMENTS = DEFER_ANALYSIS_OF_ARGUMENTS()

# Override types possibilities above, if needed
directive_types = {
    'language_level': str,  # values can be None/2/3/'3str', where None == 2+warning
    'auto_pickle': bool,
    'locals': dict,
    'final' : bool,  # final cdef classes and methods
    'collection_type': one_of('sequence'),
    'nogil' : DEFER_ANALYSIS_OF_ARGUMENTS,
    'gil' : DEFER_ANALYSIS_OF_ARGUMENTS,
    'critical_section' : DEFER_ANALYSIS_OF_ARGUMENTS,
    'with_gil' : None,
    'internal' : bool,  # cdef class visibility in the module dict
    'infer_types' : bool,  # values can be True/None/False
    'binding' : bool,
    'cfunc' : None,  # decorators do not take directive value
    'ccall' : None,
    'ufunc': None,
    'cpow' : bool,
    'inline' : None,
    'staticmethod' : None,
    'cclass' : None,
    'no_gc_clear' : bool,
    'no_gc' : bool,
    'returns' : type,
    'exceptval': type,  # actually (type, check=True/False), but has its own parser
    'set_initial_path': str,
    'freelist': int,
    'c_string_type': one_of('bytes', 'bytearray', 'str', 'unicode', map={'unicode': 'str'}),
    'c_string_encoding': normalise_encoding_name,
    'trashcan': bool,
<<<<<<< HEAD
    'fastcall_args.dict': parse_truefalsenone,
    'fastcall_args.tuple': parse_truefalsenone,
    'fastcall_args': parse_fastcall_args,  # largely a dummy, just so it gets recognised as a directive
=======
    'total_ordering': None,
    'dataclasses.dataclass': DEFER_ANALYSIS_OF_ARGUMENTS,
    'dataclasses.field': DEFER_ANALYSIS_OF_ARGUMENTS,
    'embedsignature.format': one_of('c', 'clinic', 'python'),
>>>>>>> 0f3fb4d2
}

for key, val in _directive_defaults.items():
    if key not in directive_types:
        directive_types[key] = type(val)

directive_scopes = {  # defaults to available everywhere
    # 'module', 'function', 'class', 'with statement'
    'auto_pickle': ('module', 'cclass'),
    'final' : ('cclass', 'function'),
    'ccomplex' : ('module',),
    'collection_type': ('cclass',),
    'nogil' : ('function', 'with statement'),
    'gil' : ('with statement'),
    'with_gil' : ('function',),
    'critical_section': ('function', 'with statement'),
    'inline' : ('function',),
    'cfunc' : ('function', 'with statement'),
    'ccall' : ('function', 'with statement'),
    'returns' : ('function',),
    'exceptval' : ('function',),
    'locals' : ('function',),
    'staticmethod' : ('function',),  # FIXME: analysis currently lacks more specific function scope
    'no_gc_clear' : ('cclass',),
    'no_gc' : ('cclass',),
    'internal' : ('cclass',),
    'cclass' : ('class', 'cclass', 'with statement'),
    'autotestdict' : ('module',),
    'autotestdict.all' : ('module',),
    'autotestdict.cdef' : ('module',),
    'set_initial_path' : ('module',),
    'test_assert_path_exists' : ('function', 'class', 'cclass'),
    'test_fail_if_path_exists' : ('function', 'class', 'cclass'),
    'test_assert_c_code_has' : ('module',),
    'test_fail_if_c_code_has' : ('module',),
    'freelist': ('cclass',),
    'formal_grammar': ('module',),
    'emit_code_comments': ('module',),
    # Avoid scope-specific to/from_py_functions for c_string.
    'c_string_type': ('module',),
    'c_string_encoding': ('module',),
    'type_version_tag': ('module', 'cclass'),
    'language_level': ('module',),
    # globals() could conceivably be controlled at a finer granularity,
    # but that would complicate the implementation
    'old_style_globals': ('module',),
    'np_pythran': ('module',),
    'preliminary_late_includes_cy28': ('module',),
    'fast_gil': ('module',),
    'iterable_coroutine': ('module', 'function'),
    'trashcan' : ('cclass',),
    'total_ordering': ('class', 'cclass'),
    'dataclasses.dataclass' : ('class', 'cclass'),
    'cpp_locals': ('module', 'function', 'cclass'),  # I don't think they make sense in a with_statement
    'ufunc': ('function',),
    'legacy_implicit_noexcept': ('module', ),
    'c_compile_guard': ('function',),  # actually C function but this is enforced later
    'control_flow.dot_output': ('module',),
    'control_flow.dot_annotate_defs': ('module',),
    'freethreading_compatible': ('module',)
}


# A list of directives that (when used as a decorator) are only applied to
# the object they decorate and not to its children.
immediate_decorator_directives = {
    'cfunc', 'ccall', 'cclass', 'dataclasses.dataclass', 'ufunc',
    # function signature directives
    'inline', 'exceptval', 'returns', 'with_gil',  # 'nogil',
    # class directives
    'freelist', 'no_gc', 'no_gc_clear', 'type_version_tag', 'final',
    'auto_pickle', 'internal', 'collection_type', 'total_ordering',
    # testing directives
    'test_fail_if_path_exists', 'test_assert_path_exists',
}


def parse_directive_value(name, value, relaxed_bool=False, type=None):
    """
    Parses value as an option value for the given name and returns
    the interpreted value. None is returned if the option does not exist.

    >>> print(parse_directive_value('nonexisting', 'asdf asdfd'))
    None
    >>> parse_directive_value('boundscheck', 'True')
    True
    >>> parse_directive_value('boundscheck', 'true')
    Traceback (most recent call last):
       ...
    ValueError: boundscheck directive must be set to True or False, got 'true'

    >>> parse_directive_value('c_string_encoding', 'us-ascii')
    'ascii'
    >>> parse_directive_value('c_string_type', 'str')
    'str'
    >>> parse_directive_value('c_string_type', 'bytes')
    'bytes'
    >>> parse_directive_value('c_string_type', 'bytearray')
    'bytearray'
    >>> parse_directive_value('c_string_type', 'unicode')
    'str'
    >>> parse_directive_value('c_string_type', 'unnicode')
    Traceback (most recent call last):
    ValueError: c_string_type directive must be one of ('bytes', 'bytearray', 'str', 'unicode'), got 'unnicode'
    """
    if not type:
        type = directive_types.get(name)
    if not type:
        return None
    orig_value = value
    if type is bool:
        value = str(value)
        if value == 'True':
            return True
        if value == 'False':
            return False
        if relaxed_bool:
            value = value.lower()
            if value in ("true", "yes"):
                return True
            elif value in ("false", "no"):
                return False
        raise ValueError("%s directive must be set to True or False, got '%s'" % (
            name, orig_value))
    elif type is int:
        try:
            return int(value)
        except ValueError:
            raise ValueError("%s directive must be set to an integer, got '%s'" % (
                name, orig_value))
    elif type is str:
        return str(value)
    elif callable(type):
        return type(name, value)
    else:
        assert False


def parse_directive_list(s, relaxed_bool=False, ignore_unknown=False,
                         current_settings=None):
    """
    Parses a comma-separated list of pragma options. Whitespace
    is not considered.

    >>> parse_directive_list('      ')
    {}
    >>> (parse_directive_list('boundscheck=True') ==
    ... {'boundscheck': True})
    True
    >>> parse_directive_list('  asdf')
    Traceback (most recent call last):
       ...
    ValueError: Expected "=" in option "asdf"
    >>> parse_directive_list('boundscheck=hey')
    Traceback (most recent call last):
       ...
    ValueError: boundscheck directive must be set to True or False, got 'hey'
    >>> parse_directive_list('unknown=True')
    Traceback (most recent call last):
       ...
    ValueError: Unknown option: "unknown"
    >>> warnings = parse_directive_list('warn.all=True')
    >>> len(warnings) > 1
    True
    >>> sum(warnings.values()) == len(warnings)  # all true.
    True
    """
    if current_settings is None:
        result = {}
    else:
        result = current_settings
    for item in s.split(','):
        item = item.strip()
        if not item:
            continue
        if '=' not in item:
            raise ValueError('Expected "=" in option "%s"' % item)
        name, value = [s.strip() for s in item.strip().split('=', 1)]
        if name not in _directive_defaults:
            found = False
            if name.endswith('.all'):
                prefix = name[:-3]
                for directive in _directive_defaults:
                    if directive.startswith(prefix):
                        found = True
                        parsed_value = parse_directive_value(directive, value, relaxed_bool=relaxed_bool)
                        result[directive] = parsed_value
            if not found and not ignore_unknown:
                raise ValueError('Unknown option: "%s"' % name)
        elif directive_types.get(name) is list:
            if name in result:
                result[name].append(value)
            else:
                result[name] = [value]
        else:
            parsed_value = parse_directive_value(name, value, relaxed_bool=relaxed_bool)
            result[name] = parsed_value
    return result


def parse_variable_value(value):
    """
    Parses value as an option value for the given name and returns
    the interpreted value.

    >>> parse_variable_value('True')
    True
    >>> parse_variable_value('true')
    'true'
    >>> parse_variable_value('us-ascii')
    'us-ascii'
    >>> parse_variable_value('str')
    'str'
    >>> parse_variable_value('123')
    123
    >>> parse_variable_value('1.23')
    1.23

    """
    if value == "True":
        return True
    elif value == "False":
        return False
    elif value == "None":
        return None
    elif value.isdigit():
        return int(value)
    else:
        try:
            value = float(value)
        except Exception:
            # Not a float
            pass
        return value


def parse_compile_time_env(s, current_settings=None):
    """
    Parses a comma-separated list of pragma options. Whitespace
    is not considered.

    >>> parse_compile_time_env('      ')
    {}
    >>> (parse_compile_time_env('HAVE_OPENMP=True') ==
    ... {'HAVE_OPENMP': True})
    True
    >>> parse_compile_time_env('  asdf')
    Traceback (most recent call last):
       ...
    ValueError: Expected "=" in option "asdf"
    >>> parse_compile_time_env('NUM_THREADS=4') == {'NUM_THREADS': 4}
    True
    >>> parse_compile_time_env('unknown=anything') == {'unknown': 'anything'}
    True
    """
    if current_settings is None:
        result = {}
    else:
        result = current_settings
    for item in s.split(','):
        item = item.strip()
        if not item:
            continue
        if '=' not in item:
            raise ValueError('Expected "=" in option "%s"' % item)
        name, value = [s.strip() for s in item.split('=', 1)]
        result[name] = parse_variable_value(value)
    return result


# ------------------------------------------------------------------------
# CompilationOptions are constructed from user input and are the `option`
#  object passed throughout the compilation pipeline.

class CompilationOptions:
    r"""
    See default_options at the end of this module for a list of all possible
    options and CmdLine.usage and CmdLine.parse_command_line() for their
    meaning.
    """
    def __init__(self, defaults=None, **kw):
        self.include_path = []
        if defaults:
            if isinstance(defaults, CompilationOptions):
                defaults = defaults.__dict__
        else:
            defaults = default_options

        options = dict(defaults)
        options.update(kw)

        # let's assume 'default_options' contains a value for most known compiler options
        # and validate against them
        unknown_options = set(options) - set(default_options)
        # ignore valid options that are not in the defaults
        unknown_options.difference_update(['include_path'])
        if unknown_options:
            message = "got unknown compilation option%s, please remove: %s" % (
                's' if len(unknown_options) > 1 else '',
                ', '.join(unknown_options))
            raise ValueError(message)

        directive_defaults = get_directive_defaults()
        directives = dict(options['compiler_directives'])  # copy mutable field
        # check for invalid directives
        unknown_directives = set(directives) - set(directive_defaults)
        if unknown_directives:
            message = "got unknown compiler directive%s: %s" % (
                's' if len(unknown_directives) > 1 else '',
                ', '.join(unknown_directives))
            raise ValueError(message)
        options['compiler_directives'] = directives
        if directives.get('np_pythran', False) and not options['cplus']:
            import warnings
            warnings.warn("C++ mode forced when in Pythran mode!")
            options['cplus'] = True
        if 'language_level' not in kw and directives.get('language_level'):
            options['language_level'] = directives['language_level']
        elif not options.get('language_level'):
            options['language_level'] = directive_defaults.get('language_level')
        if 'formal_grammar' in directives and 'formal_grammar' not in kw:
            options['formal_grammar'] = directives['formal_grammar']

        self.__dict__.update(options)

    def configure_language_defaults(self, source_extension):
        if source_extension == 'py':
            if self.compiler_directives.get('binding') is None:
                self.compiler_directives['binding'] = True

    def get_fingerprint(self):
        r"""
        Return a string that contains all the options that are relevant for cache invalidation.
        """
        # Collect only the data that can affect the generated file(s).
        data = {}

        for key, value in self.__dict__.items():
            if key in ['show_version', 'errors_to_stderr', 'verbose', 'quiet']:
                # verbosity flags have no influence on the compilation result
                continue
            elif key in ['output_file', 'output_dir']:
                # ignore the exact name of the output file
                continue
            elif key in ['depfile']:
                # external build system dependency tracking file does not influence outputs
                continue
            elif key in ['timestamps']:
                # the cache cares about the content of files, not about the timestamps of sources
                continue
            elif key in ['cache']:
                # hopefully caching has no influence on the compilation result
                continue
            elif key in ['compiler_directives']:
                # directives passed on to the C compiler do not influence the generated C code
                continue
            elif key in ['include_path']:
                # this path changes which headers are tracked as dependencies,
                # it has no influence on the generated C code
                continue
            elif key in ['working_path']:
                # this path changes where modules and pxd files are found;
                # their content is part of the fingerprint anyway, their
                # absolute path does not matter
                continue
            elif key in ['create_extension']:
                # create_extension() has already mangled the options, e.g.,
                # embedded_metadata, when the fingerprint is computed so we
                # ignore it here.
                continue
            elif key in ['build_dir']:
                # the (temporary) directory where we collect dependencies
                # has no influence on the C output
                continue
            elif key in ['use_listing_file', 'generate_pxi', 'annotate', 'annotate_coverage_xml']:
                # all output files are contained in the cache so the types of
                # files generated must be part of the fingerprint
                data[key] = value
            elif key in ['formal_grammar', 'evaluate_tree_assertions']:
                # these bits can change whether compilation to C passes/fails
                data[key] = value
            elif key in ['embedded_metadata', 'emit_linenums',
                         'c_line_in_traceback', 'gdb_debug',
                         'relative_path_in_code_position_comments']:
                # the generated code contains additional bits when these are set
                data[key] = value
            elif key in ['cplus', 'language_level', 'compile_time_env', 'np_pythran']:
                # assorted bits that, e.g., influence the parser
                data[key] = value
            elif key == ['capi_reexport_cincludes']:
                if self.capi_reexport_cincludes:
                    # our caching implementation does not yet include fingerprints of all the header files
                    raise NotImplementedError('capi_reexport_cincludes is not compatible with Cython caching')
            elif key == ['common_utility_include_dir']:
                if self.common_utility_include_dir:
                    raise NotImplementedError('common_utility_include_dir is not compatible with Cython caching yet')
            else:
                # any unexpected option should go into the fingerprint; it's better
                # to recompile than to return incorrect results from the cache.
                data[key] = value

        def to_fingerprint(item):
            r"""
            Recursively turn item into a string, turning dicts into lists with
            deterministic ordering.
            """
            if isinstance(item, dict):
                item = sorted([(repr(key), to_fingerprint(value)) for key, value in item.items()])
            return repr(item)

        return to_fingerprint(data)


# ------------------------------------------------------------------------
#
#  Set the default options depending on the platform
#
# ------------------------------------------------------------------------

default_options = dict(
    show_version=0,
    use_listing_file=0,
    errors_to_stderr=1,
    cplus=0,
    output_file=None,
    depfile=None,
    annotate=None,
    annotate_coverage_xml=None,
    generate_pxi=0,
    capi_reexport_cincludes=0,
    working_path="",
    timestamps=None,
    verbose=0,
    quiet=0,
    compiler_directives={},
    embedded_metadata={},
    evaluate_tree_assertions=False,
    emit_linenums=False,
    relative_path_in_code_position_comments=True,
    c_line_in_traceback=None,
    language_level=None,  # warn but default to 2
    formal_grammar=False,
    gdb_debug=False,
    compile_time_env=None,
    module_name=None,
    common_utility_include_dir=None,
    output_dir=None,
    build_dir=None,
    cache=None,
    create_extension=None,
    np_pythran=False,
    legacy_implicit_noexcept=None,
)<|MERGE_RESOLUTION|>--- conflicted
+++ resolved
@@ -286,20 +286,15 @@
     'warn.unused': True,
 }
 
-<<<<<<< HEAD
-def one_of(*args):
+def one_of(*args, map=None):
     def validate(name, *values):
         if len(values) != 1:
             from .Errors import CompileError
             raise CompileError(None,
                     'The %s directive takes one compile-time string argument' % name)
         value = values[0]
-=======
-def one_of(*args, map=None):
-    def validate(name, value):
         if map is not None:
             value = map.get(value, value)
->>>>>>> 0f3fb4d2
         if value not in args:
             raise ValueError("%s directive must be one of %s, got '%s'" % (
                 name, args, value))
@@ -307,7 +302,6 @@
     return validate
 
 
-<<<<<<< HEAD
 def parse_truefalsenone(name, *values):
     if len(values) != 1:
         from .Errors import CompileError
@@ -318,12 +312,12 @@
         return None
     return parse_directive_value(name, value, type=bool)
 
+  
 def parse_fastcall_args(name, *values):
     from .Errors import CompileError
     raise CompileError(None, "directive %s should be set with arguments 'tuple' or 'dict'" % name)
 
-def normalise_encoding_name(option_name, *values):
-=======
+    
 _normalise_common_encoding_name = {
     'utf8': 'utf8',
     'utf-8': 'utf8',
@@ -334,7 +328,6 @@
 
 
 def normalise_encoding_name(option_name, encoding):
->>>>>>> 0f3fb4d2
     """
     >>> normalise_encoding_name('c_string_encoding', 'ascii')
     'ascii'
@@ -412,16 +405,13 @@
     'c_string_type': one_of('bytes', 'bytearray', 'str', 'unicode', map={'unicode': 'str'}),
     'c_string_encoding': normalise_encoding_name,
     'trashcan': bool,
-<<<<<<< HEAD
     'fastcall_args.dict': parse_truefalsenone,
     'fastcall_args.tuple': parse_truefalsenone,
     'fastcall_args': parse_fastcall_args,  # largely a dummy, just so it gets recognised as a directive
-=======
     'total_ordering': None,
     'dataclasses.dataclass': DEFER_ANALYSIS_OF_ARGUMENTS,
     'dataclasses.field': DEFER_ANALYSIS_OF_ARGUMENTS,
     'embedsignature.format': one_of('c', 'clinic', 'python'),
->>>>>>> 0f3fb4d2
 }
 
 for key, val in _directive_defaults.items():
