#
#  Cython - Compilation-wide options and pragma declarations
#

cache_builtins = 1  #  Perform lookups on builtin names only once

embed_pos_in_docstring = 0
gcc_branch_hints = 1

pre_import = None
docstrings = True

# This is a SAGE-specific option that will 
# cause Cython to incref local variables before
# performing a binary operation on them, for 
# safe detection of inplace operators. 
incref_local_binop = 0

# Decref global variables in this module on exit for garbage collection. 
# 0: None, 1+: interned objects, 2+: cdef globals, 3+: types objects
# Mostly for reducing noise for Valgrind, only executes at process exit
# (when all memory will be reclaimed anyways). 
generate_cleanup_code = 0

annotate = 0

# This will convert statements of the form "for i in range(...)" 
# to "for i from ..." when i is a cdef'd integer type, and the direction
# (i.e. sign of step) can be determined. 
# WARNING: This may change the symantics if the range causes assignment to 
# i to overflow. Specifically, if this option is set, an error will be
# raised before the loop is entered, wheras without this option the loop
# will execute util a overflowing value is encountered. 
convert_range = 1

# Enable this to allow one to write your_module.foo = ... to overwrite the 
# definition if the cpdef function foo, at the cost of an extra dictionary 
# lookup on every call. 
# If this is 0 it simply creates a wrapper. 
lookup_module_cpdef = 0

# This will set local variables to None rather than NULL which may cause 
# surpress what would be an UnboundLocalError in pure Python but eliminates 
# checking for NULL on every use, and can decref rather than xdecref at the end. 
# WARNING: This is a work in progress, may currently segfault.
init_local_none = 1

# Optimize no argument and one argument methods by using the METH_O and METH_NOARGS
# calling conventions. These are faster calling conventions, but disallow the use of 
# keywords (which, admittedly, are of little use in these cases). 
optimize_simple_methods = 1

# Append the c file and line number to the traceback for exceptions. 
c_line_in_traceback = 1


# Declare pragmas
option_types = {
    'boundscheck' : bool,
<<<<<<< HEAD
    'nonecheck' : bool
=======
    'embedsignature' : bool,
>>>>>>> e7052c1b
}

option_defaults = {
    'boundscheck' : True,
<<<<<<< HEAD
    'nonecheck' : False
=======
    'embedsignature' : False,
>>>>>>> e7052c1b
}

def parse_option_value(name, value):
    """
    Parses value as an option value for the given name and returns
    the interpreted value. None is returned if the option does not exist.    

    >>> print parse_option_value('nonexisting', 'asdf asdfd')
    None
    >>> parse_option_value('boundscheck', 'True')
    True
    >>> parse_option_value('boundscheck', 'true')
    Traceback (most recent call last):
       ...
    ValueError: boundscheck directive must be set to True or False
    
    """
    type = option_types.get(name)
    if not type: return None
    if type is bool:
        if value == "True": return True
        elif value == "False": return False
        else: raise ValueError("%s directive must be set to True or False" % name)
    else:
        assert False

def parse_option_list(s):
    """
    Parses a comma-seperated list of pragma options. Whitespace
    is not considered.

    >>> parse_option_list('      ')
    {}
    >>> (parse_option_list('boundscheck=True') ==
    ... {'boundscheck': True})
    True
    >>> parse_option_list('  asdf')
    Traceback (most recent call last):
       ...
    ValueError: Expected "=" in option "asdf"
    >>> parse_option_list('boundscheck=hey')
    Traceback (most recent call last):
       ...
    ValueError: Must pass a boolean value for option "boundscheck"
    >>> parse_option_list('unknown=True')
    Traceback (most recent call last):
       ...
    ValueError: Unknown option: "unknown"
    """
    result = {}
    for item in s.split(','):
        item = item.strip()
        if not item: continue
        if not '=' in item: raise ValueError('Expected "=" in option "%s"' % item)
        name, value = item.strip().split('=')
        try:
            type = option_types[name]
        except KeyError:
            raise ValueError('Unknown option: "%s"' % name)
        if type is bool:
            value = value.lower()
            if value in ('true', 'yes'):
                value = True
            elif value in ('false', 'no'):
                value = False
            else: raise ValueError('Must pass a boolean value for option "%s"' % name)
            result[name] = value
        else:
            assert False
    return result<|MERGE_RESOLUTION|>--- conflicted
+++ resolved
@@ -57,20 +57,14 @@
 # Declare pragmas
 option_types = {
     'boundscheck' : bool,
-<<<<<<< HEAD
-    'nonecheck' : bool
-=======
-    'embedsignature' : bool,
->>>>>>> e7052c1b
+    'nonecheck' : bool,
+    'embedsignature' : bool
 }
 
 option_defaults = {
     'boundscheck' : True,
-<<<<<<< HEAD
-    'nonecheck' : False
-=======
+    'nonecheck' : False,
     'embedsignature' : False,
->>>>>>> e7052c1b
 }
 
 def parse_option_value(name, value):
