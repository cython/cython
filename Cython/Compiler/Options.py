--- conflicted
+++ resolved
@@ -326,15 +326,12 @@
     'c_string_type': one_of('bytes', 'bytearray', 'str', 'unicode'),
     'c_string_encoding': normalise_encoding_name,
     'trashcan': bool,
-<<<<<<< HEAD
+    'total_ordering': bool,
     'dataclasses.dataclass': Ellipsis,  # use Ellipsis as a flag to defer analysis of the arguments
             # instead of analysing it in InterpretCompilerDirectives. The dataclass directives are quite
             # complicated and it's easier to deal with them at the point the dataclass is created
             # TODO this may not be the best way of flagging it?
     'dataclasses.field': Ellipsis,
-=======
-    'total_ordering': bool,
->>>>>>> 565ba94e
 }
 
 for key, val in _directive_defaults.items():
@@ -378,11 +375,8 @@
     'fast_gil': ('module',),
     'iterable_coroutine': ('module', 'function'),
     'trashcan' : ('cclass',),
-<<<<<<< HEAD
+    'total_ordering': ('cclass', ),
     'dataclasses.dataclass' : ('class', 'cclass',)
-=======
-    'total_ordering': ('cclass', ),
->>>>>>> 565ba94e
 }
 
 
