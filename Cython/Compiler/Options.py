#
#  Cython - Compilation-wide options and pragma declarations
#

from __future__ import absolute_import

class ShouldBeFromDirective(object):

    known_directives = []

    def __init__(self, options_name, directive_name=None, disallow=False):
        self.options_name = options_name
        self.directive_name = directive_name or options_name
        self.disallow = disallow
        self.known_directives.append(self)

    def __nonzero__(self):
        self._bad_access()

    def __int__(self):
        self._bad_access()

    def _bad_access(self):
        raise RuntimeError(repr(self))

    def __repr__(self):
        return (
        "Illegal access of '%s' from Options module rather than directive '%s'"
        % (self.options_name, self.directive_name))

# Include docstrings.
docstrings = True

# Embed the source code position in the docstrings of functions and classes.
embed_pos_in_docstring = False

# Copy the original source code line by line into C code comments
# in the generated code file to help with understanding the output.
emit_code_comments = True

pre_import = None  # undocumented

# Decref global variables in this module on exit for garbage collection.
# 0: None, 1+: interned objects, 2+: cdef globals, 3+: types objects
# Mostly for reducing noise in Valgrind, only executes at process exit
# (when all memory will be reclaimed anyways).
generate_cleanup_code = False

# Should tp_clear() set object fields to None instead of clearing them to NULL?
clear_to_none = True

# Generate an annotated HTML version of the input source files.
annotate = False

# When annotating source files in HTML, include coverage information from
# this file.
annotate_coverage_xml = None

# This will abort the compilation on the first error occurred rather than trying
# to keep going and printing further error messages.
fast_fail = False

# Make all warnings into errors.
warning_errors = False

# Make unknown names an error.  Python raises a NameError when
# encountering unknown names at runtime, whereas this option makes
# them a compile time error.  If you want full Python compatibility,
# you should disable this option and also 'cache_builtins'.
error_on_unknown_names = True

# Make uninitialized local variable reference a compile time error.
# Python raises UnboundLocalError at runtime, whereas this option makes
# them a compile time error. Note that this option affects only variables
# of "python object" type.
error_on_uninitialized = True

# This will convert statements of the form "for i in range(...)"
# to "for i from ..." when i is a cdef'd integer type, and the direction
# (i.e. sign of step) can be determined.
# WARNING: This may change the semantics if the range causes assignment to
# i to overflow. Specifically, if this option is set, an error will be
# raised before the loop is entered, whereas without this option the loop
# will execute until an overflowing value is encountered.
convert_range = True

# Perform lookups on builtin names only once, at module initialisation
# time.  This will prevent the module from getting imported if a
# builtin name that it uses cannot be found during initialisation.
cache_builtins = True

# Generate branch prediction hints to speed up error handling etc.
gcc_branch_hints = True

# Enable this to allow one to write your_module.foo = ... to overwrite the
# definition if the cpdef function foo, at the cost of an extra dictionary
# lookup on every call.
# If this is false it generates only the Python wrapper and no override check.
lookup_module_cpdef = False

# Whether or not to embed the Python interpreter, for use in making a
# standalone executable or calling from external libraries.
# This will provide a method which initialises the interpreter and
# executes the body of this module.
embed = None

# In previous iterations of Cython, globals() gave the first non-Cython module
# globals in the call stack.  Sage relies on this behavior for variable injection.
old_style_globals = ShouldBeFromDirective('old_style_globals')

# Allows cimporting from a pyx file without a pxd file.
cimport_from_pyx = False

# max # of dims for buffers -- set lower than number of dimensions in numpy, as
# slices are passed by value and involve a lot of copying
buffer_max_dims = 8

# Number of function closure instances to keep in a freelist (0: no freelists)
closure_freelist_size = 8


def get_directive_defaults():
  # To add an item to this list, all accesses should be changed to use the new
  # directive, and the global option itself should be set to an instance of
  # ShouldBeFromDirective.
  for old_option in ShouldBeFromDirective.known_directives:
    value = globals().get(old_option.options_name)
    assert old_option.directive_name in _directive_defaults
    if not isinstance(value, ShouldBeFromDirective):
        if old_option.disallow:
            raise RuntimeError(
                "Option '%s' must be set from directive '%s'" % (
                old_option.option_name, old_option.directive_name))
        else:
            # Warn?
            _directive_defaults[old_option.directive_name] = value
  return _directive_defaults

# Declare compiler directives
_directive_defaults = {
    'boundscheck' : True,
    'nonecheck' : False,
    'initializedcheck' : True,
    'embedsignature' : False,
    'locals' : {},
    'auto_cpdef': False,
    'cdivision': False, # was True before 0.12
    'cdivision_warnings': False,
    'overflowcheck': False,
    'overflowcheck.fold': True,
    'always_allow_keywords': False,
    'allow_none_for_extension_args': True,
    'wraparound' : True,
    'ccomplex' : False, # use C99/C++ for complex types and arith
    'callspec' : "",
    'final' : False,
    'internal' : False,
    'profile': False,
    'no_gc_clear': False,
    'no_gc': False,
    'linetrace': False,
    'emit_code_comments': True,  # copy original source code into C code comments
    'annotation_typing': False,  # read type declarations from Python function annotations
    'infer_types': None,
    'infer_types.verbose': False,
    'autotestdict': True,
    'autotestdict.cdef': False,
    'autotestdict.all': False,
    'language_level': 2,
    'fast_getattr': False, # Undocumented until we come up with a better way to handle this everywhere.
    'py2_import': False, # For backward compatibility of Cython's source code in Py3 source mode
    'c_string_type': 'bytes',
    'c_string_encoding': '',
    'type_version_tag': True,   # enables Py_TPFLAGS_HAVE_VERSION_TAG on extension types
    'unraisable_tracebacks': False,
<<<<<<< HEAD
    'use_fqdn_entrypoint': False,
=======
    'old_style_globals': False,
>>>>>>> 299ad116

    # set __file__ and/or __path__ to known source/target path at import time (instead of not having them available)
    'set_initial_path' : None,  # SOURCEFILE or "/full/path/to/module"

    'warn': None,
    'warn.undeclared': False,
    'warn.unreachable': True,
    'warn.maybe_uninitialized': False,
    'warn.unused': False,
    'warn.unused_arg': False,
    'warn.unused_result': False,
    'warn.multiple_declarators': True,

# optimizations
    'optimize.inline_defnode_calls': True,
    'optimize.unpack_method_calls': True,   # increases code size when True
    'optimize.use_switch': True,

# remove unreachable code
    'remove_unreachable': True,

# control flow debug directives
    'control_flow.dot_output': "", # Graphviz output filename
    'control_flow.dot_annotate_defs': False, # Annotate definitions

# test support
    'test_assert_path_exists' : [],
    'test_fail_if_path_exists' : [],

# experimental, subject to change
    'binding': None,
    'freelist': 0,

    'formal_grammar': False,
}

# Extra warning directives
extra_warnings = {
    'warn.maybe_uninitialized': True,
    'warn.unreachable': True,
    'warn.unused': True,
}

def one_of(*args):
    def validate(name, value):
        if value not in args:
            raise ValueError("%s directive must be one of %s, got '%s'" % (
                name, args, value))
        else:
            return value
    return validate


def normalise_encoding_name(option_name, encoding):
    """
    >>> normalise_encoding_name('c_string_encoding', 'ascii')
    'ascii'
    >>> normalise_encoding_name('c_string_encoding', 'AsCIi')
    'ascii'
    >>> normalise_encoding_name('c_string_encoding', 'us-ascii')
    'ascii'
    >>> normalise_encoding_name('c_string_encoding', 'utF8')
    'utf8'
    >>> normalise_encoding_name('c_string_encoding', 'utF-8')
    'utf8'
    >>> normalise_encoding_name('c_string_encoding', 'deFAuLT')
    'default'
    >>> normalise_encoding_name('c_string_encoding', 'default')
    'default'
    >>> normalise_encoding_name('c_string_encoding', 'SeriousLyNoSuch--Encoding')
    'SeriousLyNoSuch--Encoding'
    """
    if not encoding:
        return ''
    if encoding.lower() in ('default', 'ascii', 'utf8'):
        return encoding.lower()
    import codecs
    try:
        decoder = codecs.getdecoder(encoding)
    except LookupError:
        return encoding  # may exists at runtime ...
    for name in ('ascii', 'utf8'):
        if codecs.getdecoder(name) == decoder:
            return name
    return encoding


# Override types possibilities above, if needed
directive_types = {
    'final' : bool,  # final cdef classes and methods
    'internal' : bool,  # cdef class visibility in the module dict
    'infer_types' : bool, # values can be True/None/False
    'binding' : bool,
    'cfunc' : None, # decorators do not take directive value
    'ccall' : None,
    'inline' : None,
    'staticmethod' : None,
    'cclass' : None,
    'returns' : type,
    'set_initial_path': str,
    'freelist': int,
    'c_string_type': one_of('bytes', 'bytearray', 'str', 'unicode'),
    'c_string_encoding': normalise_encoding_name,
}

for key, val in _directive_defaults.items():
    if key not in directive_types:
        directive_types[key] = type(val)

directive_scopes = { # defaults to available everywhere
    # 'module', 'function', 'class', 'with statement'
    'final' : ('cclass', 'function'),
    'inline' : ('function',),
    'staticmethod' : ('function',),  # FIXME: analysis currently lacks more specific function scope
    'no_gc_clear' : ('cclass',),
    'no_gc' : ('cclass',),
    'internal' : ('cclass',),
    'autotestdict' : ('module',),
    'autotestdict.all' : ('module',),
    'autotestdict.cdef' : ('module',),
    'set_initial_path' : ('module',),
    'test_assert_path_exists' : ('function', 'class', 'cclass'),
    'test_fail_if_path_exists' : ('function', 'class', 'cclass'),
    'freelist': ('cclass',),
    'emit_code_comments': ('module',),
    'annotation_typing': ('module',),  # FIXME: analysis currently lacks more specific function scope
    # Avoid scope-specific to/from_py_functions for c_string.
    'c_string_type': ('module',),
    'c_string_encoding': ('module',),
    'type_version_tag': ('module', 'cclass'),
    'language_level': ('module',),
    # globals() could conceivably be controlled at a finer granularity,
    # but that would complicate the implementation
    'old_style_globals': ('module',),
}


def parse_directive_value(name, value, relaxed_bool=False):
    """
    Parses value as an option value for the given name and returns
    the interpreted value. None is returned if the option does not exist.

    >>> print(parse_directive_value('nonexisting', 'asdf asdfd'))
    None
    >>> parse_directive_value('boundscheck', 'True')
    True
    >>> parse_directive_value('boundscheck', 'true')
    Traceback (most recent call last):
       ...
    ValueError: boundscheck directive must be set to True or False, got 'true'

    >>> parse_directive_value('c_string_encoding', 'us-ascii')
    'ascii'
    >>> parse_directive_value('c_string_type', 'str')
    'str'
    >>> parse_directive_value('c_string_type', 'bytes')
    'bytes'
    >>> parse_directive_value('c_string_type', 'bytearray')
    'bytearray'
    >>> parse_directive_value('c_string_type', 'unicode')
    'unicode'
    >>> parse_directive_value('c_string_type', 'unnicode')
    Traceback (most recent call last):
    ValueError: c_string_type directive must be one of ('bytes', 'bytearray', 'str', 'unicode'), got 'unnicode'
    """
    type = directive_types.get(name)
    if not type:
        return None
    orig_value = value
    if type is bool:
        value = str(value)
        if value == 'True':
            return True
        if value == 'False':
            return False
        if relaxed_bool:
            value = value.lower()
            if value in ("true", "yes"):
                return True
            elif value in ("false", "no"):
                return False
        raise ValueError("%s directive must be set to True or False, got '%s'" % (
            name, orig_value))
    elif type is int:
        try:
            return int(value)
        except ValueError:
            raise ValueError("%s directive must be set to an integer, got '%s'" % (
                name, orig_value))
    elif type is str:
        return str(value)
    elif callable(type):
        return type(name, value)
    else:
        assert False


def parse_directive_list(s, relaxed_bool=False, ignore_unknown=False,
                         current_settings=None):
    """
    Parses a comma-separated list of pragma options. Whitespace
    is not considered.

    >>> parse_directive_list('      ')
    {}
    >>> (parse_directive_list('boundscheck=True') ==
    ... {'boundscheck': True})
    True
    >>> parse_directive_list('  asdf')
    Traceback (most recent call last):
       ...
    ValueError: Expected "=" in option "asdf"
    >>> parse_directive_list('boundscheck=hey')
    Traceback (most recent call last):
       ...
    ValueError: boundscheck directive must be set to True or False, got 'hey'
    >>> parse_directive_list('unknown=True')
    Traceback (most recent call last):
       ...
    ValueError: Unknown option: "unknown"
    >>> warnings = parse_directive_list('warn.all=True')
    >>> len(warnings) > 1
    True
    >>> sum(warnings.values()) == len(warnings)  # all true.
    True
    """
    if current_settings is None:
        result = {}
    else:
        result = current_settings
    for item in s.split(','):
        item = item.strip()
        if not item:
            continue
        if not '=' in item:
            raise ValueError('Expected "=" in option "%s"' % item)
        name, value = [s.strip() for s in item.strip().split('=', 1)]
        if name not in _directive_defaults:
            found = False
            if name.endswith('.all'):
                prefix = name[:-3]
                for directive in _directive_defaults:
                    if directive.startswith(prefix):
                        found = True
                        parsed_value = parse_directive_value(directive, value, relaxed_bool=relaxed_bool)
                        result[directive] = parsed_value
            if not found and not ignore_unknown:
                raise ValueError('Unknown option: "%s"' % name)
        else:
            parsed_value = parse_directive_value(name, value, relaxed_bool=relaxed_bool)
            result[name] = parsed_value
    return result<|MERGE_RESOLUTION|>--- conflicted
+++ resolved
@@ -173,11 +173,8 @@
     'c_string_encoding': '',
     'type_version_tag': True,   # enables Py_TPFLAGS_HAVE_VERSION_TAG on extension types
     'unraisable_tracebacks': False,
-<<<<<<< HEAD
     'use_fqdn_entrypoint': False,
-=======
     'old_style_globals': False,
->>>>>>> 299ad116
 
     # set __file__ and/or __path__ to known source/target path at import time (instead of not having them available)
     'set_initial_path' : None,  # SOURCEFILE or "/full/path/to/module"
