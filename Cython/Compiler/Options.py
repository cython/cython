--- conflicted
+++ resolved
@@ -223,11 +223,8 @@
     'np_pythran': False,
     'fast_gil': False,
     'cpp_locals': False,  # uses std::optional for C++ locals, so that they work more like Python locals
-<<<<<<< HEAD
+    'legacy_implicit_noexcept': False,
     'fused_types_arbitrary_decorators': False,  # try to make arbitrary decorators work more generically using fused types
-=======
-    'legacy_implicit_noexcept': False,
->>>>>>> c8fe79db
 
     # set __file__ and/or __path__ to known source/target path at import time (instead of not having them available)
     'set_initial_path' : None,  # SOURCEFILE or "/full/path/to/module"
