--- conflicted
+++ resolved
@@ -377,11 +377,8 @@
     'iterable_coroutine': ('module', 'function'),
     'trashcan' : ('cclass',),
     'total_ordering': ('cclass', ),
-<<<<<<< HEAD
     'dataclasses.dataclass' : ('class', 'cclass',)
-=======
     'cpp_locals': ('module', 'function', 'cclass'),  # I don't think they make sense in a with_statement
->>>>>>> f42b6eeb
 }
 
 
