#
#  Cython - Compilation-wide options and pragma declarations
#


import os

from .. import Utils


class ShouldBeFromDirective:

    known_directives = []

    def __init__(self, options_name, directive_name=None, disallow=False):
        self.options_name = options_name
        self.directive_name = directive_name or options_name
        self.disallow = disallow
        self.known_directives.append(self)

    def __nonzero__(self):
        self._bad_access()

    def __int__(self):
        self._bad_access()

    def _bad_access(self):
        raise RuntimeError(repr(self))

    def __repr__(self):
        return "Illegal access of '%s' from Options module rather than directive '%s'" % (
            self.options_name, self.directive_name)


"""
The members of this module are documented using autodata in
Cython/docs/src/reference/compilation.rst.
See https://www.sphinx-doc.org/en/master/usage/extensions/autodoc.html#directive-autoattribute
for how autodata works.
Descriptions of those members should start with a #:
Donc forget to keep the docs in sync by removing and adding
the members in both this file and the .rst file.
"""

#: Whether or not to include docstring in the Python extension. If False, the binary size
#: will be smaller, but the ``__doc__`` attribute of any class or function will be an
#: empty string.
docstrings = True

#: Embed the source code position in the docstrings of functions and classes.
embed_pos_in_docstring = False

# undocumented
pre_import = None

#: Decref global variables in each module on exit for garbage collection.
#: 0: None, 1+: interned objects, 2+: cdef globals, 3+: types objects
#: Mostly for reducing noise in Valgrind as it typically executes at process exit
#: (when all memory will be reclaimed anyways).
#: Note that directly or indirectly executed cleanup code that makes use of global
#: variables or types may no longer be safe when enabling the respective level since
#: there is no guaranteed order in which the (reference counted) objects will
#: be cleaned up.  The order can change due to live references and reference cycles.
generate_cleanup_code = False

#: Should tp_clear() set object fields to None instead of clearing them to NULL?
clear_to_none = True

#: Generate an annotated HTML version of the input source files for debugging and optimisation purposes.
#: This has the same effect as the ``annotate`` argument in :func:`cythonize`.
annotate = False

# When annotating source files in HTML, include coverage information from
# this file.
annotate_coverage_xml = None

#: This will abort the compilation on the first error occurred rather than trying
#: to keep going and printing further error messages.
fast_fail = False

#: Turn all warnings into errors.
warning_errors = False

#: Make unknown names an error.  Python raises a NameError when
#: encountering unknown names at runtime, whereas this option makes
#: them a compile time error.  If you want full Python compatibility,
#: you should disable this option and also 'cache_builtins'.
error_on_unknown_names = True

#: Make uninitialized local variable reference a compile time error.
#: Python raises UnboundLocalError at runtime, whereas this option makes
#: them a compile time error. Note that this option affects only variables
#: of "python object" type.
error_on_uninitialized = True

#: This will convert statements of the form ``for i in range(...)``
#: to ``for i from ...`` when ``i`` is a C integer type, and the direction
#: (i.e. sign of step) can be determined.
#: WARNING: This may change the semantics if the range causes assignment to
#: i to overflow. Specifically, if this option is set, an error will be
#: raised before the loop is entered, whereas without this option the loop
#: will execute until an overflowing value is encountered.
convert_range = True

#: Perform lookups on builtin names only once, at module initialisation
#: time.  This will prevent the module from getting imported if a
#: builtin name that it uses cannot be found during initialisation.
#: Default is True.
#: Note that some legacy builtins are automatically remapped
#: from their Python 2 names to their Python 3 names by Cython
#: when building in Python 3.x,
#: so that they do not get in the way even if this option is enabled.
cache_builtins = True

#: Generate branch prediction hints to speed up error handling etc.
gcc_branch_hints = True

#: Enable this to allow one to write ``your_module.foo = ...`` to overwrite the
#: definition of the cpdef function foo, at the cost of an extra dictionary
#: lookup on every call.
#: If this is false it generates only the Python wrapper and no override check.
lookup_module_cpdef = False

#: Whether or not to embed the Python interpreter, for use in making a
#: standalone executable or calling from external libraries.
#: This will provide a C function which initialises the interpreter and
#: executes the body of this module.
#: See `this demo <https://github.com/cython/cython/tree/master/Demos/embed>`_
#: for a concrete example.
#: If true, the initialisation function is the C main() function, but
#: this option can also be set to a non-empty string to provide a function name explicitly.
#: Default is False.
embed = None

#: When embedding, this allows listing the names of statically linked extension modules
#: to register with Python's inittab mechanism on startup, so that they can be imported.
embed_modules = []

# In previous iterations of Cython, globals() gave the first non-Cython module
# globals in the call stack.  Sage relies on this behavior for variable injection.
old_style_globals = ShouldBeFromDirective('old_style_globals')

#: Allows cimporting from a pyx file without a pxd file.
cimport_from_pyx = False

#: Maximum number of dimensions for buffers -- set lower than number of
#: dimensions in numpy, as
#: slices are passed by value and involve a lot of copying.
buffer_max_dims = 8

#: Number of function closure instances to keep in a freelist (0: no freelists)
closure_freelist_size = 8


def get_directive_defaults():
    # To add an item to this list, all accesses should be changed to use the new
    # directive, and the global option itself should be set to an instance of
    # ShouldBeFromDirective.
    for old_option in ShouldBeFromDirective.known_directives:
        value = globals().get(old_option.options_name)
        assert old_option.directive_name in _directive_defaults
        if not isinstance(value, ShouldBeFromDirective):
            if old_option.disallow:
                raise RuntimeError(
                    "Option '%s' must be set from directive '%s'" % (
                    old_option.option_name, old_option.directive_name))
            else:
                # Warn?
                _directive_defaults[old_option.directive_name] = value
    return _directive_defaults

def copy_inherited_directives(outer_directives, **new_directives):
    # A few directives are not copied downwards and this function removes them.
    # For example, test_assert_path_exists and test_fail_if_path_exists should not be inherited
    #  otherwise they can produce very misleading test failures
    new_directives_out = dict(outer_directives)
    for name in ('test_assert_path_exists', 'test_fail_if_path_exists', 'test_assert_c_code_has', 'test_fail_if_c_code_has',
                 'test_body_needs_exception_handling', 'critical_section'):
        new_directives_out.pop(name, None)
    new_directives_out.update(new_directives)
    return new_directives_out


def copy_for_internal(outer_directives):
    # Reset some directives that users should not control for internal code.
    return copy_inherited_directives(
        outer_directives,
        binding=False,
        profile=False,
        linetrace=False,
    )


# Declare compiler directives
_directive_defaults = {
    'binding': True,  # was False before 3.0
    'boundscheck' : True,
    'nonecheck' : False,
    'initializedcheck' : True,
    'freethreading_compatible': False,
    'subinterpreters_compatible': 'no',
    'embedsignature': False,
    'embedsignature.format': 'c',
    'auto_cpdef': False,
    'auto_pickle': None,
    'cdivision': False,  # was True before 0.12
    'cdivision_warnings': False,
    'cpow': None,  # was True before 3.0
    # None (not set by user) is treated as slightly different from False
    'c_api_binop_methods': False,  # was True before 3.0
    'overflowcheck': False,
    'overflowcheck.fold': True,
    'always_allow_keywords': True,
    'allow_none_for_extension_args': True,
    'wraparound' : True,
    'ccomplex' : False,  # use C99/C++ for complex types and arith
    'callspec' : "",
    'nogil' : False,
    'gil' : False,
    'with_gil' : False,
    'profile': False,
    'linetrace': False,
    'emit_code_comments': True,  # copy original source code into C code comments
    'annotation_typing': True,  # read type declarations from Python function annotations
    'infer_types': None,
    'infer_types.verbose': False,
    'autotestdict': True,
    'autotestdict.cdef': False,
    'autotestdict.all': False,
    'language_level': None,
    'fast_getattr': False,  # Undocumented until we come up with a better way to handle this everywhere.
    'py2_import': False,  # For backward compatibility of Cython's source code in Py3 source mode
    'preliminary_late_includes_cy28': False,  # Temporary directive in 0.28, to be removed in a later version (see GH#2079).
    'iterable_coroutine': False,  # Make async coroutines backwards compatible with the old asyncio yield-from syntax.
    'c_string_type': 'bytes',
    'c_string_encoding': '',
    'type_version_tag': True,  # enables Py_TPFLAGS_HAVE_VERSION_TAG on extension types
    'unraisable_tracebacks': True,
    'old_style_globals': False,
    'np_pythran': False,
    'fast_gil': False,
    'cpp_locals': False,  # uses std::optional for C++ locals, so that they work more like Python locals
    'legacy_implicit_noexcept': False,
    'c_compile_guard': '',

    # set __file__ and/or __path__ to known source/target path at import time (instead of not having them available)
    'set_initial_path' : None,  # SOURCEFILE or "/full/path/to/module"

    'warn': None,
    'warn.undeclared': False,
    'warn.unreachable': True,
    'warn.maybe_uninitialized': False,
    'warn.unused': False,
    'warn.unused_arg': False,
    'warn.unused_result': False,
    'warn.multiple_declarators': True,
    'warn.deprecated.DEF': False,
    'warn.deprecated.IF': True,
    'show_performance_hints': True,

# optimizations
    'optimize.inline_defnode_calls': True,
    'optimize.unpack_method_calls': True,  # increases code size when True
    'optimize.unpack_method_calls_in_pyinit': False,  # uselessly increases code size when True
    'optimize.use_switch': True,

# remove unreachable code
    'remove_unreachable': True,

# control flow debug directives
    'control_flow.dot_output': "",  # Graphviz output filename
    'control_flow.dot_annotate_defs': False,  # Annotate definitions

# test support
    'test_assert_path_exists' : [],
    'test_fail_if_path_exists' : [],
    'test_body_needs_exception_handling' : None,
    'test_assert_c_code_has' : [],
    'test_fail_if_c_code_has' : [],

# experimental, subject to change
    'formal_grammar': False,
}

# Extra warning directives
extra_warnings = {
    'warn.maybe_uninitialized': True,
    'warn.unreachable': True,
    'warn.unused': True,
}

def one_of(*args, map=None):
    def validate(name, value):
        if map is not None:
            value = map.get(value, value)
        if value not in args:
            raise ValueError("%s directive must be one of %s, got '%s'" % (
                name, args, value))
        return value
    return validate


_normalise_common_encoding_name = {
    'utf8': 'utf8',
    'utf-8': 'utf8',
    'default': 'utf8',
    'ascii': 'ascii',
    'us-ascii': 'ascii',
}.get


def normalise_encoding_name(option_name, encoding):
    """
    >>> normalise_encoding_name('c_string_encoding', 'ascii')
    'ascii'
    >>> normalise_encoding_name('c_string_encoding', 'AsCIi')
    'ascii'
    >>> normalise_encoding_name('c_string_encoding', 'us-ascii')
    'ascii'
    >>> normalise_encoding_name('c_string_encoding', 'utF8')
    'utf8'
    >>> normalise_encoding_name('c_string_encoding', 'utF-8')
    'utf8'
    >>> normalise_encoding_name('c_string_encoding', 'deFAuLT')
    'utf8'
    >>> normalise_encoding_name('c_string_encoding', 'default')
    'utf8'
    >>> normalise_encoding_name('c_string_encoding', 'SeriousLyNoSuch--Encoding')
    'SeriousLyNoSuch--Encoding'
    """
    if not encoding:
        return ''
    encoding_name = _normalise_common_encoding_name(encoding.lower())
    if encoding_name is not None:
        return encoding_name

    import codecs
    try:
        decoder = codecs.getdecoder(encoding)
    except LookupError:
        return encoding  # may exists at runtime ...
    for name in ('ascii', 'utf8'):
        if codecs.getdecoder(name) == decoder:
            return name
    return encoding

# use as a sential value to defer analysis of the arguments
# instead of analysing them in InterpretCompilerDirectives. The dataclass directives are quite
# complicated and it's easier to deal with them at the point the dataclass is created
class DEFER_ANALYSIS_OF_ARGUMENTS:
    pass
DEFER_ANALYSIS_OF_ARGUMENTS = DEFER_ANALYSIS_OF_ARGUMENTS()

# Override types possibilities above, if needed
directive_types = {
    'language_level': str,  # values can be None/2/3/'3str', where None == 2+warning
    'auto_pickle': bool,
    'locals': dict,
    'final' : bool,  # final cdef classes and methods
<<<<<<< HEAD
    'collection_type': one_of('sequence', 'mapping'),
    'nogil' : bool,
=======
    'collection_type': one_of('sequence'),
    'nogil' : DEFER_ANALYSIS_OF_ARGUMENTS,
    'gil' : DEFER_ANALYSIS_OF_ARGUMENTS,
    'critical_section' : DEFER_ANALYSIS_OF_ARGUMENTS,
    'with_gil' : None,
>>>>>>> d3856e96
    'internal' : bool,  # cdef class visibility in the module dict
    'infer_types' : bool,  # values can be True/None/False
    'binding' : bool,
    'cfunc' : None,  # decorators do not take directive value
    'ccall' : None,
    'ufunc': None,
    'cpow' : bool,
    'inline' : None,
    'staticmethod' : None,
    'cclass' : None,
    'no_gc_clear' : bool,
    'no_gc' : bool,
    'returns' : type,
    'exceptval': type,  # actually (type, check=True/False), but has its own parser
    'set_initial_path': str,
    'freelist': int,
    'c_string_type': one_of('bytes', 'bytearray', 'str', 'unicode', map={'unicode': 'str'}),
    'c_string_encoding': normalise_encoding_name,
    'trashcan': bool,
    'total_ordering': None,
    'dataclasses.dataclass': DEFER_ANALYSIS_OF_ARGUMENTS,
    'dataclasses.field': DEFER_ANALYSIS_OF_ARGUMENTS,
    'embedsignature.format': one_of('c', 'clinic', 'python'),
    'subinterpreters_compatible': one_of('no', 'shared_gil', 'own_gil'),
    'test_body_needs_exception_handling': bool,
}

for key, val in _directive_defaults.items():
    if key not in directive_types:
        directive_types[key] = type(val)

directive_scopes = {  # defaults to available everywhere
    # 'module', 'function', 'class', 'with statement'
    'auto_pickle': ('module', 'cclass'),
    'final' : ('cclass', 'function'),
    'ccomplex' : ('module',),
    'collection_type': ('cclass',),
    'nogil' : ('function', 'with statement'),
    'gil' : ('with statement'),
    'with_gil' : ('function',),
    'critical_section': ('function', 'with statement'),
    'inline' : ('function',),
    'cfunc' : ('function', 'with statement'),
    'ccall' : ('function', 'with statement'),
    'returns' : ('function',),
    'exceptval' : ('function',),
    'locals' : ('function',),
    'staticmethod' : ('function',),  # FIXME: analysis currently lacks more specific function scope
    'no_gc_clear' : ('cclass',),
    'no_gc' : ('cclass',),
    'internal' : ('cclass',),
    'cclass' : ('class', 'cclass', 'with statement'),
    'autotestdict' : ('module',),
    'autotestdict.all' : ('module',),
    'autotestdict.cdef' : ('module',),
    'set_initial_path' : ('module',),
    'test_assert_path_exists' : ('function', 'class', 'cclass'),
    'test_fail_if_path_exists' : ('function', 'class', 'cclass'),
    'test_assert_c_code_has' : ('module',),
    'test_fail_if_c_code_has' : ('module',),
    'test_body_needs_exception_handling' : ('with statement',),
    'freelist': ('cclass',),
    'formal_grammar': ('module',),
    'emit_code_comments': ('module',),
    # Avoid scope-specific to/from_py_functions for c_string.
    'c_string_type': ('module',),
    'c_string_encoding': ('module',),
    'type_version_tag': ('module', 'cclass'),
    'language_level': ('module',),
    # globals() could conceivably be controlled at a finer granularity,
    # but that would complicate the implementation
    'old_style_globals': ('module',),
    'np_pythran': ('module',),
    'preliminary_late_includes_cy28': ('module',),
    'fast_gil': ('module',),
    'iterable_coroutine': ('module', 'function'),
    'trashcan' : ('cclass',),
    'total_ordering': ('class', 'cclass'),
    'dataclasses.dataclass' : ('class', 'cclass'),
    'cpp_locals': ('module', 'function', 'cclass'),  # I don't think they make sense in a with_statement
    'ufunc': ('function',),
    'legacy_implicit_noexcept': ('module', ),
    'c_compile_guard': ('function',),  # actually C function but this is enforced later
    'control_flow.dot_output': ('module',),
    'control_flow.dot_annotate_defs': ('module',),
    'freethreading_compatible': ('module',),
    'subinterpreters_compatible': ('module',),
}


# A list of directives that (when used as a decorator) are only applied to
# the object they decorate and not to its children.
immediate_decorator_directives = {
    'cfunc', 'ccall', 'cclass', 'dataclasses.dataclass', 'ufunc',
    # function signature directives
    'inline', 'exceptval', 'returns', 'with_gil',  # 'nogil',
    # class directives
    'freelist', 'no_gc', 'no_gc_clear', 'type_version_tag', 'final',
    'auto_pickle', 'internal', 'collection_type', 'total_ordering',
    # testing directives
    'test_fail_if_path_exists', 'test_assert_path_exists',
    'test_body_needs_exception_handling',
}


def parse_directive_value(name, value, relaxed_bool=False):
    """
    Parses value as an option value for the given name and returns
    the interpreted value. None is returned if the option does not exist.

    >>> print(parse_directive_value('nonexisting', 'asdf asdfd'))
    None
    >>> parse_directive_value('boundscheck', 'True')
    True
    >>> parse_directive_value('boundscheck', 'true')
    Traceback (most recent call last):
       ...
    ValueError: boundscheck directive must be set to True or False, got 'true'

    >>> parse_directive_value('c_string_encoding', 'us-ascii')
    'ascii'
    >>> parse_directive_value('c_string_type', 'str')
    'str'
    >>> parse_directive_value('c_string_type', 'bytes')
    'bytes'
    >>> parse_directive_value('c_string_type', 'bytearray')
    'bytearray'
    >>> parse_directive_value('c_string_type', 'unicode')
    'str'
    >>> parse_directive_value('c_string_type', 'unnicode')
    Traceback (most recent call last):
    ValueError: c_string_type directive must be one of ('bytes', 'bytearray', 'str', 'unicode'), got 'unnicode'
    """
    type = directive_types.get(name)
    if not type:
        return None
    orig_value = value
    if type is bool:
        value = str(value)
        if value == 'True':
            return True
        if value == 'False':
            return False
        if relaxed_bool:
            value = value.lower()
            if value in ("true", "yes"):
                return True
            elif value in ("false", "no"):
                return False
        raise ValueError("%s directive must be set to True or False, got '%s'" % (
            name, orig_value))
    elif type is int:
        try:
            return int(value)
        except ValueError:
            raise ValueError("%s directive must be set to an integer, got '%s'" % (
                name, orig_value))
    elif type is str:
        return str(value)
    elif callable(type):
        return type(name, value)
    else:
        assert False


def parse_directive_list(s, relaxed_bool=False, ignore_unknown=False,
                         current_settings=None):
    """
    Parses a comma-separated list of pragma options. Whitespace
    is not considered.

    >>> parse_directive_list('      ')
    {}
    >>> (parse_directive_list('boundscheck=True') ==
    ... {'boundscheck': True})
    True
    >>> parse_directive_list('  asdf')
    Traceback (most recent call last):
       ...
    ValueError: Expected "=" in option "asdf"
    >>> parse_directive_list('boundscheck=hey')
    Traceback (most recent call last):
       ...
    ValueError: boundscheck directive must be set to True or False, got 'hey'
    >>> parse_directive_list('unknown=True')
    Traceback (most recent call last):
       ...
    ValueError: Unknown option: "unknown"
    >>> warnings = parse_directive_list('warn.all=True')
    >>> len(warnings) > 1
    True
    >>> sum(warnings.values()) == len(warnings)  # all true.
    True
    """
    if current_settings is None:
        result = {}
    else:
        result = current_settings
    for item in s.split(','):
        item = item.strip()
        if not item:
            continue
        if '=' not in item:
            raise ValueError('Expected "=" in option "%s"' % item)
        name, value = [s.strip() for s in item.strip().split('=', 1)]
        if name not in _directive_defaults:
            found = False
            if name.endswith('.all'):
                prefix = name[:-3]
                for directive in _directive_defaults:
                    if directive.startswith(prefix):
                        found = True
                        parsed_value = parse_directive_value(directive, value, relaxed_bool=relaxed_bool)
                        result[directive] = parsed_value
            if not found and not ignore_unknown:
                raise ValueError('Unknown option: "%s"' % name)
        elif directive_types.get(name) is list:
            if name in result:
                result[name].append(value)
            else:
                result[name] = [value]
        else:
            parsed_value = parse_directive_value(name, value, relaxed_bool=relaxed_bool)
            result[name] = parsed_value
    return result


def parse_variable_value(value):
    """
    Parses value as an option value for the given name and returns
    the interpreted value.

    >>> parse_variable_value('True')
    True
    >>> parse_variable_value('true')
    'true'
    >>> parse_variable_value('us-ascii')
    'us-ascii'
    >>> parse_variable_value('str')
    'str'
    >>> parse_variable_value('123')
    123
    >>> parse_variable_value('1.23')
    1.23

    """
    if value == "True":
        return True
    elif value == "False":
        return False
    elif value == "None":
        return None
    elif value.isdigit():
        return int(value)
    else:
        try:
            value = float(value)
        except Exception:
            # Not a float
            pass
        return value


def parse_compile_time_env(s, current_settings=None):
    """
    Parses a comma-separated list of pragma options. Whitespace
    is not considered.

    >>> parse_compile_time_env('      ')
    {}
    >>> (parse_compile_time_env('HAVE_OPENMP=True') ==
    ... {'HAVE_OPENMP': True})
    True
    >>> parse_compile_time_env('  asdf')
    Traceback (most recent call last):
       ...
    ValueError: Expected "=" in option "asdf"
    >>> parse_compile_time_env('NUM_THREADS=4') == {'NUM_THREADS': 4}
    True
    >>> parse_compile_time_env('unknown=anything') == {'unknown': 'anything'}
    True
    """
    if current_settings is None:
        result = {}
    else:
        result = current_settings
    for item in s.split(','):
        item = item.strip()
        if not item:
            continue
        if '=' not in item:
            raise ValueError('Expected "=" in option "%s"' % item)
        name, value = [s.strip() for s in item.split('=', 1)]
        result[name] = parse_variable_value(value)
    return result


# ------------------------------------------------------------------------
# CompilationOptions are constructed from user input and are the `option`
#  object passed throughout the compilation pipeline.

class CompilationOptions:
    r"""
    See default_options at the end of this module for a list of all possible
    options and CmdLine.usage and CmdLine.parse_command_line() for their
    meaning.
    """
    def __init__(self, defaults=None, **kw):
        self.include_path = []
        if defaults:
            if isinstance(defaults, CompilationOptions):
                defaults = defaults.__dict__
        else:
            defaults = default_options

        options = dict(defaults)
        options.update(kw)

        # let's assume 'default_options' contains a value for most known compiler options
        # and validate against them
        unknown_options = set(options) - set(default_options)
        # ignore valid options that are not in the defaults
        unknown_options.difference_update(['include_path'])
        if unknown_options:
            message = "got unknown compilation option%s, please remove: %s" % (
                's' if len(unknown_options) > 1 else '',
                ', '.join(unknown_options))
            raise ValueError(message)

        directive_defaults = get_directive_defaults()
        directives = dict(options['compiler_directives'])  # copy mutable field
        # check for invalid directives
        unknown_directives = set(directives) - set(directive_defaults)
        if unknown_directives:
            message = "got unknown compiler directive%s: %s" % (
                's' if len(unknown_directives) > 1 else '',
                ', '.join(unknown_directives))
            raise ValueError(message)
        options['compiler_directives'] = directives
        if directives.get('np_pythran', False) and not options['cplus']:
            import warnings
            warnings.warn("C++ mode forced when in Pythran mode!")
            options['cplus'] = True
        if 'language_level' not in kw and directives.get('language_level'):
            options['language_level'] = directives['language_level']
        elif not options.get('language_level'):
            options['language_level'] = directive_defaults.get('language_level')
        if 'formal_grammar' in directives and 'formal_grammar' not in kw:
            options['formal_grammar'] = directives['formal_grammar']

        self.__dict__.update(options)

    def configure_language_defaults(self, source_extension):
        if source_extension == 'py':
            if self.compiler_directives.get('binding') is None:
                self.compiler_directives['binding'] = True

    def get_fingerprint(self):
        r"""
        Return a string that contains all the options that are relevant for cache invalidation.
        """
        # Collect only the data that can affect the generated file(s).
        data = {}

        for key, value in self.__dict__.items():
            if key in ['show_version', 'errors_to_stderr', 'verbose', 'quiet']:
                # verbosity flags have no influence on the compilation result
                continue
            elif key in ['output_file', 'output_dir']:
                # ignore the exact name of the output file
                continue
            elif key in ['depfile']:
                # external build system dependency tracking file does not influence outputs
                continue
            elif key in ['timestamps']:
                # the cache cares about the content of files, not about the timestamps of sources
                continue
            elif key in ['cache']:
                # hopefully caching has no influence on the compilation result
                continue
            elif key in ['compiler_directives']:
                # directives passed on to the C compiler do not influence the generated C code
                continue
            elif key in ['include_path']:
                # this path changes which headers are tracked as dependencies,
                # it has no influence on the generated C code
                continue
            elif key in ['working_path']:
                # this path changes where modules and pxd files are found;
                # their content is part of the fingerprint anyway, their
                # absolute path does not matter
                continue
            elif key in ['create_extension']:
                # create_extension() has already mangled the options, e.g.,
                # embedded_metadata, when the fingerprint is computed so we
                # ignore it here.
                continue
            elif key in ['build_dir']:
                # the (temporary) directory where we collect dependencies
                # has no influence on the C output
                continue
            elif key in ['use_listing_file', 'generate_pxi', 'annotate', 'annotate_coverage_xml']:
                # all output files are contained in the cache so the types of
                # files generated must be part of the fingerprint
                data[key] = value
            elif key in ['formal_grammar', 'evaluate_tree_assertions']:
                # these bits can change whether compilation to C passes/fails
                data[key] = value
            elif key in ['embedded_metadata', 'emit_linenums',
                         'c_line_in_traceback', 'gdb_debug',
                         'relative_path_in_code_position_comments']:
                # the generated code contains additional bits when these are set
                data[key] = value
            elif key in ['cplus', 'language_level', 'compile_time_env', 'np_pythran']:
                # assorted bits that, e.g., influence the parser
                data[key] = value
            elif key in ['capi_reexport_cincludes', 'common_utility_include_dir']:
                if value:
                    # our caching implementation does not yet include fingerprints of all the header files
                    raise NotImplementedError(f'{key} is not compatible with Cython caching')
            else:
                # any unexpected option should go into the fingerprint; it's better
                # to recompile than to return incorrect results from the cache.
                data[key] = value

        def to_fingerprint(item):
            r"""
            Recursively turn item into a string, turning dicts into lists with
            deterministic ordering.
            """
            if isinstance(item, dict):
                item = sorted([(repr(key), to_fingerprint(value)) for key, value in item.items()])
            return repr(item)

        return to_fingerprint(data)


# ------------------------------------------------------------------------
#
#  Set the default options depending on the platform
#
# ------------------------------------------------------------------------

default_options = dict(
    show_version=0,
    use_listing_file=0,
    errors_to_stderr=1,
    cplus=0,
    output_file=None,
    depfile=None,
    annotate=None,
    annotate_coverage_xml=None,
    generate_pxi=0,
    capi_reexport_cincludes=0,
    working_path="",
    timestamps=None,
    verbose=0,
    quiet=0,
    compiler_directives={},
    embedded_metadata={},
    evaluate_tree_assertions=False,
    emit_linenums=False,
    relative_path_in_code_position_comments=True,
    c_line_in_traceback=None,
    language_level=None,  # warn but default to 2
    formal_grammar=False,
    gdb_debug=False,
    compile_time_env=None,
    module_name=None,
    common_utility_include_dir=None,
    output_dir=None,
    build_dir=None,
    cache=None,
    create_extension=None,
    np_pythran=False,
    legacy_implicit_noexcept=None,
    shared_c_file_path=None,
    shared_utility_qualified_name = None,
)<|MERGE_RESOLUTION|>--- conflicted
+++ resolved
@@ -357,16 +357,11 @@
     'auto_pickle': bool,
     'locals': dict,
     'final' : bool,  # final cdef classes and methods
-<<<<<<< HEAD
     'collection_type': one_of('sequence', 'mapping'),
-    'nogil' : bool,
-=======
-    'collection_type': one_of('sequence'),
     'nogil' : DEFER_ANALYSIS_OF_ARGUMENTS,
     'gil' : DEFER_ANALYSIS_OF_ARGUMENTS,
     'critical_section' : DEFER_ANALYSIS_OF_ARGUMENTS,
     'with_gil' : None,
->>>>>>> d3856e96
     'internal' : bool,  # cdef class visibility in the module dict
     'infer_types' : bool,  # values can be True/None/False
     'binding' : bool,
