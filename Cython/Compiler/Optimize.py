from __future__ import absolute_import

import re
import sys
import copy
import codecs
import itertools

from . import TypeSlots
from .ExprNodes import not_a_constant
import cython
cython.declare(UtilityCode=object, EncodedString=object, bytes_literal=object, encoded_string=object,
               Nodes=object, ExprNodes=object, PyrexTypes=object, Builtin=object,
               UtilNodes=object, _py_int_types=object)

if sys.version_info[0] >= 3:
    _py_int_types = int
    _py_string_types = (bytes, str)
else:
    _py_int_types = (int, long)
    _py_string_types = (bytes, unicode)

from . import Nodes
from . import ExprNodes
from . import PyrexTypes
from . import Visitor
from . import Builtin
from . import UtilNodes
from . import Options

from .Code import UtilityCode, TempitaUtilityCode
from .StringEncoding import EncodedString, bytes_literal, encoded_string
from .Errors import error, warning
from .ParseTreeTransforms import SkipDeclarations

try:
    from __builtin__ import reduce
except ImportError:
    from functools import reduce

try:
    from __builtin__ import basestring
except ImportError:
    basestring = str  # Python 3


def load_c_utility(name):
    return UtilityCode.load_cached(name, "Optimize.c")


def unwrap_coerced_node(node, coercion_nodes=(ExprNodes.CoerceToPyTypeNode, ExprNodes.CoerceFromPyTypeNode)):
    if isinstance(node, coercion_nodes):
        return node.arg
    return node


def unwrap_node(node):
    while isinstance(node, UtilNodes.ResultRefNode):
        node = node.expression
    return node


def is_common_value(a, b):
    a = unwrap_node(a)
    b = unwrap_node(b)
    if isinstance(a, ExprNodes.NameNode) and isinstance(b, ExprNodes.NameNode):
        return a.name == b.name
    if isinstance(a, ExprNodes.AttributeNode) and isinstance(b, ExprNodes.AttributeNode):
        return not a.is_py_attr and is_common_value(a.obj, b.obj) and a.attribute == b.attribute
    return False


def filter_none_node(node):
    if node is not None and node.constant_result is None:
        return None
    return node


class _YieldNodeCollector(Visitor.TreeVisitor):
    """
    YieldExprNode finder for generator expressions.
    """
    def __init__(self):
        Visitor.TreeVisitor.__init__(self)
        self.yield_stat_nodes = {}
        self.yield_nodes = []

    visit_Node = Visitor.TreeVisitor.visitchildren

    def visit_YieldExprNode(self, node):
        self.yield_nodes.append(node)
        self.visitchildren(node)

    def visit_ExprStatNode(self, node):
        self.visitchildren(node)
        if node.expr in self.yield_nodes:
            self.yield_stat_nodes[node.expr] = node

    # everything below these nodes is out of scope:

    def visit_GeneratorExpressionNode(self, node):
        pass

    def visit_LambdaNode(self, node):
        pass

    def visit_FuncDefNode(self, node):
        pass


def _find_single_yield_expression(node):
    yield_statements = _find_yield_statements(node)
    if len(yield_statements) != 1:
        return None, None
    return yield_statements[0]


def _find_yield_statements(node):
    collector = _YieldNodeCollector()
    collector.visitchildren(node)
    try:
        yield_statements = [
            (yield_node.arg, collector.yield_stat_nodes[yield_node])
            for yield_node in collector.yield_nodes
        ]
    except KeyError:
        # found YieldExprNode without ExprStatNode (i.e. a non-statement usage of 'yield')
        yield_statements = []
    return yield_statements


class IterationTransform(Visitor.EnvTransform):
    """Transform some common for-in loop patterns into efficient C loops:

    - for-in-dict loop becomes a while loop calling PyDict_Next()
    - for-in-enumerate is replaced by an external counter variable
    - for-in-range loop becomes a plain C for loop
    """
    def visit_PrimaryCmpNode(self, node):
        if node.is_ptr_contains():

            # for t in operand2:
            #     if operand1 == t:
            #         res = True
            #         break
            # else:
            #     res = False

            pos = node.pos
            result_ref = UtilNodes.ResultRefNode(node)
            if node.operand2.is_subscript:
                base_type = node.operand2.base.type.base_type
            else:
                base_type = node.operand2.type.base_type
            target_handle = UtilNodes.TempHandle(base_type)
            target = target_handle.ref(pos)
            cmp_node = ExprNodes.PrimaryCmpNode(
                pos, operator=u'==', operand1=node.operand1, operand2=target)
            if_body = Nodes.StatListNode(
                pos,
                stats = [Nodes.SingleAssignmentNode(pos, lhs=result_ref, rhs=ExprNodes.BoolNode(pos, value=1)),
                         Nodes.BreakStatNode(pos)])
            if_node = Nodes.IfStatNode(
                pos,
                if_clauses=[Nodes.IfClauseNode(pos, condition=cmp_node, body=if_body)],
                else_clause=None)
            for_loop = UtilNodes.TempsBlockNode(
                pos,
                temps = [target_handle],
                body = Nodes.ForInStatNode(
                    pos,
                    target=target,
                    iterator=ExprNodes.IteratorNode(node.operand2.pos, sequence=node.operand2),
                    body=if_node,
                    else_clause=Nodes.SingleAssignmentNode(pos, lhs=result_ref, rhs=ExprNodes.BoolNode(pos, value=0))))
            for_loop = for_loop.analyse_expressions(self.current_env())
            for_loop = self.visit(for_loop)
            new_node = UtilNodes.TempResultFromStatNode(result_ref, for_loop)

            if node.operator == 'not_in':
                new_node = ExprNodes.NotNode(pos, operand=new_node)
            return new_node

        else:
            self.visitchildren(node)
            return node

    def visit_ForInStatNode(self, node):
        self.visitchildren(node)
        return self._optimise_for_loop(node, node.iterator.sequence)

    def _optimise_for_loop(self, node, iterable, reversed=False):
        annotation_type = None
        if (iterable.is_name or iterable.is_attribute) and iterable.entry and iterable.entry.annotation:
            annotation = iterable.entry.annotation.expr
            if annotation.is_subscript:
                annotation = annotation.base  # container base type
            # FIXME: generalise annotation evaluation => maybe provide a "qualified name" also for imported names?
            if annotation.is_name:
                if annotation.entry and annotation.entry.qualified_name == 'typing.Dict':
                    annotation_type = Builtin.dict_type
                elif annotation.name == 'Dict':
                    annotation_type = Builtin.dict_type
                if annotation.entry and annotation.entry.qualified_name in ('typing.Set', 'typing.FrozenSet'):
                    annotation_type = Builtin.set_type
                elif annotation.name in ('Set', 'FrozenSet'):
                    annotation_type = Builtin.set_type

        if Builtin.dict_type in (iterable.type, annotation_type):
            # like iterating over dict.keys()
            if reversed:
                # CPython raises an error here: not a sequence
                return node
            return self._transform_dict_iteration(
                node, dict_obj=iterable, method=None, keys=True, values=False)

        if (Builtin.set_type in (iterable.type, annotation_type) or
                Builtin.frozenset_type in (iterable.type, annotation_type)):
            if reversed:
                # CPython raises an error here: not a sequence
                return node
            return self._transform_set_iteration(node, iterable)

        # C array (slice) iteration?
        # note that a slice of char* is typed as bytes, but we can still treat it as a ptr here
        if iterable.type.is_ptr or iterable.type.is_array \
                or isinstance(iterable, ExprNodes.SliceIndexNode) and iterable.base.type.is_string:
            return self._transform_carray_iteration(node, iterable, reversed=reversed)
        if iterable.type is Builtin.bytes_type:
            return self._transform_bytes_iteration(node, iterable, reversed=reversed)
        if iterable.type is Builtin.unicode_type:
            return self._transform_unicode_iteration(node, iterable, reversed=reversed)
        # in principle _transform_indexable_iteration would work on most of the above, and
        # also tuple and list. However, it probably isn't quite as optimized
        if iterable.type is Builtin.bytearray_type:
            return self._transform_indexable_iteration(node, iterable, is_mutable=True, reversed=reversed)
        if isinstance(iterable, ExprNodes.CoerceToPyTypeNode) and iterable.arg.type.is_memoryviewslice:
            return self._transform_indexable_iteration(node, iterable.arg, is_mutable=False, reversed=reversed)

        # the rest is based on function calls
        if not isinstance(iterable, ExprNodes.SimpleCallNode):
            return node

        if iterable.args is None:
            arg_count = iterable.arg_tuple and len(iterable.arg_tuple.args) or 0
        else:
            arg_count = len(iterable.args)
            if arg_count and iterable.self is not None:
                arg_count -= 1

        function = iterable.function
        # dict iteration?
        if function.is_attribute and not reversed and not arg_count:
            base_obj = iterable.self or function.obj
            method = function.attribute
            # in Py3, items() is equivalent to Py2's iteritems()
            is_safe_iter = self.global_scope().context.language_level >= 3

            if not is_safe_iter and method in ('keys', 'values', 'items'):
                # try to reduce this to the corresponding .iter*() methods
                if isinstance(base_obj, ExprNodes.CallNode):
                    inner_function = base_obj.function
                    if (inner_function.is_name and inner_function.name == 'dict'
                            and inner_function.entry
                            and inner_function.entry.is_builtin):
                        # e.g. dict(something).items() => safe to use .iter*()
                        is_safe_iter = True

            keys = values = False
            if method == 'iterkeys' or (is_safe_iter and method == 'keys'):
                keys = True
            elif method == 'itervalues' or (is_safe_iter and method == 'values'):
                values = True
            elif method == 'iteritems' or (is_safe_iter and method == 'items'):
                keys = values = True

            if keys or values:
                return self._transform_dict_iteration(
                    node, base_obj, method, keys, values)

        # enumerate/reversed ?
        if iterable.self is None and function.is_name and \
               function.entry and function.entry.is_builtin:
            if function.name == 'enumerate':
                if reversed:
                    # CPython raises an error here: not a sequence
                    return node
                return self._transform_enumerate_iteration(node, iterable)
            elif function.name == 'reversed':
                if reversed:
                    # CPython raises an error here: not a sequence
                    return node
                return self._transform_reversed_iteration(node, iterable)

        # range() iteration?
        if Options.convert_range and arg_count >= 1 and (
                iterable.self is None and
                function.is_name and function.name in ('range', 'xrange') and
                function.entry and function.entry.is_builtin):
            if node.target.type.is_int or node.target.type.is_enum:
                return self._transform_range_iteration(node, iterable, reversed=reversed)
            if node.target.type.is_pyobject:
                # Assume that small integer ranges (C long >= 32bit) are best handled in C as well.
                for arg in (iterable.arg_tuple.args if iterable.args is None else iterable.args):
                    if isinstance(arg, ExprNodes.IntNode):
                        if arg.has_constant_result() and -2**30 <= arg.constant_result < 2**30:
                            continue
                    break
                else:
                    return self._transform_range_iteration(node, iterable, reversed=reversed)

        return node

    def _transform_reversed_iteration(self, node, reversed_function):
        args = reversed_function.arg_tuple.args
        if len(args) == 0:
            error(reversed_function.pos,
                  "reversed() requires an iterable argument")
            return node
        elif len(args) > 1:
            error(reversed_function.pos,
                  "reversed() takes exactly 1 argument")
            return node
        arg = args[0]

        # reversed(list/tuple) ?
        if arg.type in (Builtin.tuple_type, Builtin.list_type):
            node.iterator.sequence = arg.as_none_safe_node("'NoneType' object is not iterable")
            node.iterator.reversed = True
            return node

        return self._optimise_for_loop(node, arg, reversed=True)

    PyBytes_AS_STRING_func_type = PyrexTypes.CFuncType(
        PyrexTypes.c_char_ptr_type, [
            PyrexTypes.CFuncTypeArg("s", Builtin.bytes_type, None)
            ])

    PyBytes_GET_SIZE_func_type = PyrexTypes.CFuncType(
        PyrexTypes.c_py_ssize_t_type, [
            PyrexTypes.CFuncTypeArg("s", Builtin.bytes_type, None)
            ])

<<<<<<< HEAD
    PySlice_AdjustIndices_func_type = PyrexTypes.CFuncType(
        PyrexTypes.c_py_ssize_t_type, [
            PyrexTypes.CFuncTypeArg("length", PyrexTypes.c_py_ssize_t_type, None),
            PyrexTypes.CFuncTypeArg("start", PyrexTypes.c_py_ssize_t_ptr_type, None),
            PyrexTypes.CFuncTypeArg("stop", PyrexTypes.c_py_ssize_t_ptr_type, None),
            PyrexTypes.CFuncTypeArg("step", PyrexTypes.c_py_ssize_t_type, None)
        ])
=======
    def _transform_indexable_iteration(self, node, slice_node, is_mutable, reversed=False):
        """In principle can handle any iterable that Cython has a len() for and knows how to index"""
        unpack_temp_node = UtilNodes.LetRefNode(
            slice_node.as_none_safe_node("'NoneType' is not iterable"),
            may_hold_none=False, is_temp=True
            )

        start_node = ExprNodes.IntNode(
            node.pos, value='0', constant_result=0, type=PyrexTypes.c_py_ssize_t_type)
        def make_length_call():
            # helper function since we need to create this node for a couple of places
            builtin_len = ExprNodes.NameNode(node.pos, name="len",
                                             entry=Builtin.builtin_scope.lookup("len"))
            return ExprNodes.SimpleCallNode(node.pos,
                                    function=builtin_len,
                                    args=[unpack_temp_node]
                                    )
        length_temp = UtilNodes.LetRefNode(make_length_call(), type=PyrexTypes.c_py_ssize_t_type, is_temp=True)
        end_node = length_temp

        if reversed:
            relation1, relation2 = '>', '>='
            start_node, end_node = end_node, start_node
        else:
            relation1, relation2 = '<=', '<'

        counter_ref = UtilNodes.LetRefNode(pos=node.pos, type=PyrexTypes.c_py_ssize_t_type)

        target_value = ExprNodes.IndexNode(slice_node.pos, base=unpack_temp_node,
                                           index=counter_ref)

        target_assign = Nodes.SingleAssignmentNode(
            pos = node.target.pos,
            lhs = node.target,
            rhs = target_value)

        # analyse with boundscheck and wraparound
        # off (because we're confident we know the size)
        env = self.current_env()
        new_directives = Options.copy_inherited_directives(env.directives, boundscheck=False, wraparound=False)
        target_assign = Nodes.CompilerDirectivesNode(
            target_assign.pos,
            directives=new_directives,
            body=target_assign,
        )

        body = Nodes.StatListNode(
            node.pos,
            stats = [target_assign])  # exclude node.body for now to not reanalyse it
        if is_mutable:
            # We need to be slightly careful here that we are actually modifying the loop
            # bounds and not a temp copy of it. Setting is_temp=True on length_temp seems
            # to ensure this.
            # If this starts to fail then we could insert an "if out_of_bounds: break" instead
            loop_length_reassign = Nodes.SingleAssignmentNode(node.pos,
                                                        lhs = length_temp,
                                                        rhs = make_length_call())
            body.stats.append(loop_length_reassign)

        loop_node = Nodes.ForFromStatNode(
            node.pos,
            bound1=start_node, relation1=relation1,
            target=counter_ref,
            relation2=relation2, bound2=end_node,
            step=None, body=body,
            else_clause=node.else_clause,
            from_range=True)

        ret = UtilNodes.LetNode(
                    unpack_temp_node,
                    UtilNodes.LetNode(
                        length_temp,
                        # TempResultFromStatNode provides the framework where the "counter_ref"
                        # temp is set up and can be assigned to. However, we don't need the
                        # result it returns so wrap it in an ExprStatNode.
                        Nodes.ExprStatNode(node.pos,
                            expr=UtilNodes.TempResultFromStatNode(
                                    counter_ref,
                                    loop_node
                            )
                        )
                    )
                ).analyse_expressions(env)
        body.stats.insert(1, node.body)
        return ret
>>>>>>> b2b81c9c

    def _transform_bytes_iteration(self, node, slice_node, reversed=False):
        target_type = node.target.type
        if not target_type.is_int and target_type is not Builtin.bytes_type:
            # because bytes iteration returns different types of object between
            # Py2 and Py3 and this code cannot be trivially set up to generate
            # code which varies between Python versions, we just give up on
            # this optimization if it isn't trivially applicable.
            return node

        if isinstance(slice_node, ExprNodes.SliceIndexNode):
            base = slice_node.base
            start = slice_node.start
            stop = slice_node.stop
        else:
            base = slice_node
            start = None
            stop = None

        if base.type is not Builtin.bytes_type:
            return node

        if base.may_be_none():
            base = UtilNodes.LetRefNode(
                base.as_none_safe_node("'NoneType' is not iterable"))
        else:
            base = UtilNodes.LetRefNode(base)

        raw_base = ExprNodes.PythonCapiCallNode(
            slice_node.pos, "PyBytes_AS_STRING",
            self.PyBytes_AS_STRING_func_type,
            args = [base],
            is_temp = 0,
        )

        length = ExprNodes.PythonCapiCallNode(
            slice_node.pos, "PyBytes_GET_SIZE",
            self.PyBytes_GET_SIZE_func_type,
            args = [base],
            is_temp = 0,
        )

        if start:
            start = start.coerce_to(PyrexTypes.c_py_ssize_t_type, self.current_env())
        else:
            start = ExprNodes.IntNode(slice_node.pos, type=PyrexTypes.c_py_ssize_t_type,
                                      value="0",
                                      constant_result=0)
        start = UtilNodes.LetRefNode(start, start.pos)

        if stop:
            stop = stop.coerce_to(PyrexTypes.c_py_ssize_t_type, self.current_env())
        else:
            stop = length
        stop = UtilNodes.LetRefNode(stop, stop.pos)

        env = self.current_env()
        if (env.directives['wraparound'] or env.directives['boundscheck']) \
               and not (start.expression.has_constant_result() \
                        and start.expression.constant_result == 0 \
                        and stop.expression is length):
            adjusted_length = ExprNodes.PythonCapiCallNode(
                slice_node.pos, "__Pyx_PySlice_AdjustIndices",
                self.PySlice_AdjustIndices_func_type,
                args = [length,
                        ExprNodes.AmpersandNode(start.pos, operand=start,
                                                type=PyrexTypes.c_py_ssize_t_ptr_type),
                        ExprNodes.AmpersandNode(stop.pos, operand=stop,
                                                type=PyrexTypes.c_py_ssize_t_ptr_type),
                        ExprNodes.IntNode(slice_node.pos, type=PyrexTypes.c_py_ssize_t_type,
                                          value="1", constant_result=1),
                ],
                is_temp = True,
                result_is_used = False,
                utility_code=UtilityCode.load_cached("PySlice_AdjustIndices", "ObjectHandling.c"),
            )
        else:
            adjusted_length = None

        iter_node = self._transform_carray_iteration(
            node,
            ExprNodes.SliceIndexNode(
                slice_node.pos,
                base = raw_base,
                start = start,
                step = None,
                stop = stop,
                type = raw_base.type,
                is_temp = 1,
            ),
            reversed = reversed)

        if adjusted_length is None:
            node = iter_node
        else:
            node = Nodes.StatListNode(
                slice_node.pos,
                stats=[
                    Nodes.ExprStatNode(adjusted_length.pos, expr=adjusted_length),
                    iter_node
            ])

        for var in [base, start, stop][::-1]:
            node = UtilNodes.LetNode(var, node)

        return node

    PyUnicode_READ_func_type = PyrexTypes.CFuncType(
        PyrexTypes.c_py_ucs4_type, [
            PyrexTypes.CFuncTypeArg("kind", PyrexTypes.c_int_type, None),
            PyrexTypes.CFuncTypeArg("data", PyrexTypes.c_void_ptr_type, None),
            PyrexTypes.CFuncTypeArg("index", PyrexTypes.c_py_ssize_t_type, None)
        ])

    init_unicode_iteration_func_type = PyrexTypes.CFuncType(
        PyrexTypes.c_int_type, [
            PyrexTypes.CFuncTypeArg("s", PyrexTypes.py_object_type, None),
            PyrexTypes.CFuncTypeArg("length", PyrexTypes.c_py_ssize_t_ptr_type, None),
            PyrexTypes.CFuncTypeArg("data", PyrexTypes.c_void_ptr_ptr_type, None),
            PyrexTypes.CFuncTypeArg("kind", PyrexTypes.c_int_ptr_type, None)
        ],
        exception_value = '-1')

    def _transform_unicode_iteration(self, node, slice_node, reversed=False):
        if slice_node.is_literal:
            # try to reduce to byte iteration for plain Latin-1 strings
            try:
                bytes_value = bytes_literal(slice_node.value.encode('latin1'), 'iso8859-1')
            except UnicodeEncodeError:
                pass
            else:
                bytes_slice = ExprNodes.SliceIndexNode(
                    slice_node.pos,
                    base=ExprNodes.BytesNode(
                        slice_node.pos, value=bytes_value,
                        constant_result=bytes_value,
                        type=PyrexTypes.c_const_char_ptr_type).coerce_to(
                            PyrexTypes.c_const_uchar_ptr_type, self.current_env()),
                    start=None,
                    stop=ExprNodes.IntNode(
                        slice_node.pos, value=str(len(bytes_value)),
                        constant_result=len(bytes_value),
                        type=PyrexTypes.c_py_ssize_t_type),
                    type=Builtin.unicode_type,  # hint for Python conversion
                )
                return self._transform_carray_iteration(node, bytes_slice, reversed)

        if isinstance(slice_node, ExprNodes.SliceIndexNode):
            base = slice_node.base
            start = slice_node.start
            stop = slice_node.stop
        else:
            base = slice_node
            start = None
            stop = None

        if base.type is not Builtin.unicode_type:
            return node

        if base.may_be_none():
            base = UtilNodes.LetRefNode(
                base.as_none_safe_node("'NoneType' is not iterable"))
        else:
            base = UtilNodes.LetRefNode(base)

        length = UtilNodes.TempHandle(PyrexTypes.c_py_ssize_t_type)
        length_temp = length.ref(slice_node.pos)
        kind = UtilNodes.TempHandle(PyrexTypes.c_int_type)
        data = UtilNodes.TempHandle(PyrexTypes.c_void_ptr_type)

        setup_node = Nodes.ExprStatNode(
            node.pos,
            expr = ExprNodes.PythonCapiCallNode(
                slice_node.pos, "__Pyx_init_unicode_iteration",
                self.init_unicode_iteration_func_type,
                args = [base,
                        ExprNodes.AmpersandNode(slice_node.pos, operand=length_temp,
                                                type=PyrexTypes.c_py_ssize_t_ptr_type),
                        ExprNodes.AmpersandNode(slice_node.pos, operand=data.ref(slice_node.pos),
                                                type=PyrexTypes.c_void_ptr_ptr_type),
                        ExprNodes.AmpersandNode(slice_node.pos, operand=kind.ref(slice_node.pos),
                                                type=PyrexTypes.c_int_ptr_type),
                        ],
                is_temp = True,
                result_is_used = False,
                utility_code=UtilityCode.load_cached("unicode_iter", "Optimize.c"),
                ))

        if start:
            start = start.coerce_to(PyrexTypes.c_py_ssize_t_type, self.current_env())
        else:
            start = ExprNodes.IntNode(slice_node.pos, type=PyrexTypes.c_py_ssize_t_type,
                                      value="0",
                                      constant_result=0)
        start = UtilNodes.LetRefNode(start)

        if stop:
            stop = stop.coerce_to(PyrexTypes.c_py_ssize_t_type, self.current_env())
        else:
            stop = length_temp
        stop = UtilNodes.LetRefNode(stop)

        env = self.current_env()
        if (env.directives['wraparound'] or env.directives['boundscheck']) \
               and not (start.expression.has_constant_result() \
                        and start.expression.constant_result == 0 \
                        and stop.expression is length_temp):
            adjusted_length = Nodes.ExprStatNode(
                slice_node.pos,
                expr=ExprNodes.PythonCapiCallNode(
                    slice_node.pos, "__Pyx_PySlice_AdjustIndices",
                    self.PySlice_AdjustIndices_func_type,
                    args = [length_temp,
                            ExprNodes.AmpersandNode(start.pos, operand=start,
                                                    type=PyrexTypes.c_py_ssize_t_ptr_type),
                            ExprNodes.AmpersandNode(stop.pos, operand=stop,
                                                    type=PyrexTypes.c_py_ssize_t_ptr_type),
                            ExprNodes.IntNode(slice_node.pos, type=PyrexTypes.c_py_ssize_t_type,
                                              value="1", constant_result=1),
                    ],
                    is_temp = True,
                    result_is_used = False,
                    utility_code=UtilityCode.load_cached("PySlice_AdjustIndices", "ObjectHandling.c"),
                ))
        else:
            adjusted_length = None

        if reversed:
            relation1, relation2 = '>', '>='
            start, stop = stop, start
        else:
            relation1, relation2 = '<=', '<'

        counter = UtilNodes.TempHandle(PyrexTypes.c_py_ssize_t_type)

        target_value = ExprNodes.PythonCapiCallNode(
            slice_node.pos, "__Pyx_PyUnicode_READ",
            self.PyUnicode_READ_func_type,
            args = [kind.ref(node.pos),
                    data.ref(node.pos),
                    counter.ref(node.pos)],
            is_temp = False,
            )
        if target_value.type != node.target.type:
            target_value = target_value.coerce_to(node.target.type,
                                                  self.current_env())
        target_assign = Nodes.SingleAssignmentNode(
            pos = node.target.pos,
            lhs = node.target,
            rhs = target_value)
        body = Nodes.StatListNode(
            node.pos,
            stats = [target_assign, node.body])

        loop_node = Nodes.ForFromStatNode(
            node.pos,
            bound1=start, relation1=relation1,
            target=counter.ref(node.pos),
            relation2=relation2, bound2=stop,
            step=None, body=body,
            else_clause=node.else_clause,
            from_range=True)

        if adjusted_length is None:
            node = loop_node
        else:
            node = Nodes.StatListNode(node.pos, stats=[adjusted_length, loop_node])

        for var in [start, stop]:
            node = UtilNodes.LetNode(var, node)

        # note that stop msut only be created after setup_node has run so it
        # can safely read the length
        node = UtilNodes.LetNode(base, Nodes.StatListNode(node.pos, stats=[setup_node, node]))
        return UtilNodes.TempsBlockNode(node.pos, temps=[data, length, kind, counter], body=node)

    def _transform_carray_iteration(self, node, slice_node, reversed=False):
        neg_step = False
        if isinstance(slice_node, ExprNodes.SliceIndexNode):
            slice_base = slice_node.base
            start = filter_none_node(slice_node.start)
            stop = filter_none_node(slice_node.stop)
            step = None
            if not stop:
                if not slice_base.type.is_pyobject:
                    error(slice_node.pos, "C array iteration requires known end index")
                return node

        elif slice_node.is_subscript:
            assert isinstance(slice_node.index, ExprNodes.SliceNode)
            slice_base = slice_node.base
            index = slice_node.index
            start = filter_none_node(index.start)
            stop = filter_none_node(index.stop)
            step = filter_none_node(index.step)
            if step:
                if not isinstance(step.constant_result, _py_int_types) \
                       or step.constant_result == 0 \
                       or step.constant_result > 0 and not stop \
                       or step.constant_result < 0 and not start:
                    if not slice_base.type.is_pyobject:
                        error(step.pos, "C array iteration requires known step size and end index")
                    return node
                else:
                    # step sign is handled internally by ForFromStatNode
                    step_value = step.constant_result
                    if reversed:
                        step_value = -step_value
                    neg_step = step_value < 0
                    step = ExprNodes.IntNode(step.pos, type=PyrexTypes.c_py_ssize_t_type,
                                             value=str(abs(step_value)),
                                             constant_result=abs(step_value))

        elif slice_node.type.is_array:
            if slice_node.type.size is None:
                error(slice_node.pos, "C array iteration requires known end index")
                return node
            slice_base = slice_node
            start = None
            stop = ExprNodes.IntNode(
                slice_node.pos, value=str(slice_node.type.size),
                type=PyrexTypes.c_py_ssize_t_type, constant_result=slice_node.type.size)
            step = None

        else:
            if not slice_node.type.is_pyobject:
                error(slice_node.pos, "C array iteration requires known end index")
            return node

        if start:
            start = start.coerce_to(PyrexTypes.c_py_ssize_t_type, self.current_env())
        if stop:
            stop = stop.coerce_to(PyrexTypes.c_py_ssize_t_type, self.current_env())
        if stop is None:
            if neg_step:
                stop = ExprNodes.IntNode(
                    slice_node.pos, value='-1', type=PyrexTypes.c_py_ssize_t_type, constant_result=-1)
            else:
                error(slice_node.pos, "C array iteration requires known step size and end index")
                return node

        if reversed:
            if not start:
                start = ExprNodes.IntNode(slice_node.pos, value="0",  constant_result=0,
                                          type=PyrexTypes.c_py_ssize_t_type)
            # if step was provided, it was already negated above
            start, stop = stop, start

        ptr_type = slice_base.type
        if ptr_type.is_array:
            ptr_type = ptr_type.element_ptr_type()
        carray_ptr = slice_base.coerce_to_simple(self.current_env())

        if start and start.constant_result != 0:
            start_ptr_node = ExprNodes.AddNode(
                start.pos,
                operand1=carray_ptr,
                operator='+',
                operand2=start,
                type=ptr_type)
        else:
            start_ptr_node = carray_ptr

        if stop and stop.constant_result != 0:
            stop_ptr_node = ExprNodes.AddNode(
                stop.pos,
                operand1=ExprNodes.CloneNode(carray_ptr),
                operator='+',
                operand2=stop,
                type=ptr_type
                ).coerce_to_simple(self.current_env())
        else:
            stop_ptr_node = ExprNodes.CloneNode(carray_ptr)

        counter = UtilNodes.TempHandle(ptr_type)
        counter_temp = counter.ref(node.target.pos)

        if slice_base.type.is_string and node.target.type.is_pyobject:
            # special case: char* -> bytes/unicode
            if slice_node.type is Builtin.unicode_type:
                target_value = ExprNodes.CastNode(
                    ExprNodes.DereferenceNode(
                        node.target.pos, operand=counter_temp,
                        type=ptr_type.base_type),
                    PyrexTypes.c_py_ucs4_type).coerce_to(
                        node.target.type, self.current_env())
            else:
                # char* -> bytes coercion requires slicing, not indexing
                target_value = ExprNodes.SliceIndexNode(
                    node.target.pos,
                    start=ExprNodes.IntNode(node.target.pos, value='0',
                                            constant_result=0,
                                            type=PyrexTypes.c_int_type),
                    stop=ExprNodes.IntNode(node.target.pos, value='1',
                                           constant_result=1,
                                           type=PyrexTypes.c_int_type),
                    base=counter_temp,
                    type=Builtin.bytes_type,
                    is_temp=1)
        elif node.target.type.is_ptr and not node.target.type.assignable_from(ptr_type.base_type):
            # Allow iteration with pointer target to avoid copy.
            target_value = counter_temp
        else:
            # TODO: can this safely be replaced with DereferenceNode() as above?
            target_value = ExprNodes.IndexNode(
                node.target.pos,
                index=ExprNodes.IntNode(node.target.pos, value='0',
                                        constant_result=0,
                                        type=PyrexTypes.c_int_type),
                base=counter_temp,
                type=ptr_type.base_type)

        if target_value.type != node.target.type:
            target_value = target_value.coerce_to(node.target.type,
                                                  self.current_env())

        target_assign = Nodes.SingleAssignmentNode(
            pos = node.target.pos,
            lhs = node.target,
            rhs = target_value)

        body = Nodes.StatListNode(
            node.pos,
            stats = [target_assign, node.body])

        relation1, relation2 = self._find_for_from_node_relations(neg_step, reversed)

        for_node = Nodes.ForFromStatNode(
            node.pos,
            bound1=start_ptr_node, relation1=relation1,
            target=counter_temp,
            relation2=relation2, bound2=stop_ptr_node,
            step=step, body=body,
            else_clause=node.else_clause,
            from_range=True)

        return UtilNodes.TempsBlockNode(
            node.pos, temps=[counter],
            body=for_node)

    def _transform_enumerate_iteration(self, node, enumerate_function):
        args = enumerate_function.arg_tuple.args
        if len(args) == 0:
            error(enumerate_function.pos,
                  "enumerate() requires an iterable argument")
            return node
        elif len(args) > 2:
            error(enumerate_function.pos,
                  "enumerate() takes at most 2 arguments")
            return node

        if not node.target.is_sequence_constructor:
            # leave this untouched for now
            return node
        targets = node.target.args
        if len(targets) != 2:
            # leave this untouched for now
            return node

        enumerate_target, iterable_target = targets
        counter_type = enumerate_target.type

        if not counter_type.is_pyobject and not counter_type.is_int:
            # nothing we can do here, I guess
            return node

        if len(args) == 2:
            start = unwrap_coerced_node(args[1]).coerce_to(counter_type, self.current_env())
        else:
            start = ExprNodes.IntNode(enumerate_function.pos,
                                      value='0',
                                      type=counter_type,
                                      constant_result=0)
        temp = UtilNodes.LetRefNode(start)

        inc_expression = ExprNodes.AddNode(
            enumerate_function.pos,
            operand1 = temp,
            operand2 = ExprNodes.IntNode(node.pos, value='1',
                                         type=counter_type,
                                         constant_result=1),
            operator = '+',
            type = counter_type,
            #inplace = True,   # not worth using in-place operation for Py ints
            is_temp = counter_type.is_pyobject
            )

        loop_body = [
            Nodes.SingleAssignmentNode(
                pos = enumerate_target.pos,
                lhs = enumerate_target,
                rhs = temp),
            Nodes.SingleAssignmentNode(
                pos = enumerate_target.pos,
                lhs = temp,
                rhs = inc_expression)
            ]

        if isinstance(node.body, Nodes.StatListNode):
            node.body.stats = loop_body + node.body.stats
        else:
            loop_body.append(node.body)
            node.body = Nodes.StatListNode(
                node.body.pos,
                stats = loop_body)

        node.target = iterable_target
        node.item = node.item.coerce_to(iterable_target.type, self.current_env())
        node.iterator.sequence = args[0]

        # recurse into loop to check for further optimisations
        return UtilNodes.LetNode(temp, self._optimise_for_loop(node, node.iterator.sequence))

    def _find_for_from_node_relations(self, neg_step_value, reversed):
        if reversed:
            if neg_step_value:
                return '<', '<='
            else:
                return '>', '>='
        else:
            if neg_step_value:
                return '>=', '>'
            else:
                return '<=', '<'

    def _transform_range_iteration(self, node, range_function, reversed=False):
        args = range_function.arg_tuple.args
        if len(args) < 3:
            step_pos = range_function.pos
            step_value = 1
            step = ExprNodes.IntNode(step_pos, value='1', constant_result=1)
        else:
            step = args[2]
            step_pos = step.pos
            if not isinstance(step.constant_result, _py_int_types):
                # cannot determine step direction
                return node
            step_value = step.constant_result
            if step_value == 0:
                # will lead to an error elsewhere
                return node
            step = ExprNodes.IntNode(step_pos, value=str(step_value),
                                     constant_result=step_value)

        if len(args) == 1:
            bound1 = ExprNodes.IntNode(range_function.pos, value='0',
                                       constant_result=0)
            bound2 = args[0].coerce_to_integer(self.current_env())
        else:
            bound1 = args[0].coerce_to_integer(self.current_env())
            bound2 = args[1].coerce_to_integer(self.current_env())

        relation1, relation2 = self._find_for_from_node_relations(step_value < 0, reversed)

        bound2_ref_node = None
        if reversed:
            bound1, bound2 = bound2, bound1
            abs_step = abs(step_value)
            if abs_step != 1:
                if (isinstance(bound1.constant_result, _py_int_types) and
                        isinstance(bound2.constant_result, _py_int_types)):
                    # calculate final bounds now
                    if step_value < 0:
                        begin_value = bound2.constant_result
                        end_value = bound1.constant_result
                        bound1_value = begin_value - abs_step * ((begin_value - end_value - 1) // abs_step) - 1
                    else:
                        begin_value = bound1.constant_result
                        end_value = bound2.constant_result
                        bound1_value = end_value + abs_step * ((begin_value - end_value - 1) // abs_step) + 1

                    bound1 = ExprNodes.IntNode(
                        bound1.pos, value=str(bound1_value), constant_result=bound1_value,
                        type=PyrexTypes.spanning_type(bound1.type, bound2.type))
                else:
                    # evaluate the same expression as above at runtime
                    bound2_ref_node = UtilNodes.LetRefNode(bound2)
                    bound1 = self._build_range_step_calculation(
                        bound1, bound2_ref_node, step, step_value)

        if step_value < 0:
            step_value = -step_value
        step.value = str(step_value)
        step.constant_result = step_value
        step = step.coerce_to_integer(self.current_env())

        if not bound2.is_literal:
            # stop bound must be immutable => keep it in a temp var
            bound2_is_temp = True
            bound2 = bound2_ref_node or UtilNodes.LetRefNode(bound2)
        else:
            bound2_is_temp = False

        for_node = Nodes.ForFromStatNode(
            node.pos,
            target=node.target,
            bound1=bound1, relation1=relation1,
            relation2=relation2, bound2=bound2,
            step=step, body=node.body,
            else_clause=node.else_clause,
            from_range=True)
        for_node.set_up_loop(self.current_env())

        if bound2_is_temp:
            for_node = UtilNodes.LetNode(bound2, for_node)

        return for_node

    def _build_range_step_calculation(self, bound1, bound2_ref_node, step, step_value):
        abs_step = abs(step_value)
        spanning_type = PyrexTypes.spanning_type(bound1.type, bound2_ref_node.type)
        if step.type.is_int and abs_step < 0x7FFF:
            # Avoid loss of integer precision warnings.
            spanning_step_type = PyrexTypes.spanning_type(spanning_type, PyrexTypes.c_int_type)
        else:
            spanning_step_type = PyrexTypes.spanning_type(spanning_type, step.type)
        if step_value < 0:
            begin_value = bound2_ref_node
            end_value = bound1
            final_op = '-'
        else:
            begin_value = bound1
            end_value = bound2_ref_node
            final_op = '+'

        step_calculation_node = ExprNodes.binop_node(
            bound1.pos,
            operand1=ExprNodes.binop_node(
                bound1.pos,
                operand1=bound2_ref_node,
                operator=final_op,  # +/-
                operand2=ExprNodes.MulNode(
                    bound1.pos,
                    operand1=ExprNodes.IntNode(
                        bound1.pos,
                        value=str(abs_step),
                        constant_result=abs_step,
                        type=spanning_step_type),
                    operator='*',
                    operand2=ExprNodes.DivNode(
                        bound1.pos,
                        operand1=ExprNodes.SubNode(
                            bound1.pos,
                            operand1=ExprNodes.SubNode(
                                bound1.pos,
                                operand1=begin_value,
                                operator='-',
                                operand2=end_value,
                                type=spanning_type),
                            operator='-',
                            operand2=ExprNodes.IntNode(
                                bound1.pos,
                                value='1',
                                constant_result=1),
                            type=spanning_step_type),
                        operator='//',
                        operand2=ExprNodes.IntNode(
                            bound1.pos,
                            value=str(abs_step),
                            constant_result=abs_step,
                            type=spanning_step_type),
                        type=spanning_step_type),
                    type=spanning_step_type),
                type=spanning_step_type),
            operator=final_op,  # +/-
            operand2=ExprNodes.IntNode(
                bound1.pos,
                value='1',
                constant_result=1),
            type=spanning_type)
        return step_calculation_node

    def _transform_dict_iteration(self, node, dict_obj, method, keys, values):
        temps = []
        temp = UtilNodes.TempHandle(PyrexTypes.py_object_type)
        temps.append(temp)
        dict_temp = temp.ref(dict_obj.pos)
        temp = UtilNodes.TempHandle(PyrexTypes.c_py_ssize_t_type)
        temps.append(temp)
        pos_temp = temp.ref(node.pos)

        key_target = value_target = tuple_target = None
        if keys and values:
            if node.target.is_sequence_constructor:
                if len(node.target.args) == 2:
                    key_target, value_target = node.target.args
                else:
                    # unusual case that may or may not lead to an error
                    return node
            else:
                tuple_target = node.target
        elif keys:
            key_target = node.target
        else:
            value_target = node.target

        if isinstance(node.body, Nodes.StatListNode):
            body = node.body
        else:
            body = Nodes.StatListNode(pos = node.body.pos,
                                      stats = [node.body])

        # keep original length to guard against dict modification
        dict_len_temp = UtilNodes.TempHandle(PyrexTypes.c_py_ssize_t_type)
        temps.append(dict_len_temp)
        dict_len_temp_addr = ExprNodes.AmpersandNode(
            node.pos, operand=dict_len_temp.ref(dict_obj.pos),
            type=PyrexTypes.c_ptr_type(dict_len_temp.type))
        temp = UtilNodes.TempHandle(PyrexTypes.c_int_type)
        temps.append(temp)
        is_dict_temp = temp.ref(node.pos)
        is_dict_temp_addr = ExprNodes.AmpersandNode(
            node.pos, operand=is_dict_temp,
            type=PyrexTypes.c_ptr_type(temp.type))

        iter_next_node = Nodes.DictIterationNextNode(
            dict_temp, dict_len_temp.ref(dict_obj.pos), pos_temp,
            key_target, value_target, tuple_target,
            is_dict_temp)
        iter_next_node = iter_next_node.analyse_expressions(self.current_env())
        body.stats[0:0] = [iter_next_node]

        if method:
            method_node = ExprNodes.StringNode(
                dict_obj.pos, is_identifier=True, value=method)
            dict_obj = dict_obj.as_none_safe_node(
                "'NoneType' object has no attribute '%{0}s'".format('.30' if len(method) <= 30 else ''),
                error = "PyExc_AttributeError",
                format_args = [method])
        else:
            method_node = ExprNodes.NullNode(dict_obj.pos)
            dict_obj = dict_obj.as_none_safe_node("'NoneType' object is not iterable")

        def flag_node(value):
            value = value and 1 or 0
            return ExprNodes.IntNode(node.pos, value=str(value), constant_result=value)

        result_code = [
            Nodes.SingleAssignmentNode(
                node.pos,
                lhs = pos_temp,
                rhs = ExprNodes.IntNode(node.pos, value='0',
                                        constant_result=0)),
            Nodes.SingleAssignmentNode(
                dict_obj.pos,
                lhs = dict_temp,
                rhs = ExprNodes.PythonCapiCallNode(
                    dict_obj.pos,
                    "__Pyx_dict_iterator",
                    self.PyDict_Iterator_func_type,
                    utility_code = UtilityCode.load_cached("dict_iter", "Optimize.c"),
                    args = [dict_obj, flag_node(dict_obj.type is Builtin.dict_type),
                            method_node, dict_len_temp_addr, is_dict_temp_addr,
                            ],
                    is_temp=True,
                )),
            Nodes.WhileStatNode(
                node.pos,
                condition = None,
                body = body,
                else_clause = node.else_clause
                )
            ]

        return UtilNodes.TempsBlockNode(
            node.pos, temps=temps,
            body=Nodes.StatListNode(
                node.pos,
                stats = result_code
                ))

    PyDict_Iterator_func_type = PyrexTypes.CFuncType(
        PyrexTypes.py_object_type, [
            PyrexTypes.CFuncTypeArg("dict",  PyrexTypes.py_object_type, None),
            PyrexTypes.CFuncTypeArg("is_dict",  PyrexTypes.c_int_type, None),
            PyrexTypes.CFuncTypeArg("method_name",  PyrexTypes.py_object_type, None),
            PyrexTypes.CFuncTypeArg("p_orig_length",  PyrexTypes.c_py_ssize_t_ptr_type, None),
            PyrexTypes.CFuncTypeArg("p_is_dict",  PyrexTypes.c_int_ptr_type, None),
            ])

    PySet_Iterator_func_type = PyrexTypes.CFuncType(
        PyrexTypes.py_object_type, [
            PyrexTypes.CFuncTypeArg("set",  PyrexTypes.py_object_type, None),
            PyrexTypes.CFuncTypeArg("is_set",  PyrexTypes.c_int_type, None),
            PyrexTypes.CFuncTypeArg("p_orig_length",  PyrexTypes.c_py_ssize_t_ptr_type, None),
            PyrexTypes.CFuncTypeArg("p_is_set",  PyrexTypes.c_int_ptr_type, None),
            ])

    def _transform_set_iteration(self, node, set_obj):
        temps = []
        temp = UtilNodes.TempHandle(PyrexTypes.py_object_type)
        temps.append(temp)
        set_temp = temp.ref(set_obj.pos)
        temp = UtilNodes.TempHandle(PyrexTypes.c_py_ssize_t_type)
        temps.append(temp)
        pos_temp = temp.ref(node.pos)

        if isinstance(node.body, Nodes.StatListNode):
            body = node.body
        else:
            body = Nodes.StatListNode(pos = node.body.pos,
                                      stats = [node.body])

        # keep original length to guard against set modification
        set_len_temp = UtilNodes.TempHandle(PyrexTypes.c_py_ssize_t_type)
        temps.append(set_len_temp)
        set_len_temp_addr = ExprNodes.AmpersandNode(
            node.pos, operand=set_len_temp.ref(set_obj.pos),
            type=PyrexTypes.c_ptr_type(set_len_temp.type))
        temp = UtilNodes.TempHandle(PyrexTypes.c_int_type)
        temps.append(temp)
        is_set_temp = temp.ref(node.pos)
        is_set_temp_addr = ExprNodes.AmpersandNode(
            node.pos, operand=is_set_temp,
            type=PyrexTypes.c_ptr_type(temp.type))

        value_target = node.target
        iter_next_node = Nodes.SetIterationNextNode(
            set_temp, set_len_temp.ref(set_obj.pos), pos_temp, value_target, is_set_temp)
        iter_next_node = iter_next_node.analyse_expressions(self.current_env())
        body.stats[0:0] = [iter_next_node]

        def flag_node(value):
            value = value and 1 or 0
            return ExprNodes.IntNode(node.pos, value=str(value), constant_result=value)

        result_code = [
            Nodes.SingleAssignmentNode(
                node.pos,
                lhs=pos_temp,
                rhs=ExprNodes.IntNode(node.pos, value='0', constant_result=0)),
            Nodes.SingleAssignmentNode(
                set_obj.pos,
                lhs=set_temp,
                rhs=ExprNodes.PythonCapiCallNode(
                    set_obj.pos,
                    "__Pyx_set_iterator",
                    self.PySet_Iterator_func_type,
                    utility_code=UtilityCode.load_cached("set_iter", "Optimize.c"),
                    args=[set_obj, flag_node(set_obj.type is Builtin.set_type),
                          set_len_temp_addr, is_set_temp_addr,
                          ],
                    is_temp=True,
                )),
            Nodes.WhileStatNode(
                node.pos,
                condition=None,
                body=body,
                else_clause=node.else_clause,
                )
            ]

        return UtilNodes.TempsBlockNode(
            node.pos, temps=temps,
            body=Nodes.StatListNode(
                node.pos,
                stats = result_code
                ))


class SwitchTransform(Visitor.EnvTransform):
    """
    This transformation tries to turn long if statements into C switch statements.
    The requirement is that every clause be an (or of) var == value, where the var
    is common among all clauses and both var and value are ints.
    """
    NO_MATCH = (None, None, None)

    def extract_conditions(self, cond, allow_not_in):
        while True:
            if isinstance(cond, (ExprNodes.CoerceToTempNode,
                                 ExprNodes.CoerceToBooleanNode)):
                cond = cond.arg
            elif isinstance(cond, ExprNodes.BoolBinopResultNode):
                cond = cond.arg.arg
            elif isinstance(cond, UtilNodes.EvalWithTempExprNode):
                # this is what we get from the FlattenInListTransform
                cond = cond.subexpression
            elif isinstance(cond, ExprNodes.TypecastNode):
                cond = cond.operand
            else:
                break

        if isinstance(cond, ExprNodes.PrimaryCmpNode):
            if cond.cascade is not None:
                return self.NO_MATCH
            elif cond.is_c_string_contains() and \
                   isinstance(cond.operand2, (ExprNodes.UnicodeNode, ExprNodes.BytesNode)):
                not_in = cond.operator == 'not_in'
                if not_in and not allow_not_in:
                    return self.NO_MATCH
                if isinstance(cond.operand2, ExprNodes.UnicodeNode) and \
                       cond.operand2.contains_surrogates():
                    # dealing with surrogates leads to different
                    # behaviour on wide and narrow Unicode
                    # platforms => refuse to optimise this case
                    return self.NO_MATCH
                return not_in, cond.operand1, self.extract_in_string_conditions(cond.operand2)
            elif not cond.is_python_comparison():
                if cond.operator == '==':
                    not_in = False
                elif allow_not_in and cond.operator == '!=':
                    not_in = True
                else:
                    return self.NO_MATCH
                # this looks somewhat silly, but it does the right
                # checks for NameNode and AttributeNode
                if is_common_value(cond.operand1, cond.operand1):
                    if cond.operand2.is_literal:
                        return not_in, cond.operand1, [cond.operand2]
                    elif getattr(cond.operand2, 'entry', None) \
                             and cond.operand2.entry.is_const:
                        return not_in, cond.operand1, [cond.operand2]
                if is_common_value(cond.operand2, cond.operand2):
                    if cond.operand1.is_literal:
                        return not_in, cond.operand2, [cond.operand1]
                    elif getattr(cond.operand1, 'entry', None) \
                             and cond.operand1.entry.is_const:
                        return not_in, cond.operand2, [cond.operand1]
        elif isinstance(cond, ExprNodes.BoolBinopNode):
            if cond.operator == 'or' or (allow_not_in and cond.operator == 'and'):
                allow_not_in = (cond.operator == 'and')
                not_in_1, t1, c1 = self.extract_conditions(cond.operand1, allow_not_in)
                not_in_2, t2, c2 = self.extract_conditions(cond.operand2, allow_not_in)
                if t1 is not None and not_in_1 == not_in_2 and is_common_value(t1, t2):
                    if (not not_in_1) or allow_not_in:
                        return not_in_1, t1, c1+c2
        return self.NO_MATCH

    def extract_in_string_conditions(self, string_literal):
        if isinstance(string_literal, ExprNodes.UnicodeNode):
            charvals = list(map(ord, set(string_literal.value)))
            charvals.sort()
            return [ ExprNodes.IntNode(string_literal.pos, value=str(charval),
                                       constant_result=charval)
                     for charval in charvals ]
        else:
            # this is a bit tricky as Py3's bytes type returns
            # integers on iteration, whereas Py2 returns 1-char byte
            # strings
            characters = string_literal.value
            characters = list(set([ characters[i:i+1] for i in range(len(characters)) ]))
            characters.sort()
            return [ ExprNodes.CharNode(string_literal.pos, value=charval,
                                        constant_result=charval)
                     for charval in characters ]

    def extract_common_conditions(self, common_var, condition, allow_not_in):
        not_in, var, conditions = self.extract_conditions(condition, allow_not_in)
        if var is None:
            return self.NO_MATCH
        elif common_var is not None and not is_common_value(var, common_var):
            return self.NO_MATCH
        elif not (var.type.is_int or var.type.is_enum) or sum([not (cond.type.is_int or cond.type.is_enum) for cond in conditions]):
            return self.NO_MATCH
        return not_in, var, conditions

    def has_duplicate_values(self, condition_values):
        # duplicated values don't work in a switch statement
        seen = set()
        for value in condition_values:
            if value.has_constant_result():
                if value.constant_result in seen:
                    return True
                seen.add(value.constant_result)
            else:
                # this isn't completely safe as we don't know the
                # final C value, but this is about the best we can do
                try:
                    if value.entry.cname in seen:
                        return True
                except AttributeError:
                    return True  # play safe
                seen.add(value.entry.cname)
        return False

    def visit_IfStatNode(self, node):
        if not self.current_directives.get('optimize.use_switch'):
            self.visitchildren(node)
            return node

        common_var = None
        cases = []
        for if_clause in node.if_clauses:
            _, common_var, conditions = self.extract_common_conditions(
                common_var, if_clause.condition, False)
            if common_var is None:
                self.visitchildren(node)
                return node
            cases.append(Nodes.SwitchCaseNode(pos=if_clause.pos,
                                              conditions=conditions,
                                              body=if_clause.body))

        condition_values = [
            cond for case in cases for cond in case.conditions]
        if len(condition_values) < 2:
            self.visitchildren(node)
            return node
        if self.has_duplicate_values(condition_values):
            self.visitchildren(node)
            return node

        # Recurse into body subtrees that we left untouched so far.
        self.visitchildren(node, 'else_clause')
        for case in cases:
            self.visitchildren(case, 'body')

        common_var = unwrap_node(common_var)
        switch_node = Nodes.SwitchStatNode(pos=node.pos,
                                           test=common_var,
                                           cases=cases,
                                           else_clause=node.else_clause)
        return switch_node

    def visit_CondExprNode(self, node):
        if not self.current_directives.get('optimize.use_switch'):
            self.visitchildren(node)
            return node

        not_in, common_var, conditions = self.extract_common_conditions(
            None, node.test, True)
        if common_var is None \
                or len(conditions) < 2 \
                or self.has_duplicate_values(conditions):
            self.visitchildren(node)
            return node

        return self.build_simple_switch_statement(
            node, common_var, conditions, not_in,
            node.true_val, node.false_val)

    def visit_BoolBinopNode(self, node):
        if not self.current_directives.get('optimize.use_switch'):
            self.visitchildren(node)
            return node

        not_in, common_var, conditions = self.extract_common_conditions(
            None, node, True)
        if common_var is None \
                or len(conditions) < 2 \
                or self.has_duplicate_values(conditions):
            self.visitchildren(node)
            node.wrap_operands(self.current_env())  # in case we changed the operands
            return node

        return self.build_simple_switch_statement(
            node, common_var, conditions, not_in,
            ExprNodes.BoolNode(node.pos, value=True, constant_result=True),
            ExprNodes.BoolNode(node.pos, value=False, constant_result=False))

    def visit_PrimaryCmpNode(self, node):
        if not self.current_directives.get('optimize.use_switch'):
            self.visitchildren(node)
            return node

        not_in, common_var, conditions = self.extract_common_conditions(
            None, node, True)
        if common_var is None \
                or len(conditions) < 2 \
                or self.has_duplicate_values(conditions):
            self.visitchildren(node)
            return node

        return self.build_simple_switch_statement(
            node, common_var, conditions, not_in,
            ExprNodes.BoolNode(node.pos, value=True, constant_result=True),
            ExprNodes.BoolNode(node.pos, value=False, constant_result=False))

    def build_simple_switch_statement(self, node, common_var, conditions,
                                      not_in, true_val, false_val):
        result_ref = UtilNodes.ResultRefNode(node)
        true_body = Nodes.SingleAssignmentNode(
            node.pos,
            lhs=result_ref,
            rhs=true_val.coerce_to(node.type, self.current_env()),
            first=True)
        false_body = Nodes.SingleAssignmentNode(
            node.pos,
            lhs=result_ref,
            rhs=false_val.coerce_to(node.type, self.current_env()),
            first=True)

        if not_in:
            true_body, false_body = false_body, true_body

        cases = [Nodes.SwitchCaseNode(pos = node.pos,
                                      conditions = conditions,
                                      body = true_body)]

        common_var = unwrap_node(common_var)
        switch_node = Nodes.SwitchStatNode(pos = node.pos,
                                           test = common_var,
                                           cases = cases,
                                           else_clause = false_body)
        replacement = UtilNodes.TempResultFromStatNode(result_ref, switch_node)
        return replacement

    def visit_EvalWithTempExprNode(self, node):
        if not self.current_directives.get('optimize.use_switch'):
            self.visitchildren(node)
            return node

        # drop unused expression temp from FlattenInListTransform
        orig_expr = node.subexpression
        temp_ref = node.lazy_temp
        self.visitchildren(node)
        if node.subexpression is not orig_expr:
            # node was restructured => check if temp is still used
            if not Visitor.tree_contains(node.subexpression, temp_ref):
                return node.subexpression
        return node

    visit_Node = Visitor.VisitorTransform.recurse_to_children


class FlattenInListTransform(Visitor.VisitorTransform, SkipDeclarations):
    """
    This transformation flattens "x in [val1, ..., valn]" into a sequential list
    of comparisons.
    """

    def visit_PrimaryCmpNode(self, node):
        self.visitchildren(node)
        if node.cascade is not None:
            return node
        elif node.operator == 'in':
            conjunction = 'or'
            eq_or_neq = '=='
        elif node.operator == 'not_in':
            conjunction = 'and'
            eq_or_neq = '!='
        else:
            return node

        if not isinstance(node.operand2, (ExprNodes.TupleNode,
                                          ExprNodes.ListNode,
                                          ExprNodes.SetNode)):
            return node

        args = node.operand2.args
        if len(args) == 0:
            # note: lhs may have side effects
            return node

        lhs = UtilNodes.ResultRefNode(node.operand1)

        conds = []
        temps = []
        for arg in args:
            try:
                # Trial optimisation to avoid redundant temp
                # assignments.  However, since is_simple() is meant to
                # be called after type analysis, we ignore any errors
                # and just play safe in that case.
                is_simple_arg = arg.is_simple()
            except Exception:
                is_simple_arg = False
            if not is_simple_arg:
                # must evaluate all non-simple RHS before doing the comparisons
                arg = UtilNodes.LetRefNode(arg)
                temps.append(arg)
            cond = ExprNodes.PrimaryCmpNode(
                                pos = node.pos,
                                operand1 = lhs,
                                operator = eq_or_neq,
                                operand2 = arg,
                                cascade = None)
            conds.append(ExprNodes.TypecastNode(
                                pos = node.pos,
                                operand = cond,
                                type = PyrexTypes.c_bint_type))
        def concat(left, right):
            return ExprNodes.BoolBinopNode(
                                pos = node.pos,
                                operator = conjunction,
                                operand1 = left,
                                operand2 = right)

        condition = reduce(concat, conds)
        new_node = UtilNodes.EvalWithTempExprNode(lhs, condition)
        for temp in temps[::-1]:
            new_node = UtilNodes.EvalWithTempExprNode(temp, new_node)
        return new_node

    visit_Node = Visitor.VisitorTransform.recurse_to_children


class DropRefcountingTransform(Visitor.VisitorTransform):
    """Drop ref-counting in safe places.
    """
    visit_Node = Visitor.VisitorTransform.recurse_to_children

    def visit_ParallelAssignmentNode(self, node):
        """
        Parallel swap assignments like 'a,b = b,a' are safe.
        """
        left_names, right_names = [], []
        left_indices, right_indices = [], []
        temps = []

        for stat in node.stats:
            if isinstance(stat, Nodes.SingleAssignmentNode):
                if not self._extract_operand(stat.lhs, left_names,
                                             left_indices, temps):
                    return node
                if not self._extract_operand(stat.rhs, right_names,
                                             right_indices, temps):
                    return node
            elif isinstance(stat, Nodes.CascadedAssignmentNode):
                # FIXME
                return node
            else:
                return node

        if left_names or right_names:
            # lhs/rhs names must be a non-redundant permutation
            lnames = [ path for path, n in left_names ]
            rnames = [ path for path, n in right_names ]
            if set(lnames) != set(rnames):
                return node
            if len(set(lnames)) != len(right_names):
                return node

        if left_indices or right_indices:
            # base name and index of index nodes must be a
            # non-redundant permutation
            lindices = []
            for lhs_node in left_indices:
                index_id = self._extract_index_id(lhs_node)
                if not index_id:
                    return node
                lindices.append(index_id)
            rindices = []
            for rhs_node in right_indices:
                index_id = self._extract_index_id(rhs_node)
                if not index_id:
                    return node
                rindices.append(index_id)

            if set(lindices) != set(rindices):
                return node
            if len(set(lindices)) != len(right_indices):
                return node

            # really supporting IndexNode requires support in
            # __Pyx_GetItemInt(), so let's stop short for now
            return node

        temp_args = [t.arg for t in temps]
        for temp in temps:
            temp.use_managed_ref = False

        for _, name_node in left_names + right_names:
            if name_node not in temp_args:
                name_node.use_managed_ref = False

        for index_node in left_indices + right_indices:
            index_node.use_managed_ref = False

        return node

    def _extract_operand(self, node, names, indices, temps):
        node = unwrap_node(node)
        if not node.type.is_pyobject:
            return False
        if isinstance(node, ExprNodes.CoerceToTempNode):
            temps.append(node)
            node = node.arg
        name_path = []
        obj_node = node
        while obj_node.is_attribute:
            if obj_node.is_py_attr:
                return False
            name_path.append(obj_node.member)
            obj_node = obj_node.obj
        if obj_node.is_name:
            name_path.append(obj_node.name)
            names.append( ('.'.join(name_path[::-1]), node) )
        elif node.is_subscript:
            if node.base.type != Builtin.list_type:
                return False
            if not node.index.type.is_int:
                return False
            if not node.base.is_name:
                return False
            indices.append(node)
        else:
            return False
        return True

    def _extract_index_id(self, index_node):
        base = index_node.base
        index = index_node.index
        if isinstance(index, ExprNodes.NameNode):
            index_val = index.name
        elif isinstance(index, ExprNodes.ConstNode):
            # FIXME:
            return None
        else:
            return None
        return (base.name, index_val)


class EarlyReplaceBuiltinCalls(Visitor.EnvTransform):
    """Optimize some common calls to builtin types *before* the type
    analysis phase and *after* the declarations analysis phase.

    This transform cannot make use of any argument types, but it can
    restructure the tree in a way that the type analysis phase can
    respond to.

    Introducing C function calls here may not be a good idea.  Move
    them to the OptimizeBuiltinCalls transform instead, which runs
    after type analysis.
    """
    # only intercept on call nodes
    visit_Node = Visitor.VisitorTransform.recurse_to_children

    def visit_SimpleCallNode(self, node):
        self.visitchildren(node)
        function = node.function
        if not self._function_is_builtin_name(function):
            return node
        return self._dispatch_to_handler(node, function, node.args)

    def visit_GeneralCallNode(self, node):
        self.visitchildren(node)
        function = node.function
        if not self._function_is_builtin_name(function):
            return node
        arg_tuple = node.positional_args
        if not isinstance(arg_tuple, ExprNodes.TupleNode):
            return node
        args = arg_tuple.args
        return self._dispatch_to_handler(
            node, function, args, node.keyword_args)

    def _function_is_builtin_name(self, function):
        if not function.is_name:
            return False
        env = self.current_env()
        entry = env.lookup(function.name)
        if entry is not env.builtin_scope().lookup_here(function.name):
            return False
        # if entry is None, it's at least an undeclared name, so likely builtin
        return True

    def _dispatch_to_handler(self, node, function, args, kwargs=None):
        if kwargs is None:
            handler_name = '_handle_simple_function_%s' % function.name
        else:
            handler_name = '_handle_general_function_%s' % function.name
        handle_call = getattr(self, handler_name, None)
        if handle_call is not None:
            if kwargs is None:
                return handle_call(node, args)
            else:
                return handle_call(node, args, kwargs)
        return node

    def _inject_capi_function(self, node, cname, func_type, utility_code=None):
        node.function = ExprNodes.PythonCapiFunctionNode(
            node.function.pos, node.function.name, cname, func_type,
            utility_code = utility_code)

    def _error_wrong_arg_count(self, function_name, node, args, expected=None):
        if not expected:  # None or 0
            arg_str = ''
        elif isinstance(expected, basestring) or expected > 1:
            arg_str = '...'
        elif expected == 1:
            arg_str = 'x'
        else:
            arg_str = ''
        if expected is not None:
            expected_str = 'expected %s, ' % expected
        else:
            expected_str = ''
        error(node.pos, "%s(%s) called with wrong number of args, %sfound %d" % (
            function_name, arg_str, expected_str, len(args)))

    # specific handlers for simple call nodes

    def _handle_simple_function_float(self, node, pos_args):
        if not pos_args:
            return ExprNodes.FloatNode(node.pos, value='0.0')
        if len(pos_args) > 1:
            self._error_wrong_arg_count('float', node, pos_args, 1)
        arg_type = getattr(pos_args[0], 'type', None)
        if arg_type in (PyrexTypes.c_double_type, Builtin.float_type):
            return pos_args[0]
        return node

    def _handle_simple_function_slice(self, node, pos_args):
        arg_count = len(pos_args)
        start = step = None
        if arg_count == 1:
            stop, = pos_args
        elif arg_count == 2:
            start, stop = pos_args
        elif arg_count == 3:
            start, stop, step = pos_args
        else:
            self._error_wrong_arg_count('slice', node, pos_args)
            return node
        return ExprNodes.SliceNode(
            node.pos,
            start=start or ExprNodes.NoneNode(node.pos),
            stop=stop,
            step=step or ExprNodes.NoneNode(node.pos))

    def _handle_simple_function_ord(self, node, pos_args):
        """Unpack ord('X').
        """
        if len(pos_args) != 1:
            return node
        arg = pos_args[0]
        if isinstance(arg, (ExprNodes.UnicodeNode, ExprNodes.BytesNode)):
            if len(arg.value) == 1:
                return ExprNodes.IntNode(
                    arg.pos, type=PyrexTypes.c_long_type,
                    value=str(ord(arg.value)),
                    constant_result=ord(arg.value)
                )
        elif isinstance(arg, ExprNodes.StringNode):
            if arg.unicode_value and len(arg.unicode_value) == 1 \
                    and ord(arg.unicode_value) <= 255:  # Py2/3 portability
                return ExprNodes.IntNode(
                    arg.pos, type=PyrexTypes.c_int_type,
                    value=str(ord(arg.unicode_value)),
                    constant_result=ord(arg.unicode_value)
                )
        return node

    # sequence processing

    def _handle_simple_function_all(self, node, pos_args):
        """Transform

        _result = all(p(x) for L in LL for x in L)

        into

        for L in LL:
            for x in L:
                if not p(x):
                    return False
        else:
            return True
        """
        return self._transform_any_all(node, pos_args, False)

    def _handle_simple_function_any(self, node, pos_args):
        """Transform

        _result = any(p(x) for L in LL for x in L)

        into

        for L in LL:
            for x in L:
                if p(x):
                    return True
        else:
            return False
        """
        return self._transform_any_all(node, pos_args, True)

    def _transform_any_all(self, node, pos_args, is_any):
        if len(pos_args) != 1:
            return node
        if not isinstance(pos_args[0], ExprNodes.GeneratorExpressionNode):
            return node
        gen_expr_node = pos_args[0]
        generator_body = gen_expr_node.def_node.gbody
        loop_node = generator_body.body
        yield_expression, yield_stat_node = _find_single_yield_expression(loop_node)
        if yield_expression is None:
            return node

        if is_any:
            condition = yield_expression
        else:
            condition = ExprNodes.NotNode(yield_expression.pos, operand=yield_expression)

        test_node = Nodes.IfStatNode(
            yield_expression.pos, else_clause=None, if_clauses=[
                Nodes.IfClauseNode(
                    yield_expression.pos,
                    condition=condition,
                    body=Nodes.ReturnStatNode(
                        node.pos,
                        value=ExprNodes.BoolNode(yield_expression.pos, value=is_any, constant_result=is_any))
                )]
        )
        loop_node.else_clause = Nodes.ReturnStatNode(
            node.pos,
            value=ExprNodes.BoolNode(yield_expression.pos, value=not is_any, constant_result=not is_any))

        Visitor.recursively_replace_node(gen_expr_node, yield_stat_node, test_node)

        return ExprNodes.InlinedGeneratorExpressionNode(
            gen_expr_node.pos, gen=gen_expr_node, orig_func='any' if is_any else 'all')

    PySequence_List_func_type = PyrexTypes.CFuncType(
        Builtin.list_type,
        [PyrexTypes.CFuncTypeArg("it", PyrexTypes.py_object_type, None)])

    def _handle_simple_function_sorted(self, node, pos_args):
        """Transform sorted(genexpr) and sorted([listcomp]) into
        [listcomp].sort().  CPython just reads the iterable into a
        list and calls .sort() on it.  Expanding the iterable in a
        listcomp is still faster and the result can be sorted in
        place.
        """
        if len(pos_args) != 1:
            return node

        arg = pos_args[0]
        if isinstance(arg, ExprNodes.ComprehensionNode) and arg.type is Builtin.list_type:
            list_node = arg
            loop_node = list_node.loop

        elif isinstance(arg, ExprNodes.GeneratorExpressionNode):
            gen_expr_node = arg
            loop_node = gen_expr_node.loop
            yield_statements = _find_yield_statements(loop_node)
            if not yield_statements:
                return node

            list_node = ExprNodes.InlinedGeneratorExpressionNode(
                node.pos, gen_expr_node, orig_func='sorted',
                comprehension_type=Builtin.list_type)

            for yield_expression, yield_stat_node in yield_statements:
                append_node = ExprNodes.ComprehensionAppendNode(
                    yield_expression.pos,
                    expr=yield_expression,
                    target=list_node.target)
                Visitor.recursively_replace_node(gen_expr_node, yield_stat_node, append_node)

        elif arg.is_sequence_constructor:
            # sorted([a, b, c]) or sorted((a, b, c)).  The result is always a list,
            # so starting off with a fresh one is more efficient.
            list_node = loop_node = arg.as_list()

        else:
            # Interestingly, PySequence_List works on a lot of non-sequence
            # things as well.
            list_node = loop_node = ExprNodes.PythonCapiCallNode(
                node.pos,
                "__Pyx_PySequence_ListKeepNew"
                    if arg.is_temp and arg.type in (PyrexTypes.py_object_type, Builtin.list_type)
                    else "PySequence_List",
                self.PySequence_List_func_type,
                args=pos_args, is_temp=True)

        result_node = UtilNodes.ResultRefNode(
            pos=loop_node.pos, type=Builtin.list_type, may_hold_none=False)
        list_assign_node = Nodes.SingleAssignmentNode(
            node.pos, lhs=result_node, rhs=list_node, first=True)

        sort_method = ExprNodes.AttributeNode(
            node.pos, obj=result_node, attribute=EncodedString('sort'),
            # entry ? type ?
            needs_none_check=False)
        sort_node = Nodes.ExprStatNode(
            node.pos, expr=ExprNodes.SimpleCallNode(
                node.pos, function=sort_method, args=[]))

        sort_node.analyse_declarations(self.current_env())

        return UtilNodes.TempResultFromStatNode(
            result_node,
            Nodes.StatListNode(node.pos, stats=[list_assign_node, sort_node]))

    def __handle_simple_function_sum(self, node, pos_args):
        """Transform sum(genexpr) into an equivalent inlined aggregation loop.
        """
        if len(pos_args) not in (1,2):
            return node
        if not isinstance(pos_args[0], (ExprNodes.GeneratorExpressionNode,
                                        ExprNodes.ComprehensionNode)):
            return node
        gen_expr_node = pos_args[0]
        loop_node = gen_expr_node.loop

        if isinstance(gen_expr_node, ExprNodes.GeneratorExpressionNode):
            yield_expression, yield_stat_node = _find_single_yield_expression(loop_node)
            # FIXME: currently nonfunctional
            yield_expression = None
            if yield_expression is None:
                return node
        else:  # ComprehensionNode
            yield_stat_node = gen_expr_node.append
            yield_expression = yield_stat_node.expr
            try:
                if not yield_expression.is_literal or not yield_expression.type.is_int:
                    return node
            except AttributeError:
                return node  # in case we don't have a type yet
            # special case: old Py2 backwards compatible "sum([int_const for ...])"
            # can safely be unpacked into a genexpr

        if len(pos_args) == 1:
            start = ExprNodes.IntNode(node.pos, value='0', constant_result=0)
        else:
            start = pos_args[1]

        result_ref = UtilNodes.ResultRefNode(pos=node.pos, type=PyrexTypes.py_object_type)
        add_node = Nodes.SingleAssignmentNode(
            yield_expression.pos,
            lhs = result_ref,
            rhs = ExprNodes.binop_node(node.pos, '+', result_ref, yield_expression)
            )

        Visitor.recursively_replace_node(gen_expr_node, yield_stat_node, add_node)

        exec_code = Nodes.StatListNode(
            node.pos,
            stats = [
                Nodes.SingleAssignmentNode(
                    start.pos,
                    lhs = UtilNodes.ResultRefNode(pos=node.pos, expression=result_ref),
                    rhs = start,
                    first = True),
                loop_node
                ])

        return ExprNodes.InlinedGeneratorExpressionNode(
            gen_expr_node.pos, loop = exec_code, result_node = result_ref,
            expr_scope = gen_expr_node.expr_scope, orig_func = 'sum',
            has_local_scope = gen_expr_node.has_local_scope)

    def _handle_simple_function_min(self, node, pos_args):
        return self._optimise_min_max(node, pos_args, '<')

    def _handle_simple_function_max(self, node, pos_args):
        return self._optimise_min_max(node, pos_args, '>')

    def _optimise_min_max(self, node, args, operator):
        """Replace min(a,b,...) and max(a,b,...) by explicit comparison code.
        """
        if len(args) <= 1:
            if len(args) == 1 and args[0].is_sequence_constructor:
                args = args[0].args
            if len(args) <= 1:
                # leave this to Python
                return node

        cascaded_nodes = list(map(UtilNodes.ResultRefNode, args[1:]))

        last_result = args[0]
        for arg_node in cascaded_nodes:
            result_ref = UtilNodes.ResultRefNode(last_result)
            last_result = ExprNodes.CondExprNode(
                arg_node.pos,
                true_val = arg_node,
                false_val = result_ref,
                test = ExprNodes.PrimaryCmpNode(
                    arg_node.pos,
                    operand1 = arg_node,
                    operator = operator,
                    operand2 = result_ref,
                    )
                )
            last_result = UtilNodes.EvalWithTempExprNode(result_ref, last_result)

        for ref_node in cascaded_nodes[::-1]:
            last_result = UtilNodes.EvalWithTempExprNode(ref_node, last_result)

        return last_result

    # builtin type creation

    def _DISABLED_handle_simple_function_tuple(self, node, pos_args):
        if not pos_args:
            return ExprNodes.TupleNode(node.pos, args=[], constant_result=())
        # This is a bit special - for iterables (including genexps),
        # Python actually overallocates and resizes a newly created
        # tuple incrementally while reading items, which we can't
        # easily do without explicit node support. Instead, we read
        # the items into a list and then copy them into a tuple of the
        # final size.  This takes up to twice as much memory, but will
        # have to do until we have real support for genexps.
        result = self._transform_list_set_genexpr(node, pos_args, Builtin.list_type)
        if result is not node:
            return ExprNodes.AsTupleNode(node.pos, arg=result)
        return node

    def _handle_simple_function_frozenset(self, node, pos_args):
        """Replace frozenset([...]) by frozenset((...)) as tuples are more efficient.
        """
        if len(pos_args) != 1:
            return node
        if pos_args[0].is_sequence_constructor and not pos_args[0].args:
            del pos_args[0]
        elif isinstance(pos_args[0], ExprNodes.ListNode):
            pos_args[0] = pos_args[0].as_tuple()
        return node

    def _handle_simple_function_list(self, node, pos_args):
        if not pos_args:
            return ExprNodes.ListNode(node.pos, args=[], constant_result=[])
        return self._transform_list_set_genexpr(node, pos_args, Builtin.list_type)

    def _handle_simple_function_set(self, node, pos_args):
        if not pos_args:
            return ExprNodes.SetNode(node.pos, args=[], constant_result=set())
        return self._transform_list_set_genexpr(node, pos_args, Builtin.set_type)

    def _transform_list_set_genexpr(self, node, pos_args, target_type):
        """Replace set(genexpr) and list(genexpr) by an inlined comprehension.
        """
        if len(pos_args) > 1:
            return node
        if not isinstance(pos_args[0], ExprNodes.GeneratorExpressionNode):
            return node
        gen_expr_node = pos_args[0]
        loop_node = gen_expr_node.loop

        yield_statements = _find_yield_statements(loop_node)
        if not yield_statements:
            return node

        result_node = ExprNodes.InlinedGeneratorExpressionNode(
            node.pos, gen_expr_node,
            orig_func='set' if target_type is Builtin.set_type else 'list',
            comprehension_type=target_type)

        for yield_expression, yield_stat_node in yield_statements:
            append_node = ExprNodes.ComprehensionAppendNode(
                yield_expression.pos,
                expr=yield_expression,
                target=result_node.target)
            Visitor.recursively_replace_node(gen_expr_node, yield_stat_node, append_node)

        return result_node

    def _handle_simple_function_dict(self, node, pos_args):
        """Replace dict( (a,b) for ... ) by an inlined { a:b for ... }
        """
        if len(pos_args) == 0:
            return ExprNodes.DictNode(node.pos, key_value_pairs=[], constant_result={})
        if len(pos_args) > 1:
            return node
        if not isinstance(pos_args[0], ExprNodes.GeneratorExpressionNode):
            return node
        gen_expr_node = pos_args[0]
        loop_node = gen_expr_node.loop

        yield_statements = _find_yield_statements(loop_node)
        if not yield_statements:
            return node

        for yield_expression, _ in yield_statements:
            if not isinstance(yield_expression, ExprNodes.TupleNode):
                return node
            if len(yield_expression.args) != 2:
                return node

        result_node = ExprNodes.InlinedGeneratorExpressionNode(
            node.pos, gen_expr_node, orig_func='dict',
            comprehension_type=Builtin.dict_type)

        for yield_expression, yield_stat_node in yield_statements:
            append_node = ExprNodes.DictComprehensionAppendNode(
                yield_expression.pos,
                key_expr=yield_expression.args[0],
                value_expr=yield_expression.args[1],
                target=result_node.target)
            Visitor.recursively_replace_node(gen_expr_node, yield_stat_node, append_node)

        return result_node

    # specific handlers for general call nodes

    def _handle_general_function_dict(self, node, pos_args, kwargs):
        """Replace dict(a=b,c=d,...) by the underlying keyword dict
        construction which is done anyway.
        """
        if len(pos_args) > 0:
            return node
        if not isinstance(kwargs, ExprNodes.DictNode):
            return node
        return kwargs


class InlineDefNodeCalls(Visitor.NodeRefCleanupMixin, Visitor.EnvTransform):
    visit_Node = Visitor.VisitorTransform.recurse_to_children

    def get_constant_value_node(self, name_node):
        if name_node.cf_state is None:
            return None
        if name_node.cf_state.cf_is_null:
            return None
        entry = self.current_env().lookup(name_node.name)
        if not entry or (not entry.cf_assignments
                         or len(entry.cf_assignments) != 1):
            # not just a single assignment in all closures
            return None
        return entry.cf_assignments[0].rhs

    def visit_SimpleCallNode(self, node):
        self.visitchildren(node)
        if not self.current_directives.get('optimize.inline_defnode_calls'):
            return node
        function_name = node.function
        if not function_name.is_name:
            return node
        function = self.get_constant_value_node(function_name)
        if not isinstance(function, ExprNodes.PyCFunctionNode):
            return node
        inlined = ExprNodes.InlinedDefNodeCallNode(
            node.pos, function_name=function_name,
            function=function, args=node.args)
        if inlined.can_be_inlined():
            return self.replace(node, inlined)
        return node


class OptimizeBuiltinCalls(Visitor.NodeRefCleanupMixin,
                           Visitor.MethodDispatcherTransform):
    """Optimize some common methods calls and instantiation patterns
    for builtin types *after* the type analysis phase.

    Running after type analysis, this transform can only perform
    function replacements that do not alter the function return type
    in a way that was not anticipated by the type analysis.
    """
    ### cleanup to avoid redundant coercions to/from Python types

    def visit_PyTypeTestNode(self, node):
        """Flatten redundant type checks after tree changes.
        """
        self.visitchildren(node)
        return node.reanalyse()

    def _visit_TypecastNode(self, node):
        # disabled - the user may have had a reason to put a type
        # cast, even if it looks redundant to Cython
        """
        Drop redundant type casts.
        """
        self.visitchildren(node)
        if node.type == node.operand.type:
            return node.operand
        return node

    def visit_ExprStatNode(self, node):
        """
        Drop dead code and useless coercions.
        """
        self.visitchildren(node)
        if isinstance(node.expr, ExprNodes.CoerceToPyTypeNode):
            node.expr = node.expr.arg
        expr = node.expr
        if expr is None or expr.is_none or expr.is_literal:
            # Expression was removed or is dead code => remove ExprStatNode as well.
            return None
        if expr.is_name and expr.entry and (expr.entry.is_local or expr.entry.is_arg):
            # Ignore dead references to local variables etc.
            return None
        return node

    def visit_CoerceToBooleanNode(self, node):
        """Drop redundant conversion nodes after tree changes.
        """
        self.visitchildren(node)
        arg = node.arg
        if isinstance(arg, ExprNodes.PyTypeTestNode):
            arg = arg.arg
        if isinstance(arg, ExprNodes.CoerceToPyTypeNode):
            if arg.type in (PyrexTypes.py_object_type, Builtin.bool_type):
                return arg.arg.coerce_to_boolean(self.current_env())
        return node

    PyNumber_Float_func_type = PyrexTypes.CFuncType(
        PyrexTypes.py_object_type, [
            PyrexTypes.CFuncTypeArg("o", PyrexTypes.py_object_type, None)
            ])

    def visit_CoerceToPyTypeNode(self, node):
        """Drop redundant conversion nodes after tree changes."""
        self.visitchildren(node)
        arg = node.arg
        if isinstance(arg, ExprNodes.CoerceFromPyTypeNode):
            arg = arg.arg
        if isinstance(arg, ExprNodes.PythonCapiCallNode):
            if arg.function.name == 'float' and len(arg.args) == 1:
                # undo redundant Py->C->Py coercion
                func_arg = arg.args[0]
                if func_arg.type is Builtin.float_type:
                    return func_arg.as_none_safe_node("float() argument must be a string or a number, not 'NoneType'")
                elif func_arg.type.is_pyobject:
                    return ExprNodes.PythonCapiCallNode(
                        node.pos, '__Pyx_PyNumber_Float', self.PyNumber_Float_func_type,
                        args=[func_arg],
                        py_name='float',
                        is_temp=node.is_temp,
                        result_is_used=node.result_is_used,
                    ).coerce_to(node.type, self.current_env())
        return node

    def visit_CoerceFromPyTypeNode(self, node):
        """Drop redundant conversion nodes after tree changes.

        Also, optimise away calls to Python's builtin int() and
        float() if the result is going to be coerced back into a C
        type anyway.
        """
        self.visitchildren(node)
        arg = node.arg
        if not arg.type.is_pyobject:
            # no Python conversion left at all, just do a C coercion instead
            if node.type != arg.type:
                arg = arg.coerce_to(node.type, self.current_env())
            return arg
        if isinstance(arg, ExprNodes.PyTypeTestNode):
            arg = arg.arg
        if arg.is_literal:
            if (node.type.is_int and isinstance(arg, ExprNodes.IntNode) or
                    node.type.is_float and isinstance(arg, ExprNodes.FloatNode) or
                    node.type.is_int and isinstance(arg, ExprNodes.BoolNode)):
                return arg.coerce_to(node.type, self.current_env())
        elif isinstance(arg, ExprNodes.CoerceToPyTypeNode):
            if arg.type is PyrexTypes.py_object_type:
                if node.type.assignable_from(arg.arg.type):
                    # completely redundant C->Py->C coercion
                    return arg.arg.coerce_to(node.type, self.current_env())
            elif arg.type is Builtin.unicode_type:
                if arg.arg.type.is_unicode_char and node.type.is_unicode_char:
                    return arg.arg.coerce_to(node.type, self.current_env())
        elif isinstance(arg, ExprNodes.SimpleCallNode):
            if node.type.is_int or node.type.is_float:
                return self._optimise_numeric_cast_call(node, arg)
        elif arg.is_subscript:
            index_node = arg.index
            if isinstance(index_node, ExprNodes.CoerceToPyTypeNode):
                index_node = index_node.arg
            if index_node.type.is_int:
                return self._optimise_int_indexing(node, arg, index_node)
        return node

    PyBytes_GetItemInt_func_type = PyrexTypes.CFuncType(
        PyrexTypes.c_char_type, [
            PyrexTypes.CFuncTypeArg("bytes", Builtin.bytes_type, None),
            PyrexTypes.CFuncTypeArg("index", PyrexTypes.c_py_ssize_t_type, None),
            PyrexTypes.CFuncTypeArg("check_bounds", PyrexTypes.c_int_type, None),
            ],
        exception_value = "((char)-1)",
        exception_check = True)

    def _optimise_int_indexing(self, coerce_node, arg, index_node):
        env = self.current_env()
        bound_check_bool = env.directives['boundscheck'] and 1 or 0
        if arg.base.type is Builtin.bytes_type:
            if coerce_node.type in (PyrexTypes.c_char_type, PyrexTypes.c_uchar_type):
                # bytes[index] -> char
                bound_check_node = ExprNodes.IntNode(
                    coerce_node.pos, value=str(bound_check_bool),
                    constant_result=bound_check_bool)
                node = ExprNodes.PythonCapiCallNode(
                    coerce_node.pos, "__Pyx_PyBytes_GetItemInt",
                    self.PyBytes_GetItemInt_func_type,
                    args=[
                        arg.base.as_none_safe_node("'NoneType' object is not subscriptable"),
                        index_node.coerce_to(PyrexTypes.c_py_ssize_t_type, env),
                        bound_check_node,
                        ],
                    is_temp=True,
                    utility_code=UtilityCode.load_cached(
                        'bytes_index', 'StringTools.c'))
                if coerce_node.type is not PyrexTypes.c_char_type:
                    node = node.coerce_to(coerce_node.type, env)
                return node
        return coerce_node

    float_float_func_types = dict(
        (float_type, PyrexTypes.CFuncType(
            float_type, [
                PyrexTypes.CFuncTypeArg("arg", float_type, None)
            ]))
        for float_type in (PyrexTypes.c_float_type, PyrexTypes.c_double_type, PyrexTypes.c_longdouble_type))

    def _optimise_numeric_cast_call(self, node, arg):
        function = arg.function
        args = None
        if isinstance(arg, ExprNodes.PythonCapiCallNode):
            args = arg.args
        elif isinstance(function, ExprNodes.NameNode):
            if function.type.is_builtin_type and isinstance(arg.arg_tuple, ExprNodes.TupleNode):
                args = arg.arg_tuple.args

        if args is None or len(args) != 1:
            return node
        func_arg = args[0]
        if isinstance(func_arg, ExprNodes.CoerceToPyTypeNode):
            func_arg = func_arg.arg
        elif func_arg.type.is_pyobject:
            # play it safe: Python conversion might work on all sorts of things
            return node

        if function.name == 'int':
            if func_arg.type.is_int or node.type.is_int:
                if func_arg.type == node.type:
                    return func_arg
                elif node.type.assignable_from(func_arg.type) or func_arg.type.is_float:
                    return ExprNodes.TypecastNode(node.pos, operand=func_arg, type=node.type)
            elif func_arg.type.is_float and node.type.is_numeric:
                if func_arg.type.math_h_modifier == 'l':
                    # Work around missing Cygwin definition.
                    truncl = '__Pyx_truncl'
                else:
                    truncl = 'trunc' + func_arg.type.math_h_modifier
                return ExprNodes.PythonCapiCallNode(
                    node.pos, truncl,
                    func_type=self.float_float_func_types[func_arg.type],
                    args=[func_arg],
                    py_name='int',
                    is_temp=node.is_temp,
                    result_is_used=node.result_is_used,
                ).coerce_to(node.type, self.current_env())
        elif function.name == 'float':
            if func_arg.type.is_float or node.type.is_float:
                if func_arg.type == node.type:
                    return func_arg
                elif node.type.assignable_from(func_arg.type) or func_arg.type.is_float:
                    return ExprNodes.TypecastNode(
                        node.pos, operand=func_arg, type=node.type)
        return node

    def _error_wrong_arg_count(self, function_name, node, args, expected=None):
        if not expected:  # None or 0
            arg_str = ''
        elif isinstance(expected, basestring) or expected > 1:
            arg_str = '...'
        elif expected == 1:
            arg_str = 'x'
        else:
            arg_str = ''
        if expected is not None:
            expected_str = 'expected %s, ' % expected
        else:
            expected_str = ''
        error(node.pos, "%s(%s) called with wrong number of args, %sfound %d" % (
            function_name, arg_str, expected_str, len(args)))

    ### generic fallbacks

    def _handle_function(self, node, function_name, function, arg_list, kwargs):
        return node

    def _handle_method(self, node, type_name, attr_name, function,
                       arg_list, is_unbound_method, kwargs):
        """
        Try to inject C-API calls for unbound method calls to builtin types.
        While the method declarations in Builtin.py already handle this, we
        can additionally resolve bound and unbound methods here that were
        assigned to variables ahead of time.
        """
        if kwargs:
            return node
        if not function or not function.is_attribute or not function.obj.is_name:
            # cannot track unbound method calls over more than one indirection as
            # the names might have been reassigned in the meantime
            return node
        type_entry = self.current_env().lookup(type_name)
        if not type_entry:
            return node
        method = ExprNodes.AttributeNode(
            node.function.pos,
            obj=ExprNodes.NameNode(
                function.pos,
                name=type_name,
                entry=type_entry,
                type=type_entry.type),
            attribute=attr_name,
            is_called=True).analyse_as_type_attribute(self.current_env())
        if method is None:
            return self._optimise_generic_builtin_method_call(
                node, attr_name, function, arg_list, is_unbound_method)
        args = node.args
        if args is None and node.arg_tuple:
            args = node.arg_tuple.args
        call_node = ExprNodes.SimpleCallNode(
            node.pos,
            function=method,
            args=args)
        if not is_unbound_method:
            call_node.self = function.obj
        call_node.analyse_c_function_call(self.current_env())
        call_node.analysed = True
        return call_node.coerce_to(node.type, self.current_env())

    ### builtin types

    def _optimise_generic_builtin_method_call(self, node, attr_name, function, arg_list, is_unbound_method):
        """
        Try to inject an unbound method call for a call to a method of a known builtin type.
        This enables caching the underlying C function of the method at runtime.
        """
        arg_count = len(arg_list)
        if is_unbound_method or arg_count >= 3 or not (function.is_attribute and function.is_py_attr):
            return node
        if not function.obj.type.is_builtin_type:
            return node
        if function.obj.type.name in ('basestring', 'type'):
            # these allow different actual types => unsafe
            return node
        return ExprNodes.CachedBuiltinMethodCallNode(
            node, function.obj, attr_name, arg_list)

    PyObject_String_func_type = PyrexTypes.CFuncType(
        PyrexTypes.py_object_type, [  # Change this to Builtin.str_type when removing Py2 support.
            PyrexTypes.CFuncTypeArg("obj", PyrexTypes.py_object_type, None)
            ])

    def _handle_simple_function_str(self, node, function, pos_args):
        """Optimize single argument calls to str().
        """
        if len(pos_args) != 1:
            if len(pos_args) == 0:
                return ExprNodes.StringNode(node.pos, value=EncodedString(), constant_result='')
            return node
        arg = pos_args[0]

        if arg.type is Builtin.str_type:
            if not arg.may_be_none():
                return arg

            cname = "__Pyx_PyStr_Str"
            utility_code = UtilityCode.load_cached('PyStr_Str', 'StringTools.c')
        else:
            cname = '__Pyx_PyObject_Str'
            utility_code = UtilityCode.load_cached('PyObject_Str', 'StringTools.c')

        return ExprNodes.PythonCapiCallNode(
            node.pos, cname, self.PyObject_String_func_type,
            args=pos_args,
            is_temp=node.is_temp,
            utility_code=utility_code,
            py_name="str"
        )

    PyObject_Unicode_func_type = PyrexTypes.CFuncType(
        Builtin.unicode_type, [
            PyrexTypes.CFuncTypeArg("obj", PyrexTypes.py_object_type, None)
            ])

    def _handle_simple_function_unicode(self, node, function, pos_args):
        """Optimise single argument calls to unicode().
        """
        if len(pos_args) != 1:
            if len(pos_args) == 0:
                return ExprNodes.UnicodeNode(node.pos, value=EncodedString(), constant_result=u'')
            return node
        arg = pos_args[0]
        if arg.type is Builtin.unicode_type:
            if not arg.may_be_none():
                return arg
            cname = "__Pyx_PyUnicode_Unicode"
            utility_code = UtilityCode.load_cached('PyUnicode_Unicode', 'StringTools.c')
        else:
            cname = "__Pyx_PyObject_Unicode"
            utility_code = UtilityCode.load_cached('PyObject_Unicode', 'StringTools.c')
        return ExprNodes.PythonCapiCallNode(
            node.pos, cname, self.PyObject_Unicode_func_type,
            args=pos_args,
            is_temp=node.is_temp,
            utility_code=utility_code,
            py_name="unicode")

    def visit_FormattedValueNode(self, node):
        """Simplify or avoid plain string formatting of a unicode value.
        This seems misplaced here, but plain unicode formatting is essentially
        a call to the unicode() builtin, which is optimised right above.
        """
        self.visitchildren(node)
        if node.value.type is Builtin.unicode_type and not node.c_format_spec and not node.format_spec:
            if not node.conversion_char or node.conversion_char == 's':
                # value is definitely a unicode string and we don't format it any special
                return self._handle_simple_function_unicode(node, None, [node.value])
        return node

    PyDict_Copy_func_type = PyrexTypes.CFuncType(
        Builtin.dict_type, [
            PyrexTypes.CFuncTypeArg("dict", Builtin.dict_type, None)
            ])

    def _handle_simple_function_dict(self, node, function, pos_args):
        """Replace dict(some_dict) by PyDict_Copy(some_dict).
        """
        if len(pos_args) != 1:
            return node
        arg = pos_args[0]
        if arg.type is Builtin.dict_type:
            arg = arg.as_none_safe_node("'NoneType' is not iterable")
            return ExprNodes.PythonCapiCallNode(
                node.pos, "PyDict_Copy", self.PyDict_Copy_func_type,
                args = [arg],
                is_temp = node.is_temp
                )
        return node

    PySequence_List_func_type = PyrexTypes.CFuncType(
        Builtin.list_type,
        [PyrexTypes.CFuncTypeArg("it", PyrexTypes.py_object_type, None)])

    def _handle_simple_function_list(self, node, function, pos_args):
        """Turn list(ob) into PySequence_List(ob).
        """
        if len(pos_args) != 1:
            return node
        arg = pos_args[0]
        return ExprNodes.PythonCapiCallNode(
            node.pos,
            "__Pyx_PySequence_ListKeepNew"
                if node.is_temp and arg.is_temp and arg.type in (PyrexTypes.py_object_type, Builtin.list_type)
                else "PySequence_List",
            self.PySequence_List_func_type,
            args=pos_args,
            is_temp=node.is_temp,
        )

    PyList_AsTuple_func_type = PyrexTypes.CFuncType(
        Builtin.tuple_type, [
            PyrexTypes.CFuncTypeArg("list", Builtin.list_type, None)
            ])

    def _handle_simple_function_tuple(self, node, function, pos_args):
        """Replace tuple([...]) by PyList_AsTuple or PySequence_Tuple.
        """
        if len(pos_args) != 1 or not node.is_temp:
            return node
        arg = pos_args[0]
        if arg.type is Builtin.tuple_type and not arg.may_be_none():
            return arg
        if arg.type is Builtin.list_type:
            pos_args[0] = arg.as_none_safe_node(
                "'NoneType' object is not iterable")

            return ExprNodes.PythonCapiCallNode(
                node.pos, "PyList_AsTuple", self.PyList_AsTuple_func_type,
                args=pos_args, is_temp=node.is_temp)
        else:
            return ExprNodes.AsTupleNode(node.pos, arg=arg, type=Builtin.tuple_type)

    PySet_New_func_type = PyrexTypes.CFuncType(
        Builtin.set_type, [
            PyrexTypes.CFuncTypeArg("it", PyrexTypes.py_object_type, None)
        ])

    def _handle_simple_function_set(self, node, function, pos_args):
        if len(pos_args) != 1:
            return node
        if pos_args[0].is_sequence_constructor:
            # We can optimise set([x,y,z]) safely into a set literal,
            # but only if we create all items before adding them -
            # adding an item may raise an exception if it is not
            # hashable, but creating the later items may have
            # side-effects.
            args = []
            temps = []
            for arg in pos_args[0].args:
                if not arg.is_simple():
                    arg = UtilNodes.LetRefNode(arg)
                    temps.append(arg)
                args.append(arg)
            result = ExprNodes.SetNode(node.pos, is_temp=1, args=args)
            self.replace(node, result)
            for temp in temps[::-1]:
                result = UtilNodes.EvalWithTempExprNode(temp, result)
            return result
        else:
            # PySet_New(it) is better than a generic Python call to set(it)
            return self.replace(node, ExprNodes.PythonCapiCallNode(
                node.pos, "PySet_New",
                self.PySet_New_func_type,
                args=pos_args,
                is_temp=node.is_temp,
                py_name="set"))

    PyFrozenSet_New_func_type = PyrexTypes.CFuncType(
        Builtin.frozenset_type, [
            PyrexTypes.CFuncTypeArg("it", PyrexTypes.py_object_type, None)
        ])

    def _handle_simple_function_frozenset(self, node, function, pos_args):
        if not pos_args:
            pos_args = [ExprNodes.NullNode(node.pos)]
        elif len(pos_args) > 1:
            return node
        elif pos_args[0].type is Builtin.frozenset_type and not pos_args[0].may_be_none():
            return pos_args[0]
        # PyFrozenSet_New(it) is better than a generic Python call to frozenset(it)
        return ExprNodes.PythonCapiCallNode(
            node.pos, "__Pyx_PyFrozenSet_New",
            self.PyFrozenSet_New_func_type,
            args=pos_args,
            is_temp=node.is_temp,
            utility_code=UtilityCode.load_cached('pyfrozenset_new', 'Builtins.c'),
            py_name="frozenset")

    PyObject_AsDouble_func_type = PyrexTypes.CFuncType(
        PyrexTypes.c_double_type, [
            PyrexTypes.CFuncTypeArg("obj", PyrexTypes.py_object_type, None),
            ],
        exception_value = "((double)-1)",
        exception_check = True)

    def _handle_simple_function_float(self, node, function, pos_args):
        """Transform float() into either a C type cast or a faster C
        function call.
        """
        # Note: this requires the float() function to be typed as
        # returning a C 'double'
        if len(pos_args) == 0:
            return ExprNodes.FloatNode(
                node, value="0.0", constant_result=0.0
                ).coerce_to(Builtin.float_type, self.current_env())
        elif len(pos_args) != 1:
            self._error_wrong_arg_count('float', node, pos_args, '0 or 1')
            return node
        func_arg = pos_args[0]
        if isinstance(func_arg, ExprNodes.CoerceToPyTypeNode):
            func_arg = func_arg.arg
        if func_arg.type is PyrexTypes.c_double_type:
            return func_arg
        elif node.type.assignable_from(func_arg.type) or func_arg.type.is_numeric:
            return ExprNodes.TypecastNode(
                node.pos, operand=func_arg, type=node.type)
        return ExprNodes.PythonCapiCallNode(
            node.pos, "__Pyx_PyObject_AsDouble",
            self.PyObject_AsDouble_func_type,
            args = pos_args,
            is_temp = node.is_temp,
            utility_code = load_c_utility('pyobject_as_double'),
            py_name = "float")

    PyNumber_Int_func_type = PyrexTypes.CFuncType(
        PyrexTypes.py_object_type, [
            PyrexTypes.CFuncTypeArg("o", PyrexTypes.py_object_type, None)
            ])

    PyInt_FromDouble_func_type = PyrexTypes.CFuncType(
        PyrexTypes.py_object_type, [
            PyrexTypes.CFuncTypeArg("value", PyrexTypes.c_double_type, None)
            ])

    def _handle_simple_function_int(self, node, function, pos_args):
        """Transform int() into a faster C function call.
        """
        if len(pos_args) == 0:
            return ExprNodes.IntNode(node.pos, value="0", constant_result=0,
                                     type=PyrexTypes.py_object_type)
        elif len(pos_args) != 1:
            return node  # int(x, base)
        func_arg = pos_args[0]
        if isinstance(func_arg, ExprNodes.CoerceToPyTypeNode):
            if func_arg.arg.type.is_float:
                return ExprNodes.PythonCapiCallNode(
                    node.pos, "__Pyx_PyInt_FromDouble", self.PyInt_FromDouble_func_type,
                    args=[func_arg.arg], is_temp=True, py_name='int',
                    utility_code=UtilityCode.load_cached("PyIntFromDouble", "TypeConversion.c"))
            else:
                return node  # handled in visit_CoerceFromPyTypeNode()
        if func_arg.type.is_pyobject and node.type.is_pyobject:
            return ExprNodes.PythonCapiCallNode(
                node.pos, "__Pyx_PyNumber_Int", self.PyNumber_Int_func_type,
                args=pos_args, is_temp=True, py_name='int')
        return node

    def _handle_simple_function_bool(self, node, function, pos_args):
        """Transform bool(x) into a type coercion to a boolean.
        """
        if len(pos_args) == 0:
            return ExprNodes.BoolNode(
                node.pos, value=False, constant_result=False
                ).coerce_to(Builtin.bool_type, self.current_env())
        elif len(pos_args) != 1:
            self._error_wrong_arg_count('bool', node, pos_args, '0 or 1')
            return node
        else:
            # => !!<bint>(x)  to make sure it's exactly 0 or 1
            operand = pos_args[0].coerce_to_boolean(self.current_env())
            operand = ExprNodes.NotNode(node.pos, operand = operand)
            operand = ExprNodes.NotNode(node.pos, operand = operand)
            # coerce back to Python object as that's the result we are expecting
            return operand.coerce_to_pyobject(self.current_env())

    ### builtin functions

    Pyx_strlen_func_type = PyrexTypes.CFuncType(
        PyrexTypes.c_size_t_type, [
            PyrexTypes.CFuncTypeArg("bytes", PyrexTypes.c_const_char_ptr_type, None)
        ],
        nogil=True)

    Pyx_ssize_strlen_func_type = PyrexTypes.CFuncType(
        PyrexTypes.c_py_ssize_t_type, [
            PyrexTypes.CFuncTypeArg("bytes", PyrexTypes.c_const_char_ptr_type, None)
        ],
        exception_value="-1")

    Pyx_Py_UNICODE_strlen_func_type = PyrexTypes.CFuncType(
        PyrexTypes.c_py_ssize_t_type, [
            PyrexTypes.CFuncTypeArg("unicode", PyrexTypes.c_const_py_unicode_ptr_type, None)
        ],
        exception_value="-1")

    PyObject_Size_func_type = PyrexTypes.CFuncType(
        PyrexTypes.c_py_ssize_t_type, [
            PyrexTypes.CFuncTypeArg("obj", PyrexTypes.py_object_type, None)
        ],
        exception_value="-1")

    _map_to_capi_len_function = {
        Builtin.unicode_type:    "__Pyx_PyUnicode_GET_LENGTH",
        Builtin.bytes_type:      "PyBytes_GET_SIZE",
        Builtin.bytearray_type:  'PyByteArray_GET_SIZE',
        Builtin.list_type:       "PyList_GET_SIZE",
        Builtin.tuple_type:      "PyTuple_GET_SIZE",
        Builtin.set_type:        "PySet_GET_SIZE",
        Builtin.frozenset_type:  "PySet_GET_SIZE",
        Builtin.dict_type:       "PyDict_Size",
    }.get

    _ext_types_with_pysize = set(["cpython.array.array"])

    def _handle_simple_function_len(self, node, function, pos_args):
        """Replace len(char*) by the equivalent call to strlen(),
        len(Py_UNICODE) by the equivalent Py_UNICODE_strlen() and
        len(known_builtin_type) by an equivalent C-API call.
        """
        if len(pos_args) != 1:
            self._error_wrong_arg_count('len', node, pos_args, 1)
            return node
        arg = pos_args[0]
        if isinstance(arg, ExprNodes.CoerceToPyTypeNode):
            arg = arg.arg
        if arg.type.is_string:
            new_node = ExprNodes.PythonCapiCallNode(
                node.pos, "__Pyx_ssize_strlen", self.Pyx_ssize_strlen_func_type,
                args = [arg],
                is_temp = node.is_temp,
                utility_code = UtilityCode.load_cached("ssize_strlen", "StringTools.c"))
        elif arg.type.is_pyunicode_ptr:
            new_node = ExprNodes.PythonCapiCallNode(
                node.pos, "__Pyx_Py_UNICODE_ssize_strlen", self.Pyx_Py_UNICODE_strlen_func_type,
                args = [arg],
                is_temp = node.is_temp,
                utility_code = UtilityCode.load_cached("ssize_pyunicode_strlen", "StringTools.c"))
        elif arg.type.is_memoryviewslice:
            func_type = PyrexTypes.CFuncType(
                PyrexTypes.c_py_ssize_t_type, [
                    PyrexTypes.CFuncTypeArg("memoryviewslice", arg.type, None)
                ], nogil=True)
            new_node = ExprNodes.PythonCapiCallNode(
                node.pos, "__Pyx_MemoryView_Len", func_type,
                args=[arg], is_temp=node.is_temp)
        elif arg.type.is_pyobject:
            cfunc_name = self._map_to_capi_len_function(arg.type)
            if cfunc_name is None:
                arg_type = arg.type
                if ((arg_type.is_extension_type or arg_type.is_builtin_type)
                        and arg_type.entry.qualified_name in self._ext_types_with_pysize):
                    cfunc_name = 'Py_SIZE'
                else:
                    return node
            arg = arg.as_none_safe_node(
                "object of type 'NoneType' has no len()")
            new_node = ExprNodes.PythonCapiCallNode(
                node.pos, cfunc_name, self.PyObject_Size_func_type,
                args=[arg], is_temp=node.is_temp)
        elif arg.type.is_unicode_char:
            return ExprNodes.IntNode(node.pos, value='1', constant_result=1,
                                     type=node.type)
        else:
            return node
        if node.type not in (PyrexTypes.c_size_t_type, PyrexTypes.c_py_ssize_t_type):
            new_node = new_node.coerce_to(node.type, self.current_env())
        return new_node

    Pyx_Type_func_type = PyrexTypes.CFuncType(
        Builtin.type_type, [
            PyrexTypes.CFuncTypeArg("object", PyrexTypes.py_object_type, None)
            ])

    def _handle_simple_function_type(self, node, function, pos_args):
        """Replace type(o) by a macro call to Py_TYPE(o).
        """
        if len(pos_args) != 1:
            return node
        node = ExprNodes.PythonCapiCallNode(
            node.pos, "Py_TYPE", self.Pyx_Type_func_type,
            args = pos_args,
            is_temp = False)
        return ExprNodes.CastNode(node, PyrexTypes.py_object_type)

    Py_type_check_func_type = PyrexTypes.CFuncType(
        PyrexTypes.c_bint_type, [
            PyrexTypes.CFuncTypeArg("arg", PyrexTypes.py_object_type, None)
            ])

    def _handle_simple_function_isinstance(self, node, function, pos_args):
        """Replace isinstance() checks against builtin types by the
        corresponding C-API call.
        """
        if len(pos_args) != 2:
            return node
        arg, types = pos_args
        temps = []
        if isinstance(types, ExprNodes.TupleNode):
            types = types.args
            if len(types) == 1 and not types[0].type is Builtin.type_type:
                return node  # nothing to improve here
            if arg.is_attribute or not arg.is_simple():
                arg = UtilNodes.ResultRefNode(arg)
                temps.append(arg)
        elif types.type is Builtin.type_type:
            types = [types]
        else:
            return node

        tests = []
        test_nodes = []
        env = self.current_env()
        for test_type_node in types:
            builtin_type = None
            if test_type_node.is_name:
                if test_type_node.entry:
                    entry = env.lookup(test_type_node.entry.name)
                    if entry and entry.type and entry.type.is_builtin_type:
                        builtin_type = entry.type
            if builtin_type is Builtin.type_type:
                # all types have type "type", but there's only one 'type'
                if entry.name != 'type' or not (
                        entry.scope and entry.scope.is_builtin_scope):
                    builtin_type = None
            if builtin_type is not None:
                type_check_function = entry.type.type_check_function(exact=False)
                if type_check_function in tests:
                    continue
                tests.append(type_check_function)
                type_check_args = [arg]
            elif test_type_node.type is Builtin.type_type:
                type_check_function = '__Pyx_TypeCheck'
                type_check_args = [arg, test_type_node]
            else:
                if not test_type_node.is_literal:
                    test_type_node = UtilNodes.ResultRefNode(test_type_node)
                    temps.append(test_type_node)
                type_check_function = 'PyObject_IsInstance'
                type_check_args = [arg, test_type_node]
            test_nodes.append(
                ExprNodes.PythonCapiCallNode(
                    test_type_node.pos, type_check_function, self.Py_type_check_func_type,
                    args=type_check_args,
                    is_temp=True,
                ))

        def join_with_or(a, b, make_binop_node=ExprNodes.binop_node):
            or_node = make_binop_node(node.pos, 'or', a, b)
            or_node.type = PyrexTypes.c_bint_type
            or_node.wrap_operands(env)
            return or_node

        test_node = reduce(join_with_or, test_nodes).coerce_to(node.type, env)
        for temp in temps[::-1]:
            test_node = UtilNodes.EvalWithTempExprNode(temp, test_node)
        return test_node

    def _handle_simple_function_ord(self, node, function, pos_args):
        """Unpack ord(Py_UNICODE) and ord('X').
        """
        if len(pos_args) != 1:
            return node
        arg = pos_args[0]
        if isinstance(arg, ExprNodes.CoerceToPyTypeNode):
            if arg.arg.type.is_unicode_char:
                return ExprNodes.TypecastNode(
                    arg.pos, operand=arg.arg, type=PyrexTypes.c_long_type
                    ).coerce_to(node.type, self.current_env())
        elif isinstance(arg, ExprNodes.UnicodeNode):
            if len(arg.value) == 1:
                return ExprNodes.IntNode(
                    arg.pos, type=PyrexTypes.c_int_type,
                    value=str(ord(arg.value)),
                    constant_result=ord(arg.value)
                    ).coerce_to(node.type, self.current_env())
        elif isinstance(arg, ExprNodes.StringNode):
            if arg.unicode_value and len(arg.unicode_value) == 1 \
                    and ord(arg.unicode_value) <= 255:  # Py2/3 portability
                return ExprNodes.IntNode(
                    arg.pos, type=PyrexTypes.c_int_type,
                    value=str(ord(arg.unicode_value)),
                    constant_result=ord(arg.unicode_value)
                    ).coerce_to(node.type, self.current_env())
        return node

    ### special methods

    Pyx_tp_new_func_type = PyrexTypes.CFuncType(
        PyrexTypes.py_object_type, [
            PyrexTypes.CFuncTypeArg("type",   PyrexTypes.py_object_type, None),
            PyrexTypes.CFuncTypeArg("args",   Builtin.tuple_type, None),
            ])

    Pyx_tp_new_kwargs_func_type = PyrexTypes.CFuncType(
        PyrexTypes.py_object_type, [
            PyrexTypes.CFuncTypeArg("type",   PyrexTypes.py_object_type, None),
            PyrexTypes.CFuncTypeArg("args",   Builtin.tuple_type, None),
            PyrexTypes.CFuncTypeArg("kwargs", Builtin.dict_type, None),
        ])

    def _handle_any_slot__new__(self, node, function, args,
                                is_unbound_method, kwargs=None):
        """Replace 'exttype.__new__(exttype, ...)' by a call to exttype->tp_new()
        """
        obj = function.obj
        if not is_unbound_method or len(args) < 1:
            return node
        type_arg = args[0]
        if not obj.is_name or not type_arg.is_name:
            return node  # not a simple case
        if obj.type != Builtin.type_type or type_arg.type != Builtin.type_type:
            return node  # not a known type
        if not type_arg.type_entry or not obj.type_entry:
            if obj.name != type_arg.name:
                return node
            # otherwise, we know it's a type and we know it's the same
            # type for both - that should do
        elif type_arg.type_entry != obj.type_entry:
            # different types - may or may not lead to an error at runtime
            return node

        args_tuple = ExprNodes.TupleNode(node.pos, args=args[1:])
        args_tuple = args_tuple.analyse_types(
            self.current_env(), skip_children=True)

        if type_arg.type_entry:
            ext_type = type_arg.type_entry.type
            if (ext_type.is_extension_type and ext_type.typeobj_cname and
                    ext_type.scope.global_scope() == self.current_env().global_scope()):
                # known type in current module
                tp_slot = TypeSlots.ConstructorSlot("tp_new", '__new__')
                slot_func_cname = TypeSlots.get_slot_function(ext_type.scope, tp_slot)
                if slot_func_cname:
                    cython_scope = self.context.cython_scope
                    PyTypeObjectPtr = PyrexTypes.CPtrType(
                        cython_scope.lookup('PyTypeObject').type)
                    pyx_tp_new_kwargs_func_type = PyrexTypes.CFuncType(
                        ext_type, [
                            PyrexTypes.CFuncTypeArg("type",   PyTypeObjectPtr, None),
                            PyrexTypes.CFuncTypeArg("args",   PyrexTypes.py_object_type, None),
                            PyrexTypes.CFuncTypeArg("kwargs", PyrexTypes.py_object_type, None),
                            ])

                    type_arg = ExprNodes.CastNode(type_arg, PyTypeObjectPtr)
                    if not kwargs:
                        kwargs = ExprNodes.NullNode(node.pos, type=PyrexTypes.py_object_type)  # hack?
                    return ExprNodes.PythonCapiCallNode(
                        node.pos, slot_func_cname,
                        pyx_tp_new_kwargs_func_type,
                        args=[type_arg, args_tuple, kwargs],
                        may_return_none=False,
                        is_temp=True)
        else:
            # arbitrary variable, needs a None check for safety
            type_arg = type_arg.as_none_safe_node(
                "object.__new__(X): X is not a type object (NoneType)")

        utility_code = UtilityCode.load_cached('tp_new', 'ObjectHandling.c')
        if kwargs:
            return ExprNodes.PythonCapiCallNode(
                node.pos, "__Pyx_tp_new_kwargs", self.Pyx_tp_new_kwargs_func_type,
                args=[type_arg, args_tuple, kwargs],
                utility_code=utility_code,
                is_temp=node.is_temp
                )
        else:
            return ExprNodes.PythonCapiCallNode(
                node.pos, "__Pyx_tp_new", self.Pyx_tp_new_func_type,
                args=[type_arg, args_tuple],
                utility_code=utility_code,
                is_temp=node.is_temp
            )

    ### methods of builtin types

    PyObject_Append_func_type = PyrexTypes.CFuncType(
        PyrexTypes.c_returncode_type, [
            PyrexTypes.CFuncTypeArg("list", PyrexTypes.py_object_type, None),
            PyrexTypes.CFuncTypeArg("item", PyrexTypes.py_object_type, None),
            ],
        exception_value="-1")

    def _handle_simple_method_object_append(self, node, function, args, is_unbound_method):
        """Optimistic optimisation as X.append() is almost always
        referring to a list.
        """
        if len(args) != 2 or node.result_is_used:
            return node

        return ExprNodes.PythonCapiCallNode(
            node.pos, "__Pyx_PyObject_Append", self.PyObject_Append_func_type,
            args=args,
            may_return_none=False,
            is_temp=node.is_temp,
            result_is_used=False,
            utility_code=load_c_utility('append')
        )

    def _handle_simple_method_list_extend(self, node, function, args, is_unbound_method):
        """Replace list.extend([...]) for short sequence literals values by sequential appends
        to avoid creating an intermediate sequence argument.
        """
        if len(args) != 2:
            return node
        obj, value = args
        if not value.is_sequence_constructor:
            return node
        items = list(value.args)
        if value.mult_factor is not None or len(items) > 8:
            # Appending wins for short sequences but slows down when multiple resize operations are needed.
            # This seems to be a good enough limit that avoids repeated resizing.
            if False and isinstance(value, ExprNodes.ListNode):
                # One would expect that tuples are more efficient here, but benchmarking with
                # Py3.5 and Py3.7 suggests that they are not. Probably worth revisiting at some point.
                # Might be related to the usage of PySequence_FAST() in CPython's list.extend(),
                # which is probably tuned more towards lists than tuples (and rightly so).
                tuple_node = args[1].as_tuple().analyse_types(self.current_env(), skip_children=True)
                Visitor.recursively_replace_node(node, args[1], tuple_node)
            return node
        wrapped_obj = self._wrap_self_arg(obj, function, is_unbound_method, 'extend')
        if not items:
            # Empty sequences are not likely to occur, but why waste a call to list.extend() for them?
            wrapped_obj.result_is_used = node.result_is_used
            return wrapped_obj
        cloned_obj = obj = wrapped_obj
        if len(items) > 1 and not obj.is_simple():
            cloned_obj = UtilNodes.LetRefNode(obj)
        # Use ListComp_Append() for all but the last item and finish with PyList_Append()
        # to shrink the list storage size at the very end if necessary.
        temps = []
        arg = items[-1]
        if not arg.is_simple():
            arg = UtilNodes.LetRefNode(arg)
            temps.append(arg)
        new_node = ExprNodes.PythonCapiCallNode(
            node.pos, "__Pyx_PyList_Append", self.PyObject_Append_func_type,
            args=[cloned_obj, arg],
            is_temp=True,
            utility_code=load_c_utility("ListAppend"))
        for arg in items[-2::-1]:
            if not arg.is_simple():
                arg = UtilNodes.LetRefNode(arg)
                temps.append(arg)
            new_node = ExprNodes.binop_node(
                node.pos, '|',
                ExprNodes.PythonCapiCallNode(
                    node.pos, "__Pyx_ListComp_Append", self.PyObject_Append_func_type,
                    args=[cloned_obj, arg], py_name="extend",
                    is_temp=True,
                    utility_code=load_c_utility("ListCompAppend")),
                new_node,
                type=PyrexTypes.c_returncode_type,
            )
        new_node.result_is_used = node.result_is_used
        if cloned_obj is not obj:
            temps.append(cloned_obj)
        for temp in temps:
            new_node = UtilNodes.EvalWithTempExprNode(temp, new_node)
            new_node.result_is_used = node.result_is_used
        return new_node

    PyByteArray_Append_func_type = PyrexTypes.CFuncType(
        PyrexTypes.c_returncode_type, [
            PyrexTypes.CFuncTypeArg("bytearray", PyrexTypes.py_object_type, None),
            PyrexTypes.CFuncTypeArg("value", PyrexTypes.c_int_type, None),
            ],
        exception_value="-1")

    PyByteArray_AppendObject_func_type = PyrexTypes.CFuncType(
        PyrexTypes.c_returncode_type, [
            PyrexTypes.CFuncTypeArg("bytearray", PyrexTypes.py_object_type, None),
            PyrexTypes.CFuncTypeArg("value", PyrexTypes.py_object_type, None),
            ],
        exception_value="-1")

    def _handle_simple_method_bytearray_append(self, node, function, args, is_unbound_method):
        if len(args) != 2:
            return node
        func_name = "__Pyx_PyByteArray_Append"
        func_type = self.PyByteArray_Append_func_type

        value = unwrap_coerced_node(args[1])
        if value.type.is_int or isinstance(value, ExprNodes.IntNode):
            value = value.coerce_to(PyrexTypes.c_int_type, self.current_env())
            utility_code = UtilityCode.load_cached("ByteArrayAppend", "StringTools.c")
        elif value.is_string_literal:
            if not value.can_coerce_to_char_literal():
                return node
            value = value.coerce_to(PyrexTypes.c_char_type, self.current_env())
            utility_code = UtilityCode.load_cached("ByteArrayAppend", "StringTools.c")
        elif value.type.is_pyobject:
            func_name = "__Pyx_PyByteArray_AppendObject"
            func_type = self.PyByteArray_AppendObject_func_type
            utility_code = UtilityCode.load_cached("ByteArrayAppendObject", "StringTools.c")
        else:
            return node

        new_node = ExprNodes.PythonCapiCallNode(
            node.pos, func_name, func_type,
            args=[args[0], value],
            may_return_none=False,
            is_temp=node.is_temp,
            utility_code=utility_code,
        )
        if node.result_is_used:
            new_node = new_node.coerce_to(node.type, self.current_env())
        return new_node

    PyObject_Pop_func_type = PyrexTypes.CFuncType(
        PyrexTypes.py_object_type, [
            PyrexTypes.CFuncTypeArg("list", PyrexTypes.py_object_type, None),
            ])

    PyObject_PopIndex_func_type = PyrexTypes.CFuncType(
        PyrexTypes.py_object_type, [
            PyrexTypes.CFuncTypeArg("list", PyrexTypes.py_object_type, None),
            PyrexTypes.CFuncTypeArg("py_index", PyrexTypes.py_object_type, None),
            PyrexTypes.CFuncTypeArg("c_index", PyrexTypes.c_py_ssize_t_type, None),
            PyrexTypes.CFuncTypeArg("is_signed", PyrexTypes.c_int_type, None),
        ],
        has_varargs=True)  # to fake the additional macro args that lack a proper C type

    def _handle_simple_method_list_pop(self, node, function, args, is_unbound_method):
        return self._handle_simple_method_object_pop(
            node, function, args, is_unbound_method, is_list=True)

    def _handle_simple_method_object_pop(self, node, function, args, is_unbound_method, is_list=False):
        """Optimistic optimisation as X.pop([n]) is almost always
        referring to a list.
        """
        if not args:
            return node
        obj = args[0]
        if is_list:
            type_name = 'List'
            obj = obj.as_none_safe_node(
                "'NoneType' object has no attribute '%.30s'",
                error="PyExc_AttributeError",
                format_args=['pop'])
        else:
            type_name = 'Object'
        if len(args) == 1:
            return ExprNodes.PythonCapiCallNode(
                node.pos, "__Pyx_Py%s_Pop" % type_name,
                self.PyObject_Pop_func_type,
                args=[obj],
                may_return_none=True,
                is_temp=node.is_temp,
                utility_code=load_c_utility('pop'),
            )
        elif len(args) == 2:
            index = unwrap_coerced_node(args[1])
            py_index = ExprNodes.NoneNode(index.pos)
            orig_index_type = index.type
            if not index.type.is_int:
                if isinstance(index, ExprNodes.IntNode):
                    py_index = index.coerce_to_pyobject(self.current_env())
                    index = index.coerce_to(PyrexTypes.c_py_ssize_t_type, self.current_env())
                elif is_list:
                    if index.type.is_pyobject:
                        py_index = index.coerce_to_simple(self.current_env())
                        index = ExprNodes.CloneNode(py_index)
                    index = index.coerce_to(PyrexTypes.c_py_ssize_t_type, self.current_env())
                else:
                    return node
            elif not PyrexTypes.numeric_type_fits(index.type, PyrexTypes.c_py_ssize_t_type):
                return node
            elif isinstance(index, ExprNodes.IntNode):
                py_index = index.coerce_to_pyobject(self.current_env())
            # real type might still be larger at runtime
            if not orig_index_type.is_int:
                orig_index_type = index.type
            if not orig_index_type.create_to_py_utility_code(self.current_env()):
                return node
            convert_func = orig_index_type.to_py_function
            conversion_type = PyrexTypes.CFuncType(
                PyrexTypes.py_object_type, [PyrexTypes.CFuncTypeArg("intval", orig_index_type, None)])
            return ExprNodes.PythonCapiCallNode(
                node.pos, "__Pyx_Py%s_PopIndex" % type_name,
                self.PyObject_PopIndex_func_type,
                args=[obj, py_index, index,
                      ExprNodes.IntNode(index.pos, value=str(orig_index_type.signed and 1 or 0),
                                        constant_result=orig_index_type.signed and 1 or 0,
                                        type=PyrexTypes.c_int_type),
                      ExprNodes.RawCNameExprNode(index.pos, PyrexTypes.c_void_type,
                                                 orig_index_type.empty_declaration_code()),
                      ExprNodes.RawCNameExprNode(index.pos, conversion_type, convert_func)],
                may_return_none=True,
                is_temp=node.is_temp,
                utility_code=load_c_utility("pop_index"),
            )

        return node

    single_param_func_type = PyrexTypes.CFuncType(
        PyrexTypes.c_returncode_type, [
            PyrexTypes.CFuncTypeArg("obj", PyrexTypes.py_object_type, None),
            ],
        exception_value = "-1")

    def _handle_simple_method_list_sort(self, node, function, args, is_unbound_method):
        """Call PyList_Sort() instead of the 0-argument l.sort().
        """
        if len(args) != 1:
            return node
        return self._substitute_method_call(
            node, function, "PyList_Sort", self.single_param_func_type,
            'sort', is_unbound_method, args).coerce_to(node.type, self.current_env)

    Pyx_PyDict_GetItem_func_type = PyrexTypes.CFuncType(
        PyrexTypes.py_object_type, [
            PyrexTypes.CFuncTypeArg("dict", PyrexTypes.py_object_type, None),
            PyrexTypes.CFuncTypeArg("key", PyrexTypes.py_object_type, None),
            PyrexTypes.CFuncTypeArg("default", PyrexTypes.py_object_type, None),
            ])

    def _handle_simple_method_dict_get(self, node, function, args, is_unbound_method):
        """Replace dict.get() by a call to PyDict_GetItem().
        """
        if len(args) == 2:
            args.append(ExprNodes.NoneNode(node.pos))
        elif len(args) != 3:
            self._error_wrong_arg_count('dict.get', node, args, "2 or 3")
            return node

        return self._substitute_method_call(
            node, function,
            "__Pyx_PyDict_GetItemDefault", self.Pyx_PyDict_GetItem_func_type,
            'get', is_unbound_method, args,
            may_return_none = True,
            utility_code = load_c_utility("dict_getitem_default"))

    Pyx_PyDict_SetDefault_func_type = PyrexTypes.CFuncType(
        PyrexTypes.py_object_type, [
            PyrexTypes.CFuncTypeArg("dict", PyrexTypes.py_object_type, None),
            PyrexTypes.CFuncTypeArg("key", PyrexTypes.py_object_type, None),
            PyrexTypes.CFuncTypeArg("default", PyrexTypes.py_object_type, None),
            PyrexTypes.CFuncTypeArg("is_safe_type", PyrexTypes.c_int_type, None),
            ])

    def _handle_simple_method_dict_setdefault(self, node, function, args, is_unbound_method):
        """Replace dict.setdefault() by calls to PyDict_GetItem() and PyDict_SetItem().
        """
        if len(args) == 2:
            args.append(ExprNodes.NoneNode(node.pos))
        elif len(args) != 3:
            self._error_wrong_arg_count('dict.setdefault', node, args, "2 or 3")
            return node
        key_type = args[1].type
        if key_type.is_builtin_type:
            is_safe_type = int(key_type.name in
                               'str bytes unicode float int long bool')
        elif key_type is PyrexTypes.py_object_type:
            is_safe_type = -1  # don't know
        else:
            is_safe_type = 0   # definitely not
        args.append(ExprNodes.IntNode(
            node.pos, value=str(is_safe_type), constant_result=is_safe_type))

        return self._substitute_method_call(
            node, function,
            "__Pyx_PyDict_SetDefault", self.Pyx_PyDict_SetDefault_func_type,
            'setdefault', is_unbound_method, args,
            may_return_none=True,
            utility_code=load_c_utility('dict_setdefault'))

    PyDict_Pop_func_type = PyrexTypes.CFuncType(
        PyrexTypes.py_object_type, [
            PyrexTypes.CFuncTypeArg("dict", PyrexTypes.py_object_type, None),
            PyrexTypes.CFuncTypeArg("key", PyrexTypes.py_object_type, None),
            PyrexTypes.CFuncTypeArg("default", PyrexTypes.py_object_type, None),
            ])

    def _handle_simple_method_dict_pop(self, node, function, args, is_unbound_method):
        """Replace dict.pop() by a call to _PyDict_Pop().
        """
        if len(args) == 2:
            args.append(ExprNodes.NullNode(node.pos))
        elif len(args) != 3:
            self._error_wrong_arg_count('dict.pop', node, args, "2 or 3")
            return node

        return self._substitute_method_call(
            node, function,
            "__Pyx_PyDict_Pop", self.PyDict_Pop_func_type,
            'pop', is_unbound_method, args,
            may_return_none=True,
            utility_code=load_c_utility('py_dict_pop'))

    Pyx_BinopInt_func_types = dict(
        ((ctype, ret_type), PyrexTypes.CFuncType(
            ret_type, [
                PyrexTypes.CFuncTypeArg("op1", PyrexTypes.py_object_type, None),
                PyrexTypes.CFuncTypeArg("op2", PyrexTypes.py_object_type, None),
                PyrexTypes.CFuncTypeArg("cval", ctype, None),
                PyrexTypes.CFuncTypeArg("inplace", PyrexTypes.c_bint_type, None),
                PyrexTypes.CFuncTypeArg("zerodiv_check", PyrexTypes.c_bint_type, None),
            ], exception_value=None if ret_type.is_pyobject else ret_type.exception_value))
        for ctype in (PyrexTypes.c_long_type, PyrexTypes.c_double_type)
        for ret_type in (PyrexTypes.py_object_type, PyrexTypes.c_bint_type)
        )

    def _handle_simple_method_object___add__(self, node, function, args, is_unbound_method):
        return self._optimise_num_binop('Add', node, function, args, is_unbound_method)

    def _handle_simple_method_object___sub__(self, node, function, args, is_unbound_method):
        return self._optimise_num_binop('Subtract', node, function, args, is_unbound_method)

    def _handle_simple_method_object___mul__(self, node, function, args, is_unbound_method):
        return self._optimise_num_binop('Multiply', node, function, args, is_unbound_method)

    def _handle_simple_method_object___eq__(self, node, function, args, is_unbound_method):
        return self._optimise_num_binop('Eq', node, function, args, is_unbound_method)

    def _handle_simple_method_object___ne__(self, node, function, args, is_unbound_method):
        return self._optimise_num_binop('Ne', node, function, args, is_unbound_method)

    def _handle_simple_method_object___and__(self, node, function, args, is_unbound_method):
        return self._optimise_num_binop('And', node, function, args, is_unbound_method)

    def _handle_simple_method_object___or__(self, node, function, args, is_unbound_method):
        return self._optimise_num_binop('Or', node, function, args, is_unbound_method)

    def _handle_simple_method_object___xor__(self, node, function, args, is_unbound_method):
        return self._optimise_num_binop('Xor', node, function, args, is_unbound_method)

    def _handle_simple_method_object___rshift__(self, node, function, args, is_unbound_method):
        if len(args) != 2 or not isinstance(args[1], ExprNodes.IntNode):
            return node
        if not args[1].has_constant_result() or not (1 <= args[1].constant_result <= 63):
            return node
        return self._optimise_num_binop('Rshift', node, function, args, is_unbound_method)

    def _handle_simple_method_object___lshift__(self, node, function, args, is_unbound_method):
        if len(args) != 2 or not isinstance(args[1], ExprNodes.IntNode):
            return node
        if not args[1].has_constant_result() or not (1 <= args[1].constant_result <= 63):
            return node
        return self._optimise_num_binop('Lshift', node, function, args, is_unbound_method)

    def _handle_simple_method_object___mod__(self, node, function, args, is_unbound_method):
        return self._optimise_num_div('Remainder', node, function, args, is_unbound_method)

    def _handle_simple_method_object___floordiv__(self, node, function, args, is_unbound_method):
        return self._optimise_num_div('FloorDivide', node, function, args, is_unbound_method)

    def _handle_simple_method_object___truediv__(self, node, function, args, is_unbound_method):
        return self._optimise_num_div('TrueDivide', node, function, args, is_unbound_method)

    def _handle_simple_method_object___div__(self, node, function, args, is_unbound_method):
        return self._optimise_num_div('Divide', node, function, args, is_unbound_method)

    def _optimise_num_div(self, operator, node, function, args, is_unbound_method):
        if len(args) != 2 or not args[1].has_constant_result() or args[1].constant_result == 0:
            return node
        if isinstance(args[1], ExprNodes.IntNode):
            if not (-2**30 <= args[1].constant_result <= 2**30):
                return node
        elif isinstance(args[1], ExprNodes.FloatNode):
            if not (-2**53 <= args[1].constant_result <= 2**53):
                return node
        else:
            return node
        return self._optimise_num_binop(operator, node, function, args, is_unbound_method)

    def _handle_simple_method_float___add__(self, node, function, args, is_unbound_method):
        return self._optimise_num_binop('Add', node, function, args, is_unbound_method)

    def _handle_simple_method_float___sub__(self, node, function, args, is_unbound_method):
        return self._optimise_num_binop('Subtract', node, function, args, is_unbound_method)

    def _handle_simple_method_float___truediv__(self, node, function, args, is_unbound_method):
        return self._optimise_num_binop('TrueDivide', node, function, args, is_unbound_method)

    def _handle_simple_method_float___div__(self, node, function, args, is_unbound_method):
        return self._optimise_num_binop('Divide', node, function, args, is_unbound_method)

    def _handle_simple_method_float___mod__(self, node, function, args, is_unbound_method):
        return self._optimise_num_binop('Remainder', node, function, args, is_unbound_method)

    def _handle_simple_method_float___eq__(self, node, function, args, is_unbound_method):
        return self._optimise_num_binop('Eq', node, function, args, is_unbound_method)

    def _handle_simple_method_float___ne__(self, node, function, args, is_unbound_method):
        return self._optimise_num_binop('Ne', node, function, args, is_unbound_method)

    def _optimise_num_binop(self, operator, node, function, args, is_unbound_method):
        """
        Optimise math operators for (likely) float or small integer operations.
        """
        if len(args) != 2:
            return node

        if node.type.is_pyobject:
            ret_type = PyrexTypes.py_object_type
        elif node.type is PyrexTypes.c_bint_type and operator in ('Eq', 'Ne'):
            ret_type = PyrexTypes.c_bint_type
        else:
            return node

        # When adding IntNode/FloatNode to something else, assume other operand is also numeric.
        # Prefer constants on RHS as they allows better size control for some operators.
        num_nodes = (ExprNodes.IntNode, ExprNodes.FloatNode)
        if isinstance(args[1], num_nodes):
            if args[0].type is not PyrexTypes.py_object_type:
                return node
            numval = args[1]
            arg_order = 'ObjC'
        elif isinstance(args[0], num_nodes):
            if args[1].type is not PyrexTypes.py_object_type:
                return node
            numval = args[0]
            arg_order = 'CObj'
        else:
            return node

        if not numval.has_constant_result():
            return node

        is_float = isinstance(numval, ExprNodes.FloatNode)
        num_type = PyrexTypes.c_double_type if is_float else PyrexTypes.c_long_type
        if is_float:
            if operator not in ('Add', 'Subtract', 'Remainder', 'TrueDivide', 'Divide', 'Eq', 'Ne'):
                return node
        elif operator == 'Divide':
            # mixed old-/new-style division is not currently optimised for integers
            return node
        elif abs(numval.constant_result) > 2**30:
            # Cut off at an integer border that is still safe for all operations.
            return node

        if operator in ('TrueDivide', 'FloorDivide', 'Divide', 'Remainder'):
            if args[1].constant_result == 0:
                # Don't optimise division by 0. :)
                return node

        args = list(args)
        args.append((ExprNodes.FloatNode if is_float else ExprNodes.IntNode)(
            numval.pos, value=numval.value, constant_result=numval.constant_result,
            type=num_type))
        inplace = node.inplace if isinstance(node, ExprNodes.NumBinopNode) else False
        args.append(ExprNodes.BoolNode(node.pos, value=inplace, constant_result=inplace))
        if is_float or operator not in ('Eq', 'Ne'):
            # "PyFloatBinop" and "PyIntBinop" take an additional "check for zero division" argument.
            zerodivision_check = arg_order == 'CObj' and (
                not node.cdivision if isinstance(node, ExprNodes.DivNode) else False)
            args.append(ExprNodes.BoolNode(node.pos, value=zerodivision_check, constant_result=zerodivision_check))

        utility_code = TempitaUtilityCode.load_cached(
            "PyFloatBinop" if is_float else "PyIntCompare" if operator in ('Eq', 'Ne') else "PyIntBinop",
            "Optimize.c",
            context=dict(op=operator, order=arg_order, ret_type=ret_type))

        call_node = self._substitute_method_call(
            node, function,
            "__Pyx_Py%s_%s%s%s" % (
                'Float' if is_float else 'Int',
                '' if ret_type.is_pyobject else 'Bool',
                operator,
                arg_order),
            self.Pyx_BinopInt_func_types[(num_type, ret_type)],
            '__%s__' % operator[:3].lower(), is_unbound_method, args,
            may_return_none=True,
            with_none_check=False,
            utility_code=utility_code)

        if node.type.is_pyobject and not ret_type.is_pyobject:
            call_node = ExprNodes.CoerceToPyTypeNode(call_node, self.current_env(), node.type)
        return call_node

    ### unicode type methods

    PyUnicode_uchar_predicate_func_type = PyrexTypes.CFuncType(
        PyrexTypes.c_bint_type, [
            PyrexTypes.CFuncTypeArg("uchar", PyrexTypes.c_py_ucs4_type, None),
            ])

    def _inject_unicode_predicate(self, node, function, args, is_unbound_method):
        if is_unbound_method or len(args) != 1:
            return node
        ustring = args[0]
        if not isinstance(ustring, ExprNodes.CoerceToPyTypeNode) or \
               not ustring.arg.type.is_unicode_char:
            return node
        uchar = ustring.arg
        method_name = function.attribute
        if method_name == 'istitle':
            # istitle() doesn't directly map to Py_UNICODE_ISTITLE()
            utility_code = UtilityCode.load_cached(
                "py_unicode_istitle", "StringTools.c")
            function_name = '__Pyx_Py_UNICODE_ISTITLE'
        else:
            utility_code = None
            function_name = 'Py_UNICODE_%s' % method_name.upper()
        func_call = self._substitute_method_call(
            node, function,
            function_name, self.PyUnicode_uchar_predicate_func_type,
            method_name, is_unbound_method, [uchar],
            utility_code = utility_code)
        if node.type.is_pyobject:
            func_call = func_call.coerce_to_pyobject(self.current_env)
        return func_call

    _handle_simple_method_unicode_isalnum   = _inject_unicode_predicate
    _handle_simple_method_unicode_isalpha   = _inject_unicode_predicate
    _handle_simple_method_unicode_isdecimal = _inject_unicode_predicate
    _handle_simple_method_unicode_isdigit   = _inject_unicode_predicate
    _handle_simple_method_unicode_islower   = _inject_unicode_predicate
    _handle_simple_method_unicode_isnumeric = _inject_unicode_predicate
    _handle_simple_method_unicode_isspace   = _inject_unicode_predicate
    _handle_simple_method_unicode_istitle   = _inject_unicode_predicate
    _handle_simple_method_unicode_isupper   = _inject_unicode_predicate

    PyUnicode_uchar_conversion_func_type = PyrexTypes.CFuncType(
        PyrexTypes.c_py_ucs4_type, [
            PyrexTypes.CFuncTypeArg("uchar", PyrexTypes.c_py_ucs4_type, None),
            ])

    # DISABLED: Return value can only be one character, which is not correct.
    '''
    def _inject_unicode_character_conversion(self, node, function, args, is_unbound_method):
        if is_unbound_method or len(args) != 1:
            return node
        ustring = args[0]
        if not isinstance(ustring, ExprNodes.CoerceToPyTypeNode) or \
               not ustring.arg.type.is_unicode_char:
            return node
        uchar = ustring.arg
        method_name = function.attribute
        function_name = 'Py_UNICODE_TO%s' % method_name.upper()
        func_call = self._substitute_method_call(
            node, function,
            function_name, self.PyUnicode_uchar_conversion_func_type,
            method_name, is_unbound_method, [uchar])
        if node.type.is_pyobject:
            func_call = func_call.coerce_to_pyobject(self.current_env)
        return func_call

    #_handle_simple_method_unicode_lower = _inject_unicode_character_conversion
    #_handle_simple_method_unicode_upper = _inject_unicode_character_conversion
    #_handle_simple_method_unicode_title = _inject_unicode_character_conversion
    '''

    PyUnicode_Splitlines_func_type = PyrexTypes.CFuncType(
        Builtin.list_type, [
            PyrexTypes.CFuncTypeArg("str", Builtin.unicode_type, None),
            PyrexTypes.CFuncTypeArg("keepends", PyrexTypes.c_bint_type, None),
            ])

    def _handle_simple_method_unicode_splitlines(self, node, function, args, is_unbound_method):
        """Replace unicode.splitlines(...) by a direct call to the
        corresponding C-API function.
        """
        if len(args) not in (1,2):
            self._error_wrong_arg_count('unicode.splitlines', node, args, "1 or 2")
            return node
        self._inject_bint_default_argument(node, args, 1, False)

        return self._substitute_method_call(
            node, function,
            "PyUnicode_Splitlines", self.PyUnicode_Splitlines_func_type,
            'splitlines', is_unbound_method, args)

    PyUnicode_Split_func_type = PyrexTypes.CFuncType(
        Builtin.list_type, [
            PyrexTypes.CFuncTypeArg("str", Builtin.unicode_type, None),
            PyrexTypes.CFuncTypeArg("sep", PyrexTypes.py_object_type, None),
            PyrexTypes.CFuncTypeArg("maxsplit", PyrexTypes.c_py_ssize_t_type, None),
            ]
        )

    def _handle_simple_method_unicode_split(self, node, function, args, is_unbound_method):
        """Replace unicode.split(...) by a direct call to the
        corresponding C-API function.
        """
        if len(args) not in (1,2,3):
            self._error_wrong_arg_count('unicode.split', node, args, "1-3")
            return node
        if len(args) < 2:
            args.append(ExprNodes.NullNode(node.pos))
        self._inject_int_default_argument(
            node, args, 2, PyrexTypes.c_py_ssize_t_type, "-1")

        return self._substitute_method_call(
            node, function,
            "PyUnicode_Split", self.PyUnicode_Split_func_type,
            'split', is_unbound_method, args)

    PyUnicode_Join_func_type = PyrexTypes.CFuncType(
        Builtin.unicode_type, [
            PyrexTypes.CFuncTypeArg("str", Builtin.unicode_type, None),
            PyrexTypes.CFuncTypeArg("seq", PyrexTypes.py_object_type, None),
            ])

    def _handle_simple_method_unicode_join(self, node, function, args, is_unbound_method):
        """
        unicode.join() builds a list first => see if we can do this more efficiently
        """
        if len(args) != 2:
            self._error_wrong_arg_count('unicode.join', node, args, "2")
            return node
        if isinstance(args[1], ExprNodes.GeneratorExpressionNode):
            gen_expr_node = args[1]
            loop_node = gen_expr_node.loop

            yield_statements = _find_yield_statements(loop_node)
            if yield_statements:
                inlined_genexpr = ExprNodes.InlinedGeneratorExpressionNode(
                    node.pos, gen_expr_node, orig_func='list',
                    comprehension_type=Builtin.list_type)

                for yield_expression, yield_stat_node in yield_statements:
                    append_node = ExprNodes.ComprehensionAppendNode(
                        yield_expression.pos,
                        expr=yield_expression,
                        target=inlined_genexpr.target)

                    Visitor.recursively_replace_node(gen_expr_node, yield_stat_node, append_node)

                args[1] = inlined_genexpr

        return self._substitute_method_call(
            node, function,
            "PyUnicode_Join", self.PyUnicode_Join_func_type,
            'join', is_unbound_method, args)

    PyString_Tailmatch_func_type = PyrexTypes.CFuncType(
        PyrexTypes.c_bint_type, [
            PyrexTypes.CFuncTypeArg("str", PyrexTypes.py_object_type, None),  # bytes/str/unicode
            PyrexTypes.CFuncTypeArg("substring", PyrexTypes.py_object_type, None),
            PyrexTypes.CFuncTypeArg("start", PyrexTypes.c_py_ssize_t_type, None),
            PyrexTypes.CFuncTypeArg("end", PyrexTypes.c_py_ssize_t_type, None),
            PyrexTypes.CFuncTypeArg("direction", PyrexTypes.c_int_type, None),
            ],
        exception_value = '-1')

    def _handle_simple_method_unicode_endswith(self, node, function, args, is_unbound_method):
        return self._inject_tailmatch(
            node, function, args, is_unbound_method, 'unicode', 'endswith',
            unicode_tailmatch_utility_code, +1)

    def _handle_simple_method_unicode_startswith(self, node, function, args, is_unbound_method):
        return self._inject_tailmatch(
            node, function, args, is_unbound_method, 'unicode', 'startswith',
            unicode_tailmatch_utility_code, -1)

    def _inject_tailmatch(self, node, function, args, is_unbound_method, type_name,
                          method_name, utility_code, direction):
        """Replace unicode.startswith(...) and unicode.endswith(...)
        by a direct call to the corresponding C-API function.
        """
        if len(args) not in (2,3,4):
            self._error_wrong_arg_count('%s.%s' % (type_name, method_name), node, args, "2-4")
            return node
        self._inject_int_default_argument(
            node, args, 2, PyrexTypes.c_py_ssize_t_type, "0")
        self._inject_int_default_argument(
            node, args, 3, PyrexTypes.c_py_ssize_t_type, "PY_SSIZE_T_MAX")
        args.append(ExprNodes.IntNode(
            node.pos, value=str(direction), type=PyrexTypes.c_int_type))

        method_call = self._substitute_method_call(
            node, function,
            "__Pyx_Py%s_Tailmatch" % type_name.capitalize(),
            self.PyString_Tailmatch_func_type,
            method_name, is_unbound_method, args,
            utility_code = utility_code)
        return method_call.coerce_to(Builtin.bool_type, self.current_env())

    PyUnicode_Find_func_type = PyrexTypes.CFuncType(
        PyrexTypes.c_py_ssize_t_type, [
            PyrexTypes.CFuncTypeArg("str", Builtin.unicode_type, None),
            PyrexTypes.CFuncTypeArg("substring", PyrexTypes.py_object_type, None),
            PyrexTypes.CFuncTypeArg("start", PyrexTypes.c_py_ssize_t_type, None),
            PyrexTypes.CFuncTypeArg("end", PyrexTypes.c_py_ssize_t_type, None),
            PyrexTypes.CFuncTypeArg("direction", PyrexTypes.c_int_type, None),
            ],
        exception_value = '-2')

    def _handle_simple_method_unicode_find(self, node, function, args, is_unbound_method):
        return self._inject_unicode_find(
            node, function, args, is_unbound_method, 'find', +1)

    def _handle_simple_method_unicode_rfind(self, node, function, args, is_unbound_method):
        return self._inject_unicode_find(
            node, function, args, is_unbound_method, 'rfind', -1)

    def _inject_unicode_find(self, node, function, args, is_unbound_method,
                             method_name, direction):
        """Replace unicode.find(...) and unicode.rfind(...) by a
        direct call to the corresponding C-API function.
        """
        if len(args) not in (2,3,4):
            self._error_wrong_arg_count('unicode.%s' % method_name, node, args, "2-4")
            return node
        self._inject_int_default_argument(
            node, args, 2, PyrexTypes.c_py_ssize_t_type, "0")
        self._inject_int_default_argument(
            node, args, 3, PyrexTypes.c_py_ssize_t_type, "PY_SSIZE_T_MAX")
        args.append(ExprNodes.IntNode(
            node.pos, value=str(direction), type=PyrexTypes.c_int_type))

        method_call = self._substitute_method_call(
            node, function, "PyUnicode_Find", self.PyUnicode_Find_func_type,
            method_name, is_unbound_method, args)
        return method_call.coerce_to_pyobject(self.current_env())

    PyUnicode_Count_func_type = PyrexTypes.CFuncType(
        PyrexTypes.c_py_ssize_t_type, [
            PyrexTypes.CFuncTypeArg("str", Builtin.unicode_type, None),
            PyrexTypes.CFuncTypeArg("substring", PyrexTypes.py_object_type, None),
            PyrexTypes.CFuncTypeArg("start", PyrexTypes.c_py_ssize_t_type, None),
            PyrexTypes.CFuncTypeArg("end", PyrexTypes.c_py_ssize_t_type, None),
            ],
        exception_value = '-1')

    def _handle_simple_method_unicode_count(self, node, function, args, is_unbound_method):
        """Replace unicode.count(...) by a direct call to the
        corresponding C-API function.
        """
        if len(args) not in (2,3,4):
            self._error_wrong_arg_count('unicode.count', node, args, "2-4")
            return node
        self._inject_int_default_argument(
            node, args, 2, PyrexTypes.c_py_ssize_t_type, "0")
        self._inject_int_default_argument(
            node, args, 3, PyrexTypes.c_py_ssize_t_type, "PY_SSIZE_T_MAX")

        method_call = self._substitute_method_call(
            node, function, "PyUnicode_Count", self.PyUnicode_Count_func_type,
            'count', is_unbound_method, args)
        return method_call.coerce_to_pyobject(self.current_env())

    PyUnicode_Replace_func_type = PyrexTypes.CFuncType(
        Builtin.unicode_type, [
            PyrexTypes.CFuncTypeArg("str", Builtin.unicode_type, None),
            PyrexTypes.CFuncTypeArg("substring", PyrexTypes.py_object_type, None),
            PyrexTypes.CFuncTypeArg("replstr", PyrexTypes.py_object_type, None),
            PyrexTypes.CFuncTypeArg("maxcount", PyrexTypes.c_py_ssize_t_type, None),
            ])

    def _handle_simple_method_unicode_replace(self, node, function, args, is_unbound_method):
        """Replace unicode.replace(...) by a direct call to the
        corresponding C-API function.
        """
        if len(args) not in (3,4):
            self._error_wrong_arg_count('unicode.replace', node, args, "3-4")
            return node
        self._inject_int_default_argument(
            node, args, 3, PyrexTypes.c_py_ssize_t_type, "-1")

        return self._substitute_method_call(
            node, function, "PyUnicode_Replace", self.PyUnicode_Replace_func_type,
            'replace', is_unbound_method, args)

    PyUnicode_AsEncodedString_func_type = PyrexTypes.CFuncType(
        Builtin.bytes_type, [
            PyrexTypes.CFuncTypeArg("obj", Builtin.unicode_type, None),
            PyrexTypes.CFuncTypeArg("encoding", PyrexTypes.c_const_char_ptr_type, None),
            PyrexTypes.CFuncTypeArg("errors", PyrexTypes.c_const_char_ptr_type, None),
            ])

    PyUnicode_AsXyzString_func_type = PyrexTypes.CFuncType(
        Builtin.bytes_type, [
            PyrexTypes.CFuncTypeArg("obj", Builtin.unicode_type, None),
            ])

    _special_encodings = ['UTF8', 'UTF16', 'UTF-16LE', 'UTF-16BE', 'Latin1', 'ASCII',
                          'unicode_escape', 'raw_unicode_escape']

    _special_codecs = [ (name, codecs.getencoder(name))
                        for name in _special_encodings ]

    def _handle_simple_method_unicode_encode(self, node, function, args, is_unbound_method):
        """Replace unicode.encode(...) by a direct C-API call to the
        corresponding codec.
        """
        if len(args) < 1 or len(args) > 3:
            self._error_wrong_arg_count('unicode.encode', node, args, '1-3')
            return node

        string_node = args[0]

        if len(args) == 1:
            null_node = ExprNodes.NullNode(node.pos)
            return self._substitute_method_call(
                node, function, "PyUnicode_AsEncodedString",
                self.PyUnicode_AsEncodedString_func_type,
                'encode', is_unbound_method, [string_node, null_node, null_node])

        parameters = self._unpack_encoding_and_error_mode(node.pos, args)
        if parameters is None:
            return node
        encoding, encoding_node, error_handling, error_handling_node = parameters

        if encoding and isinstance(string_node, ExprNodes.UnicodeNode):
            # constant, so try to do the encoding at compile time
            try:
                value = string_node.value.encode(encoding, error_handling)
            except:
                # well, looks like we can't
                pass
            else:
                value = bytes_literal(value, encoding)
                return ExprNodes.BytesNode(string_node.pos, value=value, type=Builtin.bytes_type)

        if encoding and error_handling == 'strict':
            # try to find a specific encoder function
            codec_name = self._find_special_codec_name(encoding)
            if codec_name is not None and '-' not in codec_name:
                encode_function = "PyUnicode_As%sString" % codec_name
                return self._substitute_method_call(
                    node, function, encode_function,
                    self.PyUnicode_AsXyzString_func_type,
                    'encode', is_unbound_method, [string_node])

        return self._substitute_method_call(
            node, function, "PyUnicode_AsEncodedString",
            self.PyUnicode_AsEncodedString_func_type,
            'encode', is_unbound_method,
            [string_node, encoding_node, error_handling_node])

    PyUnicode_DecodeXyz_func_ptr_type = PyrexTypes.CPtrType(PyrexTypes.CFuncType(
        Builtin.unicode_type, [
            PyrexTypes.CFuncTypeArg("string", PyrexTypes.c_const_char_ptr_type, None),
            PyrexTypes.CFuncTypeArg("size", PyrexTypes.c_py_ssize_t_type, None),
            PyrexTypes.CFuncTypeArg("errors", PyrexTypes.c_const_char_ptr_type, None),
        ]))

    _decode_c_string_func_type = PyrexTypes.CFuncType(
        Builtin.unicode_type, [
            PyrexTypes.CFuncTypeArg("string", PyrexTypes.c_const_char_ptr_type, None),
            PyrexTypes.CFuncTypeArg("start", PyrexTypes.c_py_ssize_t_type, None),
            PyrexTypes.CFuncTypeArg("stop", PyrexTypes.c_py_ssize_t_type, None),
            PyrexTypes.CFuncTypeArg("encoding", PyrexTypes.c_const_char_ptr_type, None),
            PyrexTypes.CFuncTypeArg("errors", PyrexTypes.c_const_char_ptr_type, None),
            PyrexTypes.CFuncTypeArg("decode_func", PyUnicode_DecodeXyz_func_ptr_type, None),
        ])

    _decode_bytes_func_type = PyrexTypes.CFuncType(
        Builtin.unicode_type, [
            PyrexTypes.CFuncTypeArg("string", PyrexTypes.py_object_type, None),
            PyrexTypes.CFuncTypeArg("start", PyrexTypes.c_py_ssize_t_type, None),
            PyrexTypes.CFuncTypeArg("stop", PyrexTypes.c_py_ssize_t_type, None),
            PyrexTypes.CFuncTypeArg("encoding", PyrexTypes.c_const_char_ptr_type, None),
            PyrexTypes.CFuncTypeArg("errors", PyrexTypes.c_const_char_ptr_type, None),
            PyrexTypes.CFuncTypeArg("decode_func", PyUnicode_DecodeXyz_func_ptr_type, None),
        ])

    _decode_cpp_string_func_type = None  # lazy init

    def _handle_simple_method_bytes_decode(self, node, function, args, is_unbound_method):
        """Replace char*.decode() by a direct C-API call to the
        corresponding codec, possibly resolving a slice on the char*.
        """
        if not (1 <= len(args) <= 3):
            self._error_wrong_arg_count('bytes.decode', node, args, '1-3')
            return node

        # normalise input nodes
        string_node = args[0]
        start = stop = None
        if isinstance(string_node, ExprNodes.SliceIndexNode):
            index_node = string_node
            string_node = index_node.base
            start, stop = index_node.start, index_node.stop
            if not start or start.constant_result == 0:
                start = None
        if isinstance(string_node, ExprNodes.CoerceToPyTypeNode):
            string_node = string_node.arg

        string_type = string_node.type
        if string_type in (Builtin.bytes_type, Builtin.bytearray_type):
            if is_unbound_method:
                string_node = string_node.as_none_safe_node(
                    "descriptor '%s' requires a '%s' object but received a 'NoneType'",
                    format_args=['decode', string_type.name])
            else:
                string_node = string_node.as_none_safe_node(
                    "'NoneType' object has no attribute '%.30s'",
                    error="PyExc_AttributeError",
                    format_args=['decode'])
        elif not string_type.is_string and not string_type.is_cpp_string:
            # nothing to optimise here
            return node

        parameters = self._unpack_encoding_and_error_mode(node.pos, args)
        if parameters is None:
            return node
        encoding, encoding_node, error_handling, error_handling_node = parameters

        if not start:
            start = ExprNodes.IntNode(node.pos, value='0', constant_result=0)
        elif not start.type.is_int:
            start = start.coerce_to(PyrexTypes.c_py_ssize_t_type, self.current_env())
        if stop and not stop.type.is_int:
            stop = stop.coerce_to(PyrexTypes.c_py_ssize_t_type, self.current_env())

        # try to find a specific encoder function
        codec_name = None
        if encoding is not None:
            codec_name = self._find_special_codec_name(encoding)
        if codec_name is not None:
            if codec_name in ('UTF16', 'UTF-16LE', 'UTF-16BE'):
                codec_cname = "__Pyx_PyUnicode_Decode%s" % codec_name.replace('-', '')
            else:
                codec_cname = "PyUnicode_Decode%s" % codec_name
            decode_function = ExprNodes.RawCNameExprNode(
                node.pos, type=self.PyUnicode_DecodeXyz_func_ptr_type, cname=codec_cname)
            encoding_node = ExprNodes.NullNode(node.pos)
        else:
            decode_function = ExprNodes.NullNode(node.pos)

        # build the helper function call
        temps = []
        if string_type.is_string:
            # C string
            if not stop:
                # use strlen() to find the string length, just as CPython would
                if not string_node.is_name:
                    string_node = UtilNodes.LetRefNode(string_node)  # used twice
                    temps.append(string_node)
                stop = ExprNodes.PythonCapiCallNode(
                    string_node.pos, "strlen", self.Pyx_strlen_func_type,
                    args=[string_node],
                    is_temp=False,
                    utility_code=UtilityCode.load_cached("IncludeStringH", "StringTools.c"),
                ).coerce_to(PyrexTypes.c_py_ssize_t_type, self.current_env())
            helper_func_type = self._decode_c_string_func_type
            utility_code_name = 'decode_c_string'
        elif string_type.is_cpp_string:
            # C++ std::string
            if not stop:
                stop = ExprNodes.IntNode(node.pos, value='PY_SSIZE_T_MAX',
                                         constant_result=ExprNodes.not_a_constant)
            if self._decode_cpp_string_func_type is None:
                # lazy init to reuse the C++ string type
                self._decode_cpp_string_func_type = PyrexTypes.CFuncType(
                    Builtin.unicode_type, [
                        PyrexTypes.CFuncTypeArg("string", string_type, None),
                        PyrexTypes.CFuncTypeArg("start", PyrexTypes.c_py_ssize_t_type, None),
                        PyrexTypes.CFuncTypeArg("stop", PyrexTypes.c_py_ssize_t_type, None),
                        PyrexTypes.CFuncTypeArg("encoding", PyrexTypes.c_const_char_ptr_type, None),
                        PyrexTypes.CFuncTypeArg("errors", PyrexTypes.c_const_char_ptr_type, None),
                        PyrexTypes.CFuncTypeArg("decode_func", self.PyUnicode_DecodeXyz_func_ptr_type, None),
                    ])
            helper_func_type = self._decode_cpp_string_func_type
            utility_code_name = 'decode_cpp_string'
        else:
            # Python bytes/bytearray object
            if not stop:
                stop = ExprNodes.IntNode(node.pos, value='PY_SSIZE_T_MAX',
                                         constant_result=ExprNodes.not_a_constant)
            helper_func_type = self._decode_bytes_func_type
            if string_type is Builtin.bytes_type:
                utility_code_name = 'decode_bytes'
            else:
                utility_code_name = 'decode_bytearray'

        node = ExprNodes.PythonCapiCallNode(
            node.pos, '__Pyx_%s' % utility_code_name, helper_func_type,
            args=[string_node, start, stop, encoding_node, error_handling_node, decode_function],
            is_temp=node.is_temp,
            utility_code=UtilityCode.load_cached(utility_code_name, 'StringTools.c'),
        )

        for temp in temps[::-1]:
            node = UtilNodes.EvalWithTempExprNode(temp, node)
        return node

    _handle_simple_method_bytearray_decode = _handle_simple_method_bytes_decode

    def _find_special_codec_name(self, encoding):
        try:
            requested_codec = codecs.getencoder(encoding)
        except LookupError:
            return None
        for name, codec in self._special_codecs:
            if codec == requested_codec:
                if '_' in name:
                    name = ''.join([s.capitalize()
                                    for s in name.split('_')])
                return name
        return None

    def _unpack_encoding_and_error_mode(self, pos, args):
        null_node = ExprNodes.NullNode(pos)

        if len(args) >= 2:
            encoding, encoding_node = self._unpack_string_and_cstring_node(args[1])
            if encoding_node is None:
                return None
        else:
            encoding = None
            encoding_node = null_node

        if len(args) == 3:
            error_handling, error_handling_node = self._unpack_string_and_cstring_node(args[2])
            if error_handling_node is None:
                return None
            if error_handling == 'strict':
                error_handling_node = null_node
        else:
            error_handling = 'strict'
            error_handling_node = null_node

        return (encoding, encoding_node, error_handling, error_handling_node)

    def _unpack_string_and_cstring_node(self, node):
        if isinstance(node, ExprNodes.CoerceToPyTypeNode):
            node = node.arg
        if isinstance(node, ExprNodes.UnicodeNode):
            encoding = node.value
            node = ExprNodes.BytesNode(
                node.pos, value=encoding.as_utf8_string(), type=PyrexTypes.c_const_char_ptr_type)
        elif isinstance(node, (ExprNodes.StringNode, ExprNodes.BytesNode)):
            encoding = node.value.decode('ISO-8859-1')
            node = ExprNodes.BytesNode(
                node.pos, value=node.value, type=PyrexTypes.c_const_char_ptr_type)
        elif node.type is Builtin.bytes_type:
            encoding = None
            node = node.coerce_to(PyrexTypes.c_const_char_ptr_type, self.current_env())
        elif node.type.is_string:
            encoding = None
        else:
            encoding = node = None
        return encoding, node

    def _handle_simple_method_str_endswith(self, node, function, args, is_unbound_method):
        return self._inject_tailmatch(
            node, function, args, is_unbound_method, 'str', 'endswith',
            str_tailmatch_utility_code, +1)

    def _handle_simple_method_str_startswith(self, node, function, args, is_unbound_method):
        return self._inject_tailmatch(
            node, function, args, is_unbound_method, 'str', 'startswith',
            str_tailmatch_utility_code, -1)

    def _handle_simple_method_bytes_endswith(self, node, function, args, is_unbound_method):
        return self._inject_tailmatch(
            node, function, args, is_unbound_method, 'bytes', 'endswith',
            bytes_tailmatch_utility_code, +1)

    def _handle_simple_method_bytes_startswith(self, node, function, args, is_unbound_method):
        return self._inject_tailmatch(
            node, function, args, is_unbound_method, 'bytes', 'startswith',
            bytes_tailmatch_utility_code, -1)

    '''   # disabled for now, enable when we consider it worth it (see StringTools.c)
    def _handle_simple_method_bytearray_endswith(self, node, function, args, is_unbound_method):
        return self._inject_tailmatch(
            node, function, args, is_unbound_method, 'bytearray', 'endswith',
            bytes_tailmatch_utility_code, +1)

    def _handle_simple_method_bytearray_startswith(self, node, function, args, is_unbound_method):
        return self._inject_tailmatch(
            node, function, args, is_unbound_method, 'bytearray', 'startswith',
            bytes_tailmatch_utility_code, -1)
    '''

    ### helpers

    def _substitute_method_call(self, node, function, name, func_type,
                                attr_name, is_unbound_method, args=(),
                                utility_code=None, is_temp=None,
                                may_return_none=ExprNodes.PythonCapiCallNode.may_return_none,
                                with_none_check=True):
        args = list(args)
        if with_none_check and args:
            args[0] = self._wrap_self_arg(args[0], function, is_unbound_method, attr_name)
        if is_temp is None:
            is_temp = node.is_temp
        return ExprNodes.PythonCapiCallNode(
            node.pos, name, func_type,
            args = args,
            is_temp = is_temp,
            utility_code = utility_code,
            may_return_none = may_return_none,
            result_is_used = node.result_is_used,
            )

    def _wrap_self_arg(self, self_arg, function, is_unbound_method, attr_name):
        if self_arg.is_literal:
            return self_arg
        if is_unbound_method:
            self_arg = self_arg.as_none_safe_node(
                "descriptor '%s' requires a '%s' object but received a 'NoneType'",
                format_args=[attr_name, self_arg.type.name])
        else:
            self_arg = self_arg.as_none_safe_node(
                "'NoneType' object has no attribute '%{0}s'".format('.30' if len(attr_name) <= 30 else ''),
                error="PyExc_AttributeError",
                format_args=[attr_name])
        return self_arg

    def _inject_int_default_argument(self, node, args, arg_index, type, default_value):
        assert len(args) >= arg_index
        if len(args) == arg_index:
            args.append(ExprNodes.IntNode(node.pos, value=str(default_value),
                                          type=type, constant_result=default_value))
        else:
            args[arg_index] = args[arg_index].coerce_to(type, self.current_env())

    def _inject_bint_default_argument(self, node, args, arg_index, default_value):
        assert len(args) >= arg_index
        if len(args) == arg_index:
            default_value = bool(default_value)
            args.append(ExprNodes.BoolNode(node.pos, value=default_value,
                                           constant_result=default_value))
        else:
            args[arg_index] = args[arg_index].coerce_to_boolean(self.current_env())


unicode_tailmatch_utility_code = UtilityCode.load_cached('unicode_tailmatch', 'StringTools.c')
bytes_tailmatch_utility_code = UtilityCode.load_cached('bytes_tailmatch', 'StringTools.c')
str_tailmatch_utility_code = UtilityCode.load_cached('str_tailmatch', 'StringTools.c')


class ConstantFolding(Visitor.VisitorTransform, SkipDeclarations):
    """Calculate the result of constant expressions to store it in
    ``expr_node.constant_result``, and replace trivial cases by their
    constant result.

    General rules:

    - We calculate float constants to make them available to the
      compiler, but we do not aggregate them into a single literal
      node to prevent any loss of precision.

    - We recursively calculate constants from non-literal nodes to
      make them available to the compiler, but we only aggregate
      literal nodes at each step.  Non-literal nodes are never merged
      into a single node.
    """

    def __init__(self, reevaluate=False):
        """
        The reevaluate argument specifies whether constant values that were
        previously computed should be recomputed.
        """
        super(ConstantFolding, self).__init__()
        self.reevaluate = reevaluate

    def _calculate_const(self, node):
        if (not self.reevaluate and
                node.constant_result is not ExprNodes.constant_value_not_set):
            return

        # make sure we always set the value
        not_a_constant = ExprNodes.not_a_constant
        node.constant_result = not_a_constant

        # check if all children are constant
        children = self.visitchildren(node)
        for child_result in children.values():
            if type(child_result) is list:
                for child in child_result:
                    if getattr(child, 'constant_result', not_a_constant) is not_a_constant:
                        return
            elif getattr(child_result, 'constant_result', not_a_constant) is not_a_constant:
                return

        # now try to calculate the real constant value
        try:
            node.calculate_constant_result()
#            if node.constant_result is not ExprNodes.not_a_constant:
#                print node.__class__.__name__, node.constant_result
        except (ValueError, TypeError, KeyError, IndexError, AttributeError, ArithmeticError):
            # ignore all 'normal' errors here => no constant result
            pass
        except Exception:
            # this looks like a real error
            import traceback, sys
            traceback.print_exc(file=sys.stdout)

    NODE_TYPE_ORDER = [ExprNodes.BoolNode, ExprNodes.CharNode,
                       ExprNodes.IntNode, ExprNodes.FloatNode]

    def _widest_node_class(self, *nodes):
        try:
            return self.NODE_TYPE_ORDER[
                max(map(self.NODE_TYPE_ORDER.index, map(type, nodes)))]
        except ValueError:
            return None

    def _bool_node(self, node, value):
        value = bool(value)
        return ExprNodes.BoolNode(node.pos, value=value, constant_result=value)

    def visit_ExprNode(self, node):
        self._calculate_const(node)
        return node

    def visit_UnopNode(self, node):
        self._calculate_const(node)
        if not node.has_constant_result():
            if node.operator == '!':
                return self._handle_NotNode(node)
            return node
        if not node.operand.is_literal:
            return node
        if node.operator == '!':
            return self._bool_node(node, node.constant_result)
        elif isinstance(node.operand, ExprNodes.BoolNode):
            return ExprNodes.IntNode(node.pos, value=str(int(node.constant_result)),
                                     type=PyrexTypes.c_int_type,
                                     constant_result=int(node.constant_result))
        elif node.operator == '+':
            return self._handle_UnaryPlusNode(node)
        elif node.operator == '-':
            return self._handle_UnaryMinusNode(node)
        return node

    _negate_operator = {
        'in': 'not_in',
        'not_in': 'in',
        'is': 'is_not',
        'is_not': 'is'
    }.get

    def _handle_NotNode(self, node):
        operand = node.operand
        if isinstance(operand, ExprNodes.PrimaryCmpNode):
            operator = self._negate_operator(operand.operator)
            if operator:
                node = copy.copy(operand)
                node.operator = operator
                node = self.visit_PrimaryCmpNode(node)
        return node

    def _handle_UnaryMinusNode(self, node):
        def _negate(value):
            if value.startswith('-'):
                value = value[1:]
            else:
                value = '-' + value
            return value

        node_type = node.operand.type
        if isinstance(node.operand, ExprNodes.FloatNode):
            # this is a safe operation
            return ExprNodes.FloatNode(node.pos, value=_negate(node.operand.value),
                                       type=node_type,
                                       constant_result=node.constant_result)
        if node_type.is_int and node_type.signed or \
                isinstance(node.operand, ExprNodes.IntNode) and node_type.is_pyobject:
            return ExprNodes.IntNode(node.pos, value=_negate(node.operand.value),
                                     type=node_type,
                                     longness=node.operand.longness,
                                     constant_result=node.constant_result)
        return node

    def _handle_UnaryPlusNode(self, node):
        if (node.operand.has_constant_result() and
                    node.constant_result == node.operand.constant_result):
            return node.operand
        return node

    def visit_BoolBinopNode(self, node):
        self._calculate_const(node)
        if not node.operand1.has_constant_result():
            return node
        if node.operand1.constant_result:
            if node.operator == 'and':
                return node.operand2
            else:
                return node.operand1
        else:
            if node.operator == 'and':
                return node.operand1
            else:
                return node.operand2

    def visit_BinopNode(self, node):
        self._calculate_const(node)
        if node.constant_result is ExprNodes.not_a_constant:
            return node
        if isinstance(node.constant_result, float):
            return node
        operand1, operand2 = node.operand1, node.operand2
        if not operand1.is_literal or not operand2.is_literal:
            return node

        # now inject a new constant node with the calculated value
        try:
            type1, type2 = operand1.type, operand2.type
            if type1 is None or type2 is None:
                return node
        except AttributeError:
            return node

        if type1.is_numeric and type2.is_numeric:
            widest_type = PyrexTypes.widest_numeric_type(type1, type2)
        else:
            widest_type = PyrexTypes.py_object_type

        target_class = self._widest_node_class(operand1, operand2)
        if target_class is None:
            return node
        elif target_class is ExprNodes.BoolNode and node.operator in '+-//<<%**>>':
            # C arithmetic results in at least an int type
            target_class = ExprNodes.IntNode
        elif target_class is ExprNodes.CharNode and node.operator in '+-//<<%**>>&|^':
            # C arithmetic results in at least an int type
            target_class = ExprNodes.IntNode

        if target_class is ExprNodes.IntNode:
            unsigned = getattr(operand1, 'unsigned', '') and \
                       getattr(operand2, 'unsigned', '')
            longness = "LL"[:max(len(getattr(operand1, 'longness', '')),
                                 len(getattr(operand2, 'longness', '')))]
            new_node = ExprNodes.IntNode(pos=node.pos,
                                         unsigned=unsigned, longness=longness,
                                         value=str(int(node.constant_result)),
                                         constant_result=int(node.constant_result))
            # IntNode is smart about the type it chooses, so we just
            # make sure we were not smarter this time
            if widest_type.is_pyobject or new_node.type.is_pyobject:
                new_node.type = PyrexTypes.py_object_type
            else:
                new_node.type = PyrexTypes.widest_numeric_type(widest_type, new_node.type)
        else:
            if target_class is ExprNodes.BoolNode:
                node_value = node.constant_result
            else:
                node_value = str(node.constant_result)
            new_node = target_class(pos=node.pos, type = widest_type,
                                    value = node_value,
                                    constant_result = node.constant_result)
        return new_node

    def visit_AddNode(self, node):
        self._calculate_const(node)
        if node.constant_result is ExprNodes.not_a_constant:
            return node
        if node.operand1.is_string_literal and node.operand2.is_string_literal:
            # some people combine string literals with a '+'
            str1, str2 = node.operand1, node.operand2
            if isinstance(str1, ExprNodes.UnicodeNode) and isinstance(str2, ExprNodes.UnicodeNode):
                bytes_value = None
                if str1.bytes_value is not None and str2.bytes_value is not None:
                    if str1.bytes_value.encoding == str2.bytes_value.encoding:
                        bytes_value = bytes_literal(
                            str1.bytes_value + str2.bytes_value,
                            str1.bytes_value.encoding)
                string_value = EncodedString(node.constant_result)
                return ExprNodes.UnicodeNode(
                    str1.pos, value=string_value, constant_result=node.constant_result, bytes_value=bytes_value)
            elif isinstance(str1, ExprNodes.BytesNode) and isinstance(str2, ExprNodes.BytesNode):
                if str1.value.encoding == str2.value.encoding:
                    bytes_value = bytes_literal(node.constant_result, str1.value.encoding)
                    return ExprNodes.BytesNode(str1.pos, value=bytes_value, constant_result=node.constant_result)
            # all other combinations are rather complicated
            # to get right in Py2/3: encodings, unicode escapes, ...
        return self.visit_BinopNode(node)

    def visit_MulNode(self, node):
        self._calculate_const(node)
        if node.operand1.is_sequence_constructor:
            return self._calculate_constant_seq(node, node.operand1, node.operand2)
        if isinstance(node.operand1, ExprNodes.IntNode) and \
                node.operand2.is_sequence_constructor:
            return self._calculate_constant_seq(node, node.operand2, node.operand1)
        if node.operand1.is_string_literal:
            return self._multiply_string(node, node.operand1, node.operand2)
        elif node.operand2.is_string_literal:
            return self._multiply_string(node, node.operand2, node.operand1)
        return self.visit_BinopNode(node)

    def _multiply_string(self, node, string_node, multiplier_node):
        multiplier = multiplier_node.constant_result
        if not isinstance(multiplier, _py_int_types):
            return node
        if not (node.has_constant_result() and isinstance(node.constant_result, _py_string_types)):
            return node
        if len(node.constant_result) > 256:
            # Too long for static creation, leave it to runtime.  (-> arbitrary limit)
            return node

        build_string = encoded_string
        if isinstance(string_node, ExprNodes.BytesNode):
            build_string = bytes_literal
        elif isinstance(string_node, ExprNodes.StringNode):
            if string_node.unicode_value is not None:
                string_node.unicode_value = encoded_string(
                    string_node.unicode_value * multiplier,
                    string_node.unicode_value.encoding)
        elif isinstance(string_node, ExprNodes.UnicodeNode):
            if string_node.bytes_value is not None:
                string_node.bytes_value = bytes_literal(
                    string_node.bytes_value * multiplier,
                    string_node.bytes_value.encoding)
        else:
            assert False, "unknown string node type: %s" % type(string_node)
        string_node.constant_result = string_node.value = build_string(
            string_node.value * multiplier,
            string_node.value.encoding)
        return string_node

    def _calculate_constant_seq(self, node, sequence_node, factor):
        if factor.constant_result != 1 and sequence_node.args:
            if isinstance(factor.constant_result, _py_int_types) and factor.constant_result <= 0:
                del sequence_node.args[:]
                sequence_node.mult_factor = None
            elif sequence_node.mult_factor is not None:
                if (isinstance(factor.constant_result, _py_int_types) and
                        isinstance(sequence_node.mult_factor.constant_result, _py_int_types)):
                    value = sequence_node.mult_factor.constant_result * factor.constant_result
                    sequence_node.mult_factor = ExprNodes.IntNode(
                        sequence_node.mult_factor.pos,
                        value=str(value), constant_result=value)
                else:
                    # don't know if we can combine the factors, so don't
                    return self.visit_BinopNode(node)
            else:
                sequence_node.mult_factor = factor
        return sequence_node

    def visit_ModNode(self, node):
        self.visitchildren(node)
        if isinstance(node.operand1, ExprNodes.UnicodeNode) and isinstance(node.operand2, ExprNodes.TupleNode):
            if not node.operand2.mult_factor:
                fstring = self._build_fstring(node.operand1.pos, node.operand1.value, node.operand2.args)
                if fstring is not None:
                    return fstring
        return self.visit_BinopNode(node)

    _parse_string_format_regex = (
        u'(%(?:'              # %...
        u'(?:[-0-9]+|[ ])?'   # width (optional) or space prefix fill character (optional)
        u'(?:[.][0-9]+)?'     # precision (optional)
        u')?.)'               # format type (or something different for unsupported formats)
    )

    def _build_fstring(self, pos, ustring, format_args):
        # Issues formatting warnings instead of errors since we really only catch a few errors by accident.
        args = iter(format_args)
        substrings = []
        can_be_optimised = True
        for s in re.split(self._parse_string_format_regex, ustring):
            if not s:
                continue
            if s == u'%%':
                substrings.append(ExprNodes.UnicodeNode(pos, value=EncodedString(u'%'), constant_result=u'%'))
                continue
            if s[0] != u'%':
                if s[-1] == u'%':
                    warning(pos, "Incomplete format: '...%s'" % s[-3:], level=1)
                    can_be_optimised = False
                substrings.append(ExprNodes.UnicodeNode(pos, value=EncodedString(s), constant_result=s))
                continue
            format_type = s[-1]
            try:
                arg = next(args)
            except StopIteration:
                warning(pos, "Too few arguments for format placeholders", level=1)
                can_be_optimised = False
                break
            if arg.is_starred:
                can_be_optimised = False
                break
            if format_type in u'asrfdoxX':
                format_spec = s[1:]
                conversion_char = None
                if format_type in u'doxX' and u'.' in format_spec:
                    # Precision is not allowed for integers in format(), but ok in %-formatting.
                    can_be_optimised = False
                elif format_type in u'ars':
                    format_spec = format_spec[:-1]
                    conversion_char = format_type
                    if format_spec.startswith('0'):
                        format_spec = '>' + format_spec[1:]  # right-alignment '%05s' spells '{:>5}'
                elif format_type == u'd':
                    # '%d' formatting supports float, but '{obj:d}' does not => convert to int first.
                    conversion_char = 'd'

                if format_spec.startswith('-'):
                    format_spec = '<' + format_spec[1:]  # left-alignment '%-5s' spells '{:<5}'

                substrings.append(ExprNodes.FormattedValueNode(
                    arg.pos, value=arg,
                    conversion_char=conversion_char,
                    format_spec=ExprNodes.UnicodeNode(
                        pos, value=EncodedString(format_spec), constant_result=format_spec)
                        if format_spec else None,
                ))
            else:
                # keep it simple for now ...
                can_be_optimised = False
                break

        if not can_be_optimised:
            # Print all warnings we can find before finally giving up here.
            return None

        try:
            next(args)
        except StopIteration: pass
        else:
            warning(pos, "Too many arguments for format placeholders", level=1)
            return None

        node = ExprNodes.JoinedStrNode(pos, values=substrings)
        return self.visit_JoinedStrNode(node)

    def visit_FormattedValueNode(self, node):
        self.visitchildren(node)
        conversion_char = node.conversion_char or 's'
        if isinstance(node.format_spec, ExprNodes.UnicodeNode) and not node.format_spec.value:
            node.format_spec = None
        if node.format_spec is None and isinstance(node.value, ExprNodes.IntNode):
            value = EncodedString(node.value.value)
            if value.isdigit():
                return ExprNodes.UnicodeNode(node.value.pos, value=value, constant_result=value)
        if node.format_spec is None and conversion_char == 's':
            value = None
            if isinstance(node.value, ExprNodes.UnicodeNode):
                value = node.value.value
            elif isinstance(node.value, ExprNodes.StringNode):
                value = node.value.unicode_value
            if value is not None:
                return ExprNodes.UnicodeNode(node.value.pos, value=value, constant_result=value)
        return node

    def visit_JoinedStrNode(self, node):
        """
        Clean up after the parser by discarding empty Unicode strings and merging
        substring sequences.  Empty or single-value join lists are not uncommon
        because f-string format specs are always parsed into JoinedStrNodes.
        """
        self.visitchildren(node)
        unicode_node = ExprNodes.UnicodeNode

        values = []
        for is_unode_group, substrings in itertools.groupby(node.values, lambda v: isinstance(v, unicode_node)):
            if is_unode_group:
                substrings = list(substrings)
                unode = substrings[0]
                if len(substrings) > 1:
                    value = EncodedString(u''.join(value.value for value in substrings))
                    unode = ExprNodes.UnicodeNode(unode.pos, value=value, constant_result=value)
                # ignore empty Unicode strings
                if unode.value:
                    values.append(unode)
            else:
                values.extend(substrings)

        if not values:
            value = EncodedString('')
            node = ExprNodes.UnicodeNode(node.pos, value=value, constant_result=value)
        elif len(values) == 1:
            node = values[0]
        elif len(values) == 2:
            # reduce to string concatenation
            node = ExprNodes.binop_node(node.pos, '+', *values)
        else:
            node.values = values
        return node

    def visit_MergedDictNode(self, node):
        """Unpack **args in place if we can."""
        self.visitchildren(node)
        args = []
        items = []

        def add(parent, arg):
            if arg.is_dict_literal:
                if items and items[-1].reject_duplicates == arg.reject_duplicates:
                    items[-1].key_value_pairs.extend(arg.key_value_pairs)
                else:
                    items.append(arg)
            elif isinstance(arg, ExprNodes.MergedDictNode) and parent.reject_duplicates == arg.reject_duplicates:
                for child_arg in arg.keyword_args:
                    add(arg, child_arg)
            else:
                if items:
                    args.extend(items)
                    del items[:]
                args.append(arg)

        for arg in node.keyword_args:
            add(node, arg)
        if items:
            args.extend(items)

        if len(args) == 1:
            arg = args[0]
            if arg.is_dict_literal or isinstance(arg, ExprNodes.MergedDictNode):
                return arg
        node.keyword_args[:] = args
        self._calculate_const(node)
        return node

    def visit_MergedSequenceNode(self, node):
        """Unpack *args in place if we can."""
        self.visitchildren(node)

        is_set = node.type is Builtin.set_type
        args = []
        values = []

        def add(arg):
            if (is_set and arg.is_set_literal) or (arg.is_sequence_constructor and not arg.mult_factor):
                if values:
                    values[0].args.extend(arg.args)
                else:
                    values.append(arg)
            elif isinstance(arg, ExprNodes.MergedSequenceNode):
                for child_arg in arg.args:
                    add(child_arg)
            else:
                if values:
                    args.append(values[0])
                    del values[:]
                args.append(arg)

        for arg in node.args:
            add(arg)
        if values:
            args.append(values[0])

        if len(args) == 1:
            arg = args[0]
            if ((is_set and arg.is_set_literal) or
                    (arg.is_sequence_constructor and arg.type is node.type) or
                    isinstance(arg, ExprNodes.MergedSequenceNode)):
                return arg
        node.args[:] = args
        self._calculate_const(node)
        return node

    def visit_SequenceNode(self, node):
        """Unpack *args in place if we can."""
        self.visitchildren(node)
        args = []
        for arg in node.args:
            if not arg.is_starred:
                args.append(arg)
            elif arg.target.is_sequence_constructor and not arg.target.mult_factor:
                args.extend(arg.target.args)
            else:
                args.append(arg)
        node.args[:] = args
        self._calculate_const(node)
        return node

    def visit_PrimaryCmpNode(self, node):
        # calculate constant partial results in the comparison cascade
        self.visitchildren(node, ['operand1'])
        left_node = node.operand1
        cmp_node = node
        while cmp_node is not None:
            self.visitchildren(cmp_node, ['operand2'])
            right_node = cmp_node.operand2
            cmp_node.constant_result = not_a_constant
            if left_node.has_constant_result() and right_node.has_constant_result():
                try:
                    cmp_node.calculate_cascaded_constant_result(left_node.constant_result)
                except (ValueError, TypeError, KeyError, IndexError, AttributeError, ArithmeticError):
                    pass  # ignore all 'normal' errors here => no constant result
            left_node = right_node
            cmp_node = cmp_node.cascade

        if not node.cascade:
            if node.has_constant_result():
                return self._bool_node(node, node.constant_result)
            return node

        # collect partial cascades: [[value, CmpNode...], [value, CmpNode, ...], ...]
        cascades = [[node.operand1]]
        final_false_result = []

        cmp_node = node
        while cmp_node is not None:
            if cmp_node.has_constant_result():
                if not cmp_node.constant_result:
                    # False => short-circuit
                    final_false_result.append(self._bool_node(cmp_node, False))
                    break
                else:
                    # True => discard and start new cascade
                    cascades.append([cmp_node.operand2])
            else:
                # not constant => append to current cascade
                cascades[-1].append(cmp_node)
            cmp_node = cmp_node.cascade

        cmp_nodes = []
        for cascade in cascades:
            if len(cascade) < 2:
                continue
            cmp_node = cascade[1]
            pcmp_node = ExprNodes.PrimaryCmpNode(
                cmp_node.pos,
                operand1=cascade[0],
                operator=cmp_node.operator,
                operand2=cmp_node.operand2,
                constant_result=not_a_constant)
            cmp_nodes.append(pcmp_node)

            last_cmp_node = pcmp_node
            for cmp_node in cascade[2:]:
                last_cmp_node.cascade = cmp_node
                last_cmp_node = cmp_node
            last_cmp_node.cascade = None

        if final_false_result:
            # last cascade was constant False
            cmp_nodes.append(final_false_result[0])
        elif not cmp_nodes:
            # only constants, but no False result
            return self._bool_node(node, True)
        node = cmp_nodes[0]
        if len(cmp_nodes) == 1:
            if node.has_constant_result():
                return self._bool_node(node, node.constant_result)
        else:
            for cmp_node in cmp_nodes[1:]:
                node = ExprNodes.BoolBinopNode(
                    node.pos,
                    operand1=node,
                    operator='and',
                    operand2=cmp_node,
                    constant_result=not_a_constant)
        return node

    def visit_CondExprNode(self, node):
        self._calculate_const(node)
        if not node.test.has_constant_result():
            return node
        if node.test.constant_result:
            return node.true_val
        else:
            return node.false_val

    def visit_IfStatNode(self, node):
        self.visitchildren(node)
        # eliminate dead code based on constant condition results
        if_clauses = []
        for if_clause in node.if_clauses:
            condition = if_clause.condition
            if condition.has_constant_result():
                if condition.constant_result:
                    # always true => subsequent clauses can safely be dropped
                    node.else_clause = if_clause.body
                    break
                # else: false => drop clause
            else:
                # unknown result => normal runtime evaluation
                if_clauses.append(if_clause)
        if if_clauses:
            node.if_clauses = if_clauses
            return node
        elif node.else_clause:
            return node.else_clause
        else:
            return Nodes.StatListNode(node.pos, stats=[])

    def visit_SliceIndexNode(self, node):
        self._calculate_const(node)
        # normalise start/stop values
        if node.start is None or node.start.constant_result is None:
            start = node.start = None
        else:
            start = node.start.constant_result
        if node.stop is None or node.stop.constant_result is None:
            stop = node.stop = None
        else:
            stop = node.stop.constant_result
        # cut down sliced constant sequences
        if node.constant_result is not not_a_constant:
            base = node.base
            if base.is_sequence_constructor and base.mult_factor is None:
                base.args = base.args[start:stop]
                return base
            elif base.is_string_literal:
                base = base.as_sliced_node(start, stop)
                if base is not None:
                    return base
        return node

    def visit_ComprehensionNode(self, node):
        self.visitchildren(node)
        if isinstance(node.loop, Nodes.StatListNode) and not node.loop.stats:
            # loop was pruned already => transform into literal
            if node.type is Builtin.list_type:
                return ExprNodes.ListNode(
                    node.pos, args=[], constant_result=[])
            elif node.type is Builtin.set_type:
                return ExprNodes.SetNode(
                    node.pos, args=[], constant_result=set())
            elif node.type is Builtin.dict_type:
                return ExprNodes.DictNode(
                    node.pos, key_value_pairs=[], constant_result={})
        return node

    def visit_ForInStatNode(self, node):
        self.visitchildren(node)
        sequence = node.iterator.sequence
        if isinstance(sequence, ExprNodes.SequenceNode):
            if not sequence.args:
                if node.else_clause:
                    return node.else_clause
                else:
                    # don't break list comprehensions
                    return Nodes.StatListNode(node.pos, stats=[])
            # iterating over a list literal? => tuples are more efficient
            if isinstance(sequence, ExprNodes.ListNode):
                node.iterator.sequence = sequence.as_tuple()
        return node

    def visit_WhileStatNode(self, node):
        self.visitchildren(node)
        if node.condition and node.condition.has_constant_result():
            if node.condition.constant_result:
                node.condition = None
                node.else_clause = None
            else:
                return node.else_clause
        return node

    def visit_ExprStatNode(self, node):
        self.visitchildren(node)
        if not isinstance(node.expr, ExprNodes.ExprNode):
            # ParallelRangeTransform does this ...
            return node
        # drop unused constant expressions
        if node.expr.has_constant_result():
            return None
        return node

    def visit_GILStatNode(self, node):
        self.visitchildren(node)
        if node.condition is None:
            return node

        if node.condition.has_constant_result():
            # Condition is True - Modify node to be a normal
            # GILStatNode with condition=None
            if node.condition.constant_result:
                node.condition = None

            # Condition is False - the body of the GILStatNode
            # should run without changing the state of the gil
            # return the body of the GILStatNode
            else:
                return node.body

        # If condition is not constant we keep the GILStatNode as it is.
        # Either it will later become constant (e.g. a `numeric is int`
        # expression in a fused type function) and then when ConstantFolding
        # runs again it will be handled or a later transform (i.e. GilCheck)
        # will raise an error
        return node

    # in the future, other nodes can have their own handler method here
    # that can replace them with a constant result node

    visit_Node = Visitor.VisitorTransform.recurse_to_children


class FinalOptimizePhase(Visitor.EnvTransform, Visitor.NodeRefCleanupMixin):
    """
    This visitor handles several commuting optimizations, and is run
    just before the C code generation phase.

    The optimizations currently implemented in this class are:
        - eliminate None assignment and refcounting for first assignment.
        - isinstance -> typecheck for cdef types
        - eliminate checks for None and/or types that became redundant after tree changes
        - eliminate useless string formatting steps
        - inject branch hints for unlikely if-cases that only raise exceptions
        - replace Python function calls that look like method calls by a faster PyMethodCallNode
    """
    in_loop = False

    def visit_SingleAssignmentNode(self, node):
        """Avoid redundant initialisation of local variables before their
        first assignment.
        """
        self.visitchildren(node)
        if node.first:
            lhs = node.lhs
            lhs.lhs_of_first_assignment = True
        return node

    def visit_SimpleCallNode(self, node):
        """
        Replace generic calls to isinstance(x, type) by a more efficient type check.
        Replace likely Python method calls by a specialised PyMethodCallNode.
        """
        self.visitchildren(node)
        function = node.function
        if function.type.is_cfunction and function.is_name:
            if function.name == 'isinstance' and len(node.args) == 2:
                type_arg = node.args[1]
                if type_arg.type.is_builtin_type and type_arg.type.name == 'type':
                    cython_scope = self.context.cython_scope
                    function.entry = cython_scope.lookup('PyObject_TypeCheck')
                    function.type = function.entry.type
                    PyTypeObjectPtr = PyrexTypes.CPtrType(cython_scope.lookup('PyTypeObject').type)
                    node.args[1] = ExprNodes.CastNode(node.args[1], PyTypeObjectPtr)
        elif (node.is_temp and function.type.is_pyobject and self.current_directives.get(
                "optimize.unpack_method_calls_in_pyinit"
                if not self.in_loop and self.current_env().is_module_scope
                else "optimize.unpack_method_calls")):
            # optimise simple Python methods calls
            if isinstance(node.arg_tuple, ExprNodes.TupleNode) and not (
                    node.arg_tuple.mult_factor or (node.arg_tuple.is_literal and len(node.arg_tuple.args) > 1)):
                # simple call, now exclude calls to objects that are definitely not methods
                may_be_a_method = True
                if function.type is Builtin.type_type:
                    may_be_a_method = False
                elif function.is_attribute:
                    if function.entry and function.entry.type.is_cfunction:
                        # optimised builtin method
                        may_be_a_method = False
                elif function.is_name:
                    entry = function.entry
                    if entry.is_builtin or entry.type.is_cfunction:
                        may_be_a_method = False
                    elif entry.cf_assignments:
                        # local functions/classes are definitely not methods
                        non_method_nodes = (ExprNodes.PyCFunctionNode, ExprNodes.ClassNode, ExprNodes.Py3ClassNode)
                        may_be_a_method = any(
                            assignment.rhs and not isinstance(assignment.rhs, non_method_nodes)
                            for assignment in entry.cf_assignments)
                if may_be_a_method:
                    if (node.self and function.is_attribute and
                            isinstance(function.obj, ExprNodes.CloneNode) and function.obj.arg is node.self):
                        # function self object was moved into a CloneNode => undo
                        function.obj = function.obj.arg
                    node = self.replace(node, ExprNodes.PyMethodCallNode.from_node(
                        node, function=function, arg_tuple=node.arg_tuple, type=node.type))
        return node

    def visit_NumPyMethodCallNode(self, node):
        # Exclude from replacement above.
        self.visitchildren(node)
        return node

    def visit_PyTypeTestNode(self, node):
        """Remove tests for alternatively allowed None values from
        type tests when we know that the argument cannot be None
        anyway.
        """
        self.visitchildren(node)
        if not node.notnone:
            if not node.arg.may_be_none():
                node.notnone = True
        return node

    def visit_NoneCheckNode(self, node):
        """Remove None checks from expressions that definitely do not
        carry a None value.
        """
        self.visitchildren(node)
        if not node.arg.may_be_none():
            return node.arg
        return node

    def visit_LoopNode(self, node):
        """Remember when we enter a loop as some expensive optimisations might still be worth it there.
        """
        old_val = self.in_loop
        self.in_loop = True
        self.visitchildren(node)
        self.in_loop = old_val
        return node

    def visit_IfStatNode(self, node):
        """Assign 'unlikely' branch hints to if-clauses that only raise exceptions.
        """
        self.visitchildren(node)
        last_non_unlikely_clause = None
        for i, if_clause in enumerate(node.if_clauses):
            self._set_ifclause_branch_hint(if_clause, if_clause.body)
            if not if_clause.branch_hint:
                last_non_unlikely_clause = if_clause
        if node.else_clause and last_non_unlikely_clause:
            # If the 'else' clause is 'unlikely', then set the preceding 'if' clause to 'likely' to reflect that.
            self._set_ifclause_branch_hint(last_non_unlikely_clause, node.else_clause, inverse=True)
        return node

    def _set_ifclause_branch_hint(self, clause, statements_node, inverse=False):
        """Inject a branch hint if the if-clause unconditionally leads to a 'raise' statement.
        """
        if not statements_node.is_terminator:
            return
        # Allow simple statements, but no conditions, loops, etc.
        non_branch_nodes = (
            Nodes.ExprStatNode,
            Nodes.AssignmentNode,
            Nodes.AssertStatNode,
            Nodes.DelStatNode,
            Nodes.GlobalNode,
            Nodes.NonlocalNode,
        )
        statements = [statements_node]
        for next_node_pos, node in enumerate(statements, 1):
            if isinstance(node, Nodes.GILStatNode):
                statements.insert(next_node_pos, node.body)
                continue
            if isinstance(node, Nodes.StatListNode):
                statements[next_node_pos:next_node_pos] = node.stats
                continue
            if not isinstance(node, non_branch_nodes):
                if next_node_pos == len(statements) and isinstance(node, (Nodes.RaiseStatNode, Nodes.ReraiseStatNode)):
                    # Anything that unconditionally raises exceptions at the end should be considered unlikely.
                    clause.branch_hint = 'likely' if inverse else 'unlikely'
                break


class ConsolidateOverflowCheck(Visitor.CythonTransform):
    """
    This class facilitates the sharing of overflow checking among all nodes
    of a nested arithmetic expression.  For example, given the expression
    a*b + c, where a, b, and x are all possibly overflowing ints, the entire
    sequence will be evaluated and the overflow bit checked only at the end.
    """
    overflow_bit_node = None

    def visit_Node(self, node):
        if self.overflow_bit_node is not None:
            saved = self.overflow_bit_node
            self.overflow_bit_node = None
            self.visitchildren(node)
            self.overflow_bit_node = saved
        else:
            self.visitchildren(node)
        return node

    def visit_NumBinopNode(self, node):
        if node.overflow_check and node.overflow_fold:
            top_level_overflow = self.overflow_bit_node is None
            if top_level_overflow:
                self.overflow_bit_node = node
            else:
                node.overflow_bit_node = self.overflow_bit_node
                node.overflow_check = False
            self.visitchildren(node)
            if top_level_overflow:
                self.overflow_bit_node = None
        else:
            self.visitchildren(node)
        return node<|MERGE_RESOLUTION|>--- conflicted
+++ resolved
@@ -319,7 +319,27 @@
             return node
         elif len(args) > 1:
             error(reversed_function.pos,
-                  "reversed() takes exactly 1 argument")
+                  "reversed() takes exactly 1 argument")* Some more glossary entries
+* Some more glossary entries
+
+* Line length
+
+Co-authored-by: scoder <stefan_ml@behnel.de>
+
+* Update docs/src/userguide/glossary.rst
+
+Co-authored-by: scoder <stefan_ml@behnel.de>
+
+Co-authored-by: scoder <stefan_ml@behnel.de>
+* Line length
+
+Co-authored-by: scoder <stefan_ml@behnel.de>
+
+* Update docs/src/userguide/glossary.rst
+
+Co-authored-by: scoder <stefan_ml@behnel.de>
+
+Co-authored-by: scoder <stefan_ml@behnel.de>
             return node
         arg = args[0]
 
@@ -341,15 +361,6 @@
             PyrexTypes.CFuncTypeArg("s", Builtin.bytes_type, None)
             ])
 
-<<<<<<< HEAD
-    PySlice_AdjustIndices_func_type = PyrexTypes.CFuncType(
-        PyrexTypes.c_py_ssize_t_type, [
-            PyrexTypes.CFuncTypeArg("length", PyrexTypes.c_py_ssize_t_type, None),
-            PyrexTypes.CFuncTypeArg("start", PyrexTypes.c_py_ssize_t_ptr_type, None),
-            PyrexTypes.CFuncTypeArg("stop", PyrexTypes.c_py_ssize_t_ptr_type, None),
-            PyrexTypes.CFuncTypeArg("step", PyrexTypes.c_py_ssize_t_type, None)
-        ])
-=======
     def _transform_indexable_iteration(self, node, slice_node, is_mutable, reversed=False):
         """In principle can handle any iterable that Cython has a len() for and knows how to index"""
         unpack_temp_node = UtilNodes.LetRefNode(
@@ -435,7 +446,14 @@
                 ).analyse_expressions(env)
         body.stats.insert(1, node.body)
         return ret
->>>>>>> b2b81c9c
+
+    PySlice_AdjustIndices_func_type = PyrexTypes.CFuncType(
+        PyrexTypes.c_py_ssize_t_type, [
+            PyrexTypes.CFuncTypeArg("length", PyrexTypes.c_py_ssize_t_type, None),
+            PyrexTypes.CFuncTypeArg("start", PyrexTypes.c_py_ssize_t_ptr_type, None),
+            PyrexTypes.CFuncTypeArg("stop", PyrexTypes.c_py_ssize_t_ptr_type, None),
+            PyrexTypes.CFuncTypeArg("step", PyrexTypes.c_py_ssize_t_type, None)
+        ])
 
     def _transform_bytes_iteration(self, node, slice_node, reversed=False):
         target_type = node.target.type
