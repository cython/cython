--- conflicted
+++ resolved
@@ -208,18 +208,15 @@
             return self._transform_bytes_iteration(node, iterable, reversed=reversed)
         if iterable.type is Builtin.unicode_type:
             return self._transform_unicode_iteration(node, iterable, reversed=reversed)
-<<<<<<< HEAD
         if iterable.type.is_fastcall_tuple:
             # FIXME - https://github.com/cython/cython/pull/3617 can handle this
             return self._transform_fastcall_tuple_iteration(node, iterable, reversed=reversed)
-=======
         # in principle _transform_indexable_iteration would work on most of the above, and
         # also tuple and list. However, it probably isn't quite as optimized
         if iterable.type is Builtin.bytearray_type:
             return self._transform_indexable_iteration(node, iterable, is_mutable=True, reversed=reversed)
         if isinstance(iterable, ExprNodes.CoerceToPyTypeNode) and iterable.arg.type.is_memoryviewslice:
             return self._transform_indexable_iteration(node, iterable.arg, is_mutable=False, reversed=reversed)
->>>>>>> 0f3fb4d2
 
         # the rest is based on function calls
         if not isinstance(iterable, ExprNodes.SimpleCallNode):
