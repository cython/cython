--- conflicted
+++ resolved
@@ -4389,11 +4389,6 @@
                 elif format_type in u'ars':
                     format_spec = format_spec[:-1]
                     conversion_char = format_type
-<<<<<<< HEAD
-                elif format_type == u'd':
-                    # '%d' formatting supports float, but '{obj:d}' does not => convert to int first.
-                    conversion_char = 'd'
-=======
                     if format_spec.startswith('0'):
                         format_spec = '>' + format_spec[1:]  # right-alignment '%05s' spells '{:>5}'
                 elif format_type == u'd':
@@ -4403,7 +4398,6 @@
                 if format_spec.startswith('-'):
                     format_spec = '<' + format_spec[1:]  # left-alignment '%-5s' spells '{:<5}'
 
->>>>>>> dcf6b827
                 substrings.append(ExprNodes.FormattedValueNode(
                     arg.pos, value=arg,
                     conversion_char=conversion_char,
