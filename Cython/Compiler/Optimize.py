import cython
cython.declare(UtilityCode=object, EncodedString=object, bytes_literal=object, encoded_string=object,
               Nodes=object, ExprNodes=object, PyrexTypes=object, Builtin=object,
               UtilNodes=object, Options=object, Utils=object,
               re=object, copy=object, codecs=object, itertools=object, attrgetter=object,
               partial=object, reduce=object)


import re
import copy
import codecs
import itertools
from functools import partial, reduce
from operator import attrgetter

from . import TypeSlots
from .ExprNodes import UnicodeNode, not_a_constant

_py_string_types = (bytes, str)


from . import Nodes
from . import ExprNodes
from . import PyrexTypes
from . import Visitor
from . import Builtin
from . import UtilNodes
from . import Options

from .Code import UtilityCode, TempitaUtilityCode
from .StringEncoding import EncodedString, bytes_literal, encoded_string
from .Errors import error, warning
from .ParseTreeTransforms import SkipDeclarations
from .. import Utils


def load_c_utility(name):
    return UtilityCode.load_cached(name, "Optimize.c")


def unwrap_coerced_node(node, coercion_nodes=(ExprNodes.CoerceToPyTypeNode, ExprNodes.CoerceFromPyTypeNode)):
    if isinstance(node, coercion_nodes):
        return node.arg
    return node


def unwrap_node(node):
    while isinstance(node, UtilNodes.ResultRefNode):
        node = node.expression
    return node


def is_common_value(a, b):
    a = unwrap_node(a)
    b = unwrap_node(b)
    if isinstance(a, ExprNodes.NameNode) and isinstance(b, ExprNodes.NameNode):
        return a.name == b.name
    if isinstance(a, ExprNodes.AttributeNode) and isinstance(b, ExprNodes.AttributeNode):
        return not a.is_py_attr and is_common_value(a.obj, b.obj) and a.attribute == b.attribute
    return False


def filter_none_node(node):
    if node is not None and node.constant_result is None:
        return None
    return node


def _unpack_union_type_nodes(union_type_nodes: list):
    # Unpack 'int | float | None' etc.
    BitwiseOrNode = ExprNodes.BitwiseOrNode

    def collect_tree_types(tree_node):
        if isinstance(tree_node, BitwiseOrNode):
            yield from collect_tree_types(tree_node.operand1)
            yield from collect_tree_types(tree_node.operand2)
        elif not tree_node.is_none:
            yield tree_node.type

    types = []
    allowed_none_node = None

    type_stack = union_type_nodes[::-1]  # Left-most type is top of stack.
    while type_stack:
        tp = type_stack.pop()
        if isinstance(tp, BitwiseOrNode):
            # If all or-ed nodes are types (or None), we can split and test them separately.
            # "None | None" is implicitly handled as runtime error (len(type_set) == 0).
            type_set = set(collect_tree_types(tp))
            if len(type_set) == 1 and type_set.pop() is Builtin.type_type:
                if tp.operand2.is_none:
                    if allowed_none_node is None:
                        allowed_none_node = tp.operand2
                else:
                    type_stack.append(tp.operand2)
                if tp.operand1.is_none:
                    if allowed_none_node is None:
                        allowed_none_node = tp.operand1
                else:
                    type_stack.append(tp.operand1)
                continue
        types.append(tp)

    return types, allowed_none_node


class _YieldNodeCollector(Visitor.TreeVisitor):
    """
    YieldExprNode finder for generator expressions.
    """
    def __init__(self):
        Visitor.TreeVisitor.__init__(self)
        self.yield_stat_nodes = {}
        self.yield_nodes = []

    visit_Node = Visitor.TreeVisitor.visitchildren

    def visit_YieldExprNode(self, node):
        self.yield_nodes.append(node)
        self.visitchildren(node)

    def visit_ExprStatNode(self, node):
        self.visitchildren(node)
        if node.expr in self.yield_nodes:
            self.yield_stat_nodes[node.expr] = node

    # everything below these nodes is out of scope:

    def visit_GeneratorExpressionNode(self, node):
        pass

    def visit_LambdaNode(self, node):
        pass

    def visit_FuncDefNode(self, node):
        pass


def _find_single_yield_expression(node):
    yield_statements = _find_yield_statements(node)
    if len(yield_statements) != 1:
        return None, None
    return yield_statements[0]


def _find_yield_statements(node):
    collector = _YieldNodeCollector()
    collector.visitchildren(node)
    try:
        yield_statements = [
            (yield_node.arg, collector.yield_stat_nodes[yield_node])
            for yield_node in collector.yield_nodes
        ]
    except KeyError:
        # found YieldExprNode without ExprStatNode (i.e. a non-statement usage of 'yield')
        yield_statements = []
    return yield_statements


class IterationTransform(Visitor.EnvTransform):
    """Transform some common for-in loop patterns into efficient C loops:

    - for-in-dict loop becomes a while loop calling PyDict_Next()
    - for-in-enumerate is replaced by an external counter variable
    - for-in-range loop becomes a plain C for loop
    """
    def visit_PrimaryCmpNode(self, node):
        if node.is_ptr_contains():

            # for t in operand2:
            #     if operand1 == t:
            #         res = True
            #         break
            # else:
            #     res = False

            pos = node.pos
            result_ref = UtilNodes.ResultRefNode(node)
            if node.operand2.is_subscript:
                base_type = node.operand2.base.type.base_type
            else:
                base_type = node.operand2.type.base_type
            target_handle = UtilNodes.TempHandle(base_type)
            target = target_handle.ref(pos)
            cmp_node = ExprNodes.PrimaryCmpNode(
                pos, operator='==', operand1=node.operand1, operand2=target)
            if_body = Nodes.StatListNode(
                pos,
                stats = [Nodes.SingleAssignmentNode(pos, lhs=result_ref, rhs=ExprNodes.BoolNode(pos, value=True)),
                         Nodes.BreakStatNode(pos)])
            if_node = Nodes.IfStatNode(
                pos,
                if_clauses=[Nodes.IfClauseNode(pos, condition=cmp_node, body=if_body)],
                else_clause=None)
            for_loop = UtilNodes.TempsBlockNode(
                pos,
                temps = [target_handle],
                body = Nodes.ForInStatNode(
                    pos,
                    target=target,
                    iterator=ExprNodes.IteratorNode(node.operand2.pos, sequence=node.operand2),
                    body=if_node,
                    else_clause=Nodes.SingleAssignmentNode(
                        pos, lhs=result_ref, rhs=ExprNodes.BoolNode(pos, value=False))))
            for_loop = for_loop.analyse_expressions(self.current_env())
            for_loop = self.visit(for_loop)
            new_node = UtilNodes.TempResultFromStatNode(result_ref, for_loop)

            if node.operator == 'not_in':
                new_node = ExprNodes.NotNode(pos, operand=new_node)
            return new_node

        else:
            self.visitchildren(node)
            return node

    def visit_ForInStatNode(self, node):
        self.visitchildren(node)
        return self._optimise_for_loop(node, node.iterator.sequence)

    def _optimise_for_loop(self, node, iterable, reversed=False):
        annotation_type = None
        if (iterable.is_name or iterable.is_attribute) and iterable.entry and iterable.entry.annotation:
            annotation = iterable.entry.annotation.expr
            if annotation.is_subscript:
                annotation = annotation.base  # container base type

        if Builtin.dict_type in (iterable.type, annotation_type):
            # like iterating over dict.keys()
            if reversed:
                # CPython raises an error here: not a sequence
                return node
            return self._transform_dict_iteration(
                node, dict_obj=iterable, method=None, keys=True, values=False)

        if (Builtin.set_type in (iterable.type, annotation_type) or
                Builtin.frozenset_type in (iterable.type, annotation_type)):
            if reversed:
                # CPython raises an error here: not a sequence
                return node
            return self._transform_set_iteration(node, iterable)

        # C array (slice) iteration?
        if iterable.type.is_ptr or iterable.type.is_array:
            return self._transform_carray_iteration(node, iterable, reversed=reversed)
        if iterable.is_sequence_constructor:
            # Convert iteration over homogeneous sequences of C types into array iteration.
            env = self.current_env()
            item_type = ExprNodes.infer_sequence_item_type(
                env, iterable, seq_type=iterable.type)
            if item_type and not item_type.is_pyobject and not any(item.is_starred for item in iterable.args):
                iterable = ExprNodes.ListNode(iterable.pos, args=iterable.args).analyse_types(env).coerce_to(
                    PyrexTypes.c_array_type(item_type, len(iterable.args)), env)
                return self._transform_carray_iteration(node, iterable, reversed=reversed)
        if iterable.is_string_literal:
            # Iterate over C array of single character values.
            env = self.current_env()
            if iterable.type is Builtin.unicode_type:
                item_type = PyrexTypes.c_py_ucs4_type
                items = map(ord, iterable.value)
            else:
                item_type = PyrexTypes.c_uchar_type
                items = iterable.value

            as_int_node = partial(ExprNodes.IntNode.for_int, iterable.pos, type=item_type)
            iterable = ExprNodes.ListNode(iterable.pos, args=[as_int_node(ch)for ch in items])
            iterable = iterable.analyse_types(env).coerce_to(PyrexTypes.c_array_type(item_type, len(iterable.args)), env)
            return self._transform_carray_iteration(node, iterable, reversed=reversed)
        if iterable.type is Builtin.bytes_type:
            return self._transform_bytes_iteration(node, iterable, reversed=reversed)
        if iterable.type is Builtin.unicode_type:
            return self._transform_unicode_iteration(node, iterable, reversed=reversed)
        # in principle _transform_indexable_iteration would work on most of the above, and
        # also tuple and list. However, it probably isn't quite as optimized
        if iterable.type is Builtin.bytearray_type:
            return self._transform_indexable_iteration(node, iterable, is_mutable=True, reversed=reversed)
        if isinstance(iterable, ExprNodes.CoerceToPyTypeNode) and iterable.arg.type.is_memoryviewslice:
            return self._transform_indexable_iteration(node, iterable.arg, is_mutable=False, reversed=reversed)

        # the rest is based on function calls
        if not isinstance(iterable, ExprNodes.SimpleCallNode):
            return node

        if iterable.args is None:
            arg_count = iterable.arg_tuple and len(iterable.arg_tuple.args) or 0
        else:
            arg_count = len(iterable.args)
            if arg_count and iterable.self is not None:
                arg_count -= 1

        function = iterable.function
        # dict iteration?
        if function.is_attribute and not reversed and not arg_count:
            base_obj = iterable.self or function.obj
            method = function.attribute
            # in Py3, items() is equivalent to Py2's iteritems()
            is_safe_iter = self.global_scope().context.language_level >= 3

            if not is_safe_iter and method in ('keys', 'values', 'items'):
                # try to reduce this to the corresponding .iter*() methods
                if isinstance(base_obj, ExprNodes.CallNode):
                    inner_function = base_obj.function
                    if (inner_function.is_name and inner_function.name == 'dict'
                            and inner_function.entry
                            and inner_function.entry.is_builtin):
                        # e.g. dict(something).items() => safe to use .iter*()
                        is_safe_iter = True

            keys = values = False
            if method == 'iterkeys' or (is_safe_iter and method == 'keys'):
                keys = True
            elif method == 'itervalues' or (is_safe_iter and method == 'values'):
                values = True
            elif method == 'iteritems' or (is_safe_iter and method == 'items'):
                keys = values = True

            if keys or values:
                return self._transform_dict_iteration(
                    node, base_obj, method, keys, values)

        # enumerate/reversed ?
        if iterable.self is None and function.is_name and \
               function.entry and function.entry.is_builtin:
            if function.name == 'enumerate':
                if reversed:
                    # CPython raises an error here: not a sequence
                    return node
                return self._transform_enumerate_iteration(node, iterable)
            elif function.name == 'reversed':
                if reversed:
                    # CPython raises an error here: not a sequence
                    return node
                return self._transform_reversed_iteration(node, iterable)

        # range() iteration?
        if Options.convert_range and 1 <= arg_count <= 3 and (
                iterable.self is None and
                function.is_name and function.name in ('range', 'xrange') and
                function.entry and function.entry.is_builtin):
            if node.target.type.is_int or node.target.type.is_enum:
                return self._transform_range_iteration(node, iterable, reversed=reversed)
            if node.target.type.is_pyobject:
                # Assume that small integer ranges (C long >= 32bit) are best handled in C as well.
                for arg in (iterable.arg_tuple.args if iterable.args is None else iterable.args):
                    if isinstance(arg, ExprNodes.IntNode):
                        if arg.has_constant_result() and -2**30 <= arg.constant_result < 2**30:
                            continue
                    break
                else:
                    return self._transform_range_iteration(node, iterable, reversed=reversed)

        return node

    def _transform_reversed_iteration(self, node, reversed_function):
        args = reversed_function.arg_tuple.args
        if len(args) == 0:
            error(reversed_function.pos,
                  "reversed() requires an iterable argument")
            return node
        elif len(args) > 1:
            error(reversed_function.pos,
                  "reversed() takes exactly 1 argument")
            return node
        arg = args[0]

        # reversed(list/tuple) ?
        if arg.type in (Builtin.tuple_type, Builtin.list_type):
            node.iterator.sequence = arg.as_none_safe_node("'NoneType' object is not iterable")
            node.iterator.reversed = True
            return node

        return self._optimise_for_loop(node, arg, reversed=True)

    def _transform_indexable_iteration(self, node, slice_node, is_mutable, reversed=False):
        """Iteration over iterables that Cython has a len() for and knows how to index.
        """
        # Generates code that looks approximately like:
        #
        # done = False
        # index = -1
        # while not done:
        #    index += 1
        #    with critical_section(iterable):
        #        if index > len(iterable):
        #            done = True
        #            continue
        #        value = iterable[index]
        #    ...
        # else:
        #     ...
        #
        # with small adjustments for reverse iteration and non-mutable sequences.
        temp_nodes = []

        unpack_temp_node = UtilNodes.LetRefNode(
            slice_node.as_none_safe_node("'NoneType' is not iterable"),
            may_hold_none=False,
            is_temp=True,
        )
        temp_nodes.append(unpack_temp_node)

        length_call_node = ExprNodes.SimpleCallNode(
            node.pos,
            function=ExprNodes.NameNode(
                node.pos, name="len",
                entry=Builtin.builtin_scope.lookup("len"),
            ),
            args=[unpack_temp_node],
        )

        if is_mutable:
            end_node = length_call_node
        else:
            end_node = UtilNodes.LetRefNode(length_call_node, type=PyrexTypes.c_py_ssize_t_type)
            temp_nodes.append(end_node)

        keep_going_ref = UtilNodes.LetRefNode(ExprNodes.BoolNode(node.pos, value=True))
        temp_nodes.append(keep_going_ref)

        if reversed:
            start_node = end_node
            end_node = ExprNodes.IntNode.for_size(node.pos, 0)
            relation1, relation2 = '>', '>='
        else:
            start_node = ExprNodes.IntNode.for_size(node.pos, -1)
            relation1, relation2 = '<=', '<'
        start_check_node = copy.copy(start_node)

        counter_ref = UtilNodes.LetRefNode(start_node, type=PyrexTypes.c_py_ssize_t_type)
        temp_nodes.append(counter_ref)

        test_node = ExprNodes.PrimaryCmpNode(
            node.pos,
            operator=relation2,
            operand1=counter_ref,
            operand2=end_node,
        )
        if is_mutable and reversed:
            test_node = ExprNodes.BoolBinopNode(
                node.pos,
                operator="and",
                operand1=test_node,
                operand2=ExprNodes.PrimaryCmpNode(
                    node.pos,
                    operator=relation1,
                    operand1=start_check_node,
                    operand2=counter_ref,
                )
            )
        failed_test_body = Nodes.StatListNode(
            node.pos,
            stats=[
                # set "done" to true and continue. This'll terminate the loop and trigger the else clause
                Nodes.SingleAssignmentNode(
                    node.pos,
                    lhs=keep_going_ref,
                    rhs=ExprNodes.BoolNode(node.pos, value=False),
                ),
                Nodes.ContinueStatNode(node.pos),
            ]
        )

        target_value = ExprNodes.IndexNode(slice_node.pos, base=unpack_temp_node, index=counter_ref)
        target_assign = Nodes.SingleAssignmentNode(
            pos = node.target.pos,
            lhs = node.target,
            rhs = target_value,
        )

        # analyse with boundscheck and wraparound
        # off (because we're confident we know the size)
        env = self.current_env()
        new_directives = Options.copy_inherited_directives(env.directives, boundscheck=False, wraparound=False)
        target_assign = Nodes.CompilerDirectivesNode(
            target_assign.pos,
            directives=new_directives,
            body=target_assign,
        )

        length_check_and_target_assign = Nodes.IfStatNode(
            node.pos,
            if_clauses=[
                Nodes.IfClauseNode(
                    node.pos,
                    condition=test_node,
                    body=target_assign,
                ),
            ],
            else_clause=failed_test_body,
        )

        if is_mutable:
            assert slice_node.type.is_pyobject, slice_node.type
            # For mutable containers, the size can change underneath us.
            # In freethreaded builds we need to lock around the length check and the indexing.
            length_check_and_target_assign = Nodes.CriticalSectionStatNode(
                node.pos,
                args=[unpack_temp_node],
                body=length_check_and_target_assign,
            )
            length_check_and_target_assign.analyse_declarations(env)  # sets up "finally_except_clause"
        body = Nodes.StatListNode(
            node.pos,
            stats = [
                Nodes.SingleAssignmentNode(
                    node.pos,
                    lhs=counter_ref,
                    rhs=ExprNodes.binop_node(
                        node.pos,
                        operator="-" if reversed else "+",
                        inplace=True,
                        operand1=counter_ref,
                        operand2=ExprNodes.IntNode.for_size(node.pos, 1),
                    )
                ),
                length_check_and_target_assign,
                # exclude node.body for now to not reanalyse it
            ])

        loop_node = Nodes.WhileStatNode(
            node.pos,
            condition = keep_going_ref,
            body = body,
            else_clause = node.else_clause,
        )

        ret = loop_node
        # Initialise the temps that are assigned once on entry to the loop.
        for let_ref_node in temp_nodes[::-1]:
            ret = UtilNodes.LetNode(let_ref_node, ret)

        ret = ret.analyse_expressions(env)
        # Reinsert the original loop body after analysing the rest.
        body.stats.append(node.body)
        return ret

    PyBytes_AS_STRING_func_type = PyrexTypes.CFuncType(
        PyrexTypes.c_char_ptr_type, [
            PyrexTypes.CFuncTypeArg("s", Builtin.bytes_type, None)
            ], exception_value="NULL")

    PyBytes_GET_SIZE_func_type = PyrexTypes.CFuncType(
        PyrexTypes.c_py_ssize_t_type, [
            PyrexTypes.CFuncTypeArg("s", Builtin.bytes_type, None)
        ],
        exception_value=-1)

    def _transform_bytes_iteration(self, node, slice_node, reversed=False):
        target_type = node.target.type
        if not target_type.is_int and target_type is not Builtin.bytes_type:
            # bytes iteration returns bytes objects in Py2, but
            # integers in Py3
            return node

        unpack_temp_node = UtilNodes.LetRefNode(
            slice_node.as_none_safe_node("'NoneType' is not iterable"))

        slice_base_node = ExprNodes.PythonCapiCallNode(
            slice_node.pos, "__Pyx_PyBytes_AsWritableString",
            self.PyBytes_AS_STRING_func_type,
            args = [unpack_temp_node],
            is_temp = 1,
            # TypeConversions utility code is always included
            )
        len_node = ExprNodes.PythonCapiCallNode(
            slice_node.pos, "__Pyx_PyBytes_GET_SIZE",
            self.PyBytes_GET_SIZE_func_type,
            args = [unpack_temp_node],
            is_temp = 1,
            )

        return UtilNodes.LetNode(
            unpack_temp_node,
            self._transform_carray_iteration(
                node,
                ExprNodes.SliceIndexNode(
                    slice_node.pos,
                    base = slice_base_node,
                    start = None,
                    step = None,
                    stop = len_node,
                    type = slice_base_node.type,
                    is_temp = 1,
                    ),
                reversed = reversed))

    PyUnicode_READ_func_type = PyrexTypes.CFuncType(
        PyrexTypes.c_py_ucs4_type, [
            PyrexTypes.CFuncTypeArg("kind", PyrexTypes.c_int_type, None),
            PyrexTypes.CFuncTypeArg("data", PyrexTypes.c_void_ptr_type, None),
            PyrexTypes.CFuncTypeArg("index", PyrexTypes.c_py_ssize_t_type, None)
        ])

    init_unicode_iteration_func_type = PyrexTypes.CFuncType(
        PyrexTypes.c_int_type, [
            PyrexTypes.CFuncTypeArg("s", PyrexTypes.py_object_type, None),
            PyrexTypes.CFuncTypeArg("length", PyrexTypes.c_py_ssize_t_ptr_type, None),
            PyrexTypes.CFuncTypeArg("data", PyrexTypes.c_void_ptr_ptr_type, None),
            PyrexTypes.CFuncTypeArg("kind", PyrexTypes.c_int_ptr_type, None)
        ],
        exception_value=-1)

    def _transform_unicode_iteration(self, node, slice_node, reversed=False):
        if slice_node.is_literal:
            # try to reduce to byte iteration for plain Latin-1 strings
            try:
                bytes_value = bytes_literal(slice_node.value.encode('latin1'), 'iso8859-1')
            except UnicodeEncodeError:
                pass
            else:
                bytes_slice = ExprNodes.SliceIndexNode(
                    slice_node.pos,
                    base=ExprNodes.BytesNode(
                        slice_node.pos, value=bytes_value,
                        constant_result=bytes_value,
                        type=PyrexTypes.c_const_char_ptr_type).coerce_to(
                            PyrexTypes.c_const_uchar_ptr_type, self.current_env()),
                    start=None,
                    stop=ExprNodes.IntNode.for_size(slice_node.pos, len(bytes_value)),
                    type=Builtin.unicode_type,  # hint for Python conversion
                )
                return self._transform_carray_iteration(node, bytes_slice, reversed)

        unpack_temp_node = UtilNodes.LetRefNode(
            slice_node.as_none_safe_node("'NoneType' is not iterable"))

        start_node = ExprNodes.IntNode.for_size(node.pos, 0)
        length_temp = UtilNodes.TempHandle(PyrexTypes.c_py_ssize_t_type)
        end_node = length_temp.ref(node.pos)
        if reversed:
            relation1, relation2 = '>', '>='
            start_node, end_node = end_node, start_node
        else:
            relation1, relation2 = '<=', '<'

        kind_temp = UtilNodes.TempHandle(PyrexTypes.c_int_type)
        data_temp = UtilNodes.TempHandle(PyrexTypes.c_void_ptr_type)
        counter_temp = UtilNodes.TempHandle(PyrexTypes.c_py_ssize_t_type)

        target_value = ExprNodes.PythonCapiCallNode(
            slice_node.pos, "__Pyx_PyUnicode_READ",
            self.PyUnicode_READ_func_type,
            args = [kind_temp.ref(slice_node.pos),
                    data_temp.ref(slice_node.pos),
                    counter_temp.ref(node.target.pos)],
            is_temp = False,
            )
        if target_value.type != node.target.type:
            target_value = target_value.coerce_to(node.target.type,
                                                  self.current_env())
        target_assign = Nodes.SingleAssignmentNode(
            pos = node.target.pos,
            lhs = node.target,
            rhs = target_value)
        body = Nodes.StatListNode(
            node.pos,
            stats = [target_assign, node.body])

        loop_node = Nodes.ForFromStatNode(
            node.pos,
            bound1=start_node, relation1=relation1,
            target=counter_temp.ref(node.target.pos),
            relation2=relation2, bound2=end_node,
            step=None, body=body,
            else_clause=node.else_clause,
            from_range=True)

        setup_node = Nodes.ExprStatNode(
            node.pos,
            expr = ExprNodes.PythonCapiCallNode(
                slice_node.pos, "__Pyx_init_unicode_iteration",
                self.init_unicode_iteration_func_type,
                args = [unpack_temp_node,
                        ExprNodes.AmpersandNode(slice_node.pos, operand=length_temp.ref(slice_node.pos),
                                                type=PyrexTypes.c_py_ssize_t_ptr_type),
                        ExprNodes.AmpersandNode(slice_node.pos, operand=data_temp.ref(slice_node.pos),
                                                type=PyrexTypes.c_void_ptr_ptr_type),
                        ExprNodes.AmpersandNode(slice_node.pos, operand=kind_temp.ref(slice_node.pos),
                                                type=PyrexTypes.c_int_ptr_type),
                        ],
                is_temp = True,
                result_is_used = False,
                utility_code=UtilityCode.load_cached("unicode_iter", "Optimize.c"),
                ))
        return UtilNodes.LetNode(
            unpack_temp_node,
            UtilNodes.TempsBlockNode(
                node.pos, temps=[counter_temp, length_temp, data_temp, kind_temp],
                body=Nodes.StatListNode(node.pos, stats=[setup_node, loop_node])))

    def _transform_carray_iteration(self, node, slice_node, reversed=False):
        neg_step = False
        if isinstance(slice_node, ExprNodes.SliceIndexNode):
            slice_base = slice_node.base
            start = filter_none_node(slice_node.start)
            stop = filter_none_node(slice_node.stop)
            step = None
            if not stop:
                if not slice_base.type.is_pyobject:
                    error(slice_node.pos, "C array iteration requires known end index")
                return node

        elif slice_node.is_subscript:
            assert isinstance(slice_node.index, ExprNodes.SliceNode)
            slice_base = slice_node.base
            index = slice_node.index
            start = filter_none_node(index.start)
            stop = filter_none_node(index.stop)
            step = filter_none_node(index.step)
            if step:
                if not isinstance(step.constant_result, int) \
                       or step.constant_result == 0 \
                       or step.constant_result > 0 and not stop \
                       or step.constant_result < 0 and not start:
                    if not slice_base.type.is_pyobject:
                        error(step.pos, "C array iteration requires known step size and end index")
                    return node
                else:
                    # step sign is handled internally by ForFromStatNode
                    step_value = step.constant_result
                    if reversed:
                        step_value = -step_value
                    neg_step = step_value < 0
                    step = ExprNodes.IntNode.for_size(step.pos, abs(step_value))

        elif slice_node.type.is_array:
            if slice_node.type.size is None:
                error(slice_node.pos, "C array iteration requires known end index")
                return node
            slice_base = slice_node
            start = step = None
            stop = ExprNodes.IntNode.for_size(slice_node.pos, slice_node.type.size)

        else:
            if not slice_node.type.is_pyobject:
                error(slice_node.pos, "C array iteration requires known end index")
            return node

        if start:
            start = start.coerce_to(PyrexTypes.c_py_ssize_t_type, self.current_env())
        if stop:
            stop = stop.coerce_to(PyrexTypes.c_py_ssize_t_type, self.current_env())
        if stop is None:
            if neg_step:
                stop = ExprNodes.IntNode.for_size(slice_node.pos, -1)
            else:
                error(slice_node.pos, "C array iteration requires known step size and end index")
                return node

        if reversed:
            if not start:
                start = ExprNodes.IntNode.for_size(slice_node.pos, 0)
            # if step was provided, it was already negated above
            start, stop = stop, start

        ptr_type = slice_base.type
        if ptr_type.is_array:
            ptr_type = ptr_type.element_ptr_type()
        carray_ptr = slice_base.coerce_to_simple(self.current_env())

        if start and start.constant_result != 0:
            start_ptr_node = ExprNodes.AddNode(
                start.pos,
                operand1=carray_ptr,
                operator='+',
                operand2=start,
                type=ptr_type)
        else:
            start_ptr_node = carray_ptr

        if stop and stop.constant_result != 0:
            stop_ptr_node = ExprNodes.AddNode(
                stop.pos,
                operand1=ExprNodes.CloneNode(carray_ptr),
                operator='+',
                operand2=stop,
                type=ptr_type
                ).coerce_to_simple(self.current_env())
        else:
            stop_ptr_node = ExprNodes.CloneNode(carray_ptr)

        counter = UtilNodes.TempHandle(ptr_type)
        counter_temp = counter.ref(node.target.pos)

        if slice_base.type.is_string and node.target.type.is_pyobject:
            # special case: char* -> bytes/unicode
            if slice_node.type is Builtin.unicode_type:
                target_value = ExprNodes.CastNode(
                    ExprNodes.DereferenceNode(
                        node.target.pos, operand=counter_temp,
                        type=ptr_type.base_type),
                    PyrexTypes.c_py_ucs4_type).coerce_to(
                        node.target.type, self.current_env())
            else:
                # char* -> bytes coercion requires slicing, not indexing
                target_value = ExprNodes.SliceIndexNode(
                    node.target.pos,
                    start=ExprNodes.IntNode.for_int(node.target.pos, 0),
                    stop=ExprNodes.IntNode.for_int(node.target.pos, 1),
                    base=counter_temp,
                    type=Builtin.bytes_type,
                    is_temp=1)
        elif node.target.type.is_ptr and not node.target.type.assignable_from(ptr_type.base_type):
            # Allow iteration with pointer target to avoid copy.
            target_value = counter_temp
        else:
            # TODO: can this safely be replaced with DereferenceNode() as above?
            target_value = ExprNodes.IndexNode(
                node.target.pos,
                index=ExprNodes.IntNode.for_int(node.target.pos, 0),
                base=counter_temp,
                type=ptr_type.base_type)

        if target_value.type != node.target.type:
            target_value = target_value.coerce_to(node.target.type,
                                                  self.current_env())

        target_assign = Nodes.SingleAssignmentNode(
            pos = node.target.pos,
            lhs = node.target,
            rhs = target_value)

        body = Nodes.StatListNode(
            node.pos,
            stats = [target_assign, node.body])

        relation1, relation2 = self._find_for_from_node_relations(neg_step, reversed)

        for_node = Nodes.ForFromStatNode(
            node.pos,
            bound1=start_ptr_node, relation1=relation1,
            target=counter_temp,
            relation2=relation2, bound2=stop_ptr_node,
            step=step, body=body,
            else_clause=node.else_clause,
            from_range=True)

        return UtilNodes.TempsBlockNode(
            node.pos, temps=[counter],
            body=for_node)

    def _transform_enumerate_iteration(self, node, enumerate_function):
        args = enumerate_function.arg_tuple.args
        if len(args) == 0:
            error(enumerate_function.pos,
                  "enumerate() requires an iterable argument")
            return node
        elif len(args) > 2:
            error(enumerate_function.pos,
                  "enumerate() takes at most 2 arguments")
            return node

        if not node.target.is_sequence_constructor:
            # leave this untouched for now
            return node
        targets = node.target.args
        if len(targets) != 2:
            # leave this untouched for now
            return node

        enumerate_target, iterable_target = targets
        counter_type = enumerate_target.type

        if not counter_type.is_pyobject and not counter_type.is_int:
            # nothing we can do here, I guess
            return node

        if len(args) == 2:
            start = unwrap_coerced_node(args[1]).coerce_to(counter_type, self.current_env())
        else:
            start = ExprNodes.IntNode.for_int(enumerate_function.pos, 0, type=counter_type)
        temp = UtilNodes.LetRefNode(start)

        inc_expression = ExprNodes.AddNode(
            enumerate_function.pos,
            operand1 = temp,
            operand2 = ExprNodes.IntNode.for_int(node.pos, 1, type=counter_type),
            operator = '+',
            type = counter_type,
            #inplace = True,   # not worth using in-place operation for Py ints
            is_temp = counter_type.is_pyobject
            )

        loop_body = [
            Nodes.SingleAssignmentNode(
                pos = enumerate_target.pos,
                lhs = enumerate_target,
                rhs = temp),
            Nodes.SingleAssignmentNode(
                pos = enumerate_target.pos,
                lhs = temp,
                rhs = inc_expression)
            ]

        if isinstance(node.body, Nodes.StatListNode):
            node.body.stats = loop_body + node.body.stats
        else:
            loop_body.append(node.body)
            node.body = Nodes.StatListNode(
                node.body.pos,
                stats = loop_body)

        node.target = iterable_target
        node.item = node.item.coerce_to(iterable_target.type, self.current_env())
        node.iterator.sequence = args[0]

        # recurse into loop to check for further optimisations
        return UtilNodes.LetNode(temp, self._optimise_for_loop(node, node.iterator.sequence))

    def _find_for_from_node_relations(self, neg_step_value, reversed):
        if reversed:
            if neg_step_value:
                return '<', '<='
            else:
                return '>', '>='
        else:
            if neg_step_value:
                return '>=', '>'
            else:
                return '<=', '<'

    def _transform_range_iteration(self, node, range_function, reversed=False):
        args = range_function.arg_tuple.args
        if len(args) < 3:
            step_pos = range_function.pos
            step_value = 1
            step = ExprNodes.IntNode.for_size(step_pos, 1)
        else:
            step = args[2]
            step_pos = step.pos
            if not isinstance(step.constant_result, int):
                # cannot determine step direction
                return node
            step_value = step.constant_result
            if step_value == 0:
                # will lead to an error elsewhere
                return node
            step = ExprNodes.IntNode.for_size(step_pos, step_value)

        if len(args) == 1:
            bound1 = ExprNodes.IntNode.for_size(range_function.pos, 0)
            bound2 = args[0].coerce_to_index(self.current_env())
        else:
            bound1 = args[0].coerce_to_index(self.current_env())
            bound2 = args[1].coerce_to_index(self.current_env())

        relation1, relation2 = self._find_for_from_node_relations(step_value < 0, reversed)

        bound2_ref_node = None
        if reversed:
            bound1, bound2 = bound2, bound1
            abs_step = abs(step_value)
            if abs_step != 1:
                if (isinstance(bound1.constant_result, int) and
                        isinstance(bound2.constant_result, int)):
                    # calculate final bounds now
                    if step_value < 0:
                        begin_value = bound2.constant_result
                        end_value = bound1.constant_result
                        bound1_value = begin_value - abs_step * ((begin_value - end_value - 1) // abs_step) - 1
                    else:
                        begin_value = bound1.constant_result
                        end_value = bound2.constant_result
                        bound1_value = end_value + abs_step * ((begin_value - end_value - 1) // abs_step) + 1

                    bound1 = ExprNodes.IntNode.for_int(
                        bound1.pos, bound1_value,
                        type=PyrexTypes.spanning_type(bound1.type, bound2.type))
                else:
                    # evaluate the same expression as above at runtime
                    bound2_ref_node = UtilNodes.LetRefNode(bound2)
                    bound1 = self._build_range_step_calculation(
                        bound1, bound2_ref_node, step, step_value)

        if step_value < 0:
            step_value = -step_value
        step.value = str(step_value)
        step.constant_result = step_value
        step = step.coerce_to_index(self.current_env())

        if not bound2.is_literal:
            # stop bound must be immutable => keep it in a temp var
            bound2_is_temp = True
            bound2 = bound2_ref_node or UtilNodes.LetRefNode(bound2)
        else:
            bound2_is_temp = False

        for_node = Nodes.ForFromStatNode(
            node.pos,
            target=node.target,
            bound1=bound1, relation1=relation1,
            relation2=relation2, bound2=bound2,
            step=step, body=node.body,
            else_clause=node.else_clause,
            from_range=True)
        for_node.set_up_loop(self.current_env())

        if bound2_is_temp:
            for_node = UtilNodes.LetNode(bound2, for_node)

        return for_node

    def _build_range_step_calculation(self, bound1, bound2_ref_node, step, step_value):
        abs_step = abs(step_value)
        spanning_type = PyrexTypes.spanning_type(bound1.type, bound2_ref_node.type)
        if step.type.is_int and abs_step < 0x7FFF:
            # Avoid loss of integer precision warnings.
            spanning_step_type = PyrexTypes.spanning_type(spanning_type, PyrexTypes.c_int_type)
        else:
            spanning_step_type = PyrexTypes.spanning_type(spanning_type, step.type)
        if step_value < 0:
            begin_value = bound2_ref_node
            end_value = bound1
            final_op = '-'
        else:
            begin_value = bound1
            end_value = bound2_ref_node
            final_op = '+'

        step_calculation_node = ExprNodes.binop_node(
            bound1.pos,
            operand1=ExprNodes.binop_node(
                bound1.pos,
                operand1=bound2_ref_node,
                operator=final_op,  # +/-
                operand2=ExprNodes.MulNode(
                    bound1.pos,
                    operand1=ExprNodes.IntNode.for_int(bound1.pos, abs_step, type=spanning_step_type),
                    operator='*',
                    operand2=ExprNodes.DivNode(
                        bound1.pos,
                        operand1=ExprNodes.SubNode(
                            bound1.pos,
                            operand1=ExprNodes.SubNode(
                                bound1.pos,
                                operand1=begin_value,
                                operator='-',
                                operand2=end_value,
                                type=spanning_type),
                            operator='-',
                            operand2=ExprNodes.IntNode.for_int(bound1.pos, 1),
                            type=spanning_step_type),
                        operator='//',
                        operand2=ExprNodes.IntNode.for_int(bound1.pos, abs_step, type=spanning_step_type),
                        type=spanning_step_type),
                    type=spanning_step_type),
                type=spanning_step_type),
            operator=final_op,  # +/-
            operand2=ExprNodes.IntNode.for_int(bound1.pos, 1),
            type=spanning_type)
        return step_calculation_node

    def _transform_dict_iteration(self, node, dict_obj, method, keys, values):
        temps = []
        temp = UtilNodes.TempHandle(PyrexTypes.py_object_type)
        temps.append(temp)
        dict_temp = temp.ref(dict_obj.pos)
        temp = UtilNodes.TempHandle(PyrexTypes.c_py_ssize_t_type)
        temps.append(temp)
        pos_temp = temp.ref(node.pos)

        key_target = value_target = tuple_target = None
        if keys and values:
            if node.target.is_sequence_constructor:
                if len(node.target.args) == 2:
                    key_target, value_target = node.target.args
                else:
                    # unusual case that may or may not lead to an error
                    return node
            else:
                tuple_target = node.target
        elif keys:
            key_target = node.target
        else:
            value_target = node.target

        if isinstance(node.body, Nodes.StatListNode):
            body = node.body
        else:
            body = Nodes.StatListNode(pos = node.body.pos,
                                      stats = [node.body])

        # keep original length to guard against dict modification
        dict_len_temp = UtilNodes.TempHandle(PyrexTypes.c_py_ssize_t_type)
        temps.append(dict_len_temp)
        dict_len_temp_addr = ExprNodes.AmpersandNode(
            node.pos, operand=dict_len_temp.ref(dict_obj.pos),
            type=PyrexTypes.c_ptr_type(dict_len_temp.type))
        temp = UtilNodes.TempHandle(PyrexTypes.c_int_type)
        temps.append(temp)
        is_dict_temp = temp.ref(node.pos)
        is_dict_temp_addr = ExprNodes.AmpersandNode(
            node.pos, operand=is_dict_temp,
            type=PyrexTypes.c_ptr_type(temp.type))

        iter_next_node = Nodes.DictIterationNextNode(
            dict_temp, dict_len_temp.ref(dict_obj.pos), pos_temp,
            key_target, value_target, tuple_target,
            is_dict_temp)
        iter_next_node = iter_next_node.analyse_expressions(self.current_env())
        body.stats[0:0] = [iter_next_node]

        if method:
            method_node = ExprNodes.IdentifierStringNode(dict_obj.pos, value=method)
            dict_obj = dict_obj.as_none_safe_node(
                "'NoneType' object has no attribute '%{}s'".format('.30' if len(method) <= 30 else ''),
                error = "PyExc_AttributeError",
                format_args = [method])
        else:
            method_node = ExprNodes.NullNode(dict_obj.pos)
            dict_obj = dict_obj.as_none_safe_node("'NoneType' object is not iterable")

        is_dict = ExprNodes.IntNode.for_int(node.pos, int(dict_obj.type is Builtin.dict_type))

        result_code = [
            Nodes.SingleAssignmentNode(
                node.pos,
                lhs = pos_temp,
                rhs = ExprNodes.IntNode.for_size(node.pos, 0),
            ),
            Nodes.SingleAssignmentNode(
                dict_obj.pos,
                lhs = dict_temp,
                rhs = ExprNodes.PythonCapiCallNode(
                    dict_obj.pos,
                    "__Pyx_dict_iterator",
                    self.PyDict_Iterator_func_type,
                    utility_code = UtilityCode.load_cached("dict_iter", "Optimize.c"),
                    args = [dict_obj, is_dict, method_node, dict_len_temp_addr, is_dict_temp_addr],
                    is_temp=True,
                )),
            Nodes.WhileStatNode(
                node.pos,
                condition = None,
                body = body,
                else_clause = node.else_clause
                )
            ]

        return UtilNodes.TempsBlockNode(
            node.pos, temps=temps,
            body=Nodes.StatListNode(
                node.pos,
                stats = result_code
                ))

    PyDict_Iterator_func_type = PyrexTypes.CFuncType(
        PyrexTypes.py_object_type, [
            PyrexTypes.CFuncTypeArg("dict",  PyrexTypes.py_object_type, None),
            PyrexTypes.CFuncTypeArg("is_dict",  PyrexTypes.c_int_type, None),
            PyrexTypes.CFuncTypeArg("method_name",  PyrexTypes.py_object_type, None),
            PyrexTypes.CFuncTypeArg("p_orig_length",  PyrexTypes.c_py_ssize_t_ptr_type, None),
            PyrexTypes.CFuncTypeArg("p_is_dict",  PyrexTypes.c_int_ptr_type, None),
            ])

    PySet_Iterator_func_type = PyrexTypes.CFuncType(
        PyrexTypes.py_object_type, [
            PyrexTypes.CFuncTypeArg("set",  PyrexTypes.py_object_type, None),
            PyrexTypes.CFuncTypeArg("is_set",  PyrexTypes.c_int_type, None),
            PyrexTypes.CFuncTypeArg("p_orig_length",  PyrexTypes.c_py_ssize_t_ptr_type, None),
            PyrexTypes.CFuncTypeArg("p_is_set",  PyrexTypes.c_int_ptr_type, None),
            ])

    def _transform_set_iteration(self, node, set_obj):
        temps = []
        temp = UtilNodes.TempHandle(PyrexTypes.py_object_type)
        temps.append(temp)
        set_temp = temp.ref(set_obj.pos)
        temp = UtilNodes.TempHandle(PyrexTypes.c_py_ssize_t_type)
        temps.append(temp)
        pos_temp = temp.ref(node.pos)

        if isinstance(node.body, Nodes.StatListNode):
            body = node.body
        else:
            body = Nodes.StatListNode(pos = node.body.pos,
                                      stats = [node.body])

        # keep original length to guard against set modification
        set_len_temp = UtilNodes.TempHandle(PyrexTypes.c_py_ssize_t_type)
        temps.append(set_len_temp)
        set_len_temp_addr = ExprNodes.AmpersandNode(
            node.pos, operand=set_len_temp.ref(set_obj.pos),
            type=PyrexTypes.c_ptr_type(set_len_temp.type))
        temp = UtilNodes.TempHandle(PyrexTypes.c_int_type)
        temps.append(temp)
        is_set_temp = temp.ref(node.pos)
        is_set_temp_addr = ExprNodes.AmpersandNode(
            node.pos, operand=is_set_temp,
            type=PyrexTypes.c_ptr_type(temp.type))

        value_target = node.target
        iter_next_node = Nodes.SetIterationNextNode(
            set_temp, set_len_temp.ref(set_obj.pos), pos_temp, value_target, is_set_temp)
        iter_next_node = iter_next_node.analyse_expressions(self.current_env())
        body.stats[0:0] = [iter_next_node]

        is_set = ExprNodes.IntNode.for_int(node.pos, int(set_obj.type is Builtin.set_type))

        result_code = [
            Nodes.SingleAssignmentNode(
                node.pos,
                lhs=pos_temp,
                rhs=ExprNodes.IntNode.for_size(node.pos, 0),
            ),
            Nodes.SingleAssignmentNode(
                set_obj.pos,
                lhs=set_temp,
                rhs=ExprNodes.PythonCapiCallNode(
                    set_obj.pos,
                    "__Pyx_set_iterator",
                    self.PySet_Iterator_func_type,
                    utility_code=UtilityCode.load_cached("set_iter", "Optimize.c"),
                    args=[set_obj, is_set, set_len_temp_addr, is_set_temp_addr],
                    is_temp=True,
                )),
            Nodes.WhileStatNode(
                node.pos,
                condition=None,
                body=body,
                else_clause=node.else_clause,
                )
            ]

        return UtilNodes.TempsBlockNode(
            node.pos, temps=temps,
            body=Nodes.StatListNode(
                node.pos,
                stats = result_code
                ))


class SwitchTransform(Visitor.EnvTransform):
    """
    This transformation tries to turn long if statements into C switch statements.
    The requirement is that every clause be an (or of) var == value, where the var
    is common among all clauses and both var and value are ints.
    """
    NO_MATCH = (None, None, None)

    def extract_conditions(self, cond, allow_not_in):
        while True:
            if isinstance(cond, (ExprNodes.CoerceToTempNode,
                                 ExprNodes.CoerceToBooleanNode)):
                cond = cond.arg
            elif isinstance(cond, ExprNodes.BoolBinopResultNode):
                cond = cond.arg.arg
            elif isinstance(cond, UtilNodes.EvalWithTempExprNode):
                # this is what we get from the FlattenInListTransform
                cond = cond.subexpression
            elif isinstance(cond, ExprNodes.TypecastNode):
                cond = cond.operand
            else:
                break

        if isinstance(cond, ExprNodes.PrimaryCmpNode):
            if cond.cascade is not None:
                return self.NO_MATCH
            elif cond.is_c_string_contains() and \
                   isinstance(cond.operand2, (ExprNodes.UnicodeNode, ExprNodes.BytesNode)):
                not_in = cond.operator == 'not_in'
                if not_in and not allow_not_in:
                    return self.NO_MATCH
                return not_in, cond.operand1, self.extract_in_string_conditions(cond.operand2)
            elif not cond.is_python_comparison():
                if cond.operator == '==':
                    not_in = False
                elif allow_not_in and cond.operator == '!=':
                    not_in = True
                else:
                    return self.NO_MATCH
                # this looks somewhat silly, but it does the right
                # checks for NameNode and AttributeNode
                if is_common_value(cond.operand1, cond.operand1):
                    if cond.operand2.is_literal:
                        return not_in, cond.operand1, [cond.operand2]
                    elif getattr(cond.operand2, 'entry', None) \
                             and cond.operand2.entry.is_const:
                        return not_in, cond.operand1, [cond.operand2]
                if is_common_value(cond.operand2, cond.operand2):
                    if cond.operand1.is_literal:
                        return not_in, cond.operand2, [cond.operand1]
                    elif getattr(cond.operand1, 'entry', None) \
                             and cond.operand1.entry.is_const:
                        return not_in, cond.operand2, [cond.operand1]
        elif isinstance(cond, ExprNodes.BoolBinopNode):
            if cond.operator == 'or' or (allow_not_in and cond.operator == 'and'):
                allow_not_in = (cond.operator == 'and')
                not_in_1, t1, c1 = self.extract_conditions(cond.operand1, allow_not_in)
                not_in_2, t2, c2 = self.extract_conditions(cond.operand2, allow_not_in)
                if t1 is not None and not_in_1 == not_in_2 and is_common_value(t1, t2):
                    if (not not_in_1) or allow_not_in:
                        return not_in_1, t1, c1+c2
        return self.NO_MATCH

    def extract_in_string_conditions(self, string_literal):
        if isinstance(string_literal, ExprNodes.UnicodeNode):
            charvals = sorted(set(map(ord, string_literal.value)))
            node_for_char = partial(ExprNodes.IntNode.for_int, string_literal.pos)
            return [node_for_char(charval) for charval in charvals]
        else:
            # bytes iteration returns integers, so we use 1-byte slicing to keep it bytes.
            characters = string_literal.value
            encoding = characters.encoding
            characters = sorted({ characters[i:i+1] for i in range(len(characters)) })
            return [ ExprNodes.CharNode(string_literal.pos, value=bytes_literal(character, encoding),
                                        constant_result=character)
                     for character in characters ]

    def extract_common_conditions(self, common_var, condition, allow_not_in):
        not_in, var, conditions = self.extract_conditions(condition, allow_not_in)
        if var is None:
            return self.NO_MATCH
        elif common_var is not None and not is_common_value(var, common_var):
            return self.NO_MATCH
        elif not (var.type.is_int or var.type.is_enum) or any(
                [not (cond.type.is_int or cond.type.is_enum) for cond in conditions]):
            return self.NO_MATCH
        return not_in, var, conditions

    def has_duplicate_values(self, condition_values):
        # duplicated values don't work in a switch statement
        seen = set()
        for value in condition_values:
            if value.has_constant_result():
                if value.constant_result in seen:
                    return True
                seen.add(value.constant_result)
            else:
                # this isn't completely safe as we don't know the
                # final C value, but this is about the best we can do
                try:
                    value_entry = value.entry
                    if ((value_entry.type.is_enum or value_entry.type.is_cpp_enum)
                            and value_entry.enum_int_value is not None):
                        value_for_seen = value_entry.enum_int_value
                    else:
                        value_for_seen = value_entry.cname
                except AttributeError:
                    return True  # play safe
                if value_for_seen in seen:
                    return True
                seen.add(value_for_seen)
        return False

    def visit_IfStatNode(self, node):
        if not self.current_directives.get('optimize.use_switch'):
            self.visitchildren(node)
            return node

        common_var = None
        cases = []
        for if_clause in node.if_clauses:
            _, common_var, conditions = self.extract_common_conditions(
                common_var, if_clause.condition, False)
            if common_var is None:
                self.visitchildren(node)
                return node
            cases.append(Nodes.SwitchCaseNode(pos=if_clause.pos,
                                              conditions=conditions,
                                              body=if_clause.body))

        condition_values = [
            cond for case in cases for cond in case.conditions]
        if len(condition_values) < 2:
            self.visitchildren(node)
            return node
        if self.has_duplicate_values(condition_values):
            self.visitchildren(node)
            return node

        # Recurse into body subtrees that we left untouched so far.
        self.visitchildren(node, 'else_clause')
        for case in cases:
            self.visitchildren(case, 'body')

        common_var = unwrap_node(common_var)
        switch_node = Nodes.SwitchStatNode(pos=node.pos,
                                           test=common_var,
                                           cases=cases,
                                           else_clause=node.else_clause)
        return switch_node

    def visit_CondExprNode(self, node):
        if not self.current_directives.get('optimize.use_switch'):
            self.visitchildren(node)
            return node

        not_in, common_var, conditions = self.extract_common_conditions(
            None, node.test, True)
        if common_var is None \
                or len(conditions) < 2 \
                or self.has_duplicate_values(conditions):
            self.visitchildren(node)
            return node

        return self.build_simple_switch_statement(
            node, common_var, conditions, not_in,
            node.true_val, node.false_val)

    def visit_BoolBinopNode(self, node):
        if not self.current_directives.get('optimize.use_switch'):
            self.visitchildren(node)
            return node

        not_in, common_var, conditions = self.extract_common_conditions(
            None, node, True)
        if common_var is None \
                or len(conditions) < 2 \
                or self.has_duplicate_values(conditions):
            self.visitchildren(node)
            node.wrap_operands(self.current_env())  # in case we changed the operands
            return node

        return self.build_simple_switch_statement(
            node, common_var, conditions, not_in,
            ExprNodes.BoolNode(node.pos, value=True),
            ExprNodes.BoolNode(node.pos, value=False))

    def visit_PrimaryCmpNode(self, node):
        if not self.current_directives.get('optimize.use_switch'):
            self.visitchildren(node)
            return node

        not_in, common_var, conditions = self.extract_common_conditions(
            None, node, True)
        if common_var is None \
                or len(conditions) < 2 \
                or self.has_duplicate_values(conditions):
            self.visitchildren(node)
            return node

        return self.build_simple_switch_statement(
            node, common_var, conditions, not_in,
            ExprNodes.BoolNode(node.pos, value=True),
            ExprNodes.BoolNode(node.pos, value=False))

    def build_simple_switch_statement(self, node, common_var, conditions,
                                      not_in, true_val, false_val):
        result_ref = UtilNodes.ResultRefNode(node)
        true_body = Nodes.SingleAssignmentNode(
            node.pos,
            lhs=result_ref,
            rhs=true_val.coerce_to(node.type, self.current_env()),
            first=True)
        false_body = Nodes.SingleAssignmentNode(
            node.pos,
            lhs=result_ref,
            rhs=false_val.coerce_to(node.type, self.current_env()),
            first=True)

        if not_in:
            true_body, false_body = false_body, true_body

        cases = [Nodes.SwitchCaseNode(pos = node.pos,
                                      conditions = conditions,
                                      body = true_body)]

        common_var = unwrap_node(common_var)
        switch_node = Nodes.SwitchStatNode(pos = node.pos,
                                           test = common_var,
                                           cases = cases,
                                           else_clause = false_body)
        replacement = UtilNodes.TempResultFromStatNode(result_ref, switch_node)
        return replacement

    def visit_EvalWithTempExprNode(self, node):
        if not self.current_directives.get('optimize.use_switch'):
            self.visitchildren(node)
            return node

        # drop unused expression temp from FlattenInListTransform
        orig_expr = node.subexpression
        temp_ref = node.lazy_temp
        self.visitchildren(node)
        if node.subexpression is not orig_expr:
            # node was restructured => check if temp is still used
            if not Visitor.tree_contains(node.subexpression, temp_ref):
                return node.subexpression
        return node

    visit_Node = Visitor.VisitorTransform.recurse_to_children


class FlattenInListTransform(Visitor.VisitorTransform, SkipDeclarations):
    """
    This transformation flattens "x in [val1, ..., valn]" into a sequential list
    of comparisons.
    """

    def visit_PrimaryCmpNode(self, node):
        self.visitchildren(node)
        if node.cascade is not None:
            return node
        elif node.operator == 'in':
            conjunction = 'or'
            eq_or_neq = '=='
        elif node.operator == 'not_in':
            conjunction = 'and'
            eq_or_neq = '!='
        else:
            return node

        if not isinstance(node.operand2, (ExprNodes.TupleNode,
                                          ExprNodes.ListNode,
                                          ExprNodes.SetNode)):
            return node

        lhs = node.operand1
        args = node.operand2.args
        if len(args) == 0:
            # note: lhs may have side effects, but ".is_simple()" may not work yet before type analysis.
            if lhs.try_is_simple():
                constant_result = node.operator == 'not_in'
                return ExprNodes.BoolNode(node.pos, value=constant_result)
            return node

        if any([arg.is_starred for arg in args]):
            # Starred arguments do not directly translate to comparisons or "in" tests.
            return node

        lhs = UtilNodes.ResultRefNode(lhs)

        conds = []
        temps = []
        for arg in args:
            # Trial optimisation to avoid redundant temp assignments.
            if not arg.try_is_simple():
                # must evaluate all non-simple RHS before doing the comparisons
                arg = UtilNodes.LetRefNode(arg)
                temps.append(arg)
            cond = ExprNodes.PrimaryCmpNode(
                                pos = node.pos,
                                operand1 = lhs,
                                operator = eq_or_neq,
                                operand2 = arg,
                                cascade = None)
            conds.append(ExprNodes.TypecastNode(
                                pos = node.pos,
                                operand = cond,
                                type = PyrexTypes.c_bint_type))
        def concat(left, right):
            return ExprNodes.BoolBinopNode(
                                pos = node.pos,
                                operator = conjunction,
                                operand1 = left,
                                operand2 = right)

        condition = reduce(concat, conds)
        new_node = UtilNodes.EvalWithTempExprNode(lhs, condition)
        for temp in temps[::-1]:
            new_node = UtilNodes.EvalWithTempExprNode(temp, new_node)
        return new_node

    visit_Node = Visitor.VisitorTransform.recurse_to_children


class DropRefcountingTransform(Visitor.VisitorTransform):
    """Drop ref-counting in safe places.
    """
    visit_Node = Visitor.VisitorTransform.recurse_to_children

    def visit_ParallelAssignmentNode(self, node):
        """
        Parallel swap assignments like 'a,b = b,a' are safe.
        """
        left_names, right_names = [], []
        left_indices, right_indices = [], []
        temps = []

        for stat in node.stats:
            if isinstance(stat, Nodes.SingleAssignmentNode):
                if not self._extract_operand(stat.lhs, left_names,
                                             left_indices, temps):
                    return node
                if not self._extract_operand(stat.rhs, right_names,
                                             right_indices, temps):
                    return node
            elif isinstance(stat, Nodes.CascadedAssignmentNode):
                # FIXME
                return node
            else:
                return node

        if left_names or right_names:
            # lhs/rhs names must be a non-redundant permutation
            lnames = [ path for path, n in left_names ]
            rnames = [ path for path, n in right_names ]
            if set(lnames) != set(rnames):
                return node
            if len(set(lnames)) != len(right_names):
                return node

        if left_indices or right_indices:
            # base name and index of index nodes must be a
            # non-redundant permutation
            lindices = []
            for lhs_node in left_indices:
                index_id = self._extract_index_id(lhs_node)
                if not index_id:
                    return node
                lindices.append(index_id)
            rindices = []
            for rhs_node in right_indices:
                index_id = self._extract_index_id(rhs_node)
                if not index_id:
                    return node
                rindices.append(index_id)

            if set(lindices) != set(rindices):
                return node
            if len(set(lindices)) != len(right_indices):
                return node

            # really supporting IndexNode requires support in
            # __Pyx_GetItemInt(), so let's stop short for now
            return node

        temp_args = [t.arg for t in temps]
        for temp in temps:
            temp.use_managed_ref = False

        for _, name_node in left_names + right_names:
            if name_node not in temp_args:
                name_node.use_managed_ref = False

        for index_node in left_indices + right_indices:
            index_node.use_managed_ref = False

        return node

    def _extract_operand(self, node, names, indices, temps):
        node = unwrap_node(node)
        if not node.type.is_pyobject:
            return False
        if isinstance(node, ExprNodes.CoerceToTempNode):
            temps.append(node)
            node = node.arg
        name_path = []
        obj_node = node
        while obj_node.is_attribute:
            if obj_node.is_py_attr:
                return False
            name_path.append(obj_node.member)
            obj_node = obj_node.obj
        if obj_node.is_name:
            name_path.append(obj_node.name)
            names.append( ('.'.join(name_path[::-1]), node) )
        elif node.is_subscript:
            if node.base.type != Builtin.list_type:
                return False
            if not node.index.type.is_int:
                return False
            if not node.base.is_name:
                return False
            indices.append(node)
        else:
            return False
        return True

    def _extract_index_id(self, index_node):
        base = index_node.base
        index = index_node.index
        if isinstance(index, ExprNodes.NameNode):
            index_val = index.name
        elif isinstance(index, ExprNodes.ConstNode):
            # FIXME:
            return None
        else:
            return None
        return (base.name, index_val)


class EarlyReplaceBuiltinCalls(Visitor.EnvTransform):
    """Optimize some common calls to builtin types *before* the type
    analysis phase and *after* the declarations analysis phase.

    This transform cannot make use of any argument types, but it can
    restructure the tree in a way that the type analysis phase can
    respond to.

    Introducing C function calls here may not be a good idea.  Move
    them to the OptimizeBuiltinCalls transform instead, which runs
    after type analysis.
    """
    # only intercept on call nodes
    visit_Node = Visitor.VisitorTransform.recurse_to_children

    def visit_SimpleCallNode(self, node):
        self.visitchildren(node)
        function = node.function
        if not self._function_is_builtin_name(function):
            return node
        return self._dispatch_to_handler(node, function, node.args)

    def visit_GeneralCallNode(self, node):
        self.visitchildren(node)
        function = node.function
        if not self._function_is_builtin_name(function):
            return node
        arg_tuple = node.positional_args
        if not isinstance(arg_tuple, ExprNodes.TupleNode):
            return node
        args = arg_tuple.args
        return self._dispatch_to_handler(
            node, function, args, node.keyword_args)

    def _function_is_builtin_name(self, function):
        if not function.is_name:
            return False
        env = self.current_env()
        entry = env.lookup(function.name)
        if entry is not env.builtin_scope().lookup_here(function.name):
            return False
        # if entry is None, it's at least an undeclared name, so likely builtin
        return True

    def _dispatch_to_handler(self, node, function, args, kwargs=None):
        if kwargs is None:
            handler_name = '_handle_simple_function_%s' % function.name
        else:
            handler_name = '_handle_general_function_%s' % function.name
        handle_call = getattr(self, handler_name, None)
        if handle_call is not None:
            if kwargs is None:
                return handle_call(node, args)
            else:
                return handle_call(node, args, kwargs)
        return node

    def _inject_capi_function(self, node, cname, func_type, utility_code=None):
        node.function = ExprNodes.PythonCapiFunctionNode(
            node.function.pos, node.function.name, cname, func_type,
            utility_code = utility_code)

    def _error_wrong_arg_count(self, function_name, node, args, expected=None):
        if not expected:  # None or 0
            arg_str = ''
        elif isinstance(expected, str) or expected > 1:
            arg_str = '...'
        elif expected == 1:
            arg_str = 'x'
        else:
            arg_str = ''
        if expected is not None:
            expected_str = 'expected %s, ' % expected
        else:
            expected_str = ''
        error(node.pos, "%s(%s) called with wrong number of args, %sfound %d" % (
            function_name, arg_str, expected_str, len(args)))

    # specific handlers for simple call nodes

    def _handle_simple_function_float(self, node, pos_args):
        if not pos_args:
            return ExprNodes.FloatNode(node.pos, value='0.0')
        if len(pos_args) > 1:
            self._error_wrong_arg_count('float', node, pos_args, 1)
        arg_type = getattr(pos_args[0], 'type', None)
        if arg_type in (PyrexTypes.c_double_type, Builtin.float_type):
            return pos_args[0]
        return node

    def _handle_simple_function_slice(self, node, pos_args):
        arg_count = len(pos_args)
        start = step = None
        if arg_count == 1:
            stop, = pos_args
        elif arg_count == 2:
            start, stop = pos_args
        elif arg_count == 3:
            start, stop, step = pos_args
        else:
            self._error_wrong_arg_count('slice', node, pos_args)
            return node
        return ExprNodes.SliceNode(
            node.pos,
            start=start or ExprNodes.NoneNode(node.pos),
            stop=stop,
            step=step or ExprNodes.NoneNode(node.pos))

    def _handle_simple_function_ord(self, node, pos_args):
        """Unpack ord('X').
        """
        if len(pos_args) != 1:
            return node
        arg = pos_args[0]
        if isinstance(arg, (ExprNodes.UnicodeNode, ExprNodes.BytesNode)):
            if len(arg.value) == 1:
                return ExprNodes.IntNode.for_int(arg.pos, ord(arg.value), type=PyrexTypes.c_long_type)
        return node

    # sequence processing

    def _handle_simple_function_all(self, node, pos_args):
        """Transform

        _result = all(p(x) for L in LL for x in L)

        into

        for L in LL:
            for x in L:
                if not p(x):
                    return False
        else:
            return True
        """
        return self._transform_any_all(node, pos_args, False)

    def _handle_simple_function_any(self, node, pos_args):
        """Transform

        _result = any(p(x) for L in LL for x in L)

        into

        for L in LL:
            for x in L:
                if p(x):
                    return True
        else:
            return False
        """
        return self._transform_any_all(node, pos_args, True)

    def _transform_any_all(self, node, pos_args, is_any):
        if len(pos_args) != 1:
            return node
        if not isinstance(pos_args[0], ExprNodes.GeneratorExpressionNode):
            return node
        gen_expr_node = pos_args[0]
        generator_body = gen_expr_node.def_node.gbody
        loop_node = generator_body.body
        yield_expression, yield_stat_node = _find_single_yield_expression(loop_node)
        if yield_expression is None:
            return node

        if is_any:
            condition = yield_expression
        else:
            condition = ExprNodes.NotNode(yield_expression.pos, operand=yield_expression)

        test_node = Nodes.IfStatNode(
            yield_expression.pos, else_clause=None, if_clauses=[
                Nodes.IfClauseNode(
                    yield_expression.pos,
                    condition=condition,
                    body=Nodes.ReturnStatNode(
                        node.pos,
                        value=ExprNodes.BoolNode(yield_expression.pos, value=is_any))
                )]
        )
        loop_node.else_clause = Nodes.ReturnStatNode(
            node.pos,
            value=ExprNodes.BoolNode(yield_expression.pos, value=not is_any))

        Visitor.recursively_replace_node(gen_expr_node, yield_stat_node, test_node)

        return ExprNodes.InlinedGeneratorExpressionNode(
            gen_expr_node.pos, gen=gen_expr_node, orig_func='any' if is_any else 'all')

    PySequence_List_func_type = PyrexTypes.CFuncType(
        Builtin.list_type,
        [PyrexTypes.CFuncTypeArg("it", PyrexTypes.py_object_type, None)])

    def _handle_simple_function_sorted(self, node, pos_args):
        """Transform sorted(genexpr) and sorted([listcomp]) into
        [listcomp].sort().  CPython just reads the iterable into a
        list and calls .sort() on it.  Expanding the iterable in a
        listcomp is still faster and the result can be sorted in
        place.
        """
        if len(pos_args) != 1:
            return node

        arg = pos_args[0]
        if isinstance(arg, ExprNodes.ComprehensionNode) and arg.type is Builtin.list_type:
            list_node = arg

        elif isinstance(arg, ExprNodes.GeneratorExpressionNode):
            gen_expr_node = arg
            yield_statements = _find_yield_statements(gen_expr_node.loop)
            if not yield_statements:
                return node

            list_node = ExprNodes.InlinedGeneratorExpressionNode(
                node.pos, gen_expr_node, orig_func='sorted',
                comprehension_type=Builtin.list_type)

            for yield_expression, yield_stat_node in yield_statements:
                append_node = ExprNodes.ComprehensionAppendNode(
                    yield_expression.pos,
                    expr=yield_expression,
                    target=list_node.target)
                Visitor.recursively_replace_node(gen_expr_node, yield_stat_node, append_node)

        elif arg.is_sequence_constructor:
            # sorted([a, b, c]) or sorted((a, b, c)).  The result is always a list,
            # so starting off with a fresh one is more efficient.
            list_node = arg.as_list()

        else:
            # Interestingly, PySequence_List works on a lot of non-sequence
            # things as well.
            list_node = ExprNodes.PythonCapiCallNode(
                node.pos,
                "__Pyx_PySequence_ListKeepNew"
                    if arg.result_in_temp() and arg.type in (PyrexTypes.py_object_type, Builtin.list_type)
                    else "PySequence_List",
                self.PySequence_List_func_type,
                args=pos_args, is_temp=True)

        return ExprNodes.SortedListNode(node.pos, list_node)

    def __handle_simple_function_sum(self, node, pos_args):
        """Transform sum(genexpr) into an equivalent inlined aggregation loop.
        """
        if len(pos_args) not in (1,2):
            return node
        if not isinstance(pos_args[0], (ExprNodes.GeneratorExpressionNode,
                                        ExprNodes.ComprehensionNode)):
            return node
        gen_expr_node = pos_args[0]
        loop_node = gen_expr_node.loop

        if isinstance(gen_expr_node, ExprNodes.GeneratorExpressionNode):
            yield_expression, yield_stat_node = _find_single_yield_expression(loop_node)
            # FIXME: currently nonfunctional
            yield_expression = None
            if yield_expression is None:
                return node
        else:  # ComprehensionNode
            yield_stat_node = gen_expr_node.append
            yield_expression = yield_stat_node.expr
            try:
                if not yield_expression.is_literal or not yield_expression.type.is_int:
                    return node
            except AttributeError:
                return node  # in case we don't have a type yet
            # special case: old Py2 backwards compatible "sum([int_const for ...])"
            # can safely be unpacked into a genexpr

        if len(pos_args) == 1:
            start = ExprNodes.IntNode.for_size(node.pos, 0)
        else:
            start = pos_args[1]

        result_ref = UtilNodes.ResultRefNode(pos=node.pos, type=PyrexTypes.py_object_type)
        add_node = Nodes.SingleAssignmentNode(
            yield_expression.pos,
            lhs = result_ref,
            rhs = ExprNodes.binop_node(node.pos, '+', result_ref, yield_expression)
            )

        Visitor.recursively_replace_node(gen_expr_node, yield_stat_node, add_node)

        exec_code = Nodes.StatListNode(
            node.pos,
            stats = [
                Nodes.SingleAssignmentNode(
                    start.pos,
                    lhs = UtilNodes.ResultRefNode(pos=node.pos, expression=result_ref),
                    rhs = start,
                    first = True),
                loop_node
                ])

        return ExprNodes.InlinedGeneratorExpressionNode(
            gen_expr_node.pos, loop = exec_code, result_node = result_ref,
            expr_scope = gen_expr_node.expr_scope, orig_func = 'sum',
            has_local_scope = gen_expr_node.has_local_scope)

    def _handle_simple_function_min(self, node, pos_args):
        return self._optimise_min_max(node, pos_args, '<')

    def _handle_simple_function_max(self, node, pos_args):
        return self._optimise_min_max(node, pos_args, '>')

    def _optimise_min_max(self, node, args, operator):
        """Replace min(a,b,...) and max(a,b,...) by explicit comparison code.
        """
        if len(args) <= 1:
            if len(args) == 1 and args[0].is_sequence_constructor:
                args = args[0].args
            if len(args) <= 1:
                # leave this to Python
                return node

        cascaded_nodes = list(map(UtilNodes.ResultRefNode, args[1:]))

        last_result = args[0]
        for arg_node in cascaded_nodes:
            result_ref = UtilNodes.ResultRefNode(last_result)
            last_result = ExprNodes.CondExprNode(
                arg_node.pos,
                true_val = arg_node,
                false_val = result_ref,
                test = ExprNodes.PrimaryCmpNode(
                    arg_node.pos,
                    operand1 = arg_node,
                    operator = operator,
                    operand2 = result_ref,
                    )
                )
            last_result = UtilNodes.EvalWithTempExprNode(result_ref, last_result)

        for ref_node in cascaded_nodes[::-1]:
            last_result = UtilNodes.EvalWithTempExprNode(ref_node, last_result)

        return last_result

    # builtin type creation

    def _DISABLED_handle_simple_function_tuple(self, node, pos_args):
        if not pos_args:
            return ExprNodes.TupleNode(node.pos, args=[], constant_result=())
        # This is a bit special - for iterables (including genexps),
        # Python actually overallocates and resizes a newly created
        # tuple incrementally while reading items, which we can't
        # easily do without explicit node support. Instead, we read
        # the items into a list and then copy them into a tuple of the
        # final size.  This takes up to twice as much memory, but will
        # have to do until we have real support for genexps.
        result = self._transform_list_set_genexpr(node, pos_args, Builtin.list_type)
        if result is not node:
            return ExprNodes.AsTupleNode(node.pos, arg=result)
        return node

    def _handle_simple_function_frozenset(self, node, pos_args):
        """Replace frozenset([...]) by frozenset((...)) as tuples are more efficient.
        """
        if len(pos_args) != 1:
            return node
        if pos_args[0].is_sequence_constructor and not pos_args[0].args:
            del pos_args[0]
        elif isinstance(pos_args[0], ExprNodes.ListNode):
            pos_args[0] = pos_args[0].as_tuple()
        return node

    def _handle_simple_function_list(self, node, pos_args):
        if not pos_args:
            return ExprNodes.ListNode(node.pos, args=[], constant_result=[])
        return self._transform_list_set_genexpr(node, pos_args, Builtin.list_type)

    def _handle_simple_function_set(self, node, pos_args):
        if not pos_args:
            return ExprNodes.SetNode(node.pos, args=[], constant_result=set())
        return self._transform_list_set_genexpr(node, pos_args, Builtin.set_type)

    def _transform_list_set_genexpr(self, node, pos_args, target_type):
        """Replace set(genexpr) and list(genexpr) by an inlined comprehension.
        """
        if len(pos_args) > 1:
            return node
        if not isinstance(pos_args[0], ExprNodes.GeneratorExpressionNode):
            return node
        gen_expr_node = pos_args[0]
        loop_node = gen_expr_node.loop

        yield_statements = _find_yield_statements(loop_node)
        if not yield_statements:
            return node

        result_node = ExprNodes.InlinedGeneratorExpressionNode(
            node.pos, gen_expr_node,
            orig_func='set' if target_type is Builtin.set_type else 'list',
            comprehension_type=target_type)

        for yield_expression, yield_stat_node in yield_statements:
            append_node = ExprNodes.ComprehensionAppendNode(
                yield_expression.pos,
                expr=yield_expression,
                target=result_node.target)
            Visitor.recursively_replace_node(gen_expr_node, yield_stat_node, append_node)

        return result_node

    def _handle_simple_function_dict(self, node, pos_args):
        """Replace dict( (a,b) for ... ) by an inlined { a:b for ... }
        """
        if len(pos_args) == 0:
            return ExprNodes.DictNode(node.pos, key_value_pairs=[], constant_result={})
        if len(pos_args) > 1:
            return node
        if not isinstance(pos_args[0], ExprNodes.GeneratorExpressionNode):
            return node
        gen_expr_node = pos_args[0]
        loop_node = gen_expr_node.loop

        yield_statements = _find_yield_statements(loop_node)
        if not yield_statements:
            return node

        for yield_expression, _ in yield_statements:
            if not isinstance(yield_expression, ExprNodes.TupleNode):
                return node
            if len(yield_expression.args) != 2:
                return node

        result_node = ExprNodes.InlinedGeneratorExpressionNode(
            node.pos, gen_expr_node, orig_func='dict',
            comprehension_type=Builtin.dict_type)

        for yield_expression, yield_stat_node in yield_statements:
            append_node = ExprNodes.DictComprehensionAppendNode(
                yield_expression.pos,
                key_expr=yield_expression.args[0],
                value_expr=yield_expression.args[1],
                target=result_node.target)
            Visitor.recursively_replace_node(gen_expr_node, yield_stat_node, append_node)

        return result_node

    # specific handlers for general call nodes

    def _handle_general_function_dict(self, node, pos_args, kwargs):
        """Replace dict(a=b,c=d,...) by the underlying keyword dict
        construction which is done anyway.
        """
        if len(pos_args) > 0:
            return node
        if not isinstance(kwargs, ExprNodes.DictNode):
            return node
        return kwargs


class InlineDefNodeCalls(Visitor.NodeRefCleanupMixin, Visitor.EnvTransform):
    visit_Node = Visitor.VisitorTransform.recurse_to_children

    def get_constant_value_node(self, name_node):
        if name_node.cf_state is None:
            return None
        if name_node.cf_state.cf_is_null:
            return None
        entry = self.current_env().lookup(name_node.name)
        if not entry or (not entry.cf_assignments
                         or len(entry.cf_assignments) != 1):
            # not just a single assignment in all closures
            return None
        return entry.cf_assignments[0].rhs

    def visit_SimpleCallNode(self, node):
        self.visitchildren(node)
        if not self.current_directives.get('optimize.inline_defnode_calls'):
            return node
        function_name = node.function
        if not function_name.is_name:
            return node
        function = self.get_constant_value_node(function_name)
        if not isinstance(function, ExprNodes.PyCFunctionNode):
            return node
        inlined = ExprNodes.InlinedDefNodeCallNode(
            node.pos, function_name=function_name,
            function=function, args=node.args,
            generator_arg_tag=node.generator_arg_tag)
        if inlined.can_be_inlined():
            return self.replace(node, inlined)
        return node


class OptimizeBuiltinCalls(Visitor.NodeRefCleanupMixin,
                           Visitor.MethodDispatcherTransform):
    """Optimize some common methods calls and instantiation patterns
    for builtin types *after* the type analysis phase.

    Running after type analysis, this transform can only perform
    function replacements that do not alter the function return type
    in a way that was not anticipated by the type analysis.
    """
    ### cleanup to avoid redundant coercions to/from Python types

    def visit_PyTypeTestNode(self, node):
        """Flatten redundant type checks after tree changes.
        """
        self.visitchildren(node)
        return node.reanalyse()

    def _visit_TypecastNode(self, node):
        # disabled - the user may have had a reason to put a type
        # cast, even if it looks redundant to Cython
        """
        Drop redundant type casts.
        """
        self.visitchildren(node)
        if node.type == node.operand.type:
            return node.operand
        return node

    def visit_ExprStatNode(self, node):
        """
        Drop dead code and useless coercions.
        """
        self.visitchildren(node)
        if isinstance(node.expr, ExprNodes.CoerceToPyTypeNode):
            node.expr = node.expr.arg
        expr = node.expr
        if expr is None or expr.is_none or expr.is_literal:
            # Expression was removed or is dead code => remove ExprStatNode as well.
            return None
        if expr.is_name and expr.entry and (expr.entry.is_local or expr.entry.is_arg):
            # Ignore dead references to local variables etc.
            return None
        return node

    def visit_CoerceToBooleanNode(self, node):
        """Drop redundant conversion nodes after tree changes.
        """
        self.visitchildren(node)
        arg = node.arg
        if isinstance(arg, ExprNodes.PyTypeTestNode):
            arg = arg.arg
        if isinstance(arg, ExprNodes.CoerceToPyTypeNode):
            if arg.type in (PyrexTypes.py_object_type, Builtin.bool_type):
                return arg.arg.coerce_to_boolean(self.current_env())
        return node

    PyNumber_Float_func_type = PyrexTypes.CFuncType(
        PyrexTypes.py_object_type, [
            PyrexTypes.CFuncTypeArg("o", PyrexTypes.py_object_type, None)
            ])

    def visit_CoerceToPyTypeNode(self, node):
        """Drop redundant conversion nodes after tree changes."""
        self.visitchildren(node)
        arg = node.arg
        if isinstance(arg, ExprNodes.CoerceFromPyTypeNode):
            arg = arg.arg
        if isinstance(arg, ExprNodes.PythonCapiCallNode):
            if arg.function.name == 'float' and len(arg.args) == 1:
                # undo redundant Py->C->Py coercion
                func_arg = arg.args[0]
                if func_arg.type is Builtin.float_type:
                    return func_arg.as_none_safe_node("float() argument must be a string or a number, not 'NoneType'")
                elif func_arg.type.is_pyobject and arg.function.cname == "__Pyx_PyObject_AsDouble":
                    return ExprNodes.PythonCapiCallNode(
                        node.pos, '__Pyx_PyNumber_Float', self.PyNumber_Float_func_type,
                        args=[func_arg],
                        py_name='float',
                        is_temp=node.is_temp,
                        utility_code = UtilityCode.load_cached("pynumber_float", "TypeConversion.c"),
                        result_is_used=node.result_is_used,
                    ).coerce_to(node.type, self.current_env())
        return node

    def visit_CoerceFromPyTypeNode(self, node):
        """Drop redundant conversion nodes after tree changes.

        Also, optimise away calls to Python's builtin int() and
        float() if the result is going to be coerced back into a C
        type anyway.
        """
        self.visitchildren(node)
        arg = node.arg
        if not arg.type.is_pyobject:
            # no Python conversion left at all, just do a C coercion instead
            if node.type != arg.type:
                arg = arg.coerce_to(node.type, self.current_env())
            return arg
        if isinstance(arg, ExprNodes.PyTypeTestNode):
            arg = arg.arg
        if arg.is_literal:
            if (node.type.is_int and isinstance(arg, ExprNodes.IntNode) or
                    node.type.is_float and isinstance(arg, ExprNodes.FloatNode) or
                    node.type.is_int and isinstance(arg, ExprNodes.BoolNode)):
                return arg.coerce_to(node.type, self.current_env())
        elif isinstance(arg, ExprNodes.CoerceToPyTypeNode):
            if arg.type is PyrexTypes.py_object_type:
                if node.type.assignable_from(arg.arg.type):
                    # completely redundant C->Py->C coercion
                    return arg.arg.coerce_to(node.type, self.current_env())
            elif arg.type is Builtin.unicode_type:
                if arg.arg.type.is_unicode_char and node.type.is_unicode_char:
                    return arg.arg.coerce_to(node.type, self.current_env())
        elif isinstance(arg, ExprNodes.SimpleCallNode):
            if node.type.is_int or node.type.is_float:
                return self._optimise_numeric_cast_call(node, arg)
        return node

    float_float_func_types = {
        float_type: PyrexTypes.CFuncType(
            float_type, [
                PyrexTypes.CFuncTypeArg("arg", float_type, None)
            ])
        for float_type in (PyrexTypes.c_float_type, PyrexTypes.c_double_type, PyrexTypes.c_longdouble_type)
    }

    def _optimise_numeric_cast_call(self, node, arg):
        function = arg.function
        args = None
        if isinstance(arg, ExprNodes.PythonCapiCallNode):
            args = arg.args
        elif isinstance(function, ExprNodes.NameNode):
            if function.type.is_builtin_type and isinstance(arg.arg_tuple, ExprNodes.TupleNode):
                args = arg.arg_tuple.args

        if args is None or len(args) != 1:
            return node
        func_arg = args[0]
        if isinstance(func_arg, ExprNodes.CoerceToPyTypeNode):
            func_arg = func_arg.arg
        elif func_arg.type.is_pyobject:
            # play it safe: Python conversion might work on all sorts of things
            return node

        if function.name == 'int':
            if func_arg.type.is_int or node.type.is_int:
                if func_arg.type == node.type:
                    return func_arg
                elif func_arg.type in (PyrexTypes.c_py_ucs4_type, PyrexTypes.c_py_unicode_type):
                    # need to parse (<Py_UCS4>'1') as digit 1
                    return self._pyucs4_to_number(node, function.name, func_arg)
                elif node.type.assignable_from(func_arg.type) or func_arg.type.is_float:
                    return ExprNodes.TypecastNode(node.pos, operand=func_arg, type=node.type)
            elif func_arg.type.is_float and node.type.is_numeric:
                if func_arg.type.math_h_modifier == 'l':
                    # Work around missing Cygwin definition.
                    truncl = '__Pyx_truncl'
                else:
                    truncl = 'trunc' + func_arg.type.math_h_modifier
                return ExprNodes.PythonCapiCallNode(
                    node.pos, truncl,
                    func_type=self.float_float_func_types[func_arg.type],
                    args=[func_arg],
                    py_name='int',
                    is_temp=node.is_temp,
                    result_is_used=node.result_is_used,
                ).coerce_to(node.type, self.current_env())
        elif function.name == 'float':
            if func_arg.type.is_float or node.type.is_float:
                if func_arg.type == node.type:
                    return func_arg
                elif func_arg.type in (PyrexTypes.c_py_ucs4_type, PyrexTypes.c_py_unicode_type):
                    # need to parse (<Py_UCS4>'1') as digit 1
                    return self._pyucs4_to_number(node, function.name, func_arg)
                elif node.type.assignable_from(func_arg.type) or func_arg.type.is_float:
                    return ExprNodes.TypecastNode(
                        node.pos, operand=func_arg, type=node.type)
        return node

    pyucs4_int_func_type = PyrexTypes.CFuncType(
        PyrexTypes.c_int_type, [
            PyrexTypes.CFuncTypeArg("arg", PyrexTypes.c_py_ucs4_type, None)
        ],
        exception_value=-1)

    pyucs4_double_func_type = PyrexTypes.CFuncType(
        PyrexTypes.c_double_type, [
            PyrexTypes.CFuncTypeArg("arg", PyrexTypes.c_py_ucs4_type, None)
        ],
        exception_value=-1.0)

    def _pyucs4_to_number(self, node, py_type_name, func_arg):
        assert py_type_name in ("int", "float")
        return ExprNodes.PythonCapiCallNode(
            node.pos, "__Pyx_int_from_UCS4" if py_type_name == "int" else "__Pyx_double_from_UCS4",
            func_type=self.pyucs4_int_func_type if py_type_name == "int" else self.pyucs4_double_func_type,
            args=[func_arg],
            py_name=py_type_name,
            is_temp=node.is_temp,
            result_is_used=node.result_is_used,
            utility_code=UtilityCode.load_cached("int_pyucs4" if py_type_name == "int" else "float_pyucs4", "Builtins.c"),
        ).coerce_to(node.type, self.current_env())

    def _error_wrong_arg_count(self, function_name, node, args, expected=None):
        if not expected:  # None or 0
            arg_str = ''
        elif isinstance(expected, str) or expected > 1:
            arg_str = '...'
        elif expected == 1:
            arg_str = 'x'
        else:
            arg_str = ''
        if expected is not None:
            expected_str = 'expected %s, ' % expected
        else:
            expected_str = ''
        error(node.pos, "%s(%s) called with wrong number of args, %sfound %d" % (
            function_name, arg_str, expected_str, len(args)))

    ### generic fallbacks

    def _handle_function(self, node, function_name, function, arg_list, kwargs):
        return node

    def _handle_method(self, node, type_name, attr_name, function,
                       arg_list, is_unbound_method, kwargs):
        """
        Try to inject C-API calls for unbound method calls to builtin types.
        While the method declarations in Builtin.py already handle this, we
        can additionally resolve bound and unbound methods here that were
        assigned to variables ahead of time.
        """
        if kwargs:
            return node
        if not function or not function.is_attribute or not function.obj.is_name:
            # cannot track unbound method calls over more than one indirection as
            # the names might have been reassigned in the meantime
            return node
        type_entry = self.current_env().lookup(type_name)
        if not type_entry:
            return node
        method = ExprNodes.AttributeNode(
            node.function.pos,
            obj=ExprNodes.NameNode(
                function.pos,
                name=type_name,
                entry=type_entry,
                type=type_entry.type),
            attribute=attr_name,
            is_called=True).analyse_as_type_attribute(self.current_env())
        if method is None:
            return self._optimise_generic_builtin_method_call(
                node, attr_name, function, arg_list, is_unbound_method)
        args = node.args
        if args is None and node.arg_tuple:
            args = node.arg_tuple.args
        call_node = ExprNodes.SimpleCallNode(
            node.pos,
            function=method,
            args=args)
        if not is_unbound_method:
            call_node.self = function.obj
        call_node.analyse_c_function_call(self.current_env())
        call_node.analysed = True
        return call_node.coerce_to(node.type, self.current_env())

    ### builtin types

    def _optimise_generic_builtin_method_call(self, node, attr_name, function, arg_list, is_unbound_method):
        """
        Try to inject an unbound method call for a call to a method of a known builtin type.
        This enables caching the underlying C function of the method at runtime.
        """
        arg_count = len(arg_list)
        if is_unbound_method or arg_count >= 3 or not (function.is_attribute and function.is_py_attr):
            return node
        if not function.obj.type.is_builtin_type:
            return node
        if function.obj.type is Builtin.type_type:
            # allows different actual types => unsafe
            return node
        return ExprNodes.CachedBuiltinMethodCallNode(
            node, function.obj, attr_name, arg_list)

    PyObject_Unicode_func_type = PyrexTypes.CFuncType(
        Builtin.unicode_type, [
            PyrexTypes.CFuncTypeArg("obj", PyrexTypes.py_object_type, None)
            ])

    def _handle_simple_function_unicode(self, node, function, pos_args):
        """Optimise single argument calls to unicode().
        """
        if len(pos_args) != 1:
            if len(pos_args) == 0:
                return ExprNodes.UnicodeNode(node.pos, value=EncodedString())
            return node
        arg = pos_args[0]
        if arg.type is Builtin.unicode_type:
            if not arg.may_be_none():
                return arg
            cname = "__Pyx_PyUnicode_Unicode"
            utility_code = UtilityCode.load_cached('PyUnicode_Unicode', 'StringTools.c')
        else:
            cname = "__Pyx_PyObject_Unicode"
            utility_code = UtilityCode.load_cached('PyObject_Unicode', 'StringTools.c')
        return ExprNodes.PythonCapiCallNode(
            node.pos, cname, self.PyObject_Unicode_func_type,
            args=pos_args,
            is_temp=node.is_temp,
            utility_code=utility_code,
            py_name="unicode")

    _handle_simple_function_str = _handle_simple_function_unicode

    def visit_FormattedValueNode(self, node):
        """Simplify or avoid plain string formatting of a unicode value.
        This seems misplaced here, but plain unicode formatting is essentially
        a call to the unicode() builtin, which is optimised right above.
        """
        self.visitchildren(node)
        if node.value.type is Builtin.unicode_type and not node.c_format_spec and not node.format_spec:
            if not node.conversion_char or node.conversion_char == 's':
                # value is definitely a unicode string and we don't format it any special
                return self._handle_simple_function_unicode(node, None, [node.value])
        return node

    PyDict_Copy_func_type = PyrexTypes.CFuncType(
        Builtin.dict_type, [
            PyrexTypes.CFuncTypeArg("dict", Builtin.dict_type, None)
            ])

    def _handle_simple_function_dict(self, node, function, pos_args):
        """Replace dict(some_dict) by PyDict_Copy(some_dict).
        """
        if len(pos_args) != 1:
            return node
        arg = pos_args[0]
        if arg.type is Builtin.dict_type:
            arg = arg.as_none_safe_node("'NoneType' is not iterable")
            return ExprNodes.PythonCapiCallNode(
                node.pos, "PyDict_Copy", self.PyDict_Copy_func_type,
                args = [arg],
                is_temp = node.is_temp
                )
        return node

    PySequence_List_func_type = PyrexTypes.CFuncType(
        Builtin.list_type,
        [PyrexTypes.CFuncTypeArg("it", PyrexTypes.py_object_type, None)])

    def _handle_simple_function_list(self, node, function, pos_args):
        """Turn list(ob) into PySequence_List(ob).
        """
        if len(pos_args) != 1:
            return node
        arg = pos_args[0]
        return ExprNodes.PythonCapiCallNode(
            node.pos,
            "__Pyx_PySequence_ListKeepNew"
                if (node.result_in_temp() and arg.result_in_temp() and
                    arg.type in (PyrexTypes.py_object_type, Builtin.list_type))
                else "PySequence_List",
            self.PySequence_List_func_type,
            args=pos_args,
            is_temp=node.is_temp,
        )

    PyList_AsTuple_func_type = PyrexTypes.CFuncType(
        Builtin.tuple_type, [
            PyrexTypes.CFuncTypeArg("list", Builtin.list_type, None)
            ])

    def _handle_simple_function_tuple(self, node, function, pos_args):
        """Replace tuple([...]) by PyList_AsTuple or PySequence_Tuple.
        """
        if len(pos_args) != 1 or not node.result_in_temp():
            return node
        arg = pos_args[0]
        if arg.type is Builtin.tuple_type and not arg.may_be_none():
            return arg
        if arg.type is Builtin.list_type:
            pos_args[0] = arg.as_none_safe_node(
                "'NoneType' object is not iterable")

            return ExprNodes.PythonCapiCallNode(
                node.pos, "PyList_AsTuple", self.PyList_AsTuple_func_type,
                args=pos_args, is_temp=True)
        else:
            return ExprNodes.AsTupleNode(node.pos, arg=arg, type=Builtin.tuple_type)

    PySet_New_func_type = PyrexTypes.CFuncType(
        Builtin.set_type, [
            PyrexTypes.CFuncTypeArg("it", PyrexTypes.py_object_type, None)
        ])

    def _handle_simple_function_set(self, node, function, pos_args):
        if len(pos_args) != 1:
            return node
        if pos_args[0].is_sequence_constructor:
            # We can optimise set([x,y,z]) safely into a set literal,
            # but only if we create all items before adding them -
            # adding an item may raise an exception if it is not
            # hashable, but creating the later items may have
            # side-effects.
            args = []
            temps = []
            for arg in pos_args[0].args:
                if not arg.is_simple():
                    arg = UtilNodes.LetRefNode(arg)
                    temps.append(arg)
                args.append(arg)
            result = ExprNodes.SetNode(node.pos, is_temp=1, args=args)
            self.replace(node, result)
            for temp in temps[::-1]:
                result = UtilNodes.EvalWithTempExprNode(temp, result)
            return result
        else:
            # PySet_New(it) is better than a generic Python call to set(it)
            return self.replace(node, ExprNodes.PythonCapiCallNode(
                node.pos, "PySet_New",
                self.PySet_New_func_type,
                args=pos_args,
                is_temp=node.is_temp,
                py_name="set"))

    PyFrozenSet_New_func_type = PyrexTypes.CFuncType(
        Builtin.frozenset_type, [
            PyrexTypes.CFuncTypeArg("it", PyrexTypes.py_object_type, None)
        ])

    def _handle_simple_function_frozenset(self, node, function, pos_args):
        if not pos_args:
            pos_args = [ExprNodes.NullNode(node.pos)]
        elif len(pos_args) > 1:
            return node
        elif pos_args[0].type is Builtin.frozenset_type and not pos_args[0].may_be_none():
            return pos_args[0]
        # PyFrozenSet_New(it) is better than a generic Python call to frozenset(it)
        return ExprNodes.PythonCapiCallNode(
            node.pos, "__Pyx_PyFrozenSet_New",
            self.PyFrozenSet_New_func_type,
            args=pos_args,
            is_temp=node.is_temp,
            utility_code=UtilityCode.load_cached('pyfrozenset_new', 'Builtins.c'),
            py_name="frozenset")

    PyObject_AsDouble_func_type = PyrexTypes.CFuncType(
        PyrexTypes.c_double_type, [
            PyrexTypes.CFuncTypeArg("obj", PyrexTypes.py_object_type, None),
            ],
        exception_value = "((double)-1)",
        exception_check = True)

    def _handle_simple_function_float(self, node, function, pos_args):
        """Transform float() into either a C type cast or a faster C
        function call.
        """
        # Note: this requires the float() function to be typed as
        # returning a C 'double'
        if len(pos_args) == 0:
            return ExprNodes.FloatNode(
                node, value="0.0", constant_result=0.0
                ).coerce_to(Builtin.float_type, self.current_env())
        elif len(pos_args) != 1:
            self._error_wrong_arg_count('float', node, pos_args, '0 or 1')
            return node

        func_arg = pos_args[0]
        if isinstance(func_arg, ExprNodes.CoerceToPyTypeNode):
            func_arg = func_arg.arg
        if func_arg.type is PyrexTypes.c_double_type:
            return func_arg
        elif func_arg.type in (PyrexTypes.c_py_ucs4_type, PyrexTypes.c_py_unicode_type):
            # need to parse (<Py_UCS4>'1') as digit 1
            return self._pyucs4_to_number(node, function.name, func_arg)
        elif node.type.assignable_from(func_arg.type) or func_arg.type.is_numeric:
            return ExprNodes.TypecastNode(
                node.pos, operand=func_arg, type=node.type)

        arg = pos_args[0].as_none_safe_node(
            "float() argument must be a string or a number, not 'NoneType'")

        if func_arg.type is Builtin.bytes_type:
            cfunc_name = "__Pyx_PyBytes_AsDouble"
            utility_code_name = 'pybytes_as_double'
        elif func_arg.type is Builtin.bytearray_type:
            cfunc_name = "__Pyx_PyByteArray_AsDouble"
            utility_code_name = 'pybytes_as_double'
        elif func_arg.type is Builtin.unicode_type:
            cfunc_name = "__Pyx_PyUnicode_AsDouble"
            utility_code_name = 'pyunicode_as_double'
        elif func_arg.type is Builtin.int_type:
            cfunc_name = "PyLong_AsDouble"
            utility_code_name = None
        else:
            arg = pos_args[0]  # no need for an additional None check
            cfunc_name = "__Pyx_PyObject_AsDouble"
            utility_code_name = 'pyobject_as_double'

        return ExprNodes.PythonCapiCallNode(
            node.pos, cfunc_name,
            self.PyObject_AsDouble_func_type,
            args = [arg],
            is_temp = node.is_temp,
            utility_code = load_c_utility(utility_code_name) if utility_code_name else None,
            py_name = "float")

    PyNumber_Int_func_type = PyrexTypes.CFuncType(
        Builtin.int_type, [
            PyrexTypes.CFuncTypeArg("o", PyrexTypes.py_object_type, None)
            ])

    PyLong_FromDouble_func_type = PyrexTypes.CFuncType(
        Builtin.int_type, [
            PyrexTypes.CFuncTypeArg("value", PyrexTypes.c_double_type, None)
            ])

    def _handle_simple_function_int(self, node, function, pos_args):
        """Transform int() into a faster C function call.
        """
        if len(pos_args) == 0:
            return ExprNodes.IntNode.for_int(node.pos, 0, type=Builtin.int_type)
        elif len(pos_args) != 1:
            return node  # int(x, base)
        func_arg = pos_args[0]
        if isinstance(func_arg, ExprNodes.CoerceToPyTypeNode):
            if func_arg.arg.type.is_float:
                return ExprNodes.PythonCapiCallNode(
                    node.pos, "PyLong_FromDouble", self.PyLong_FromDouble_func_type,
                    args=[func_arg.arg], is_temp=True, py_name='int',
                )
            else:
                return node  # handled in visit_CoerceFromPyTypeNode()
        if func_arg.type.is_pyobject and node.type.is_pyobject:
            return ExprNodes.PythonCapiCallNode(
                node.pos, "__Pyx_PyNumber_Int", self.PyNumber_Int_func_type,
                args=pos_args, is_temp=True, py_name='int')
        return node

    def _handle_simple_function_bool(self, node, function, pos_args):
        """Transform bool(x) into a type coercion to a boolean.
        """
        if len(pos_args) == 0:
            return ExprNodes.BoolNode(node.pos, value=False, type=Builtin.bool_type)
        elif len(pos_args) != 1:
            self._error_wrong_arg_count('bool', node, pos_args, '0 or 1')
            return node
        else:
            # => !!<bint>(x)  to make sure it's exactly 0 or 1
            operand = pos_args[0].coerce_to_boolean(self.current_env())
            operand = ExprNodes.NotNode(node.pos, operand = operand)
            operand = ExprNodes.NotNode(node.pos, operand = operand)
            # coerce back to Python object as that's the result we are expecting
            return operand.coerce_to_pyobject(self.current_env())

    PyMemoryView_FromObject_func_type = PyrexTypes.CFuncType(
        Builtin.memoryview_type, [
            PyrexTypes.CFuncTypeArg("value", PyrexTypes.py_object_type, None)
            ])

    PyMemoryView_FromBuffer_func_type = PyrexTypes.CFuncType(
        Builtin.memoryview_type, [
            PyrexTypes.CFuncTypeArg("value", Builtin.py_buffer_type, None)
            ])

    def _handle_simple_function_memoryview(self, node, function, pos_args):
        if len(pos_args) != 1:
            self._error_wrong_arg_count('memoryview', node, pos_args, '1')
            return node
        else:
            if pos_args[0].type.is_pyobject:
                return ExprNodes.PythonCapiCallNode(
                    node.pos, "PyMemoryView_FromObject",
                    self.PyMemoryView_FromObject_func_type,
                    args = [pos_args[0]],
                    is_temp = node.is_temp,
                    py_name = "memoryview")
            elif pos_args[0].type.is_ptr and pos_args[0].base_type is Builtin.py_buffer_type:
                # TODO - this currently doesn't work because the buffer fails a
                # "can coerce to python object" test earlier. But it'd be nice to support
                return ExprNodes.PythonCapiCallNode(
                    node.pos, "PyMemoryView_FromBuffer",
                    self.PyMemoryView_FromBuffer_func_type,
                    args = [pos_args[0]],
                    is_temp = node.is_temp,
                    py_name = "memoryview")
        return node


    ### builtin functions

    Pyx_ssize_strlen_func_type = PyrexTypes.CFuncType(
        PyrexTypes.c_py_ssize_t_type, [
            PyrexTypes.CFuncTypeArg("bytes", PyrexTypes.c_const_char_ptr_type, None)
        ],
        exception_value=-1)

    Pyx_Py_UNICODE_strlen_func_type = PyrexTypes.CFuncType(
        PyrexTypes.c_py_ssize_t_type, [
            PyrexTypes.CFuncTypeArg("unicode", PyrexTypes.c_const_py_unicode_ptr_type, None)
        ],
        exception_value=-1)

    PyObject_Size_func_type = PyrexTypes.CFuncType(
        PyrexTypes.c_py_ssize_t_type, [
            PyrexTypes.CFuncTypeArg("obj", PyrexTypes.py_object_type, None)
        ],
        exception_value=-1)

    _map_to_capi_len_function = {
        Builtin.unicode_type:    "__Pyx_PyUnicode_GET_LENGTH",
        Builtin.bytes_type:      "__Pyx_PyBytes_GET_SIZE",
        Builtin.bytearray_type:  '__Pyx_PyByteArray_GET_SIZE',
        Builtin.list_type:       "__Pyx_PyList_GET_SIZE",
        Builtin.tuple_type:      "__Pyx_PyTuple_GET_SIZE",
        Builtin.set_type:        "__Pyx_PySet_GET_SIZE",
        Builtin.frozenset_type:  "__Pyx_PySet_GET_SIZE",
        Builtin.dict_type:       "PyDict_Size",
    }.get

    _ext_types_with_pysize = {"cpython.array.array"}

    def _handle_simple_function_len(self, node, function, pos_args):
        """Replace len(char*) with the equivalent call to strlen(),
        len(Py_UNICODE) with the equivalent Py_UNICODE_strlen() and
        len(known_builtin_type) with an equivalent C-API call.
        """
        if len(pos_args) != 1:
            self._error_wrong_arg_count('len', node, pos_args, 1)
            return node

        arg = pos_args[0]
        if isinstance(arg, ExprNodes.CoerceToPyTypeNode):
            arg = arg.arg

        if arg.type.is_string:
            new_node = ExprNodes.PythonCapiCallNode(
                node.pos, "__Pyx_ssize_strlen", self.Pyx_ssize_strlen_func_type,
                args = [arg],
                is_temp = node.is_temp)
        elif arg.type.is_pyunicode_ptr:
            new_node = ExprNodes.PythonCapiCallNode(
                node.pos, "__Pyx_Py_UNICODE_ssize_strlen", self.Pyx_Py_UNICODE_strlen_func_type,
                args = [arg],
                is_temp = node.is_temp,
                utility_code = UtilityCode.load_cached("ssize_pyunicode_strlen", "StringTools.c"))
        elif arg.type.is_memoryviewslice:
            func_type = PyrexTypes.CFuncType(
                PyrexTypes.c_py_ssize_t_type, [
                    PyrexTypes.CFuncTypeArg("memoryviewslice", arg.type, None)
                ], nogil=True)
            new_node = ExprNodes.PythonCapiCallNode(
                node.pos, "__Pyx_MemoryView_Len", func_type,
                args=[arg], is_temp=node.is_temp)
        elif arg.type.is_unicode_char:
            new_node = ExprNodes.IntNode(node.pos, value='1', constant_result=1,
                                     type=node.type)
        elif arg.type.is_ctuple:
            new_node = ExprNodes.IntNode(node.pos, value=str(arg.type.size), constant_result=1,
                                     type=node.type)

            # TODO: This might fail if the source of the ctuple has side effects and isn't a sequence constructor
            if isinstance(arg, ExprNodes.TypecastNode) and arg.operand.is_sequence_constructor:
                for arg2 in arg.operand.args:
                    if isinstance(arg2, ExprNodes.CoerceToPyTypeNode):
                        arg2 = arg2.arg

                    if not arg2.try_is_simple():
                        new_node = UtilNodes.EvalWithTempExprNode(UtilNodes.LetRefNode(arg2), new_node)
        elif arg.is_sequence_constructor and not arg.is_starred:
            new_node = ExprNodes.IntNode(node.pos, value=str(len(arg.args) * arg.mult_factor), constant_result=1,
                                     type=node.type)

            for arg2 in arg.args:
                if isinstance(arg2, ExprNodes.CoerceToPyTypeNode):
                    arg2 = arg2.arg

                if not arg2.try_is_simple():
                    new_node = UtilNodes.EvalWithTempExprNode(UtilNodes.LetRefNode(arg2), new_node)
        elif arg.type.is_pyobject:
            cfunc_name = self._map_to_capi_len_function(arg.type)
            if cfunc_name is None:
                arg_type = arg.type
                if ((arg_type.is_extension_type or arg_type.is_builtin_type)
                        and arg_type.entry.qualified_name in self._ext_types_with_pysize):
                    cfunc_name = 'Py_SIZE'
                else:
                    return node
            arg = arg.as_none_safe_node(
                "object of type 'NoneType' has no len()")
            new_node = ExprNodes.PythonCapiCallNode(
                node.pos, cfunc_name, self.PyObject_Size_func_type,
                args=[arg], is_temp=node.is_temp)
<<<<<<< HEAD
=======
        elif arg.type.is_unicode_char:
            return ExprNodes.IntNode.for_int(node.pos, 1, type=node.type)
>>>>>>> 5f6d0367
        else:
            return node

        if node.type not in (PyrexTypes.c_size_t_type, PyrexTypes.c_py_ssize_t_type):
            new_node = new_node.coerce_to(node.type, self.current_env())
        return new_node

    Pyx_Type_func_type = PyrexTypes.CFuncType(
        Builtin.type_type, [
            PyrexTypes.CFuncTypeArg("object", PyrexTypes.py_object_type, None)
            ])

    def _handle_simple_function_type(self, node, function, pos_args):
        """Replace type(o) by a macro call to Py_TYPE(o).
        """
        if len(pos_args) != 1:
            return node
        node = ExprNodes.PythonCapiCallNode(
            node.pos, "Py_TYPE", self.Pyx_Type_func_type,
            args = pos_args,
            is_temp = False)
        return ExprNodes.CastNode(node, PyrexTypes.py_object_type)

    Py_type_check_func_type = PyrexTypes.CFuncType(
        PyrexTypes.c_bint_type, [
            PyrexTypes.CFuncTypeArg("arg", PyrexTypes.py_object_type, None)
            ])

    def _handle_simple_function_isinstance(self, node, function, pos_args):
        """Replace isinstance() checks against builtin types by the
        corresponding C-API call.
        """
        if len(pos_args) != 2:
            return node
        arg, type_nodes = pos_args
        temps = []

        if isinstance(type_nodes, ExprNodes.TupleNode):
            type_nodes = type_nodes.args
        elif type_nodes.type is Builtin.type_type or isinstance(type_nodes, ExprNodes.BitwiseOrNode):
            type_nodes = [type_nodes]
        else:
            return node

        # Unpack 'int | float | None' etc.
        types, allowed_none_node = _unpack_union_type_nodes(type_nodes)

        # Map the separate type checks to check functions.

        if types and (allowed_none_node or len(types) > 1):
            if arg.is_attribute or not arg.is_simple():
                arg = UtilNodes.ResultRefNode(arg)
                temps.append(arg)

        test_nodes = []
        env = self.current_env()

        if allowed_none_node is not None:
            test_nodes.append(
                ExprNodes.PrimaryCmpNode(
                    allowed_none_node.pos,
                    operand1=arg,
                    operator='is',
                    operand2=allowed_none_node,
            ).analyse_types(env).coerce_to(PyrexTypes.c_bint_type, env))

        builtin_tests = set()
        for test_type_node in types:
            builtin_type = entry = None
            if test_type_node.is_name and test_type_node.entry:
                entry = env.lookup(test_type_node.entry.name)
                if entry and entry.type and entry.type.is_builtin_type:
                    builtin_type = entry.type
            if builtin_type is Builtin.type_type:
                # all types have type "type", but there's only one 'type'
                if entry.name != 'type' or not (
                        entry.scope and entry.scope.is_builtin_scope):
                    builtin_type = None
            if builtin_type is not None:
                type_check_function = builtin_type.type_check_function(exact=False)
                if type_check_function in builtin_tests:
                    continue
                builtin_tests.add(type_check_function)
                type_check_args = [arg]
            elif test_type_node.type is Builtin.type_type:
                type_check_function = '__Pyx_TypeCheck'
                type_check_args = [arg, test_type_node]
            else:
                if not test_type_node.is_literal:
                    test_type_node = UtilNodes.ResultRefNode(test_type_node)
                    temps.append(test_type_node)
                type_check_function = 'PyObject_IsInstance'
                type_check_args = [arg, test_type_node]
            test_nodes.append(
                ExprNodes.PythonCapiCallNode(
                    test_type_node.pos, type_check_function, self.Py_type_check_func_type,
                    args=type_check_args,
                    utility_code=entry.utility_code if entry is not None else None,
                    is_temp=True,
                ))

        def join_with_or(a, b, make_binop_node=ExprNodes.binop_node):
            or_node = make_binop_node(node.pos, 'or', a, b)
            or_node.type = PyrexTypes.c_bint_type
            or_node.wrap_operands(env)
            return or_node

        test_node = reduce(join_with_or, test_nodes).coerce_to(node.type, env)
        for temp in temps[::-1]:
            test_node = UtilNodes.EvalWithTempExprNode(temp, test_node)
        return test_node

    def _handle_simple_function_ord(self, node, function, pos_args):
        """Unpack ord(Py_UNICODE) and ord('X').
        """
        if len(pos_args) != 1:
            return node
        arg = pos_args[0]
        if isinstance(arg, ExprNodes.CoerceToPyTypeNode):
            if arg.arg.type.is_unicode_char:
                return ExprNodes.TypecastNode(
                    arg.pos, operand=arg.arg, type=PyrexTypes.c_long_type
                    ).coerce_to(node.type, self.current_env())
        elif isinstance(arg, (ExprNodes.UnicodeNode, ExprNodes.BytesNode)):
            if len(arg.value) == 1:
                return ExprNodes.IntNode.for_int(arg.pos, ord(arg.value)).coerce_to(node.type, self.current_env())
        return node

    ### special methods

    Pyx_tp_new_func_type = PyrexTypes.CFuncType(
        PyrexTypes.py_object_type, [
            PyrexTypes.CFuncTypeArg("type",   PyrexTypes.py_object_type, None),
            PyrexTypes.CFuncTypeArg("args",   Builtin.tuple_type, None),
            ])

    Pyx_tp_new_kwargs_func_type = PyrexTypes.CFuncType(
        PyrexTypes.py_object_type, [
            PyrexTypes.CFuncTypeArg("type",   PyrexTypes.py_object_type, None),
            PyrexTypes.CFuncTypeArg("args",   Builtin.tuple_type, None),
            PyrexTypes.CFuncTypeArg("kwargs", Builtin.dict_type, None),
        ])

    def _handle_any_slot__new__(self, node, function, args,
                                is_unbound_method, kwargs=None):
        """Replace 'exttype.__new__(exttype, ...)' by a call to exttype->tp_new()
        """
        obj = function.obj
        if not is_unbound_method or len(args) < 1:
            return node
        type_arg = args[0]
        if not obj.is_name or not type_arg.is_name:
            return node  # not a simple case
        if obj.type != Builtin.type_type or type_arg.type != Builtin.type_type:
            return node  # not a known type
        if not type_arg.type_entry or not obj.type_entry:
            if obj.name != type_arg.name:
                return node
            # otherwise, we know it's a type and we know it's the same
            # type for both - that should do
        elif type_arg.type_entry != obj.type_entry:
            # different types - may or may not lead to an error at runtime
            return node

        args_tuple = ExprNodes.TupleNode(node.pos, args=args[1:])
        args_tuple = args_tuple.analyse_types(
            self.current_env(), skip_children=True)

        if type_arg.type_entry:
            ext_type = type_arg.type_entry.type
            if (ext_type.is_extension_type and ext_type.typeobj_cname and
                    ext_type.scope.global_scope() == self.current_env().global_scope()):
                # known type in current module
                tp_slot = TypeSlots.ConstructorSlot("tp_new", '__new__')
                slot_func_cname = TypeSlots.get_slot_function(ext_type.scope, tp_slot)
                if slot_func_cname:
                    cython_scope = self.context.cython_scope
                    PyTypeObjectPtr = PyrexTypes.CPtrType(
                        cython_scope.lookup('PyTypeObject').type)
                    pyx_tp_new_kwargs_func_type = PyrexTypes.CFuncType(
                        ext_type, [
                            PyrexTypes.CFuncTypeArg("type",   PyTypeObjectPtr, None),
                            PyrexTypes.CFuncTypeArg("args",   PyrexTypes.py_object_type, None),
                            PyrexTypes.CFuncTypeArg("kwargs", PyrexTypes.py_object_type, None),
                            ])

                    type_arg = ExprNodes.CastNode(type_arg, PyTypeObjectPtr)
                    if not kwargs:
                        kwargs = ExprNodes.NullNode(node.pos, type=PyrexTypes.py_object_type)  # hack?
                    return ExprNodes.PythonCapiCallNode(
                        node.pos, slot_func_cname,
                        pyx_tp_new_kwargs_func_type,
                        args=[type_arg, args_tuple, kwargs],
                        may_return_none=False,
                        is_temp=True)
        else:
            # arbitrary variable, needs a None check for safety
            type_arg = type_arg.as_none_safe_node(
                "object.__new__(X): X is not a type object (NoneType)")

        utility_code = UtilityCode.load_cached('tp_new', 'ObjectHandling.c')
        if kwargs:
            return ExprNodes.PythonCapiCallNode(
                node.pos, "__Pyx_tp_new_kwargs", self.Pyx_tp_new_kwargs_func_type,
                args=[type_arg, args_tuple, kwargs],
                utility_code=utility_code,
                is_temp=node.is_temp
                )
        else:
            return ExprNodes.PythonCapiCallNode(
                node.pos, "__Pyx_tp_new", self.Pyx_tp_new_func_type,
                args=[type_arg, args_tuple],
                utility_code=utility_code,
                is_temp=node.is_temp
            )

    def _handle_any_slot__class__(self, node, function, args,
                                is_unbound_method, kwargs=None):
        # The purpose of this function is to handle calls to instance.__class__() so that
        # it doesn't get handled by the __Pyx_CallUnboundCMethod0 mechanism.
        # TODO: optimizations of the instance.__class__() call might be possible in future.
        return node

    ### methods of builtin types

    PyObject_Append_func_type = PyrexTypes.CFuncType(
        PyrexTypes.c_returncode_type, [
            PyrexTypes.CFuncTypeArg("list", PyrexTypes.py_object_type, None),
            PyrexTypes.CFuncTypeArg("item", PyrexTypes.py_object_type, None),
            ],
        exception_value=-1)

    def _handle_simple_method_object_append(self, node, function, args, is_unbound_method):
        """Optimistic optimisation as X.append() is almost always
        referring to a list.
        """
        if len(args) != 2 or node.result_is_used or node.function.entry:
            return node

        return ExprNodes.PythonCapiCallNode(
            node.pos, "__Pyx_PyObject_Append", self.PyObject_Append_func_type,
            args=args,
            may_return_none=False,
            is_temp=node.is_temp,
            result_is_used=False,
            utility_code=load_c_utility('append')
        )

    def _handle_simple_method_list_extend(self, node, function, args, is_unbound_method):
        """Replace list.extend([...]) for short sequence literals values by sequential appends
        to avoid creating an intermediate sequence argument.
        """
        if len(args) != 2:
            return node
        obj, value = args
        if not value.is_sequence_constructor:
            return node
        items = list(value.args)
        if value.mult_factor is not None or len(items) > 8:
            # Appending wins for short sequences but slows down when multiple resize operations are needed.
            # This seems to be a good enough limit that avoids repeated resizing.
            if False and isinstance(value, ExprNodes.ListNode):
                # One would expect that tuples are more efficient here, but benchmarking with
                # Py3.5 and Py3.7 suggests that they are not. Probably worth revisiting at some point.
                # Might be related to the usage of PySequence_FAST() in CPython's list.extend(),
                # which is probably tuned more towards lists than tuples (and rightly so).
                tuple_node = args[1].as_tuple().analyse_types(self.current_env(), skip_children=True)
                Visitor.recursively_replace_node(node, args[1], tuple_node)
            return node
        wrapped_obj = self._wrap_self_arg(obj, function, is_unbound_method, 'extend')
        if not items:
            # Empty sequences are not likely to occur, but why waste a call to list.extend() for them?
            wrapped_obj.result_is_used = node.result_is_used
            return wrapped_obj
        cloned_obj = obj = wrapped_obj
        if len(items) > 1 and not obj.is_simple():
            cloned_obj = UtilNodes.LetRefNode(obj)
        # Use ListComp_Append() for all but the last item and finish with PyList_Append()
        # to shrink the list storage size at the very end if necessary.
        temps = []
        arg = items[-1]
        if not arg.is_simple():
            arg = UtilNodes.LetRefNode(arg)
            temps.append(arg)
        new_node = ExprNodes.PythonCapiCallNode(
            node.pos, "__Pyx_PyList_Append", self.PyObject_Append_func_type,
            args=[cloned_obj, arg],
            is_temp=True,
            utility_code=load_c_utility("ListAppend"))
        for arg in items[-2::-1]:
            if not arg.is_simple():
                arg = UtilNodes.LetRefNode(arg)
                temps.append(arg)
            new_node = ExprNodes.binop_node(
                node.pos, '|',
                ExprNodes.PythonCapiCallNode(
                    node.pos, "__Pyx_ListComp_Append", self.PyObject_Append_func_type,
                    args=[cloned_obj, arg], py_name="extend",
                    is_temp=True,
                    utility_code=load_c_utility("ListCompAppend")),
                new_node,
                type=PyrexTypes.c_returncode_type,
            )
        new_node.result_is_used = node.result_is_used
        if cloned_obj is not obj:
            temps.append(cloned_obj)
        for temp in temps:
            new_node = UtilNodes.EvalWithTempExprNode(temp, new_node)
            new_node.result_is_used = node.result_is_used
        return new_node

    PyByteArray_Append_func_type = PyrexTypes.CFuncType(
        PyrexTypes.c_returncode_type, [
            PyrexTypes.CFuncTypeArg("bytearray", PyrexTypes.py_object_type, None),
            PyrexTypes.CFuncTypeArg("value", PyrexTypes.c_int_type, None),
            ],
        exception_value=-1)

    PyByteArray_AppendObject_func_type = PyrexTypes.CFuncType(
        PyrexTypes.c_returncode_type, [
            PyrexTypes.CFuncTypeArg("bytearray", PyrexTypes.py_object_type, None),
            PyrexTypes.CFuncTypeArg("value", PyrexTypes.py_object_type, None),
            ],
        exception_value=-1)

    def _handle_simple_method_bytearray_append(self, node, function, args, is_unbound_method):
        if len(args) != 2:
            return node
        func_name = "__Pyx_PyByteArray_Append"
        func_type = self.PyByteArray_Append_func_type

        value = unwrap_coerced_node(args[1])
        if value.type.is_int or isinstance(value, ExprNodes.IntNode):
            value = value.coerce_to(PyrexTypes.c_int_type, self.current_env())
            utility_code = UtilityCode.load_cached("ByteArrayAppend", "StringTools.c")
        elif value.is_string_literal:
            if not value.can_coerce_to_char_literal():
                return node
            value = value.coerce_to(PyrexTypes.c_char_type, self.current_env())
            utility_code = UtilityCode.load_cached("ByteArrayAppend", "StringTools.c")
        elif value.type.is_pyobject:
            func_name = "__Pyx_PyByteArray_AppendObject"
            func_type = self.PyByteArray_AppendObject_func_type
            utility_code = UtilityCode.load_cached("ByteArrayAppendObject", "StringTools.c")
        else:
            return node

        new_node = ExprNodes.PythonCapiCallNode(
            node.pos, func_name, func_type,
            args=[args[0], value],
            may_return_none=False,
            is_temp=node.is_temp,
            utility_code=utility_code,
        )
        if node.result_is_used:
            new_node = new_node.coerce_to(node.type, self.current_env())
        return new_node

    PyObject_Pop_func_type = PyrexTypes.CFuncType(
        PyrexTypes.py_object_type, [
            PyrexTypes.CFuncTypeArg("list", PyrexTypes.py_object_type, None),
            ])

    PyObject_PopIndex_func_type = PyrexTypes.CFuncType(
        PyrexTypes.py_object_type, [
            PyrexTypes.CFuncTypeArg("list", PyrexTypes.py_object_type, None),
            PyrexTypes.CFuncTypeArg("py_index", PyrexTypes.py_object_type, None),
            PyrexTypes.CFuncTypeArg("c_index", PyrexTypes.c_py_ssize_t_type, None),
            PyrexTypes.CFuncTypeArg("is_signed", PyrexTypes.c_int_type, None),
        ],
        has_varargs=True)  # to fake the additional macro args that lack a proper C type

    def _handle_simple_method_list_pop(self, node, function, args, is_unbound_method):
        return self._handle_simple_method_object_pop(
            node, function, args, is_unbound_method, is_list=True)

    def _handle_simple_method_object_pop(self, node, function, args, is_unbound_method, is_list=False):
        """Optimistic optimisation as X.pop([n]) is almost always
        referring to a list.
        """
        if not args:
            return node
        obj = args[0]
        if is_list:
            type_name = 'List'
            obj = obj.as_none_safe_node(
                "'NoneType' object has no attribute '%.30s'",
                error="PyExc_AttributeError",
                format_args=['pop'])
        else:
            type_name = 'Object'
        if len(args) == 1:
            return ExprNodes.PythonCapiCallNode(
                node.pos, "__Pyx_Py%s_Pop" % type_name,
                self.PyObject_Pop_func_type,
                args=[obj],
                may_return_none=True,
                is_temp=node.is_temp,
                utility_code=load_c_utility('pop'),
            )
        elif len(args) == 2:
            index = unwrap_coerced_node(args[1])
            py_index = ExprNodes.NoneNode(index.pos)
            orig_index_type = index.type
            if not index.type.is_int:
                if isinstance(index, ExprNodes.IntNode):
                    py_index = index.coerce_to_pyobject(self.current_env())
                    index = index.coerce_to(PyrexTypes.c_py_ssize_t_type, self.current_env())
                elif is_list:
                    if index.type.is_pyobject:
                        py_index = index.coerce_to_simple(self.current_env())
                        index = ExprNodes.CloneNode(py_index)
                    index = index.coerce_to(PyrexTypes.c_py_ssize_t_type, self.current_env())
                else:
                    return node
            elif not PyrexTypes.numeric_type_fits(index.type, PyrexTypes.c_py_ssize_t_type):
                return node
            elif isinstance(index, ExprNodes.IntNode):
                py_index = index.coerce_to_pyobject(self.current_env())
            # real type might still be larger at runtime
            if not orig_index_type.is_int:
                orig_index_type = index.type
            if not orig_index_type.create_to_py_utility_code(self.current_env()):
                return node
            convert_func = orig_index_type.to_py_function
            conversion_type = PyrexTypes.CFuncType(
                PyrexTypes.py_object_type, [PyrexTypes.CFuncTypeArg("intval", orig_index_type, None)])
            return ExprNodes.PythonCapiCallNode(
                node.pos, "__Pyx_Py%s_PopIndex" % type_name,
                self.PyObject_PopIndex_func_type,
                args=[obj, py_index, index,
                      ExprNodes.IntNode.for_int(index.pos, 1 if orig_index_type.signed else 0),
                      ExprNodes.RawCNameExprNode(index.pos, PyrexTypes.c_void_type,
                                                 orig_index_type.empty_declaration_code()),
                      ExprNodes.RawCNameExprNode(index.pos, conversion_type, convert_func)],
                may_return_none=True,
                is_temp=node.is_temp,
                utility_code=load_c_utility("pop_index"),
            )

        return node

    single_param_func_type = PyrexTypes.CFuncType(
        PyrexTypes.c_returncode_type, [
            PyrexTypes.CFuncTypeArg("obj", PyrexTypes.py_object_type, None),
            ],
        exception_value=-1)

    def _handle_simple_method_list_sort(self, node, function, args, is_unbound_method):
        """Call PyList_Sort() instead of the 0-argument l.sort().
        """
        if len(args) != 1:
            return node
        return self._substitute_method_call(
            node, function, "PyList_Sort", self.single_param_func_type,
            'sort', is_unbound_method, args).coerce_to(node.type, self.current_env)

    Pyx_PyDict_GetItem_func_type = PyrexTypes.CFuncType(
        PyrexTypes.py_object_type, [
            PyrexTypes.CFuncTypeArg("dict", PyrexTypes.py_object_type, None),
            PyrexTypes.CFuncTypeArg("key", PyrexTypes.py_object_type, None),
            PyrexTypes.CFuncTypeArg("default", PyrexTypes.py_object_type, None),
            ])

    def _handle_simple_method_dict_get(self, node, function, args, is_unbound_method):
        """Replace dict.get() by a call to PyDict_GetItem().
        """
        if len(args) == 2:
            args.append(ExprNodes.NoneNode(node.pos))
        elif len(args) != 3:
            self._error_wrong_arg_count('dict.get', node, args, "2 or 3")
            return node

        return self._substitute_method_call(
            node, function,
            "__Pyx_PyDict_GetItemDefault", self.Pyx_PyDict_GetItem_func_type,
            'get', is_unbound_method, args,
            may_return_none = True,
            utility_code = load_c_utility("dict_getitem_default"))

    Pyx_PyDict_SetDefault_func_type = PyrexTypes.CFuncType(
        PyrexTypes.py_object_type, [
            PyrexTypes.CFuncTypeArg("dict", PyrexTypes.py_object_type, None),
            PyrexTypes.CFuncTypeArg("key", PyrexTypes.py_object_type, None),
            PyrexTypes.CFuncTypeArg("default", PyrexTypes.py_object_type, None),
            PyrexTypes.CFuncTypeArg("is_safe_type", PyrexTypes.c_int_type, None),
            ])

    def _handle_simple_method_dict_setdefault(self, node, function, args, is_unbound_method):
        """Replace dict.setdefault() by calls to PyDict_GetItem() and PyDict_SetItem().
        """
        if len(args) == 2:
            args.append(ExprNodes.NoneNode(node.pos))
        elif len(args) != 3:
            self._error_wrong_arg_count('dict.setdefault', node, args, "2 or 3")
            return node

        return self._substitute_method_call(
            node, function,
            "__Pyx_PyDict_SetDefault", self.Pyx_PyDict_SetDefault_func_type,
            'setdefault', is_unbound_method, args,
            may_return_none=True,
            utility_code=UtilityCode.load_cached('dict_setdefault', "Builtins.c"))

    PyDict_Pop_func_type = PyrexTypes.CFuncType(
        PyrexTypes.py_object_type, [
            PyrexTypes.CFuncTypeArg("dict", PyrexTypes.py_object_type, None),
            PyrexTypes.CFuncTypeArg("key", PyrexTypes.py_object_type, None),
            PyrexTypes.CFuncTypeArg("default", PyrexTypes.py_object_type, None),
            ])

    PyDict_Pop_ignore_func_type = PyrexTypes.CFuncType(
        PyrexTypes.c_int_type, [
            PyrexTypes.CFuncTypeArg("dict", PyrexTypes.py_object_type, None),
            PyrexTypes.CFuncTypeArg("key", PyrexTypes.py_object_type, None),
            PyrexTypes.CFuncTypeArg("default", PyrexTypes.py_object_type, None),
            ],
            exception_value=PyrexTypes.c_int_type.exception_value,
    )

    def _handle_simple_method_dict_pop(self, node, function, args, is_unbound_method):
        """Replace dict.pop() by a call to _PyDict_Pop().
        """
        capi_func = "__Pyx_PyDict_Pop"
        utility_code_name = 'py_dict_pop'
        func_type = self.PyDict_Pop_func_type

        if len(args) == 2:
            args.append(ExprNodes.NullNode(node.pos))
        elif len(args) == 3:
            if not node.result_is_used:
                # special case: we can ignore the default value
                capi_func = "__Pyx_PyDict_Pop_ignore"
                utility_code_name = 'py_dict_pop_ignore'
                func_type = self.PyDict_Pop_ignore_func_type
        else:
            self._error_wrong_arg_count('dict.pop', node, args, "2 or 3")
            return node

        return self._substitute_method_call(
            node, function,
            capi_func, func_type,
            'pop', is_unbound_method, args,
            may_return_none=True,
            utility_code=load_c_utility(utility_code_name))

    Pyx_BinopInt_func_types = {
        (ctype, ret_type): PyrexTypes.CFuncType(
            ret_type, [
                PyrexTypes.CFuncTypeArg("op1", PyrexTypes.py_object_type, None),
                PyrexTypes.CFuncTypeArg("op2", PyrexTypes.py_object_type, None),
                PyrexTypes.CFuncTypeArg("cval", ctype, None),
                PyrexTypes.CFuncTypeArg("inplace", PyrexTypes.c_bint_type, None),
                PyrexTypes.CFuncTypeArg("zerodiv_check", PyrexTypes.c_bint_type, None),
            ], exception_value=None if ret_type.is_pyobject else ret_type.exception_value)
        for ctype in (PyrexTypes.c_long_type, PyrexTypes.c_double_type)
        for ret_type in (PyrexTypes.py_object_type, PyrexTypes.c_bint_type)
        }

    def _handle_simple_method_object___add__(self, node, function, args, is_unbound_method):
        return self._optimise_num_binop('Add', node, function, args, is_unbound_method)

    def _handle_simple_method_object___sub__(self, node, function, args, is_unbound_method):
        return self._optimise_num_binop('Subtract', node, function, args, is_unbound_method)

    def _handle_simple_method_object___mul__(self, node, function, args, is_unbound_method):
        return self._optimise_num_binop('Multiply', node, function, args, is_unbound_method)

    def _handle_simple_method_object___eq__(self, node, function, args, is_unbound_method):
        return self._optimise_num_binop('Eq', node, function, args, is_unbound_method)

    def _handle_simple_method_object___ne__(self, node, function, args, is_unbound_method):
        return self._optimise_num_binop('Ne', node, function, args, is_unbound_method)

    def _handle_simple_method_object___and__(self, node, function, args, is_unbound_method):
        return self._optimise_num_binop('And', node, function, args, is_unbound_method)

    def _handle_simple_method_object___or__(self, node, function, args, is_unbound_method):
        return self._optimise_num_binop('Or', node, function, args, is_unbound_method)

    def _handle_simple_method_object___xor__(self, node, function, args, is_unbound_method):
        return self._optimise_num_binop('Xor', node, function, args, is_unbound_method)

    def _handle_simple_method_object___rshift__(self, node, function, args, is_unbound_method):
        if len(args) != 2 or not isinstance(args[1], ExprNodes.IntNode):
            return node
        if not args[1].has_constant_result() or not (1 <= args[1].constant_result <= 63):
            return node
        return self._optimise_num_binop('Rshift', node, function, args, is_unbound_method)

    def _handle_simple_method_object___lshift__(self, node, function, args, is_unbound_method):
        if len(args) != 2 or not isinstance(args[1], ExprNodes.IntNode):
            return node
        if not args[1].has_constant_result() or not (1 <= args[1].constant_result <= 63):
            return node
        return self._optimise_num_binop('Lshift', node, function, args, is_unbound_method)

    def _handle_simple_method_object___mod__(self, node, function, args, is_unbound_method):
        return self._optimise_num_div('Remainder', node, function, args, is_unbound_method)

    def _handle_simple_method_object___floordiv__(self, node, function, args, is_unbound_method):
        return self._optimise_num_div('FloorDivide', node, function, args, is_unbound_method)

    def _handle_simple_method_object___truediv__(self, node, function, args, is_unbound_method):
        return self._optimise_num_div('TrueDivide', node, function, args, is_unbound_method)

    def _handle_simple_method_object___div__(self, node, function, args, is_unbound_method):
        return self._optimise_num_div('Divide', node, function, args, is_unbound_method)

    _handle_simple_method_int___add__ = _handle_simple_method_object___add__
    _handle_simple_method_int___sub__ = _handle_simple_method_object___sub__
    _handle_simple_method_int___mul__ = _handle_simple_method_object___mul__
    _handle_simple_method_int___eq__ = _handle_simple_method_object___eq__
    _handle_simple_method_int___ne__ = _handle_simple_method_object___ne__
    _handle_simple_method_int___and__ = _handle_simple_method_object___and__
    _handle_simple_method_int___or__ = _handle_simple_method_object___or__
    _handle_simple_method_int___xor__ = _handle_simple_method_object___xor__
    _handle_simple_method_int___rshift__ = _handle_simple_method_object___rshift__
    _handle_simple_method_int___lshift__ = _handle_simple_method_object___lshift__
    _handle_simple_method_int___mod__ = _handle_simple_method_object___mod__
    _handle_simple_method_int___floordiv__ = _handle_simple_method_object___floordiv__
    _handle_simple_method_int___truediv__ = _handle_simple_method_object___truediv__

    def _optimise_num_div(self, operator, node, function, args, is_unbound_method):
        if len(args) != 2 or not args[1].has_constant_result() or args[1].constant_result == 0:
            return node
        if isinstance(args[1], ExprNodes.IntNode):
            if not (-2**30 <= args[1].constant_result <= 2**30):
                return node
        elif isinstance(args[1], ExprNodes.FloatNode):
            if not (-2**53 <= args[1].constant_result <= 2**53):
                return node
        else:
            return node
        return self._optimise_num_binop(operator, node, function, args, is_unbound_method)

    def _handle_simple_method_float___add__(self, node, function, args, is_unbound_method):
        return self._optimise_num_binop('Add', node, function, args, is_unbound_method)

    def _handle_simple_method_float___sub__(self, node, function, args, is_unbound_method):
        return self._optimise_num_binop('Subtract', node, function, args, is_unbound_method)

    def _handle_simple_method_float___truediv__(self, node, function, args, is_unbound_method):
        return self._optimise_num_binop('TrueDivide', node, function, args, is_unbound_method)

    def _handle_simple_method_float___div__(self, node, function, args, is_unbound_method):
        return self._optimise_num_binop('Divide', node, function, args, is_unbound_method)

    def _handle_simple_method_float___mod__(self, node, function, args, is_unbound_method):
        return self._optimise_num_binop('Remainder', node, function, args, is_unbound_method)

    def _handle_simple_method_float___eq__(self, node, function, args, is_unbound_method):
        return self._optimise_num_binop('Eq', node, function, args, is_unbound_method)

    def _handle_simple_method_float___ne__(self, node, function, args, is_unbound_method):
        return self._optimise_num_binop('Ne', node, function, args, is_unbound_method)

    def _optimise_num_binop(self, operator, node, function, args, is_unbound_method):
        """
        Optimise math operators for (likely) float or small integer operations.
        """
        if getattr(node, "special_bool_cmp_function", None):
            return node  # already optimized

        if len(args) != 2:
            return node

        if node.type.is_pyobject:
            ret_type = PyrexTypes.py_object_type
        elif node.type is PyrexTypes.c_bint_type and operator in ('Eq', 'Ne'):
            ret_type = PyrexTypes.c_bint_type
        else:
            return node

        result = optimise_numeric_binop(operator, node, ret_type, args[0], args[1])
        if not result:
            return node
        func_cname, utility_code, extra_args, num_type = result
        assert all([arg.type.is_pyobject for arg in args])
        args = list(args) + extra_args

        call_node = self._substitute_method_call(
            node, function,
            func_cname,
            self.Pyx_BinopInt_func_types[(num_type, ret_type)],
            '__%s__' % operator[:3].lower(), is_unbound_method, args,
            may_return_none=True,
            with_none_check=False,
            utility_code=utility_code)

        if node.type.is_pyobject and not ret_type.is_pyobject:
            call_node = ExprNodes.CoerceToPyTypeNode(call_node, self.current_env(), node.type)
        return call_node

    ### unicode type methods

    PyUnicode_uchar_predicate_func_type = PyrexTypes.CFuncType(
        PyrexTypes.c_bint_type, [
            PyrexTypes.CFuncTypeArg("uchar", PyrexTypes.c_py_ucs4_type, None),
            ])

    def _inject_unicode_predicate(self, node, function, args, is_unbound_method):
        if is_unbound_method or len(args) != 1:
            return node
        ustring = args[0]
        if not isinstance(ustring, ExprNodes.CoerceToPyTypeNode) or \
               not ustring.arg.type.is_unicode_char:
            return node
        uchar = ustring.arg
        method_name = function.attribute
        # None of these are defined in the Limited API, and some are undefined in PyPy too.
        utility_code = TempitaUtilityCode.load_cached(
            "py_unicode_predicate", "StringTools.c",
            context=dict(method_name=method_name)
        )
        function_name = '__Pyx_Py_UNICODE_%s' % method_name.upper()
        func_call = self._substitute_method_call(
            node, function,
            function_name, self.PyUnicode_uchar_predicate_func_type,
            method_name, is_unbound_method, [uchar],
            utility_code = utility_code)
        if node.type.is_pyobject:
            func_call = func_call.coerce_to_pyobject(self.current_env)
        return func_call

    _handle_simple_method_unicode_isalnum   = _inject_unicode_predicate
    _handle_simple_method_unicode_isalpha   = _inject_unicode_predicate
    _handle_simple_method_unicode_isdecimal = _inject_unicode_predicate
    _handle_simple_method_unicode_isdigit   = _inject_unicode_predicate
    _handle_simple_method_unicode_islower   = _inject_unicode_predicate
    _handle_simple_method_unicode_isnumeric = _inject_unicode_predicate
    _handle_simple_method_unicode_isspace   = _inject_unicode_predicate
    _handle_simple_method_unicode_istitle   = _inject_unicode_predicate
    _handle_simple_method_unicode_isupper   = _inject_unicode_predicate
    _handle_simple_method_unicode_isprintable = _inject_unicode_predicate

    PyUnicode_uchar_conversion_func_type = PyrexTypes.CFuncType(
        PyrexTypes.c_py_ucs4_type, [
            PyrexTypes.CFuncTypeArg("uchar", PyrexTypes.c_py_ucs4_type, None),
            ])

    # DISABLED: Return value can only be one character, which is not correct.
    '''
    def _inject_unicode_character_conversion(self, node, function, args, is_unbound_method):
        if is_unbound_method or len(args) != 1:
            return node
        ustring = args[0]
        if not isinstance(ustring, ExprNodes.CoerceToPyTypeNode) or \
               not ustring.arg.type.is_unicode_char:
            return node
        uchar = ustring.arg
        method_name = function.attribute
        function_name = 'Py_UNICODE_TO%s' % method_name.upper()
        func_call = self._substitute_method_call(
            node, function,
            function_name, self.PyUnicode_uchar_conversion_func_type,
            method_name, is_unbound_method, [uchar])
        if node.type.is_pyobject:
            func_call = func_call.coerce_to_pyobject(self.current_env)
        return func_call

    #_handle_simple_method_unicode_lower = _inject_unicode_character_conversion
    #_handle_simple_method_unicode_upper = _inject_unicode_character_conversion
    #_handle_simple_method_unicode_title = _inject_unicode_character_conversion
    '''

    PyUnicode_Splitlines_func_type = PyrexTypes.CFuncType(
        Builtin.list_type, [
            PyrexTypes.CFuncTypeArg("str", Builtin.unicode_type, None),
            PyrexTypes.CFuncTypeArg("keepends", PyrexTypes.c_bint_type, None),
            ])

    def _handle_simple_method_unicode_splitlines(self, node, function, args, is_unbound_method):
        """Replace unicode.splitlines(...) by a direct call to the
        corresponding C-API function.
        """
        if len(args) not in (1,2):
            self._error_wrong_arg_count('unicode.splitlines', node, args, "1 or 2")
            return node
        self._inject_bint_default_argument(node, args, 1, False)

        return self._substitute_method_call(
            node, function,
            "PyUnicode_Splitlines", self.PyUnicode_Splitlines_func_type,
            'splitlines', is_unbound_method, args)

    PyUnicode_Split_func_type = PyrexTypes.CFuncType(
        Builtin.list_type, [
            PyrexTypes.CFuncTypeArg("str", Builtin.unicode_type, None),
            PyrexTypes.CFuncTypeArg("sep", PyrexTypes.py_object_type, None),
            PyrexTypes.CFuncTypeArg("maxsplit", PyrexTypes.c_py_ssize_t_type, None),
            ]
        )

    def _handle_simple_method_unicode_split(self, node, function, args, is_unbound_method):
        """Replace unicode.split(...) by a direct call to the
        corresponding C-API function.
        """
        if len(args) not in (1,2,3):
            self._error_wrong_arg_count('unicode.split', node, args, "1-3")
            return node
        if len(args) < 2:
            args.append(ExprNodes.NullNode(node.pos))
        else:
            self._inject_null_for_none(args, 1)
        self._inject_int_default_argument(
            node, args, 2, PyrexTypes.c_py_ssize_t_type, "-1")

        return self._substitute_method_call(
            node, function,
            "PyUnicode_Split", self.PyUnicode_Split_func_type,
            'split', is_unbound_method, args)

    PyUnicode_Join_func_type = PyrexTypes.CFuncType(
        Builtin.unicode_type, [
            PyrexTypes.CFuncTypeArg("str", Builtin.unicode_type, None),
            PyrexTypes.CFuncTypeArg("seq", PyrexTypes.py_object_type, None),
            ])

    def _handle_simple_method_unicode_join(self, node, function, args, is_unbound_method):
        """
        unicode.join() builds a list first => see if we can do this more efficiently
        """
        if len(args) != 2:
            self._error_wrong_arg_count('unicode.join', node, args, "2")
            return node
        if isinstance(args[1], ExprNodes.GeneratorExpressionNode):
            gen_expr_node = args[1]
            loop_node = gen_expr_node.loop

            yield_statements = _find_yield_statements(loop_node)
            if yield_statements:
                inlined_genexpr = ExprNodes.InlinedGeneratorExpressionNode(
                    node.pos, gen_expr_node, orig_func='list',
                    comprehension_type=Builtin.list_type)

                for yield_expression, yield_stat_node in yield_statements:
                    append_node = ExprNodes.ComprehensionAppendNode(
                        yield_expression.pos,
                        expr=yield_expression,
                        target=inlined_genexpr.target)

                    Visitor.recursively_replace_node(gen_expr_node, yield_stat_node, append_node)

                args[1] = inlined_genexpr

        return self._substitute_method_call(
            node, function,
            "PyUnicode_Join", self.PyUnicode_Join_func_type,
            'join', is_unbound_method, args)

    PyString_Tailmatch_func_type = PyrexTypes.CFuncType(
        PyrexTypes.c_bint_type, [
            PyrexTypes.CFuncTypeArg("str", PyrexTypes.py_object_type, None),  # bytes/str/unicode
            PyrexTypes.CFuncTypeArg("substring", PyrexTypes.py_object_type, None),
            PyrexTypes.CFuncTypeArg("start", PyrexTypes.c_py_ssize_t_type, None),
            PyrexTypes.CFuncTypeArg("end", PyrexTypes.c_py_ssize_t_type, None),
            PyrexTypes.CFuncTypeArg("direction", PyrexTypes.c_int_type, None),
            ],
        exception_value=-1)

    def _handle_simple_method_unicode_endswith(self, node, function, args, is_unbound_method):
        return self._inject_tailmatch(
            node, function, args, is_unbound_method, 'str', 'endswith',
            unicode_tailmatch_utility_code, +1)

    def _handle_simple_method_unicode_startswith(self, node, function, args, is_unbound_method):
        return self._inject_tailmatch(
            node, function, args, is_unbound_method, 'str', 'startswith',
            unicode_tailmatch_utility_code, -1)

    def _inject_tailmatch(self, node, function, args, is_unbound_method, type_name,
                          method_name, utility_code, direction):
        """Replace unicode.startswith(...) and unicode.endswith(...)
        by a direct call to the corresponding C-API function.
        """
        if len(args) not in (2,3,4):
            self._error_wrong_arg_count(f"{type_name}.{method_name}", node, args, "2-4")
            return node
        self._inject_int_default_argument(
            node, args, 2, PyrexTypes.c_py_ssize_t_type, "0")
        self._inject_int_default_argument(
            node, args, 3, PyrexTypes.c_py_ssize_t_type, "PY_SSIZE_T_MAX")
        args.append(ExprNodes.IntNode.for_int(node.pos, direction))

        if type_name == 'str':
            func_name = "__Pyx_PyUnicode_Tailmatch"
        else:
            func_name = f"__Pyx_Py{type_name.capitalize()}_Tailmatch"

        method_call = self._substitute_method_call(
            node, function,
            func_name, self.PyString_Tailmatch_func_type,
            method_name, is_unbound_method, args,
            utility_code = utility_code)
        return method_call.coerce_to(Builtin.bool_type, self.current_env())

    PyUnicode_Find_func_type = PyrexTypes.CFuncType(
        PyrexTypes.c_py_ssize_t_type, [
            PyrexTypes.CFuncTypeArg("str", Builtin.unicode_type, None),
            PyrexTypes.CFuncTypeArg("substring", PyrexTypes.py_object_type, None),
            PyrexTypes.CFuncTypeArg("start", PyrexTypes.c_py_ssize_t_type, None),
            PyrexTypes.CFuncTypeArg("end", PyrexTypes.c_py_ssize_t_type, None),
            PyrexTypes.CFuncTypeArg("direction", PyrexTypes.c_int_type, None),
            ],
        exception_value=-2)

    def _handle_simple_method_unicode_find(self, node, function, args, is_unbound_method):
        return self._inject_unicode_find(
            node, function, args, is_unbound_method, 'find', +1)

    def _handle_simple_method_unicode_rfind(self, node, function, args, is_unbound_method):
        return self._inject_unicode_find(
            node, function, args, is_unbound_method, 'rfind', -1)

    def _inject_unicode_find(self, node, function, args, is_unbound_method,
                             method_name, direction):
        """Replace unicode.find(...) and unicode.rfind(...) by a
        direct call to the corresponding C-API function.
        """
        if len(args) not in (2,3,4):
            self._error_wrong_arg_count('unicode.%s' % method_name, node, args, "2-4")
            return node
        self._inject_int_default_argument(
            node, args, 2, PyrexTypes.c_py_ssize_t_type, "0")
        self._inject_int_default_argument(
            node, args, 3, PyrexTypes.c_py_ssize_t_type, "PY_SSIZE_T_MAX")
        args.append(ExprNodes.IntNode.for_int(node.pos, direction))

        method_call = self._substitute_method_call(
            node, function, "PyUnicode_Find", self.PyUnicode_Find_func_type,
            method_name, is_unbound_method, args)
        return method_call.coerce_to_pyobject(self.current_env())

    PyUnicode_Count_func_type = PyrexTypes.CFuncType(
        PyrexTypes.c_py_ssize_t_type, [
            PyrexTypes.CFuncTypeArg("str", Builtin.unicode_type, None),
            PyrexTypes.CFuncTypeArg("substring", PyrexTypes.py_object_type, None),
            PyrexTypes.CFuncTypeArg("start", PyrexTypes.c_py_ssize_t_type, None),
            PyrexTypes.CFuncTypeArg("end", PyrexTypes.c_py_ssize_t_type, None),
            ],
        exception_value=-1)

    def _handle_simple_method_unicode_count(self, node, function, args, is_unbound_method):
        """Replace unicode.count(...) by a direct call to the
        corresponding C-API function.
        """
        if len(args) not in (2,3,4):
            self._error_wrong_arg_count('unicode.count', node, args, "2-4")
            return node
        self._inject_int_default_argument(
            node, args, 2, PyrexTypes.c_py_ssize_t_type, "0")
        self._inject_int_default_argument(
            node, args, 3, PyrexTypes.c_py_ssize_t_type, "PY_SSIZE_T_MAX")

        method_call = self._substitute_method_call(
            node, function, "PyUnicode_Count", self.PyUnicode_Count_func_type,
            'count', is_unbound_method, args)
        return method_call.coerce_to_pyobject(self.current_env())

    PyUnicode_Replace_func_type = PyrexTypes.CFuncType(
        Builtin.unicode_type, [
            PyrexTypes.CFuncTypeArg("str", Builtin.unicode_type, None),
            PyrexTypes.CFuncTypeArg("substring", PyrexTypes.py_object_type, None),
            PyrexTypes.CFuncTypeArg("replstr", PyrexTypes.py_object_type, None),
            PyrexTypes.CFuncTypeArg("maxcount", PyrexTypes.c_py_ssize_t_type, None),
            ])

    def _handle_simple_method_unicode_replace(self, node, function, args, is_unbound_method):
        """Replace unicode.replace(...) by a direct call to the
        corresponding C-API function.
        """
        if len(args) not in (3,4):
            self._error_wrong_arg_count('unicode.replace', node, args, "3-4")
            return node
        self._inject_int_default_argument(
            node, args, 3, PyrexTypes.c_py_ssize_t_type, "-1")

        return self._substitute_method_call(
            node, function, "PyUnicode_Replace", self.PyUnicode_Replace_func_type,
            'replace', is_unbound_method, args)

    PyUnicode_AsEncodedString_func_type = PyrexTypes.CFuncType(
        Builtin.bytes_type, [
            PyrexTypes.CFuncTypeArg("obj", Builtin.unicode_type, None),
            PyrexTypes.CFuncTypeArg("encoding", PyrexTypes.c_const_char_ptr_type, None),
            PyrexTypes.CFuncTypeArg("errors", PyrexTypes.c_const_char_ptr_type, None),
            ])

    PyUnicode_AsXyzString_func_type = PyrexTypes.CFuncType(
        Builtin.bytes_type, [
            PyrexTypes.CFuncTypeArg("obj", Builtin.unicode_type, None),
            ])

    _special_encodings = ['UTF8', 'UTF16', 'UTF-16LE', 'UTF-16BE', 'Latin1', 'ASCII',
                          'unicode_escape', 'raw_unicode_escape']

    _special_codecs = [ (name, codecs.getencoder(name))
                        for name in _special_encodings ]

    def _handle_simple_method_unicode_encode(self, node, function, args, is_unbound_method):
        """Replace unicode.encode(...) by a direct C-API call to the
        corresponding codec.
        """
        if len(args) < 1 or len(args) > 3:
            self._error_wrong_arg_count('unicode.encode', node, args, '1-3')
            return node

        string_node = args[0]

        parameters = self._unpack_encoding_and_error_mode(node.pos, args)
        if parameters is None:
            return node
        encoding, encoding_node, error_handling, error_handling_node = parameters

        if string_node.has_constant_result():
            # constant, so try to do the encoding at compile time
            try:
                value = string_node.constant_result.encode(encoding, error_handling)
            except:
                # well, looks like we can't
                pass
            else:
                value = bytes_literal(value, encoding or 'UTF-8')
                return ExprNodes.BytesNode(string_node.pos, value=value, type=Builtin.bytes_type)

        if len(args) == 1:
            null_node = ExprNodes.NullNode(node.pos)
            return self._substitute_method_call(
                node, function, "PyUnicode_AsEncodedString",
                self.PyUnicode_AsEncodedString_func_type,
                'encode', is_unbound_method, [string_node, null_node, null_node])

        if encoding and error_handling == 'strict':
            # try to find a specific encoder function
            codec_name = self._find_special_codec_name(encoding)
            if codec_name is not None and '-' not in codec_name:
                encode_function = "PyUnicode_As%sString" % codec_name
                return self._substitute_method_call(
                    node, function, encode_function,
                    self.PyUnicode_AsXyzString_func_type,
                    'encode', is_unbound_method, [string_node])

        return self._substitute_method_call(
            node, function, "PyUnicode_AsEncodedString",
            self.PyUnicode_AsEncodedString_func_type,
            'encode', is_unbound_method,
            [string_node, encoding_node, error_handling_node])

    PyUnicode_DecodeXyz_func_ptr_type = PyrexTypes.CPtrType(PyrexTypes.CFuncType(
        Builtin.unicode_type, [
            PyrexTypes.CFuncTypeArg("string", PyrexTypes.c_const_char_ptr_type, None),
            PyrexTypes.CFuncTypeArg("size", PyrexTypes.c_py_ssize_t_type, None),
            PyrexTypes.CFuncTypeArg("errors", PyrexTypes.c_const_char_ptr_type, None),
        ]))

    _decode_c_string_func_type = PyrexTypes.CFuncType(
        Builtin.unicode_type, [
            PyrexTypes.CFuncTypeArg("string", PyrexTypes.c_const_char_ptr_type, None),
            PyrexTypes.CFuncTypeArg("start", PyrexTypes.c_py_ssize_t_type, None),
            PyrexTypes.CFuncTypeArg("stop", PyrexTypes.c_py_ssize_t_type, None),
            PyrexTypes.CFuncTypeArg("encoding", PyrexTypes.c_const_char_ptr_type, None),
            PyrexTypes.CFuncTypeArg("errors", PyrexTypes.c_const_char_ptr_type, None),
            PyrexTypes.CFuncTypeArg("decode_func", PyUnicode_DecodeXyz_func_ptr_type, None),
        ])

    _decode_bytes_func_type = PyrexTypes.CFuncType(
        Builtin.unicode_type, [
            PyrexTypes.CFuncTypeArg("string", PyrexTypes.py_object_type, None),
            PyrexTypes.CFuncTypeArg("start", PyrexTypes.c_py_ssize_t_type, None),
            PyrexTypes.CFuncTypeArg("stop", PyrexTypes.c_py_ssize_t_type, None),
            PyrexTypes.CFuncTypeArg("encoding", PyrexTypes.c_const_char_ptr_type, None),
            PyrexTypes.CFuncTypeArg("errors", PyrexTypes.c_const_char_ptr_type, None),
            PyrexTypes.CFuncTypeArg("decode_func", PyUnicode_DecodeXyz_func_ptr_type, None),
        ])

    _decode_cpp_string_func_type = None  # lazy init

    def _handle_simple_method_bytes_decode(self, node, function, args, is_unbound_method):
        """Replace char*.decode() by a direct C-API call to the
        corresponding codec, possibly resolving a slice on the char*.
        """
        if not (1 <= len(args) <= 3):
            self._error_wrong_arg_count('bytes.decode', node, args, '1-3')
            return node

        # Try to extract encoding parameters and attempt constant decode.
        string_node = args[0]
        parameters = self._unpack_encoding_and_error_mode(node.pos, args)
        if parameters is None:
            return node
        encoding, encoding_node, error_handling, error_handling_node = parameters

        if string_node.has_constant_result():
            try:
                constant_result = string_node.constant_result.decode(encoding, error_handling)
            except (AttributeError, ValueError, UnicodeDecodeError):
                pass
            else:
                return UnicodeNode(
                    string_node.pos,
                    value=EncodedString(constant_result),
                    bytes_value=string_node.constant_result,
                )

        # normalise input nodes
        start = stop = None
        if isinstance(string_node, ExprNodes.SliceIndexNode):
            index_node = string_node
            string_node = index_node.base
            start, stop = index_node.start, index_node.stop
            if not start or start.constant_result == 0:
                start = None
        if isinstance(string_node, ExprNodes.CoerceToPyTypeNode):
            string_node = string_node.arg

        string_type = string_node.type
        if string_type in (Builtin.bytes_type, Builtin.bytearray_type):
            if is_unbound_method:
                string_node = string_node.as_none_safe_node(
                    "descriptor '%s' requires a '%s' object but received a 'NoneType'",
                    format_args=['decode', string_type.name])
            else:
                string_node = string_node.as_none_safe_node(
                    "'NoneType' object has no attribute '%.30s'",
                    error="PyExc_AttributeError",
                    format_args=['decode'])
        elif not string_type.is_string and not string_type.is_cpp_string:
            # nothing to optimise here
            return node

        if not start:
            start = ExprNodes.IntNode.for_size(node.pos, 0)
        elif not start.type.is_int:
            start = start.coerce_to(PyrexTypes.c_py_ssize_t_type, self.current_env())
        if stop and not stop.type.is_int:
            stop = stop.coerce_to(PyrexTypes.c_py_ssize_t_type, self.current_env())

        # try to find a specific encoder function
        codec_name = None
        if encoding is not None:
            codec_name = self._find_special_codec_name(encoding)
        if codec_name is not None:
            if codec_name in ('UTF16', 'UTF-16LE', 'UTF-16BE'):
                codec_cname = "__Pyx_PyUnicode_Decode%s" % codec_name.replace('-', '')
            else:
                codec_cname = "PyUnicode_Decode%s" % codec_name
            decode_function = ExprNodes.RawCNameExprNode(
                node.pos, type=self.PyUnicode_DecodeXyz_func_ptr_type, cname=codec_cname)
            encoding_node = ExprNodes.NullNode(node.pos)
        else:
            decode_function = ExprNodes.NullNode(node.pos)

        # build the helper function call
        temps = []
        if string_type.is_string:
            # C string
            if not stop:
                # use strlen() to find the string length, just as CPython would
                if not string_node.is_name:
                    string_node = UtilNodes.LetRefNode(string_node)  # used twice
                    temps.append(string_node)
                stop = ExprNodes.PythonCapiCallNode(
                    string_node.pos, "__Pyx_ssize_strlen", self.Pyx_ssize_strlen_func_type,
                    args=[string_node],
                    is_temp=True,
                )
            helper_func_type = self._decode_c_string_func_type
            utility_code_name = 'decode_c_string'
        elif string_type.is_cpp_string:
            # C++ std::string
            if not stop:
                stop = ExprNodes.IntNode(node.pos, value='PY_SSIZE_T_MAX',
                                         constant_result=ExprNodes.not_a_constant)
            if self._decode_cpp_string_func_type is None:
                # lazy init to reuse the C++ string type
                self._decode_cpp_string_func_type = PyrexTypes.CFuncType(
                    Builtin.unicode_type, [
                        PyrexTypes.CFuncTypeArg("string", string_type, None),
                        PyrexTypes.CFuncTypeArg("start", PyrexTypes.c_py_ssize_t_type, None),
                        PyrexTypes.CFuncTypeArg("stop", PyrexTypes.c_py_ssize_t_type, None),
                        PyrexTypes.CFuncTypeArg("encoding", PyrexTypes.c_const_char_ptr_type, None),
                        PyrexTypes.CFuncTypeArg("errors", PyrexTypes.c_const_char_ptr_type, None),
                        PyrexTypes.CFuncTypeArg("decode_func", self.PyUnicode_DecodeXyz_func_ptr_type, None),
                    ])
            helper_func_type = self._decode_cpp_string_func_type
            utility_code_name = f'decode_cpp_{string_type.name}'
        else:
            # Python bytes/bytearray object
            if not stop:
                stop = ExprNodes.IntNode(node.pos, value='PY_SSIZE_T_MAX',
                                         constant_result=ExprNodes.not_a_constant)
            helper_func_type = self._decode_bytes_func_type
            if string_type is Builtin.bytes_type:
                utility_code_name = 'decode_bytes'
            else:
                utility_code_name = 'decode_bytearray'

        node = ExprNodes.PythonCapiCallNode(
            node.pos, '__Pyx_%s' % utility_code_name, helper_func_type,
            args=[string_node, start, stop, encoding_node, error_handling_node, decode_function],
            is_temp=node.is_temp,
            utility_code=UtilityCode.load_cached(utility_code_name, 'StringTools.c'),
        )

        for temp in temps[::-1]:
            node = UtilNodes.EvalWithTempExprNode(temp, node)
        return node

    _handle_simple_method_bytearray_decode = _handle_simple_method_bytes_decode

    def _find_special_codec_name(self, encoding):
        try:
            requested_codec = codecs.getencoder(encoding)
        except LookupError:
            return None
        for name, codec in self._special_codecs:
            if codec == requested_codec:
                if '_' in name:
                    name = ''.join([s.capitalize()
                                    for s in name.split('_')])
                return name
        return None

    def _unpack_encoding_and_error_mode(self, pos, args):
        null_node = ExprNodes.NullNode(pos)

        if len(args) >= 2:
            encoding, encoding_node = self._unpack_string_and_cstring_node(args[1])
            if encoding_node is None:
                return None
        else:
            encoding = None
            encoding_node = null_node

        if len(args) == 3:
            error_handling, error_handling_node = self._unpack_string_and_cstring_node(args[2])
            if error_handling_node is None:
                return None
            if error_handling == 'strict':
                error_handling_node = null_node
        else:
            error_handling = 'strict'
            error_handling_node = null_node

        return (encoding, encoding_node, error_handling, error_handling_node)

    def _unpack_string_and_cstring_node(self, node):
        if isinstance(node, ExprNodes.CoerceToPyTypeNode):
            node = node.arg
        if isinstance(node, ExprNodes.UnicodeNode):
            encoding = node.value
            node = ExprNodes.BytesNode(
                node.pos, value=encoding.as_utf8_string(), type=PyrexTypes.c_const_char_ptr_type)
        elif isinstance(node, ExprNodes.BytesNode):
            encoding = node.value.decode('ISO-8859-1')
            node = ExprNodes.BytesNode(
                node.pos, value=node.value, type=PyrexTypes.c_const_char_ptr_type)
        elif node.type is Builtin.bytes_type:
            encoding = None
            node = node.coerce_to(PyrexTypes.c_const_char_ptr_type, self.current_env())
        elif node.type.is_string:
            encoding = None
        else:
            encoding = node = None
        return encoding, node

    def _handle_simple_method_bytes_endswith(self, node, function, args, is_unbound_method):
        return self._inject_tailmatch(
            node, function, args, is_unbound_method, 'bytes', 'endswith',
            bytes_tailmatch_utility_code, +1)

    def _handle_simple_method_bytes_startswith(self, node, function, args, is_unbound_method):
        return self._inject_tailmatch(
            node, function, args, is_unbound_method, 'bytes', 'startswith',
            bytes_tailmatch_utility_code, -1)

    '''   # disabled for now, enable when we consider it worth it (see StringTools.c)
    def _handle_simple_method_bytearray_endswith(self, node, function, args, is_unbound_method):
        return self._inject_tailmatch(
            node, function, args, is_unbound_method, 'bytearray', 'endswith',
            bytes_tailmatch_utility_code, +1)

    def _handle_simple_method_bytearray_startswith(self, node, function, args, is_unbound_method):
        return self._inject_tailmatch(
            node, function, args, is_unbound_method, 'bytearray', 'startswith',
            bytes_tailmatch_utility_code, -1)
    '''

    ### helpers

    def _substitute_method_call(self, node, function, name, func_type,
                                attr_name, is_unbound_method, args=(),
                                utility_code=None, is_temp=None,
                                may_return_none=ExprNodes.PythonCapiCallNode.may_return_none,
                                with_none_check=True):
        args = list(args)
        if with_none_check and args:
            args[0] = self._wrap_self_arg(args[0], function, is_unbound_method, attr_name)
        if is_temp is None:
            is_temp = node.is_temp
        return ExprNodes.PythonCapiCallNode(
            node.pos, name, func_type,
            args = args,
            is_temp = is_temp,
            utility_code = utility_code,
            may_return_none = may_return_none,
            result_is_used = node.result_is_used,
            )

    def _wrap_self_arg(self, self_arg, function, is_unbound_method, attr_name):
        if self_arg.is_literal:
            return self_arg
        if is_unbound_method:
            self_arg = self_arg.as_none_safe_node(
                "descriptor '%s' requires a '%s' object but received a 'NoneType'",
                format_args=[attr_name, self_arg.type.name])
        else:
            self_arg = self_arg.as_none_safe_node(
                "'NoneType' object has no attribute '%{}s'".format('.30' if len(attr_name) <= 30 else ''),
                error="PyExc_AttributeError",
                format_args=[attr_name])
        return self_arg

    obj_to_obj_func_type = PyrexTypes.CFuncType(
        PyrexTypes.py_object_type, [
            PyrexTypes.CFuncTypeArg("obj", PyrexTypes.py_object_type, None)
        ])

    def _inject_null_for_none(self, args, index):
        if len(args) <= index:
            return

        arg = args[index]
        if not arg.may_be_none():
            return

        args[index] = ExprNodes.NullNode(arg.pos) if arg.is_none else ExprNodes.PythonCapiCallNode(
            arg.pos, "__Pyx_NoneAsNull",
            self.obj_to_obj_func_type,
            args=[arg.coerce_to_simple(self.current_env())],
            is_temp=0,
        )

    def _inject_int_default_argument(self, node, args, arg_index, type, default_value):
        # Python usually allows passing None for range bounds,
        # so we treat that as requesting the default.
        assert len(args) >= arg_index
        if len(args) == arg_index or args[arg_index].is_none:
            if isinstance(default_value, int) or str(default_value).lstrip('+-').isdecimal():
                int_node = ExprNodes.IntNode.for_int(node.pos, int(default_value))
            else:
                int_node = ExprNodes.IntNode(node.pos, value=str(default_value), type=type)
            args.append(int_node)
        else:
            arg = args[arg_index].coerce_to(type, self.current_env())
            if isinstance(arg, ExprNodes.CoerceFromPyTypeNode):
                # Add a runtime check for None and map it to the default value.
                arg.special_none_cvalue = str(default_value)
            args[arg_index] = arg

    def _inject_bint_default_argument(self, node, args, arg_index, default_value):
        assert len(args) >= arg_index
        if len(args) == arg_index:
            args.append(ExprNodes.BoolNode(node.pos, value=bool(default_value)))
        else:
            args[arg_index] = args[arg_index].coerce_to_boolean(self.current_env())


def optimise_numeric_binop(operator, node, ret_type, arg0, arg1):
    """
    Optimise math operators for (likely) float or small integer operations.
    """
    # When adding IntNode/FloatNode to something else, assume other operand is also numeric.
    # Prefer constants on RHS as they allows better size control for some operators.
    num_nodes = (ExprNodes.IntNode, ExprNodes.FloatNode)
    if isinstance(arg1, num_nodes):
        if arg0.type is not PyrexTypes.py_object_type and arg0.type is not Builtin.int_type:
            return None
        numval = arg1
        arg_order = 'ObjC'
    elif isinstance(arg0, num_nodes):
        if arg1.type is not PyrexTypes.py_object_type and arg1.type is not Builtin.int_type:
            return None
        numval = arg0
        arg_order = 'CObj'
    else:
        return None

    if not numval.has_constant_result():
        return None

    # is_float is an instance check rather that numval.type.is_float because
    # it will often be a Python float type rather than a C float type
    is_float = isinstance(numval, ExprNodes.FloatNode)
    num_type = PyrexTypes.c_double_type if is_float else PyrexTypes.c_long_type
    if is_float:
        if operator not in ('Add', 'Subtract', 'Remainder', 'TrueDivide', 'Divide', 'Eq', 'Ne'):
            return None
    elif operator == 'Divide':
        # mixed old-/new-style division is not currently optimised for integers
        return None
    elif abs(numval.constant_result) > 2**30:
        # Cut off at an integer border that is still safe for all operations.
        return None

    if operator in ('TrueDivide', 'FloorDivide', 'Divide', 'Remainder'):
        if arg1.constant_result == 0:
            # Don't optimise division by 0. :)
            return None

    extra_args = []

    extra_args.append((ExprNodes.FloatNode if is_float else ExprNodes.IntNode)(
        numval.pos, value=numval.value, constant_result=numval.constant_result,
        type=num_type))
    inplace = node.inplace if isinstance(node, ExprNodes.NumBinopNode) else False
    extra_args.append(ExprNodes.BoolNode(node.pos, value=inplace))
    if is_float or operator not in ('Eq', 'Ne'):
        # "PyFloatBinop" and "PyLongBinop" take an additional "check for zero division" argument.
        zerodivision_check = arg_order == 'CObj' and (
            not node.cdivision if isinstance(node, ExprNodes.DivNode) else False)
        extra_args.append(ExprNodes.BoolNode(node.pos, value=zerodivision_check))

    utility_code = TempitaUtilityCode.load_cached(
        "PyFloatBinop" if is_float else "PyLongCompare" if operator in ('Eq', 'Ne') else "PyLongBinop",
        "Optimize.c",
        context=dict(op=operator, order=arg_order, ret_type=ret_type))

    func_cname = "__Pyx_Py%s_%s%s%s" % (
        'Float' if is_float else 'Long',
        '' if ret_type.is_pyobject else 'Bool',
        operator,
        arg_order)

    return func_cname, utility_code, extra_args, num_type


unicode_tailmatch_utility_code = UtilityCode.load_cached('unicode_tailmatch', 'StringTools.c')
bytes_tailmatch_utility_code = UtilityCode.load_cached('bytes_tailmatch', 'StringTools.c')


class ConstantFolding(Visitor.VisitorTransform, SkipDeclarations):
    """Calculate the result of constant expressions to store it in
    ``expr_node.constant_result``, and replace trivial cases by their
    constant result.

    General rules:

    - We calculate float constants to make them available to the
      compiler, but we do not aggregate them into a single literal
      node to prevent any loss of precision.

    - We recursively calculate constants from non-literal nodes to
      make them available to the compiler, but we only aggregate
      literal nodes at each step.  Non-literal nodes are never merged
      into a single node.
    """

    def __init__(self, reevaluate=False):
        """
        The reevaluate argument specifies whether constant values that were
        previously computed should be recomputed.
        """
        super().__init__()
        self.reevaluate = reevaluate

    def _calculate_const(self, node):
        if (not self.reevaluate and
                node.constant_result is not ExprNodes.constant_value_not_set):
            return

        # make sure we always set the value
        not_a_constant = ExprNodes.not_a_constant
        node.constant_result = not_a_constant

        # check if all children are constant
        children = self.visitchildren(node)
        for child_result in children.values():
            if type(child_result) is list:
                for child in child_result:
                    if getattr(child, 'constant_result', not_a_constant) is not_a_constant:
                        return
            elif getattr(child_result, 'constant_result', not_a_constant) is not_a_constant:
                return

        # now try to calculate the real constant value
        try:
            node.calculate_constant_result()
#            if node.constant_result is not ExprNodes.not_a_constant:
#                print node.__class__.__name__, node.constant_result
        except (ValueError, TypeError, KeyError, IndexError, AttributeError, ArithmeticError):
            # ignore all 'normal' errors here => no constant result
            pass
        except Exception:
            # this looks like a real error
            import traceback, sys
            traceback.print_exc(file=sys.stdout)

    NODE_TYPE_ORDER = [ExprNodes.BoolNode, ExprNodes.CharNode,
                       ExprNodes.IntNode, ExprNodes.FloatNode]

    def _widest_node_class(self, *nodes):
        try:
            return self.NODE_TYPE_ORDER[
                max(map(self.NODE_TYPE_ORDER.index, map(type, nodes)))]
        except ValueError:
            return None

    def _bool_node(self, node, value):
        return ExprNodes.BoolNode(node.pos, value=bool(value))

    def visit_ExprNode(self, node):
        self._calculate_const(node)
        return node

    def visit_UnopNode(self, node):
        self._calculate_const(node)
        if not node.has_constant_result():
            if node.operator == '!':
                return self._handle_NotNode(node)
            return node
        if not node.operand.is_literal:
            return node
        if node.operator == '!':
            return self._bool_node(node, node.constant_result)
        elif isinstance(node.operand, ExprNodes.BoolNode):
            return ExprNodes.IntNode.for_int(node.pos, int(node.constant_result))
        elif node.operator == '+':
            return self._handle_UnaryPlusNode(node)
        elif node.operator == '-':
            return self._handle_UnaryMinusNode(node)
        return node

    _negate_operator = {
        'in': 'not_in',
        'not_in': 'in',
        'is': 'is_not',
        'is_not': 'is'
    }.get

    def _handle_NotNode(self, node):
        operand = node.operand
        if isinstance(operand, ExprNodes.PrimaryCmpNode):
            operator = self._negate_operator(operand.operator)
            if operator:
                node = copy.copy(operand)
                node.operator = operator
                node = self.visit_PrimaryCmpNode(node)
        return node

    def _handle_UnaryMinusNode(self, node):
        def _negate(value):
            if value.startswith('-'):
                value = value[1:]
            else:
                value = '-' + value
            return value

        node_type = node.operand.type
        if isinstance(node.operand, ExprNodes.FloatNode):
            # this is a safe operation
            return ExprNodes.FloatNode(node.pos, value=_negate(node.operand.value),
                                       type=node_type,
                                       constant_result=node.constant_result)
        if node_type.is_int and node_type.signed or \
                isinstance(node.operand, ExprNodes.IntNode) and node_type.is_pyobject:
            return ExprNodes.IntNode(node.pos, value=_negate(node.operand.value),
                                     type=node_type,
                                     longness=node.operand.longness,
                                     constant_result=node.constant_result)
        return node

    def _handle_UnaryPlusNode(self, node):
        if (node.operand.has_constant_result() and
                    node.constant_result == node.operand.constant_result):
            return node.operand
        return node

    def visit_BoolBinopNode(self, node):
        self._calculate_const(node)
        if not node.operand1.has_constant_result():
            return node
        if node.operand1.constant_result:
            if node.operator == 'and':
                return node.operand2
            else:
                return node.operand1
        else:
            if node.operator == 'and':
                return node.operand1
            else:
                return node.operand2

    def visit_BinopNode(self, node):
        self._calculate_const(node)
        if node.constant_result is ExprNodes.not_a_constant:
            return node
        if isinstance(node.constant_result, float):
            return node
        operand1, operand2 = node.operand1, node.operand2
        if not operand1.is_literal or not operand2.is_literal:
            return node

        # now inject a new constant node with the calculated value
        try:
            type1, type2 = operand1.type, operand2.type
            if type1 is None or type2 is None:
                return node
        except AttributeError:
            return node

        if type1.is_numeric and type2.is_numeric:
            widest_type = PyrexTypes.widest_numeric_type(type1, type2)
        else:
            widest_type = PyrexTypes.py_object_type

        target_class = self._widest_node_class(operand1, operand2)
        if target_class is None:
            return node
        elif target_class is ExprNodes.BoolNode and node.operator in '+-//<<%**>>':
            # C arithmetic results in at least an int type
            target_class = ExprNodes.IntNode
        elif target_class is ExprNodes.CharNode and node.operator in '+-//<<%**>>&|^':
            # C arithmetic results in at least an int type
            target_class = ExprNodes.IntNode

        if target_class is ExprNodes.IntNode:
            unsigned = getattr(operand1, 'unsigned', '') and \
                       getattr(operand2, 'unsigned', '')
            longness = "LL"[:max(len(getattr(operand1, 'longness', '')),
                                 len(getattr(operand2, 'longness', '')))]
            value = hex(int(node.constant_result))
            value = Utils.strip_py2_long_suffix(value)
            new_node = ExprNodes.IntNode(pos=node.pos,
                                         unsigned=unsigned, longness=longness,
                                         value=value,
                                         constant_result=int(node.constant_result))
            # IntNode is smart about the type it chooses, so we just
            # make sure we were not smarter this time
            if widest_type.is_pyobject or new_node.type.is_pyobject:
                new_node.type = PyrexTypes.py_object_type
            else:
                new_node.type = PyrexTypes.widest_numeric_type(widest_type, new_node.type)
        elif target_class is ExprNodes.BoolNode:
            new_node = ExprNodes.BoolNode(node.pos, value=node.constant_result, type=widest_type)
        else:
            new_node = target_class(pos=node.pos, type=widest_type,
                                    value=str(node.constant_result),
                                    constant_result=node.constant_result)
        return new_node

    def visit_AddNode(self, node):
        self._calculate_const(node)

        if isinstance(node.constant_result, str):
            return ExprNodes.UnicodeNode(
                node.operand1.pos, value=EncodedString(node.constant_result))

        operand1, operand2 = node.operand1, node.operand2

        # Some people combine (f-)string literals with a '+'  =>  join the format parts.
        if isinstance(operand1, ExprNodes.JoinedStrNode):
            if isinstance(operand2, ExprNodes.JoinedStrNode):
                operand1.values.extend(operand2.values)
                operand1.constant_result = ExprNodes.constant_value_not_set
                return self.simplify_JoinedStrNode(operand1)
            if isinstance(operand2.constant_result, str):
                if not operand2.constant_result:
                    return operand1
                if not isinstance(operand2, ExprNodes.UnicodeNode):
                    operand2 = ExprNodes.UnicodeNode(
                        operand2.pos, value=operand2.constant_result)
                operand1.values.append(operand2)
                operand1.constant_result = ExprNodes.constant_value_not_set
                return self.simplify_JoinedStrNode(operand1)
        elif isinstance(operand2, ExprNodes.JoinedStrNode):
            if isinstance(operand1.constant_result, str):
                if not operand1.constant_result:
                    return operand2
                if not isinstance(operand1, ExprNodes.UnicodeNode):
                    operand1 = ExprNodes.UnicodeNode(
                        operand1.pos, value=operand1.constant_result)
                operand2.values.insert(0, operand1)
                operand2.constant_result = ExprNodes.constant_value_not_set
                return self.simplify_JoinedStrNode(operand2)

        if node.constant_result is ExprNodes.not_a_constant:
            return node

        if operand1.is_string_literal and operand2.is_string_literal:
            if isinstance(operand1, ExprNodes.UnicodeNode) and isinstance(operand2, ExprNodes.UnicodeNode):
                bytes_value = None
                if operand1.bytes_value is not None and operand2.bytes_value is not None:
                    if operand1.bytes_value.encoding == operand2.bytes_value.encoding:
                        bytes_value = bytes_literal(
                            operand1.bytes_value + operand2.bytes_value,
                            operand1.bytes_value.encoding)
                string_value = EncodedString(node.constant_result)
                return ExprNodes.UnicodeNode(operand1.pos, value=string_value, bytes_value=bytes_value)
            elif isinstance(operand1, ExprNodes.BytesNode) and isinstance(operand2, ExprNodes.BytesNode):
                if operand1.value.encoding == operand2.value.encoding:
                    bytes_value = bytes_literal(node.constant_result, operand1.value.encoding)
                    return ExprNodes.BytesNode(operand1.pos, value=bytes_value, constant_result=node.constant_result)

        return self.visit_BinopNode(node)

    def visit_MulNode(self, node):
        self._calculate_const(node)
        if node.operand1.is_sequence_constructor:
            return self._calculate_constant_seq(node, node.operand1, node.operand2)
        if isinstance(node.operand1, ExprNodes.IntNode) and \
                node.operand2.is_sequence_constructor:
            return self._calculate_constant_seq(node, node.operand2, node.operand1)
        if node.operand1.is_string_literal:
            return self._multiply_string(node, node.operand1, node.operand2)
        elif node.operand2.is_string_literal:
            return self._multiply_string(node, node.operand2, node.operand1)
        return self.visit_BinopNode(node)

    def _multiply_string(self, node, string_node, multiplier_node):
        multiplier = multiplier_node.constant_result
        if not isinstance(multiplier, int):
            return node
        if not (node.has_constant_result() and isinstance(node.constant_result, _py_string_types)):
            return node
        if len(node.constant_result) > 256:
            # Too long for static creation, leave it to runtime.  (-> arbitrary limit)
            return node

        if isinstance(string_node, ExprNodes.BytesNode):
            build_string = bytes_literal
        elif isinstance(string_node, ExprNodes.UnicodeNode):
            build_string = encoded_string
            if string_node.bytes_value is not None:
                string_node.bytes_value = bytes_literal(
                    string_node.bytes_value * multiplier,
                    string_node.bytes_value.encoding)
        else:
            assert False, "unknown string node type: %s" % type(string_node)
        string_node.value = build_string(
            string_node.value * multiplier,
            string_node.value.encoding)
        # follow constant-folding and use unicode_value in preference
        string_node.constant_result = string_node.value
        return string_node

    def _calculate_constant_seq(self, node, sequence_node, factor):
        if factor.constant_result != 1 and sequence_node.args:
            if isinstance(factor.constant_result, int) and factor.constant_result <= 0:
                del sequence_node.args[:]
                sequence_node.mult_factor = None
            elif sequence_node.mult_factor is not None:
                if (isinstance(factor.constant_result, int) and
                        isinstance(sequence_node.mult_factor.constant_result, int)):
                    value = sequence_node.mult_factor.constant_result * factor.constant_result
                    sequence_node.mult_factor = ExprNodes.IntNode.for_size(sequence_node.mult_factor.pos, value)
                else:
                    # don't know if we can combine the factors, so don't
                    return self.visit_BinopNode(node)
            else:
                sequence_node.mult_factor = factor
        return sequence_node

    def visit_ModNode(self, node):
        self.visitchildren(node)
        if isinstance(node.operand1, ExprNodes.UnicodeNode) and isinstance(node.operand2, ExprNodes.TupleNode):
            if not node.operand2.mult_factor:
                fstring = self._build_fstring(node.operand1.pos, node.operand1.value, node.operand2.args)
                if fstring is not None:
                    return fstring
        return self.visit_BinopNode(node)

    _parse_string_format_regex = (
        '(%(?:'              # %...
        '(?:[-0-9]+|[ ])?'   # width (optional) or space prefix fill character (optional)
        '(?:[.][0-9]+)?'     # precision (optional)
        ')?.)'               # format type (or something different for unsupported formats)
    )

    def _build_fstring(self, pos, ustring, format_args):
        # Issues formatting warnings instead of errors since we really only catch a few errors by accident.
        args = iter(format_args)
        substrings = []
        can_be_optimised = True
        for s in re.split(self._parse_string_format_regex, ustring):
            if not s:
                continue
            if s == '%%':
                substrings.append(ExprNodes.UnicodeNode(pos, value=EncodedString('%')))
                continue
            if s[0] != '%':
                if s[-1] == '%':
                    warning(pos, f"Incomplete format: '...{s[-3:]}'", level=1)
                    can_be_optimised = False
                substrings.append(ExprNodes.UnicodeNode(pos, value=EncodedString(s)))
                continue
            format_type = s[-1]
            try:
                arg = next(args)
            except StopIteration:
                warning(pos, "Too few arguments for format placeholders", level=1)
                can_be_optimised = False
                break
            if arg.is_starred:
                can_be_optimised = False
                break
            if format_type in 'asrfdoxX':
                format_spec = s[1:]
                conversion_char = None
                if format_type in 'doxX' and '.' in format_spec:
                    # Precision is not allowed for integers in format(), but ok in %-formatting.
                    can_be_optimised = False
                elif format_type in 'ars':
                    format_spec = format_spec[:-1]
                    conversion_char = format_type
                    if format_spec.startswith('0'):
                        format_spec = '>' + format_spec[1:]  # right-alignment '%05s' spells '{:>5}'
                elif format_type == 'd':
                    # '%d' formatting supports float, but '{obj:d}' does not => convert to int first.
                    conversion_char = 'd'

                if format_spec.startswith('-'):
                    format_spec = '<' + format_spec[1:]  # left-alignment '%-5s' spells '{:<5}'

                substrings.append(ExprNodes.FormattedValueNode(
                    arg.pos, value=arg,
                    conversion_char=conversion_char,
                    format_spec=ExprNodes.UnicodeNode(pos, value=EncodedString(format_spec))
                        if format_spec else None,
                ))
            else:
                # keep it simple for now ...
                can_be_optimised = False
                break

        if not can_be_optimised:
            # Print all warnings we can find before finally giving up here.
            return None

        try:
            next(args)
        except StopIteration: pass
        else:
            warning(pos, "Too many arguments for format placeholders", level=1)
            return None

        node = ExprNodes.JoinedStrNode(pos, values=substrings)
        return self.visit_JoinedStrNode(node)

    def visit_FormattedValueNode(self, node):
        self.visitchildren(node)
        conversion_char = node.conversion_char or 's'
        if node.format_spec is not None and node.format_spec.is_string_literal and not node.format_spec.value:
            node.format_spec = None
        if node.format_spec is None and node.value.has_constant_result() and isinstance(node.value.constant_result, int):
            value = EncodedString(str(node.value.constant_result))
            return ExprNodes.UnicodeNode(node.value.pos, value=value)
        if node.format_spec is None and conversion_char == 's':
            if node.value.is_string_literal:
                return node.value
        return node

    def visit_JoinedStrNode(self, node):
        self.visitchildren(node)
        return self.simplify_JoinedStrNode(node)

    def simplify_JoinedStrNode(self, node):
        """
        Clean up after the parser by discarding empty Unicode strings and merging
        substring sequences.  Empty or single-value join lists are not uncommon
        because f-string format specs are always parsed into JoinedStrNodes.
        """
        values = []
        for is_unode_group, substrings in itertools.groupby(node.values, key=attrgetter('is_string_literal')):
            if is_unode_group:
                substrings = list(substrings)
                unode = substrings[0]
                if len(substrings) > 1:
                    value = EncodedString(''.join(value.value for value in substrings))
                    unode = ExprNodes.UnicodeNode(unode.pos, value=value)
                # ignore empty Unicode strings
                if unode.value:
                    values.append(unode)
            else:
                values.extend(substrings)

        if not values:
            node = ExprNodes.UnicodeNode(node.pos, value=EncodedString(''))
        elif len(values) == 1:
            node = values[0]
        elif len(values) == 2:
            # reduce to string concatenation
            node = ExprNodes.binop_node(node.pos, '+', *values)
        else:
            node.values = values
        return node

    def visit_MergedDictNode(self, node):
        """Unpack **args in place if we can."""
        self.visitchildren(node)
        args = []
        items = []

        def add(parent, arg):
            if arg.is_dict_literal:
                if items and items[-1].reject_duplicates == arg.reject_duplicates:
                    items[-1].key_value_pairs.extend(arg.key_value_pairs)
                else:
                    items.append(arg)
            elif isinstance(arg, ExprNodes.MergedDictNode) and parent.reject_duplicates == arg.reject_duplicates:
                for child_arg in arg.keyword_args:
                    add(arg, child_arg)
            else:
                if items:
                    args.extend(items)
                    del items[:]
                args.append(arg)

        for arg in node.keyword_args:
            add(node, arg)
        if items:
            args.extend(items)

        if len(args) == 1:
            arg = args[0]
            if arg.is_dict_literal or isinstance(arg, ExprNodes.MergedDictNode):
                return arg
        node.keyword_args[:] = args
        self._calculate_const(node)
        return node

    def visit_MergedSequenceNode(self, node):
        """Unpack *args in place if we can."""
        self.visitchildren(node)

        is_set = node.type is Builtin.set_type
        args = []
        values = []

        def add(arg):
            if (is_set and arg.is_set_literal) or (arg.is_sequence_constructor and not arg.mult_factor):
                if values:
                    values[0].args.extend(arg.args)
                else:
                    values.append(arg)
            elif isinstance(arg, ExprNodes.MergedSequenceNode):
                for child_arg in arg.args:
                    add(child_arg)
            else:
                if values:
                    args.append(values[0])
                    del values[:]
                args.append(arg)

        for arg in node.args:
            add(arg)
        if values:
            args.append(values[0])

        if len(args) == 1:
            arg = args[0]
            if ((is_set and arg.is_set_literal) or
                    (arg.is_sequence_constructor and arg.type is node.type) or
                    isinstance(arg, ExprNodes.MergedSequenceNode)):
                return arg
        node.args[:] = args
        self._calculate_const(node)
        return node

    def visit_SequenceNode(self, node):
        """Unpack *args in place if we can."""
        self.visitchildren(node)
        args = []
        for arg in node.args:
            if not arg.is_starred:
                args.append(arg)
            elif arg.target.is_sequence_constructor and not arg.target.mult_factor:
                args.extend(arg.target.args)
            else:
                args.append(arg)
        node.args[:] = args
        self._calculate_const(node)
        return node

    def visit_PrimaryCmpNode(self, node):
        # calculate constant partial results in the comparison cascade
        self.visitchildren(node, ['operand1'])
        left_node = node.operand1
        cmp_node = node
        while cmp_node is not None:
            self.visitchildren(cmp_node, ['operand2'])
            right_node = cmp_node.operand2
            cmp_node.constant_result = not_a_constant
            if left_node.has_constant_result() and right_node.has_constant_result():
                try:
                    cmp_node.calculate_cascaded_constant_result(left_node.constant_result)
                except (ValueError, TypeError, KeyError, IndexError, AttributeError, ArithmeticError):
                    pass  # ignore all 'normal' errors here => no constant result
            left_node = right_node
            cmp_node = cmp_node.cascade

        if not node.cascade:
            if node.has_constant_result():
                return self._bool_node(node, node.constant_result)
            return node

        # collect partial cascades: [[value, CmpNode...], [value, CmpNode, ...], ...]
        cascades = [[node.operand1]]
        final_false_result = []

        cmp_node = node
        while cmp_node is not None:
            if cmp_node.has_constant_result():
                if not cmp_node.constant_result:
                    # False => short-circuit
                    final_false_result.append(self._bool_node(cmp_node, False))
                    break
                else:
                    # True => discard and start new cascade
                    cascades.append([cmp_node.operand2])
            else:
                # not constant => append to current cascade
                cascades[-1].append(cmp_node)
            cmp_node = cmp_node.cascade

        cmp_nodes = []
        for cascade in cascades:
            if len(cascade) < 2:
                continue
            cmp_node = cascade[1]
            pcmp_node = ExprNodes.PrimaryCmpNode(
                cmp_node.pos,
                operand1=cascade[0],
                operator=cmp_node.operator,
                operand2=cmp_node.operand2,
                constant_result=not_a_constant)
            cmp_nodes.append(pcmp_node)

            last_cmp_node = pcmp_node
            for cmp_node in cascade[2:]:
                last_cmp_node.cascade = cmp_node
                last_cmp_node = cmp_node
            last_cmp_node.cascade = None

        if final_false_result:
            # last cascade was constant False
            cmp_nodes.append(final_false_result[0])
        elif not cmp_nodes:
            # only constants, but no False result
            return self._bool_node(node, True)
        node = cmp_nodes[0]
        if len(cmp_nodes) == 1:
            if node.has_constant_result():
                return self._bool_node(node, node.constant_result)
        else:
            for cmp_node in cmp_nodes[1:]:
                node = ExprNodes.BoolBinopNode(
                    node.pos,
                    operand1=node,
                    operator='and',
                    operand2=cmp_node,
                    constant_result=not_a_constant)
        return node

    def visit_CondExprNode(self, node):
        self._calculate_const(node)
        if not node.test.has_constant_result():
            return node
        if node.test.constant_result:
            return node.true_val
        else:
            return node.false_val

    def visit_IfStatNode(self, node):
        self.visitchildren(node)
        # eliminate dead code based on constant condition results
        if_clauses = []
        for if_clause in node.if_clauses:
            condition = if_clause.condition
            if condition.has_constant_result():
                if condition.constant_result:
                    # always true => subsequent clauses can safely be dropped
                    node.else_clause = if_clause.body
                    break
                # else: false => drop clause
            else:
                # unknown result => normal runtime evaluation
                if_clauses.append(if_clause)
        if if_clauses:
            node.if_clauses = if_clauses
            return node
        elif node.else_clause:
            return node.else_clause
        else:
            return Nodes.StatListNode(node.pos, stats=[])

    def visit_SliceIndexNode(self, node):
        self._calculate_const(node)
        # normalise start/stop values
        if node.start is None or node.start.constant_result is None:
            start = node.start = None
        else:
            start = node.start.constant_result
        if node.stop is None or node.stop.constant_result is None:
            stop = node.stop = None
        else:
            stop = node.stop.constant_result
        # cut down sliced constant sequences
        if node.constant_result is not not_a_constant:
            base = node.base
            if base.is_sequence_constructor and base.mult_factor is None:
                base.args = base.args[start:stop]
                return base
            elif base.is_string_literal:
                base = base.as_sliced_node(start, stop)
                if base is not None:
                    return base
        return node

    def visit_ComprehensionNode(self, node):
        self.visitchildren(node)
        if isinstance(node.loop, Nodes.StatListNode) and not node.loop.stats:
            # loop was pruned already => transform into literal
            if node.type is Builtin.list_type:
                return ExprNodes.ListNode(
                    node.pos, args=[], constant_result=[])
            elif node.type is Builtin.set_type:
                return ExprNodes.SetNode(
                    node.pos, args=[], constant_result=set())
            elif node.type is Builtin.dict_type:
                return ExprNodes.DictNode(
                    node.pos, key_value_pairs=[], constant_result={})
        return node

    def visit_ForInStatNode(self, node):
        self.visitchildren(node)
        sequence = node.iterator.sequence
        if isinstance(sequence, ExprNodes.SequenceNode):
            if not sequence.args:
                if node.else_clause:
                    return node.else_clause
                else:
                    # don't break list comprehensions
                    return Nodes.StatListNode(node.pos, stats=[])
            # iterating over a list literal? => tuples are more efficient
            if isinstance(sequence, ExprNodes.ListNode):
                node.iterator.sequence = sequence.as_tuple()
        return node

    def visit_WhileStatNode(self, node):
        self.visitchildren(node)
        if node.condition and node.condition.has_constant_result():
            if node.condition.constant_result:
                node.condition = None
                node.else_clause = None
            else:
                return node.else_clause
        return node

    def visit_ExprStatNode(self, node):
        self.visitchildren(node)
        if not isinstance(node.expr, ExprNodes.ExprNode):
            # ParallelRangeTransform does this ...
            return node
        # drop unused constant expressions
        if node.expr.has_constant_result():
            return None
        return node

    def visit_GILStatNode(self, node):
        self.visitchildren(node)
        if node.condition is None:
            return node

        if node.condition.has_constant_result():
            # Condition is True - Modify node to be a normal
            # GILStatNode with condition=None
            if node.condition.constant_result:
                node.condition = None

            # Condition is False - the body of the GILStatNode
            # should run without changing the state of the gil
            # return the body of the GILStatNode
            else:
                return node.body

        # If condition is not constant we keep the GILStatNode as it is.
        # Either it will later become constant (e.g. a `numeric is int`
        # expression in a fused type function) and then when ConstantFolding
        # runs again it will be handled or a later transform (i.e. GilCheck)
        # will raise an error
        return node

    def visit_MatchNode(self, node):
        # Not strictly constant-folding, but it refactor_cases needs to be done
        # before constant folding on the node children.
        node.refactor_cases()
        self.visitchildren(node)
        return node

    # in the future, other nodes can have their own handler method here
    # that can replace them with a constant result node

    visit_Node = Visitor.VisitorTransform.recurse_to_children


class FinalOptimizePhase(Visitor.EnvTransform, Visitor.NodeRefCleanupMixin):
    """
    This visitor handles several commuting optimizations, and is run
    just before the C code generation phase.

    The optimizations currently implemented in this class are:
        - eliminate None assignment and refcounting for first assignment.
        - isinstance -> typecheck for cdef types
        - eliminate checks for None and/or types that became redundant after tree changes
        - eliminate useless string formatting steps
        - inject branch hints for unlikely if-cases that only raise exceptions
        - replace Python function calls that look like method calls by a faster PyMethodCallNode
        - replace duplicate FormattedValueNodes in f-strings with CloneNodes
    """
    in_loop = False

    def visit_SingleAssignmentNode(self, node):
        """Avoid redundant initialisation of local variables before their
        first assignment.
        """
        self.visitchildren(node)
        if node.first:
            lhs = node.lhs
            lhs.lhs_of_first_assignment = True
        return node

    def _check_optimize_method_calls(self, node):
        function = node.function
        function_type = function.type
        entry = function.entry if function.is_name or function.is_attribute else None
        env = self.current_env()
        in_global_scope = (
            env.is_module_scope or
            env.is_c_class_scope or
            (env.is_py_class_scope and env.outer_scope.is_module_scope)
        )
        return (
            node.result_in_temp() and
            function_type.is_pyobject and
            function_type is not Builtin.type_type and
            not (entry and entry.is_builtin) and
            self.current_directives.get(
                "optimize.unpack_method_calls_in_pyinit"
                if not self.in_loop and in_global_scope
                else "optimize.unpack_method_calls")
        )

    def visit_SimpleCallNode(self, node):
        """
        Replace generic calls to isinstance(x, type) by a more efficient type check.
        Replace likely Python method calls by a specialised PyMethodCallNode.
        """
        self.visitchildren(node)
        function = node.function
        if function.type.is_cfunction and function.is_name:
            if function.name == 'isinstance' and len(node.args) == 2:
                type_arg = node.args[1]
                if type_arg.type.is_builtin_type and type_arg.type.name == 'type':
                    cython_scope = self.context.cython_scope
                    function.entry = cython_scope.lookup('PyObject_TypeCheck')
                    function.type = function.entry.type
                    PyTypeObjectPtr = PyrexTypes.CPtrType(cython_scope.lookup('PyTypeObject').type)
                    node.args[1] = ExprNodes.CastNode(node.args[1], PyTypeObjectPtr)
        else:
            # optimise simple Python methods calls
            if ExprNodes.PyMethodCallNode.can_be_used_for_posargs(node.arg_tuple, has_kwargs=False):
                # simple call, now exclude calls to objects that are definitely not methods
                if ExprNodes.PyMethodCallNode.can_be_used_for_function(function):
                    if (node.self and function.is_attribute and
                            isinstance(function.obj, ExprNodes.CloneNode) and function.obj.arg is node.self):
                        # function self object was moved into a CloneNode => undo
                        function.obj = function.obj.arg
                    node = self.replace(node, ExprNodes.PyMethodCallNode.from_node(
                        node, function=function, arg_tuple=node.arg_tuple, type=node.type,
                        unpack=self._check_optimize_method_calls(node)))
        return node

    def visit_GeneralCallNode(self, node):
        """
        Replace likely Python method calls by a specialised PyMethodCallNode.
        """
        self.visitchildren(node)
        has_kwargs = bool(node.keyword_args)
        has_explicit_kwargs = isinstance(node.keyword_args, ExprNodes.DictNode)
        if not ExprNodes.PyMethodCallNode.can_be_used_for_posargs(
                node.positional_args, has_kwargs=has_kwargs, has_explicit_kwargs=has_explicit_kwargs):
            return node
        function = node.function
        if not ExprNodes.PyMethodCallNode.can_be_used_for_function(function):
            return node

        node = self.replace(node, ExprNodes.PyMethodCallNode.from_node(
            node, function=function, arg_tuple=node.positional_args, kwdict=node.keyword_args,
            type=node.type, unpack=self._check_optimize_method_calls(node)))
        return node

    def visit_NumPyMethodCallNode(self, node):
        # Exclude from replacement above.
        self.visitchildren(node)
        return node

    def visit_PyTypeTestNode(self, node):
        """Remove tests for alternatively allowed None values from
        type tests when we know that the argument cannot be None
        anyway.
        """
        self.visitchildren(node)
        if not node.notnone:
            if not node.arg.may_be_none():
                node.notnone = True
        return node

    def visit_NoneCheckNode(self, node):
        """Remove None checks from expressions that definitely do not
        carry a None value.
        """
        self.visitchildren(node)
        if not node.arg.may_be_none():
            return node.arg
        return node

    def visit_LoopNode(self, node):
        """Remember when we enter a loop as some expensive optimisations might still be worth it there.
        """
        old_val = self.in_loop
        self.in_loop = True
        self.visitchildren(node)
        self.in_loop = old_val
        return node

    def visit_IfStatNode(self, node):
        """Assign 'unlikely' branch hints to if-clauses that only raise exceptions.
        """
        self.visitchildren(node)
        last_non_unlikely_clause = None
        for i, if_clause in enumerate(node.if_clauses):
            self._set_ifclause_branch_hint(if_clause, if_clause.body)
            if not if_clause.branch_hint:
                last_non_unlikely_clause = if_clause
        if node.else_clause and last_non_unlikely_clause:
            # If the 'else' clause is 'unlikely', then set the preceding 'if' clause to 'likely' to reflect that.
            self._set_ifclause_branch_hint(last_non_unlikely_clause, node.else_clause, inverse=True)
        return node

    def _set_ifclause_branch_hint(self, clause, statements_node, inverse=False):
        """Inject a branch hint if the if-clause unconditionally leads to a 'raise' statement.
        """
        if not statements_node.is_terminator:
            return
        # Allow simple statements, but no conditions, loops, etc.
        non_branch_nodes = (
            Nodes.ExprStatNode,
            Nodes.AssignmentNode,
            Nodes.AssertStatNode,
            Nodes.DelStatNode,
            Nodes.GlobalNode,
            Nodes.NonlocalNode,
        )
        statements = [statements_node]
        for next_node_pos, node in enumerate(statements, 1):
            if isinstance(node, Nodes.GILStatNode):
                statements.insert(next_node_pos, node.body)
                continue
            if isinstance(node, Nodes.StatListNode):
                statements[next_node_pos:next_node_pos] = node.stats
                continue
            if not isinstance(node, non_branch_nodes):
                if next_node_pos == len(statements) and isinstance(node, (Nodes.RaiseStatNode, Nodes.ReraiseStatNode)):
                    # Anything that unconditionally raises exceptions at the end should be considered unlikely.
                    clause.branch_hint = 'likely' if inverse else 'unlikely'
                break

    def visit_JoinedStrNode(self, node: ExprNodes.JoinedStrNode):
        """
        Deduplicate repeatedly formatted (C) values by replacing them with CloneNodes.
        It's not uncommon for a formatting expression to appear multiple times in an f-string.

        Note that this is somewhat handwavy since it's potentially possible even for simple
        expressions to change their value while processing an f-string, e.g. by modifying the
        world in a ".__format__" method.  However, this seems unlikely enough to appear in
        real-world code that we ignore the case here.
        """
        FormattedValueNode = ExprNodes.FormattedValueNode
        CoerceToPyTypeNode = ExprNodes.CoerceToPyTypeNode

        seen = {}
        values = node.values[:]
        for i, fnode in enumerate(node.values):
            if not isinstance(fnode, FormattedValueNode):
                # Unicode string constants are deduplicated already.
                continue
            fnode_value_node = fnode.value
            if isinstance(fnode.value, CoerceToPyTypeNode):
                # Coerced C values are probably safe.
                fnode_value_node = fnode_value_node.arg
            elif fnode.c_format_spec is not None:
                # Simple formatted C values are safe.
                pass
            elif fnode_value_node.type.is_builtin_type:
                # Most builtin Python types are probably safe as well.
                # FIXME: Except when a container type formats user defined values...
                # Thus, we might want to be more specific and allow only simple Python types.
                pass
            else:
                # Other Python objects are not safe as they can change their formatting on each access.
                continue

            if not (fnode_value_node.is_name and fnode_value_node.is_simple()):
                # Everything but simple (local) names risks changing on access.
                # NOTE: Potentially, any non-trivial operation might re-assign values,
                # e.g. with the walrus operator, but we ignore this here since it's really unusual.
                # Otherwise, we'd have to stop with 'break' instead of allowing 'continue'.
                continue

            key = (fnode_value_node.name, fnode.c_format_spec, fnode.format_spec, fnode.conversion_char or 's')
            seen_fnode = seen.setdefault(key, fnode)
            if seen_fnode is fnode:
                continue

            dedup_fnode = ExprNodes.CloneNode(seen_fnode)
            dedup_fnode.pos = fnode.pos
            values[i] = dedup_fnode

        node.values[:] = values
        return node


class ConsolidateOverflowCheck(Visitor.CythonTransform):
    """
    This class facilitates the sharing of overflow checking among all nodes
    of a nested arithmetic expression.  For example, given the expression
    a*b + c, where a, b, and x are all possibly overflowing ints, the entire
    sequence will be evaluated and the overflow bit checked only at the end.
    """
    overflow_bit_node = None

    def visit_Node(self, node):
        if self.overflow_bit_node is not None:
            saved = self.overflow_bit_node
            self.overflow_bit_node = None
            self.visitchildren(node)
            self.overflow_bit_node = saved
        else:
            self.visitchildren(node)
        return node

    def visit_NumBinopNode(self, node):
        if node.overflow_check and node.overflow_fold:
            top_level_overflow = self.overflow_bit_node is None
            if top_level_overflow:
                self.overflow_bit_node = node
            else:
                node.overflow_bit_node = self.overflow_bit_node
                node.overflow_check = False
            self.visitchildren(node)
            if top_level_overflow:
                self.overflow_bit_node = None
        else:
            self.visitchildren(node)
        return node<|MERGE_RESOLUTION|>--- conflicted
+++ resolved
@@ -2814,11 +2814,9 @@
                 node.pos, "__Pyx_MemoryView_Len", func_type,
                 args=[arg], is_temp=node.is_temp)
         elif arg.type.is_unicode_char:
-            new_node = ExprNodes.IntNode(node.pos, value='1', constant_result=1,
-                                     type=node.type)
+            return ExprNodes.IntNode.for_int(node.pos, 1, type=node.type)
         elif arg.type.is_ctuple:
-            new_node = ExprNodes.IntNode(node.pos, value=str(arg.type.size), constant_result=1,
-                                     type=node.type)
+            new_node = ExprNodes.IntNode.for_int(node.pos, int(arg.type.size), type=node.type)
 
             # TODO: This might fail if the source of the ctuple has side effects and isn't a sequence constructor
             if isinstance(arg, ExprNodes.TypecastNode) and arg.operand.is_sequence_constructor:
@@ -2829,8 +2827,7 @@
                     if not arg2.try_is_simple():
                         new_node = UtilNodes.EvalWithTempExprNode(UtilNodes.LetRefNode(arg2), new_node)
         elif arg.is_sequence_constructor and not arg.is_starred:
-            new_node = ExprNodes.IntNode(node.pos, value=str(len(arg.args) * arg.mult_factor), constant_result=1,
-                                     type=node.type)
+            new_node = ExprNodes.IntNode.for_int(node.pos, len(arg.args) * arg.mult_factor, type=node.type)
 
             for arg2 in arg.args:
                 if isinstance(arg2, ExprNodes.CoerceToPyTypeNode):
@@ -2852,11 +2849,6 @@
             new_node = ExprNodes.PythonCapiCallNode(
                 node.pos, cfunc_name, self.PyObject_Size_func_type,
                 args=[arg], is_temp=node.is_temp)
-<<<<<<< HEAD
-=======
-        elif arg.type.is_unicode_char:
-            return ExprNodes.IntNode.for_int(node.pos, 1, type=node.type)
->>>>>>> 5f6d0367
         else:
             return node
 
