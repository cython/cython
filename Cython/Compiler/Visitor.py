--- conflicted
+++ resolved
@@ -26,21 +26,6 @@
             # Must resolve, try entire hierarchy
             pattern = "visit_%s"
             mro = inspect.getmro(cls)
-<<<<<<< HEAD
-            for mro_cls in mro:
-                try:
-                    handler_method = getattr(self, pattern % mro_cls.__name__)
-                    break
-                except AttributeError:
-                    pass
-            else:
-                print type(self), type(obj)
-                if hasattr(self, 'access_path') and self.access_path:
-                    print self.access_path
-                    print self.access_path[-1][0].pos
-                    print self.access_path[-1][0].__dict__
-                raise RuntimeError("Visitor does not accept object: %s" % (obj,))
-=======
             handler_method = None
             for mro_cls in mro:
                 if hasattr(self, pattern % mro_cls.__name__):
@@ -48,13 +33,12 @@
                     break
             if handler_method is None:
                 print type(self), type(obj)
-                if hasattr(self, 'access_path'):
+                if hasattr(self, 'access_path') and self.access_path:
                     print self.access_path
                     if self.access_path:
                         print self.access_path[-1][0].pos
                         print self.access_path[-1][0].__dict__
                 raise RuntimeError("Visitor does not accept object: %s" % obj)
->>>>>>> cf38d155
             #print "Caching " + cls.__name__
             self.dispatch_table[cls] = handler_method
         return handler_method(obj)
