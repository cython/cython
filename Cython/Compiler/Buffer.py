from __future__ import absolute_import

from .Visitor import CythonTransform
from .ModuleNode import ModuleNode
from .Errors import CompileError
from .UtilityCode import CythonUtilityCode
from .Code import UtilityCode, TempitaUtilityCode

from . import Options
from . import Interpreter
from . import PyrexTypes
from . import Naming
from . import Symtab

def dedent(text, reindent=0):
    from textwrap import dedent
    text = dedent(text)
    if reindent > 0:
        indent = " " * reindent
        text = '\n'.join([indent + x for x in text.split('\n')])
    return text

class IntroduceBufferAuxiliaryVars(CythonTransform):

    #
    # Entry point
    #

    buffers_exists = False
    using_memoryview = False

    def __call__(self, node):
        assert isinstance(node, ModuleNode)
        self.max_ndim = 0
        result = super(IntroduceBufferAuxiliaryVars, self).__call__(node)
        if self.buffers_exists:
            use_bufstruct_declare_code(node.scope)

        return result


    #
    # Basic operations for transforms
    #
    def handle_scope(self, node, scope):
        # For all buffers, insert extra variables in the scope.
        # The variables are also accessible from the buffer_info
        # on the buffer entry
        scope_items = scope.entries.items()
        bufvars = [entry for name, entry in scope_items if entry.type.is_buffer]
        if len(bufvars) > 0:
            bufvars.sort(key=lambda entry: entry.name)
            self.buffers_exists = True

        memviewslicevars = [entry for name, entry in scope_items if entry.type.is_memoryviewslice]
        if len(memviewslicevars) > 0:
            self.buffers_exists = True


        for (name, entry) in scope_items:
            if name == 'memoryview' and isinstance(entry.utility_code_definition, CythonUtilityCode):
                self.using_memoryview = True
                break
        del scope_items

        if isinstance(node, ModuleNode) and len(bufvars) > 0:
            # for now...note that pos is wrong
            raise CompileError(node.pos, "Buffer vars not allowed in module scope")
        for entry in bufvars:
            if entry.type.dtype.is_ptr:
                raise CompileError(node.pos, "Buffers with pointer types not yet supported.")

            name = entry.name
            buftype = entry.type
            if buftype.ndim > Options.buffer_max_dims:
                raise CompileError(node.pos,
                        "Buffer ndims exceeds Options.buffer_max_dims = %d" % Options.buffer_max_dims)
            if buftype.ndim > self.max_ndim:
                self.max_ndim = buftype.ndim

            # Declare auxiliary vars
            def decvar(type, prefix):
                cname = scope.mangle(prefix, name)
                aux_var = scope.declare_var(name=None, cname=cname,
                                            type=type, pos=node.pos)
                if entry.is_arg:
                    aux_var.used = True  # otherwise, NameNode will mark whether it is used

                return aux_var

            auxvars = ((PyrexTypes.c_pyx_buffer_nd_type, Naming.pybuffernd_prefix),
                       (PyrexTypes.c_pyx_buffer_type, Naming.pybufferstruct_prefix))
            pybuffernd, rcbuffer = [decvar(type, prefix) for (type, prefix) in auxvars]

            entry.buffer_aux = Symtab.BufferAux(pybuffernd, rcbuffer)

        scope.buffer_entries = bufvars
        self.scope = scope

    def visit_ModuleNode(self, node):
        self.handle_scope(node, node.scope)
        self.visitchildren(node)
        return node

    def visit_FuncDefNode(self, node):
        self.handle_scope(node, node.local_scope)
        self.visitchildren(node)
        return node

#
# Analysis
#
buffer_options = ("dtype", "ndim", "mode", "negative_indices", "cast")  # ordered!
buffer_defaults = {"ndim": 1, "mode": "full", "negative_indices": True, "cast": False}
buffer_positional_options_count = 1  # anything beyond this needs keyword argument

ERR_BUF_OPTION_UNKNOWN = '"%s" is not a buffer option'
ERR_BUF_TOO_MANY = 'Too many buffer options'
ERR_BUF_DUP = '"%s" buffer option already supplied'
ERR_BUF_MISSING = '"%s" missing'
ERR_BUF_MODE = 'Only allowed buffer modes are: "c", "fortran", "full", "strided" (as a compile-time string)'
ERR_BUF_NDIM = 'ndim must be a non-negative integer'
ERR_BUF_DTYPE = 'dtype must be "object", numeric type or a struct'
ERR_BUF_BOOL = '"%s" must be a boolean'

def analyse_buffer_options(globalpos, env, posargs, dictargs, defaults=None, need_complete=True):
    """
    Must be called during type analysis, as analyse is called
    on the dtype argument.

    posargs and dictargs should consist of a list and a dict
    of tuples (value, pos). Defaults should be a dict of values.

    Returns a dict containing all the options a buffer can have and
    its value (with the positions stripped).
    """
    if defaults is None:
        defaults = buffer_defaults

    posargs, dictargs = Interpreter.interpret_compiletime_options(
        posargs, dictargs, type_env=env, type_args=(0, 'dtype'))

    if len(posargs) > buffer_positional_options_count:
        raise CompileError(posargs[-1][1], ERR_BUF_TOO_MANY)

    options = {}
    for name, (value, pos) in dictargs.items():
        if name not in buffer_options:
            raise CompileError(pos, ERR_BUF_OPTION_UNKNOWN % name)
        options[name] = value

    for name, (value, pos) in zip(buffer_options, posargs):
        if name not in buffer_options:
            raise CompileError(pos, ERR_BUF_OPTION_UNKNOWN % name)
        if name in options:
            raise CompileError(pos, ERR_BUF_DUP % name)
        options[name] = value

    # Check that they are all there and copy defaults
    for name in buffer_options:
        if name not in options:
            try:
                options[name] = defaults[name]
            except KeyError:
                if need_complete:
                    raise CompileError(globalpos, ERR_BUF_MISSING % name)

    dtype = options.get("dtype")
    if dtype and dtype.is_extension_type:
        raise CompileError(globalpos, ERR_BUF_DTYPE)

    ndim = options.get("ndim")
    if ndim and (not isinstance(ndim, int) or ndim < 0):
        raise CompileError(globalpos, ERR_BUF_NDIM)

    mode = options.get("mode")
    if mode and not (mode in ('full', 'strided', 'c', 'fortran')):
        raise CompileError(globalpos, ERR_BUF_MODE)

    def assert_bool(name):
        x = options.get(name)
        if not isinstance(x, bool):
            raise CompileError(globalpos, ERR_BUF_BOOL % name)

    assert_bool('negative_indices')
    assert_bool('cast')

    return options


#
# Code generation
#

class BufferEntry(object):
    def __init__(self, entry):
        self.entry = entry
        self.type = entry.type
        self.cname = entry.buffer_aux.buflocal_nd_var.cname
        self.buf_ptr = "%s.rcbuffer->pybuffer.buf" % self.cname
        self.buf_ptr_type = entry.type.buffer_ptr_type
        self.init_attributes()

    def init_attributes(self):
        self.shape = self.get_buf_shapevars()
        self.strides = self.get_buf_stridevars()
        self.suboffsets = self.get_buf_suboffsetvars()

    def get_buf_suboffsetvars(self):
        return self._for_all_ndim("%s.diminfo[%d].suboffsets")

    def get_buf_stridevars(self):
        return self._for_all_ndim("%s.diminfo[%d].strides")

    def get_buf_shapevars(self):
        return self._for_all_ndim("%s.diminfo[%d].shape")

    def _for_all_ndim(self, s):
        return [s % (self.cname, i) for i in range(self.type.ndim)]

    def generate_buffer_lookup_code(self, code, index_cnames):
        # Create buffer lookup and return it
        # This is done via utility macros/inline functions, which vary
        # according to the access mode used.
        params = []
        nd = self.type.ndim
        mode = self.type.mode
        if mode == 'full':
            for i, s, o in zip(index_cnames,
                               self.get_buf_stridevars(),
                               self.get_buf_suboffsetvars()):
                params.append(i)
                params.append(s)
                params.append(o)
            funcname = "__Pyx_BufPtrFull%dd" % nd
            funcgen = buf_lookup_full_code
        else:
            if mode == 'strided':
                funcname = "__Pyx_BufPtrStrided%dd" % nd
                funcgen = buf_lookup_strided_code
            elif mode == 'c':
                funcname = "__Pyx_BufPtrCContig%dd" % nd
                funcgen = buf_lookup_c_code
            elif mode == 'fortran':
                funcname = "__Pyx_BufPtrFortranContig%dd" % nd
                funcgen = buf_lookup_fortran_code
            else:
                assert False
            for i, s in zip(index_cnames, self.get_buf_stridevars()):
                params.append(i)
                params.append(s)

        # Make sure the utility code is available
        if funcname not in code.globalstate.utility_codes:
            code.globalstate.utility_codes.add(funcname)
            protocode = code.globalstate['utility_code_proto']
            defcode = code.globalstate['utility_code_def']
            funcgen(protocode, defcode, name=funcname, nd=nd)

        buf_ptr_type_code = self.buf_ptr_type.empty_declaration_code()
        ptrcode = "%s(%s, %s, %s)" % (funcname, buf_ptr_type_code, self.buf_ptr,
                                      ", ".join(params))
        return ptrcode


def get_flags(buffer_aux, buffer_type):
    flags = 'PyBUF_FORMAT'
    mode = buffer_type.mode
    if mode == 'full':
        flags += '| PyBUF_INDIRECT'
    elif mode == 'strided':
        flags += '| PyBUF_STRIDES'
    elif mode == 'c':
        flags += '| PyBUF_C_CONTIGUOUS'
    elif mode == 'fortran':
        flags += '| PyBUF_F_CONTIGUOUS'
    else:
        assert False
    if buffer_aux.writable_needed: flags += "| PyBUF_WRITABLE"
    return flags

def used_buffer_aux_vars(entry):
    buffer_aux = entry.buffer_aux
    buffer_aux.buflocal_nd_var.used = True
    buffer_aux.rcbuf_var.used = True

def put_unpack_buffer_aux_into_scope(buf_entry, code):
    # Generate code to copy the needed struct info into local
    # variables.
    buffer_aux, mode = buf_entry.buffer_aux, buf_entry.type.mode
    pybuffernd_struct = buffer_aux.buflocal_nd_var.cname

    fldnames = ['strides', 'shape']
    if mode == 'full':
        fldnames.append('suboffsets')

    ln = []
    for i in range(buf_entry.type.ndim):
        for fldname in fldnames:
            ln.append("%s.diminfo[%d].%s = %s.rcbuffer->pybuffer.%s[%d];" % (
                pybuffernd_struct, i, fldname,
                pybuffernd_struct, fldname, i,
            ))
    code.putln(' '.join(ln))

def put_init_vars(entry, code):
    bufaux = entry.buffer_aux
    pybuffernd_struct = bufaux.buflocal_nd_var.cname
    pybuffer_struct = bufaux.rcbuf_var.cname
    # init pybuffer_struct
    code.putln("%s.pybuffer.buf = NULL;" % pybuffer_struct)
    code.putln("%s.refcount = 0;" % pybuffer_struct)
    # init the buffer object
    # code.put_init_var_to_py_none(entry)
    # init the pybuffernd_struct
    code.putln("%s.data = NULL;" % pybuffernd_struct)
    code.putln("%s.rcbuffer = &%s;" % (pybuffernd_struct, pybuffer_struct))


def put_acquire_arg_buffer(entry, code, pos):
    buffer_aux = entry.buffer_aux
    getbuffer = get_getbuffer_call(code, entry.cname, buffer_aux, entry.type)

    # Acquire any new buffer
    code.putln("{")
    code.putln("__Pyx_BufFmt_StackElem __pyx_stack[%d];" % entry.type.dtype.struct_nesting_depth())
    code.putln(code.error_goto_if("%s == -1" % getbuffer, pos))
    code.putln("}")
    # An exception raised in arg parsing cannot be caught, so no
    # need to care about the buffer then.
    put_unpack_buffer_aux_into_scope(entry, code)


def put_release_buffer_code(code, entry):
    code.globalstate.use_utility_code(acquire_utility_code)
    code.putln("__Pyx_SafeReleaseBuffer(&%s.rcbuffer->pybuffer);" % entry.buffer_aux.buflocal_nd_var.cname)


def get_getbuffer_call(code, obj_cname, buffer_aux, buffer_type):
    ndim = buffer_type.ndim
    cast = int(buffer_type.cast)
    flags = get_flags(buffer_aux, buffer_type)
    pybuffernd_struct = buffer_aux.buflocal_nd_var.cname

    dtype_typeinfo = get_type_information_cname(code, buffer_type.dtype)

    code.globalstate.use_utility_code(acquire_utility_code)
    return ("__Pyx_GetBufferAndValidate(&%(pybuffernd_struct)s.rcbuffer->pybuffer, "
            "(PyObject*)%(obj_cname)s, &%(dtype_typeinfo)s, %(flags)s, %(ndim)d, "
            "%(cast)d, __pyx_stack)" % locals())


def put_assign_to_buffer(lhs_cname, rhs_cname, buf_entry,
                         is_initialized, pos, code):
    """
    Generate code for reassigning a buffer variables. This only deals with getting
    the buffer auxiliary structure and variables set up correctly, the assignment
    itself and refcounting is the responsibility of the caller.

    However, the assignment operation may throw an exception so that the reassignment
    never happens.

    Depending on the circumstances there are two possible outcomes:
    - Old buffer released, new acquired, rhs assigned to lhs
    - Old buffer released, new acquired which fails, reaqcuire old lhs buffer
      (which may or may not succeed).
    """

    buffer_aux, buffer_type = buf_entry.buffer_aux, buf_entry.type
    pybuffernd_struct = buffer_aux.buflocal_nd_var.cname
    flags = get_flags(buffer_aux, buffer_type)

    code.putln("{")  # Set up necessary stack for getbuffer
    code.putln("__Pyx_BufFmt_StackElem __pyx_stack[%d];" % buffer_type.dtype.struct_nesting_depth())

    getbuffer = get_getbuffer_call(code, "%s", buffer_aux, buffer_type)  # fill in object below

    if is_initialized:
        # Release any existing buffer
        code.putln('__Pyx_SafeReleaseBuffer(&%s.rcbuffer->pybuffer);' % pybuffernd_struct)
        # Acquire
        retcode_cname = code.funcstate.allocate_temp(PyrexTypes.c_int_type, manage_ref=False)
        code.putln("%s = %s;" % (retcode_cname, getbuffer % rhs_cname))
        code.putln('if (%s) {' % (code.unlikely("%s < 0" % retcode_cname)))
        # If acquisition failed, attempt to reacquire the old buffer
        # before raising the exception. A failure of reacquisition
        # will cause the reacquisition exception to be reported, one
        # can consider working around this later.
        exc_temps = tuple(code.funcstate.allocate_temp(PyrexTypes.py_object_type, manage_ref=False)
                          for _ in range(3))
        code.putln('PyErr_Fetch(&%s, &%s, &%s);' % exc_temps)
        code.putln('if (%s) {' % code.unlikely("%s == -1" % (getbuffer % lhs_cname)))
        code.putln('Py_XDECREF(%s); Py_XDECREF(%s); Py_XDECREF(%s);' % exc_temps)  # Do not refnanny these!
        code.globalstate.use_utility_code(raise_buffer_fallback_code)
        code.putln('__Pyx_RaiseBufferFallbackError();')
        code.putln('} else {')
        code.putln('PyErr_Restore(%s, %s, %s);' % exc_temps)
        code.putln('}')
        code.putln('%s = %s = %s = 0;' % exc_temps)
        for t in exc_temps:
            code.funcstate.release_temp(t)
        code.putln('}')
        # Unpack indices
        put_unpack_buffer_aux_into_scope(buf_entry, code)
        code.putln(code.error_goto_if_neg(retcode_cname, pos))
        code.funcstate.release_temp(retcode_cname)
    else:
        # Our entry had no previous value, so set to None when acquisition fails.
        # In this case, auxiliary vars should be set up right in initialization to a zero-buffer,
        # so it suffices to set the buf field to NULL.
        code.putln('if (%s) {' % code.unlikely("%s == -1" % (getbuffer % rhs_cname)))
        code.putln('%s = %s; __Pyx_INCREF(Py_None); %s.rcbuffer->pybuffer.buf = NULL;' %
                   (lhs_cname,
                    PyrexTypes.typecast(buffer_type, PyrexTypes.py_object_type, "Py_None"),
                    pybuffernd_struct))
        code.putln(code.error_goto(pos))
        code.put('} else {')
        # Unpack indices
        put_unpack_buffer_aux_into_scope(buf_entry, code)
        code.putln('}')

    code.putln("}")  # Release stack


def put_buffer_lookup_code(entry, index_signeds, index_cnames, directives,
                           pos, code, negative_indices, in_nogil_context):
    """
    Generates code to process indices and calculate an offset into
    a buffer. Returns a C string which gives a pointer which can be
    read from or written to at will (it is an expression so caller should
    store it in a temporary if it is used more than once).

    As the bounds checking can have any number of combinations of unsigned
    arguments, smart optimizations etc. we insert it directly in the function
    body. The lookup however is delegated to a inline function that is instantiated
    once per ndim (lookup with suboffsets tend to get quite complicated).

    entry is a BufferEntry
    """
    negative_indices = directives['wraparound'] and negative_indices

    if directives['boundscheck']:
        # Check bounds and fix negative indices.
        # We allocate a temporary which is initialized to -1, meaning OK (!).
        # If an error occurs, the temp is set to the index dimension the
        # error is occurring at.
        failed_dim_temp = code.funcstate.allocate_temp(PyrexTypes.c_int_type, manage_ref=False)
        code.putln("%s = -1;" % failed_dim_temp)
        for dim, (signed, cname, shape) in enumerate(zip(index_signeds, index_cnames, entry.get_buf_shapevars())):
            if signed != 0:
                # not unsigned, deal with negative index
                code.putln("if (%s < 0) {" % cname)
                if negative_indices:
                    code.putln("%s += %s;" % (cname, shape))
                    code.putln("if (%s) %s = %d;" % (
                        code.unlikely("%s < 0" % cname),
                        failed_dim_temp, dim))
                else:
                    code.putln("%s = %d;" % (failed_dim_temp, dim))
                code.put("} else ")
            # check bounds in positive direction
            if signed != 0:
                cast = ""
            else:
                cast = "(size_t)"
            code.putln("if (%s) %s = %d;" % (
                code.unlikely("%s >= %s%s" % (cname, cast, shape)),
                failed_dim_temp, dim))

        if in_nogil_context:
            code.globalstate.use_utility_code(raise_indexerror_nogil)
            func = '__Pyx_RaiseBufferIndexErrorNogil'
        else:
            code.globalstate.use_utility_code(raise_indexerror_code)
            func = '__Pyx_RaiseBufferIndexError'

        code.putln("if (%s) {" % code.unlikely("%s != -1" % failed_dim_temp))
        code.putln('%s(%s);' % (func, failed_dim_temp))
        code.putln(code.error_goto(pos))
        code.putln('}')
        code.funcstate.release_temp(failed_dim_temp)
    elif negative_indices:
        # Only fix negative indices.
        for signed, cname, shape in zip(index_signeds, index_cnames, entry.get_buf_shapevars()):
            if signed != 0:
                code.putln("if (%s < 0) %s += %s;" % (cname, cname, shape))

    return entry.generate_buffer_lookup_code(code, index_cnames)


def use_bufstruct_declare_code(env):
    env.use_utility_code(buffer_struct_declare_code)


def buf_lookup_full_code(proto, defin, name, nd):
    """
    Generates a buffer lookup function for the right number
    of dimensions. The function gives back a void* at the right location.
    """
    # _i_ndex, _s_tride, sub_o_ffset
    macroargs = ", ".join(["i%d, s%d, o%d" % (i, i, i) for i in range(nd)])
    proto.putln("#define %s(type, buf, %s) (type)(%s_imp(buf, %s))" % (name, macroargs, name, macroargs))

    funcargs = ", ".join(["Py_ssize_t i%d, Py_ssize_t s%d, Py_ssize_t o%d" % (i, i, i) for i in range(nd)])
    proto.putln("static CYTHON_INLINE void* %s_imp(void* buf, %s);" % (name, funcargs))
    defin.putln(dedent("""
        static CYTHON_INLINE void* %s_imp(void* buf, %s) {
          char* ptr = (char*)buf;
        """) % (name, funcargs) + "".join([dedent("""\
          ptr += s%d * i%d;
          if (o%d >= 0) ptr = *((char**)ptr) + o%d;
        """) % (i, i, i, i) for i in range(nd)]
        ) + "\nreturn ptr;\n}")


def buf_lookup_strided_code(proto, defin, name, nd):
    """
    Generates a buffer lookup function for the right number
    of dimensions. The function gives back a void* at the right location.
    """
    # _i_ndex, _s_tride
    args = ", ".join(["i%d, s%d" % (i, i) for i in range(nd)])
    offset = " + ".join(["i%d * s%d" % (i, i) for i in range(nd)])
    proto.putln("#define %s(type, buf, %s) (type)((char*)buf + %s)" % (name, args, offset))


def buf_lookup_c_code(proto, defin, name, nd):
    """
    Similar to strided lookup, but can assume that the last dimension
    doesn't need a multiplication as long as.
    Still we keep the same signature for now.
    """
    if nd == 1:
        proto.putln("#define %s(type, buf, i0, s0) ((type)buf + i0)" % name)
    else:
        args = ", ".join(["i%d, s%d" % (i, i) for i in range(nd)])
        offset = " + ".join(["i%d * s%d" % (i, i) for i in range(nd - 1)])
        proto.putln("#define %s(type, buf, %s) ((type)((char*)buf + %s) + i%d)" % (name, args, offset, nd - 1))


def buf_lookup_fortran_code(proto, defin, name, nd):
    """
    Like C lookup, but the first index is optimized instead.
    """
    if nd == 1:
        proto.putln("#define %s(type, buf, i0, s0) ((type)buf + i0)" % name)
    else:
        args = ", ".join(["i%d, s%d" % (i, i) for i in range(nd)])
        offset = " + ".join(["i%d * s%d" % (i, i) for i in range(1, nd)])
        proto.putln("#define %s(type, buf, %s) ((type)((char*)buf + %s) + i%d)" % (name, args, offset, 0))


<<<<<<< HEAD
def use_py2_buffer_functions(env):
    env.use_utility_code(GetAndReleaseBufferUtilityCode())


class GetAndReleaseBufferUtilityCode(object):
    # Emulation of PyObject_GetBuffer and PyBuffer_Release for Python 2.
    # For >= 2.6 we do double mode -- use the new buffer interface on objects
    # which has the right tp_flags set, but emulation otherwise.

    requires = None
    is_cython_utility = False

    def __init__(self):
        pass

    def __eq__(self, other):
        return isinstance(other, GetAndReleaseBufferUtilityCode)

    def __hash__(self):
        return 24342342

    def get_tree(self, **kwargs): pass

    def put_code(self, output):
        code = output['utility_code_def']
        proto_code = output['utility_code_proto']
        env = output.module_node.scope
        cython_scope = env.context.cython_scope

        # Search all types for __getbuffer__ overloads
        types = []
        visited_scopes = set()
        def find_buffer_types(scope):
            if scope in visited_scopes:
                return
            visited_scopes.add(scope)
            for m in scope.cimported_modules:
                find_buffer_types(m)
            for e in scope.type_entries:
                if isinstance(e.utility_code_definition, CythonUtilityCode):
                    continue
                t = e.type
                if t.is_extension_type:
                    if scope is cython_scope and not e.used:
                        continue
                    release = get = None
                    for x in t.scope.pyfunc_entries:
                        if x.name == u"__getbuffer__": get = x.func_cname
                        elif x.name == u"__releasebuffer__": release = x.func_cname
                    if get:
                        # it's slightly hard to use the normal mechanism for formatting
                        # the module state cname here. But it's going away with when we
                        # drop Python 2 anyway.
                        typeptr_cname = "%s->%s" % (Naming.modulestateglobal_cname, t.typeptr_cname)
                        types.append((typeptr_cname, get, release))

        find_buffer_types(env)

        util_code = TempitaUtilityCode.load(
            "GetAndReleaseBuffer", from_file="Buffer.c",
            context=dict(types=types))

        proto = util_code.format_code(util_code.proto)
        impl = util_code.format_code(
            util_code.inject_string_constants(util_code.impl, output)[1])

        proto_code.putln(proto)
        code.putln(impl)


=======
>>>>>>> d693e91e
def mangle_dtype_name(dtype):
    # Use prefixes to separate user defined types from builtins
    # (consider "typedef float unsigned_int")
    if dtype.is_pyobject:
        return "object"
    elif dtype.is_ptr:
        return "ptr"
    else:
        if dtype.is_typedef or dtype.is_struct_or_union:
            prefix = "nn_"
        else:
            prefix = ""
        return prefix + dtype.specialization_name()

def get_type_information_cname(code, dtype, maxdepth=None):
    """
    Output the run-time type information (__Pyx_TypeInfo) for given dtype,
    and return the name of the type info struct.

    Structs with two floats of the same size are encoded as complex numbers.
    One can separate between complex numbers declared as struct or with native
    encoding by inspecting to see if the fields field of the type is
    filled in.
    """
    namesuffix = mangle_dtype_name(dtype)
    name = "__Pyx_TypeInfo_%s" % namesuffix
    structinfo_name = "__Pyx_StructFields_%s" % namesuffix

    if dtype.is_error: return "<error>"

    # It's critical that walking the type info doesn't use more stack
    # depth than dtype.struct_nesting_depth() returns, so use an assertion for this
    if maxdepth is None: maxdepth = dtype.struct_nesting_depth()
    if maxdepth <= 0:
        assert False

    if name not in code.globalstate.utility_codes:
        code.globalstate.utility_codes.add(name)
        typecode = code.globalstate['typeinfo']

        arraysizes = []
        if dtype.is_array:
            while dtype.is_array:
                arraysizes.append(dtype.size)
                dtype = dtype.base_type

        complex_possible = dtype.is_struct_or_union and dtype.can_be_complex()

        declcode = dtype.empty_declaration_code()
        if dtype.is_simple_buffer_dtype():
            structinfo_name = "NULL"
        elif dtype.is_struct:
            struct_scope = dtype.scope
            if dtype.is_cv_qualified:
                struct_scope = struct_scope.base_type_scope
            # Must pre-call all used types in order not to recurse during utility code writing.
            fields = struct_scope.var_entries
            assert len(fields) > 0
            types = [get_type_information_cname(code, f.type, maxdepth - 1)
                     for f in fields]
            typecode.putln("static __Pyx_StructField %s[] = {" % structinfo_name, safe=True)

            if dtype.is_cv_qualified:
                # roughly speaking, remove "const" from struct_type
                struct_type = dtype.cv_base_type.empty_declaration_code()
            else:
                struct_type = dtype.empty_declaration_code()

            for f, typeinfo in zip(fields, types):
                typecode.putln('  {&%s, "%s", offsetof(%s, %s)},' %
                               (typeinfo, f.name, struct_type, f.cname), safe=True)

            typecode.putln('  {NULL, NULL, 0}', safe=True)
            typecode.putln("};", safe=True)
        else:
            assert False

        rep = str(dtype)

        flags = "0"
        is_unsigned = "0"
        if dtype is PyrexTypes.c_char_type:
            is_unsigned = "__PYX_IS_UNSIGNED(%s)" % declcode
            typegroup = "'H'"
        elif dtype.is_int:
            is_unsigned = "__PYX_IS_UNSIGNED(%s)" % declcode
            typegroup = "%s ? 'U' : 'I'" % is_unsigned
        elif complex_possible or dtype.is_complex:
            typegroup = "'C'"
        elif dtype.is_float:
            typegroup = "'R'"
        elif dtype.is_struct:
            typegroup = "'S'"
            if dtype.packed:
                flags = "__PYX_BUF_FLAGS_PACKED_STRUCT"
        elif dtype.is_pyobject:
            typegroup = "'O'"
        else:
            assert False, dtype

        typeinfo = ('static __Pyx_TypeInfo %s = '
                        '{ "%s", %s, sizeof(%s), { %s }, %s, %s, %s, %s };')
        tup = (name, rep, structinfo_name, declcode,
               ', '.join([str(x) for x in arraysizes]) or '0', len(arraysizes),
               typegroup, is_unsigned, flags)
        typecode.putln(typeinfo % tup, safe=True)

    return name

def load_buffer_utility(util_code_name, context=None, **kwargs):
    if context is None:
        return UtilityCode.load(util_code_name, "Buffer.c", **kwargs)
    else:
        return TempitaUtilityCode.load(util_code_name, "Buffer.c", context=context, **kwargs)

context = dict(max_dims=Options.buffer_max_dims)
buffer_struct_declare_code = load_buffer_utility("BufferStructDeclare", context=context)
buffer_formats_declare_code = load_buffer_utility("BufferFormatStructs")

# Utility function to set the right exception
# The caller should immediately goto_error
raise_indexerror_code = load_buffer_utility("BufferIndexError")
raise_indexerror_nogil = load_buffer_utility("BufferIndexErrorNogil")
raise_buffer_fallback_code = load_buffer_utility("BufferFallbackError")

acquire_utility_code = load_buffer_utility("BufferGetAndValidate", context=context)
buffer_format_check_code = load_buffer_utility("BufferFormatCheck", context=context)

# See utility code BufferFormatFromTypeInfo
_typeinfo_to_format_code = load_buffer_utility("TypeInfoToFormat")<|MERGE_RESOLUTION|>--- conflicted
+++ resolved
@@ -550,79 +550,6 @@
         proto.putln("#define %s(type, buf, %s) ((type)((char*)buf + %s) + i%d)" % (name, args, offset, 0))
 
 
-<<<<<<< HEAD
-def use_py2_buffer_functions(env):
-    env.use_utility_code(GetAndReleaseBufferUtilityCode())
-
-
-class GetAndReleaseBufferUtilityCode(object):
-    # Emulation of PyObject_GetBuffer and PyBuffer_Release for Python 2.
-    # For >= 2.6 we do double mode -- use the new buffer interface on objects
-    # which has the right tp_flags set, but emulation otherwise.
-
-    requires = None
-    is_cython_utility = False
-
-    def __init__(self):
-        pass
-
-    def __eq__(self, other):
-        return isinstance(other, GetAndReleaseBufferUtilityCode)
-
-    def __hash__(self):
-        return 24342342
-
-    def get_tree(self, **kwargs): pass
-
-    def put_code(self, output):
-        code = output['utility_code_def']
-        proto_code = output['utility_code_proto']
-        env = output.module_node.scope
-        cython_scope = env.context.cython_scope
-
-        # Search all types for __getbuffer__ overloads
-        types = []
-        visited_scopes = set()
-        def find_buffer_types(scope):
-            if scope in visited_scopes:
-                return
-            visited_scopes.add(scope)
-            for m in scope.cimported_modules:
-                find_buffer_types(m)
-            for e in scope.type_entries:
-                if isinstance(e.utility_code_definition, CythonUtilityCode):
-                    continue
-                t = e.type
-                if t.is_extension_type:
-                    if scope is cython_scope and not e.used:
-                        continue
-                    release = get = None
-                    for x in t.scope.pyfunc_entries:
-                        if x.name == u"__getbuffer__": get = x.func_cname
-                        elif x.name == u"__releasebuffer__": release = x.func_cname
-                    if get:
-                        # it's slightly hard to use the normal mechanism for formatting
-                        # the module state cname here. But it's going away with when we
-                        # drop Python 2 anyway.
-                        typeptr_cname = "%s->%s" % (Naming.modulestateglobal_cname, t.typeptr_cname)
-                        types.append((typeptr_cname, get, release))
-
-        find_buffer_types(env)
-
-        util_code = TempitaUtilityCode.load(
-            "GetAndReleaseBuffer", from_file="Buffer.c",
-            context=dict(types=types))
-
-        proto = util_code.format_code(util_code.proto)
-        impl = util_code.format_code(
-            util_code.inject_string_constants(util_code.impl, output)[1])
-
-        proto_code.putln(proto)
-        code.putln(impl)
-
-
-=======
->>>>>>> d693e91e
 def mangle_dtype_name(dtype):
     # Use prefixes to separate user defined types from builtins
     # (consider "typedef float unsigned_int")
