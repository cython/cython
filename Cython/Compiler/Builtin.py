--- conflicted
+++ resolved
@@ -473,14 +473,10 @@
         '__debug__', PyrexTypes.c_const_type(PyrexTypes.c_bint_type),
         pos=None, cname='(!Py_OptimizeFlag)', is_cdef=True)
 
-    global list_type, tuple_type, dict_type, set_type, frozenset_type
-    global bytes_type, str_type, unicode_type, basestring_type, slice_type
-    global float_type, long_type, bool_type, type_type, complex_type, bytearray_type
-<<<<<<< HEAD
+    global type_type, list_type, tuple_type, dict_type, set_type, frozenset_type
+    global slice_type, bytes_type, str_type, unicode_type, basestring_type, bytearray_type
+    global float_type, int_type, long_type, bool_type, complex_type
     global memoryview_type, py_buffer_type
-=======
-    global int_type
->>>>>>> 74bcd914
     type_type  = builtin_scope.lookup('type').type
     list_type  = builtin_scope.lookup('list').type
     tuple_type = builtin_scope.lookup('tuple').type
