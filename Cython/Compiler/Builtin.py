--- conflicted
+++ resolved
@@ -480,42 +480,30 @@
                 indexed_type = PyrexTypes.PythonTupleTypeConstructor(EncodedString("typing."+name), tp)
             else:
                 indexed_type = PyrexTypes.PythonTypeConstructor(EncodedString("typing."+name), tp)
-<<<<<<< HEAD
+            entry = mod.declare_type(EncodedString(name), indexed_type, pos = None)
+            var_entry = Entry(name, None, PyrexTypes.py_object_type)
+            var_entry.is_pyglobal = True
+            var_entry.scope = mod
+            entry.as_variable = var_entry
+
+        for name in ['ClassVar', 'Optional']:
+            name = EncodedString(name)
+            indexed_type = PyrexTypes.SpecialPythonTypeConstructor(EncodedString("typing."+name))
             entry = mod.declare_type(name, indexed_type, pos = None)
             var_entry = Entry(name, None, PyrexTypes.py_object_type)
             var_entry.is_pyglobal = True
             var_entry.scope = mod
             entry.as_variable = var_entry
-=======
-            mod.declare_type(EncodedString(name), indexed_type, pos = None)
->>>>>>> 31d40c8c
-
-        for name in ['ClassVar', 'Optional']:
-            name = EncodedString(name)
-            indexed_type = PyrexTypes.SpecialPythonTypeConstructor(EncodedString("typing."+name))
-<<<<<<< HEAD
-            entry = mod.declare_type(name, indexed_type, pos = None)
-            var_entry = Entry(name, None, PyrexTypes.py_object_type)
-            var_entry.is_pyglobal = True
-            var_entry.scope = mod
-            entry.as_variable = var_entry
-=======
-            mod.declare_type(name, indexed_type, pos = None)
->>>>>>> 31d40c8c
         _known_module_scopes[module_name] = mod
     elif module_name == "dataclasses":
         mod = ModuleScope(module_name, None, None)
         indexed_type = PyrexTypes.SpecialPythonTypeConstructor(EncodedString("dataclasses.InitVar"))
-<<<<<<< HEAD
         initvar_string = EncodedString("InitVar")
         entry = mod.declare_type(initvar_string, indexed_type, pos = None)
         var_entry = Entry(initvar_string, None, PyrexTypes.py_object_type)
         var_entry.is_pyglobal = True
         var_entry.scope = mod
         entry.as_variable = var_entry
-=======
-        mod.declare_type(EncodedString("InitVar"), indexed_type, pos = None)
->>>>>>> 31d40c8c
         _known_module_scopes[module_name] = mod
     return mod
 
