--- conflicted
+++ resolved
@@ -436,11 +436,7 @@
     ("frozenset", "&PyFrozenSet_Type", []),
     ("BaseException", "((PyTypeObject*)PyExc_BaseException)", []),
     ("Exception", "((PyTypeObject*)PyExc_Exception)", []),
-<<<<<<< HEAD
-    ("StopAsyncIteration", "((PyTypeObject*)__Pyx_PyExc_StopAsyncIteration)", []),
     ("BaseExceptionGroup", "((PyTypeObject*)PyExc_BaseExceptionGroup)", []),
-=======
->>>>>>> e5d89351
     ("memoryview", "&PyMemoryView_Type", [
         # TODO - format would be nice, but hard to get
         # __len__ can be accessed through a direct lookup of the buffer (but probably in Optimize.c)
@@ -755,15 +751,8 @@
         elif name == 'str':
             objstruct_cname = 'PyUnicodeObject'
         elif name == 'bool':
-<<<<<<< HEAD
-            objstruct_cname = None
+            objstruct_cname = 'PyLongObject
         elif name in ['Exception', 'StopAsyncIteration', 'BaseExceptionGroup']:
-=======
-            objstruct_cname = 'PyLongObject'
-        elif name == 'BaseException':
-            objstruct_cname = "PyBaseExceptionObject"
-        elif name == 'Exception':
->>>>>>> e5d89351
             objstruct_cname = "PyBaseExceptionObject"
         else:
             objstruct_cname = 'Py%sObject' % name.capitalize()
