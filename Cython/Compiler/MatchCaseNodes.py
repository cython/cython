# Nodes for structural pattern matching.
#
# In a separate file because they're unlikely to be useful
# for much else

from .Nodes import Node, StatNode
from .Errors import error, local_errors, report_error
from . import Nodes, ExprNodes, PyrexTypes, Builtin
from .Code import UtilityCode, TempitaUtilityCode
from .Options import copy_inherited_directives
from contextlib import contextmanager


class MatchNode(StatNode):
    """
    subject  ExprNode    The expression to be matched
    cases    [MatchCaseBaseNode]  list of cases

    sequence_mapping_temp  None or AssignableTempNode  an int temp to store result of sequence/mapping tests
    """

    child_attrs = ["subject", "cases"]

    subject_clonenode = None  # set to a value if we require a temp
    sequence_mapping_temp = None

    def validate_irrefutable(self):
        found_irrefutable_case = None
        for c in self.cases:
            if found_irrefutable_case:
                error(
                    found_irrefutable_case.pos,
                    (
                        "%s makes remaining patterns unreachable"
                        % found_irrefutable_case.pattern.irrefutable_message()
                    ),
                )
                break
            if c.is_irrefutable():
                found_irrefutable_case = c
            c.validate_irrefutable()

    def refactor_cases(self):
        # An early transform - changes cases that can be represented as
        # a simple if/else statement into them (giving them maximum chance
        # to be optimized by the existing mechanisms). Leaves other cases
        # unchanged
        from .ExprNodes import CloneNode, ProxyNode, NameNode

        self.subject = ProxyNode(self.subject)
        subject = self.subject_clonenode = CloneNode(self.subject)
        current_if_statement = None
        for n, c in enumerate(self.cases + [None]):  # The None is dummy at the end
            if c is not None and c.is_simple_value_comparison():
                body = SubstitutedIfStatListNode(
                    c.body.pos, stats=c.body.stats, match_node=self
                )
                if_clause = Nodes.IfClauseNode(
                    c.pos,
                    condition=c.pattern.get_simple_comparison_node(subject),
                    body=body,
                )
                assignments = c.pattern.generate_target_assignments(subject, None)
                if assignments:
                    if_clause.body.stats.insert(0, assignments)
                if not current_if_statement:
                    current_if_statement = Nodes.IfStatNode(
                        c.pos, if_clauses=[], else_clause=None
                    )
                current_if_statement.if_clauses.append(if_clause)
                self.cases[n] = None  # remove case
            elif current_if_statement:
                # this cannot be simplified, but previous case(s) were
                self.cases[n - 1] = SubstitutedMatchCaseNode(
                    current_if_statement.pos, body=current_if_statement
                )
                current_if_statement = None
        # eliminate optimized cases
        self.cases = [c for c in self.cases if c is not None]

    def analyse_declarations(self, env):
        self.subject.analyse_declarations(env)
        for c in self.cases:
            c.analyse_case_declarations(self.subject_clonenode, env)

    def analyse_expressions(self, env):
        sequence_mapping_count = 0
        for c in self.cases:
            if c.is_sequence_or_mapping():
                sequence_mapping_count += 1
        if sequence_mapping_count >= 2:
            self.sequence_mapping_temp = AssignableTempNode(
                self.pos, PyrexTypes.c_uint_type
            )
            self.sequence_mapping_temp.is_addressable = lambda: True

        self.subject = self.subject.analyse_expressions(env)
        assert isinstance(self.subject, ExprNodes.ProxyNode)
        if not self.subject.arg.is_literal:
            self.subject.arg = self.subject.arg.coerce_to_temp(env)
        subject = self.subject_clonenode.analyse_expressions(env)
        self.cases = [
            c.analyse_case_expressions(subject, env, self.sequence_mapping_temp)
            for c in self.cases
        ]
        self.cases = [c for c in self.cases if c is not None]
        return self

    def generate_execution_code(self, code):
        if self.sequence_mapping_temp:
            self.sequence_mapping_temp.allocate(code)
            code.putln(
                "%s = 0; /* sequence/mapping test temp */"
                % self.sequence_mapping_temp.result()
            )
            # For things that are a sequence at compile-time it's difficult
            # to avoid generating the sequence mapping temp. Therefore, silence
            # an "unused error"
            code.putln("(void)%s;" % self.sequence_mapping_temp.result())
        end_label = self.end_label = code.new_label()
        if self.subject_clonenode:
            self.subject.generate_evaluation_code(code)
        for c in self.cases:
            c.generate_execution_code(code, end_label)
        if self.sequence_mapping_temp:
            self.sequence_mapping_temp.release(code)
        if code.label_used(end_label):
            code.put_label(end_label)
        if self.subject_clonenode:
            self.subject.generate_disposal_code(code)
            self.subject.free_temps(code)


class MatchCaseBaseNode(Node):
    """
    Common base for a MatchCaseNode and a
    substituted node
    """

    pass


class MatchCaseNode(Node):
    """
    pattern    PatternNode
    body       StatListNode
    guard      ExprNode or None

    generated:
    target_assignments  [ SingleAssignmentNodes ]
    comp_node  ExprNode that evaluates to bool
    """

    target_assignments = None
    comp_node = None
    child_attrs = ["pattern", "target_assignments", "comp_node", "guard", "body"]

    def is_irrefutable(self):
        return self.pattern.is_irrefutable() and not self.guard

    def is_simple_value_comparison(self):
        if self.guard:
            return False
        return self.pattern.is_simple_value_comparison()

    def validate_targets(self):
        self.pattern.get_targets()

    def validate_irrefutable(self):
        self.pattern.validate_irrefutable()

    def is_sequence_or_mapping(self):
        return isinstance(
            self.pattern, (MatchSequencePatternNode, MatchMappingPatternNode)
        )

    def analyse_case_declarations(self, subject_node, env):
        self.pattern.analyse_declarations(env)
        self.target_assignments = self.pattern.generate_target_assignments(
            subject_node, env
        )
        if self.target_assignments:
            self.target_assignments.analyse_declarations(env)
        if self.guard:
            self.guard.analyse_declarations(env)
        self.body.analyse_declarations(env)

    def analyse_case_expressions(self, subject_node, env, sequence_mapping_temp):
        with local_errors(True) as errors:
            self.pattern = self.pattern.analyse_pattern_expressions(env, sequence_mapping_temp)
            self.comp_node = self.pattern.get_comparison_node(subject_node, sequence_mapping_temp)
            self.comp_node = self.comp_node.analyse_types(env)

        if self.comp_node and self.comp_node.is_literal:
            self.comp_node.calculate_constant_result()
            if not self.comp_node.constant_result:
                # we know this pattern can't succeed. Ignore any errors and return None
                return None
        for error in errors:
            report_error(error)

        self.comp_node = self.comp_node.coerce_to_boolean(env).coerce_to_simple(env)
        
        if self.target_assignments:
            self.target_assignments = self.target_assignments.analyse_expressions(env)
        if self.guard:
            self.guard = self.guard.analyse_temp_boolean_expression(env)
        self.body = self.body.analyse_expressions(env)
        return self

    def generate_execution_code(self, code, end_label):
        self.pattern.allocate_subject_temps(code)
        self.comp_node.generate_evaluation_code(code)

        end_of_case_label = code.new_label()

        code.putln("if (!%s) { /* !pattern */" % self.comp_node.result())
        self.pattern.dispose_of_subject_temps(code)  # failed, don't need the subjects
        code.put_goto(end_of_case_label)

        code.putln("} else { /* pattern */")
        self.comp_node.generate_disposal_code(code)
        self.comp_node.free_temps(code)
        if self.target_assignments:
            self.target_assignments.generate_execution_code(code)
        self.pattern.dispose_of_subject_temps(code)
        self.pattern.release_subject_temps(code)  # we're done with the subjects here
        if self.guard:
            self.guard.generate_evaluation_code(code)
            code.putln("if (%s) { /* guard */" % self.guard.result())
            self.guard.generate_disposal_code(code)
            self.guard.free_temps(code)
        # body_insertion_point = code.insertion_point()
        self.body.generate_execution_code(code)
        if not self.body.is_terminator:
            code.put_goto(end_label)
        if self.guard:
            code.putln("} /* guard */")
        code.putln("} /* pattern */")
        code.put_label(end_of_case_label)


class SubstitutedMatchCaseNode(MatchCaseBaseNode):
    # body  - Node -  The (probably) if statement that it's replaced with
    child_attrs = ["body"]

    def is_sequence_or_mapping(self):
        return False

    def analyse_case_declarations(self, subject_node, env):
        self.analyse_declarations(env)

    def analyse_declarations(self, env):
        self.body.analyse_declarations(env)

    def analyse_case_expressions(self, subject_node, env, sequence_mapping_temp):
        self.body = self.body.analyse_expressions(env)
        return self

    def generate_execution_code(self, code, end_label):
        self.body.generate_execution_code(code)


class PatternNode(Node):
    """
    DW decided that PatternNode shouldn't be an expression because
    it does several things (evalutating a boolean expression,
    assignment of targets), and they need to be done at different
    times.

    as_targets   [NameNode]    any target assign by "as"

    Generated in analysis:
    comp_node   ExprNode     node to evaluate for the pattern

    ----------------------------------------
    How these nodes are processed:
    1. During "analyse_declarations" PatternNode.generate_target_assignments
       is called on the main PatternNode of the case. This calls its
       sub-patterns generate_target_assignments recursively.
       This creates a StatListNode that is held by the
       MatchCaseNode.
    2. In the "analyse_expressions" phases, the MatchCaseNode calls
       PatternNode.analyse_pattern_expressions, which calls its
       sub-pattern recursively.
    3. At the end of the "analyse_expressions" stage the MatchCaseNode
       class PatternNode.get_comparison_node (which calls 
       PatternNode.get_comparison_node for its sub-patterns). This
       returns an ExprNode which can be evaluated to determine if the
       pattern has matched.
       While generating the comparison we try quite hard not to
       analyse it until right at the end, because otherwise it'll lead
       to a lot of repeated work for deeply nested patterns.
    4. In the code generation stage, PatternNodes hardly generate any
       code themselves. However, they do set up whatever temps they
       need (mainly for sub-pattern subjects), with "allocate_subject_temps",
       "release_subject_temps", and "dispose_of_subject_temps" (which
       they also call recursively on their sub-patterns)
    """

    # useful for type tests
    is_match_value_pattern = False
    is_match_and_assign_pattern = False

    child_attrs = ["as_targets"]

    def __init__(self, pos, **kwds):
        super(PatternNode, self).__init__(pos, **kwds)
        if not hasattr(self, "as_targets"):
            self.as_targets = []

    def is_irrefutable(self):
        return False

    def get_targets(self):
        targets = self.get_main_pattern_targets()
        for t in self.as_targets:
            self.add_target_to_targets(targets, t.name)
        return targets

    def update_targets_with_targets(self, targets, other_targets):
        intersection = targets.intersection(other_targets)
        for i in intersection:
            error(self.pos, "multiple assignments to name '%s' in pattern" % i)
        targets.update(other_targets)

    def add_target_to_targets(self, targets, target):
        if target in targets:
            error(self.pos, "multiple assignments to name '%s in pattern" % target)
        targets.add(target)

    def get_main_pattern_targets(self):
        # exclude "as" target
        raise NotImplementedError

    def is_simple_value_comparison(self):
        # Can this be converted to an "if ... elif: ..." statement?
        # Only worth doing to take advantage of things like SwitchTransform
        # so there's little benefit on doing it too widely
        return False

    def get_simple_comparison_node(self):
        """
        Returns an ExprNode that can be used as the case in an if-statement

        Should only be called if is_simple_value_comparison() is True
        """
        raise NotImplementedError

    def get_comparison_node(self, subject_node, sequence_mapping_temp=None):
        error(self.pos, "This type of pattern is not currently supported %s" % self)
        raise NotImplementedError

    def validate_irrefutable(self):
        for attr in self.child_attrs:
            child = getattr(self, attr)
            if isinstance(child, PatternNode):
                child.validate_irrefutable()

    def analyse_pattern_expressions(self, env, sequence_mapping_temp):
        error(self.pos, "This type of pattern is not currently supported %s" % self)
        raise NotImplementedError

    def generate_result_code(self, code):
        pass

    def generate_target_assignments(self, subject_node, env):
        # Generates the assignment code needed to initialize all the targets.
        # Returns either a StatListNode or None
        assignments = []
        for target in self.as_targets:
            if self.is_match_value_pattern and self.value and self.value.is_simple():
                # in this case we can optimize slightly and just take the value
                subject_node = self.value.clone_node()
            assignments.append(
                Nodes.SingleAssignmentNode(
                    target.pos, lhs=target.clone_node(), rhs=subject_node
                )
            )
        assignments.extend(
            self.generate_main_pattern_assignment_list(subject_node, env)
        )
        if assignments:
            return Nodes.StatListNode(self.pos, stats=assignments)
        else:
            return None

    def generate_main_pattern_assignment_list(self, subject_node, env):
        # generates assignments for everything except the "as_target".
        # Override in subclasses.
        # Returns a list of Nodes
        return []

    def allocate_subject_temps(self, code):
        pass  # Implement in nodes that need it

    def release_subject_temps(self, code):
        pass  # Implement in nodes that need it

    def dispose_of_subject_temps(self, code):
        pass  # Implement in nodes that need it


class MatchValuePatternNode(PatternNode):
    """
    value   ExprNode
    is_is_check   bool     Picks "is" or equality check
    """

    is_match_value_pattern = True

    child_attrs = PatternNode.child_attrs + ["value"]

    is_is_check = False

    def get_main_pattern_targets(self):
        return set()

    def is_simple_value_comparison(self):
        return True

    def get_comparison_node(self, subject_node, sequence_mapping_temp=None):
        # for this node the comparison and "simple" comparison are the same
        return LazyCoerceToBool(self.pos,
            arg=self.get_simple_comparison_node(subject_node)
        )

    def get_simple_comparison_node(self, subject_node):
        op = "is" if self.is_is_check else "=="
        return ExprNodes.PrimaryCmpNode(
            self.pos, operator=op, operand1=subject_node, operand2=self.value
        )

    def analyse_declarations(self, env):
        super(MatchValuePatternNode, self).analyse_declarations(env)
        if self.value:
            self.value.analyse_declarations(env)

    def analyse_pattern_expressions(self, env, sequence_mapping_temp):
        if self.value:
            self.value = self.value.analyse_expressions(env)
        return self


class MatchAndAssignPatternNode(PatternNode):
    """
    target   NameNode or None  the target to assign to (None = wildcard)
    is_star  bool
    """

    target = None
    is_star = False
    is_match_and_assign_pattern = True

    child_attrs = PatternNode.child_attrs + ["target"]

    def is_irrefutable(self):
        return True

    def irrefutable_message(self):
        if self.target:
            return "name capture '%s'" % self.target.name
        else:
            return "wildcard"

    def get_main_pattern_targets(self):
        if self.target:
            return {self.target.name}
        else:
            return set()

    def is_simple_value_comparison(self):
        return self.is_irrefutable()  # the comparison is to "True"

    def get_simple_comparison_node(self, subject_node):
        assert self.is_simple_value_comparison()
        return self.get_comparison_node(subject_node, None)

    def get_comparison_node(self, subject_node, sequence_mapping_temp=None):
        return ExprNodes.BoolNode(self.pos, value=True)

    def generate_main_pattern_assignment_list(self, subject_node, env):
        if self.target:
            return [
                Nodes.SingleAssignmentNode(
                    self.pos, lhs=self.target.clone_node(), rhs=subject_node
                )
            ]
        else:
            return []

    def analyse_pattern_expressions(self, env, sequence_mapping_temp):
        return self  # nothing to analyse


class OrPatternNode(PatternNode):
    """
    alternatives   list of PatternNodes
    """

    child_attrs = PatternNode.child_attrs + ["alternatives"]

    def get_first_irrefutable(self):
        for a in self.alternatives:
            if a.is_irrefutable():
                return a
        return None

    def is_irrefutable(self):
        return self.get_first_irrefutable() is not None

    def irrefutable_message(self):
        return self.get_first_irrefutable().irrefutable_message()

    def get_main_pattern_targets(self):
        child_targets = None
        for ch in self.alternatives:
            ch_targets = ch.get_targets()
            if child_targets is not None and child_targets != ch_targets:
                error(self.pos, "alternative patterns bind different names")
            child_targets = ch_targets
        return child_targets

    def validate_irrefutable(self):
        super(OrPatternNode, self).validate_irrefutable()
        found_irrefutable_case = None
        for a in self.alternatives:
            if found_irrefutable_case:
                error(
                    found_irrefutable_case.pos,
                    (
                        "%s makes remaining patterns unreachable"
                        % found_irrefutable_case.irrefutable_message()
                    ),
                )
                break
            if a.is_irrefutable():
                found_irrefutable_case = a
            a.validate_irrefutable()

    def is_simple_value_comparison(self):
        return all(a.is_simple_value_comparison() for a in self.alternatives)

    def get_simple_comparison_node(self, subject_node):
        assert self.is_simple_value_comparison()
        assert len(self.alternatives) >= 2, self.alternatives
        binop = ExprNodes.BoolBinopNode(
            self.pos,
            operator="or",
            operand1=self.alternatives[0].get_simple_comparison_node(subject_node),
            operand2=self.alternatives[1].get_simple_comparison_node(subject_node),
        )
        for a in self.alternatives[2:]:
            binop = ExprNodes.BoolBinopNode(
                self.pos,
                operator="or",
                operand1=binop,
                operand2=a.get_simple_comparison_node(subject_node),
            )
        return binop

    def get_comparison_node(self, subject_node, sequence_mapping_temp=None):
        error(self.pos, "'or' cases aren't fully implemented yet")
        return ExprNodes.BoolNode(self.pos, value=False)

    def analyse_declarations(self, env):
        super(OrPatternNode, self).analyse_declarations(env)
        for a in self.alternatives:
            a.analyse_declarations(env)

    def analyse_pattern_expressions(self, env, sequence_mapping_temp):
        self.alternatives = [
            a.analyse_pattern_expressions(env, sequence_mapping_temp)
            for a in self.alternatives
        ]
        return self

    def generate_main_pattern_assignment_list(self, subject_node, env):
        assignments = []
        for a in self.alternatives:
            a_assignment = a.generate_target_assignments(subject_node, env)
            if a_assignment:
                # Switch code paths depending on which node gets assigned
                error(self.pos, "Need to handle assignments in or nodes correctly")
                assignments.append(a_assignment)
        return assignments


class MatchSequencePatternNode(PatternNode):
    """
    patterns   list of PatternNodes

    generated:
    subjects    [TrackTypeTempNode]  individual subsubjects can be assigned to these
    """

    subjects = None
    needs_length_temp = False

    child_attrs = PatternNode.child_attrs + ["patterns"]

    Pyx_sequence_check_type = PyrexTypes.CFuncType(
        PyrexTypes.c_bint_type,
        [
            PyrexTypes.CFuncTypeArg("o", PyrexTypes.py_object_type, None),
            PyrexTypes.CFuncTypeArg(
                "sequence_mapping_temp",
                PyrexTypes.c_ptr_type(PyrexTypes.c_uint_type),
                None,
            ),
        ],
        exception_value="-1",
    )

    def __init__(self, pos, **kwds):
        super(MatchSequencePatternNode, self).__init__(pos, **kwds)
        self.length_temp = AssignableTempNode(self.pos, PyrexTypes.c_py_ssize_t_type)

    def get_main_pattern_targets(self):
        targets = set()
        star_count = 0
        for p in self.patterns:
            if p.is_match_and_assign_pattern and p.is_star:
                star_count += 1
            self.update_targets_with_targets(targets, p.get_targets())
        if star_count > 1:
            error(self.pos, "multiple starred names in sequence pattern")
        return targets

    def get_comparison_node(self, subject_node, sequence_mapping_temp=None):
        from .UtilNodes import TempResultFromStatNode, ResultRefNode

        test = None
        assert getattr(self, "subject_temps", None) is not None

        seq_test = self.make_sequence_check(subject_node, sequence_mapping_temp)
        if isinstance(seq_test, ExprNodes.BoolNode) and not seq_test.value:
            return seq_test  # no point in proceeding further!

        has_star = False
        all_tests = [seq_test]
        pattern_tests = []
        for n, pattern in enumerate(self.patterns):
            if isinstance(pattern, MatchAndAssignPatternNode) and pattern.is_star:
                has_star = True
                self.needs_length_temp = True

            if self.subject_temps[n] is None:
                # The subject has been identified as unneeded, so don't evaluate it
                continue
            p_test = pattern.get_comparison_node(self.subject_temps[n])

            result_ref = ResultRefNode(pos=self.pos, type=PyrexTypes.c_bint_type)
            subject_assignment = Nodes.SingleAssignmentNode(
                self.pos,
                lhs=self.subject_temps[n],  # the temp node
                rhs=self.subjects[n],  # the regular node
            )
            test_assignment = Nodes.SingleAssignmentNode(
                self.pos, lhs=result_ref, rhs=p_test
            )
            stats = Nodes.StatListNode(
                self.pos, stats=[subject_assignment, test_assignment]
            )
            pattern_tests.append(TempResultFromStatNode(result_ref, stats))

<<<<<<< HEAD
        seq_test = self.make_sequence_check(subject_node, sequence_mapping_temp)
        if isinstance(seq_test, ExprNodes.BoolNode) and not seq_test.value:
            return seq_test  # no point in proceeding further!
        has_star = False
        for pattern in self.patterns:
            if pattern.is_match_and_assign_pattern and pattern.is_star:
                has_star = True
                self.needs_length_temp = True
                break
        len_test = len(self.patterns)
=======
        min_length = len(self.patterns)
>>>>>>> 2d380630
        if has_star:
            min_length -= 1
        # check whether we need a length call...
        if not (self.patterns and len(self.patterns) == 1 and has_star):
            length_call = self.make_length_call_node(subject_node)

            if length_call.is_literal and (
                (has_star and min_length < length_call.constant_result)
                or (not has_star and min_length != length_call.constant_result)
            ):
                # definitely failed!
                return ExprNodes.BoolNode(self.pos, value=False)
            seq_len_test = ExprNodes.PrimaryCmpNode(
                self.pos,
                operator=">=" if has_star else "==",
                operand1=length_call,
                operand2=ExprNodes.IntNode(self.pos, value=str(min_length)),
            )
            all_tests.append(seq_len_test)
        else:
            self.needs_length_temp = False
        all_tests.extend(pattern_tests)
        test = generate_binop_tree_from_list(self.pos, "and", all_tests)
        return LazyCoerceToBool(test.pos, arg=test)

    def generate_subjects(self, subject_node, env):
        assert self.subjects is None  # not called twice

        star_idx = None
        for n, pattern in enumerate(self.patterns):
            if pattern.is_match_and_assign_pattern and pattern.is_star:
                star_idx = n
        if star_idx is None:
            idxs = list(range(len(self.patterns)))
        else:
            fwd_idxs = list(range(star_idx))
            backward_idxs = list(range(star_idx - len(self.patterns) + 1, 0))
            star_idx = (
                fwd_idxs[-1] + 1 if fwd_idxs else None,
                backward_idxs[0] if backward_idxs else None,
            )
            idxs = fwd_idxs + [star_idx] + backward_idxs

        subjects = []
        for pattern, idx in zip(self.patterns, idxs):
            indexer = self.make_indexing_node(pattern, subject_node, idx, env)
            subjects.append(ExprNodes.ProxyNode(indexer) if indexer else None)
        self.subjects = subjects
        self.subject_temps = [
            None if p.is_irrefutable() else TrackTypeTempNode(self.pos, s)
            for s, p in zip(self.subjects, self.patterns)
        ]

    def generate_main_pattern_assignment_list(self, subject_node, env):
        assignments = []
        self.generate_subjects(subject_node, env)
        for subject_temp, subject, pattern in zip(
            self.subject_temps, self.subjects, self.patterns
        ):
            needs_result_ref = False
            if subject_temp is not None:
                subject = subject_temp
            else:
                if subject is None:
                    assert not pattern.get_targets()
                    continue
                elif not subject.is_literal or subject.is_temp:
                    from .UtilNodes import ResultRefNode, LetNode

                    subject = ResultRefNode(subject)
                    needs_result_ref = True
            p_assignments = pattern.generate_target_assignments(subject, env)
            if needs_result_ref:
                p_assignments = LetNode(subject, p_assignments)
            else:
                p_assignments = p_assignments
            if p_assignments:
                assignments.append(p_assignments)
        return assignments

    def make_sequence_check(self, subject_node, sequence_mapping_temp):
        # Note: the sequence check code is very quick on Python 3.10+
        # but potentially quite slow on lower versions (although should
        # be medium quick for common types). It'd be nice to cache the
        # results of it where it's been called on the same object
        # multiple times.
        # DW has decided that that's too complicated to implement
        # for now.
        utility_code = UtilityCode.load_cached("IsSequence", "MatchCase.c")
        if sequence_mapping_temp is not None:
            sequence_mapping_temp = ExprNodes.AmpersandNode(
                self.pos, operand=sequence_mapping_temp
            )
        else:
            sequence_mapping_temp = ExprNodes.NullNode(self.pos)
        call = ExprNodes.PythonCapiCallNode(
            self.pos,
            "__Pyx_MatchCase_IsSequence",
            self.Pyx_sequence_check_type,
            utility_code=utility_code,
            args=[subject_node, sequence_mapping_temp],
        )

        def type_check(type):
            # type-check need not be perfect, it's an optimization
            if type in [Builtin.list_type, Builtin.tuple_type]:
                return True
            if type.is_memoryviewslice or type.is_ctuple:
                return True
            if type in [
                Builtin.str_type,
                Builtin.bytes_type,
                Builtin.unicode_type,
                Builtin.bytearray_type,
                Builtin.dict_type,
                Builtin.set_type,
            ]:
                # non-exhaustive list at this stage, but returning "False" is
                # an optimization so it's allowed to be non-exchaustive
                return False
            if type.is_numeric or type.is_struct or type.is_enum:
                # again, not exhaustive
                return False
            return None

        return StaticTypeCheckNode(
            self.pos, arg=subject_node, fallback=call, check=type_check
        )

    def make_length_call_node(self, subject_node):
        len_entry = Builtin.builtin_scope.lookup("len")
        if subject_node.type.is_memoryviewslice:
            len_call = ExprNodes.IndexNode(
                self.pos,
                base=ExprNodes.AttributeNode(
                    self.pos, obj=subject_node, attribute="shape"
                ),
                index=ExprNodes.IntNode(self.pos, value="0"),
            )
        elif subject_node.type.is_ctuple:
            len_call = ExprNodes.IntNode(
                self.pos, value=str(len(subject_node.type.components))
            )
        else:
            len_call = ExprNodes.SimpleCallNode(
                self.pos,
                function=ExprNodes.NameNode(self.pos, name="len", entry=len_entry),
                args=[subject_node],
            )
        if self.needs_length_temp:
            return ExprNodes.AssignmentExpressionNode(
                self.pos, lhs=self.length_temp, rhs=len_call
            )
        else:
            return len_call

    def make_indexing_node(self, pattern, subject_node, idx, env):
        if pattern.is_irrefutable() and not pattern.get_targets():
            # Nothing to do - index isn't used
            return None

        def get_index_from_int(i):
            if i is None:
                return None
            else:
                int_node = ExprNodes.IntNode(pattern.pos, value=str(i))
                if i >= 0:
                    return int_node
                else:
                    self.needs_length_temp = True
                    return ExprNodes.binop_node(
                        pattern.pos,
                        operator="+",
                        operand1=self.length_temp,
                        operand2=int_node,
                    )

        if isinstance(idx, tuple):
            start = get_index_from_int(idx[0])
            stop = get_index_from_int(idx[1])
            indexer = SliceToListNode(
                pattern.pos,
                base=subject_node,
                start=start,
                stop=stop,
                length_node=self.length_temp if self.needs_length_temp else None,
            )
        else:
            indexer = CompilerDirectivesExprNode(
                arg=ExprNodes.IndexNode(
                    pattern.pos, base=subject_node, index=get_index_from_int(idx)
                ),
                directives=copy_inherited_directives(
                    env.directives, boundscheck=False, wraparound=False
                ),
            )
        return indexer

    def analyse_declarations(self, env):
        for p in self.patterns:
            p.analyse_declarations(env)
        return super(MatchSequencePatternNode, self).analyse_declarations(env)

    def analyse_pattern_expressions(self, env, sequence_mapping_temp):
        for n in range(len(self.subjects)):
            if self.subjects[n]:
                self.subjects[n] = self.subjects[n].analyse_types(env)
        for n in range(len(self.patterns)):
            self.patterns[n] = self.patterns[n].analyse_pattern_expressions(env, None)
        return self

    def allocate_subject_temps(self, code):
        if self.needs_length_temp:
            self.length_temp.allocate(code)
        for temp in self.subject_temps:
            if temp is not None:
                temp.allocate(code)
        for pattern in self.patterns:
            pattern.allocate_subject_temps(code)

    def release_subject_temps(self, code):
        if self.needs_length_temp:
            self.length_temp.release(code)
        for temp in self.subject_temps:
            if temp is not None:
                temp.release(code)
        for pattern in self.patterns:
            pattern.release_subject_temps(code)

    def dispose_of_subject_temps(self, code):
        if self.needs_length_temp:
            code.put_xdecref_clear(self.length_temp.result(), self.length_temp.type)
        for temp in self.subject_temps:
            if temp is not None:
                code.put_xdecref_clear(temp.result(), temp.type)
        for pattern in self.patterns:
            pattern.dispose_of_subject_temps(code)


class MatchMappingPatternNode(PatternNode):
    """
    keys   list of Literals or AttributeNodes
    value_patterns  list of PatternNodes of equal length to keys
    double_star_capture_target  NameNode or None

    needs_runtime_keycheck  - bool  - are there any keys which can only be resolved at runtime
    subjects    [temp nodes or None]  individual subsubjects can be assigned to these
    """

    keys = []
    value_patterns = []
    double_star_capture_target = None
    subject_temps = None
    double_star_temp = None

    needs_runtime_keycheck = False

    child_attrs = PatternNode.child_attrs + [
        "keys",
        "value_patterns",
        "double_star_capture_target",
    ]

    Pyx_mapping_check_type = PyrexTypes.CFuncType(
        PyrexTypes.c_bint_type,
        [
            PyrexTypes.CFuncTypeArg("o", PyrexTypes.py_object_type, None),
            PyrexTypes.CFuncTypeArg(
                "sequence_mapping_temp",
                PyrexTypes.c_ptr_type(PyrexTypes.c_uint_type),
                None,
            ),
        ],
        exception_value="-1",
    )
    Pyx_mapping_check_duplicates_type = PyrexTypes.CFuncType(
        PyrexTypes.c_int_type,
        [
            PyrexTypes.CFuncTypeArg("fixed_keys", PyrexTypes.py_object_type, None),
            PyrexTypes.CFuncTypeArg("var_keys", PyrexTypes.py_object_type, None),
        ],
        exception_value="-1",
    )
    Pyx_mapping_extract_subjects_type = PyrexTypes.CFuncType(
        PyrexTypes.c_bint_type,
        [
            PyrexTypes.CFuncTypeArg("map", PyrexTypes.py_object_type, None),
            PyrexTypes.CFuncTypeArg("fixed_keys", PyrexTypes.py_object_type, None),
            PyrexTypes.CFuncTypeArg("var_keys", PyrexTypes.py_object_type, None),
        ],
        exception_value="-1",
        has_varargs=True,
    )
    Pyx_mapping_doublestar_type = PyrexTypes.CFuncType(
        Builtin.dict_type,
        [
            PyrexTypes.CFuncTypeArg("map", PyrexTypes.py_object_type, None),
            PyrexTypes.CFuncTypeArg("fixed_keys", PyrexTypes.py_object_type, None),
            PyrexTypes.CFuncTypeArg("var_keys", PyrexTypes.py_object_type, None),
        ],
    )

    def get_main_pattern_targets(self):
        targets = set()
        for p in self.value_patterns:
            self.update_targets_with_targets(targets, p.get_targets())
        if self.double_star_capture_target:
            self.add_target_to_targets(targets, self.double_star_capture_target.name)
        return targets

    def validate_keys(self):
        # called after constant folding
        seen_keys = set()
        for k in self.keys:
            if k.has_constant_result():
                value = k.constant_result
                if k.is_string_literal:
                    value = repr(value)
                if value in seen_keys:
                    error(k.pos, "mapping pattern checks duplicate key (%s)" % value)
                seen_keys.add(value)
            else:
                self.needs_runtime_keycheck = True

        if self.keys:
            # it's very useful to sort keys early so the literal keys
            # come first
            sorted_keys = sorted(
                zip(self.keys, self.value_patterns),
                key=lambda kvp: (not kvp[0].is_literal),
            )
            self.keys, self.value_patterns = [list(l) for l in zip(*sorted_keys)]

    def analyse_declarations(self, env):
        super(MatchMappingPatternNode, self).analyse_declarations(env)
        self.validate_keys()
        for k in self.keys:
            k.analyse_declarations(env)
        for vp in self.value_patterns:
            vp.analyse_declarations(env)
        if self.double_star_capture_target:
            self.double_star_capture_target.analyse_declarations(env)

    def generate_subjects(self, subject_node, env):
        assert self.subject_temps is None  # already calculated
        subject_temps = []
        for pattern in self.value_patterns:
            if pattern.is_match_and_assign_pattern and not pattern.target:
                subject_temps.append(None)
            else:
                subject_temps.append(
                    AssignableTempNode(pattern.pos, PyrexTypes.py_object_type)
                )
        self.subject_temps = subject_temps

    def generate_main_pattern_assignment_list(self, subject_node, env):
        self.generate_subjects(subject_node, env)
        assignments = []
        for subject, pattern in zip(self.subject_temps, self.value_patterns):
            p_assignments = pattern.generate_target_assignments(subject, env)
            if p_assignments:
                assignments.extend(p_assignments.stats)
        if self.double_star_capture_target:
            self.double_star_temp = AssignableTempNode(self.pos, Builtin.dict_type)
            assignments.append(
                Nodes.SingleAssignmentNode(
                    self.double_star_temp.pos,
                    lhs=self.double_star_capture_target,
                    rhs=self.double_star_temp,
                )
            )
        return assignments

    def is_dict_type_check(self, type):
        # Returns true if it's an exact dict, False if it's definitely not
        # an exact dict, None if it might be
        # type-check need not be perfect, it's an optimization
        if type is Builtin.dict_type:
            return True
        if type in Builtin.builtin_types:
            # all other builtin types aren't mappings (except DictProxyType, but
            # Cython doesn't know about that)
            return False
        if not type.is_pyobject:
            # for now any non-pyobject type is False
            return False
        return None

    def make_mapping_check(self, subject_node, sequence_mapping_temp):
        # Note: the mapping check code is very quick on Python 3.10+
        # but potentially quite slow on lower versions (although should
        # be medium quick for common types). It'd be nice to cache the
        # results of it where it's been called on the same object
        # multiple times.
        # DW has decided that that's too complicated to implement
        # for now.
        from . import Builtin

        utility_code = UtilityCode.load_cached("IsMapping", "MatchCase.c")
        if sequence_mapping_temp is not None:
            sequence_mapping_temp = ExprNodes.AmpersandNode(
                self.pos, operand=sequence_mapping_temp
            )
        else:
            sequence_mapping_temp = ExprNodes.NullNode(self.pos)
        call = ExprNodes.PythonCapiCallNode(
            self.pos,
            "__Pyx_MatchCase_IsMapping",
            self.Pyx_mapping_check_type,
            utility_code=utility_code,
            args=[subject_node, sequence_mapping_temp],
        )

        return StaticTypeCheckNode(
            self.pos, arg=subject_node, fallback=call, check=self.is_dict_type_check
        )

    def make_duplicate_keys_check(self, static_keys_tuple, var_keys_tuple):
        utility_code = UtilityCode.load_cached("MappingKeyCheck", "MatchCase.c")

        return Nodes.ExprStatNode(
            self.pos,
            expr=ExprNodes.PythonCapiCallNode(
                self.pos,
                "__Pyx_MatchCase_CheckDuplicateKeys",
                self.Pyx_mapping_check_duplicates_type,
                utility_code=utility_code,
                args=[static_keys_tuple.clone_node(), var_keys_tuple],
            ),
        )

    def check_all_keys(self, subject_node, const_keys_tuple, var_keys_tuple):
        # It's debatable here whether to go for individual unpacking or a function.
        # Current implementation is a function that's loosely copied from CPython.
        # For small numbers of keys it might be better to generate the code instead.
        # There's three versions depending on if we know that the type is exactly
        # a dict, definitely not or dict, or unknown.
        # The advantages of generating a function are:
        # * more compact code
        # * easier to check the type once then branch the implementation
        # * faster in the cases that are more likely to fail due to wrong keys being
        # present than due to the values not matching the patterns
        if not self.keys:
            return ExprNodes.BoolNode(self.pos, value=True)

        is_dict = self.is_dict_type_check(subject_node.type)
        if is_dict:
            util_code = UtilityCode.load_cached("ExtractExactDict", "MatchCase.c")
            func_name = "__Pyx_MatchCase_Mapping_ExtractDict"
        elif is_dict is False:  # exact False... None indicates "might be dict"
            # For any other non-generic PyObject type
            util_code = UtilityCode.load_cached("ExtractNonDict", "MatchCase.c")
            func_name = "__Pyx_MatchCase_Mapping_ExtractNonDict"
        else:
            util_code = UtilityCode.load_cached("ExtractGeneric", "MatchCase.c")
            func_name = "__Pyx_MatchCase_Mapping_Extract"

        subject_derefs = [
            ExprNodes.NullNode(self.pos)
            if t is None
            else AddressOfPyObjectNode(self.pos, obj=t)
            for t in self.subject_temps
        ]
        return ExprNodes.PythonCapiCallNode(
            self.pos,
            func_name,
            self.Pyx_mapping_extract_subjects_type,
            utility_code=util_code,
            args=[subject_node, const_keys_tuple.clone_node(), var_keys_tuple]
            + subject_derefs,
        )

    def make_double_star_capture(
        self, subject_node, const_tuple, var_tuple, test_result
    ):
        # test_result being the variable that holds "case check passed until now"
        is_dict = self.is_dict_type_check(subject_node.type)
        if is_dict:
            tag = "ExactDict"
        elif is_dict is False:
            tag = "NotDict"
        else:
            tag = ""
        utility_code = TempitaUtilityCode.load_cached(
            "DoubleStarCapture", "MatchCase.c", context={"tag": tag}
        )
        func = ExprNodes.PythonCapiCallNode(
            self.double_star_capture_target.pos,
            "__Pyx_MatchCase_DoubleStarCapture" + tag,
            self.Pyx_mapping_doublestar_type,
            utility_code=utility_code,
            args=[subject_node, const_tuple, var_tuple],
        )
        assignment = Nodes.SingleAssignmentNode(
            self.double_star_capture_target.pos, lhs=self.double_star_temp, rhs=func
        )
        if_clause = Nodes.IfClauseNode(
            self.double_star_capture_target.pos, condition=test_result, body=assignment
        )
        return Nodes.IfStatNode(
            self.double_star_capture_target.pos,
            if_clauses=[if_clause],
            else_clause=None,
        )

    def get_comparison_node(self, subject_node, sequence_mapping_temp=None):
        from . import UtilNodes

        const_keys = []
        var_keys = []
        for k in self.keys:
            if not k.arg.is_literal:
                k = UtilNodes.ResultRefNode(k, is_temp=False)
                var_keys.append(k)
            else:
                const_keys.append(k.arg.clone_node())
        const_keys_tuple = ExprNodes.TupleNode(self.pos, args=const_keys)
        var_keys_tuple = ExprNodes.TupleNode(self.pos, args=var_keys)
        if var_keys:
            var_keys_tuple = UtilNodes.ResultRefNode(var_keys_tuple, is_temp=True)

        test = self.make_mapping_check(subject_node, sequence_mapping_temp)
        key_check = self.check_all_keys(subject_node, const_keys_tuple, var_keys_tuple)
        test = ExprNodes.binop_node(
            self.pos, operator="and", operand1=test, operand2=key_check
        )

        pattern_test = None
        for pattern, subject in zip(self.value_patterns, self.subject_temps):
            if pattern.is_irrefutable():
                continue
            assert subject
            pattern_test2 = pattern.get_comparison_node(subject)
            if pattern_test:
                pattern_test = ExprNodes.binop_node(
                    pattern.pos,
                    operator="and",
                    operand1=pattern_test,
                    operand2=pattern_test2,
                )
            else:
                pattern_test = pattern_test2
        if pattern_test:
            test = ExprNodes.binop_node(
                self.pos, operator="and", operand1=test, operand2=pattern_test
            )

        test_result = UtilNodes.ResultRefNode(pos=self.pos, type=PyrexTypes.c_bint_type)
        body = Nodes.StatListNode(
            self.pos,
            stats=[
                self.make_duplicate_keys_check(const_keys_tuple, var_keys_tuple),
                Nodes.SingleAssignmentNode(self.pos, lhs=test_result, rhs=test),
            ],
        )
        if self.double_star_capture_target:
            assert self.double_star_temp
            body.stats.append(
                # make_double_star_capture wraps itself in an if
                self.make_double_star_capture(
                    subject_node, const_keys_tuple, var_keys_tuple, test_result
                )
            )

        if var_keys or self.double_star_capture_target:
            body = UtilNodes.TempResultFromStatNode(test_result, body)
            if var_keys:
                body = UtilNodes.EvalWithTempExprNode(var_keys_tuple, body)
            for k in var_keys:
                if isinstance(k, UtilNodes.ResultRefNode):
                    body = UtilNodes.EvalWithTempExprNode(k, body)
            return LazyCoerceToBool(body.pos, arg=body)
        else:
            return LazyCoerceToBool(test.pos, arg=test)

    def analyse_pattern_expressions(self, env, sequence_mapping_temp):
        def to_temp_or_literal(node):
            if node.is_literal:
                return node
            else:
                return node.coerce_to_temp(env)

        self.keys = [
            ExprNodes.ProxyNode(to_temp_or_literal(k.analyse_expressions(env)))
            for k in self.keys
        ]

        self.value_patterns = [ p.analyse_pattern_expressions(env, None) for p in self.value_patterns ]
        return self

    def allocate_subject_temps(self, code):
        for temp in self.subject_temps:
            if temp is not None:
                temp.allocate(code)
        for pattern in self.value_patterns:
            pattern.allocate_subject_temps(code)
        if self.double_star_temp:
            self.double_star_temp.allocate(code)

    def release_subject_temps(self, code):
        for temp in self.subject_temps:
            if temp is not None:
                temp.release(code)
        for pattern in self.value_patterns:
            pattern.release_subject_temps(code)
        if self.double_star_temp:
            self.double_star_temp.release(code)

    def dispose_of_subject_temps(self, code):
        for temp in self.subject_temps:
            if temp is not None:
                code.put_xdecref_clear(temp.result(), temp.type)
        for pattern in self.value_patterns:
            pattern.dispose_of_subject_temps(code)
        if self.double_star_temp:
            code.put_xdecref_clear(
                self.double_star_temp.result(), self.double_star_temp.type
            )


class ClassPatternNode(PatternNode):
    """
    class_  NameNode or AttributeNode
    positional_patterns  list of PatternNodes
    keyword_pattern_names    list of NameNodes
    keyword_pattern_patterns    list of PatternNodes
                                (same length as keyword_pattern_names)
    """

    class_ = None
    positional_patterns = []
    keyword_pattern_names = []
    keyword_pattern_patterns = []

    child_attrs = PatternNode.child_attrs + [
        "class_",
        "positional_patterns",
        "keyword_pattern_names",
        "keyword_pattern_patterns",
    ]

    def get_main_pattern_targets(self):
        targets = set()
        for p in self.positional_patterns + self.keyword_pattern_patterns:
            self.update_targets_with_targets(targets, p.get_targets())
        return targets


class SubstitutedIfStatListNode(Nodes.StatListNode):
    """
    Like StatListNode but with a "goto end of match" at the
    end of it

    match_node   - the enclosing match statement
    """

    def generate_execution_code(self, code):
        super(SubstitutedIfStatListNode, self).generate_execution_code(code)
        if not self.is_terminator:
            code.put_goto(self.match_node.end_label)


class StaticTypeCheckNode(ExprNodes.ExprNode):
    """
    Useful for structural pattern matching, where we
    can skip the "is_seqeunce/is_mapping" checks if
    we know the type in advantage (or reduce it to a
    None check).

    This should optimize itself out at the analyse_expressions
    stage

    arg        ExprNode
    fallback   ExprNode   Function to be called if the static
                            typecheck isn't optimized out
    check      callable   Returns True, False, or None (for "can't tell")
    """

    child_attrs = ["fallback"]  # arg in not included since it's in "fallback"

    def analyse_types(self, env):
        check = self.check(self.arg.type)
        if check:
            if self.arg.may_be_none():
                return ExprNodes.PrimaryCmpNode(
                    self.pos,
                    operand1=self.arg,
                    operand2=ExprNodes.NoneNode(self.pos),
                    operator="is_not",
                ).analyse_expressions(env)
            else:
                return ExprNodes.BoolNode(pos=self.pos, value=True).analyse_expressions(
                    env
                )
        elif check is None:
            return self.fallback.analyse_expressions(env)
        else:
            return ExprNodes.BoolNode(pos=self.pos, value=False).analyse_expressions(
                env
            )


class AssignableTempNode(ExprNodes.TempNode):
    lhs_of_first_assignment = True  # assume it can be assigned to once
    _assigned_twice = False

    def infer_type(self, env):
        return self.type

    def generate_assignment_code(self, rhs, code, overloaded_assignment=False):
        assert (
            not self._assigned_twice
        )  # if this happens it's not a disaster but it needs a refactor
        self._assigned_twice = True
        if self.type.is_pyobject:
            rhs.make_owned_reference(code)
            if not self.lhs_of_first_assignment:
                code.put_decref(self.result(), self.ctype())
        code.putln(
            "%s = %s;"
            % (
                self.result(),
                rhs.result() if overloaded_assignment else rhs.result_as(self.ctype()),
            )
        )
        rhs.generate_post_assignment_code(code)
        rhs.free_temps(code)

    def generate_post_assignment_code(self, code):
        code.put_incref(self.result(), self.type)

    def generate_disposal_code(self, code):
        pass  # handled elsewhere - we expect to use this temp multiple times

    def clone_node(self):
        return self  # temps break if you make a copy!


class TrackTypeTempNode(AssignableTempNode):
    #  Like a temp node, but type is set from arg

    lhs_of_first_assignment = True  # assume it can be assigned to once
    _assigned_twice = False

    @property
    def type(self):
        return getattr(self.arg, "type", None)

    def __init__(self, pos, arg):
        ExprNodes.ExprNode.__init__(self, pos)  # skip a level
        self.arg = arg

    def infer_type(self, env):
        return self.arg.infer_type(env)


class SliceToListNode(ExprNodes.ExprNode):
    """
    Used as a brief temporary node to optimize
    case [..., *_, ...].
    Always reduces to something else after analyse_types
    """

    subexprs = ["base", "start", "stop", "length_node"]

    type = Builtin.list_type

    Pyx_iterable_to_list_type = PyrexTypes.CFuncType(
        Builtin.list_type,
        [
            PyrexTypes.CFuncTypeArg("iterable", PyrexTypes.py_object_type, None),
            PyrexTypes.CFuncTypeArg("start", PyrexTypes.c_py_ssize_t_type, None),
            PyrexTypes.CFuncTypeArg("stop", PyrexTypes.c_py_ssize_t_type, None),
        ],
    )

    def generate_via_slicing(self, env):
        # for any more complicated type that doesn't have a specialized path
        # we can simply slice it and copy it to list
        res = CompilerDirectivesExprNode(
            arg=ExprNodes.SliceIndexNode(
                self.pos, base=self.base, start=self.start, stop=self.stop
            ),
            directives=copy_inherited_directives(
                env.directives, boundcheck=False, wraparound=False
            ),
        )
        res = ExprNodes.SimpleCallNode(
            self.pos,
            function=ExprNodes.NameNode(
                self.pos,
                name="list",
                entry=Builtin.builtin_scope.lookup("list"),
            ),
            args=[res],
        )
        return res

    def get_stop(self):
        if not self.stop:
            if self.length_node:
                return self.length_node
            else:
                return ExprNodes.SimpleCallNode(
                    self.pos,
                    function=ExprNodes.NameNode(
                        self.pos, name="len", entry=Builtin.builtin_scope.lookup("len")
                    ),
                    args=[self.base],
                )
        else:
            return self.stop

    def generate_for_memoryview(self, env):
        # Requires Cython code generation...
        # A list comprehension with indexing turns out to be a good option
        from .UtilityCode import CythonUtilityCode

        suffix = self.base.type.specialization_suffix()
        util_code = CythonUtilityCode.load(
            "MemoryviewSliceToList",
            "MatchCase_Cy.pyx",
            context={
                "decl_code": self.base.type.empty_declaration_code(pyrex=True),
                "suffix": suffix,
            },
        )
        func_type = PyrexTypes.CFuncType(
            Builtin.list_type,
            [
                PyrexTypes.CFuncTypeArg("x", self.base.type, None),
                PyrexTypes.CFuncTypeArg("start", PyrexTypes.c_py_ssize_t_type, None),
                PyrexTypes.CFuncTypeArg("stop", PyrexTypes.c_py_ssize_t_type, None),
            ],
        )
        env.use_utility_code(
            util_code
        )  # attaching it to the call node doesn't seem enough
        return ExprNodes.PythonCapiCallNode(
            self.pos,
            "__Pyx_MatchCase_SliceMemoryview_%s" % suffix,
            func_type,
            utility_code=util_code,
            args=[
                self.base,
                self.start if self.start else ExprNodes.IntNode(self.pos, value="0"),
                self.get_stop(),
            ],
        )

    def generate_for_pyobject(self):
        util_code_name = None
        func_name = None
        if self.base.type is Builtin.tuple_type:
            util_code_name = "TupleSliceToList"
        elif self.base.type is Builtin.list_type:
            func_name = "PyList_GetSlice"
        elif (
            self.base.type.is_pyobject
            and not self.base.type is PyrexTypes.py_object_type
        ):
            # some specialized type that almost certainly isn't a list. Just go straight
            # to the "other" version of it
            util_code_name = "OtherSequenceSliceToList"
        else:
            util_code_name = "UnknownTypeSliceToList"
        if not func_name:
            func_name = "__Pyx_MatchCase_%s" % util_code_name
        if util_code_name:
            util_code = UtilityCode.load_cached(
                util_code_name,
                "MatchCase.c"
            )
        else:
            util_code = None
        start = self.start if self.start else ExprNodes.IntNode(self.pos, value="0")
        stop = self.get_stop()
        return ExprNodes.PythonCapiCallNode(
            self.pos,
            func_name,
            self.Pyx_iterable_to_list_type,
            utility_code=util_code,
            args=[self.base, start, stop],
        )

    def analyse_types(self, env):
        self.base = self.base.analyse_types(env)
        if self.base.type.is_memoryviewslice:
            result = self.generate_for_memoryview(env)
        elif self.base.type.is_pyobject:
            result = self.generate_for_pyobject()
        else:
            # Some other type (probably a ctuple).
            # Just slice it, copy it to a list and hope it works
            result = self.generate_via_slicing(env)
        return result.analyse_types(env)


class CompilerDirectivesExprNode(ExprNodes.ProxyNode):
    # Like compiler directives node, but for an expression
    #  directives     {string:value}  A dictionary holding the right value for
    #                                 *all* possible directives.
    #  arg           ExprNode

    def __init__(self, arg, directives):
        super(CompilerDirectivesExprNode, self).__init__(arg)
        self.directives = directives

    @contextmanager
    def _apply_directives(self, obj):
        old = obj.directives
        obj.directives = self.directives
        yield
        obj.directives = old

    @property
    def is_temp(self):
        return self.arg.is_temp

    def infer_type(self, env):
        with self._apply_directives(env):
            return super(CompilerDirectivesExprNode, self).infer_type(env)

    def analyse_declarations(self, env):
        with self._apply_directives(env):
            self.arg.analyse_declarations(env)

    def analyse_types(self, env):
        with self._apply_directives(env):
            return super(CompilerDirectivesExprNode, self).analyse_types(env)

    def generate_result_code(self, code):
        with self._apply_directives(code.globalstate):
            super(CompilerDirectivesExprNode, self).generate_result_code(code)

    def generate_evaluation_code(self, code):
        with self._apply_directives(code.globalstate):
            super(CompilerDirectivesExprNode, self).generate_evaluation_code(code)

    def generate_disposal_code(self, code):
        with self._apply_directives(code.globalstate):
            super(CompilerDirectivesExprNode, self).generate_disposal_code(code)

    def free_temps(self, code):
        with self._apply_directives(code.globalstate):
            super(CompilerDirectivesExprNode, self).free_temps(code)

    def annotate(self, code):
        with self._apply_directives(code.globalstate):
            self.arg.annotate(code)


class AddressOfPyObjectNode(ExprNodes.ExprNode):
    """
    obj  - some temp node
    """

    type = PyrexTypes.c_void_ptr_ptr_type
    is_temp = False
    subexprs = ["obj"]

    def analyse_types(self, env):
        self.obj = self.obj.analyse_types(env)
        assert self.obj.type.is_pyobject, repr(self.obj.type)
        return self

    def generate_result_code(self, code):
        self.obj.generate_result_code(code)

    def calculate_result_code(self):
        return "&%s" % self.obj.result()


class LazyCoerceToPyObject(ExprNodes.ExprNode):
    """
    Just calls "self.arg.coerce_to_pyobject" when it's analysed,
    so doesn't need 'env' when it's created
    arg  - ExprNode
    """
    subexprs = ["arg"]
    type = PyrexTypes.py_object_type

    def analyse_types(self, env):
        return self.arg.analyse_types(env).coerce_to_pyobject(env)


class LazyCoerceToBool(ExprNodes.ExprNode):
    """
    Just calls "self.arg.coerce_to_bool" when it's analysed,
    so doesn't need 'env' when it's created
    arg  - ExprNode
    """
    subexprs = ["arg"]
    type = PyrexTypes.c_bint_type

    def analyse_types(self, env):
        return self.arg.analyse_boolean_expression(env)

def generate_binop_tree_from_list(pos, operator, list_of_tests):
    """
    Given a list of operands generates a roughly balanced tree:
    (test1 op test2) op (test3 op test4)
    This is better than (((test1 op test2) op test3) op test4)
    because it generates a shallower tree of nodes so is
    less likely to overflow the compiler
    """
    len_tests = len(list_of_tests)
    if len_tests == 1:
        return list_of_tests[0]
    else:
        split_idx = len_tests // 2
        operand1 = generate_binop_tree_from_list(
            pos, operator, list_of_tests[:split_idx]
        )
        operand2 = generate_binop_tree_from_list(
            pos, operator, list_of_tests[split_idx:]
        )
        return ExprNodes.binop_node(
            pos,
            operator=operator,
            operand1=operand1,
            operand2=operand2
        )<|MERGE_RESOLUTION|>--- conflicted
+++ resolved
@@ -664,20 +664,7 @@
             )
             pattern_tests.append(TempResultFromStatNode(result_ref, stats))
 
-<<<<<<< HEAD
-        seq_test = self.make_sequence_check(subject_node, sequence_mapping_temp)
-        if isinstance(seq_test, ExprNodes.BoolNode) and not seq_test.value:
-            return seq_test  # no point in proceeding further!
-        has_star = False
-        for pattern in self.patterns:
-            if pattern.is_match_and_assign_pattern and pattern.is_star:
-                has_star = True
-                self.needs_length_temp = True
-                break
-        len_test = len(self.patterns)
-=======
         min_length = len(self.patterns)
->>>>>>> 2d380630
         if has_star:
             min_length -= 1
         # check whether we need a length call...
