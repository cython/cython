# Nodes for structural pattern matching.
#
# In a separate file because they're unlikely to be useful for much else.

from .Nodes import Node, StatNode, ErrorNode
from .Errors import error, local_errors, report_error
from . import Nodes, ExprNodes, PyrexTypes, Builtin
from .Code import UtilityCode, TempitaUtilityCode
from .Options import copy_inherited_directives
from contextlib import contextmanager


class MatchNode(StatNode):
    """
    subject  ExprNode    The expression to be matched
    cases    [MatchCaseBaseNode]  list of cases

    sequence_mapping_temp  None or AssignableTempNode  an int temp to store result of sequence/mapping tests
    """

    child_attrs = ["subject", "cases"]

    subject_clonenode = None  # set to a value if we require a temp
    sequence_mapping_temp = None

    def validate_irrefutable(self):
        found_irrefutable_case = None
        for case in self.cases:
            if isinstance(case, ErrorNode):
                # This validation happens before error nodes have been
                # transformed into actual errors, so we need to ignore them
                continue
            if found_irrefutable_case:
                error(
                    found_irrefutable_case.pos,
                    (
                        "%s makes remaining patterns unreachable"
                        % found_irrefutable_case.pattern.irrefutable_message()
                    ),
                )
                break
            if case.is_irrefutable():
                found_irrefutable_case = case
            case.validate_irrefutable()

    def refactor_cases(self):
        # An early transform - changes cases that can be represented as
        # a simple if/else statement into them (giving them maximum chance
        # to be optimized by the existing mechanisms). Leaves other cases
        # unchanged
        from .ExprNodes import CloneNode, ProxyNode, NameNode

        self.subject = ProxyNode(self.subject)
        subject = self.subject_clonenode = CloneNode(self.subject)
        current_if_statement = None
        for n, c in enumerate(self.cases + [None]):  # The None is dummy at the end
            if c is not None and c.is_simple_value_comparison():
                body = SubstitutedIfStatListNode(
                    c.body.pos, stats=c.body.stats, match_node=self
                )
                if_clause = Nodes.IfClauseNode(
                    c.pos,
                    condition=c.pattern.get_simple_comparison_node(subject),
                    body=body,
                )
                assignments = c.pattern.generate_target_assignments(subject, None)
                if assignments:
                    if_clause.body.stats.insert(0, assignments)
                if not current_if_statement:
                    current_if_statement = Nodes.IfStatNode(
                        c.pos, if_clauses=[], else_clause=None
                    )
                current_if_statement.if_clauses.append(if_clause)
                self.cases[n] = None  # remove case
            elif current_if_statement:
                # this cannot be simplified, but previous case(s) were
                self.cases[n - 1] = SubstitutedMatchCaseNode(
                    current_if_statement.pos, body=current_if_statement
                )
                current_if_statement = None
        # eliminate optimized cases
        self.cases = [c for c in self.cases if c is not None]

    def analyse_declarations(self, env):
        self.subject.analyse_declarations(env)
        for c in self.cases:
            c.analyse_case_declarations(self.subject_clonenode, env)

    def analyse_expressions(self, env):
        sequence_mapping_count = 0
        for c in self.cases:
            if c.is_sequence_or_mapping():
                sequence_mapping_count += 1
        if sequence_mapping_count >= 2:
            self.sequence_mapping_temp = AssignableTempNode(
                self.pos, PyrexTypes.c_uint_type
            )
            self.sequence_mapping_temp.is_addressable = lambda: True

        self.subject = self.subject.analyse_expressions(env)
        assert isinstance(self.subject, ExprNodes.ProxyNode)
        if not self.subject.arg.is_literal:
            self.subject.arg = self.subject.arg.coerce_to_temp(env)
        subject = self.subject_clonenode.analyse_expressions(env)
        self.cases = [
            c.analyse_case_expressions(subject, env, self.sequence_mapping_temp)
            for c in self.cases
        ]
        self.cases = [c for c in self.cases if c is not None]
        return self

    def generate_execution_code(self, code):
        if self.sequence_mapping_temp:
            self.sequence_mapping_temp.allocate(code)
            code.putln(
                "%s = 0; /* sequence/mapping test temp */"
                % self.sequence_mapping_temp.result()
            )
            # For things that are a sequence at compile-time it's difficult
            # to avoid generating the sequence mapping temp. Therefore, silence
            # an "unused error"
            code.putln("(void)%s;" % self.sequence_mapping_temp.result())
        end_label = self.end_label = code.new_label()
        if self.subject_clonenode:
            self.subject.generate_evaluation_code(code)
        for c in self.cases:
            c.generate_execution_code(code, end_label)
        if self.sequence_mapping_temp:
            self.sequence_mapping_temp.release(code)
        if code.label_used(end_label):
            code.put_label(end_label)
        if self.subject_clonenode:
            self.subject.generate_disposal_code(code)
            self.subject.free_temps(code)


class MatchCaseBaseNode(Node):
    """
    Common base for a MatchCaseNode and a
    substituted node
    """

    pass


class MatchCaseNode(Node):
    """
    pattern    PatternNode
    body       StatListNode
    guard      ExprNode or None

    generated:
    target_assignments  [ SingleAssignmentNodes ]
    comp_node  ExprNode that evaluates to bool
    """

    target_assignments = None
    comp_node = None
    child_attrs = ["pattern", "target_assignments", "comp_node", "guard", "body"]

    def is_irrefutable(self):
        if isinstance(self.pattern, ErrorNode):
            return True  # value doesn't really matter
        return self.pattern.is_irrefutable() and not self.guard

    def is_simple_value_comparison(self):
        if self.guard:
            return False
        return self.pattern.is_simple_value_comparison()

    def validate_targets(self):
        if isinstance(self.pattern, ErrorNode):
            return
        self.pattern.get_targets()

    def validate_irrefutable(self):
        if isinstance(self.pattern, ErrorNode):
            return
        self.pattern.validate_irrefutable()

    def is_sequence_or_mapping(self):
        return isinstance(
            self.pattern, (MatchSequencePatternNode, MatchMappingPatternNode)
        )

    def analyse_case_declarations(self, subject_node, env):
        self.pattern.analyse_declarations(env)
        self.target_assignments = self.pattern.generate_target_assignments(
            subject_node, env
        )
        if self.target_assignments:
            self.target_assignments.analyse_declarations(env)
        if self.guard:
            self.guard.analyse_declarations(env)
        self.body.analyse_declarations(env)

    def analyse_case_expressions(self, subject_node, env, sequence_mapping_temp):
        with local_errors(True) as errors:
            self.pattern = self.pattern.analyse_pattern_expressions(env, sequence_mapping_temp)
            self.comp_node = self.pattern.get_comparison_node(subject_node, sequence_mapping_temp)
            self.comp_node = self.comp_node.analyse_types(env)

        if self.comp_node and self.comp_node.is_literal:
            self.comp_node.calculate_constant_result()
            if not self.comp_node.constant_result:
                # we know this pattern can't succeed. Ignore any errors and return None
                return None
        for error in errors:
            report_error(error)

        self.comp_node = self.comp_node.coerce_to_boolean(env).coerce_to_simple(env)
        
        if self.target_assignments:
            self.target_assignments = self.target_assignments.analyse_expressions(env)
        if self.guard:
            self.guard = self.guard.analyse_temp_boolean_expression(env)
        self.body = self.body.analyse_expressions(env)
        return self

    def generate_execution_code(self, code, end_label):
        self.pattern.allocate_subject_temps(code)
        self.comp_node.generate_evaluation_code(code)

        end_of_case_label = code.new_label()

        code.putln("if (!%s) { /* !pattern */" % self.comp_node.result())
        self.pattern.dispose_of_subject_temps(code)  # failed, don't need the subjects
        code.put_goto(end_of_case_label)

        code.putln("} else { /* pattern */")
        self.comp_node.generate_disposal_code(code)
        self.comp_node.free_temps(code)
        if self.target_assignments:
            self.target_assignments.generate_execution_code(code)
        self.pattern.dispose_of_subject_temps(code)
        self.pattern.release_subject_temps(code)  # we're done with the subjects here
        if self.guard:
            self.guard.generate_evaluation_code(code)
            code.putln("if (%s) { /* guard */" % self.guard.result())
            self.guard.generate_disposal_code(code)
            self.guard.free_temps(code)
        # body_insertion_point = code.insertion_point()
        self.body.generate_execution_code(code)
        if not self.body.is_terminator:
            code.put_goto(end_label)
        if self.guard:
            code.putln("} /* guard */")
        code.putln("} /* pattern */")
        code.put_label(end_of_case_label)


class SubstitutedMatchCaseNode(MatchCaseBaseNode):
    # body  - Node -  The (probably) if statement that it's replaced with
    child_attrs = ["body"]

    def is_sequence_or_mapping(self):
        return False

    def analyse_case_declarations(self, subject_node, env):
        self.analyse_declarations(env)

    def analyse_declarations(self, env):
        self.body.analyse_declarations(env)

    def analyse_case_expressions(self, subject_node, env, sequence_mapping_temp):
        self.body = self.body.analyse_expressions(env)
        return self

    def generate_execution_code(self, code, end_label):
        self.body.generate_execution_code(code)


class PatternNode(Node):
    """
    PatternNode is not an expression because
    it does several things (evalutating a boolean expression,
    assignment of targets), and they need to be done at different
    times.

    as_targets   [NameNode]    any target assign by "as"

    Generated in analysis:
    comp_node   ExprNode     node to evaluate for the pattern

    ----------------------------------------
    How these nodes are processed:
    1. During "analyse_declarations" PatternNode.generate_target_assignments
       is called on the main PatternNode of the case. This calls its
       sub-patterns generate_target_assignments recursively.
       This creates a StatListNode that is held by the
       MatchCaseNode.
    2. In the "analyse_expressions" phases, the MatchCaseNode calls
       PatternNode.analyse_pattern_expressions, which calls its
       sub-pattern recursively.
    3. At the end of the "analyse_expressions" stage the MatchCaseNode
       class PatternNode.get_comparison_node (which calls 
       PatternNode.get_comparison_node for its sub-patterns). This
       returns an ExprNode which can be evaluated to determine if the
       pattern has matched.
       While generating the comparison we try quite hard not to
       analyse it until right at the end, because otherwise it'll lead
       to a lot of repeated work for deeply nested patterns.
    4. In the code generation stage, PatternNodes hardly generate any
       code themselves. However, they do set up whatever temps they
       need (mainly for sub-pattern subjects), with "allocate_subject_temps",
       "release_subject_temps", and "dispose_of_subject_temps" (which
       they also call recursively on their sub-patterns)
    """

    # useful for type tests
    is_match_value_pattern = False
    is_match_and_assign_pattern = False

    child_attrs = ["as_targets"]

    def __init__(self, pos, **kwds):
        if "as_targets" not in kwds:
            kwds["as_targets"] = []
        super(PatternNode, self).__init__(pos, **kwds)

    def is_irrefutable(self):
        return False

    def get_targets(self):
        targets = self.get_main_pattern_targets()
        for target in self.as_targets:
            self.add_target_to_targets(targets, target.name)
        return targets

    def update_targets_with_targets(self, targets, other_targets):
        for name in targets.intersection(other_targets):
            error(self.pos, "multiple assignments to name '%s' in pattern" % name)
        targets.update(other_targets)

    def add_target_to_targets(self, targets, target):
        if target in targets:
            error(self.pos, "multiple assignments to name '%s in pattern" % target)
        targets.add(target)

    def get_main_pattern_targets(self):
        # exclude "as" target
        raise NotImplementedError

    def is_simple_value_comparison(self):
        # Can this be converted to an "if ... elif: ..." statement?
        # Only worth doing to take advantage of things like SwitchTransform
        # so there's little benefit on doing it too widely
        return False

    def get_simple_comparison_node(self):
        """
        Returns an ExprNode that can be used as the case in an if-statement

        Should only be called if is_simple_value_comparison() is True
        """
        raise NotImplementedError

    def get_comparison_node(self, subject_node, sequence_mapping_temp=None):
        error(self.pos, "This type of pattern is not currently supported %s" % self)
        raise NotImplementedError

    def validate_irrefutable(self):
        for attr in self.child_attrs:
            child = getattr(self, attr)
            if child is not None and isinstance(child, PatternNode):
                child.validate_irrefutable()

    def analyse_pattern_expressions(self, env, sequence_mapping_temp):
        error(self.pos, "This type of pattern is not currently supported %s" % self)
        raise NotImplementedError

    def generate_result_code(self, code):
        pass

    def generate_target_assignments(self, subject_node, env):
        # Generates the assignment code needed to initialize all the targets.
        # Returns either a StatListNode or None
        assignments = []
        for target in self.as_targets:
            if self.is_match_value_pattern and self.value and self.value.is_simple():
                # in this case we can optimize slightly and just take the value
                subject_node = self.value.clone_node()
            assignments.append(
                Nodes.SingleAssignmentNode(
                    target.pos, lhs=target.clone_node(), rhs=subject_node
                )
            )
        assignments.extend(
            self.generate_main_pattern_assignment_list(subject_node, env)
        )
        if assignments:
            return Nodes.StatListNode(self.pos, stats=assignments)
        else:
            return None

    def generate_main_pattern_assignment_list(self, subject_node, env):
        # generates assignments for everything except the "as_target".
        # Override in subclasses.
        # Returns a list of Nodes
        return []

    def allocate_subject_temps(self, code):
        pass  # Implement in nodes that need it

    def release_subject_temps(self, code):
        pass  # Implement in nodes that need it

    def dispose_of_subject_temps(self, code):
        pass  # Implement in nodes that need it


class MatchValuePatternNode(PatternNode):
    """
    value   ExprNode
    is_is_check   bool     Picks "is" or equality check
    """

    is_match_value_pattern = True

    child_attrs = PatternNode.child_attrs + ["value"]

    is_is_check = False

    def get_main_pattern_targets(self):
        return set()

    def is_simple_value_comparison(self):
        return True

    def get_comparison_node(self, subject_node, sequence_mapping_temp=None):
        # for this node the comparison and "simple" comparison are the same
        return LazyCoerceToBool(self.pos,
            arg=self.get_simple_comparison_node(subject_node)
        )

    def get_simple_comparison_node(self, subject_node):
        op = "is" if self.is_is_check else "=="
        return ExprNodes.PrimaryCmpNode(
            self.pos, operator=op, operand1=subject_node, operand2=self.value
        )

    def analyse_declarations(self, env):
        super(MatchValuePatternNode, self).analyse_declarations(env)
        if self.value:
            self.value.analyse_declarations(env)

    def analyse_pattern_expressions(self, env, sequence_mapping_temp):
        if self.value:
            self.value = self.value.analyse_expressions(env)
        return self


class MatchAndAssignPatternNode(PatternNode):
    """
    target   NameNode or None  the target to assign to (None = wildcard)
    is_star  bool
    """

    target = None
    is_star = False
    is_match_and_assign_pattern = True

    child_attrs = PatternNode.child_attrs + ["target"]

    def is_irrefutable(self):
        return True

    def irrefutable_message(self):
        if self.target:
            return "name capture '%s'" % self.target.name
        else:
            return "wildcard"

    def get_main_pattern_targets(self):
        if self.target:
            return {self.target.name}
        else:
            return set()

    def is_simple_value_comparison(self):
        return self.is_irrefutable()  # the comparison is to "True"

    def get_simple_comparison_node(self, subject_node):
        assert self.is_simple_value_comparison()
        return self.get_comparison_node(subject_node, None)

    def get_comparison_node(self, subject_node, sequence_mapping_temp=None):
        return ExprNodes.BoolNode(self.pos, value=True)

    def generate_main_pattern_assignment_list(self, subject_node, env):
        if self.target:
            return [
                Nodes.SingleAssignmentNode(
                    self.pos, lhs=self.target.clone_node(), rhs=subject_node
                )
            ]
        else:
            return []

    def analyse_pattern_expressions(self, env, sequence_mapping_temp):
        return self  # nothing to analyse


class OrPatternNode(PatternNode):
    """
    alternatives   list of PatternNodes
    """

    child_attrs = PatternNode.child_attrs + ["alternatives"]

    def get_first_irrefutable(self):
        for alternative in self.alternatives:
            if alternative.is_irrefutable():
                return alternative
        return None

    def is_irrefutable(self):
        return self.get_first_irrefutable() is not None

    def irrefutable_message(self):
        return self.get_first_irrefutable().irrefutable_message()

    def get_main_pattern_targets(self):
        child_targets = None
        for alternative in self.alternatives:
            alternative_targets = alternative.get_targets()
            if child_targets is not None and child_targets != alternative_targets:
                error(self.pos, "alternative patterns bind different names")
            child_targets = alternative_targets
        return child_targets

    def validate_irrefutable(self):
        super(OrPatternNode, self).validate_irrefutable()
        found_irrefutable_case = None
        for alternative in self.alternatives:
            if found_irrefutable_case:
                error(
                    found_irrefutable_case.pos,
                    (
                        "%s makes remaining patterns unreachable"
                        % found_irrefutable_case.irrefutable_message()
                    ),
                )
                break
            if alternative.is_irrefutable():
                found_irrefutable_case = alternative
            alternative.validate_irrefutable()

    def is_simple_value_comparison(self):
        return all(
            # it turns out to be hard to generate correct assignment code
            # for or patterns with targets
            a.is_simple_value_comparison() and not a.get_targets()
            for a in self.alternatives
        )

    def get_simple_comparison_node(self, subject_node):
        assert self.is_simple_value_comparison()
        assert len(self.alternatives) >= 2, self.alternatives
        binop = ExprNodes.BoolBinopNode(
            self.pos,
            operator="or",
            operand1=self.alternatives[0].get_simple_comparison_node(subject_node),
            operand2=self.alternatives[1].get_simple_comparison_node(subject_node),
        )
        for a in self.alternatives[2:]:
            binop = ExprNodes.BoolBinopNode(
                self.pos,
                operator="or",
                operand1=binop,
                operand2=a.get_simple_comparison_node(subject_node),
            )
        return binop

    def get_comparison_node(self, subject_node, sequence_mapping_temp=None):
        error(self.pos, "'or' cases aren't fully implemented yet")
        return ExprNodes.BoolNode(self.pos, value=False)

    def analyse_declarations(self, env):
        super(OrPatternNode, self).analyse_declarations(env)
        for a in self.alternatives:
            a.analyse_declarations(env)

    def analyse_pattern_expressions(self, env, sequence_mapping_temp):
        self.alternatives = [
            a.analyse_pattern_expressions(env, sequence_mapping_temp)
            for a in self.alternatives
        ]
        return self

    def generate_main_pattern_assignment_list(self, subject_node, env):
        assignments = []
        for a in self.alternatives:
            a_assignment = a.generate_target_assignments(subject_node, env)
            if a_assignment:
                # Switch code paths depending on which node gets assigned
                error(self.pos, "Need to handle assignments in or nodes correctly")
                assignments.append(a_assignment)
        return assignments


class MatchSequencePatternNode(PatternNode):
    """
    patterns   list of PatternNodes

    generated:
    subjects    [TrackTypeTempNode]  individual subsubjects can be assigned to these
    """

    subjects = None
    needs_length_temp = False

    child_attrs = PatternNode.child_attrs + ["patterns"]

    Pyx_sequence_check_type = PyrexTypes.CFuncType(
        PyrexTypes.c_bint_type,
        [
            PyrexTypes.CFuncTypeArg("o", PyrexTypes.py_object_type, None),
            PyrexTypes.CFuncTypeArg(
                "sequence_mapping_temp",
                PyrexTypes.c_ptr_type(PyrexTypes.c_uint_type),
                None,
            ),
        ],
        exception_value="-1",
    )

    def __init__(self, pos, **kwds):
        super(MatchSequencePatternNode, self).__init__(pos, **kwds)
        self.length_temp = AssignableTempNode(self.pos, PyrexTypes.c_py_ssize_t_type)

    def get_main_pattern_targets(self):
        targets = set()
        star_count = 0
        for pattern in self.patterns:
            if pattern.is_match_and_assign_pattern and pattern.is_star:
                star_count += 1
            self.update_targets_with_targets(targets, pattern.get_targets())
        if star_count > 1:
            error(self.pos, "multiple starred names in sequence pattern")
        return targets

    def get_comparison_node(self, subject_node, sequence_mapping_temp=None):
        from .UtilNodes import TempResultFromStatNode, ResultRefNode

        test = None
        assert getattr(self, "subject_temps", None) is not None

        seq_test = self.make_sequence_check(subject_node, sequence_mapping_temp)
        if isinstance(seq_test, ExprNodes.BoolNode) and not seq_test.value:
            return seq_test  # no point in proceeding further!

        has_star = False
        all_tests = [seq_test]
        pattern_tests = []
        for n, pattern in enumerate(self.patterns):
            if isinstance(pattern, MatchAndAssignPatternNode) and pattern.is_star:
                has_star = True
                self.needs_length_temp = True

            if self.subject_temps[n] is None:
                # The subject has been identified as unneeded, so don't evaluate it
                continue
            p_test = pattern.get_comparison_node(self.subject_temps[n])

            result_ref = ResultRefNode(pos=self.pos, type=PyrexTypes.c_bint_type)
            subject_assignment = Nodes.SingleAssignmentNode(
                self.pos,
                lhs=self.subject_temps[n],  # the temp node
                rhs=self.subjects[n],  # the regular node
            )
            test_assignment = Nodes.SingleAssignmentNode(
                self.pos, lhs=result_ref, rhs=p_test
            )
            stats = Nodes.StatListNode(
                self.pos, stats=[subject_assignment, test_assignment]
            )
            pattern_tests.append(TempResultFromStatNode(result_ref, stats))

        min_length = len(self.patterns)
        if has_star:
            min_length -= 1
        # check whether we need a length call...
        if not (self.patterns and len(self.patterns) == 1 and has_star):
            length_call = self.make_length_call_node(subject_node)

            if length_call.is_literal and (
                (has_star and min_length < length_call.constant_result)
                or (not has_star and min_length != length_call.constant_result)
            ):
                # definitely failed!
                return ExprNodes.BoolNode(self.pos, value=False)
            seq_len_test = ExprNodes.PrimaryCmpNode(
                self.pos,
                operator=">=" if has_star else "==",
                operand1=length_call,
                operand2=ExprNodes.IntNode(self.pos, value=str(min_length)),
            )
            all_tests.append(seq_len_test)
        else:
            self.needs_length_temp = False
        all_tests.extend(pattern_tests)
        test = generate_binop_tree_from_list(self.pos, "and", all_tests)
        return LazyCoerceToBool(test.pos, arg=test)

    def generate_subjects(self, subject_node, env):
        assert self.subjects is None  # not called twice

        star_idx = None
        for n, pattern in enumerate(self.patterns):
            if pattern.is_match_and_assign_pattern and pattern.is_star:
                star_idx = n
        if star_idx is None:
            idxs = list(range(len(self.patterns)))
        else:
            fwd_idxs = list(range(star_idx))
            backward_idxs = list(range(star_idx - len(self.patterns) + 1, 0))
            star_idx = (
                fwd_idxs[-1] + 1 if fwd_idxs else None,
                backward_idxs[0] if backward_idxs else None,
            )
            idxs = fwd_idxs + [star_idx] + backward_idxs

        subjects = []
        for pattern, idx in zip(self.patterns, idxs):
            indexer = self.make_indexing_node(pattern, subject_node, idx, env)
            subjects.append(ExprNodes.ProxyNode(indexer) if indexer else None)
        self.subjects = subjects
        self.subject_temps = [
            None if p.is_irrefutable() else TrackTypeTempNode(self.pos, s)
            for s, p in zip(self.subjects, self.patterns)
        ]

    def generate_main_pattern_assignment_list(self, subject_node, env):
        assignments = []
        self.generate_subjects(subject_node, env)
        for subject_temp, subject, pattern in zip(
            self.subject_temps, self.subjects, self.patterns
        ):
            needs_result_ref = False
            if subject_temp is not None:
                subject = subject_temp
            else:
                if subject is None:
                    assert not pattern.get_targets()
                    continue
                elif not subject.is_literal or subject.is_temp:
                    from .UtilNodes import ResultRefNode, LetNode

                    subject = ResultRefNode(subject)
                    needs_result_ref = True
            p_assignments = pattern.generate_target_assignments(subject, env)
            if needs_result_ref:
                p_assignments = LetNode(subject, p_assignments)
            else:
                p_assignments = p_assignments
            if p_assignments:
                assignments.append(p_assignments)
        return assignments

    def make_sequence_check(self, subject_node, sequence_mapping_temp):
        # Note: the sequence check code is very quick on Python 3.10+
        # but potentially quite slow on lower versions (although should
        # be medium quick for common types). It'd be nice to cache the
        # results of it where it's been called on the same object
        # multiple times.
        # DW has decided that that's too complicated to implement
        # for now.
        utility_code = UtilityCode.load_cached("IsSequence", "MatchCase.c")
        if sequence_mapping_temp is not None:
            sequence_mapping_temp = ExprNodes.AmpersandNode(
                self.pos, operand=sequence_mapping_temp
            )
        else:
            sequence_mapping_temp = ExprNodes.NullNode(self.pos)
        call = ExprNodes.PythonCapiCallNode(
            self.pos,
            "__Pyx_MatchCase_IsSequence",
            self.Pyx_sequence_check_type,
            utility_code=utility_code,
            args=[subject_node, sequence_mapping_temp],
        )

        def type_check(type):
            # type-check need not be perfect, it's an optimization
            if type in [Builtin.list_type, Builtin.tuple_type]:
                return True
            if type.is_memoryviewslice or type.is_ctuple:
                return True
            if type in [
                Builtin.str_type,
                Builtin.bytes_type,
                Builtin.unicode_type,
                Builtin.bytearray_type,
                Builtin.dict_type,
                Builtin.set_type,
            ]:
                # non-exhaustive list at this stage, but returning "False" is
                # an optimization so it's allowed to be non-exchaustive
                return False
            if type.is_numeric or type.is_struct or type.is_enum:
                # again, not exhaustive
                return False
            return None

        return StaticTypeCheckNode(
            self.pos, arg=subject_node, fallback=call, check=type_check
        )

    def make_length_call_node(self, subject_node):
        len_entry = Builtin.builtin_scope.lookup("len")
        if subject_node.type.is_memoryviewslice:
            len_call = ExprNodes.IndexNode(
                self.pos,
                base=ExprNodes.AttributeNode(
                    self.pos, obj=subject_node, attribute="shape"
                ),
                index=ExprNodes.IntNode(self.pos, value="0"),
            )
        elif subject_node.type.is_ctuple:
            len_call = ExprNodes.IntNode(
                self.pos, value=str(len(subject_node.type.components))
            )
        else:
            len_call = ExprNodes.SimpleCallNode(
                self.pos,
                function=ExprNodes.NameNode(self.pos, name="len", entry=len_entry),
                args=[subject_node],
            )
        if self.needs_length_temp:
            return ExprNodes.AssignmentExpressionNode(
                self.pos, lhs=self.length_temp, rhs=len_call
            )
        else:
            return len_call

    def make_indexing_node(self, pattern, subject_node, idx, env):
        if pattern.is_irrefutable() and not pattern.get_targets():
            # Nothing to do - index isn't used
            return None

        def get_index_from_int(i):
            if i is None:
                return None
            else:
                int_node = ExprNodes.IntNode(pattern.pos, value=str(i))
                if i >= 0:
                    return int_node
                else:
                    self.needs_length_temp = True
                    return ExprNodes.binop_node(
                        pattern.pos,
                        operator="+",
                        operand1=self.length_temp,
                        operand2=int_node,
                    )

        if isinstance(idx, tuple):
            start = get_index_from_int(idx[0])
            stop = get_index_from_int(idx[1])
            indexer = SliceToListNode(
                pattern.pos,
                base=subject_node,
                start=start,
                stop=stop,
                length_node=self.length_temp if self.needs_length_temp else None,
            )
        else:
            indexer = CompilerDirectivesExprNode(
                arg=ExprNodes.IndexNode(
                    pattern.pos, base=subject_node, index=get_index_from_int(idx)
                ),
                directives=copy_inherited_directives(
                    env.directives, boundscheck=False, wraparound=False
                ),
            )
        return indexer

    def analyse_declarations(self, env):
        for p in self.patterns:
            p.analyse_declarations(env)
        return super(MatchSequencePatternNode, self).analyse_declarations(env)

    def analyse_pattern_expressions(self, env, sequence_mapping_temp):
        for n in range(len(self.subjects)):
            if self.subjects[n]:
                self.subjects[n] = self.subjects[n].analyse_types(env)
        for n in range(len(self.patterns)):
            self.patterns[n] = self.patterns[n].analyse_pattern_expressions(env, None)
        return self

    def allocate_subject_temps(self, code):
        if self.needs_length_temp:
            self.length_temp.allocate(code)
        for temp in self.subject_temps:
            if temp is not None:
                temp.allocate(code)
        for pattern in self.patterns:
            pattern.allocate_subject_temps(code)

    def release_subject_temps(self, code):
        if self.needs_length_temp:
            self.length_temp.release(code)
        for temp in self.subject_temps:
            if temp is not None:
                temp.release(code)
        for pattern in self.patterns:
            pattern.release_subject_temps(code)

    def dispose_of_subject_temps(self, code):
        if self.needs_length_temp:
            code.put_xdecref_clear(self.length_temp.result(), self.length_temp.type)
        for temp in self.subject_temps:
            if temp is not None:
                code.put_xdecref_clear(temp.result(), temp.type)
        for pattern in self.patterns:
            pattern.dispose_of_subject_temps(code)


class MatchMappingPatternNode(PatternNode):
    """
    keys   list of Literals or AttributeNodes
    value_patterns  list of PatternNodes of equal length to keys
    double_star_capture_target  NameNode or None

    needs_runtime_keycheck  - bool  - are there any keys which can only be resolved at runtime
    subjects    [temp nodes or None]  individual subsubjects can be assigned to these
    """

    keys = []
    value_patterns = []
    double_star_capture_target = None
    subject_temps = None
    double_star_temp = None

    needs_runtime_keycheck = False

    child_attrs = PatternNode.child_attrs + [
        "keys",
        "value_patterns",
        "double_star_capture_target",
    ]

    Pyx_mapping_check_type = PyrexTypes.CFuncType(
        PyrexTypes.c_bint_type,
        [
            PyrexTypes.CFuncTypeArg("o", PyrexTypes.py_object_type, None),
            PyrexTypes.CFuncTypeArg(
                "sequence_mapping_temp",
                PyrexTypes.c_ptr_type(PyrexTypes.c_uint_type),
                None,
            ),
        ],
        exception_value="-1",
    )
    # lie about the types of keys for simplicity
    Pyx_mapping_check_duplicates_type = PyrexTypes.CFuncType(
        PyrexTypes.c_int_type,
        [
            PyrexTypes.CFuncTypeArg("keys", PyrexTypes.c_void_ptr_type, None),
            PyrexTypes.CFuncTypeArg("nKeys", PyrexTypes.c_py_ssize_t_type, None),
        ],
        exception_value="-1",
    )
    # lie about the types of keys and subjects for simplicity
    Pyx_mapping_extract_subjects_type = PyrexTypes.CFuncType(
        PyrexTypes.c_bint_type,
        [
            PyrexTypes.CFuncTypeArg("mapping", PyrexTypes.py_object_type, None),
            PyrexTypes.CFuncTypeArg("keys", PyrexTypes.c_void_ptr_type, None),
            PyrexTypes.CFuncTypeArg("nKeys", PyrexTypes.c_py_ssize_t_type, None),
            PyrexTypes.CFuncTypeArg("subjects", PyrexTypes.c_void_ptr_ptr_type, None),
        ],
        exception_value="-1",
    )
    Pyx_mapping_doublestar_type = PyrexTypes.CFuncType(
        Builtin.dict_type,
        [
            PyrexTypes.CFuncTypeArg("mapping", PyrexTypes.py_object_type, None),
            PyrexTypes.CFuncTypeArg("keys", PyrexTypes.c_void_ptr_type, None),
            PyrexTypes.CFuncTypeArg("nKeys", PyrexTypes.c_py_ssize_t_type, None),
        ],
    )

    def get_main_pattern_targets(self):
        targets = set()
        for pattern in self.value_patterns:
            self.update_targets_with_targets(targets, pattern.get_targets())
        if self.double_star_capture_target:
            self.add_target_to_targets(targets, self.double_star_capture_target.name)
        return targets

    def validate_keys(self):
        # called after constant folding
        seen_keys = set()
        for k in self.keys:
            if k.has_constant_result():
                value = k.constant_result
                if k.is_string_literal:
                    value = repr(value)
                if value in seen_keys:
                    error(k.pos, "mapping pattern checks duplicate key (%s)" % value)
                seen_keys.add(value)
            else:
                self.needs_runtime_keycheck = True

        if self.keys:
            # it's very useful to sort keys early so the literal keys
            # come first
            sorted_keys = sorted(
                zip(self.keys, self.value_patterns),
                key=lambda kvp: (not kvp[0].is_literal),
            )
            self.keys, self.value_patterns = [list(l) for l in zip(*sorted_keys)]

    def analyse_declarations(self, env):
        super(MatchMappingPatternNode, self).analyse_declarations(env)
        self.validate_keys()
        for k in self.keys:
            k.analyse_declarations(env)
        for vp in self.value_patterns:
            vp.analyse_declarations(env)
        if self.double_star_capture_target:
            self.double_star_capture_target.analyse_declarations(env)

    def generate_subjects(self, subject_node, env):
        assert self.subject_temps is None  # already calculated
        subject_temps = []
        for pattern in self.value_patterns:
            if pattern.is_match_and_assign_pattern and not pattern.target:
                subject_temps.append(None)
            else:
                subject_temps.append(
                    AssignableTempNode(pattern.pos, PyrexTypes.py_object_type)
                )
        self.subject_temps = subject_temps

    def generate_main_pattern_assignment_list(self, subject_node, env):
        self.generate_subjects(subject_node, env)
        assignments = []
        for subject, pattern in zip(self.subject_temps, self.value_patterns):
            p_assignments = pattern.generate_target_assignments(subject, env)
            if p_assignments:
                assignments.extend(p_assignments.stats)
        if self.double_star_capture_target:
            self.double_star_temp = AssignableTempNode(self.pos, Builtin.dict_type)
            assignments.append(
                Nodes.SingleAssignmentNode(
                    self.double_star_temp.pos,
                    lhs=self.double_star_capture_target,
                    rhs=self.double_star_temp,
                )
            )
        return assignments

    def is_dict_type_check(self, type):
        # Returns true if it's an exact dict, False if it's definitely not
        # an exact dict, None if it might be
        # type-check need not be perfect, it's an optimization
        if type is Builtin.dict_type:
            return True
        if type in Builtin.builtin_types:
            # all other builtin types aren't mappings (except DictProxyType, but
            # Cython doesn't know about that)
            return False
        if not type.is_pyobject:
            # for now any non-pyobject type is False
            return False
        return None

    def make_mapping_check(self, subject_node, sequence_mapping_temp):
        # Note: the mapping check code is very quick on Python 3.10+
        # but potentially quite slow on lower versions (although should
        # be medium quick for common types). It'd be nice to cache the
        # results of it where it's been called on the same object
        # multiple times.
        # DW has decided that that's too complicated to implement
        # for now.
        utility_code = UtilityCode.load_cached("IsMapping", "MatchCase.c")
        if sequence_mapping_temp is not None:
            sequence_mapping_temp = ExprNodes.AmpersandNode(
                self.pos, operand=sequence_mapping_temp
            )
        else:
            sequence_mapping_temp = ExprNodes.NullNode(self.pos)
        call = ExprNodes.PythonCapiCallNode(
            self.pos,
            "__Pyx_MatchCase_IsMapping",
            self.Pyx_mapping_check_type,
            utility_code=utility_code,
            args=[subject_node, sequence_mapping_temp],
        )

        return StaticTypeCheckNode(
            self.pos, arg=subject_node, fallback=call, check=self.is_dict_type_check
        )

    def make_duplicate_keys_check(self, n_fixed_keys):
        utility_code = UtilityCode.load_cached("MappingKeyCheck", "MatchCase.c")
        if n_fixed_keys == len(self.keys):
            return None  # nothing to check

        return Nodes.ExprStatNode(
            self.pos,
            expr=ExprNodes.PythonCapiCallNode(
                self.pos,
                "__Pyx_MatchCase_CheckMappingDuplicateKeys",
                self.Pyx_mapping_check_duplicates_type,
                utility_code=utility_code,
                args=[
                    MappingOrClassComparisonNode.make_keys_node(self.pos),
                    ExprNodes.IntNode(self.pos, value=str(n_fixed_keys)),
                    ExprNodes.IntNode(self.pos, value=str(len(self.keys)))
                ],
            ),
        )

    def check_all_keys(self, subject_node):
        # It's debatable here whether to go for individual unpacking or a function.
        # Current implementation is a function that's loosely copied from CPython.
        # For small numbers of keys it might be better to generate the code instead.
        # There's three versions depending on if we know that the type is exactly
        # a dict, definitely not or dict, or unknown.
        # The advantages of generating a function are:
        # * more compact code
        # * easier to check the type once then branch the implementation
        # * faster in the cases that are more likely to fail due to wrong keys being
        # present than due to the values not matching the patterns
        if not self.keys:
            return ExprNodes.BoolNode(self.pos, value=True)

        is_dict = self.is_dict_type_check(subject_node.type)
        if is_dict:
            util_code = UtilityCode.load_cached("ExtractExactDict", "MatchCase.c")
            func_name = "__Pyx_MatchCase_Mapping_ExtractDict"
        elif is_dict is False:  # exact False... None indicates "might be dict"
            # For any other non-generic PyObject type
            util_code = UtilityCode.load_cached("ExtractNonDict", "MatchCase.c")
            func_name = "__Pyx_MatchCase_Mapping_ExtractNonDict"
        else:
            util_code = UtilityCode.load_cached("ExtractGeneric", "MatchCase.c")
            func_name = "__Pyx_MatchCase_Mapping_Extract"

        return ExprNodes.PythonCapiCallNode(
            self.pos,
            func_name,
            self.Pyx_mapping_extract_subjects_type,
            utility_code=util_code,
            args=[
                subject_node,
                MappingOrClassComparisonNode.make_keys_node(self.pos),
                ExprNodes.IntNode(
                    self.pos,
                    value=str(len(self.keys))
                ),
                MappingOrClassComparisonNode.make_subjects_node(self.pos),
            ],
        )

    def make_double_star_capture(self, subject_node, test_result):
        # test_result being the variable that holds "case check passed until now"
        is_dict = self.is_dict_type_check(subject_node.type)
        if is_dict:
            tag = "ExactDict"
        elif is_dict is False:
            tag = "NotDict"
        else:
            tag = ""
        utility_code = TempitaUtilityCode.load_cached(
            "DoubleStarCapture", "MatchCase.c", context={"tag": tag}
        )
        func = ExprNodes.PythonCapiCallNode(
            self.double_star_capture_target.pos,
            "__Pyx_MatchCase_DoubleStarCapture" + tag,
            self.Pyx_mapping_doublestar_type,
            utility_code=utility_code,
            args=[
                subject_node,
                MappingOrClassComparisonNode.make_keys_node(self.pos),
                ExprNodes.IntNode(self.pos, value=str(len(self.keys)))
            ],
        )
        assignment = Nodes.SingleAssignmentNode(
            self.double_star_capture_target.pos, lhs=self.double_star_temp, rhs=func
        )
        if_clause = Nodes.IfClauseNode(
            self.double_star_capture_target.pos, condition=test_result, body=assignment
        )
        return Nodes.IfStatNode(
            self.double_star_capture_target.pos,
            if_clauses=[if_clause],
            else_clause=None,
        )

    def get_comparison_node(self, subject_node, sequence_mapping_temp=None):
        from . import UtilNodes

        var_keys = []
        n_literal_keys = 0
        for k in self.keys:
            if not k.is_literal:
                var_keys.append(k)
            else:
                n_literal_keys += 1

        all_tests = []
        all_tests.append(self.make_mapping_check(subject_node, sequence_mapping_temp))
        all_tests.append(self.check_all_keys(subject_node))

        if any(isinstance(test, ExprNodes.BoolNode) and not test.value for test in all_tests):
            # identify automatic-failure
            return ExprNodes.BoolNode(self.pos, value=False)

        for pattern, subject in zip(self.value_patterns, self.subject_temps):
            if pattern.is_irrefutable():
                continue
            assert subject
            all_tests.append(pattern.get_comparison_node(subject))

        all_tests = generate_binop_tree_from_list(self.pos, "and", all_tests)

        test_result = UtilNodes.ResultRefNode(pos=self.pos, type=PyrexTypes.c_bint_type)
        duplicate_check = self.make_duplicate_keys_check(n_literal_keys)
        body = Nodes.StatListNode(
            self.pos,
            stats=([duplicate_check] if duplicate_check else []) + [
                Nodes.SingleAssignmentNode(self.pos, lhs=test_result, rhs=all_tests),
            ],
        )
        if self.double_star_capture_target:
            assert self.double_star_temp
            body.stats.append(
                # make_double_star_capture wraps itself in an if
                self.make_double_star_capture(subject_node, test_result)
            )

        if duplicate_check or self.double_star_capture_target:
            body = UtilNodes.TempResultFromStatNode(test_result, body)
        else:
            body = all_tests
        if self.keys or self.double_star_capture_target:
            body = MappingOrClassComparisonNode(
                body.pos,
                arg=LazyCoerceToBool(body.pos, arg=body),
                keys_array=self.keys,
                subjects_array=self.subject_temps
            )
        return LazyCoerceToBool(body.pos, arg=body)

    def analyse_pattern_expressions(self, env, sequence_mapping_temp):
        def to_temp_or_literal(node):
            if node.is_literal:
                return node
            else:
                return node.coerce_to_temp(env)

        self.keys = [
            to_temp_or_literal(k.analyse_expressions(env))
            for k in self.keys
        ]

        self.value_patterns = [ p.analyse_pattern_expressions(env, None) for p in self.value_patterns ]
        return self

    def allocate_subject_temps(self, code):
        for temp in self.subject_temps:
            if temp is not None:
                temp.allocate(code)
        for pattern in self.value_patterns:
            pattern.allocate_subject_temps(code)
        if self.double_star_temp:
            self.double_star_temp.allocate(code)

    def release_subject_temps(self, code):
        for temp in self.subject_temps:
            if temp is not None:
                temp.release(code)
        for pattern in self.value_patterns:
            pattern.release_subject_temps(code)
        if self.double_star_temp:
            self.double_star_temp.release(code)

    def dispose_of_subject_temps(self, code):
        for temp in self.subject_temps:
            if temp is not None:
                code.put_xdecref_clear(temp.result(), temp.type)
        for pattern in self.value_patterns:
            pattern.dispose_of_subject_temps(code)
        if self.double_star_temp:
            code.put_xdecref_clear(
                self.double_star_temp.result(), self.double_star_temp.type
            )


class ClassPatternNode(PatternNode):
    """
    class_  NameNode or AttributeNode
    positional_patterns  list of PatternNodes
    keyword_pattern_names    list of NameNodes
    keyword_pattern_patterns    list of PatternNodes
                                (same length as keyword_pattern_names)
    """

    class_ = None
    positional_patterns = []
    keyword_pattern_names = []
    keyword_pattern_patterns = []

    # as with the mapping functions, lie a little about some of the types for
    # ease of declaration
    Pyx_positional_type = PyrexTypes.CFuncType(
        PyrexTypes.c_bint_type,
        [
            PyrexTypes.CFuncTypeArg("subject", PyrexTypes.py_object_type, None),
            PyrexTypes.CFuncTypeArg("type", Builtin.type_type, None),
            PyrexTypes.CFuncTypeArg("fixed_names", PyrexTypes.c_void_ptr_type, None),
            PyrexTypes.CFuncTypeArg("n_fixed", PyrexTypes.c_py_ssize_t_type, None),
            PyrexTypes.CFuncTypeArg("match_self", PyrexTypes.c_int_type, None),
            PyrexTypes.CFuncTypeArg("subjects", PyrexTypes.c_void_ptr_ptr_type, None),
            PyrexTypes.CFuncTypeArg("n_subjects", PyrexTypes.c_int_type, None),
        ],
        exception_value="-1",
    )

    Pyx_istype_type = PyrexTypes.CFuncType(
        Builtin.type_type,
        [
            PyrexTypes.CFuncTypeArg("type", PyrexTypes.py_object_type, None),
        ],
    )

    child_attrs = PatternNode.child_attrs + [
        "class_",
        "positional_patterns",
        "keyword_pattern_patterns",
        # keyword_pattern_names are deliberately excluded. They're only NameNodes as a
        # convenient way of storing a name and a pos. There's nothing to be gained from
        # processing them
    ]

    def generate_subjects(self, subject_node):
        assert not hasattr(self, "keyword_subject_temps")

        if self.class_known_type:
            # maximizes type inference
            subject_node = ExprNodes.TypecastNode(
                subject_node.pos,
                operand=subject_node,
                type=self.class_known_type,
                typecheck=False,
            )

        self.keyword_subject_temps = []
        self.keyword_subject_attrs = []
        for p, p_name in zip(self.keyword_pattern_patterns, self.keyword_pattern_names):
            # The attribute lookups are calculated here to maximize chance of type interference
            attr_lookup = ExprNodes.AttributeNode(
                p_name.pos, obj=subject_node, attribute=p_name.name, dont_mangle_private_names=True
            )
            self.keyword_subject_attrs.append(attr_lookup)
            if not p.get_targets() and p.is_irrefutable():
                self.keyword_subject_temps.append(None)
            else:
                # Hopefully the type can be assigned later
                self.keyword_subject_temps.append(TrackTypeTempNode(p.pos, attr_lookup))

        self.positional_subject_temps = []
        for p in self.positional_patterns:
            if not p.get_targets() and p.is_irrefutable():
                self.positional_subject_temps.append(None)
            else:
                self.positional_subject_temps.append(
                    AssignableTempNode(p.pos, PyrexTypes.py_object_type)
                )

    def get_main_pattern_targets(self):
        targets = set()
<<<<<<< HEAD
        for p in self.keyword_pattern_patterns:
            self.update_targets_with_targets(targets, p.get_targets())

        for p in self.positional_patterns:
            self.update_targets_with_targets(targets, p.get_targets())
=======
        for pattern in self.positional_patterns + self.keyword_pattern_patterns:
            self.update_targets_with_targets(targets, pattern.get_targets())
>>>>>>> 2c30b11e
        return targets

    def generate_main_pattern_assignment_list(self, subject_node, env):
        self.generate_subjects(subject_node)
        assignments = []
        patterns = self.keyword_pattern_patterns + self.positional_patterns
        temps = self.keyword_subject_temps + self.positional_subject_temps
        for pattern, temp in zip(patterns, temps):
            pattern_assignments = pattern.generate_target_assignments(temp, env)
            if pattern_assignments:
                assignments.extend(pattern_assignments.stats)
        return assignments

    def make_typecheck_call(self, subject_node, class_node):
        if not subject_node.type.is_pyobject:
            with local_errors(True) as errors:
                # TODO - it'd be nice to be able to match up simple c types
                # e.g. "int" to "int", "double" to "double"
                # without having to go through this
                subject_node = LazyCoerceToPyObject(subject_node.pos, arg=subject_node)
            if errors:
                return ExprNodes.BoolNode(self.pos, value=False)
        if self.class_known_type:
            if not self.class_known_type.is_pyobject:
                error(self.pos, "class must be a Python object")
                return ExprNodes.BoolNode(self.pos, value=False)

            if subject_node.type.subtype_of_resolved_type(self.class_known_type):
                if subject_node.may_be_none():
                    return ExprNodes.PrimaryCmpNode(
                        self.pos,
                        operator="is_not",
                        operand1=subject_node,
                        operand2=ExprNodes.NoneNode(self.pos),
                    )
                else:
                    return ExprNodes.BoolNode(self.pos, value=True)
            # if subject_node.type is not PyrexTypes.py_object_type
            # I suspect the value is false, but possibly can't prove it

        return ExprNodes.SimpleCallNode(
            self.pos,
            function=ExprNodes.NameNode(
                self.pos,
                name="isinstance",
                entry=Builtin.builtin_scope.lookup("isinstance"),
            ),
            args=[subject_node, class_node],
        )

    def make_keyword_pattern_lookups(self):
        # These are always looking up fixed names.
        # Therefore, get best efficiency by letting Cython do the lookup
        # and so infer the types
        assert self.keyword_pattern_names

        from .UtilNodes import ResultRefNode, TempResultFromStatNode

        passed_rr = ResultRefNode(pos=self.pos, type=PyrexTypes.c_bint_type)
        stats = []
        for pattern_name, subject_temp, lookup in zip(
            self.keyword_pattern_names,
            self.keyword_subject_temps,
            self.keyword_subject_attrs,
        ):
            if subject_temp:
                subject_temp.arg = lookup  # it should now know the type
                stat = Nodes.SingleAssignmentNode(
                    pattern_name.pos, lhs=subject_temp, rhs=lookup
                )
            else:
                stat = Nodes.ExprStatNode(pattern_name.pos, expr=lookup)
            stats.append(stat)
        except_clause = Nodes.ExceptClauseNode(
            self.pos,
            pattern=[
                ExprNodes.NameNode(
                    self.pos,
                    name="AttributeError",
                    entry=Builtin.builtin_scope.lookup("AttributeError"),
                )
            ],
            body=Nodes.StatListNode(
                self.pos,
                stats=[
                    Nodes.SingleAssignmentNode(
                        self.pos,
                        lhs=passed_rr,
                        rhs=ExprNodes.BoolNode(self.pos, value=False),
                    )
                ],
            ),
            target=None,
        )
        else_clause = Nodes.SingleAssignmentNode(
            self.pos, lhs=passed_rr, rhs=ExprNodes.BoolNode(self.pos, value=True)
        )
        try_except = Nodes.TryExceptStatNode(
            self.pos,
            body=Nodes.StatListNode(self.pos, stats=stats),
            except_clauses=[except_clause],
            else_clause=else_clause,
        )
        return TempResultFromStatNode(passed_rr, try_except)

    def make_positional_args_call(self, subject_node, class_node):
        assert self.positional_patterns
        util_code = UtilityCode.load_cached("ClassPositionalPatterns", "MatchCase.c")
        keynames = [
            ExprNodes.StringNode(n.pos, value=n.name)
            for n in self.keyword_pattern_names
        ]
        # -1 is "unknown"
        match_self = (
            -1
            if (len(self.positional_patterns) == 1 and not self.keyword_pattern_names)
            else 0
        )
        if match_self and self.class_known_type:
            for t in [
                # Builtin.bool_type ends up being py_object_type
                Builtin.bytearray_type,
                Builtin.bytes_type,
                Builtin.dict_type,
                Builtin.float_type,
                Builtin.frozenset_type,
                Builtin.long_type,
                Builtin.list_type,
                Builtin.set_type,
                Builtin.unicode_type,
                Builtin.str_type,
                Builtin.tuple_type,
            ]:
                if self.class_known_type.subtype_of_resolved_type(t):
                    match_self = 1
                    break
            else:
                if self.class_known_type.is_extension_type and not (
                    self.class_known_type.is_external
                    or not self.class_known_type.scope.method_table_cname
                ):  # effectively extern visibility
                    match_self = 0  # I think... Relies on knowing the bases

        match_self = ExprNodes.IntNode(self.pos, value=str(match_self))
        n_subjects = ExprNodes.IntNode(self.pos, value=str(len(self.positional_patterns)))
        return MappingOrClassComparisonNode(
            self.pos,
            arg=ExprNodes.PythonCapiCallNode(
                self.pos,
                "__Pyx_MatchCase_ClassPositional",
                self.Pyx_positional_type,
                utility_code=util_code,
                args=[
                    subject_node,
                    class_node,
                    MappingOrClassComparisonNode.make_keys_node(self.pos),
                    ExprNodes.IntNode(self.pos, value=str(len(keynames))),
                    match_self,
                    MappingOrClassComparisonNode.make_subjects_node(self.pos),
                    n_subjects,
                ]
            ),
            subjects_array=self.positional_subject_temps,
            keys_array=keynames,
        )
        return 

    def make_subpattern_checks(self):
        patterns = self.keyword_pattern_patterns + self.positional_patterns
        temps = self.keyword_subject_temps + self.positional_subject_temps
        checks = []
        for temp, pattern in zip(temps, patterns):
            if temp:
                checks.append(pattern.get_comparison_node(temp))
        return checks

    def get_comparison_node(self, subject_node, sequence_mapping_temp=None):
        from .UtilNodes import ResultRefNode, EvalWithTempExprNode

        if self.class_known_type:
            class_node = self.class_.clone_node()
            class_node.entry = self.class_known_type.entry
        else:
            if not self.class_.type is Builtin.type_type:
                util_code = UtilityCode.load_cached("MatchClassIsType", "MatchCase.c")
                class_node = ExprNodes.PythonCapiCallNode(
                    self.pos,
                    "__Pyx_MatchCase_IsType",
                    self.Pyx_istype_type,
                    utility_code=util_code,
                    args=[self.class_],
                )
            class_node = ResultRefNode(class_node)

        all_checks = []
        all_checks.append(self.make_typecheck_call(subject_node, class_node))

        if self.class_known_type:
            # From this point on we know the type of the subject
            subject_node = ExprNodes.TypecastNode(
                self.class_.pos,
                operand=subject_node,
                type=self.class_known_type,
                typecheck=False,
            )
        if self.positional_patterns:
            all_checks.append(self.make_positional_args_call(subject_node, class_node))
        if self.keyword_pattern_names:
            all_checks.append(self.make_keyword_pattern_lookups())

        all_checks.extend(self.make_subpattern_checks())
        

        if any(isinstance(ch, ExprNodes.BoolNode) and not ch.value for ch in all_checks):
            # handle any obvious failures
            return ExprNodes.BoolNode(self.pos, value=False)

        all_checks = generate_binop_tree_from_list(self.pos, "and", all_checks)

        if isinstance(class_node, ResultRefNode) and not all_checks.is_literal:
            return LazyCoerceToBool(class_node.pos, arg=EvalWithTempExprNode(class_node, all_checks))
        else:
            return LazyCoerceToBool(all_checks.pos, arg=all_checks)

    def analyse_declarations(self, env):
        self.validate_keywords()
        # Try to work out the type early
        self.class_.analyse_declarations(env)
        self.class_known_type = self.class_.analyse_as_extension_type(env)
        for p in self.positional_patterns:
            p.analyse_declarations(env)
        for p_name, p in zip(self.keyword_pattern_names, self.keyword_pattern_patterns):
            p_name.analyse_declarations(env)
            p.analyse_declarations(env)
        super(ClassPatternNode, self).analyse_declarations(env)

    def analyse_pattern_expressions(self, env, sequence_mapping_temp):
        self.class_ = self.class_.analyse_types(env)

        self.keyword_subject_attrs = [ a.analyse_types(env) for a in self.keyword_subject_attrs ]
        self.keyword_pattern_patterns = [ p.analyse_pattern_expressions(env, None) for p in self.keyword_pattern_patterns ]
        self.positional_patterns = [ p.analyse_pattern_expressions(env, None) for p in self.positional_patterns ]

        return self

    def allocate_subject_temps(self, code):
        for temp in self.keyword_subject_temps + self.positional_subject_temps:
            if temp is not None:
                temp.allocate(code)
        for pattern in self.keyword_pattern_patterns + self.positional_patterns:
            pattern.allocate_subject_temps(code)

    def release_subject_temps(self, code):
        for temp in self.keyword_subject_temps + self.positional_subject_temps:
            if temp is not None:
                temp.release(code)
        for pattern in self.keyword_pattern_patterns + self.positional_patterns:
            pattern.release_subject_temps(code)

    def dispose_of_subject_temps(self, code):
        for temp in self.keyword_subject_temps + self.positional_subject_temps:
            if temp is not None:
                code.put_xdecref_clear(temp.result(), temp.type)
        for pattern in self.keyword_pattern_patterns + self.positional_patterns:
            pattern.dispose_of_subject_temps(code)

    def validate_keywords(self):
        seen = set()
        for kw in self.keyword_pattern_names:
            if kw.name in seen:
                error(
                    kw.name, "attribute name repeated in class pattern: '%s" % kw.name
                )
            seen.add(kw.name)


class SubstitutedIfStatListNode(Nodes.StatListNode):
    """
    Like StatListNode but with a "goto end of match" at the
    end of it

    match_node   - the enclosing match statement
    """

    def generate_execution_code(self, code):
        super(SubstitutedIfStatListNode, self).generate_execution_code(code)
        if not self.is_terminator:
            code.put_goto(self.match_node.end_label)


class StaticTypeCheckNode(ExprNodes.ExprNode):
    """
    Useful for structural pattern matching, where we
    can skip the "is_seqeunce/is_mapping" checks if
    we know the type in advantage (or reduce it to a
    None check).

    This should optimize itself out at the analyse_expressions
    stage

    arg        ExprNode
    fallback   ExprNode   Function to be called if the static
                            typecheck isn't optimized out
    check      callable   Returns True, False, or None (for "can't tell")
    """

    child_attrs = ["fallback"]  # arg in not included since it's in "fallback"

    def analyse_types(self, env):
        check = self.check(self.arg.type)
        if check:
            if self.arg.may_be_none():
                return ExprNodes.PrimaryCmpNode(
                    self.pos,
                    operand1=self.arg,
                    operand2=ExprNodes.NoneNode(self.pos),
                    operator="is_not",
                ).analyse_expressions(env)
            else:
                return ExprNodes.BoolNode(pos=self.pos, value=True).analyse_expressions(
                    env
                )
        elif check is None:
            return self.fallback.analyse_expressions(env)
        else:
            return ExprNodes.BoolNode(pos=self.pos, value=False).analyse_expressions(
                env
            )


class AssignableTempNode(ExprNodes.TempNode):
    lhs_of_first_assignment = True  # assume it can be assigned to once
    _assigned_twice = False

    def infer_type(self, env):
        return self.type

    def generate_assignment_code(self, rhs, code, overloaded_assignment=False):
        assert (
            not self._assigned_twice
        )  # if this happens it's not a disaster but it needs a refactor
        self._assigned_twice = True
        if self.type.is_pyobject:
            rhs.make_owned_reference(code)
            if not self.lhs_of_first_assignment:
                code.put_decref(self.result(), self.ctype())
        code.putln(
            "%s = %s;"
            % (
                self.result(),
                rhs.result() if overloaded_assignment else rhs.result_as(self.ctype()),
            )
        )
        rhs.generate_post_assignment_code(code)
        rhs.free_temps(code)

    def generate_post_assignment_code(self, code):
        code.put_incref(self.result(), self.type)

    def generate_disposal_code(self, code):
        pass  # handled elsewhere - we expect to use this temp multiple times

    def clone_node(self):
        return self  # temps break if you make a copy!


class TrackTypeTempNode(AssignableTempNode):
    #  Like a temp node, but type is set from arg

    lhs_of_first_assignment = True  # assume it can be assigned to once
    _assigned_twice = False

    @property
    def type(self):
        return getattr(self.arg, "type", None)

    def __init__(self, pos, arg):
        ExprNodes.ExprNode.__init__(self, pos)  # skip a level
        self.arg = arg

    def infer_type(self, env):
        return self.arg.infer_type(env)


class SliceToListNode(ExprNodes.ExprNode):
    """
    Used as a brief temporary node to optimize
    case [..., *_, ...].
    Always reduces to something else after analyse_types
    """

    subexprs = ["base", "start", "stop", "length_node"]

    type = Builtin.list_type

    Pyx_iterable_to_list_type = PyrexTypes.CFuncType(
        Builtin.list_type,
        [
            PyrexTypes.CFuncTypeArg("iterable", PyrexTypes.py_object_type, None),
            PyrexTypes.CFuncTypeArg("start", PyrexTypes.c_py_ssize_t_type, None),
            PyrexTypes.CFuncTypeArg("stop", PyrexTypes.c_py_ssize_t_type, None),
        ],
    )

    def generate_via_slicing(self, env):
        # for any more complicated type that doesn't have a specialized path
        # we can simply slice it and copy it to list
        res = CompilerDirectivesExprNode(
            arg=ExprNodes.SliceIndexNode(
                self.pos, base=self.base, start=self.start, stop=self.stop
            ),
            directives=copy_inherited_directives(
                env.directives, boundcheck=False, wraparound=False
            ),
        )
        res = ExprNodes.SimpleCallNode(
            self.pos,
            function=ExprNodes.NameNode(
                self.pos,
                name="list",
                entry=Builtin.builtin_scope.lookup("list"),
            ),
            args=[res],
        )
        return res

    def get_stop(self):
        if not self.stop:
            if self.length_node:
                return self.length_node
            else:
                return ExprNodes.SimpleCallNode(
                    self.pos,
                    function=ExprNodes.NameNode(
                        self.pos, name="len", entry=Builtin.builtin_scope.lookup("len")
                    ),
                    args=[self.base],
                )
        else:
            return self.stop

    def generate_for_memoryview(self, env):
        # Requires Cython code generation...
        # A list comprehension with indexing turns out to be a good option
        from .UtilityCode import CythonUtilityCode

        suffix = self.base.type.specialization_suffix()
        util_code = CythonUtilityCode.load(
            "MemoryviewSliceToList",
            "MatchCase_Cy.pyx",
            context={
                "decl_code": self.base.type.empty_declaration_code(pyrex=True),
                "suffix": suffix,
            },
        )
        func_type = PyrexTypes.CFuncType(
            Builtin.list_type,
            [
                PyrexTypes.CFuncTypeArg("x", self.base.type, None),
                PyrexTypes.CFuncTypeArg("start", PyrexTypes.c_py_ssize_t_type, None),
                PyrexTypes.CFuncTypeArg("stop", PyrexTypes.c_py_ssize_t_type, None),
            ],
        )
        env.use_utility_code(
            util_code
        )  # attaching it to the call node doesn't seem enough
        return ExprNodes.PythonCapiCallNode(
            self.pos,
            "__Pyx_MatchCase_SliceMemoryview_%s" % suffix,
            func_type,
            utility_code=util_code,
            args=[
                self.base,
                self.start if self.start else ExprNodes.IntNode(self.pos, value="0"),
                self.get_stop(),
            ],
        )

    def generate_for_pyobject(self):
        util_code_name = None
        func_name = None
        if self.base.type is Builtin.tuple_type:
            util_code_name = "TupleSliceToList"
        elif self.base.type is Builtin.list_type:
            func_name = "PyList_GetSlice"
        elif (
            self.base.type.is_pyobject
            and not self.base.type is PyrexTypes.py_object_type
        ):
            # some specialized type that almost certainly isn't a list. Just go straight
            # to the "other" version of it
            util_code_name = "OtherSequenceSliceToList"
        else:
            util_code_name = "UnknownTypeSliceToList"
        if not func_name:
            func_name = "__Pyx_MatchCase_%s" % util_code_name
        if util_code_name:
            util_code = UtilityCode.load_cached(
                util_code_name,
                "MatchCase.c"
            )
        else:
            util_code = None
        start = self.start if self.start else ExprNodes.IntNode(self.pos, value="0")
        stop = self.get_stop()
        return ExprNodes.PythonCapiCallNode(
            self.pos,
            func_name,
            self.Pyx_iterable_to_list_type,
            utility_code=util_code,
            args=[self.base, start, stop],
        )

    def analyse_types(self, env):
        self.base = self.base.analyse_types(env)
        if self.base.type.is_memoryviewslice:
            result = self.generate_for_memoryview(env)
        elif self.base.type.is_pyobject:
            result = self.generate_for_pyobject()
        else:
            # Some other type (probably a ctuple).
            # Just slice it, copy it to a list and hope it works
            result = self.generate_via_slicing(env)
        return result.analyse_types(env)


class CompilerDirectivesExprNode(ExprNodes.ProxyNode):
    # Like compiler directives node, but for an expression
    #  directives     {string:value}  A dictionary holding the right value for
    #                                 *all* possible directives.
    #  arg           ExprNode

    def __init__(self, arg, directives):
        super(CompilerDirectivesExprNode, self).__init__(arg)
        self.directives = directives

    @contextmanager
    def _apply_directives(self, obj):
        old = obj.directives
        obj.directives = self.directives
        yield
        obj.directives = old

    @property
    def is_temp(self):
        return self.arg.is_temp

    def infer_type(self, env):
        with self._apply_directives(env):
            return super(CompilerDirectivesExprNode, self).infer_type(env)

    def analyse_declarations(self, env):
        with self._apply_directives(env):
            self.arg.analyse_declarations(env)

    def analyse_types(self, env):
        with self._apply_directives(env):
            return super(CompilerDirectivesExprNode, self).analyse_types(env)

    def generate_result_code(self, code):
        with self._apply_directives(code.globalstate):
            super(CompilerDirectivesExprNode, self).generate_result_code(code)

    def generate_evaluation_code(self, code):
        with self._apply_directives(code.globalstate):
            super(CompilerDirectivesExprNode, self).generate_evaluation_code(code)

    def generate_disposal_code(self, code):
        with self._apply_directives(code.globalstate):
            super(CompilerDirectivesExprNode, self).generate_disposal_code(code)

    def free_temps(self, code):
        with self._apply_directives(code.globalstate):
            super(CompilerDirectivesExprNode, self).free_temps(code)

    def annotate(self, code):
        with self._apply_directives(code.globalstate):
            self.arg.annotate(code)


class LazyCoerceToPyObject(ExprNodes.ExprNode):
    """
    Just calls "self.arg.coerce_to_pyobject" when it's analysed,
    so doesn't need 'env' when it's created
    arg  - ExprNode
    """
    subexprs = ["arg"]
    type = PyrexTypes.py_object_type

    def analyse_types(self, env):
        return self.arg.analyse_types(env).coerce_to_pyobject(env)


class LazyCoerceToBool(ExprNodes.ExprNode):
    """
    Just calls "self.arg.coerce_to_bool" when it's analysed,
    so doesn't need 'env' when it's created
    arg  - ExprNode
    """
    subexprs = ["arg"]
    type = PyrexTypes.c_bint_type

    def analyse_types(self, env):
        return self.arg.analyse_boolean_expression(env)

def generate_binop_tree_from_list(pos, operator, list_of_tests):
    """
    Given a list of operands generates a roughly balanced tree:
    (test1 op test2) op (test3 op test4)
    This is better than (((test1 op test2) op test3) op test4)
    because it generates a shallower tree of nodes so is
    less likely to overflow the compiler
    """
    len_tests = len(list_of_tests)
    if len_tests == 1:
        return list_of_tests[0]
    else:
        split_idx = len_tests // 2
        operand1 = generate_binop_tree_from_list(
            pos, operator, list_of_tests[:split_idx]
        )
        operand2 = generate_binop_tree_from_list(
            pos, operator, list_of_tests[split_idx:]
        )
        return ExprNodes.binop_node(
            pos,
            operator=operator,
            operand1=operand1,
            operand2=operand2
        )


class MappingOrClassComparisonNode(ExprNodes.ExprNode):
    """
    Combined with MappingOrClassComparisonNodeInner this is responsible 
    for setting up up the arrays of subjects and keys that are used in
    the function calls that handle these types of patterns

    Note that self.keys_array is owned by this but used by
    MappingOrClassComparisonNodeInner - that's mainly to ensure that
    it gets evaluated in the correct order
    """
    subexprs = ["keys_array", "inner"]
    
    keys_array_cname = "__pyx_match_mapping_keys"
    subjects_array_cname = "__pyx_match_mapping_subjects"

    @property
    def type(self):
        return self.inner.type

    @classmethod
    def make_keys_node(cls, pos):
        return ExprNodes.RawCNameExprNode(
            pos,
            type=PyrexTypes.c_void_ptr_type,
            cname=cls.keys_array_cname
        )

    @classmethod
    def make_subjects_node(cls, pos):
        return ExprNodes.RawCNameExprNode(
            pos,
            type=PyrexTypes.c_void_ptr_ptr_type,
            cname=cls.subjects_array_cname
        )

    def __init__(self, pos, arg, subjects_array, **kwds):
        super(MappingOrClassComparisonNode, self).__init__(pos, **kwds)
        self.inner = MappingOrClassComparisonNodeInner(
            pos,
            arg=arg,
            keys_array = self.keys_array,
            subjects_array = subjects_array
        )

    def analyse_types(self, env):
        self.inner = self.inner.analyse_types(env)
        self.keys_array = [
            key.analyse_types(env).coerce_to_simple(env) for key in self.keys_array
        ]
        return self

    def generate_result_code(self, code):
        pass

    def calculate_result_code(self):
        return self.inner.calculate_result_code()


class MappingOrClassComparisonNodeInner(ExprNodes.ExprNode):
    """
    Sets up the arrays of subjects and keys

    Created by the constructor of MappingComparisonNode
    (no need to create directly)

    has attributes:
    * arg  - the main comparison node
    * keys_array - list of ExprNodes representing keys
    * subjects_array - list of ExprNodes representing subjects
    """
    subexprs = ['arg']

    @property
    def type(self):
        return self.arg.type

    def analyse_types(self, env):
        self.arg = self.arg.analyse_types(env)
        for n in range(len(self.keys_array)):
            key = self.keys_array[n].analyse_types(env)
            key = key.coerce_to_pyobject(env)
            self.keys_array[n] = key
        assert self.arg.type is PyrexTypes.c_bint_type
        return self

    def generate_evaluation_code(self, code):
        code.putln("{")
        keys_str = ", ".join(k.result() for k in self.keys_array)
        if not keys_str:
            # GCC gets worried about overflow if we pass
            # a genuinely empty array
            keys_str = "NULL"
        code.putln("PyObject *%s[] = {%s};" % (
            MappingOrClassComparisonNode.keys_array_cname,
            keys_str,
        ))
        subjects_str = ", ".join(
            "&"+subject.result() if subject is not None else "NULL" for subject in self.subjects_array
        )
        if not subjects_str:
            # GCC gets worried about overflow if we pass
            # a genuinely empty array
            subjects_str = "NULL"
        code.putln("PyObject **%s[] = {%s};" % (
            MappingOrClassComparisonNode.subjects_array_cname,
            subjects_str
        ))
        super(MappingOrClassComparisonNodeInner, self).generate_evaluation_code(code)
        
        code.putln("}")

    def generate_result_code(self, code):
        pass

    def calculate_result_code(self):
        return self.arg.result()<|MERGE_RESOLUTION|>--- conflicted
+++ resolved
@@ -1375,16 +1375,8 @@
 
     def get_main_pattern_targets(self):
         targets = set()
-<<<<<<< HEAD
-        for p in self.keyword_pattern_patterns:
-            self.update_targets_with_targets(targets, p.get_targets())
-
-        for p in self.positional_patterns:
-            self.update_targets_with_targets(targets, p.get_targets())
-=======
         for pattern in self.positional_patterns + self.keyword_pattern_patterns:
             self.update_targets_with_targets(targets, pattern.get_targets())
->>>>>>> 2c30b11e
         return targets
 
     def generate_main_pattern_assignment_list(self, subject_node, env):
