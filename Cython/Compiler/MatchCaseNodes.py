# Nodes for structural pattern matching.
#
# In a separate file because they're unlikely to be useful for much else.

from .Nodes import Node, StatNode, ErrorNode
<<<<<<< HEAD
from .Errors import error, local_errors, report_error
from . import Nodes, ExprNodes, PyrexTypes, Builtin
from .Code import UtilityCode
from .Options import copy_inherited_directives
from contextlib import contextmanager
=======
from . import Nodes
from .Errors import error
from . import ExprNodes
from . import PyrexTypes
>>>>>>> 183960b3


class MatchNode(StatNode):
    """
    subject  ExprNode    The expression to be matched
    cases    [MatchCaseBaseNode]  list of cases

<<<<<<< HEAD
    sequence_mapping_temp  None or AssignableTempNode  an int temp to store result of sequence/mapping tests
=======
    subject_clonenode  CloneNode of subject
>>>>>>> 183960b3
    """

    child_attrs = ["subject", "cases"]

<<<<<<< HEAD
    subject_clonenode = None  # set to a value if we require a temp
    sequence_mapping_temp = None

=======
>>>>>>> 183960b3
    def validate_irrefutable(self):
        found_irrefutable_case = None
        for case in self.cases:
            if isinstance(case, ErrorNode):
                # This validation happens before error nodes have been
                # transformed into actual errors, so we need to ignore them
                continue
            if found_irrefutable_case:
                error(
                    found_irrefutable_case.pos,
                    f"{found_irrefutable_case.pattern.irrefutable_message()} makes remaining patterns unreachable"
                )
                break
            if case.is_irrefutable():
                found_irrefutable_case = case
            case.validate_irrefutable()

    def refactor_cases(self):
        # An early transform - changes cases that can be represented as
        # a simple if/else statement into them (giving them maximum chance
        # to be optimized by the existing mechanisms). Leaves other cases
        # unchanged
        from .ExprNodes import CloneNode, ProxyNode, NameNode

        self.subject = ProxyNode(self.subject)
        subject = self.subject_clonenode = CloneNode(self.subject)
        current_if_statement = None
        new_cases = []
        for c in self.cases:
            if c is not None and c.is_simple_value_comparison():
                body = SubstitutedIfStatListNode(
                    c.body.pos, stats=c.body.stats, match_node=self
                )
                if_clause = Nodes.IfClauseNode(
                    c.pos,
                    condition=c.pattern.get_simple_comparison_node(subject),
                    body=body,
                )
                assignments = c.pattern.generate_target_assignments(subject, None)
                if assignments:
                    if_clause.body.stats.insert(0, assignments)
                if current_if_statement is None:
                    current_if_statement = Nodes.IfStatNode(
                        c.pos, if_clauses=[], else_clause=None
                    )
                current_if_statement.if_clauses.append(if_clause)
<<<<<<< HEAD
                self.cases[n] = None  # remove case
            elif current_if_statement:
                # this cannot be simplified, but previous case(s) were
                self.cases[n - 1] = SubstitutedMatchCaseNode(
                    current_if_statement.pos, body=current_if_statement
                )
                current_if_statement = None
        # eliminate optimized cases
        self.cases = [c for c in self.cases if c is not None]
=======
            else:
                if current_if_statement:
                    # this cannot be simplified, but previous case(s) were
                    new_cases.append(SubstitutedMatchCaseNode(
                        current_if_statement.pos, body=current_if_statement
                    ))
                    current_if_statement = None
                new_cases.append(c)
        if current_if_statement:
            # this cannot be simplified, but previous case(s) were
            new_cases.append(SubstitutedMatchCaseNode(
                current_if_statement.pos, body=current_if_statement
            ))
        self.cases = new_cases
>>>>>>> 183960b3

    def analyse_declarations(self, env):
        self.subject.analyse_declarations(env)
        for c in self.cases:
            c.analyse_case_declarations(self.subject_clonenode, env)

    def analyse_expressions(self, env):
        sequence_mapping_count = 0
        for c in self.cases:
            if c.is_sequence_or_mapping():
                sequence_mapping_count += 1
        if sequence_mapping_count >= 2:
            self.sequence_mapping_temp = AssignableTempNode(
                self.pos, PyrexTypes.c_uint_type
            )
            self.sequence_mapping_temp.is_addressable = lambda: True

        self.subject = self.subject.analyse_expressions(env)
        assert isinstance(self.subject, ExprNodes.ProxyNode)
        if not self.subject.arg.is_literal:
            self.subject.arg = self.subject.arg.coerce_to_temp(env)
        subject = self.subject_clonenode.analyse_expressions(env)
        self.cases = [
            c.analyse_case_expressions(subject, env, self.sequence_mapping_temp)
            for c in self.cases
        ]
        self.cases = [c for c in self.cases if c is not None]
        return self

    def generate_execution_code(self, code):
        if self.sequence_mapping_temp:
            self.sequence_mapping_temp.allocate(code)
            code.putln(
                "%s = 0; /* sequence/mapping test temp */"
                % self.sequence_mapping_temp.result()
            )
            # For things that are a sequence at compile-time it's difficult
            # to avoid generating the sequence mapping temp. Therefore, silence
            # an "unused error"
            code.putln("(void)%s;" % self.sequence_mapping_temp.result())
        end_label = self.end_label = code.new_label()
        self.subject.generate_evaluation_code(code)
        for c in self.cases:
            c.generate_execution_code(code, end_label)
        if self.sequence_mapping_temp:
            self.sequence_mapping_temp.release(code)
        if code.label_used(end_label):
            code.put_label(end_label)
        self.subject.generate_disposal_code(code)
        self.subject.free_temps(code)


class MatchCaseBaseNode(Node):
    """
    Common base for a MatchCaseNode and a
    substituted node
    """

    pass


class MatchCaseNode(Node):
    """
    pattern    PatternNode
    body       StatListNode
    guard      ExprNode or None

    generated:
    target_assignments  [ SingleAssignmentNodes ]
    comp_node  ExprNode that evaluates to bool
    """

    target_assignments = None
    comp_node = None
    child_attrs = ["pattern", "target_assignments", "comp_node", "guard", "body"]

    def is_irrefutable(self):
        if isinstance(self.pattern, ErrorNode):
            return True  # value doesn't really matter
        return self.pattern.is_irrefutable() and not self.guard

    def is_simple_value_comparison(self):
        if self.guard:
            return False
        return self.pattern.is_simple_value_comparison()

    def validate_targets(self):
        if isinstance(self.pattern, ErrorNode):
            return
        self.pattern.get_targets()

    def validate_irrefutable(self):
        if isinstance(self.pattern, ErrorNode):
            return
        self.pattern.validate_irrefutable()

    def is_sequence_or_mapping(self):
        return isinstance(
            self.pattern, (MatchSequencePatternNode, MatchMappingPatternNode)
        )

    def analyse_case_declarations(self, subject_node, env):
        self.pattern.analyse_declarations(env)
        self.target_assignments = self.pattern.generate_target_assignments(
            subject_node, env
        )
        if self.target_assignments:
            self.target_assignments.analyse_declarations(env)
        if self.guard:
            self.guard.analyse_declarations(env)
        self.body.analyse_declarations(env)

<<<<<<< HEAD
    def analyse_case_expressions(self, subject_node, env, sequence_mapping_temp):
        with local_errors(True) as errors:
            self.pattern = self.pattern.analyse_pattern_expressions(env, sequence_mapping_temp)
            self.comp_node = self.pattern.get_comparison_node(subject_node, sequence_mapping_temp)
            self.comp_node = self.comp_node.analyse_types(env)

        if self.comp_node and self.comp_node.is_literal:
            self.comp_node.calculate_constant_result()
            if not self.comp_node.constant_result:
                # we know this pattern can't succeed. Ignore any errors and return None
                return None
        for error in errors:
            report_error(error)

        self.comp_node = self.comp_node.coerce_to_boolean(env).coerce_to_simple(env)
        
=======
    def analyse_case_expressions(self, subject_node, env):
        self.pattern = self.pattern.analyse_pattern_expressions(subject_node, env)
        self.original_pattern = self.pattern
        # coerce_to_boolean.coerce_to_simple is taken from analyse_temp_boolean_expression
        # and ensures that self.comp_node.generate_disposal_code is trivial and so
        # it doesn't matter if it's skipped in one branch. IfClauseNode relies on the same mechanism.
        self.pattern.comp_node = self.pattern.comp_node.coerce_to_boolean(env).coerce_to_simple(env)
>>>>>>> 183960b3
        if self.target_assignments:
            self.target_assignments = self.target_assignments.analyse_expressions(env)
        if self.guard:
            # analyse_temp_boolean_expression ensures that self.guard.generate_disposal_code is trivial
            # and so it doesn't matter if it's skipped in one branch.
            self.guard = self.guard.analyse_temp_boolean_expression(env)
        self.body = self.body.analyse_expressions(env)
        return self

    def generate_execution_code(self, code, end_label):
        self.pattern.allocate_subject_temps(code)
        self.comp_node.generate_evaluation_code(code)

        end_of_case_label = code.new_label()

        code.putln("if (!%s) { /* !pattern */" % self.comp_node.result())
        self.pattern.dispose_of_subject_temps(code)  # failed, don't need the subjects
        code.put_goto(end_of_case_label)

        code.putln("} else { /* pattern */")
        self.comp_node.generate_disposal_code(code)
        self.comp_node.free_temps(code)
        if self.target_assignments:
            self.target_assignments.generate_execution_code(code)
        self.pattern.dispose_of_subject_temps(code)
        self.pattern.release_subject_temps(code)  # we're done with the subjects here
        if self.guard:
            self.guard.generate_evaluation_code(code)
            code.putln("if (%s) { /* guard */" % self.guard.result())
            self.guard.generate_disposal_code(code)
            self.guard.free_temps(code)
        # body_insertion_point = code.insertion_point()
        self.body.generate_execution_code(code)
        if not self.body.is_terminator:
            code.put_goto(end_label)
        if self.guard:
            code.putln("} /* guard */")
        code.putln("} /* pattern */")
        code.put_label(end_of_case_label)


class SubstitutedMatchCaseNode(MatchCaseBaseNode):
    # body  - Node -  The (probably) if statement that it's replaced with
    child_attrs = ["body"]

    def is_sequence_or_mapping(self):
        return False

    def analyse_case_declarations(self, subject_node, env):
        self.analyse_declarations(env)

    def analyse_declarations(self, env):
        self.body.analyse_declarations(env)

    def analyse_case_expressions(self, subject_node, env, sequence_mapping_temp):
        self.body = self.body.analyse_expressions(env)
        return self

    def generate_execution_code(self, code, end_label):
        self.body.generate_execution_code(code)


class PatternNode(Node):
    """
    PatternNode is not an expression because
    it does several things (evaluating a boolean expression,
    assignment of targets), and they need to be done at different
    times.

    as_targets   [NameNode]    any target assign by "as"

    Generated in analysis:
    comp_node   ExprNode     node to evaluate for the pattern

    ----------------------------------------
    How these nodes are processed:
    1. During "analyse_declarations" PatternNode.generate_target_assignments
       is called on the main PatternNode of the case. This calls its
       sub-patterns generate_target_assignments recursively.
       This creates a StatListNode that is held by the
       MatchCaseNode.
    2. In the "analyse_expressions" phases, the MatchCaseNode calls
       PatternNode.analyse_pattern_expressions, which calls its
       sub-pattern recursively.
    3. At the end of the "analyse_expressions" stage the MatchCaseNode
       class PatternNode.get_comparison_node (which calls 
       PatternNode.get_comparison_node for its sub-patterns). This
       returns an ExprNode which can be evaluated to determine if the
       pattern has matched.
       While generating the comparison we try quite hard not to
       analyse it until right at the end, because otherwise it'll lead
       to a lot of repeated work for deeply nested patterns.
    4. In the code generation stage, PatternNodes hardly generate any
       code themselves. However, they do set up whatever temps they
       need (mainly for sub-pattern subjects), with "allocate_subject_temps",
       "release_subject_temps", and "dispose_of_subject_temps" (which
       they also call recursively on their sub-patterns)
    """

    # useful for type tests
    is_match_value_pattern = False

    child_attrs = ["as_targets"]

    def __init__(self, pos, **kwds):
        if "as_targets" not in kwds:
            kwds["as_targets"] = []
        super(PatternNode, self).__init__(pos, **kwds)

    def is_irrefutable(self):
        return False

    def get_targets(self):
        targets = self.get_main_pattern_targets()
        for target in self.as_targets:
            self.add_target_to_targets(targets, target.name)
        return targets

    def update_targets_with_targets(self, targets, other_targets):
        for name in targets.intersection(other_targets):
            error(self.pos, f"multiple assignments to name '{name}' in pattern")
        targets.update(other_targets)

    def add_target_to_targets(self, targets, target):
        if target in targets:
            error(self.pos, f"multiple assignments to name '{target}' in pattern")
        targets.add(target)

    def get_main_pattern_targets(self):
        # exclude "as" target
        raise NotImplementedError

    def is_simple_value_comparison(self):
        # Can this be converted to an "if ... elif: ..." statement?
        # Only worth doing to take advantage of things like SwitchTransform
        # so there's little benefit on doing it too widely
        return False

    def get_simple_comparison_node(self):
        """
        Returns an ExprNode that can be used as the case in an if-statement

        Should only be called if is_simple_value_comparison() is True
        """
        raise NotImplementedError

    def get_comparison_node(self, subject_node, sequence_mapping_temp=None):
        error(self.pos, "This type of pattern is not currently supported %s" % self)
        raise NotImplementedError

    def validate_irrefutable(self):
        for attr in self.child_attrs:
            child = getattr(self, attr)
            if child is not None and isinstance(child, PatternNode):
                child.validate_irrefutable()

    def analyse_pattern_expressions(self, env, sequence_mapping_temp):
        error(self.pos, "This type of pattern is not currently supported %s" % self)
        raise NotImplementedError

    def generate_result_code(self, code):
        pass

    def generate_target_assignments(self, subject_node, env):
        # Generates the assignment code needed to initialize all the targets.
        # Returns either a StatListNode or None.
        assignments = []
        for target in self.as_targets:
            if self.is_match_value_pattern and self.value and self.value.is_simple():
                # in this case we can optimize slightly and just take the value
                subject_node = self.value.clone_node()
            assignments.append(
                Nodes.SingleAssignmentNode(
                    target.pos, lhs=target.clone_node(), rhs=subject_node
                )
            )
        assignments.extend(
            self.generate_main_pattern_assignment_list(subject_node, env)
        )
        if assignments:
            return Nodes.StatListNode(self.pos, stats=assignments)
        else:
            return None

<<<<<<< HEAD
    def generate_main_pattern_assignment_list(self, subject_node, env):
        # generates assignments for everything except the "as_target".
=======
    def generate_main_pattern_assignment_list(self, subject_node):
        # Generates assignments for everything except the "as_targets".
>>>>>>> 183960b3
        # Override in subclasses.
        # Returns a list of Nodes.
        return []

    def allocate_subject_temps(self, code):
        pass  # Implement in nodes that need it

    def release_subject_temps(self, code):
        pass  # Implement in nodes that need it

    def dispose_of_subject_temps(self, code):
        pass  # Implement in nodes that need it


class MatchValuePatternNode(PatternNode):
    """
    value   ExprNode
    is_is_check   bool     Picks "is" or equality check
    """

    is_match_value_pattern = True

    child_attrs = PatternNode.child_attrs + ["value"]

    is_is_check = False

    def get_main_pattern_targets(self):
        return set()

    def is_simple_value_comparison(self):
        return True

    def get_comparison_node(self, subject_node, sequence_mapping_temp=None):
        # for this node the comparison and "simple" comparison are the same
        return LazyCoerceToBool(self.pos,
            arg=self.get_simple_comparison_node(subject_node)
        )

    def get_simple_comparison_node(self, subject_node):
        op = "is" if self.is_is_check else "=="
        return MatchValuePrimaryCmpNode(
            self.pos, operator=op, operand1=subject_node, operand2=self.value
        )

    def analyse_declarations(self, env):
        super(MatchValuePatternNode, self).analyse_declarations(env)
        if self.value:
            self.value.analyse_declarations(env)

    def analyse_pattern_expressions(self, env, sequence_mapping_temp):
        if self.value:
            self.value = self.value.analyse_expressions(env)
        return self


class MatchAndAssignPatternNode(PatternNode):
    """
    target   NameNode or None  the target to assign to (None = wildcard)
    is_star  bool
    """

    target = None
    is_star = False

    child_attrs = PatternNode.child_attrs + ["target"]

    def is_irrefutable(self):
        return True

    def irrefutable_message(self):
        if self.target:
            return f"name capture '{self.target.name}'"
        else:
            return "wildcard"

    def get_main_pattern_targets(self):
        if self.target:
            return {self.target.name}
        else:
            return set()

    def is_simple_value_comparison(self):
        return self.is_irrefutable()  # the comparison is to "True"

    def get_simple_comparison_node(self, subject_node):
        assert self.is_simple_value_comparison()
        return self.get_comparison_node(subject_node, None)

    def get_comparison_node(self, subject_node, sequence_mapping_temp=None):
        return ExprNodes.BoolNode(self.pos, value=True)

<<<<<<< HEAD
    def generate_main_pattern_assignment_list(self, subject_node, env):
        if self.target:
            return [
                Nodes.SingleAssignmentNode(
                    self.pos, lhs=self.target.clone_node(), rhs=subject_node
                )
            ]
        else:
=======
    def generate_main_pattern_assignment_list(self, subject_node):
        if not self.target:
>>>>>>> 183960b3
            return []
        return [Nodes.SingleAssignmentNode(self.pos, lhs=self.target.clone_node(), rhs=subject_node)]

<<<<<<< HEAD
    def analyse_pattern_expressions(self, env, sequence_mapping_temp):
        return self  # nothing to analyse
=======
    def analyse_pattern_expressions(self, subject_node, env):
        if self.is_star:
            return super().analyse_pattern_expressions(subject_node, env)
        else:
            comp_node = self.get_comparison_node(subject_node)
            self.comp_node = comp_node.analyse_expressions(env)
            return self
>>>>>>> 183960b3


class OrPatternNode(PatternNode):
    """
    alternatives   list of PatternNodes
    """

    child_attrs = PatternNode.child_attrs + ["alternatives"]

    def get_first_irrefutable(self):
        for alternative in self.alternatives:
            if alternative.is_irrefutable():
                return alternative
        return None

    def is_irrefutable(self):
        return self.get_first_irrefutable() is not None

    def irrefutable_message(self):
        return self.get_first_irrefutable().irrefutable_message()

    def get_main_pattern_targets(self):
        child_targets = None
        for alternative in self.alternatives:
            alternative_targets = alternative.get_targets()
            if child_targets is not None and child_targets != alternative_targets:
                error(self.pos, "alternative patterns bind different names")
            child_targets = alternative_targets
        return child_targets

    def validate_irrefutable(self):
        super(OrPatternNode, self).validate_irrefutable()
        found_irrefutable_case = None
        for alternative in self.alternatives:
            if found_irrefutable_case:
                error(
                    found_irrefutable_case.pos,
                    f"{found_irrefutable_case.irrefutable_message()} makes remaining patterns unreachable"
                )
                break
            if alternative.is_irrefutable():
                found_irrefutable_case = alternative
            alternative.validate_irrefutable()

    def is_simple_value_comparison(self):
        return all(
            # it turns out to be hard to generate correct assignment code
            # for or patterns with targets
            a.is_simple_value_comparison() and not a.get_targets()
            for a in self.alternatives
        )

    def get_simple_comparison_node(self, subject_node):
        assert self.is_simple_value_comparison()
        assert len(self.alternatives) >= 2, self.alternatives
        binop = ExprNodes.BoolBinopNode(
            self.pos,
            operator="or",
            operand1=self.alternatives[0].get_simple_comparison_node(subject_node),
            operand2=self.alternatives[1].get_simple_comparison_node(subject_node),
        )
        for a in self.alternatives[2:]:
            binop = ExprNodes.BoolBinopNode(
                self.pos,
                operator="or",
                operand1=binop,
                operand2=a.get_simple_comparison_node(subject_node),
            )
        return binop

    def get_comparison_node(self, subject_node, sequence_mapping_temp):
        error(self.pos, "'or' cases aren't fully implemented yet")
        return ExprNodes.BoolNode(self.pos, value=False)

    def analyse_declarations(self, env):
        super(OrPatternNode, self).analyse_declarations(env)
        for a in self.alternatives:
            a.analyse_declarations(env)

    def analyse_pattern_expressions(self, env, sequence_mapping_temp):
        self.alternatives = [
<<<<<<< HEAD
            a.analyse_pattern_expressions(env, sequence_mapping_temp)
            for a in self.alternatives
        ]
=======
            a.analyse_pattern_expressions(subject_node, env)
            for a in self.alternatives
        ]
        self.comp_node = self.get_comparison_node(subject_node).analyse_temp_boolean_expression(env)
>>>>>>> 183960b3
        return self

    def generate_main_pattern_assignment_list(self, subject_node, env):
        assignments = []
        for a in self.alternatives:
            a_assignment = a.generate_target_assignments(subject_node, env)
            if a_assignment:
                # In an "or" pattern we will need to chose which targets to assign to
                # based on which alternative matches.
                error(self.pos, "Assignment in 'or' patterns is not yet handled")
                assignments.append(a_assignment)
        return assignments


class MatchSequencePatternNode(PatternNode):
    """
    patterns   list of PatternNodes

    generated:
    subjects    [TrackTypeTempNode]  individual subsubjects can be assigned to these
    """

    subjects = None
    needs_length_temp = False

    child_attrs = PatternNode.child_attrs + ["patterns"]

    Pyx_sequence_check_type = PyrexTypes.CFuncType(
        PyrexTypes.c_bint_type,
        [
            PyrexTypes.CFuncTypeArg("o", PyrexTypes.py_object_type, None),
            PyrexTypes.CFuncTypeArg(
                "sequence_mapping_temp",
                PyrexTypes.c_ptr_type(PyrexTypes.c_uint_type),
                None,
            ),
        ],
        exception_value="-1",
    )

    def __init__(self, pos, **kwds):
        super(MatchSequencePatternNode, self).__init__(pos, **kwds)
        self.length_temp = AssignableTempNode(self.pos, PyrexTypes.c_py_ssize_t_type)

    def get_main_pattern_targets(self):
        targets = set()
        star_count = 0
        for pattern in self.patterns:
            if isinstance(pattern, MatchAndAssignPatternNode) and pattern.is_star:
                star_count += 1
            self.update_targets_with_targets(targets, pattern.get_targets())
        if star_count > 1:
            error(self.pos, "multiple starred names in sequence pattern")
        return targets

    def get_comparison_node(self, subject_node, sequence_mapping_temp=None):
        from .UtilNodes import TempResultFromStatNode, ResultRefNode

        test = None
        assert getattr(self, "subject_temps", None) is not None

        seq_test = self.make_sequence_check(subject_node, sequence_mapping_temp)
        if isinstance(seq_test, ExprNodes.BoolNode) and not seq_test.value:
            return seq_test  # no point in proceeding further!

        has_star = False
        all_tests = [seq_test]
        pattern_tests = []
        for n, pattern in enumerate(self.patterns):
            if isinstance(pattern, MatchAndAssignPatternNode) and pattern.is_star:
                has_star = True
                self.needs_length_temp = True

            if self.subject_temps[n] is None:
                # The subject has been identified as unneeded, so don't evaluate it
                continue
            p_test = pattern.get_comparison_node(self.subject_temps[n])

            result_ref = ResultRefNode(pos=self.pos, type=PyrexTypes.c_bint_type)
            subject_assignment = Nodes.SingleAssignmentNode(
                self.pos,
                lhs=self.subject_temps[n],  # the temp node
                rhs=self.subjects[n],  # the regular node
            )
            test_assignment = Nodes.SingleAssignmentNode(
                self.pos, lhs=result_ref, rhs=p_test
            )
            stats = Nodes.StatListNode(
                self.pos, stats=[subject_assignment, test_assignment]
            )
            pattern_tests.append(TempResultFromStatNode(result_ref, stats))

        min_length = len(self.patterns)
        if has_star:
            min_length -= 1
        # check whether we need a length call...
        if not (self.patterns and len(self.patterns) == 1 and has_star):
            length_call = self.make_length_call_node(subject_node)

            if length_call.is_literal and (
                (has_star and min_length < length_call.constant_result)
                or (not has_star and min_length != length_call.constant_result)
            ):
                # definitely failed!
                return ExprNodes.BoolNode(self.pos, value=False)
            seq_len_test = ExprNodes.PrimaryCmpNode(
                self.pos,
                operator=">=" if has_star else "==",
                operand1=length_call,
                operand2=ExprNodes.IntNode(self.pos, value=str(min_length)),
            )
            all_tests.append(seq_len_test)
        else:
            self.needs_length_temp = False
        all_tests.extend(pattern_tests)
        test = generate_binop_tree_from_list(self.pos, "and", all_tests)
        return LazyCoerceToBool(test.pos, arg=test)

    def generate_subjects(self, subject_node, env):
        assert self.subjects is None  # not called twice

        star_idx = None
        for n, pattern in enumerate(self.patterns):
            if isinstance(pattern, MatchAndAssignPatternNode) and pattern.is_star:
                star_idx = n
        if star_idx is None:
            idxs = list(range(len(self.patterns)))
        else:
            fwd_idxs = list(range(star_idx))
            backward_idxs = list(range(star_idx - len(self.patterns) + 1, 0))
            star_idx = (
                fwd_idxs[-1] + 1 if fwd_idxs else None,
                backward_idxs[0] if backward_idxs else None,
            )
            idxs = fwd_idxs + [star_idx] + backward_idxs

        subjects = []
        for pattern, idx in zip(self.patterns, idxs):
            indexer = self.make_indexing_node(pattern, subject_node, idx, env)
            subjects.append(ExprNodes.ProxyNode(indexer) if indexer else None)
        self.subjects = subjects
        self.subject_temps = [
            None if p.is_irrefutable() else TrackTypeTempNode(self.pos, s)
            for s, p in zip(self.subjects, self.patterns)
        ]

    def generate_main_pattern_assignment_list(self, subject_node, env):
        assignments = []
        self.generate_subjects(subject_node, env)
        for subject_temp, subject, pattern in zip(
            self.subject_temps, self.subjects, self.patterns
        ):
            needs_result_ref = False
            if subject_temp is not None:
                subject = subject_temp
            else:
                if subject is None:
                    assert not pattern.get_targets()
                    continue
                elif not subject.is_literal or subject.is_temp:
                    from .UtilNodes import ResultRefNode, LetNode

                    subject = ResultRefNode(subject)
                    needs_result_ref = True
            p_assignments = pattern.generate_target_assignments(subject, env)
            if needs_result_ref:
                p_assignments = LetNode(subject, p_assignments)
            else:
                p_assignments = p_assignments
            if p_assignments:
                assignments.append(p_assignments)
        return assignments

    def make_sequence_check(self, subject_node, sequence_mapping_temp):
        # Note: the sequence check code is very quick on Python 3.10+
        # but potentially quite slow on lower versions (although should
        # be medium quick for common types). It'd be nice to cache the
        # results of it where it's been called on the same object
        # multiple times.
        # DW has decided that that's too complicated to implement
        # for now.
        utility_code = UtilityCode.load_cached("IsSequence", "MatchCase.c")
        if sequence_mapping_temp is not None:
            sequence_mapping_temp = ExprNodes.AmpersandNode(
                self.pos, operand=sequence_mapping_temp
            )
        else:
            sequence_mapping_temp = ExprNodes.NullNode(self.pos)
        call = ExprNodes.PythonCapiCallNode(
            self.pos,
            "__Pyx_MatchCase_IsSequence",
            self.Pyx_sequence_check_type,
            utility_code=utility_code,
            args=[subject_node, sequence_mapping_temp],
        )

        def type_check(type):
            # type-check need not be perfect, it's an optimization
            if type in [Builtin.list_type, Builtin.tuple_type]:
                return True
            if type.is_memoryviewslice or type.is_ctuple:
                return True
            if type in [
                Builtin.str_type,
                Builtin.bytes_type,
                Builtin.unicode_type,
                Builtin.bytearray_type,
                Builtin.dict_type,
                Builtin.set_type,
            ]:
                # non-exhaustive list at this stage, but returning "False" is
                # an optimization so it's allowed to be non-exchaustive
                return False
            if type.is_numeric or type.is_struct or type.is_enum:
                # again, not exhaustive
                return False
            return None

        return StaticTypeCheckNode(
            self.pos, arg=subject_node, fallback=call, check=type_check
        )

    def make_length_call_node(self, subject_node):
        len_entry = Builtin.builtin_scope.lookup("len")
        if subject_node.type.is_memoryviewslice:
            len_call = ExprNodes.IndexNode(
                self.pos,
                base=ExprNodes.AttributeNode(
                    self.pos, obj=subject_node, attribute="shape"
                ),
                index=ExprNodes.IntNode(self.pos, value="0"),
            )
        elif subject_node.type.is_ctuple:
            len_call = ExprNodes.IntNode(
                self.pos, value=str(len(subject_node.type.components))
            )
        else:
            len_call = ExprNodes.SimpleCallNode(
                self.pos,
                function=ExprNodes.NameNode(self.pos, name="len", entry=len_entry),
                args=[subject_node],
            )
        if self.needs_length_temp:
            return ExprNodes.AssignmentExpressionNode(
                self.pos, lhs=self.length_temp, rhs=len_call
            )
        else:
            return len_call

    def make_indexing_node(self, pattern, subject_node, idx, env):
        if pattern.is_irrefutable() and not pattern.get_targets():
            # Nothing to do - index isn't used
            return None

        def get_index_from_int(i):
            if i is None:
                return None
            else:
                int_node = ExprNodes.IntNode(pattern.pos, value=str(i))
                if i >= 0:
                    return int_node
                else:
                    self.needs_length_temp = True
                    return ExprNodes.binop_node(
                        pattern.pos,
                        operator="+",
                        operand1=self.length_temp,
                        operand2=int_node,
                    )

        if isinstance(idx, tuple):
            start = get_index_from_int(idx[0])
            stop = get_index_from_int(idx[1])
            indexer = SliceToListNode(
                pattern.pos,
                base=subject_node,
                start=start,
                stop=stop,
                length_node=self.length_temp if self.needs_length_temp else None,
            )
        else:
            indexer = CompilerDirectivesExprNode(
                arg=ExprNodes.IndexNode(
                    pattern.pos, base=subject_node, index=get_index_from_int(idx)
                ),
                directives=copy_inherited_directives(
                    env.directives, boundscheck=False, wraparound=False
                ),
            )
        return indexer

    def analyse_declarations(self, env):
        for p in self.patterns:
            p.analyse_declarations(env)
        return super(MatchSequencePatternNode, self).analyse_declarations(env)

    def analyse_pattern_expressions(self, env, sequence_mapping_temp):
        for n in range(len(self.subjects)):
            if self.subjects[n]:
                self.subjects[n] = self.subjects[n].analyse_types(env)
        for n in range(len(self.patterns)):
            self.patterns[n] = self.patterns[n].analyse_pattern_expressions(env, None)
        return self

    def allocate_subject_temps(self, code):
        if self.needs_length_temp:
            self.length_temp.allocate(code)
        for temp in self.subject_temps:
            if temp is not None:
                temp.allocate(code)
        for pattern in self.patterns:
            pattern.allocate_subject_temps(code)

    def release_subject_temps(self, code):
        if self.needs_length_temp:
            self.length_temp.release(code)
        for temp in self.subject_temps:
            if temp is not None:
                temp.release(code)
        for pattern in self.patterns:
            pattern.release_subject_temps(code)

    def dispose_of_subject_temps(self, code):
        if self.needs_length_temp:
            code.put_xdecref_clear(self.length_temp.result(), self.length_temp.type)
        for temp in self.subject_temps:
            if temp is not None:
                code.put_xdecref_clear(temp.result(), temp.type)
        for pattern in self.patterns:
            pattern.dispose_of_subject_temps(code)


class MatchMappingPatternNode(PatternNode):
    """
    keys   list of NameNodes
    value_patterns  list of PatternNodes of equal length to keys
    double_star_capture_target  NameNode or None
    """

    keys = []
    value_patterns = []
    double_star_capture_target = None

    child_attrs = PatternNode.child_attrs + [
        "keys",
        "value_patterns",
        "double_star_capture_target",
    ]

    def get_main_pattern_targets(self):
        targets = set()
        for pattern in self.value_patterns:
            self.update_targets_with_targets(targets, pattern.get_targets())
        if self.double_star_capture_target:
            self.add_target_to_targets(targets, self.double_star_capture_target.name)
        return targets


class ClassPatternNode(PatternNode):
    """
    class_  NameNode or AttributeNode
    positional_patterns  list of PatternNodes
    keyword_pattern_names    list of NameNodes
    keyword_pattern_patterns    list of PatternNodes
                                (same length as keyword_pattern_names)
    """

    class_ = None
    positional_patterns = []
    keyword_pattern_names = []
    keyword_pattern_patterns = []

    child_attrs = PatternNode.child_attrs + [
        "class_",
        "positional_patterns",
        "keyword_pattern_names",
        "keyword_pattern_patterns",
    ]

    def get_main_pattern_targets(self):
        targets = set()
        for pattern in self.positional_patterns + self.keyword_pattern_patterns:
            self.update_targets_with_targets(targets, pattern.get_targets())
        return targets


class MatchValuePrimaryCmpNode(ExprNodes.PrimaryCmpNode):
    """
    Overrides PrimaryCmpNode to be a little more restrictive
    than normal. Specifically, Cython normally allows:
      int(1) is True
    Here, True should only match an exact Python object, or
    a bint(True).
    """
    def __init__(self, pos, **kwds):
        super().__init__(pos, **kwds)
        # operand1 should be the match subject
        assert isinstance(self.operand1, ExprNodes.CloneNode)
        assert self.operator in ["==", "is"]

    def analyse_types(self, env):
        if (self.operator == "is" and
                isinstance(self.operand2, ExprNodes.BoolNode)):
            # because operand1 is a CloneNode its type should already be known
            op1_type = self.operand1.arg.type
            if not (op1_type.is_pyobject or op1_type is PyrexTypes.c_bint_type):
                return ExprNodes.BoolNode(self.pos, value=False).analyse_expressions(env)

        return super().analyse_types(env)


class SubstitutedIfStatListNode(Nodes.StatListNode):
    """
    Like StatListNode but with a "goto end of match" at the
    end of it

    match_node   - the enclosing match statement
    """

    def generate_execution_code(self, code):
        super(SubstitutedIfStatListNode, self).generate_execution_code(code)
        if not self.is_terminator:
<<<<<<< HEAD
            code.put_goto(self.match_node.end_label)


class StaticTypeCheckNode(ExprNodes.ExprNode):
    """
    Useful for structural pattern matching, where we
    can skip the "is_seqeunce/is_mapping" checks if
    we know the type in advantage (or reduce it to a
    None check).

    This should optimize itself out at the analyse_expressions
    stage

    arg        ExprNode
    fallback   ExprNode   Function to be called if the static
                            typecheck isn't optimized out
    check      callable   Returns True, False, or None (for "can't tell")
    """

    child_attrs = ["fallback"]  # arg in not included since it's in "fallback"

    def analyse_types(self, env):
        check = self.check(self.arg.type)
        if check:
            if self.arg.may_be_none():
                return ExprNodes.PrimaryCmpNode(
                    self.pos,
                    operand1=self.arg,
                    operand2=ExprNodes.NoneNode(self.pos),
                    operator="is_not",
                ).analyse_expressions(env)
            else:
                return ExprNodes.BoolNode(pos=self.pos, value=True).analyse_expressions(
                    env
                )
        elif check is None:
            return self.fallback.analyse_expressions(env)
        else:
            return ExprNodes.BoolNode(pos=self.pos, value=False).analyse_expressions(
                env
            )


class AssignableTempNode(ExprNodes.TempNode):
    lhs_of_first_assignment = True  # assume it can be assigned to once
    _assigned_twice = False

    def infer_type(self, env):
        return self.type

    def generate_assignment_code(self, rhs, code, overloaded_assignment=False):
        assert (
            not self._assigned_twice
        )  # if this happens it's not a disaster but it needs a refactor
        self._assigned_twice = True
        if self.type.is_pyobject:
            rhs.make_owned_reference(code)
            if not self.lhs_of_first_assignment:
                code.put_decref(self.result(), self.ctype())
        code.putln(
            "%s = %s;"
            % (
                self.result(),
                rhs.result() if overloaded_assignment else rhs.result_as(self.ctype()),
            )
        )
        rhs.generate_post_assignment_code(code)
        rhs.free_temps(code)

    def generate_post_assignment_code(self, code):
        code.put_incref(self.result(), self.type)

    def clone_node(self):
        return self  # temps break if you make a copy!


class TrackTypeTempNode(AssignableTempNode):
    #  Like a temp node, but type is set from arg

    lhs_of_first_assignment = True  # assume it can be assigned to once
    _assigned_twice = False

    @property
    def type(self):
        return getattr(self.arg, "type", None)

    def __init__(self, pos, arg):
        ExprNodes.ExprNode.__init__(self, pos)  # skip a level
        self.arg = arg

    def infer_type(self, env):
        return self.arg.infer_type(env)


class SliceToListNode(ExprNodes.ExprNode):
    """
    Used as a brief temporary node to optimize
    case [..., *_, ...].
    Always reduces to something else after analyse_types
    """

    subexprs = ["base", "start", "stop", "length_node"]

    type = Builtin.list_type

    Pyx_iterable_to_list_type = PyrexTypes.CFuncType(
        Builtin.list_type,
        [
            PyrexTypes.CFuncTypeArg("iterable", PyrexTypes.py_object_type, None),
            PyrexTypes.CFuncTypeArg("start", PyrexTypes.c_py_ssize_t_type, None),
            PyrexTypes.CFuncTypeArg("stop", PyrexTypes.c_py_ssize_t_type, None),
        ],
    )

    def generate_via_slicing(self, env):
        # for any more complicated type that doesn't have a specialized path
        # we can simply slice it and copy it to list
        res = CompilerDirectivesExprNode(
            arg=ExprNodes.SliceIndexNode(
                self.pos, base=self.base, start=self.start, stop=self.stop
            ),
            directives=copy_inherited_directives(
                env.directives, boundcheck=False, wraparound=False
            ),
        )
        res = ExprNodes.SimpleCallNode(
            self.pos,
            function=ExprNodes.NameNode(
                self.pos,
                name="list",
                entry=Builtin.builtin_scope.lookup("list"),
            ),
            args=[res],
        )
        return res

    def get_stop(self):
        if not self.stop:
            if self.length_node:
                return self.length_node
            else:
                return ExprNodes.SimpleCallNode(
                    self.pos,
                    function=ExprNodes.NameNode(
                        self.pos, name="len", entry=Builtin.builtin_scope.lookup("len")
                    ),
                    args=[self.base],
                )
        else:
            return self.stop

    def generate_for_memoryview(self, env):
        # Requires Cython code generation...
        # A list comprehension with indexing turns out to be a good option
        from .UtilityCode import CythonUtilityCode

        suffix = self.base.type.specialization_suffix()
        util_code = CythonUtilityCode.load(
            "MemoryviewSliceToList",
            "MatchCase_Cy.pyx",
            context={
                "decl_code": self.base.type.empty_declaration_code(pyrex=True),
                "suffix": suffix,
            },
        )
        func_type = PyrexTypes.CFuncType(
            Builtin.list_type,
            [
                PyrexTypes.CFuncTypeArg("x", self.base.type, None),
                PyrexTypes.CFuncTypeArg("start", PyrexTypes.c_py_ssize_t_type, None),
                PyrexTypes.CFuncTypeArg("stop", PyrexTypes.c_py_ssize_t_type, None),
            ],
        )
        env.use_utility_code(
            util_code
        )  # attaching it to the call node doesn't seem enough
        return ExprNodes.PythonCapiCallNode(
            self.pos,
            "__Pyx_MatchCase_SliceMemoryview_%s" % suffix,
            func_type,
            utility_code=util_code,
            args=[
                self.base,
                self.start if self.start else ExprNodes.IntNode(self.pos, value="0"),
                self.get_stop(),
            ],
        )

    def generate_for_pyobject(self):
        util_code_name = None
        func_name = None
        if self.base.type is Builtin.tuple_type:
            util_code_name = "TupleSliceToList"
        elif self.base.type is Builtin.list_type:
            func_name = "PyList_GetSlice"
        elif (
            self.base.type.is_pyobject
            and not self.base.type is PyrexTypes.py_object_type
        ):
            # some specialized type that almost certainly isn't a list. Just go straight
            # to the "other" version of it
            util_code_name = "OtherSequenceSliceToList"
        else:
            util_code_name = "UnknownTypeSliceToList"
        if not func_name:
            func_name = "__Pyx_MatchCase_%s" % util_code_name
        if util_code_name:
            util_code = UtilityCode.load_cached(
                util_code_name,
                "MatchCase.c"
            )
        else:
            util_code = None
        start = self.start if self.start else ExprNodes.IntNode(self.pos, value="0")
        stop = self.get_stop()
        return ExprNodes.PythonCapiCallNode(
            self.pos,
            func_name,
            self.Pyx_iterable_to_list_type,
            utility_code=util_code,
            args=[self.base, start, stop],
        )

    def analyse_types(self, env):
        self.base = self.base.analyse_types(env)
        if self.base.type.is_memoryviewslice:
            result = self.generate_for_memoryview(env)
        elif self.base.type.is_pyobject:
            result = self.generate_for_pyobject()
        else:
            # Some other type (probably a ctuple).
            # Just slice it, copy it to a list and hope it works
            result = self.generate_via_slicing(env)
        return result.analyse_types(env)


class CompilerDirectivesExprNode(ExprNodes.ProxyNode):
    # Like compiler directives node, but for an expression
    #  directives     {string:value}  A dictionary holding the right value for
    #                                 *all* possible directives.
    #  arg           ExprNode

    def __init__(self, arg, directives):
        super(CompilerDirectivesExprNode, self).__init__(arg)
        self.directives = directives

    @contextmanager
    def _apply_directives(self, obj):
        old = obj.directives
        obj.directives = self.directives
        yield
        obj.directives = old

    @property
    def is_temp(self):
        return self.arg.is_temp

    def infer_type(self, env):
        with self._apply_directives(env):
            return super(CompilerDirectivesExprNode, self).infer_type(env)

    def analyse_declarations(self, env):
        with self._apply_directives(env):
            self.arg.analyse_declarations(env)

    def analyse_types(self, env):
        with self._apply_directives(env):
            return super(CompilerDirectivesExprNode, self).analyse_types(env)

    def generate_result_code(self, code):
        with self._apply_directives(code.globalstate):
            super(CompilerDirectivesExprNode, self).generate_result_code(code)

    def generate_evaluation_code(self, code):
        with self._apply_directives(code.globalstate):
            super(CompilerDirectivesExprNode, self).generate_evaluation_code(code)

    def generate_disposal_code(self, code):
        with self._apply_directives(code.globalstate):
            super(CompilerDirectivesExprNode, self).generate_disposal_code(code)

    def free_temps(self, code):
        with self._apply_directives(code.globalstate):
            super(CompilerDirectivesExprNode, self).free_temps(code)

    def annotate(self, code):
        with self._apply_directives(code.globalstate):
            self.arg.annotate(code)


class LazyCoerceToPyObject(ExprNodes.ExprNode):
    """
    Just calls "self.arg.coerce_to_pyobject" when it's analysed,
    so doesn't need 'env' when it's created
    arg  - ExprNode
    """
    subexprs = ["arg"]
    type = PyrexTypes.py_object_type

    def analyse_types(self, env):
        return self.arg.analyse_types(env).coerce_to_pyobject(env)


class LazyCoerceToBool(ExprNodes.ExprNode):
    """
    Just calls "self.arg.coerce_to_bool" when it's analysed,
    so doesn't need 'env' when it's created
    arg  - ExprNode
    """
    subexprs = ["arg"]
    type = PyrexTypes.c_bint_type

    def analyse_types(self, env):
        return self.arg.analyse_boolean_expression(env)

def generate_binop_tree_from_list(pos, operator, list_of_tests):
    """
    Given a list of operands generates a roughly balanced tree:
    (test1 op test2) op (test3 op test4)
    This is better than (((test1 op test2) op test3) op test4)
    because it generates a shallower tree of nodes so is
    less likely to overflow the compiler
    """
    len_tests = len(list_of_tests)
    if len_tests == 1:
        return list_of_tests[0]
    else:
        split_idx = len_tests // 2
        operand1 = generate_binop_tree_from_list(
            pos, operator, list_of_tests[:split_idx]
        )
        operand2 = generate_binop_tree_from_list(
            pos, operator, list_of_tests[split_idx:]
        )
        return ExprNodes.binop_node(
            pos,
            operator=operator,
            operand1=operand1,
            operand2=operand2
        )
=======
            code.put_goto(self.match_node.end_label)
>>>>>>> 183960b3
<|MERGE_RESOLUTION|>--- conflicted
+++ resolved
@@ -3,18 +3,11 @@
 # In a separate file because they're unlikely to be useful for much else.
 
 from .Nodes import Node, StatNode, ErrorNode
-<<<<<<< HEAD
 from .Errors import error, local_errors, report_error
 from . import Nodes, ExprNodes, PyrexTypes, Builtin
 from .Code import UtilityCode
 from .Options import copy_inherited_directives
 from contextlib import contextmanager
-=======
-from . import Nodes
-from .Errors import error
-from . import ExprNodes
-from . import PyrexTypes
->>>>>>> 183960b3
 
 
 class MatchNode(StatNode):
@@ -22,21 +15,13 @@
     subject  ExprNode    The expression to be matched
     cases    [MatchCaseBaseNode]  list of cases
 
-<<<<<<< HEAD
     sequence_mapping_temp  None or AssignableTempNode  an int temp to store result of sequence/mapping tests
-=======
-    subject_clonenode  CloneNode of subject
->>>>>>> 183960b3
     """
 
     child_attrs = ["subject", "cases"]
 
-<<<<<<< HEAD
-    subject_clonenode = None  # set to a value if we require a temp
     sequence_mapping_temp = None
 
-=======
->>>>>>> 183960b3
     def validate_irrefutable(self):
         found_irrefutable_case = None
         for case in self.cases:
@@ -83,17 +68,6 @@
                         c.pos, if_clauses=[], else_clause=None
                     )
                 current_if_statement.if_clauses.append(if_clause)
-<<<<<<< HEAD
-                self.cases[n] = None  # remove case
-            elif current_if_statement:
-                # this cannot be simplified, but previous case(s) were
-                self.cases[n - 1] = SubstitutedMatchCaseNode(
-                    current_if_statement.pos, body=current_if_statement
-                )
-                current_if_statement = None
-        # eliminate optimized cases
-        self.cases = [c for c in self.cases if c is not None]
-=======
             else:
                 if current_if_statement:
                     # this cannot be simplified, but previous case(s) were
@@ -107,8 +81,8 @@
             new_cases.append(SubstitutedMatchCaseNode(
                 current_if_statement.pos, body=current_if_statement
             ))
-        self.cases = new_cases
->>>>>>> 183960b3
+        # eliminate optimized cases
+        self.cases = [c for c in new_cases if c is not None]
 
     def analyse_declarations(self, env):
         self.subject.analyse_declarations(env)
@@ -221,7 +195,6 @@
             self.guard.analyse_declarations(env)
         self.body.analyse_declarations(env)
 
-<<<<<<< HEAD
     def analyse_case_expressions(self, subject_node, env, sequence_mapping_temp):
         with local_errors(True) as errors:
             self.pattern = self.pattern.analyse_pattern_expressions(env, sequence_mapping_temp)
@@ -236,17 +209,11 @@
         for error in errors:
             report_error(error)
 
-        self.comp_node = self.comp_node.coerce_to_boolean(env).coerce_to_simple(env)
-        
-=======
-    def analyse_case_expressions(self, subject_node, env):
-        self.pattern = self.pattern.analyse_pattern_expressions(subject_node, env)
-        self.original_pattern = self.pattern
         # coerce_to_boolean.coerce_to_simple is taken from analyse_temp_boolean_expression
         # and ensures that self.comp_node.generate_disposal_code is trivial and so
         # it doesn't matter if it's skipped in one branch. IfClauseNode relies on the same mechanism.
-        self.pattern.comp_node = self.pattern.comp_node.coerce_to_boolean(env).coerce_to_simple(env)
->>>>>>> 183960b3
+        self.comp_node = self.comp_node.coerce_to_boolean(env).coerce_to_simple(env)
+        
         if self.target_assignments:
             self.target_assignments = self.target_assignments.analyse_expressions(env)
         if self.guard:
@@ -431,13 +398,8 @@
         else:
             return None
 
-<<<<<<< HEAD
     def generate_main_pattern_assignment_list(self, subject_node, env):
-        # generates assignments for everything except the "as_target".
-=======
-    def generate_main_pattern_assignment_list(self, subject_node):
         # Generates assignments for everything except the "as_targets".
->>>>>>> 183960b3
         # Override in subclasses.
         # Returns a list of Nodes.
         return []
@@ -529,34 +491,13 @@
     def get_comparison_node(self, subject_node, sequence_mapping_temp=None):
         return ExprNodes.BoolNode(self.pos, value=True)
 
-<<<<<<< HEAD
     def generate_main_pattern_assignment_list(self, subject_node, env):
-        if self.target:
-            return [
-                Nodes.SingleAssignmentNode(
-                    self.pos, lhs=self.target.clone_node(), rhs=subject_node
-                )
-            ]
-        else:
-=======
-    def generate_main_pattern_assignment_list(self, subject_node):
         if not self.target:
->>>>>>> 183960b3
             return []
         return [Nodes.SingleAssignmentNode(self.pos, lhs=self.target.clone_node(), rhs=subject_node)]
 
-<<<<<<< HEAD
     def analyse_pattern_expressions(self, env, sequence_mapping_temp):
         return self  # nothing to analyse
-=======
-    def analyse_pattern_expressions(self, subject_node, env):
-        if self.is_star:
-            return super().analyse_pattern_expressions(subject_node, env)
-        else:
-            comp_node = self.get_comparison_node(subject_node)
-            self.comp_node = comp_node.analyse_expressions(env)
-            return self
->>>>>>> 183960b3
 
 
 class OrPatternNode(PatternNode):
@@ -638,16 +579,9 @@
 
     def analyse_pattern_expressions(self, env, sequence_mapping_temp):
         self.alternatives = [
-<<<<<<< HEAD
             a.analyse_pattern_expressions(env, sequence_mapping_temp)
             for a in self.alternatives
         ]
-=======
-            a.analyse_pattern_expressions(subject_node, env)
-            for a in self.alternatives
-        ]
-        self.comp_node = self.get_comparison_node(subject_node).analyse_temp_boolean_expression(env)
->>>>>>> 183960b3
         return self
 
     def generate_main_pattern_assignment_list(self, subject_node, env):
@@ -851,7 +785,6 @@
             if type.is_memoryviewslice or type.is_ctuple:
                 return True
             if type in [
-                Builtin.str_type,
                 Builtin.bytes_type,
                 Builtin.unicode_type,
                 Builtin.bytearray_type,
@@ -1045,13 +978,13 @@
     def __init__(self, pos, **kwds):
         super().__init__(pos, **kwds)
         # operand1 should be the match subject
-        assert isinstance(self.operand1, ExprNodes.CloneNode)
+        assert isinstance(self.operand1, (ExprNodes.CloneNode, TrackTypeTempNode))
         assert self.operator in ["==", "is"]
 
     def analyse_types(self, env):
         if (self.operator == "is" and
                 isinstance(self.operand2, ExprNodes.BoolNode)):
-            # because operand1 is a CloneNode its type should already be known
+            # because operand1 is a CloneNode or TrackTypeTempNode its type should already be known
             op1_type = self.operand1.arg.type
             if not (op1_type.is_pyobject or op1_type is PyrexTypes.c_bint_type):
                 return ExprNodes.BoolNode(self.pos, value=False).analyse_expressions(env)
@@ -1070,7 +1003,6 @@
     def generate_execution_code(self, code):
         super(SubstitutedIfStatListNode, self).generate_execution_code(code)
         if not self.is_terminator:
-<<<<<<< HEAD
             code.put_goto(self.match_node.end_label)
 
 
@@ -1410,7 +1342,4 @@
             operator=operator,
             operand1=operand1,
             operand2=operand2
-        )
-=======
-            code.put_goto(self.match_node.end_label)
->>>>>>> 183960b3
+        )