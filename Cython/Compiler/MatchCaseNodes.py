--- conflicted
+++ resolved
@@ -46,19 +46,14 @@
         self.subject = ProxyNode(self.subject)
         subject = self.subject_clonenode = CloneNode(self.subject)
         current_if_statement = None
-<<<<<<< HEAD
-        for n, c in enumerate(self.cases + [None]):  # The None is dummy at the end
+        new_cases = []
+        for c in self.cases:
             if c is not None and c.is_simple_value_comparison():
                 body = SubstitutedIfStatListNode(
                     c.body.pos,
                     stats = c.body.stats,
                     match_node = self
                 )
-=======
-        new_cases = []
-        for c in self.cases:
-            if c.is_simple_value_comparison():
->>>>>>> a548e7d4
                 if_clause = Nodes.IfClauseNode(
                     c.pos,
                     condition=c.pattern.get_simple_comparison_node(subject),
@@ -77,17 +72,6 @@
                         c.pos, if_clauses=[], else_clause=None
                     )
                 current_if_statement.if_clauses.append(if_clause)
-<<<<<<< HEAD
-                self.cases[n] = None  # remove case
-            elif current_if_statement:
-                # this cannot be simplified, but previous case(s) were
-                self.cases[n - 1] = SubstitutedMatchCaseNode(
-                    current_if_statement.pos, body = current_if_statement
-                )
-                current_if_statement = None
-        # eliminate optimized cases
-        self.cases = [c for c in self.cases if c is not None]
-=======
             else:
                 if current_if_statement:
                     # this cannot be simplified, but previous case(s) were
@@ -102,7 +86,6 @@
                 current_if_statement.pos, body=current_if_statement
             ))
         self.cases = new_cases
->>>>>>> a548e7d4
 
     def analyse_declarations(self, env):
         self.subject.analyse_declarations(env)
@@ -119,24 +102,14 @@
         return self
 
     def generate_execution_code(self, code):
-<<<<<<< HEAD
         end_label = self.end_label = code.new_label()
-        if self.subject_clonenode:
-            self.subject.generate_evaluation_code(code)
+        self.subject.generate_evaluation_code(code)
         for c in self.cases:
             c.generate_execution_code(code, end_label)
         if code.label_used(end_label):
             code.put_label(end_label)
-        if self.subject_clonenode:
-            self.subject.generate_disposal_code(code)
-            self.subject.free_temps(code)
-=======
-        self.subject.generate_evaluation_code(code)
-        for c in self.cases:
-            c.generate_execution_code(code)
         self.subject.generate_disposal_code(code)
         self.subject.free_temps(code)
->>>>>>> a548e7d4
 
 
 class MatchCaseBaseNode(Node):
@@ -553,19 +526,6 @@
         return targets
 
 
-<<<<<<< HEAD
-class SubstitutedIfStatListNode(Nodes.StatListNode):
-    """
-    Like StatListNode but with a "goto end of match" at the
-    end of it
-
-    match_node   - the enclosing match statement
-    """
-    def generate_execution_code(self, code):
-        super(SubstitutedIfStatListNode, self).generate_execution_code(code)
-        if not self.is_terminator:
-            code.put_goto(self.match_node.end_label)
-=======
 class MatchValuePrimaryCmpNode(ExprNodes.PrimaryCmpNode):
     """
     Overrides PrimaryCmpNode to be a little more restrictive
@@ -589,4 +549,16 @@
                 return ExprNodes.BoolNode(self.pos, value=False).analyse_expressions(env)
 
         return super().analyse_types(env)
->>>>>>> a548e7d4
+
+
+class SubstitutedIfStatListNode(Nodes.StatListNode):
+    """
+    Like StatListNode but with a "goto end of match" at the
+    end of it
+
+    match_node   - the enclosing match statement
+    """
+    def generate_execution_code(self, code):
+        super(SubstitutedIfStatListNode, self).generate_execution_code(code)
+        if not self.is_terminator:
+            code.put_goto(self.match_node.end_label)