--- conflicted
+++ resolved
@@ -204,14 +204,8 @@
         if self.target_assignments:
             self.target_assignments = self.target_assignments.analyse_expressions(env)
         if self.guard:
-<<<<<<< HEAD
             self.guard = self.guard.analyse_temp_boolean_expression(env)
         self.body = self.body.analyse_expressions(env)
-=======
-            error(self.pos, "Cases with guards are currently not supported")
-            return self
-        error(self.pos, "This case statement is not yet supported")
->>>>>>> c6bda31b
         return self
 
     def generate_execution_code(self, code, end_label):
