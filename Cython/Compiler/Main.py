#
#   Cython Top Level
#

import os, sys, re, codecs
if sys.version_info[:2] < (2, 3):
    sys.stderr.write("Sorry, Cython requires Python 2.3 or later\n")
    sys.exit(1)

try:
    set
except NameError:
    # Python 2.3
    from sets import Set as set

from time import time
import Code
import Errors
import Parsing
import Version
from Scanning import PyrexScanner, FileSourceDescriptor
from Errors import PyrexError, CompileError, error
from Symtab import BuiltinScope, ModuleScope
from Cython import Utils

module_name_pattern = re.compile(r"[A-Za-z_][A-Za-z0-9_]*(\.[A-Za-z_][A-Za-z0-9_]*)*$")

verbose = 0

class Context:
    #  This class encapsulates the context needed for compiling
    #  one or more Cython implementation files along with their
    #  associated and imported declaration files. It includes
    #  the root of the module import namespace and the list
    #  of directories to search for include files.
    #
    #  modules               {string : ModuleScope}
    #  include_directories   [string]
    #  future_directives     [object]
    
    def __init__(self, include_directories):
        #self.modules = {"__builtin__" : BuiltinScope()}
        import Builtin
        self.modules = {"__builtin__" : Builtin.builtin_scope}
        self.pxds = {}
        self.pyxs = {}
        self.include_directories = include_directories
        self.future_directives = set()
        
    def find_module(self, module_name, 
            relative_to = None, pos = None, need_pxd = 1):
        # Finds and returns the module scope corresponding to
        # the given relative or absolute module name. If this
        # is the first time the module has been requested, finds
        # the corresponding .pxd file and process it.
        # If relative_to is not None, it must be a module scope,
        # and the module will first be searched for relative to
        # that module, provided its name is not a dotted name.
        debug_find_module = 0
        if debug_find_module:
            print("Context.find_module: module_name = %s, relative_to = %s, pos = %s, need_pxd = %s" % (
                    module_name, relative_to, pos, need_pxd))
        scope = None
        pxd_pathname = None
        if not module_name_pattern.match(module_name):
            raise CompileError((path, 0, 0),
                "'%s' is not a valid module name" % module_name)
        if "." not in module_name and relative_to:
            if debug_find_module:
                print("...trying relative import")
            scope = relative_to.lookup_submodule(module_name)
            if not scope:
                qualified_name = relative_to.qualify_name(module_name)
                pxd_pathname = self.find_pxd_file(qualified_name, pos)
                if pxd_pathname:
                    scope = relative_to.find_submodule(module_name)
        if not scope:
            if debug_find_module:
                print("...trying absolute import")
            scope = self
            for name in module_name.split("."):
                scope = scope.find_submodule(name)
        if debug_find_module:
            print("...scope =", scope)
        if not scope.pxd_file_loaded:
            if debug_find_module:
                print("...pxd not loaded")
            scope.pxd_file_loaded = 1
            if not pxd_pathname:
                if debug_find_module:
                    print("...looking for pxd file")
                pxd_pathname = self.find_pxd_file(module_name, pos)
                if debug_find_module:
                    print("......found ", pxd_pathname)
                if not pxd_pathname and need_pxd:
                    error(pos, "'%s.pxd' not found" % module_name)
            if pxd_pathname:
                try:
                    if debug_find_module:
                        print("Context.find_module: Parsing %s" % pxd_pathname)
                    source_desc = FileSourceDescriptor(pxd_pathname)
                    pxd_tree = self.parse(source_desc, scope, pxd = 1,
                                          full_module_name = module_name)
                    pxd_tree.analyse_declarations(scope)
                except CompileError:
                    pass
        return scope
    
    def find_pxd_file(self, qualified_name, pos):
        # Search include path for the .pxd file corresponding to the
        # given fully-qualified module name.
        return self.search_include_directories(qualified_name, ".pxd", pos)

    def find_pyx_file(self, qualified_name, pos):
        # Search include path for the .pyx file corresponding to the
        # given fully-qualified module name, as for find_pxd_file().
        return self.search_include_directories(qualified_name, ".pyx", pos)
    
    def find_include_file(self, filename, pos):
        # Search list of include directories for filename.
        # Reports an error and returns None if not found.
        path = self.search_include_directories(filename, "", pos,
                                               split_package=False)
        if not path:
            error(pos, "'%s' not found" % filename)
        return path
    
    def search_include_directories(self, qualified_name, suffix, pos,
                                   split_package=True):
        # Search the list of include directories for the given
        # file name. If a source file position is given, first
        # searches the directory containing that file. Returns
        # None if not found, but does not report an error.
        dirs = self.include_directories
        if pos:
            file_desc = pos[0]
            if not isinstance(file_desc, FileSourceDescriptor):
                raise RuntimeError("Only file sources for code supported")
            here_dir = os.path.dirname(file_desc.filename)
            dirs = [here_dir] + dirs

        dotted_filename = qualified_name + suffix
        if split_package:
            names = qualified_name.split('.')
            package_names = names[:-1]
            module_name = names[-1]
            module_filename = module_name + suffix
            package_filename = "__init__" + suffix

        for dir in dirs:
            path = os.path.join(dir, dotted_filename)
            if os.path.exists(path):
                return path
            if split_package:
                package_dir = self.check_package_dir(dir, package_names)
                if package_dir is not None:
                    path = os.path.join(package_dir, module_filename)
                    if os.path.exists(path):
                        return path
                    path = os.path.join(dir, package_dir, module_name,
                                        package_filename)
                    if os.path.exists(path):
                        return path
        return None

    def check_package_dir(self, dir, package_names):
        package_dir = os.path.join(dir, *package_names)
        if not os.path.exists(package_dir):
            return None
        for dirname in package_names:
            dir = os.path.join(dir, dirname)
            package_init = os.path.join(dir, "__init__.py")
            if not os.path.exists(package_init) and \
                    not os.path.exists(package_init + "x"): # same with .pyx ?
                return None
        return package_dir

    def c_file_out_of_date(self, source_path):
        c_path = Utils.replace_suffix(source_path, ".c")
        if not os.path.exists(c_path):
            return 1
        c_time = Utils.modification_time(c_path)
        if Utils.file_newer_than(source_path, c_time):
            return 1
        pos = [source_path]
        pxd_path = Utils.replace_suffix(source_path, ".pxd")
        if os.path.exists(pxd_path) and Utils.file_newer_than(pxd_path, c_time):
            return 1
        for kind, name in self.read_dependency_file(source_path):
            if kind == "cimport":
                dep_path = self.find_pxd_file(name, pos)
            elif kind == "include":
                dep_path = self.search_include_directories(name, pos)
            else:
                continue
            if dep_path and Utils.file_newer_than(dep_path, c_time):
                return 1
        return 0
    
    def find_cimported_module_names(self, source_path):
        return [ name for kind, name in self.read_dependency_file(source_path)
                 if kind == "cimport" ]

    def is_package_dir(self, dir_path):
        #  Return true if the given directory is a package directory.
        for filename in ("__init__.py", "__init__.pyx"):
            path = os.path.join(dir_path, filename)
            if os.path.exists(path):
                return 1

    def read_dependency_file(self, source_path):
        dep_path = Utils.replace_suffix(source_path, ".dep")
        if os.path.exists(dep_path):
            f = open(dep_path, "rU")
            chunks = [ line.strip().split(" ", 1)
                       for line in f.readlines()
                       if " " in line.strip() ]
            f.close()
            return chunks
        else:
            return ()

    def lookup_submodule(self, name):
        # Look up a top-level module. Returns None if not found.
        return self.modules.get(name, None)

    def find_submodule(self, name):
        # Find a top-level module, creating a new one if needed.
        scope = self.lookup_submodule(name)
        if not scope:
            scope = ModuleScope(name, 
                parent_module = None, context = self)
            self.modules[name] = scope
        return scope

    def parse(self, source_desc, scope, pxd, full_module_name):
        if not isinstance(source_desc, FileSourceDescriptor):
            raise RuntimeError("Only file sources for code supported")
        source_filename = Utils.encode_filename(source_desc.filename)
        # Parse the given source file and return a parse tree.
        try:
            f = Utils.open_source_file(source_filename, "rU")
            try:
                s = PyrexScanner(f, source_desc, source_encoding = f.encoding,
                                 scope = scope, context = self)
                tree = Parsing.p_module(s, pxd, full_module_name)
            finally:
                f.close()
        except UnicodeDecodeError, msg:
            error((source_desc, 0, 0), "Decoding error, missing or incorrect coding=<encoding-name> at top of source (%s)" % msg)
        if Errors.num_errors > 0:
            raise CompileError
        return tree

    def extract_module_name(self, path, options):
        # Find fully_qualified module name from the full pathname
        # of a source file.
        dir, filename = os.path.split(path)
        module_name, _ = os.path.splitext(filename)
        if "." in module_name:
            return module_name
        if module_name == "__init__":
            dir, module_name = os.path.split(dir)
        names = [module_name]
        while self.is_package_dir(dir):
            parent, package_name = os.path.split(dir)
            if parent == dir:
                break
            names.append(package_name)
            dir = parent
        names.reverse()
        return ".".join(names)

    def setup_errors(self, options):
        if options.use_listing_file:
            result.listing_file = Utils.replace_suffix(source, ".lis")
            Errors.open_listing_file(result.listing_file,
                echo_to_stderr = options.errors_to_stderr)
        else:
            Errors.open_listing_file(None)

    def teardown_errors(self, errors_occurred, options, result):
        source_desc = result.compilation_source.source_desc
        if not isinstance(source_desc, FileSourceDescriptor):
            raise RuntimeError("Only file sources for code supported")
        Errors.close_listing_file()
        result.num_errors = Errors.num_errors
        if result.num_errors > 0:
            errors_occurred = True
        if errors_occurred and result.c_file:
            try:
                Utils.castrate_file(result.c_file, os.stat(source_desc.filename))
            except EnvironmentError:
                pass
            result.c_file = None
        if result.c_file and not options.c_only and c_compile:
            result.object_file = c_compile(result.c_file,
                verbose_flag = options.show_version,
                cplus = options.cplus)
            if not options.obj_only and c_link:
                result.extension_file = c_link(result.object_file,
                    extra_objects = options.objects,
                    verbose_flag = options.show_version,
                    cplus = options.cplus)

    def run_pipeline(self, pipeline, source):
        errors_occurred = False
        data = source
        try:
            for phase in pipeline:
                data = phase(data)
        except CompileError:
            errors_occurred = True
        return (errors_occurred, data)

def create_parse(context):
    def parse(compsrc):
        source_desc = compsrc.source_desc
        full_module_name = compsrc.full_module_name
        initial_pos = (source_desc, 1, 0)
        scope = context.find_module(full_module_name, pos = initial_pos, need_pxd = 0)
        tree = context.parse(source_desc, scope, pxd = 0, full_module_name = full_module_name)
        tree.compilation_source = compsrc
        tree.scope = scope
        return tree
    return parse

def create_generate_code(context, options, result):
    def generate_code(module_node):
        scope = module_node.scope
        module_node.process_implementation(options, result)
        result.compilation_source = module_node.compilation_source
        return result
    return generate_code

def create_default_pipeline(context, options, result):
    from ParseTreeTransforms import WithTransform, PostParse
<<<<<<< HEAD
    from ParseTreeTransforms import AnalyseDeclarationsTransform, AnalyseExpressionsTransform, MarkClosureVisitor
=======
    from ParseTreeTransforms import AnalyseDeclarationsTransform, AnalyseExpressionsTransform
    from ParseTreeTransforms import CreateClosureClasses
>>>>>>> 747a0110
    from ModuleNode import check_c_classes
    
    return [
        create_parse(context),
        PostParse(),
        WithTransform(),
        MarkClosureVisitor(), 
        AnalyseDeclarationsTransform(),
        check_c_classes,
        AnalyseExpressionsTransform(),
        CreateClosureClasses(),
        create_generate_code(context, options, result)
    ]

def create_default_resultobj(compilation_source, options):
    result = CompilationResult()
    result.main_source_file = compilation_source.source_desc.filename
    result.compilation_source = compilation_source
    source_desc = compilation_source.source_desc
    if options.output_file:
        result.c_file = os.path.join(compilation_source.cwd, options.output_file)
    else:
        if options.cplus:
            c_suffix = ".cpp"
        else:
            c_suffix = ".c"
        result.c_file = Utils.replace_suffix(source_desc.filename, c_suffix)
    # The below doesn't make any sense? Why is it there?
    c_stat = None
    if result.c_file:
        try:
            c_stat = os.stat(result.c_file)
        except EnvironmentError:
            pass
    return result

def run_pipeline(source, options, full_module_name = None):
    # Set up context
    context = Context(options.include_path)

    # Set up source object
    cwd = os.getcwd()
    source_desc = FileSourceDescriptor(os.path.join(cwd, source))
    full_module_name = full_module_name or context.extract_module_name(source, options)
    source = CompilationSource(source_desc, full_module_name, cwd)

    # Set up result object
    result = create_default_resultobj(source, options)
    
    # Get pipeline
    pipeline = create_default_pipeline(context, options, result)

    context.setup_errors(options)
    errors_occurred, enddata = context.run_pipeline(pipeline, source)
    context.teardown_errors(errors_occurred, options, result)
    return result

#------------------------------------------------------------------------
#
#  Main Python entry points
#
#------------------------------------------------------------------------

class CompilationSource(object):
    """
    Contains the data necesarry to start up a compilation pipeline for
    a single compilation unit.
    """
    def __init__(self, source_desc, full_module_name, cwd):
        self.source_desc = source_desc
        self.full_module_name = full_module_name
        self.cwd = cwd

class CompilationOptions:
    """
    Options to the Cython compiler:
    
    show_version      boolean   Display version number
    use_listing_file  boolean   Generate a .lis file
    errors_to_stderr  boolean   Echo errors to stderr when using .lis
    include_path      [string]  Directories to search for include files
    output_file       string    Name of generated .c file
    generate_pxi      boolean   Generate .pxi file for public declarations
    recursive         boolean   Recursively find and compile dependencies
    timestamps        boolean   Only compile changed source files. If None,
                                defaults to true when recursive is true.
    verbose           boolean   Always print source names being compiled
    quiet             boolean   Don't print source names in recursive mode
    
    Following options are experimental and only used on MacOSX:
    
    c_only            boolean   Stop after generating C file (default)
    obj_only          boolean   Stop after compiling to .o file
    objects           [string]  Extra .o files to link with
    cplus             boolean   Compile as c++ code
    """
    
    def __init__(self, defaults = None, c_compile = 0, c_link = 0, **kw):
        self.include_path = []
        self.objects = []
        if defaults:
            if isinstance(defaults, CompilationOptions):
                defaults = defaults.__dict__
        else:
            defaults = default_options
        self.__dict__.update(defaults)
        self.__dict__.update(kw)
        if c_compile:
            self.c_only = 0
        if c_link:
            self.obj_only = 0


class CompilationResult:
    """
    Results from the Cython compiler:
    
    c_file           string or None   The generated C source file
    h_file           string or None   The generated C header file
    i_file           string or None   The generated .pxi file
    api_file         string or None   The generated C API .h file
    listing_file     string or None   File of error messages
    object_file      string or None   Result of compiling the C file
    extension_file   string or None   Result of linking the object file
    num_errors       integer          Number of compilation errors
    compilation_source CompilationSource
    """
    
    def __init__(self):
        self.c_file = None
        self.h_file = None
        self.i_file = None
        self.api_file = None
        self.listing_file = None
        self.object_file = None
        self.extension_file = None
        self.main_source_file = None


class CompilationResultSet(dict):
    """
    Results from compiling multiple Pyrex source files. A mapping
    from source file paths to CompilationResult instances. Also
    has the following attributes:
    
    num_errors   integer   Total number of compilation errors
    """
    
    num_errors = 0

    def add(self, source, result):
        self[source] = result
        self.num_errors += result.num_errors


def compile_single(source, options, full_module_name = None):
    """
    compile_single(source, options, full_module_name)
    
    Compile the given Pyrex implementation file and return a CompilationResult.
    Always compiles a single file; does not perform timestamp checking or
    recursion.
    """
    return run_pipeline(source, options, full_module_name)
#    context = Context(options.include_path)
#    return context.compile(source, options, full_module_name)


def compile_multiple(sources, options):
    """
    compile_multiple(sources, options)
    
    Compiles the given sequence of Pyrex implementation files and returns
    a CompilationResultSet. Performs timestamp checking and/or recursion
    if these are specified in the options.
    """
    sources = [os.path.abspath(source) for source in sources]
    processed = set()
    results = CompilationResultSet()
    recursive = options.recursive
    timestamps = options.timestamps
    if timestamps is None:
        timestamps = recursive
    verbose = options.verbose or ((recursive or timestamps) and not options.quiet)
    for source in sources:
        context = Context(options.include_path) # to be removed later
        if source not in processed:
            if not timestamps or context.c_file_out_of_date(source):
                if verbose:
                    sys.stderr.write("Compiling %s\n" % source)

                result = context.compile(source, options)
                # Compiling multiple sources in one context doesn't quite
                # work properly yet.
                results.add(source, result)
            processed.add(source)
            if recursive:
                for module_name in context.find_cimported_module_names(source):
                    path = context.find_pyx_file(module_name, [source])
                    if path:
                        sources.append(path)
                    else:
                        sys.stderr.write(
                            "Cannot find .pyx file for cimported module '%s'\n" % module_name)
    return results

def compile(source, options = None, c_compile = 0, c_link = 0,
            full_module_name = None, **kwds):
    """
    compile(source [, options], [, <option> = <value>]...)
    
    Compile one or more Pyrex implementation files, with optional timestamp
    checking and recursing on dependecies. The source argument may be a string
    or a sequence of strings If it is a string and no recursion or timestamp
    checking is requested, a CompilationResult is returned, otherwise a
    CompilationResultSet is returned.
    """
    options = CompilationOptions(defaults = options, c_compile = c_compile,
        c_link = c_link, **kwds)
    if isinstance(source, basestring) and not options.timestamps \
            and not options.recursive:
        return compile_single(source, options, full_module_name)
    else:
        # Hack it for wednesday dev1
        assert len(source) == 1
        return compile_single(source[0], options)
#        return compile_multiple(source, options)

#------------------------------------------------------------------------
#
#  Main command-line entry point
#
#------------------------------------------------------------------------

def main(command_line = 0):
    args = sys.argv[1:]
    any_failures = 0
    if command_line:
        from CmdLine import parse_command_line
        options, sources = parse_command_line(args)
    else:
        options = CompilationOptions(default_options)
        sources = args
    if options.show_version:
        sys.stderr.write("Cython version %s\n" % Version.version)
    if options.working_path!="":
        os.chdir(options.working_path)
    try:
        result = compile(sources, options)
        if result.num_errors > 0:
            any_failures = 1
    except (EnvironmentError, PyrexError), e:
        sys.stderr.write(str(e) + '\n')
        any_failures = 1
    if any_failures:
        sys.exit(1)



#------------------------------------------------------------------------
#
#  Set the default options depending on the platform
#
#------------------------------------------------------------------------

default_options = dict(
    show_version = 0,
    use_listing_file = 0,
    errors_to_stderr = 1,
    c_only = 1,
    obj_only = 1,
    cplus = 0,
    output_file = None,
    annotate = False,
    generate_pxi = 0,
    working_path = "",
    recursive = 0,
    transforms = None, # deprecated
    timestamps = None,
    verbose = 0,
    quiet = 0)
if sys.platform == "mac":
    from Cython.Mac.MacSystem import c_compile, c_link, CCompilerError
    default_options['use_listing_file'] = 1
elif sys.platform == "darwin":
    from Cython.Mac.DarwinSystem import c_compile, c_link, CCompilerError
else:
    c_compile = None
    c_link = None

<|MERGE_RESOLUTION|>--- conflicted
+++ resolved
@@ -335,12 +335,8 @@
 
 def create_default_pipeline(context, options, result):
     from ParseTreeTransforms import WithTransform, PostParse
-<<<<<<< HEAD
-    from ParseTreeTransforms import AnalyseDeclarationsTransform, AnalyseExpressionsTransform, MarkClosureVisitor
-=======
     from ParseTreeTransforms import AnalyseDeclarationsTransform, AnalyseExpressionsTransform
-    from ParseTreeTransforms import CreateClosureClasses
->>>>>>> 747a0110
+    from ParseTreeTransforms import CreateClosureClasses, MarkClosureVisitor
     from ModuleNode import check_c_classes
     
     return [
