#
#   Cython Top Level
#

import os, sys, re, codecs
if sys.version_info[:2] < (2, 3):
    sys.stderr.write("Sorry, Cython requires Python 2.3 or later\n")
    sys.exit(1)

import itertools

import Code
import Errors
# Do not import Parsing here, import it when needed, because Parsing imports
# Nodes, which globally needs debug command line options initialized to set a
# conditional metaclass. These options are processed by CmdLine called from
# main() in this file.
# import Parsing
import Version
from Scanning import PyrexScanner, FileSourceDescriptor
from Errors import PyrexError, CompileError, InternalError, AbortError, error, warning
from Symtab import ModuleScope
from Cython import Utils
from Cython.Utils import open_new_file, replace_suffix
import DebugFlags
import Options

module_name_pattern = re.compile(r"[A-Za-z_][A-Za-z0-9_]*(\.[A-Za-z_][A-Za-z0-9_]*)*$")

verbose = 0

class CompilationData(object):
    #  Bundles the information that is passed from transform to transform.
    #  (For now, this is only)

    #  While Context contains every pxd ever loaded, path information etc.,
    #  this only contains the data related to a single compilation pass
    #
    #  pyx                   ModuleNode              Main code tree of this compilation.
    #  pxds                  {string : ModuleNode}   Trees for the pxds used in the pyx.
    #  codewriter            CCodeWriter             Where to output final code.
    #  options               CompilationOptions
    #  result                CompilationResult
    pass

class Context(object):
    #  This class encapsulates the context needed for compiling
    #  one or more Cython implementation files along with their
    #  associated and imported declaration files. It includes
    #  the root of the module import namespace and the list
    #  of directories to search for include files.
    #
    #  modules               {string : ModuleScope}
    #  include_directories   [string]
    #  future_directives     [object]
    #  language_level        int     currently 2 or 3 for Python 2/3

    cython_scope = None

    def __init__(self, include_directories, compiler_directives, cpp=False,
                 language_level=2, options=None, create_testscope=True):
        # cython_scope is a hack, set to False by subclasses, in order to break
        # an infinite loop.
        # Better code organization would fix it.

        import Builtin, CythonScope
        self.modules = {"__builtin__" : Builtin.builtin_scope}
<<<<<<< HEAD
        #if self.cython_scope is None:
        self.cython_scope = CythonScope.create_cython_scope(self)

        if create_testscope: # and not hasattr(self.cython_scope, 'viewscope'):
            self.cython_scope.test_cythonscope()

=======
        self.cython_scope = CythonScope.create_cython_scope(self)
>>>>>>> b6f77033
        self.modules["cython"] = self.cython_scope
        self.include_directories = include_directories
        self.future_directives = set()
        self.compiler_directives = compiler_directives
        self.cpp = cpp
        self.options = options

        self.pxds = {} # full name -> node tree

        standard_include_path = os.path.abspath(os.path.normpath(
            os.path.join(os.path.dirname(__file__), os.path.pardir, 'Includes')))
        self.include_directories = include_directories + [standard_include_path]

        self.set_language_level(language_level)

        self.gdb_debug_outputwriter = None

    def set_language_level(self, level):
        self.language_level = level
        if level >= 3:
            from Future import print_function, unicode_literals
            self.future_directives.add(print_function)
            self.future_directives.add(unicode_literals)
            self.modules['builtins'] = self.modules['__builtin__']

    # pipeline creation functions can now be found in Pipeline.py

    def process_pxd(self, source_desc, scope, module_name):
        import Pipeline
        if isinstance(source_desc, FileSourceDescriptor) and source_desc._file_type == 'pyx':
            source = CompilationSource(source_desc, module_name, os.getcwd())
            result_sink = create_default_resultobj(source, self.options)
            pipeline = Pipeline.create_pyx_as_pxd_pipeline(self, result_sink)
            result = Pipeline.run_pipeline(pipeline, source)
        else:
            pipeline = Pipeline.create_pxd_pipeline(self, scope, module_name)
            result = Pipeline.run_pipeline(pipeline, source_desc)
        return result

    def nonfatal_error(self, exc):
        return Errors.report_error(exc)

    def find_module(self, module_name,
            relative_to = None, pos = None, need_pxd = 1, check_module_name = True):
        # Finds and returns the module scope corresponding to
        # the given relative or absolute module name. If this
        # is the first time the module has been requested, finds
        # the corresponding .pxd file and process it.
        # If relative_to is not None, it must be a module scope,
        # and the module will first be searched for relative to
        # that module, provided its name is not a dotted name.
        debug_find_module = 0
        if debug_find_module:
            print("Context.find_module: module_name = %s, relative_to = %s, pos = %s, need_pxd = %s" % (
                    module_name, relative_to, pos, need_pxd))

        scope = None
        pxd_pathname = None
        if check_module_name and not module_name_pattern.match(module_name):
            if pos is None:
                pos = (module_name, 0, 0)
            raise CompileError(pos,
                "'%s' is not a valid module name" % module_name)
        if "." not in module_name and relative_to:
            if debug_find_module:
                print("...trying relative import")
            scope = relative_to.lookup_submodule(module_name)
            if not scope:
                qualified_name = relative_to.qualify_name(module_name)
                pxd_pathname = self.find_pxd_file(qualified_name, pos)
                if pxd_pathname:
                    scope = relative_to.find_submodule(module_name)
        if not scope:
            if debug_find_module:
                print("...trying absolute import")
            scope = self
            for name in module_name.split("."):
                scope = scope.find_submodule(name)
        if debug_find_module:
            print("...scope =", scope)
        if not scope.pxd_file_loaded:
            if debug_find_module:
                print("...pxd not loaded")
            scope.pxd_file_loaded = 1
            if not pxd_pathname:
                if debug_find_module:
                    print("...looking for pxd file")
                pxd_pathname = self.find_pxd_file(module_name, pos)
                if debug_find_module:
                    print("......found ", pxd_pathname)
                if not pxd_pathname and need_pxd:
                    package_pathname = self.search_include_directories(module_name, ".py", pos)
                    if package_pathname and package_pathname.endswith('__init__.py'):
                        pass
                    else:
                        error(pos, "'%s.pxd' not found" % module_name)
            if pxd_pathname:
                try:
                    if debug_find_module:
                        print("Context.find_module: Parsing %s" % pxd_pathname)
                    rel_path = module_name.replace('.', os.sep) + os.path.splitext(pxd_pathname)[1]
                    if not pxd_pathname.endswith(rel_path):
                        rel_path = pxd_pathname # safety measure to prevent printing incorrect paths
                    source_desc = FileSourceDescriptor(pxd_pathname, rel_path)
                    err, result = self.process_pxd(source_desc, scope, module_name)
                    if err:
                        raise err
                    (pxd_codenodes, pxd_scope) = result
                    self.pxds[module_name] = (pxd_codenodes, pxd_scope)
                except CompileError:
                    pass
        return scope

    def find_pxd_file(self, qualified_name, pos):
        # Search include path for the .pxd file corresponding to the
        # given fully-qualified module name.
        # Will find either a dotted filename or a file in a
        # package directory. If a source file position is given,
        # the directory containing the source file is searched first
        # for a dotted filename, and its containing package root
        # directory is searched first for a non-dotted filename.
        pxd = self.search_include_directories(qualified_name, ".pxd", pos)
        if pxd is None: # XXX Keep this until Includes/Deprecated is removed
            if (qualified_name.startswith('python') or
                qualified_name in ('stdlib', 'stdio', 'stl')):
                standard_include_path = os.path.abspath(os.path.normpath(
                        os.path.join(os.path.dirname(__file__), os.path.pardir, 'Includes')))
                deprecated_include_path = os.path.join(standard_include_path, 'Deprecated')
                self.include_directories.append(deprecated_include_path)
                try:
                    pxd = self.search_include_directories(qualified_name, ".pxd", pos)
                finally:
                    self.include_directories.pop()
                if pxd:
                    name = qualified_name
                    if name.startswith('python'):
                        warning(pos, "'%s' is deprecated, use 'cpython'" % name, 1)
                    elif name in ('stdlib', 'stdio'):
                        warning(pos, "'%s' is deprecated, use 'libc.%s'" % (name, name), 1)
                    elif name in ('stl'):
                        warning(pos, "'%s' is deprecated, use 'libcpp.*.*'" % name, 1)
        if pxd is None and Options.cimport_from_pyx:
            return self.find_pyx_file(qualified_name, pos)
        return pxd

    def find_pyx_file(self, qualified_name, pos):
        # Search include path for the .pyx file corresponding to the
        # given fully-qualified module name, as for find_pxd_file().
        return self.search_include_directories(qualified_name, ".pyx", pos)

    def find_include_file(self, filename, pos):
        # Search list of include directories for filename.
        # Reports an error and returns None if not found.
        path = self.search_include_directories(filename, "", pos,
                                               include=True)
        if not path:
            error(pos, "'%s' not found" % filename)
        return path

    def search_include_directories(self, qualified_name, suffix, pos,
                                   include=False):
        # Search the list of include directories for the given
        # file name. If a source file position is given, first
        # searches the directory containing that file. Returns
        # None if not found, but does not report an error.
        # The 'include' option will disable package dereferencing.
        dirs = self.include_directories
        if pos:
            file_desc = pos[0]
            if not isinstance(file_desc, FileSourceDescriptor):
                raise RuntimeError("Only file sources for code supported")
            if include:
                dirs = [os.path.dirname(file_desc.filename)] + dirs
            else:
                dirs = [self.find_root_package_dir(file_desc.filename)] + dirs

        dotted_filename = qualified_name
        if suffix:
            dotted_filename += suffix
        if not include:
            names = qualified_name.split('.')
            package_names = names[:-1]
            module_name = names[-1]
            module_filename = module_name + suffix
            package_filename = "__init__" + suffix

        for dir in dirs:
            path = os.path.join(dir, dotted_filename)
            if Utils.path_exists(path):
                return path
            if not include:
                package_dir = self.check_package_dir(dir, package_names)
                if package_dir is not None:
                    path = os.path.join(package_dir, module_filename)
                    if Utils.path_exists(path):
                        return path
                    path = os.path.join(dir, package_dir, module_name,
                                        package_filename)
                    if Utils.path_exists(path):
                        return path
        return None

    def find_root_package_dir(self, file_path):
        dir = os.path.dirname(file_path)
        while self.is_package_dir(dir):
            parent = os.path.dirname(dir)
            if parent == dir:
                break
            dir = parent
        return dir

    def check_package_dir(self, dir, package_names):
        for dirname in package_names:
            dir = os.path.join(dir, dirname)
            if not self.is_package_dir(dir):
                return None
        return dir

    def c_file_out_of_date(self, source_path):
        c_path = Utils.replace_suffix(source_path, ".c")
        if not os.path.exists(c_path):
            return 1
        c_time = Utils.modification_time(c_path)
        if Utils.file_newer_than(source_path, c_time):
            return 1
        pos = [source_path]
        pxd_path = Utils.replace_suffix(source_path, ".pxd")
        if os.path.exists(pxd_path) and Utils.file_newer_than(pxd_path, c_time):
            return 1
        for kind, name in self.read_dependency_file(source_path):
            if kind == "cimport":
                dep_path = self.find_pxd_file(name, pos)
            elif kind == "include":
                dep_path = self.search_include_directories(name, pos)
            else:
                continue
            if dep_path and Utils.file_newer_than(dep_path, c_time):
                return 1
        return 0

    def find_cimported_module_names(self, source_path):
        return [ name for kind, name in self.read_dependency_file(source_path)
                 if kind == "cimport" ]

    def is_package_dir(self, dir_path):
        #  Return true if the given directory is a package directory.
        for filename in ("__init__.py",
                         "__init__.pyx",
                         "__init__.pxd"):
            path = os.path.join(dir_path, filename)
            if Utils.path_exists(path):
                return 1

    def read_dependency_file(self, source_path):
        dep_path = Utils.replace_suffix(source_path, ".dep")
        if os.path.exists(dep_path):
            f = open(dep_path, "rU")
            chunks = [ line.strip().split(" ", 1)
                       for line in f.readlines()
                       if " " in line.strip() ]
            f.close()
            return chunks
        else:
            return ()

    def lookup_submodule(self, name):
        # Look up a top-level module. Returns None if not found.
        return self.modules.get(name, None)

    def find_submodule(self, name):
        # Find a top-level module, creating a new one if needed.
        scope = self.lookup_submodule(name)
        if not scope:
            scope = ModuleScope(name,
                parent_module = None, context = self)
            self.modules[name] = scope
        return scope

    def parse(self, source_desc, scope, pxd, full_module_name):
        if not isinstance(source_desc, FileSourceDescriptor):
            raise RuntimeError("Only file sources for code supported")
        source_filename = source_desc.filename
        scope.cpp = self.cpp
        # Parse the given source file and return a parse tree.
        try:
            f = Utils.open_source_file(source_filename, "rU")
            try:
                import Parsing
                s = PyrexScanner(f, source_desc, source_encoding = f.encoding,
                                 scope = scope, context = self)
                tree = Parsing.p_module(s, pxd, full_module_name)
            finally:
                f.close()
        except UnicodeDecodeError, msg:
            #import traceback
            #traceback.print_exc()
            error((source_desc, 0, 0), "Decoding error, missing or incorrect coding=<encoding-name> at top of source (%s)" % msg)
        if Errors.num_errors > 0:
            raise CompileError
        return tree

    def extract_module_name(self, path, options):
        # Find fully_qualified module name from the full pathname
        # of a source file.
        dir, filename = os.path.split(path)
        module_name, _ = os.path.splitext(filename)
        if "." in module_name:
            return module_name
        if module_name == "__init__":
            dir, module_name = os.path.split(dir)
        names = [module_name]
        while self.is_package_dir(dir):
            parent, package_name = os.path.split(dir)
            if parent == dir:
                break
            names.append(package_name)
            dir = parent
        names.reverse()
        return ".".join(names)

    def setup_errors(self, options, result):
        Errors.reset() # clear any remaining error state
        if options.use_listing_file:
            result.listing_file = Utils.replace_suffix(source, ".lis")
            path = result.listing_file
        else:
            path = None
        Errors.open_listing_file(path=path,
                                 echo_to_stderr=options.errors_to_stderr)

    def teardown_errors(self, err, options, result):
        source_desc = result.compilation_source.source_desc
        if not isinstance(source_desc, FileSourceDescriptor):
            raise RuntimeError("Only file sources for code supported")
        Errors.close_listing_file()
        result.num_errors = Errors.num_errors
        if result.num_errors > 0:
            err = True
        if err and result.c_file:
            try:
                Utils.castrate_file(result.c_file, os.stat(source_desc.filename))
            except EnvironmentError:
                pass
            result.c_file = None

def create_default_resultobj(compilation_source, options):
    result = CompilationResult()
    result.main_source_file = compilation_source.source_desc.filename
    result.compilation_source = compilation_source
    source_desc = compilation_source.source_desc
    if options.output_file:
        result.c_file = os.path.join(compilation_source.cwd, options.output_file)
    else:
        if options.cplus:
            c_suffix = ".cpp"
        else:
            c_suffix = ".c"
        result.c_file = Utils.replace_suffix(source_desc.filename, c_suffix)
    return result

def run_pipeline(source, options, full_module_name = None):
    import Pipeline

    context = options.create_context()

    # Set up source object
    cwd = os.getcwd()
    abs_path = os.path.abspath(source)
    source_ext = os.path.splitext(source)[1]
    full_module_name = full_module_name or context.extract_module_name(source, options)

    if options.relative_path_in_code_position_comments:
        rel_path = full_module_name.replace('.', os.sep) + source_ext
        if not abs_path.endswith(rel_path):
            rel_path = source # safety measure to prevent printing incorrect paths
    else:
        rel_path = abs_path
    source_desc = FileSourceDescriptor(abs_path, rel_path)
    source = CompilationSource(source_desc, full_module_name, cwd)

    # Set up result object
    result = create_default_resultobj(source, options)

    if options.annotate is None:
        # By default, decide based on whether an html file already exists.
        html_filename = os.path.splitext(result.c_file)[0] + ".html"
        if os.path.exists(html_filename):
            line = codecs.open(html_filename, "r", encoding="UTF-8").readline()
            if line.startswith(u'<!-- Generated by Cython'):
                options.annotate = True

    # Get pipeline
    if source_ext.lower() == '.py' or not source_ext:
        pipeline = Pipeline.create_py_pipeline(context, options, result)
    else:
        pipeline = Pipeline.create_pyx_pipeline(context, options, result)

    context.setup_errors(options, result)
    err, enddata = Pipeline.run_pipeline(pipeline, source)
    context.teardown_errors(err, options, result)
    return result


#------------------------------------------------------------------------
#
#  Main Python entry points
#
#------------------------------------------------------------------------

class CompilationSource(object):
    """
    Contains the data necesarry to start up a compilation pipeline for
    a single compilation unit.
    """
    def __init__(self, source_desc, full_module_name, cwd):
        self.source_desc = source_desc
        self.full_module_name = full_module_name
        self.cwd = cwd

class CompilationOptions(object):
    """
    Options to the Cython compiler:

    show_version      boolean   Display version number
    use_listing_file  boolean   Generate a .lis file
    errors_to_stderr  boolean   Echo errors to stderr when using .lis
    include_path      [string]  Directories to search for include files
    output_file       string    Name of generated .c file
    generate_pxi      boolean   Generate .pxi file for public declarations
    recursive         boolean   Recursively find and compile dependencies
    timestamps        boolean   Only compile changed source files. If None,
                                defaults to true when recursive is true.
    verbose           boolean   Always print source names being compiled
    quiet             boolean   Don't print source names in recursive mode
    compiler_directives  dict      Overrides for pragma options (see Options.py)
    evaluate_tree_assertions boolean  Test support: evaluate parse tree assertions
    language_level    integer   The Python language level: 2 or 3

    cplus             boolean   Compile as c++ code
    """

    def __init__(self, defaults = None, **kw):
        self.include_path = []
        if defaults:
            if isinstance(defaults, CompilationOptions):
                defaults = defaults.__dict__
        else:
            defaults = default_options
        self.__dict__.update(defaults)
        self.__dict__.update(kw)

    def create_context(self):
        return Context(self.include_path, self.compiler_directives,
                       self.cplus, self.language_level, options=self)


class CompilationResult(object):
    """
    Results from the Cython compiler:

    c_file           string or None   The generated C source file
    h_file           string or None   The generated C header file
    i_file           string or None   The generated .pxi file
    api_file         string or None   The generated C API .h file
    listing_file     string or None   File of error messages
    object_file      string or None   Result of compiling the C file
    extension_file   string or None   Result of linking the object file
    num_errors       integer          Number of compilation errors
    compilation_source CompilationSource
    """

    def __init__(self):
        self.c_file = None
        self.h_file = None
        self.i_file = None
        self.api_file = None
        self.listing_file = None
        self.object_file = None
        self.extension_file = None
        self.main_source_file = None


class CompilationResultSet(dict):
    """
    Results from compiling multiple Pyrex source files. A mapping
    from source file paths to CompilationResult instances. Also
    has the following attributes:

    num_errors   integer   Total number of compilation errors
    """

    num_errors = 0

    def add(self, source, result):
        self[source] = result
        self.num_errors += result.num_errors


def compile_single(source, options, full_module_name = None):
    """
    compile_single(source, options, full_module_name)

    Compile the given Pyrex implementation file and return a CompilationResult.
    Always compiles a single file; does not perform timestamp checking or
    recursion.
    """
    return run_pipeline(source, options, full_module_name)


def compile_multiple(sources, options):
    """
    compile_multiple(sources, options)

    Compiles the given sequence of Pyrex implementation files and returns
    a CompilationResultSet. Performs timestamp checking and/or recursion
    if these are specified in the options.
    """
    # run_pipeline creates the context
    # context = options.create_context()
    sources = [os.path.abspath(source) for source in sources]
    processed = set()
    results = CompilationResultSet()
    recursive = options.recursive
    timestamps = options.timestamps
    if timestamps is None:
        timestamps = recursive
    verbose = options.verbose or ((recursive or timestamps) and not options.quiet)
    for source in sources:
        if source not in processed:
            # Compiling multiple sources in one context doesn't quite
            # work properly yet.
            if not timestamps or context.c_file_out_of_date(source):
                if verbose:
                    sys.stderr.write("Compiling %s\n" % source)

                result = run_pipeline(source, options)
                results.add(source, result)
            processed.add(source)
            if recursive:
                for module_name in context.find_cimported_module_names(source):
                    path = context.find_pyx_file(module_name, [source])
                    if path:
                        sources.append(path)
                    else:
                        sys.stderr.write(
                            "Cannot find .pyx file for cimported module '%s'\n" % module_name)
    return results

def compile(source, options = None, full_module_name = None, **kwds):
    """
    compile(source [, options], [, <option> = <value>]...)

    Compile one or more Pyrex implementation files, with optional timestamp
    checking and recursing on dependecies. The source argument may be a string
    or a sequence of strings If it is a string and no recursion or timestamp
    checking is requested, a CompilationResult is returned, otherwise a
    CompilationResultSet is returned.
    """
    options = CompilationOptions(defaults = options, **kwds)
    if isinstance(source, basestring) and not options.timestamps \
            and not options.recursive:
        return compile_single(source, options, full_module_name)
    else:
        return compile_multiple(source, options)

#------------------------------------------------------------------------
#
#  Main command-line entry point
#
#------------------------------------------------------------------------
def setuptools_main():
    return main(command_line = 1)

def main(command_line = 0):
    args = sys.argv[1:]
    any_failures = 0
    if command_line:
        from CmdLine import parse_command_line
        options, sources = parse_command_line(args)
    else:
        options = CompilationOptions(default_options)
        sources = args

    if options.show_version:
        sys.stderr.write("Cython version %s\n" % Version.version)
    if options.working_path!="":
        os.chdir(options.working_path)
    try:
        result = compile(sources, options)
        if result.num_errors > 0:
            any_failures = 1
    except (EnvironmentError, PyrexError), e:
        sys.stderr.write(str(e) + '\n')
        any_failures = 1
    if any_failures:
        sys.exit(1)



#------------------------------------------------------------------------
#
#  Set the default options depending on the platform
#
#------------------------------------------------------------------------

default_options = dict(
    show_version = 0,
    use_listing_file = 0,
    errors_to_stderr = 1,
    cplus = 0,
    output_file = None,
    annotate = None,
    generate_pxi = 0,
    working_path = "",
    recursive = 0,
    timestamps = None,
    verbose = 0,
    quiet = 0,
    compiler_directives = {},
    evaluate_tree_assertions = False,
    emit_linenums = False,
    relative_path_in_code_position_comments = True,
    c_line_in_traceback = True,
    language_level = 2,
    gdb_debug = False,
)<|MERGE_RESOLUTION|>--- conflicted
+++ resolved
@@ -65,16 +65,7 @@
 
         import Builtin, CythonScope
         self.modules = {"__builtin__" : Builtin.builtin_scope}
-<<<<<<< HEAD
-        #if self.cython_scope is None:
         self.cython_scope = CythonScope.create_cython_scope(self)
-
-        if create_testscope: # and not hasattr(self.cython_scope, 'viewscope'):
-            self.cython_scope.test_cythonscope()
-
-=======
-        self.cython_scope = CythonScope.create_cython_scope(self)
->>>>>>> b6f77033
         self.modules["cython"] = self.cython_scope
         self.include_directories = include_directories
         self.future_directives = set()
