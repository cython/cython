--- conflicted
+++ resolved
@@ -229,13 +229,8 @@
         if not name:
             name = "(tree fragment)"
 
-<<<<<<< HEAD
         if isinstance(code, str):
             def fmt(x): return u"\n".join(strip_common_indent(x.split(u"\n")))
-=======
-        if isinstance(code, _unicode):
-            def fmt(x): return "\n".join(strip_common_indent(x.split("\n")))
->>>>>>> f036d948
 
             fmt_code = fmt(code)
             fmt_pxds = {}
