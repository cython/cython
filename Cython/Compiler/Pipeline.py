import os.path
import itertools
from time import time

from . import Errors
from . import DebugFlags
from . import Options
from .Errors import CompileError, InternalError, AbortError
from . import Naming

#
# Really small pipeline stages
#
def dumptree(t):
    # For quick debugging in pipelines
    print(t.dump())
    return t

def abort_on_errors(node):
    # Stop the pipeline if there are any errors.
    if Errors.get_errors_count() != 0:
        raise AbortError("pipeline break")
    return node

def parse_stage_factory(context):
    def parse(compsrc):
        source_desc = compsrc.source_desc
        full_module_name = compsrc.full_module_name
        initial_pos = (source_desc, 1, 0)
        saved_cimport_from_pyx, Options.cimport_from_pyx = Options.cimport_from_pyx, False
        scope = context.find_module(full_module_name, pos = initial_pos, need_pxd = 0)
        Options.cimport_from_pyx = saved_cimport_from_pyx
        tree = context.parse(source_desc, scope, pxd = 0, full_module_name = full_module_name)
        tree.compilation_source = compsrc
        tree.scope = scope
        tree.is_pxd = False
        return tree
    return parse

def parse_pxd_stage_factory(context, scope, module_name):
    def parse(source_desc):
        tree = context.parse(source_desc, scope, pxd=True,
                             full_module_name=module_name)
        tree.scope = scope
        tree.is_pxd = True
        return tree
    return parse

def generate_pyx_code_stage_factory(options, result):
    def generate_pyx_code_stage(module_node):
        module_node.process_implementation(options, result)
        result.compilation_source = module_node.compilation_source
        return result
    return generate_pyx_code_stage

def inject_utility_pxd_code_stage_factory(context):

    def inject_utility_pxd_code_stage(module_node):
        if context.utility_pxd:
            statlistnode, scope = context.utility_pxd
            module_node.merge_in(statlistnode, scope, stage="pxd")
        return module_node

    return inject_utility_pxd_code_stage

def inject_pxd_code_stage_factory(context):

    def inject_pxd_code_stage(module_node):
        for name, (statlistnode, scope) in context.pxds.items():
            module_node.merge_in(statlistnode, scope, stage="pxd")
        return module_node
    return inject_pxd_code_stage


def use_utility_code_definitions(scope, target, seen=None):
    if seen is None:
        seen = set()

    for entry in scope.entries.values():
        if entry in seen:
            continue

        seen.add(entry)
        if entry.used and entry.utility_code_definition:
            target.use_utility_code(entry.utility_code_definition)
            for required_utility in entry.utility_code_definition.requires:
                target.use_utility_code(required_utility)
        elif entry.as_module:
            use_utility_code_definitions(entry.as_module, target, seen)


def sorted_utility_codes_and_deps(utilcodes):
    ranks = {}
    get_rank = ranks.get

    def calculate_rank(utilcode):
        rank = get_rank(utilcode)
        if rank is None:
            ranks[utilcode] = 0  # prevent infinite recursion on circular dependencies
            original_order = len(ranks)
            rank = ranks[utilcode] = 1 + (
                min([calculate_rank(dep) for dep in utilcode.requires]) if utilcode.requires else -1
                ) + original_order * 1e-8
        return rank

    for utilcode in utilcodes:
        calculate_rank(utilcode)

    # include all recursively collected dependencies
    return sorted(ranks, key=get_rank)


def normalize_deps(utilcodes):
    deps = {utilcode:utilcode for utilcode in utilcodes}
    for utilcode in utilcodes:
        utilcode.requires = [deps.setdefault(dep, dep) for dep in utilcode.requires or ()]


def inject_utility_code_stage_factory(context):
    def inject_utility_code_stage(module_node):
        module_node.prepare_utility_code()
        use_utility_code_definitions(module_node.scope.cython_scope, module_node.scope)

        utility_code_list = module_node.scope.utility_code_list
        utility_code_list[:] = sorted_utility_codes_and_deps(utility_code_list)
        normalize_deps(utility_code_list)

        added = set()
        # Note: the list might be extended inside the loop (if some utility code
        # pulls in other utility code, explicitly or implicitly)
        for utilcode in utility_code_list:
            if utilcode in added:
                continue
            added.add(utilcode)
            if utilcode.requires:
                for dep in utilcode.requires:
                    if dep not in added:
                        utility_code_list.append(dep)
<<<<<<< HEAD
            if tree := utilcode.get_tree(cython_scope=context.cython_scope):
=======
            tree = utilcode.get_tree(cython_scope=module_node.scope.cython_scope)
            if tree:
>>>>>>> 2eb0fb6a
                module_node.merge_in(tree.with_compiler_directives(),
                                     tree.scope, stage="utility",
                                     merge_scope=True)
            elif shared_library_scope := utilcode.get_shared_library_scope(cython_scope=context.cython_scope):
                module_node.scope.cimported_modules.append(shared_library_scope)
        return module_node

    return inject_utility_code_stage


#
# Pipeline factories
#

def create_pipeline(context, mode, exclude_classes=()):
    assert mode in ('pyx', 'py', 'pxd')
    from .Visitor import PrintTree
    from .ParseTreeTransforms import WithTransform, NormalizeTree, PostParse, PxdPostParse
    from .ParseTreeTransforms import ForwardDeclareTypes, InjectGilHandling, AnalyseDeclarationsTransform
    from .ParseTreeTransforms import AnalyseExpressionsTransform, FindInvalidUseOfFusedTypes
    from .ParseTreeTransforms import CreateClosureClasses, MarkClosureVisitor, DecoratorTransform
    from .ParseTreeTransforms import TrackNumpyAttributes, InterpretCompilerDirectives, TransformBuiltinMethods
    from .ParseTreeTransforms import ExpandInplaceOperators, ParallelRangeTransform
    from .ParseTreeTransforms import CalculateQualifiedNamesTransform
    from .TypeInference import MarkParallelAssignments, MarkOverflowingArithmetic
    from .ParseTreeTransforms import AdjustDefByDirectives, AlignFunctionDefinitions, AutoCpdefFunctionDefinitions
    from .ParseTreeTransforms import RemoveUnreachableCode, GilCheck, CoerceCppTemps
    from .FlowControl import ControlFlowAnalysis
    from .AnalysedTreeTransforms import AutoTestDictTransform
    from .AutoDocTransforms import EmbedSignature
    from .Optimize import FlattenInListTransform, SwitchTransform, IterationTransform
    from .Optimize import EarlyReplaceBuiltinCalls, OptimizeBuiltinCalls
    from .Optimize import InlineDefNodeCalls
    from .Optimize import ConstantFolding, FinalOptimizePhase
    from .Optimize import DropRefcountingTransform
    from .Optimize import ConsolidateOverflowCheck
    from .Buffer import IntroduceBufferAuxiliaryVars
    from .ModuleNode import check_c_declarations, check_c_declarations_pxd


    if mode == 'pxd':
        _check_c_declarations = check_c_declarations_pxd
        _specific_post_parse = PxdPostParse(context)
    else:
        _check_c_declarations = check_c_declarations
        _specific_post_parse = None

    if mode == 'py':
        _align_function_definitions = AlignFunctionDefinitions(context)
    else:
        _align_function_definitions = None

    # NOTE: This is the "common" parts of the pipeline, which is also
    # code in pxd files. So it will be run multiple times in a
    # compilation stage.
    stages = [
        NormalizeTree(context),
        PostParse(context),
        _specific_post_parse,
        TrackNumpyAttributes(),
        InterpretCompilerDirectives(context, context.compiler_directives),
        ParallelRangeTransform(context),
        WithTransform(),
        AdjustDefByDirectives(context),
        _align_function_definitions,
        MarkClosureVisitor(context),
        AutoCpdefFunctionDefinitions(context),
        RemoveUnreachableCode(context),
        ConstantFolding(),
        FlattenInListTransform(),
        DecoratorTransform(context),
        ForwardDeclareTypes(context),
        InjectGilHandling(),
        AnalyseDeclarationsTransform(context),
        AutoTestDictTransform(context),
        EmbedSignature(context),
        EarlyReplaceBuiltinCalls(context),  ## Necessary?
        TransformBuiltinMethods(context),
        MarkParallelAssignments(context),
        ControlFlowAnalysis(context),
        RemoveUnreachableCode(context),
        # MarkParallelAssignments(context),
        MarkOverflowingArithmetic(context),
        IntroduceBufferAuxiliaryVars(context),
        _check_c_declarations,
        InlineDefNodeCalls(context),
        AnalyseExpressionsTransform(context),
        FindInvalidUseOfFusedTypes(),
        ExpandInplaceOperators(context),
        IterationTransform(context),
        SwitchTransform(context),
        OptimizeBuiltinCalls(context),  ## Necessary?
        CreateClosureClasses(context),  ## After all lookups and type inference
        CalculateQualifiedNamesTransform(context),
        ConsolidateOverflowCheck(context),
        DropRefcountingTransform(),
        FinalOptimizePhase(context),
        CoerceCppTemps(context),
        GilCheck(),
        ]
    if exclude_classes:
        stages = [s for s in stages if s.__class__ not in exclude_classes]
    return stages

def create_pyx_pipeline(context, options, result, py=False, exclude_classes=()):
    mode = 'py' if py else 'pyx'

    test_support = []
    ctest_support = []
    if options.evaluate_tree_assertions:
        from ..TestUtils import TreeAssertVisitor
        test_validator = TreeAssertVisitor()
        test_support.append(test_validator)
        ctest_support.append(test_validator.create_c_file_validator())

    if options.gdb_debug:
        from ..Debugger import DebugWriter  # requires Py2.5+
        from .ParseTreeTransforms import DebugTransform
        context.gdb_debug_outputwriter = DebugWriter.CythonDebugWriter(
            options.output_dir)
        debug_transform = [DebugTransform(context, options, result)]
    else:
        debug_transform = []

    return list(itertools.chain(
        [parse_stage_factory(context)],
        create_pipeline(context, mode, exclude_classes=exclude_classes),
        test_support,
        [
            inject_pxd_code_stage_factory(context),
            inject_utility_code_stage_factory(context),
            inject_utility_pxd_code_stage_factory(context),
            abort_on_errors,
        ],
        debug_transform,
        [generate_pyx_code_stage_factory(options, result)],
        ctest_support,
    ))

def create_pxd_pipeline(context, scope, module_name):
    from .CodeGeneration import ExtractPxdCode

    # The pxd pipeline ends up with a CCodeWriter containing the
    # code of the pxd, as well as a pxd scope.
    return [
        parse_pxd_stage_factory(context, scope, module_name)
        ] + create_pipeline(context, 'pxd') + [
        ExtractPxdCode()
        ]

def create_py_pipeline(context, options, result):
    return create_pyx_pipeline(context, options, result, py=True)

def create_pyx_as_pxd_pipeline(context, result):
    from .ParseTreeTransforms import AlignFunctionDefinitions, \
        MarkClosureVisitor, WithTransform, AnalyseDeclarationsTransform
    from .Optimize import ConstantFolding, FlattenInListTransform
    from .Nodes import StatListNode
    pipeline = []
    pyx_pipeline = create_pyx_pipeline(context, context.options, result,
                                       exclude_classes=[
                                           AlignFunctionDefinitions,
                                           MarkClosureVisitor,
                                           ConstantFolding,
                                           FlattenInListTransform,
                                           WithTransform
                                           ])
    from .Visitor import VisitorTransform
    class SetInPxdTransform(VisitorTransform):
        # A number of nodes have an "in_pxd" attribute which affects AnalyseDeclarationsTransform
        # (for example controlling pickling generation). Set it, to make sure we don't mix them up with
        # the importing main module.
        # FIXME: This should be done closer to the parsing step.
        def visit_StatNode(self, node):
            if hasattr(node, "in_pxd"):
                node.in_pxd = True
            self.visitchildren(node)
            return node

        visit_Node = VisitorTransform.recurse_to_children

    for stage in pyx_pipeline:
        pipeline.append(stage)
        if isinstance(stage, AnalyseDeclarationsTransform):
            pipeline.insert(-1, SetInPxdTransform())
            break  # This is the last stage we need.
    def fake_pxd(root):
        for entry in root.scope.entries.values():
            if not entry.in_cinclude:
                entry.defined_in_pxd = 1
                if entry.name == entry.cname and entry.visibility != 'extern':
                    # Always mangle non-extern cimported entries.
                    entry.cname = entry.scope.mangle(Naming.func_prefix, entry.name)
        return StatListNode(root.pos, stats=[]), root.scope
    pipeline.append(fake_pxd)
    return pipeline

def insert_into_pipeline(pipeline, transform, before=None, after=None):
    """
    Insert a new transform into the pipeline after or before an instance of
    the given class. e.g.

        pipeline = insert_into_pipeline(pipeline, transform,
                                        after=AnalyseDeclarationsTransform)
    """
    assert before or after

    cls = before or after
    for i, t in enumerate(pipeline):
        if isinstance(t, cls):
            break

    if after:
        i += 1

    return pipeline[:i] + [transform] + pipeline[i:]

#
# Running a pipeline
#

try:
    from threading import local as _threadlocal
except ImportError:
    class _threadlocal: pass

threadlocal = _threadlocal()


def get_timings():
    try:
        return threadlocal.cython_pipeline_timings
    except AttributeError:
        return {}


_pipeline_entry_points = {}

def _make_debug_phase_runner(phase_name):
    # Create a new wrapper for each step to show the name in profiles.
    try:
        return _pipeline_entry_points[phase_name]
    except KeyError:
        pass

    def run(phase, data):
        return phase(data)

    run.__name__ = run.__qualname__ = phase_name
    _pipeline_entry_points[phase_name] = run
    return run


def run_pipeline(pipeline, source, printtree=True):
    from .Visitor import PrintTree
    try:
        timings = threadlocal.cython_pipeline_timings
    except AttributeError:
        timings = threadlocal.cython_pipeline_timings = {}

    def run(phase, data):
        return phase(data)

    error = None
    data = source
    try:
        try:
            for phase in pipeline:
                if phase is None:
                    continue
                if not printtree and isinstance(phase, PrintTree):
                    continue

                phase_name = getattr(phase, '__name__', type(phase).__name__)
                if DebugFlags.debug_verbose_pipeline:
                    print("Entering pipeline phase %r" % phase)
                    run = _make_debug_phase_runner(phase_name)

                t = time()
                data = run(phase, data)
                t = time() - t

                try:
                    old_t, count = timings[phase_name]
                except KeyError:
                    old_t, count = 0, 0
                timings[phase_name] = (old_t + int(t * 1000000), count + 1)
                if DebugFlags.debug_verbose_pipeline:
                    print("    %.3f seconds" % t)
        except CompileError as err:
            # err is set
            Errors.report_error(err, use_stack=False)
            error = err
    except InternalError as err:
        # Only raise if there was not an earlier error
        if Errors.get_errors_count() == 0:
            raise
        error = err
    except AbortError as err:
        error = err
    return (error, data)<|MERGE_RESOLUTION|>--- conflicted
+++ resolved
@@ -136,16 +136,11 @@
                 for dep in utilcode.requires:
                     if dep not in added:
                         utility_code_list.append(dep)
-<<<<<<< HEAD
-            if tree := utilcode.get_tree(cython_scope=context.cython_scope):
-=======
-            tree = utilcode.get_tree(cython_scope=module_node.scope.cython_scope)
-            if tree:
->>>>>>> 2eb0fb6a
+            if tree := utilcode.get_tree(cython_scope=module_node.scope.cython_scope):
                 module_node.merge_in(tree.with_compiler_directives(),
                                      tree.scope, stage="utility",
                                      merge_scope=True)
-            elif shared_library_scope := utilcode.get_shared_library_scope(cython_scope=context.cython_scope):
+            elif shared_library_scope := utilcode.get_shared_library_scope(cython_scope=module_node.scope.cython_scope):
                 module_node.scope.cimported_modules.append(shared_library_scope)
         return module_node
 
