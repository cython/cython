from __future__ import absolute_import

import itertools
from time import time

from . import Errors
from . import DebugFlags
from . import Options
from .Errors import CompileError, InternalError, AbortError
from . import Naming

#
# Really small pipeline stages
#
def dumptree(t):
    # For quick debugging in pipelines
    print(t.dump())
    return t

def abort_on_errors(node):
    # Stop the pipeline if there are any errors.
    if Errors.num_errors != 0:
        raise AbortError("pipeline break")
    return node

def parse_stage_factory(context):
    def parse(compsrc):
        source_desc = compsrc.source_desc
        full_module_name = compsrc.full_module_name
        initial_pos = (source_desc, 1, 0)
        saved_cimport_from_pyx, Options.cimport_from_pyx = Options.cimport_from_pyx, False
        scope = context.find_module(full_module_name, pos = initial_pos, need_pxd = 0)
        Options.cimport_from_pyx = saved_cimport_from_pyx
        tree = context.parse(source_desc, scope, pxd = 0, full_module_name = full_module_name)
        tree.compilation_source = compsrc
        tree.scope = scope
        tree.is_pxd = False
        return tree
    return parse

def parse_pxd_stage_factory(context, scope, module_name):
    def parse(source_desc):
        tree = context.parse(source_desc, scope, pxd=True,
                             full_module_name=module_name)
        tree.scope = scope
        tree.is_pxd = True
        return tree
    return parse

def generate_pyx_code_stage_factory(options, result):
    def generate_pyx_code_stage(module_node):
        module_node.process_implementation(options, result)
        result.compilation_source = module_node.compilation_source
        return result
    return generate_pyx_code_stage


def inject_pxd_code_stage_factory(context):
    def inject_pxd_code_stage(module_node):
        for name, (statlistnode, scope) in context.pxds.items():
            module_node.merge_in(statlistnode, scope)
        return module_node
    return inject_pxd_code_stage


def use_utility_code_definitions(scope, target, seen=None):
    if seen is None:
        seen = set()

    for entry in scope.entries.values():
        if entry in seen:
            continue

        seen.add(entry)
        if entry.used and entry.utility_code_definition:
            target.use_utility_code(entry.utility_code_definition)
            for required_utility in entry.utility_code_definition.requires:
                target.use_utility_code(required_utility)
        elif entry.as_module:
            use_utility_code_definitions(entry.as_module, target, seen)


def sort_utility_codes(utilcodes):
    ranks = {}
    def get_rank(utilcode):
        if utilcode not in ranks:
            ranks[utilcode] = 0  # prevent infinite recursion on circular dependencies
            original_order = len(ranks)
            ranks[utilcode] = 1 + min([get_rank(dep) for dep in utilcode.requires or ()] or [-1]) + original_order * 1e-8
        return ranks[utilcode]
    for utilcode in utilcodes:
        get_rank(utilcode)
    return [utilcode for utilcode, _ in sorted(ranks.items(), key=lambda kv: kv[1])]


def normalize_deps(utilcodes):
    deps = {}
    for utilcode in utilcodes:
        deps[utilcode] = utilcode

    def unify_dep(dep):
        if dep in deps:
            return deps[dep]
        else:
            deps[dep] = dep
            return dep

    for utilcode in utilcodes:
        utilcode.requires = [unify_dep(dep) for dep in utilcode.requires or ()]


def inject_utility_code_stage_factory(context):
    def inject_utility_code_stage(module_node):
        module_node.prepare_utility_code()
        use_utility_code_definitions(context.cython_scope, module_node.scope)
        module_node.scope.utility_code_list = sort_utility_codes(module_node.scope.utility_code_list)
        normalize_deps(module_node.scope.utility_code_list)
        added = []
        # Note: the list might be extended inside the loop (if some utility code
        # pulls in other utility code, explicitly or implicitly)
        for utilcode in module_node.scope.utility_code_list:
            if utilcode in added:
                continue
            added.append(utilcode)
            if utilcode.requires:
                for dep in utilcode.requires:
                    if dep not in added and dep not in module_node.scope.utility_code_list:
                        module_node.scope.utility_code_list.append(dep)
            tree = utilcode.get_tree(cython_scope=context.cython_scope)
            if tree:
                module_node.merge_in(tree.with_compiler_directives(),
                                     tree.scope, merge_scope=True)
        return module_node
    return inject_utility_code_stage


#
# Pipeline factories
#

def create_pipeline(context, mode, exclude_classes=()):
    assert mode in ('pyx', 'py', 'pxd')
    from .Visitor import PrintTree
    from .ParseTreeTransforms import WithTransform, NormalizeTree, PostParse, PxdPostParse
    from .ParseTreeTransforms import ForwardDeclareTypes, InjectGilHandling, AnalyseDeclarationsTransform
    from .ParseTreeTransforms import AnalyseExpressionsTransform, FindInvalidUseOfFusedTypes
    from .ParseTreeTransforms import CreateClosureClasses, MarkClosureVisitor, DecoratorTransform
    from .ParseTreeTransforms import TrackNumpyAttributes, InterpretCompilerDirectives, TransformBuiltinMethods
    from .ParseTreeTransforms import ExpandInplaceOperators, ParallelRangeTransform
<<<<<<< HEAD
    from .ParseTreeTransforms import CalculateQualifiedNamesTransform, ReplacePropertyNode
    from .ParseTreeTransforms import ComprehensionScopeTransform, FixTempExprAcrossClosures
=======
    from .ParseTreeTransforms import CalculateQualifiedNamesTransform
>>>>>>> c2fea5bf
    from .TypeInference import MarkParallelAssignments, MarkOverflowingArithmetic
    from .ParseTreeTransforms import AdjustDefByDirectives, AlignFunctionDefinitions
    from .ParseTreeTransforms import RemoveUnreachableCode, GilCheck
    from .FlowControl import ControlFlowAnalysis
    from .AnalysedTreeTransforms import AutoTestDictTransform
    from .AutoDocTransforms import EmbedSignature
    from .Optimize import FlattenInListTransform, SwitchTransform, IterationTransform
    from .Optimize import EarlyReplaceBuiltinCalls, OptimizeBuiltinCalls
    from .Optimize import InlineDefNodeCalls
    from .Optimize import ConstantFolding, FinalOptimizePhase
    from .Optimize import DropRefcountingTransform
    from .Optimize import ConsolidateOverflowCheck
    from .Buffer import IntroduceBufferAuxiliaryVars
    from .ModuleNode import check_c_declarations, check_c_declarations_pxd


    if mode == 'pxd':
        _check_c_declarations = check_c_declarations_pxd
        _specific_post_parse = PxdPostParse(context)
    else:
        _check_c_declarations = check_c_declarations
        _specific_post_parse = None

    if mode == 'py':
        _align_function_definitions = AlignFunctionDefinitions(context)
    else:
        _align_function_definitions = None

    # NOTE: This is the "common" parts of the pipeline, which is also
    # code in pxd files. So it will be run multiple times in a
    # compilation stage.
    stages = [
        NormalizeTree(context),
        PostParse(context),
        _specific_post_parse,
        TrackNumpyAttributes(),
        InterpretCompilerDirectives(context, context.compiler_directives),
        ParallelRangeTransform(context),
        AdjustDefByDirectives(context),
        WithTransform(context),
        ComprehensionScopeTransform(),
        MarkClosureVisitor(context),
        _align_function_definitions,
        RemoveUnreachableCode(context),
        ConstantFolding(),
        FlattenInListTransform(),
        DecoratorTransform(context),
        ForwardDeclareTypes(context),
        InjectGilHandling(),
        AnalyseDeclarationsTransform(context),
        AutoTestDictTransform(context),
        EmbedSignature(context),
        EarlyReplaceBuiltinCalls(context),  ## Necessary?
        TransformBuiltinMethods(context),
        MarkParallelAssignments(context),
        ControlFlowAnalysis(context),
        RemoveUnreachableCode(context),
        # MarkParallelAssignments(context),
        MarkOverflowingArithmetic(context),
        IntroduceBufferAuxiliaryVars(context),
        _check_c_declarations,
        InlineDefNodeCalls(context),
        AnalyseExpressionsTransform(context),
        FindInvalidUseOfFusedTypes(context),
        ExpandInplaceOperators(context),
        IterationTransform(context),
        SwitchTransform(context),
        OptimizeBuiltinCalls(context),  ## Necessary?
        FixTempExprAcrossClosures(context),
        CreateClosureClasses(context),  ## After all lookups and type inference
        CalculateQualifiedNamesTransform(context),
        ConsolidateOverflowCheck(context),
        DropRefcountingTransform(),
        FinalOptimizePhase(context),
        GilCheck(),
        ]
    filtered_stages = []
    for s in stages:
        if s.__class__ not in exclude_classes:
            filtered_stages.append(s)
    return filtered_stages

def create_pyx_pipeline(context, options, result, py=False, exclude_classes=()):
    if py:
        mode = 'py'
    else:
        mode = 'pyx'
    test_support = []
    if options.evaluate_tree_assertions:
        from ..TestUtils import TreeAssertVisitor
        test_support.append(TreeAssertVisitor())

    if options.gdb_debug:
        from ..Debugger import DebugWriter  # requires Py2.5+
        from .ParseTreeTransforms import DebugTransform
        context.gdb_debug_outputwriter = DebugWriter.CythonDebugWriter(
            options.output_dir)
        debug_transform = [DebugTransform(context, options, result)]
    else:
        debug_transform = []

    return list(itertools.chain(
        [parse_stage_factory(context)],
        create_pipeline(context, mode, exclude_classes=exclude_classes),
        test_support,
        [inject_pxd_code_stage_factory(context),
         inject_utility_code_stage_factory(context),
         abort_on_errors],
        debug_transform,
        [generate_pyx_code_stage_factory(options, result)]))

def create_pxd_pipeline(context, scope, module_name):
    from .CodeGeneration import ExtractPxdCode

    # The pxd pipeline ends up with a CCodeWriter containing the
    # code of the pxd, as well as a pxd scope.
    return [
        parse_pxd_stage_factory(context, scope, module_name)
        ] + create_pipeline(context, 'pxd') + [
        ExtractPxdCode()
        ]

def create_py_pipeline(context, options, result):
    return create_pyx_pipeline(context, options, result, py=True)

def create_pyx_as_pxd_pipeline(context, result):
    from .ParseTreeTransforms import AlignFunctionDefinitions, \
        MarkClosureVisitor, WithTransform, AnalyseDeclarationsTransform
    from .Optimize import ConstantFolding, FlattenInListTransform
    from .Nodes import StatListNode
    pipeline = []
    pyx_pipeline = create_pyx_pipeline(context, context.options, result,
                                       exclude_classes=[
                                           AlignFunctionDefinitions,
                                           MarkClosureVisitor,
                                           ConstantFolding,
                                           FlattenInListTransform,
                                           WithTransform
                                           ])
    for stage in pyx_pipeline:
        pipeline.append(stage)
        if isinstance(stage, AnalyseDeclarationsTransform):
            # This is the last stage we need.
            break
    def fake_pxd(root):
        for entry in root.scope.entries.values():
            if not entry.in_cinclude:
                entry.defined_in_pxd = 1
                if entry.name == entry.cname and entry.visibility != 'extern':
                    # Always mangle non-extern cimported entries.
                    entry.cname = entry.scope.mangle(Naming.func_prefix, entry.name)
        return StatListNode(root.pos, stats=[]), root.scope
    pipeline.append(fake_pxd)
    return pipeline

def insert_into_pipeline(pipeline, transform, before=None, after=None):
    """
    Insert a new transform into the pipeline after or before an instance of
    the given class. e.g.

        pipeline = insert_into_pipeline(pipeline, transform,
                                        after=AnalyseDeclarationsTransform)
    """
    assert before or after

    cls = before or after
    for i, t in enumerate(pipeline):
        if isinstance(t, cls):
            break

    if after:
        i += 1

    return pipeline[:i] + [transform] + pipeline[i:]

#
# Running a pipeline
#

_pipeline_entry_points = {}


def run_pipeline(pipeline, source, printtree=True):
    from .Visitor import PrintTree
    exec_ns = globals().copy() if DebugFlags.debug_verbose_pipeline else None

    def run(phase, data):
        return phase(data)

    error = None
    data = source
    try:
        try:
            for phase in pipeline:
                if phase is not None:
                    if not printtree and isinstance(phase, PrintTree):
                        continue
                    if DebugFlags.debug_verbose_pipeline:
                        t = time()
                        print("Entering pipeline phase %r" % phase)
                        # create a new wrapper for each step to show the name in profiles
                        phase_name = getattr(phase, '__name__', type(phase).__name__)
                        try:
                            run = _pipeline_entry_points[phase_name]
                        except KeyError:
                            exec("def %s(phase, data): return phase(data)" % phase_name, exec_ns)
                            run = _pipeline_entry_points[phase_name] = exec_ns[phase_name]
                    data = run(phase, data)
                    if DebugFlags.debug_verbose_pipeline:
                        print("    %.3f seconds" % (time() - t))
        except CompileError as err:
            # err is set
            Errors.report_error(err, use_stack=False)
            error = err
    except InternalError as err:
        # Only raise if there was not an earlier error
        if Errors.num_errors == 0:
            raise
        error = err
    except AbortError as err:
        error = err
    return (error, data)<|MERGE_RESOLUTION|>--- conflicted
+++ resolved
@@ -147,12 +147,8 @@
     from .ParseTreeTransforms import CreateClosureClasses, MarkClosureVisitor, DecoratorTransform
     from .ParseTreeTransforms import TrackNumpyAttributes, InterpretCompilerDirectives, TransformBuiltinMethods
     from .ParseTreeTransforms import ExpandInplaceOperators, ParallelRangeTransform
-<<<<<<< HEAD
-    from .ParseTreeTransforms import CalculateQualifiedNamesTransform, ReplacePropertyNode
+    from .ParseTreeTransforms import CalculateQualifiedNamesTransform
     from .ParseTreeTransforms import ComprehensionScopeTransform, FixTempExprAcrossClosures
-=======
-    from .ParseTreeTransforms import CalculateQualifiedNamesTransform
->>>>>>> c2fea5bf
     from .TypeInference import MarkParallelAssignments, MarkOverflowingArithmetic
     from .ParseTreeTransforms import AdjustDefByDirectives, AlignFunctionDefinitions
     from .ParseTreeTransforms import RemoveUnreachableCode, GilCheck
