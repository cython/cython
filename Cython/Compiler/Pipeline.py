import itertools
from time import time

from . import Errors
from . import DebugFlags
from . import Options
from .Errors import CompileError, InternalError, AbortError
from . import Naming

#
# Really small pipeline stages
#
def dumptree(t):
    # For quick debugging in pipelines
    print(t.dump())
    return t

def abort_on_errors(node):
    # Stop the pipeline if there are any errors.
    if Errors.get_errors_count() != 0:
        raise AbortError("pipeline break")
    return node

def parse_stage_factory(context):
    def parse(compsrc):
        source_desc = compsrc.source_desc
        full_module_name = compsrc.full_module_name
        initial_pos = (source_desc, 1, 0)
        saved_cimport_from_pyx, Options.cimport_from_pyx = Options.cimport_from_pyx, False
        scope = context.find_module(full_module_name, pos = initial_pos, need_pxd = 0)
        Options.cimport_from_pyx = saved_cimport_from_pyx
        tree = context.parse(source_desc, scope, pxd = 0, full_module_name = full_module_name)
        tree.compilation_source = compsrc
        tree.scope = scope
        tree.is_pxd = False
        return tree
    return parse

def parse_pxd_stage_factory(context, scope, module_name):
    def parse(source_desc):
        tree = context.parse(source_desc, scope, pxd=True,
                             full_module_name=module_name)
        tree.scope = scope
        tree.is_pxd = True
        return tree
    return parse

def generate_pyx_code_stage_factory(options, result):
    def generate_pyx_code_stage(module_node):
        module_node.process_implementation(options, result)
        result.compilation_source = module_node.compilation_source
        return result
    return generate_pyx_code_stage


def inject_pxd_code_stage_factory(context):
    def inject_pxd_code_stage(module_node):
        for name, (statlistnode, scope) in context.pxds.items():
            module_node.merge_in(statlistnode, scope, stage="pxd")
        return module_node
    return inject_pxd_code_stage


def use_utility_code_definitions(scope, target, seen=None):
    if seen is None:
        seen = set()

    for entry in scope.entries.values():
        if entry in seen:
            continue

        seen.add(entry)
        if entry.used and entry.utility_code_definition:
            target.use_utility_code(entry.utility_code_definition)
            for required_utility in entry.utility_code_definition.requires:
                target.use_utility_code(required_utility)
        elif entry.as_module:
            use_utility_code_definitions(entry.as_module, target, seen)


def sorted_utility_codes_and_deps(utilcodes):
    ranks = {}
    get_rank = ranks.get

    def calculate_rank(utilcode):
        rank = get_rank(utilcode)
        if rank is None:
            ranks[utilcode] = 0  # prevent infinite recursion on circular dependencies
            original_order = len(ranks)
            rank = ranks[utilcode] = 1 + (
                min([calculate_rank(dep) for dep in utilcode.requires]) if utilcode.requires else -1
                ) + original_order * 1e-8
        return rank

    for utilcode in utilcodes:
        calculate_rank(utilcode)

    # include all recursively collected dependencies
    return sorted(ranks, key=get_rank)


def normalize_deps(utilcodes):
    deps = {utilcode:utilcode for utilcode in utilcodes}
    for utilcode in utilcodes:
        utilcode.requires = [deps.setdefault(dep, dep) for dep in utilcode.requires or ()]


def inject_utility_code_stage_factory(context):
    def inject_utility_code_stage(module_node):
        module_node.prepare_utility_code()
        use_utility_code_definitions(context.cython_scope, module_node.scope)

        utility_code_list = module_node.scope.utility_code_list
        utility_code_list[:] = sorted_utility_codes_and_deps(utility_code_list)
        normalize_deps(utility_code_list)

        added = set()
        # Note: the list might be extended inside the loop (if some utility code
        # pulls in other utility code, explicitly or implicitly)
        for utilcode in utility_code_list:
            if utilcode in added:
                continue
            added.add(utilcode)
            if utilcode.requires:
                for dep in utilcode.requires:
                    if dep not in added:
                        utility_code_list.append(dep)
            tree = utilcode.get_tree(cython_scope=context.cython_scope)
            if tree:
                module_node.merge_in(tree.with_compiler_directives(),
                                     tree.scope, stage="utility",
                                     merge_scope=True)
        return module_node

    return inject_utility_code_stage


#
# Pipeline factories
#

def create_pipeline(context, mode, exclude_classes=()):
    assert mode in ('pyx', 'py', 'pxd')
    from .Visitor import PrintTree
    from .ParseTreeTransforms import WithTransform, NormalizeTree, PostParse, PxdPostParse
    from .ParseTreeTransforms import ForwardDeclareTypes, InjectGilHandling, AnalyseDeclarationsTransform
    from .ParseTreeTransforms import AnalyseExpressionsTransform, FindInvalidUseOfFusedTypes
    from .ParseTreeTransforms import CreateClosureClasses, MarkClosureVisitor, DecoratorTransform
    from .ParseTreeTransforms import TrackNumpyAttributes, InterpretCompilerDirectives, TransformBuiltinMethods
    from .ParseTreeTransforms import ExpandInplaceOperators, ParallelRangeTransform
    from .ParseTreeTransforms import CalculateQualifiedNamesTransform
    from .TypeInference import MarkParallelAssignments, MarkOverflowingArithmetic
    from .ParseTreeTransforms import AdjustDefByDirectives, AlignFunctionDefinitions, AutoCpdefFunctionDefinitions
    from .ParseTreeTransforms import RemoveUnreachableCode, GilCheck, CoerceCppTemps
    from .FlowControl import ControlFlowAnalysis
    from .AnalysedTreeTransforms import AutoTestDictTransform
    from .AutoDocTransforms import EmbedSignature
    from .Optimize import FlattenInListTransform, SwitchTransform, IterationTransform
    from .Optimize import EarlyReplaceBuiltinCalls, OptimizeBuiltinCalls
    from .Optimize import InlineDefNodeCalls
    from .Optimize import ConstantFolding, FinalOptimizePhase
    from .Optimize import DropRefcountingTransform
    from .Optimize import ConsolidateOverflowCheck
    from .Buffer import IntroduceBufferAuxiliaryVars
    from .ModuleNode import check_c_declarations, check_c_declarations_pxd


    if mode == 'pxd':
        _check_c_declarations = check_c_declarations_pxd
        _specific_post_parse = PxdPostParse(context)
    else:
        _check_c_declarations = check_c_declarations
        _specific_post_parse = None

    if mode == 'py':
        _align_function_definitions = AlignFunctionDefinitions(context)
    else:
        _align_function_definitions = None

    # NOTE: This is the "common" parts of the pipeline, which is also
    # code in pxd files. So it will be run multiple times in a
    # compilation stage.
    stages = [
        NormalizeTree(context),
        PostParse(context),
        _specific_post_parse,
        TrackNumpyAttributes(),
        InterpretCompilerDirectives(context, context.compiler_directives),
        ParallelRangeTransform(context),
        WithTransform(),
        AdjustDefByDirectives(context),
        _align_function_definitions,
        MarkClosureVisitor(context),
        AutoCpdefFunctionDefinitions(context),
        RemoveUnreachableCode(context),
        ConstantFolding(),
        FlattenInListTransform(),
        DecoratorTransform(context),
        ForwardDeclareTypes(context),
        InjectGilHandling(),
        AnalyseDeclarationsTransform(context),
        AutoTestDictTransform(context),
        EmbedSignature(context),
        EarlyReplaceBuiltinCalls(context),  ## Necessary?
        TransformBuiltinMethods(context),
        MarkParallelAssignments(context),
        ControlFlowAnalysis(context),
        RemoveUnreachableCode(context),
        # MarkParallelAssignments(context),
        MarkOverflowingArithmetic(context),
        IntroduceBufferAuxiliaryVars(context),
        _check_c_declarations,
        InlineDefNodeCalls(context),
        AnalyseExpressionsTransform(context),
        FindInvalidUseOfFusedTypes(),
        ExpandInplaceOperators(context),
        IterationTransform(context),
        SwitchTransform(context),
        OptimizeBuiltinCalls(context),  ## Necessary?
        CreateClosureClasses(context),  ## After all lookups and type inference
        CalculateQualifiedNamesTransform(context),
        ConsolidateOverflowCheck(context),
        DropRefcountingTransform(),
        FinalOptimizePhase(context),
<<<<<<< HEAD
        GilCheck()
=======
        CoerceCppTemps(context),
        GilCheck(),
>>>>>>> 0f3fb4d2
        ]
    if exclude_classes:
        stages = [s for s in stages if s.__class__ not in exclude_classes]
    return stages

def create_pyx_pipeline(context, options, result, py=False, exclude_classes=()):
    mode = 'py' if py else 'pyx'

    test_support = []
    ctest_support = []
    if options.evaluate_tree_assertions:
        from ..TestUtils import TreeAssertVisitor
        test_validator = TreeAssertVisitor()
        test_support.append(test_validator)
        ctest_support.append(test_validator.create_c_file_validator())

    if options.gdb_debug:
        from ..Debugger import DebugWriter  # requires Py2.5+
        from .ParseTreeTransforms import DebugTransform
        context.gdb_debug_outputwriter = DebugWriter.CythonDebugWriter(
            options.output_dir)
        debug_transform = [DebugTransform(context, options, result)]
    else:
        debug_transform = []

    return list(itertools.chain(
        [parse_stage_factory(context)],
        create_pipeline(context, mode, exclude_classes=exclude_classes),
        test_support,
        [inject_pxd_code_stage_factory(context),
         inject_utility_code_stage_factory(context),
         abort_on_errors],
        debug_transform,
        [generate_pyx_code_stage_factory(options, result)],
        ctest_support,
    ))

def create_pxd_pipeline(context, scope, module_name):
    from .CodeGeneration import ExtractPxdCode

    # The pxd pipeline ends up with a CCodeWriter containing the
    # code of the pxd, as well as a pxd scope.
    return [
        parse_pxd_stage_factory(context, scope, module_name)
        ] + create_pipeline(context, 'pxd') + [
        ExtractPxdCode()
        ]

def create_py_pipeline(context, options, result):
    return create_pyx_pipeline(context, options, result, py=True)

def create_pyx_as_pxd_pipeline(context, result):
    from .ParseTreeTransforms import AlignFunctionDefinitions, \
        MarkClosureVisitor, WithTransform, AnalyseDeclarationsTransform
    from .Optimize import ConstantFolding, FlattenInListTransform
    from .Nodes import StatListNode
    pipeline = []
    pyx_pipeline = create_pyx_pipeline(context, context.options, result,
                                       exclude_classes=[
                                           AlignFunctionDefinitions,
                                           MarkClosureVisitor,
                                           ConstantFolding,
                                           FlattenInListTransform,
                                           WithTransform
                                           ])
    from .Visitor import VisitorTransform
    class SetInPxdTransform(VisitorTransform):
        # A number of nodes have an "in_pxd" attribute which affects AnalyseDeclarationsTransform
        # (for example controlling pickling generation). Set it, to make sure we don't mix them up with
        # the importing main module.
        # FIXME: This should be done closer to the parsing step.
        def visit_StatNode(self, node):
            if hasattr(node, "in_pxd"):
                node.in_pxd = True
            self.visitchildren(node)
            return node

        visit_Node = VisitorTransform.recurse_to_children

    for stage in pyx_pipeline:
        pipeline.append(stage)
        if isinstance(stage, AnalyseDeclarationsTransform):
            pipeline.insert(-1, SetInPxdTransform())
            break  # This is the last stage we need.
    def fake_pxd(root):
        for entry in root.scope.entries.values():
            if not entry.in_cinclude:
                entry.defined_in_pxd = 1
                if entry.name == entry.cname and entry.visibility != 'extern':
                    # Always mangle non-extern cimported entries.
                    entry.cname = entry.scope.mangle(Naming.func_prefix, entry.name)
        return StatListNode(root.pos, stats=[]), root.scope
    pipeline.append(fake_pxd)
    return pipeline

def insert_into_pipeline(pipeline, transform, before=None, after=None):
    """
    Insert a new transform into the pipeline after or before an instance of
    the given class. e.g.

        pipeline = insert_into_pipeline(pipeline, transform,
                                        after=AnalyseDeclarationsTransform)
    """
    assert before or after

    cls = before or after
    for i, t in enumerate(pipeline):
        if isinstance(t, cls):
            break

    if after:
        i += 1

    return pipeline[:i] + [transform] + pipeline[i:]

#
# Running a pipeline
#

try:
    from threading import local as _threadlocal
except ImportError:
    class _threadlocal: pass

threadlocal = _threadlocal()


def get_timings():
    try:
        return threadlocal.cython_pipeline_timings
    except AttributeError:
        return {}


_pipeline_entry_points = {}

def _make_debug_phase_runner(phase_name):
    # Create a new wrapper for each step to show the name in profiles.
    try:
        return _pipeline_entry_points[phase_name]
    except KeyError:
        pass

    def run(phase, data):
        return phase(data)

    run.__name__ = run.__qualname__ = phase_name
    _pipeline_entry_points[phase_name] = run
    return run


def run_pipeline(pipeline, source, printtree=True):
    from .Visitor import PrintTree
    try:
        timings = threadlocal.cython_pipeline_timings
    except AttributeError:
        timings = threadlocal.cython_pipeline_timings = {}

    def run(phase, data):
        return phase(data)

    error = None
    data = source
    try:
        try:
            for phase in pipeline:
                if phase is None:
                    continue
                if not printtree and isinstance(phase, PrintTree):
                    continue

                phase_name = getattr(phase, '__name__', type(phase).__name__)
                if DebugFlags.debug_verbose_pipeline:
                    print("Entering pipeline phase %r" % phase)
                    run = _make_debug_phase_runner(phase_name)

                t = time()
                data = run(phase, data)
                t = time() - t

                try:
                    old_t, count = timings[phase_name]
                except KeyError:
                    old_t, count = 0, 0
                timings[phase_name] = (old_t + int(t * 1000000), count + 1)
                if DebugFlags.debug_verbose_pipeline:
                    print("    %.3f seconds" % t)
        except CompileError as err:
            # err is set
            Errors.report_error(err, use_stack=False)
            error = err
    except InternalError as err:
        # Only raise if there was not an earlier error
        if Errors.get_errors_count() == 0:
            raise
        error = err
    except AbortError as err:
        error = err
    return (error, data)<|MERGE_RESOLUTION|>--- conflicted
+++ resolved
@@ -222,12 +222,8 @@
         ConsolidateOverflowCheck(context),
         DropRefcountingTransform(),
         FinalOptimizePhase(context),
-<<<<<<< HEAD
-        GilCheck()
-=======
         CoerceCppTemps(context),
         GilCheck(),
->>>>>>> 0f3fb4d2
         ]
     if exclude_classes:
         stages = [s for s in stages if s.__class__ not in exclude_classes]
