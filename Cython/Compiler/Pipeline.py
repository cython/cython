from __future__ import absolute_import

import itertools
from time import time

from . import Errors
from . import DebugFlags
from . import Options
from .Errors import CompileError, InternalError, AbortError
from . import Naming

#
# Really small pipeline stages
#
def dumptree(t):
    # For quick debugging in pipelines
    print(t.dump())
    return t

def abort_on_errors(node):
    # Stop the pipeline if there are any errors.
    if Errors.num_errors != 0:
        raise AbortError("pipeline break")
    return node

def parse_stage_factory(context):
    def parse(compsrc):
        source_desc = compsrc.source_desc
        full_module_name = compsrc.full_module_name
        initial_pos = (source_desc, 1, 0)
        saved_cimport_from_pyx, Options.cimport_from_pyx = Options.cimport_from_pyx, False
        scope = context.find_module(full_module_name, pos = initial_pos, need_pxd = 0)
        Options.cimport_from_pyx = saved_cimport_from_pyx
        tree = context.parse(source_desc, scope, pxd = 0, full_module_name = full_module_name)
        tree.compilation_source = compsrc
        tree.scope = scope
        tree.is_pxd = False
        return tree
    return parse

def parse_pxd_stage_factory(context, scope, module_name):
    def parse(source_desc):
        tree = context.parse(source_desc, scope, pxd=True,
                             full_module_name=module_name)
        tree.scope = scope
        tree.is_pxd = True
        return tree
    return parse

def generate_pyx_code_stage_factory(options, result):
    def generate_pyx_code_stage(module_node):
        module_node.process_implementation(options, result)
        result.compilation_source = module_node.compilation_source
        return result
    return generate_pyx_code_stage


def inject_pxd_code_stage_factory(context):
    def inject_pxd_code_stage(module_node):
        for name, (statlistnode, scope) in context.pxds.items():
            module_node.merge_in(statlistnode, scope)
        return module_node
    return inject_pxd_code_stage


def use_utility_code_definitions(scope, target, seen=None):
    if seen is None:
        seen = set()

    for entry in scope.entries.values():
        if entry in seen:
            continue

        seen.add(entry)
        if entry.used and entry.utility_code_definition:
            target.use_utility_code(entry.utility_code_definition)
            for required_utility in entry.utility_code_definition.requires:
                target.use_utility_code(required_utility)
        elif entry.as_module:
            use_utility_code_definitions(entry.as_module, target, seen)


def sort_utility_codes(utilcodes):
    ranks = {}
    def get_rank(utilcode):
        if utilcode not in ranks:
            ranks[utilcode] = 0  # prevent infinite recursion on circular dependencies
            original_order = len(ranks)
            ranks[utilcode] = 1 + min([get_rank(dep) for dep in utilcode.requires or ()] or [-1]) + original_order * 1e-8
        return ranks[utilcode]
    for utilcode in utilcodes:
        get_rank(utilcode)
    return [utilcode for utilcode, _ in sorted(ranks.items(), key=lambda kv: kv[1])]


def normalize_deps(utilcodes):
    deps = {}
    for utilcode in utilcodes:
        deps[utilcode] = utilcode

    def unify_dep(dep):
        if dep in deps:
            return deps[dep]
        else:
            deps[dep] = dep
            return dep

    for utilcode in utilcodes:
        utilcode.requires = [unify_dep(dep) for dep in utilcode.requires or ()]


def inject_utility_code_stage_factory(context):
    def inject_utility_code_stage(module_node):
        module_node.prepare_utility_code()
        use_utility_code_definitions(context.cython_scope, module_node.scope)
        module_node.scope.utility_code_list = sort_utility_codes(module_node.scope.utility_code_list)
        normalize_deps(module_node.scope.utility_code_list)
        added = []
        # Note: the list might be extended inside the loop (if some utility code
        # pulls in other utility code, explicitly or implicitly)
        for utilcode in module_node.scope.utility_code_list:
            if utilcode in added:
                continue
            added.append(utilcode)
            if utilcode.requires:
                for dep in utilcode.requires:
                    if dep not in added and dep not in module_node.scope.utility_code_list:
                        module_node.scope.utility_code_list.append(dep)
            tree = utilcode.get_tree(cython_scope=context.cython_scope)
            if tree:
                module_node.merge_in(tree.with_compiler_directives(),
                                     tree.scope, merge_scope=True)
        return module_node
    return inject_utility_code_stage


#
# Pipeline factories
#

def create_pipeline(context, mode, exclude_classes=()):
    assert mode in ('pyx', 'py', 'pxd')
    from .Visitor import PrintTree
    from .ParseTreeTransforms import WithTransform, NormalizeTree, PostParse, PxdPostParse
    from .ParseTreeTransforms import ForwardDeclareTypes, InjectGilHandling, AnalyseDeclarationsTransform
    from .ParseTreeTransforms import AnalyseExpressionsTransform, FindInvalidUseOfFusedTypes
    from .ParseTreeTransforms import CreateClosureClasses, MarkClosureVisitor, DecoratorTransform
    from .ParseTreeTransforms import TrackNumpyAttributes, InterpretCompilerDirectives, TransformBuiltinMethods
    from .ParseTreeTransforms import ExpandInplaceOperators, ParallelRangeTransform
    from .ParseTreeTransforms import CalculateQualifiedNamesTransform
    from .ParseTreeTransforms import ComprehensionScopeTransform, FixTempExprAcrossClosures
    from .TypeInference import MarkParallelAssignments, MarkOverflowingArithmetic
    from .ParseTreeTransforms import AdjustDefByDirectives, AlignFunctionDefinitions, AutoCpdefFunctionDefinitions
    from .ParseTreeTransforms import RemoveUnreachableCode, GilCheck
    from .FlowControl import ControlFlowAnalysis
    from .AnalysedTreeTransforms import AutoTestDictTransform
    from .AutoDocTransforms import EmbedSignature
    from .Optimize import FlattenInListTransform, SwitchTransform, IterationTransform
    from .Optimize import EarlyReplaceBuiltinCalls, OptimizeBuiltinCalls
    from .Optimize import InlineDefNodeCalls
    from .Optimize import ConstantFolding, FinalOptimizePhase
    from .Optimize import DropRefcountingTransform
    from .Optimize import ConsolidateOverflowCheck
    from .Buffer import IntroduceBufferAuxiliaryVars
    from .ModuleNode import check_c_declarations, check_c_declarations_pxd


    if mode == 'pxd':
        _check_c_declarations = check_c_declarations_pxd
        _specific_post_parse = PxdPostParse(context)
    else:
        _check_c_declarations = check_c_declarations
        _specific_post_parse = None

    if mode == 'py':
        _align_function_definitions = AlignFunctionDefinitions(context)
    else:
        _align_function_definitions = None

    # NOTE: This is the "common" parts of the pipeline, which is also
    # code in pxd files. So it will be run multiple times in a
    # compilation stage.
    stages = [
        NormalizeTree(context),
        PostParse(context),
        _specific_post_parse,
        TrackNumpyAttributes(),
        InterpretCompilerDirectives(context, context.compiler_directives),
        ParallelRangeTransform(context),
        WithTransform(context),
<<<<<<< HEAD
        ComprehensionScopeTransform(),
        MarkClosureVisitor(context),
=======
        AdjustDefByDirectives(context),
>>>>>>> 28c35f43
        _align_function_definitions,
        MarkClosureVisitor(context),
        AutoCpdefFunctionDefinitions(context),
        RemoveUnreachableCode(context),
        ConstantFolding(),
        FlattenInListTransform(),
        DecoratorTransform(context),
        ForwardDeclareTypes(context),
        InjectGilHandling(),
        AnalyseDeclarationsTransform(context),
        AutoTestDictTransform(context),
        EmbedSignature(context),
        EarlyReplaceBuiltinCalls(context),  ## Necessary?
        TransformBuiltinMethods(context),
        MarkParallelAssignments(context),
        ControlFlowAnalysis(context),
        RemoveUnreachableCode(context),
        # MarkParallelAssignments(context),
        MarkOverflowingArithmetic(context),
        IntroduceBufferAuxiliaryVars(context),
        _check_c_declarations,
        InlineDefNodeCalls(context),
        AnalyseExpressionsTransform(context),
        FindInvalidUseOfFusedTypes(context),
        ExpandInplaceOperators(context),
        IterationTransform(context),
        SwitchTransform(context),
        OptimizeBuiltinCalls(context),  ## Necessary?
        FixTempExprAcrossClosures(context),
        CreateClosureClasses(context),  ## After all lookups and type inference
        CalculateQualifiedNamesTransform(context),
        ConsolidateOverflowCheck(context),
        DropRefcountingTransform(),
        FinalOptimizePhase(context),
        GilCheck(),
        ]
    filtered_stages = []
    for s in stages:
        if s.__class__ not in exclude_classes:
            filtered_stages.append(s)
    return filtered_stages

def create_pyx_pipeline(context, options, result, py=False, exclude_classes=()):
    if py:
        mode = 'py'
    else:
        mode = 'pyx'
    test_support = []
    if options.evaluate_tree_assertions:
        from ..TestUtils import TreeAssertVisitor
        test_support.append(TreeAssertVisitor())

    if options.gdb_debug:
        from ..Debugger import DebugWriter  # requires Py2.5+
        from .ParseTreeTransforms import DebugTransform
        context.gdb_debug_outputwriter = DebugWriter.CythonDebugWriter(
            options.output_dir)
        debug_transform = [DebugTransform(context, options, result)]
    else:
        debug_transform = []

    return list(itertools.chain(
        [parse_stage_factory(context)],
        create_pipeline(context, mode, exclude_classes=exclude_classes),
        test_support,
        [inject_pxd_code_stage_factory(context),
         inject_utility_code_stage_factory(context),
         abort_on_errors],
        debug_transform,
        [generate_pyx_code_stage_factory(options, result)]))

def create_pxd_pipeline(context, scope, module_name):
    from .CodeGeneration import ExtractPxdCode

    # The pxd pipeline ends up with a CCodeWriter containing the
    # code of the pxd, as well as a pxd scope.
    return [
        parse_pxd_stage_factory(context, scope, module_name)
        ] + create_pipeline(context, 'pxd') + [
        ExtractPxdCode()
        ]

def create_py_pipeline(context, options, result):
    return create_pyx_pipeline(context, options, result, py=True)

def create_pyx_as_pxd_pipeline(context, result):
    from .ParseTreeTransforms import AlignFunctionDefinitions, \
        MarkClosureVisitor, WithTransform, AnalyseDeclarationsTransform
    from .Optimize import ConstantFolding, FlattenInListTransform
    from .Nodes import StatListNode
    pipeline = []
    pyx_pipeline = create_pyx_pipeline(context, context.options, result,
                                       exclude_classes=[
                                           AlignFunctionDefinitions,
                                           MarkClosureVisitor,
                                           ConstantFolding,
                                           FlattenInListTransform,
                                           WithTransform
                                           ])
    from .Visitor import VisitorTransform
    class SetInPxdTransform(VisitorTransform):
        # A number of nodes have an "in_pxd" attribute which affects AnalyseDeclarationsTransform
        # (for example controlling pickling generation). Set it, to make sure we don't mix them up with
        # the importing main module.
        # FIXME: This should be done closer to the parsing step.
        def visit_StatNode(self, node):
            if hasattr(node, "in_pxd"):
                node.in_pxd = True
            self.visitchildren(node)
            return node

        visit_Node = VisitorTransform.recurse_to_children

    for stage in pyx_pipeline:
        pipeline.append(stage)
        if isinstance(stage, AnalyseDeclarationsTransform):
            pipeline.insert(-1, SetInPxdTransform())
            break  # This is the last stage we need.
    def fake_pxd(root):
        for entry in root.scope.entries.values():
            if not entry.in_cinclude:
                entry.defined_in_pxd = 1
                if entry.name == entry.cname and entry.visibility != 'extern':
                    # Always mangle non-extern cimported entries.
                    entry.cname = entry.scope.mangle(Naming.func_prefix, entry.name)
        return StatListNode(root.pos, stats=[]), root.scope
    pipeline.append(fake_pxd)
    return pipeline

def insert_into_pipeline(pipeline, transform, before=None, after=None):
    """
    Insert a new transform into the pipeline after or before an instance of
    the given class. e.g.

        pipeline = insert_into_pipeline(pipeline, transform,
                                        after=AnalyseDeclarationsTransform)
    """
    assert before or after

    cls = before or after
    for i, t in enumerate(pipeline):
        if isinstance(t, cls):
            break

    if after:
        i += 1

    return pipeline[:i] + [transform] + pipeline[i:]

#
# Running a pipeline
#

_pipeline_entry_points = {}


def run_pipeline(pipeline, source, printtree=True):
    from .Visitor import PrintTree
    exec_ns = globals().copy() if DebugFlags.debug_verbose_pipeline else None

    def run(phase, data):
        return phase(data)

    error = None
    data = source
    try:
        try:
            for phase in pipeline:
                if phase is not None:
                    if not printtree and isinstance(phase, PrintTree):
                        continue
                    if DebugFlags.debug_verbose_pipeline:
                        t = time()
                        print("Entering pipeline phase %r" % phase)
                        # create a new wrapper for each step to show the name in profiles
                        phase_name = getattr(phase, '__name__', type(phase).__name__)
                        try:
                            run = _pipeline_entry_points[phase_name]
                        except KeyError:
                            exec("def %s(phase, data): return phase(data)" % phase_name, exec_ns)
                            run = _pipeline_entry_points[phase_name] = exec_ns[phase_name]
                    data = run(phase, data)
                    if DebugFlags.debug_verbose_pipeline:
                        print("    %.3f seconds" % (time() - t))
        except CompileError as err:
            # err is set
            Errors.report_error(err, use_stack=False)
            error = err
    except InternalError as err:
        # Only raise if there was not an earlier error
        if Errors.num_errors == 0:
            raise
        error = err
    except AbortError as err:
        error = err
    return (error, data)<|MERGE_RESOLUTION|>--- conflicted
+++ resolved
@@ -188,12 +188,8 @@
         InterpretCompilerDirectives(context, context.compiler_directives),
         ParallelRangeTransform(context),
         WithTransform(context),
-<<<<<<< HEAD
         ComprehensionScopeTransform(),
-        MarkClosureVisitor(context),
-=======
         AdjustDefByDirectives(context),
->>>>>>> 28c35f43
         _align_function_definitions,
         MarkClosureVisitor(context),
         AutoCpdefFunctionDefinitions(context),
