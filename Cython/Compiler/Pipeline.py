--- conflicted
+++ resolved
@@ -326,13 +326,8 @@
                         continue
                     data = phase(data)
                     if DebugFlags.debug_verbose_pipeline:
-<<<<<<< HEAD
-                        print "    %.3f seconds" % (time() - t)
+                        print("    %.3f seconds" % (time() - t))
         except CompileError as err:
-=======
-                        print("    %.3f seconds" % (time() - t))
-        except CompileError, err:
->>>>>>> ed6f8ced
             # err is set
             Errors.report_error(err)
             error = err
