#
#   Pyrex - Parse tree nodes for expressions
#

import operator

from Errors import error, warning, InternalError
from Errors import hold_errors, release_errors, held_errors, report_error
from Cython.Utils import UtilityCode
import StringEncoding
import Naming
import Nodes
from Nodes import Node
import PyrexTypes
from PyrexTypes import py_object_type, c_long_type, typecast, error_type
from Builtin import list_type, tuple_type, set_type, dict_type, unicode_type, bytes_type
import Builtin
import Symtab
import Options
from Annotate import AnnotationItem

from Cython.Debugging import print_call_chain
from DebugFlags import debug_disposal_code, debug_temp_alloc, \
    debug_coercion

try:
    set
except NameError:
    from sets import Set as set

class NotConstant(object): pass # just for the name
not_a_constant = NotConstant()
constant_value_not_set = object()

class ExprNode(Node):
    #  subexprs     [string]     Class var holding names of subexpr node attrs
    #  type         PyrexType    Type of the result
    #  result_code  string       Code fragment
    #  result_ctype string       C type of result_code if different from type
    #  is_temp      boolean      Result is in a temporary variable
    #  is_sequence_constructor  
    #               boolean      Is a list or tuple constructor expression
    #  is_starred   boolean      Is a starred expression (e.g. '*a')
    #  saved_subexpr_nodes
    #               [ExprNode or [ExprNode or None] or None]
    #                            Cached result of subexpr_nodes()
    
    result_ctype = None
    type = None
    temp_code = None
    old_temp = None # error checker for multiple frees etc.

    #  The Analyse Expressions phase for expressions is split
    #  into two sub-phases:
    #
    #    Analyse Types
    #      Determines the result type of the expression based
    #      on the types of its sub-expressions, and inserts
    #      coercion nodes into the expression tree where needed.
    #      Marks nodes which will need to have temporary variables
    #      allocated.
    #
    #    Allocate Temps
    #      Allocates temporary variables where needed, and fills
    #      in the result_code field of each node.
    #
    #  ExprNode provides some convenience routines which
    #  perform both of the above phases. These should only
    #  be called from statement nodes, and only when no
    #  coercion nodes need to be added around the expression
    #  being analysed. In that case, the above two phases
    #  should be invoked separately.
    #
    #  Framework code in ExprNode provides much of the common
    #  processing for the various phases. It makes use of the
    #  'subexprs' class attribute of ExprNodes, which should
    #  contain a list of the names of attributes which can
    #  hold sub-nodes or sequences of sub-nodes.
    #  
    #  The framework makes use of a number of abstract methods. 
    #  Their responsibilities are as follows.
    #
    #    Declaration Analysis phase
    #
    #      analyse_target_declaration
    #        Called during the Analyse Declarations phase to analyse
    #        the LHS of an assignment or argument of a del statement.
    #        Nodes which cannot be the LHS of an assignment need not
    #        implement it.
    #
    #    Expression Analysis phase
    #
    #      analyse_types
    #        - Call analyse_types on all sub-expressions.
    #        - Check operand types, and wrap coercion nodes around
    #          sub-expressions where needed.
    #        - Set the type of this node.
    #        - If a temporary variable will be required for the
    #          result, set the is_temp flag of this node.
    #
    #      analyse_target_types
    #        Called during the Analyse Types phase to analyse
    #        the LHS of an assignment or argument of a del 
    #        statement. Similar responsibilities to analyse_types.
    #
    #      target_code
    #        Called by the default implementation of allocate_target_temps.
    #        Should return a C lvalue for assigning to the node. The default
    #        implementation calls calculate_result_code.
    #
    #      check_const
    #        - Check that this node and its subnodes form a
    #          legal constant expression. If so, do nothing,
    #          otherwise call not_const. 
    #
    #        The default implementation of check_const 
    #        assumes that the expression is not constant.
    #
    #      check_const_addr
    #        - Same as check_const, except check that the
    #          expression is a C lvalue whose address is
    #          constant. Otherwise, call addr_not_const.
    #
    #        The default implementation of calc_const_addr
    #        assumes that the expression is not a constant 
    #        lvalue.
    #
    #   Code Generation phase
    #
    #      generate_evaluation_code
    #        - Call generate_evaluation_code for sub-expressions.
    #        - Perform the functions of generate_result_code
    #          (see below).
    #        - If result is temporary, call generate_disposal_code
    #          on all sub-expressions.
    #
    #        A default implementation of generate_evaluation_code
    #        is provided which uses the following abstract methods:
    #
    #          generate_result_code
    #            - Generate any C statements necessary to calculate
    #              the result of this node from the results of its
    #              sub-expressions.
    #
    #          calculate_result_code
    #            - Should return a C code fragment evaluating to the 
    #              result. This is only called when the result is not 
    #              a temporary.
    #
    #      generate_assignment_code
    #        Called on the LHS of an assignment.
    #        - Call generate_evaluation_code for sub-expressions.
    #        - Generate code to perform the assignment.
    #        - If the assignment absorbed a reference, call
    #          generate_post_assignment_code on the RHS,
    #          otherwise call generate_disposal_code on it.
    #
    #      generate_deletion_code
    #        Called on an argument of a del statement.
    #        - Call generate_evaluation_code for sub-expressions.
    #        - Generate code to perform the deletion.
    #        - Call generate_disposal_code on all sub-expressions.
    #
    #
    
    is_sequence_constructor = 0
    is_attribute = 0
    
    saved_subexpr_nodes = None
    is_temp = 0
    is_target = 0
    is_starred = 0

    constant_result = constant_value_not_set

    try:
        _get_child_attrs = operator.attrgetter('subexprs')
    except AttributeError:
        # Python 2.3
        def _get_child_attrs(self):
            return self.subexprs
    child_attrs = property(fget=_get_child_attrs)
        
    def not_implemented(self, method_name):
        print_call_chain(method_name, "not implemented") ###
        raise InternalError(
            "%s.%s not implemented" %
                (self.__class__.__name__, method_name))
                
    def is_lvalue(self):
        return 0
    
    def is_ephemeral(self):
        #  An ephemeral node is one whose result is in
        #  a Python temporary and we suspect there are no
        #  other references to it. Certain operations are
        #  disallowed on such values, since they are
        #  likely to result in a dangling pointer.
        return self.type.is_pyobject and self.is_temp

    def subexpr_nodes(self):
        #  Extract a list of subexpression nodes based
        #  on the contents of the subexprs class attribute.
        nodes = []
        for name in self.subexprs:
            item = getattr(self, name)
            if item is not None:
                if type(item) is list:
                    nodes.extend(item)
                else:
                    nodes.append(item)
        return nodes
        
    def result(self):
        if self.is_temp:
            return self.temp_code
        else:
            return self.calculate_result_code()
    
    def result_as(self, type = None):
        #  Return the result code cast to the specified C type.
        return typecast(type, self.ctype(), self.result())
    
    def py_result(self):
        #  Return the result code cast to PyObject *.
        return self.result_as(py_object_type)
    
    def ctype(self):
        #  Return the native C type of the result (i.e. the
        #  C type of the result_code expression).
        return self.result_ctype or self.type

    def get_constant_c_result_code(self):
        # Return the constant value of this node as a result code
        # string, or None if the node is not constant.  This method
        # can be called when the constant result code is required
        # before the code generation phase.
        #
        # The return value is a string that can represent a simple C
        # value, a constant C name or a constant C expression.  If the
        # node type depends on Python code, this must return None.
        return None

    def calculate_constant_result(self):
        # Calculate the constant compile time result value of this
        # expression and store it in ``self.constant_result``.  Does
        # nothing by default, thus leaving ``self.constant_result``
        # unknown.  If valid, the result can be an arbitrary Python
        # value.
        #
        # This must only be called when it is assured that all
        # sub-expressions have a valid constant_result value.  The
        # ConstantFolding transform will do this.
        pass

    def compile_time_value(self, denv):
        #  Return value of compile-time expression, or report error.
        error(self.pos, "Invalid compile-time expression")
    
    def compile_time_value_error(self, e):
        error(self.pos, "Error in compile-time expression: %s: %s" % (
            e.__class__.__name__, e))
    
    # ------------- Declaration Analysis ----------------
    
    def analyse_target_declaration(self, env):
        error(self.pos, "Cannot assign to or delete this")
    
    # ------------- Expression Analysis ----------------
    
    def analyse_const_expression(self, env):
        #  Called during the analyse_declarations phase of a
        #  constant expression. Analyses the expression's type,
        #  checks whether it is a legal const expression,
        #  and determines its value.
        self.analyse_types(env)
        self.check_const()
    
    def analyse_expressions(self, env):
        #  Convenience routine performing both the Type
        #  Analysis and Temp Allocation phases for a whole 
        #  expression.
        self.analyse_types(env)
    
    def analyse_target_expression(self, env, rhs):
        #  Convenience routine performing both the Type
        #  Analysis and Temp Allocation phases for the LHS of
        #  an assignment.
        self.analyse_target_types(env)
    
    def analyse_boolean_expression(self, env):
        #  Analyse expression and coerce to a boolean.
        self.analyse_types(env)
        bool = self.coerce_to_boolean(env)
        return bool
    
    def analyse_temp_boolean_expression(self, env):
        #  Analyse boolean expression and coerce result into
        #  a temporary. This is used when a branch is to be
        #  performed on the result and we won't have an
        #  opportunity to ensure disposal code is executed
        #  afterwards. By forcing the result into a temporary,
        #  we ensure that all disposal has been done by the
        #  time we get the result.
        self.analyse_types(env)
        bool = self.coerce_to_boolean(env)
        temp_bool = bool.coerce_to_temp(env)
        return temp_bool
    
    # --------------- Type Analysis ------------------
    
    def analyse_as_module(self, env):
        # If this node can be interpreted as a reference to a
        # cimported module, return its scope, else None.
        return None
        
    def analyse_as_type(self, env):
        # If this node can be interpreted as a reference to a
        # type, return that type, else None.
        return None
    
    def analyse_as_extension_type(self, env):
        # If this node can be interpreted as a reference to an
        # extension type, return its type, else None.
        return None
    
    def analyse_types(self, env):
        self.not_implemented("analyse_types")
    
    def analyse_target_types(self, env):
        self.analyse_types(env)

    def gil_check(self, env):
        # By default, any expression based on Python objects is
        # prevented in nogil environments.  Subtypes must override
        # this if they can work without the GIL.
        if self.type.is_pyobject:
            self._gil_check(env)

    def gil_assignment_check(self, env):
        if env.nogil and self.type.is_pyobject:
            error(self.pos, "Assignment of Python object not allowed without gil")

    def check_const(self):
        self.not_const()
    
    def not_const(self):
        error(self.pos, "Not allowed in a constant expression")
    
    def check_const_addr(self):
        self.addr_not_const()
    
    def addr_not_const(self):
        error(self.pos, "Address is not constant")

    # ----------------- Result Allocation -----------------
    
    def result_in_temp(self):
        #  Return true if result is in a temporary owned by
        #  this node or one of its subexpressions. Overridden
        #  by certain nodes which can share the result of
        #  a subnode.
        return self.is_temp
            
    def target_code(self):
        #  Return code fragment for use as LHS of a C assignment.
        return self.calculate_result_code()
    
    def calculate_result_code(self):
        self.not_implemented("calculate_result_code")
    
#    def release_target_temp(self, env):
#        #  Release temporaries used by LHS of an assignment.
#        self.release_subexpr_temps(env)

    def allocate_temp_result(self, code):
        if self.temp_code:
            raise RuntimeError("Temp allocated multiple times")
        type = self.type
        if not type.is_void:
            if type.is_pyobject:
                type = PyrexTypes.py_object_type
            self.temp_code = code.funcstate.allocate_temp(
                type, manage_ref=True)
        else:
            self.temp_code = None

    def release_temp_result(self, code):
        if not self.temp_code:
            if self.old_temp:
                raise RuntimeError("temp %s released multiple times in %s" % (
                        self.old_temp, self.__class__.__name__))
            else:
                raise RuntimeError("no temp, but release requested in %s" % (
                        self.__class__.__name__))
        code.funcstate.release_temp(self.temp_code)
        self.old_temp = self.temp_code
        self.temp_code = None

    # ---------------- Code Generation -----------------
    
    def make_owned_reference(self, code):
        #  If result is a pyobject, make sure we own
        #  a reference to it.
        if self.type.is_pyobject and not self.result_in_temp():
            code.put_incref(self.result(), self.ctype())
    
    def generate_evaluation_code(self, code):
        code.mark_pos(self.pos)
        
        #  Generate code to evaluate this node and
        #  its sub-expressions, and dispose of any
        #  temporary results of its sub-expressions.
        self.generate_subexpr_evaluation_code(code)

        if self.is_temp:
            self.allocate_temp_result(code)

        self.generate_result_code(code)
        if self.is_temp:
            # If we are temp we do not need to wait until this node is disposed
            # before disposing children.
            self.generate_subexpr_disposal_code(code)
            self.free_subexpr_temps(code)

    def generate_subexpr_evaluation_code(self, code):
        for node in self.subexpr_nodes():
            node.generate_evaluation_code(code)
    
    def generate_result_code(self, code):
        self.not_implemented("generate_result_code")
    
    def generate_disposal_code(self, code):
        if self.is_temp:
            if self.type.is_pyobject:
                code.put_decref_clear(self.result(), self.ctype())
        else:
            # Already done if self.is_temp
            self.generate_subexpr_disposal_code(code)

    def generate_subexpr_disposal_code(self, code):
        #  Generate code to dispose of temporary results
        #  of all sub-expressions.
        for node in self.subexpr_nodes():
            node.generate_disposal_code(code)
    
    def generate_post_assignment_code(self, code):
        if self.is_temp:
            if self.type.is_pyobject:
                code.putln("%s = 0;" % self.result())
        else:
            self.generate_subexpr_disposal_code(code)

    def generate_assignment_code(self, rhs, code):
        #  Stub method for nodes which are not legal as
        #  the LHS of an assignment. An error will have 
        #  been reported earlier.
        pass
    
    def generate_deletion_code(self, code):
        #  Stub method for nodes that are not legal as
        #  the argument of a del statement. An error
        #  will have been reported earlier.
        pass

    def free_temps(self, code):
        if self.is_temp:
            if not self.type.is_void:
                self.release_temp_result(code)
        else:
            self.free_subexpr_temps(code)
    
    def free_subexpr_temps(self, code):
        for sub in self.subexpr_nodes():
            sub.free_temps(code)

    # ---------------- Annotation ---------------------
    
    def annotate(self, code):
        for node in self.subexpr_nodes():
            node.annotate(code)
    
    # ----------------- Coercion ----------------------
    
    def coerce_to(self, dst_type, env):
        #   Coerce the result so that it can be assigned to
        #   something of type dst_type. If processing is necessary,
        #   wraps this node in a coercion node and returns that.
        #   Otherwise, returns this node unchanged.
        #
        #   This method is called during the analyse_expressions
        #   phase of the src_node's processing.
        src = self
        src_type = self.type
        src_is_py_type = src_type.is_pyobject
        dst_is_py_type = dst_type.is_pyobject

        if dst_type.is_pyobject:
            if not src.type.is_pyobject:
                src = CoerceToPyTypeNode(src, env)
            if not src.type.subtype_of(dst_type):
                if not isinstance(src, NoneNode):
                    src = PyTypeTestNode(src, dst_type, env)
        elif src.type.is_pyobject:
            src = CoerceFromPyTypeNode(dst_type, src, env)
        elif (dst_type.is_complex 
                and src_type != dst_type
                and dst_type.assignable_from(src_type) 
                and not env.directives['c99_complex']):
            src = CoerceToComplexNode(src, dst_type, env)
        else: # neither src nor dst are py types
            # Added the string comparison, since for c types that
            # is enough, but Cython gets confused when the types are
            # in different pxi files.
            if not (str(src.type) == str(dst_type) or dst_type.assignable_from(src_type)):
                error(self.pos, "Cannot assign type '%s' to '%s'" %
                    (src.type, dst_type))
        return src

    def coerce_to_pyobject(self, env):
        return self.coerce_to(PyrexTypes.py_object_type, env)

    def coerce_to_boolean(self, env):
        #  Coerce result to something acceptable as
        #  a boolean value.
        type = self.type
        if type.is_pyobject or type.is_ptr or type.is_float:
            return CoerceToBooleanNode(self, env)
        else:
            if not type.is_int and not type.is_error:
                error(self.pos, 
                    "Type '%s' not acceptable as a boolean" % type)
            return self
    
    def coerce_to_integer(self, env):
        # If not already some C integer type, coerce to longint.
        if self.type.is_int:
            return self
        else:
            return self.coerce_to(PyrexTypes.c_long_type, env)
    
    def coerce_to_temp(self, env):
        #  Ensure that the result is in a temporary.
        if self.result_in_temp():
            return self
        else:
            return CoerceToTempNode(self, env)
    
    def coerce_to_simple(self, env):
        #  Ensure that the result is simple (see is_simple).
        if self.is_simple():
            return self
        else:
            return self.coerce_to_temp(env)
    
    def is_simple(self):
        #  A node is simple if its result is something that can
        #  be referred to without performing any operations, e.g.
        #  a constant, local var, C global var, struct member
        #  reference, or temporary.
        return self.result_in_temp()
        
    def as_cython_attribute(self):
        return None

class AtomicExprNode(ExprNode):
    #  Abstract base class for expression nodes which have
    #  no sub-expressions.
    
    subexprs = []

    # Override to optimize -- we know we have no children
    def generate_subexpr_evaluation_code(self, code):
        pass
    def generate_subexpr_disposal_code(self, code):
        pass

class PyConstNode(AtomicExprNode):
    #  Abstract base class for constant Python values.
    
    is_literal = 1
    
    def is_simple(self):
        return 1
    
    def analyse_types(self, env):
        self.type = py_object_type
    
    def calculate_result_code(self):
        return self.value

    def generate_result_code(self, code):
        pass


class NoneNode(PyConstNode):
    #  The constant value None
    
    value = "Py_None"

    constant_result = None
    gil_check = None

    def compile_time_value(self, denv):
        return None
    
class EllipsisNode(PyConstNode):
    #  '...' in a subscript list.
    
    value = "Py_Ellipsis"

    constant_result = Ellipsis

    def compile_time_value(self, denv):
        return Ellipsis


class ConstNode(AtomicExprNode):
    # Abstract base type for literal constant nodes.
    #
    # value     string      C code fragment
    
    is_literal = 1
    gil_check = None

    def is_simple(self):
        return 1
    
    def analyse_types(self, env):
        pass # Types are held in class variables
    
    def check_const(self):
        pass
    
    def get_constant_c_result_code(self):
        return self.calculate_result_code()

    def calculate_result_code(self):
        return str(self.value)

    def generate_result_code(self, code):
        pass


class BoolNode(ConstNode):
    type = PyrexTypes.c_bint_type
    #  The constant value True or False

    def calculate_constant_result(self):
        self.constant_result = self.value

    def compile_time_value(self, denv):
        return self.value
    
    def calculate_result_code(self):
        return str(int(self.value))


class NullNode(ConstNode):
    type = PyrexTypes.c_null_ptr_type
    value = "NULL"
    constant_result = 0

    def get_constant_c_result_code(self):
        return self.value


class CharNode(ConstNode):
    type = PyrexTypes.c_char_type

    def calculate_constant_result(self):
        self.constant_result = ord(self.value)
    
    def compile_time_value(self, denv):
        return ord(self.value)
    
    def calculate_result_code(self):
        return "'%s'" % StringEncoding.escape_character(self.value)


class IntNode(ConstNode):

    # unsigned     "" or "U"
    # longness     "" or "L" or "LL"

    unsigned = ""
    longness = ""
    type = PyrexTypes.c_long_type

    def coerce_to(self, dst_type, env):
        if dst_type.is_numeric and not dst_type.is_complex:
            self.type = PyrexTypes.c_long_type
            return self
        # Arrange for a Python version of the number to be pre-allocated
        # when coercing to a Python type.
        if dst_type.is_pyobject:
            self.type = PyrexTypes.py_object_type
        # We still need to perform normal coerce_to processing on the
        # result, because we might be coercing to an extension type,
        # in which case a type test node will be needed.
        return ConstNode.coerce_to(self, dst_type, env)
        
    def coerce_to_boolean(self, env):
        self.type = PyrexTypes.c_bint_type
        return self

    def generate_evaluation_code(self, code):
        if self.type.is_pyobject:
            self.result_code = code.get_py_num(self.value, self.longness)
        else:
            self.result_code = self.get_constant_c_result_code()
    
    def get_constant_c_result_code(self):
        return str(self.value) + self.unsigned + self.longness

    def calculate_result_code(self):
        return self.result_code

    def calculate_constant_result(self):
        self.constant_result = int(self.value, 0)

    def compile_time_value(self, denv):
        return int(self.value, 0)


class FloatNode(ConstNode):
    type = PyrexTypes.c_double_type

    def calculate_constant_result(self):
        # calculating float values is usually not a good idea
        #self.constant_result = float(self.value)
        pass

    def compile_time_value(self, denv):
        return float(self.value)
    
    def calculate_result_code(self):
        strval = repr(float(self.value))
        if strval == 'nan':
            return "(Py_HUGE_VAL * 0)"
        elif strval == 'inf':
            return "Py_HUGE_VAL"
        elif strval == '-inf':
            return "(-Py_HUGE_VAL)"
        else:
            return strval


class StringNode(ConstNode):
    type = PyrexTypes.c_char_ptr_type

    def compile_time_value(self, denv):
        return self.value

    def analyse_as_type(self, env):
        type = PyrexTypes.parse_basic_type(self.value)
        if type is not None:    
            return type
        from TreeFragment import TreeFragment
        pos = (self.pos[0], self.pos[1], self.pos[2]-7)
        declaration = TreeFragment(u"sizeof(%s)" % self.value, name=pos[0].filename, initial_pos=pos)
        sizeof_node = declaration.root.stats[0].expr
        sizeof_node.analyse_types(env)
        if isinstance(sizeof_node, SizeofTypeNode):
            return sizeof_node.arg_type

    def coerce_to(self, dst_type, env):
        if dst_type == PyrexTypes.c_char_ptr_type:
            self.type = PyrexTypes.c_char_ptr_type
            return self

        if dst_type.is_int:
            if not self.type.is_pyobject and len(self.value) == 1:
                return CharNode(self.pos, value=self.value)
            else:
                error(self.pos, "Only single-character byte strings can be coerced into ints.")
                return self
        # Arrange for a Python version of the string to be pre-allocated
        # when coercing to a Python type.
        if dst_type.is_pyobject and not self.type.is_pyobject:
            node = self.as_py_string_node(env)
        else:
            node = self
        # We still need to perform normal coerce_to processing on the
        # result, because we might be coercing to an extension type,
        # in which case a type test node will be needed.
        return ConstNode.coerce_to(node, dst_type, env)

    def as_py_string_node(self, env):
        # Return a new StringNode with the same value as this node
        # but whose type is a Python type instead of a C type.
        return StringNode(self.pos, value = self.value, type = py_object_type)

    def generate_evaluation_code(self, code):
        if self.type.is_pyobject:
            self.result_code = code.get_py_string_const(self.value)
        else:
            self.result_code = code.get_string_const(self.value)

    def get_constant_c_result_code(self):
        return None # FIXME
    
    def calculate_result_code(self):
        return self.result_code


class UnicodeNode(PyConstNode):
    type = unicode_type
    
    def coerce_to(self, dst_type, env):
        if dst_type.is_pyobject:
            return self
        else:
            error(self.pos, "Unicode objects do not support coercion to C types.")
            return self

    def generate_evaluation_code(self, code):
        if self.type.is_pyobject:
            self.result_code = code.get_py_string_const(self.value)
        else:
            self.result_code = code.get_string_const(self.value)

    def calculate_result_code(self):
        return self.result_code
        
    def compile_time_value(self, env):
        return self.value


class IdentifierStringNode(ConstNode):
    # A Python string that behaves like an identifier, e.g. for
    # keyword arguments in a call, or for imported names
    type = PyrexTypes.py_object_type

    def generate_evaluation_code(self, code):
        if self.type.is_pyobject:
            self.result_code = code.get_py_string_const(self.value, True)
        else:
            self.result_code = code.get_string_const(self.value)

    def get_constant_c_result_code(self):
        return None

    def calculate_result_code(self):
        return self.result_code


class LongNode(AtomicExprNode):
    #  Python long integer literal
    #
    #  value   string

    def calculate_constant_result(self):
        self.constant_result = long(self.value)
    
    def compile_time_value(self, denv):
        return long(self.value)
    
    def analyse_types(self, env):
        self.type = py_object_type
        self.is_temp = 1

    gil_message = "Constructing Python long int"

    def generate_result_code(self, code):
        code.putln(
            '%s = PyLong_FromString((char *)"%s", 0, 0); %s' % (
                self.result(),
                self.value,
                code.error_goto_if_null(self.result(), self.pos)))
        code.put_gotref(self.py_result())


class ImagNode(AtomicExprNode):
    #  Imaginary number literal
    #
    #  value   float    imaginary part
    
    type = PyrexTypes.c_double_complex_type

    def calculate_constant_result(self):
        self.constant_result = complex(0.0, self.value)
    
    def compile_time_value(self, denv):
        return complex(0.0, self.value)
    
    def analyse_types(self, env):
<<<<<<< HEAD
        self.type = py_object_type
        self.is_temp = 1
=======
        self.type.create_declaration_utility_code(env)

    def coerce_to(self, dst_type, env):
        # Arrange for a Python version of the number to be pre-allocated
        # when coercing to a Python type.
        if dst_type.is_pyobject:
            self.is_temp = 1
            self.type = PyrexTypes.py_object_type
            self.gil_check(env)
        # We still need to perform normal coerce_to processing on the
        # result, because we might be coercing to an extension type,
        # in which case a type test node will be needed.
        return AtomicNewTempExprNode.coerce_to(self, dst_type, env)
>>>>>>> afb437d5

    gil_message = "Constructing complex number"

    def calculate_result_code(self):
        if self.type.is_pyobject:
            return self.result()
        elif self.c99_complex:
            return "%rj" % float(self.value)
        else:
            return "%s(0, %r)" % (self.type.from_parts, float(self.value))

    def generate_result_code(self, code):
        if self.type.is_pyobject:
            code.putln(
                "%s = PyComplex_FromDoubles(0.0, %r); %s" % (
                    self.result(),
                    float(self.value),
                    code.error_goto_if_null(self.result(), self.pos)))
            code.put_gotref(self.py_result())
        else:
            self.c99_complex = code.globalstate.directives['c99_complex']
        


class NameNode(AtomicExprNode):
    #  Reference to a local or global variable name.
    #
    #  name            string    Python name of the variable
    #  entry           Entry     Symbol table entry
    #  type_entry      Entry     For extension type names, the original type entry
    
    is_name = True
    is_cython_module = False
    cython_attribute = None
    lhs_of_first_assignment = False
    is_used_as_rvalue = 0
    entry = None
    type_entry = None

    def create_analysed_rvalue(pos, env, entry):
        node = NameNode(pos)
        node.analyse_types(env, entry=entry)
        return node
        
    def as_cython_attribute(self):
        return self.cython_attribute
    
    create_analysed_rvalue = staticmethod(create_analysed_rvalue)
    
    def compile_time_value(self, denv):
        try:
            return denv.lookup(self.name)
        except KeyError:
            error(self.pos, "Compile-time name '%s' not defined" % self.name)

    def get_constant_c_result_code(self):
        if not self.entry or self.entry.type.is_pyobject:
            return None
        return self.entry.cname
    
    def coerce_to(self, dst_type, env):
        #  If coercing to a generic pyobject and this is a builtin
        #  C function with a Python equivalent, manufacture a NameNode
        #  referring to the Python builtin.
        #print "NameNode.coerce_to:", self.name, dst_type ###
        if dst_type is py_object_type:
            entry = self.entry
            if entry and entry.is_cfunction:
                var_entry = entry.as_variable
                if var_entry:
                    if var_entry.is_builtin and Options.cache_builtins:
                        var_entry = env.declare_builtin(var_entry.name, self.pos)
                    node = NameNode(self.pos, name = self.name)
                    node.entry = var_entry
                    node.analyse_rvalue_entry(env)
                    return node
        return super(NameNode, self).coerce_to(dst_type, env)
    
    def analyse_as_module(self, env):
        # Try to interpret this as a reference to a cimported module.
        # Returns the module scope, or None.
        entry = self.entry
        if not entry:
            entry = env.lookup(self.name)
        if entry and entry.as_module:
            return entry.as_module
        return None
        
    def analyse_as_type(self, env):
        if self.cython_attribute:
            type = PyrexTypes.parse_basic_type(self.cython_attribute)
        else:
            type = PyrexTypes.parse_basic_type(self.name)
        if type:
            return type
        entry = self.entry
        if not entry:
            entry = env.lookup(self.name)
        if entry and entry.is_type:
            return entry.type
        else:
            return None
    
    def analyse_as_extension_type(self, env):
        # Try to interpret this as a reference to an extension type.
        # Returns the extension type, or None.
        entry = self.entry
        if not entry:
            entry = env.lookup(self.name)
        if entry and entry.is_type and entry.type.is_extension_type:
            return entry.type
        else:
            return None
    
    def analyse_target_declaration(self, env):
        if not self.entry:
            self.entry = env.lookup_here(self.name)
        if not self.entry:
            self.entry = env.declare_var(self.name, py_object_type, self.pos)
        env.control_flow.set_state(self.pos, (self.name, 'initalized'), True)
        env.control_flow.set_state(self.pos, (self.name, 'source'), 'assignment')
        if self.entry.is_declared_generic:
            self.result_ctype = py_object_type
    
    def analyse_types(self, env):
        if self.entry is None:
            self.entry = env.lookup(self.name)
        if not self.entry:
            self.entry = env.declare_builtin(self.name, self.pos)
        if not self.entry:
            self.type = PyrexTypes.error_type
            return
        entry = self.entry
        if entry:
            entry.used = 1
            if entry.type.is_buffer:
                import Buffer
                Buffer.used_buffer_aux_vars(entry)
            if entry.utility_code:
                env.use_utility_code(entry.utility_code)
        self.analyse_rvalue_entry(env)
        
    def analyse_target_types(self, env):
        self.analyse_entry(env)
        if not self.is_lvalue():
            error(self.pos, "Assignment to non-lvalue '%s'"
                % self.name)
            self.type = PyrexTypes.error_type
        self.entry.used = 1
        if self.entry.type.is_buffer:
            import Buffer
            Buffer.used_buffer_aux_vars(self.entry)
                
    def analyse_rvalue_entry(self, env):
        #print "NameNode.analyse_rvalue_entry:", self.name ###
        #print "Entry:", self.entry.__dict__ ###
        self.analyse_entry(env)
        entry = self.entry
        if entry.is_declared_generic:
            self.result_ctype = py_object_type
        if entry.is_pyglobal or entry.is_builtin:
            if Options.cache_builtins and entry.is_builtin:
                self.is_temp = 0
            else:
                self.is_temp = 1
            self.is_used_as_rvalue = 1
            env.use_utility_code(get_name_interned_utility_code)

    def gil_check(self, env):
        if self.is_used_as_rvalue:
            entry = self.entry
            if entry.is_builtin:
                # if not Options.cache_builtins: # cached builtins are ok
                self._gil_check(env)
            elif entry.is_pyglobal:
                self._gil_check(env)

    gil_message = "Accessing Python global or builtin"

    def analyse_entry(self, env):
        #print "NameNode.analyse_entry:", self.name ###
        self.check_identifier_kind()
        entry = self.entry
        type = entry.type
        self.type = type

    def check_identifier_kind(self):
        # Check that this is an appropriate kind of name for use in an
        # expression.  Also finds the variable entry associated with
        # an extension type.
        entry = self.entry
        if entry.is_type and entry.type.is_extension_type:
            self.type_entry = entry
        if not (entry.is_const or entry.is_variable 
            or entry.is_builtin or entry.is_cfunction):
                if self.entry.as_variable:
                    self.entry = self.entry.as_variable
                else:
                    error(self.pos, 
                          "'%s' is not a constant, variable or function identifier" % self.name)

    def is_simple(self):
        #  If it's not a C variable, it'll be in a temp.
        return 1
    
    def calculate_target_results(self, env):
        pass
    
    def check_const(self):
        entry = self.entry
        if entry is not None and not (entry.is_const or entry.is_cfunction or entry.is_builtin):
            self.not_const()
    
    def check_const_addr(self):
        entry = self.entry
        if not (entry.is_cglobal or entry.is_cfunction or entry.is_builtin):
            self.addr_not_const()

    def is_lvalue(self):
        return self.entry.is_variable and \
            not self.entry.type.is_array and \
            not self.entry.is_readonly
    
    def is_ephemeral(self):
        #  Name nodes are never ephemeral, even if the
        #  result is in a temporary.
        return 0
    
    def calculate_result_code(self):
        entry = self.entry
        if not entry:
            return "<error>" # There was an error earlier
        return entry.cname
    
    def generate_result_code(self, code):
        assert hasattr(self, 'entry')
        entry = self.entry
        if entry is None:
            return # There was an error earlier
        if entry.is_builtin and Options.cache_builtins:
            return # Lookup already cached
        elif entry.is_pyglobal or entry.is_builtin:
            assert entry.type.is_pyobject, "Python global or builtin not a Python object"
            interned_cname = code.intern_identifier(self.entry.name)
            if entry.is_builtin:
                namespace = Naming.builtins_cname
            else: # entry.is_pyglobal
                namespace = entry.scope.namespace_cname
            code.putln(
                '%s = __Pyx_GetName(%s, %s); %s' % (
                self.result(),
                namespace, 
                interned_cname,
                code.error_goto_if_null(self.result(), self.pos)))
            code.put_gotref(self.py_result())
            
        elif entry.is_local and False:
            # control flow not good enough yet
            assigned = entry.scope.control_flow.get_state((entry.name, 'initalized'), self.pos)
            if assigned is False:
                error(self.pos, "local variable '%s' referenced before assignment" % entry.name)
            elif not Options.init_local_none and assigned is None:
                code.putln('if (%s == 0) { PyErr_SetString(PyExc_UnboundLocalError, "%s"); %s }' %
                           (entry.cname, entry.name, code.error_goto(self.pos)))
                entry.scope.control_flow.set_state(self.pos, (entry.name, 'initalized'), True)

    def generate_assignment_code(self, rhs, code):
        #print "NameNode.generate_assignment_code:", self.name ###
        entry = self.entry
        if entry is None:
            return # There was an error earlier

        if (self.entry.type.is_ptr and isinstance(rhs, ListNode)
            and not self.lhs_of_first_assignment):
            error(self.pos, "Literal list must be assigned to pointer at time of declaration")
        
        # is_pyglobal seems to be True for module level-globals only.
        # We use this to access class->tp_dict if necessary.
        if entry.is_pyglobal:
            assert entry.type.is_pyobject, "Python global or builtin not a Python object"
            interned_cname = code.intern_identifier(self.entry.name)
            namespace = self.entry.scope.namespace_cname
            if entry.is_member:
                # if the entry is a member we have to cheat: SetAttr does not work
                # on types, so we create a descriptor which is then added to tp_dict
                code.put_error_if_neg(self.pos,
                    'PyDict_SetItem(%s->tp_dict, %s, %s)' % (
                        namespace,
                        interned_cname,
                        rhs.py_result()))
                rhs.generate_disposal_code(code)
                rhs.free_temps(code)
                # in Py2.6+, we need to invalidate the method cache
                code.putln("PyType_Modified(%s);" %
                           entry.scope.parent_type.typeptr_cname)
            else: 
                code.put_error_if_neg(self.pos,
                    'PyObject_SetAttr(%s, %s, %s)' % (
                        namespace,
                        interned_cname,
                        rhs.py_result()))
                if debug_disposal_code:
                    print("NameNode.generate_assignment_code:")
                    print("...generating disposal code for %s" % rhs)
                rhs.generate_disposal_code(code)
                rhs.free_temps(code)
        else:
            if self.type.is_buffer:
                # Generate code for doing the buffer release/acquisition.
                # This might raise an exception in which case the assignment (done
                # below) will not happen.
                #
                # The reason this is not in a typetest-like node is because the
                # variables that the acquired buffer info is stored to is allocated
                # per entry and coupled with it.
                self.generate_acquire_buffer(rhs, code)

            if self.type.is_pyobject:
                rhs.make_owned_reference(code)
                #print "NameNode.generate_assignment_code: to", self.name ###
                #print "...from", rhs ###
                #print "...LHS type", self.type, "ctype", self.ctype() ###
                #print "...RHS type", rhs.type, "ctype", rhs.ctype() ###
                if entry.is_cglobal:
                    code.put_gotref(self.py_result())
                if not self.lhs_of_first_assignment:
                    if entry.is_local and not Options.init_local_none:
                        initalized = entry.scope.control_flow.get_state((entry.name, 'initalized'), self.pos)
                        if initalized is True:
                            code.put_decref(self.result(), self.ctype())
                        elif initalized is None:
                            code.put_xdecref(self.result(), self.ctype())
                    else:
                        code.put_decref(self.result(), self.ctype())
                if entry.is_cglobal:
                    code.put_giveref(rhs.py_result())
            code.putln('%s = %s;' % (self.result(), rhs.result_as(self.ctype())))
            if debug_disposal_code:
                print("NameNode.generate_assignment_code:")
                print("...generating post-assignment code for %s" % rhs)
            rhs.generate_post_assignment_code(code)
            rhs.free_temps(code)

    def generate_acquire_buffer(self, rhs, code):
        # rhstmp is only used in case the rhs is a complicated expression leading to
        # the object, to avoid repeating the same C expression for every reference
        # to the rhs. It does NOT hold a reference.
        pretty_rhs = isinstance(rhs, NameNode) or rhs.is_temp
        if pretty_rhs:
            rhstmp = rhs.result_as(self.ctype())
        else:
            rhstmp = code.funcstate.allocate_temp(self.entry.type, manage_ref=False)
            code.putln('%s = %s;' % (rhstmp, rhs.result_as(self.ctype())))

        buffer_aux = self.entry.buffer_aux
        bufstruct = buffer_aux.buffer_info_var.cname
        import Buffer
        Buffer.put_assign_to_buffer(self.result(), rhstmp, buffer_aux, self.entry.type,
                                    is_initialized=not self.lhs_of_first_assignment,
                                    pos=self.pos, code=code)
        
        if not pretty_rhs:
            code.putln("%s = 0;" % rhstmp)
            code.funcstate.release_temp(rhstmp)
    
    def generate_deletion_code(self, code):
        if self.entry is None:
            return # There was an error earlier
        if not self.entry.is_pyglobal:
            error(self.pos, "Deletion of local or C global name not supported")
            return
        code.put_error_if_neg(self.pos, 
            '__Pyx_DelAttrString(%s, "%s")' % (
                Naming.module_cname,
                self.entry.name))
                
    def annotate(self, code):
        if hasattr(self, 'is_called') and self.is_called:
            pos = (self.pos[0], self.pos[1], self.pos[2] - len(self.name) - 1)
            if self.type.is_pyobject:
                code.annotate(pos, AnnotationItem('py_call', 'python function', size=len(self.name)))
            else:
                code.annotate(pos, AnnotationItem('c_call', 'c function', size=len(self.name)))
            
class BackquoteNode(ExprNode):
    #  `expr`
    #
    #  arg    ExprNode
    
    subexprs = ['arg']
    
    def analyse_types(self, env):
        self.arg.analyse_types(env)
        self.arg = self.arg.coerce_to_pyobject(env)
        self.type = py_object_type
        self.is_temp = 1

    gil_message = "Backquote expression"

    def calculate_constant_result(self):
        self.constant_result = repr(self.arg.constant_result)

    def generate_result_code(self, code):
        code.putln(
            "%s = PyObject_Repr(%s); %s" % (
                self.result(),
                self.arg.py_result(),
                code.error_goto_if_null(self.result(), self.pos)))
        code.put_gotref(self.py_result())
        


class ImportNode(ExprNode):
    #  Used as part of import statement implementation.
    #  Implements result = 
    #    __import__(module_name, globals(), None, name_list)
    #
    #  module_name   IdentifierStringNode     dotted name of module
    #  name_list     ListNode or None         list of names to be imported
    
    subexprs = ['module_name', 'name_list']

    def analyse_types(self, env):
        self.module_name.analyse_types(env)
        self.module_name = self.module_name.coerce_to_pyobject(env)
        if self.name_list:
            self.name_list.analyse_types(env)
            self.name_list.coerce_to_pyobject(env)
        self.type = py_object_type
        self.is_temp = 1
        env.use_utility_code(import_utility_code)

    gil_message = "Python import"

    def generate_result_code(self, code):
        if self.name_list:
            name_list_code = self.name_list.py_result()
        else:
            name_list_code = "0"
        code.putln(
            "%s = __Pyx_Import(%s, %s); %s" % (
                self.result(),
                self.module_name.py_result(),
                name_list_code,
                code.error_goto_if_null(self.result(), self.pos)))
        code.put_gotref(self.py_result())


class IteratorNode(ExprNode):
    #  Used as part of for statement implementation.
    #
    #  allocate_counter_temp/release_counter_temp needs to be called
    #  by parent (ForInStatNode)
    #
    #  Implements result = iter(sequence)
    #
    #  sequence   ExprNode
    
    subexprs = ['sequence']
    
    def analyse_types(self, env):
        self.sequence.analyse_types(env)
        self.sequence = self.sequence.coerce_to_pyobject(env)
        self.type = py_object_type
        self.is_temp = 1

    gil_message = "Iterating over Python object"

    def allocate_counter_temp(self, code):
        self.counter_cname = code.funcstate.allocate_temp(
            PyrexTypes.c_py_ssize_t_type, manage_ref=False)

    def release_counter_temp(self, code):
        code.funcstate.release_temp(self.counter_cname)

    def generate_result_code(self, code):
        is_builtin_sequence = self.sequence.type is list_type or \
            self.sequence.type is tuple_type
        if is_builtin_sequence:
            code.putln(
                "if (likely(%s != Py_None)) {" % self.sequence.py_result())
        else:
            code.putln(
                "if (PyList_CheckExact(%s) || PyTuple_CheckExact(%s)) {" % (
                    self.sequence.py_result(),
                    self.sequence.py_result()))
        code.putln(
            "%s = 0; %s = %s; __Pyx_INCREF(%s);" % (
                self.counter_cname,
                self.result(),
                self.sequence.py_result(),
                self.result()))
        code.putln("} else {")
        if is_builtin_sequence:
            code.putln(
                'PyErr_SetString(PyExc_TypeError, "\'NoneType\' object is not iterable"); %s' %
                code.error_goto(self.pos))
        else:
            code.putln("%s = -1; %s = PyObject_GetIter(%s); %s" % (
                    self.counter_cname,
                    self.result(),
                    self.sequence.py_result(),
                    code.error_goto_if_null(self.result(), self.pos)))
            code.put_gotref(self.py_result())
        code.putln("}")


class NextNode(AtomicExprNode):
    #  Used as part of for statement implementation.
    #  Implements result = iterator.next()
    #  Created during analyse_types phase.
    #  The iterator is not owned by this node.
    #
    #  iterator   ExprNode
    
    def __init__(self, iterator, env):
        self.pos = iterator.pos
        self.iterator = iterator
        self.type = py_object_type
        self.is_temp = 1
    
    def generate_result_code(self, code):
        if self.iterator.sequence.type is list_type:
            type_checks = [(list_type, "List")]
        elif self.iterator.sequence.type is tuple_type:
            type_checks = [(tuple_type, "Tuple")]
        else:
            type_checks = [(list_type, "List"), (tuple_type, "Tuple")]

        for py_type, prefix in type_checks:
            if len(type_checks) > 1:
                code.putln(
                    "if (likely(Py%s_CheckExact(%s))) {" % (
                        prefix, self.iterator.py_result()))
            code.putln(
                "if (%s >= Py%s_GET_SIZE(%s)) break;" % (
                    self.iterator.counter_cname,
                    prefix,
                    self.iterator.py_result()))
            code.putln(
                "%s = Py%s_GET_ITEM(%s, %s); __Pyx_INCREF(%s); %s++;" % (
                    self.result(),
                    prefix,
                    self.iterator.py_result(),
                    self.iterator.counter_cname,
                    self.result(),
                    self.iterator.counter_cname))
            if len(type_checks) > 1:
                code.put("} else ")
        if len(type_checks) == 1:
            return
        code.putln("{")
        code.putln(
            "%s = PyIter_Next(%s);" % (
                self.result(),
                self.iterator.py_result()))
        code.putln(
            "if (!%s) {" %
                self.result())
        code.putln(code.error_goto_if_PyErr(self.pos))
        code.putln("break;")
        code.putln("}")
        code.put_gotref(self.py_result())
        code.putln("}")


class ExcValueNode(AtomicExprNode):
    #  Node created during analyse_types phase
    #  of an ExceptClauseNode to fetch the current
    #  exception value.
    
    def __init__(self, pos, env):
        ExprNode.__init__(self, pos)
        self.type = py_object_type

    def set_var(self, var):
        self.var = var
    
    def calculate_result_code(self):
        return self.var

    def generate_result_code(self, code):
        pass

    def analyse_types(self, env):
        pass


class TempNode(ExprNode):
    # Node created during analyse_types phase
    # of some nodes to hold a temporary value.
    #
    # Note: One must call "allocate" and "release" on
    # the node during code generation to get/release the temp.
    # This is because the temp result is often used outside of
    # the regular cycle.

    subexprs = []
    
    def __init__(self, pos, type, env):
        ExprNode.__init__(self, pos)
        self.type = type
        if type.is_pyobject:
            self.result_ctype = py_object_type
        self.is_temp = 1
        
    def analyse_types(self, env):
        return self.type
    
    def generate_result_code(self, code):
        pass

    def allocate(self, code):
        self.temp_cname = code.funcstate.allocate_temp(self.type, manage_ref=True)

    def release(self, code):
        code.funcstate.release_temp(self.temp_cname)
        self.temp_cname = None

    def result(self):
        try:
            return self.temp_cname
        except:
            assert False, "Remember to call allocate/release on TempNode"
            raise

    # Do not participate in normal temp alloc/dealloc:
    def allocate_temp_result(self, code):
        pass
    
    def release_temp_result(self, code):
        pass

class PyTempNode(TempNode):
    #  TempNode holding a Python value.
    
    def __init__(self, pos, env):
        TempNode.__init__(self, pos, PyrexTypes.py_object_type, env)


#-------------------------------------------------------------------
#
#  Trailer nodes
#
#-------------------------------------------------------------------

class IndexNode(ExprNode):
    #  Sequence indexing.
    #
    #  base     ExprNode
    #  index    ExprNode
    #  indices  [ExprNode]
    #  is_buffer_access boolean Whether this is a buffer access.
    #
    #  indices is used on buffer access, index on non-buffer access.
    #  The former contains a clean list of index parameters, the
    #  latter whatever Python object is needed for index access.
    
    subexprs = ['base', 'index', 'indices']
    indices = None

    def __init__(self, pos, index, *args, **kw):
        ExprNode.__init__(self, pos, index=index, *args, **kw)
        self._index = index

    def calculate_constant_result(self):
        self.constant_result = \
            self.base.constant_result[self.index.constant_result]

    def compile_time_value(self, denv):
        base = self.base.compile_time_value(denv)
        index = self.index.compile_time_value(denv)
        try:
            return base[index]
        except Exception, e:
            self.compile_time_value_error(e)
    
    def is_ephemeral(self):
        return self.base.is_ephemeral()
    
    def analyse_target_declaration(self, env):
        pass
        
    def analyse_as_type(self, env):
        base_type = self.base.analyse_as_type(env)
        if base_type and not base_type.is_pyobject:
            return PyrexTypes.CArrayType(base_type, int(self.index.compile_time_value(env)))
        return None
    
    def analyse_types(self, env):
        self.analyse_base_and_index_types(env, getting = 1)
    
    def analyse_target_types(self, env):
        self.analyse_base_and_index_types(env, setting = 1)

    def analyse_base_and_index_types(self, env, getting = 0, setting = 0):
        # Note: This might be cleaned up by having IndexNode
        # parsed in a saner way and only construct the tuple if
        # needed.

        # Note that this function must leave IndexNode in a cloneable state.
        # For buffers, self.index is packed out on the initial analysis, and
        # when cloning self.indices is copied.
        self.is_buffer_access = False

        self.base.analyse_types(env)
        # Handle the case where base is a literal char* (and we expect a string, not an int)
        if isinstance(self.base, StringNode):
            self.base = self.base.coerce_to_pyobject(env)

        skip_child_analysis = False
        buffer_access = False
        if self.base.type.is_buffer:
            assert hasattr(self.base, "entry") # Must be a NameNode-like node
            if self.indices:
                indices = self.indices
            else:
                if isinstance(self.index, TupleNode):
                    indices = self.index.args
                else:
                    indices = [self.index]
            if len(indices) == self.base.type.ndim:
                buffer_access = True
                skip_child_analysis = True
                for x in indices:
                    x.analyse_types(env)
                    if not x.type.is_int:
                        buffer_access = False

        # On cloning, indices is cloned. Otherwise, unpack index into indices
        assert not (buffer_access and isinstance(self.index, CloneNode))

        if buffer_access:
            self.indices = indices
            self.index = None
            self.type = self.base.type.dtype
            self.is_buffer_access = True
            self.buffer_type = self.base.entry.type

            if getting and self.type.is_pyobject:
                self.is_temp = True
            if setting:
                if not self.base.entry.type.writable:
                    error(self.pos, "Writing to readonly buffer")
                else:
                    self.base.entry.buffer_aux.writable_needed = True
        else:
            if isinstance(self.index, TupleNode):
                self.index.analyse_types(env, skip_children=skip_child_analysis)
            elif not skip_child_analysis:
                self.index.analyse_types(env)
            self.original_index_type = self.index.type
            if self.base.type.is_pyobject:
                if self.index.type.is_int:
                    self.index = self.index.coerce_to(PyrexTypes.c_py_ssize_t_type, env).coerce_to_simple(env)
                else:
                    self.index = self.index.coerce_to_pyobject(env)
                self.type = py_object_type
                self.is_temp = 1
            else:
                if self.base.type.is_ptr or self.base.type.is_array:
                    self.type = self.base.type.base_type
                else:
                    error(self.pos,
                        "Attempting to index non-array type '%s'" %
                            self.base.type)
                    self.type = PyrexTypes.error_type
                if self.index.type.is_pyobject:
                    self.index = self.index.coerce_to(
                        PyrexTypes.c_py_ssize_t_type, env)
                if not self.index.type.is_int:
                    error(self.pos,
                        "Invalid index type '%s'" %
                            self.index.type)
        self.gil_check(env)

    def gil_check(self, env):
        if not self.is_buffer_access:
            if self.base.type.is_pyobject:
                self._gil_check(env)

    gil_message = "Indexing Python object"

    def gil_check(self, env):
        if self.is_buffer_access and env.nogil:
            if env.directives['boundscheck']:
                error(self.pos, "Cannot check buffer index bounds without gil; use boundscheck(False) directive")
                return
            elif self.type.is_pyobject:
                error(self.pos, "Cannot access buffer with object dtype without gil")
                return
        super(IndexNode, self).gil_check(env)


    def check_const_addr(self):
        self.base.check_const_addr()
        self.index.check_const()
    
    def is_lvalue(self):
        return 1

    def calculate_result_code(self):
        if self.is_buffer_access:
            return "(*%s)" % self.buffer_ptr_code
        else:
            return "(%s[%s])" % (
                self.base.result(), self.index.result())
            
    def extra_index_params(self):
        if self.index.type.is_int:
            if self.original_index_type.signed:
                size_adjustment = ""
            else:
                size_adjustment = "+1"
            return ", sizeof(%s)%s, %s" % (self.original_index_type.declaration_code(""), size_adjustment, self.original_index_type.to_py_function)
        else:
            return ""

    def generate_subexpr_evaluation_code(self, code):
        self.base.generate_evaluation_code(code)
        if not self.indices:
            self.index.generate_evaluation_code(code)
        else:
            for i in self.indices:
                i.generate_evaluation_code(code)
        
    def generate_subexpr_disposal_code(self, code):
        self.base.generate_disposal_code(code)
        if not self.indices:
            self.index.generate_disposal_code(code)
        else:
            for i in self.indices:
                i.generate_disposal_code(code)

    def free_subexpr_temps(self, code):
        self.base.free_temps(code)
        if not self.indices:
            self.index.free_temps(code)
        else:
            for i in self.indices:
                i.free_temps(code)

    def generate_result_code(self, code):
        if self.is_buffer_access:
            if code.globalstate.directives['nonecheck']:
                self.put_nonecheck(code)
            self.buffer_ptr_code = self.buffer_lookup_code(code)
            if self.type.is_pyobject:
                # is_temp is True, so must pull out value and incref it.
                code.putln("%s = *%s;" % (self.result(), self.buffer_ptr_code))
                code.putln("__Pyx_INCREF((PyObject*)%s);" % self.result())
        elif self.type.is_pyobject:
            if self.index.type.is_int:
                index_code = self.index.result()
                if self.base.type is list_type:
                    function = "__Pyx_GetItemInt_List"
                elif self.base.type is tuple_type:
                    function = "__Pyx_GetItemInt_Tuple"
                else:
                    function = "__Pyx_GetItemInt"
                code.globalstate.use_utility_code(getitem_int_utility_code)
            else:
                function = "PyObject_GetItem"
                index_code = self.index.py_result()
                sign_code = ""
            code.putln(
                "%s = %s(%s, %s%s); if (!%s) %s" % (
                    self.result(),
                    function,
                    self.base.py_result(),
                    index_code,
                    self.extra_index_params(),
                    self.result(),
                    code.error_goto(self.pos)))
            code.put_gotref(self.py_result())
            
    def generate_setitem_code(self, value_code, code):
        if self.index.type.is_int:
            function = "__Pyx_SetItemInt"
            index_code = self.index.result()
            code.globalstate.use_utility_code(setitem_int_utility_code)
        else:
            index_code = self.index.py_result()
            if self.base.type is dict_type:
                function = "PyDict_SetItem"
            # It would seem that we could specalized lists/tuples, but that
            # shouldn't happen here. 
            # Both PyList_SetItem PyTuple_SetItem and a Py_ssize_t as input, 
            # not a PyObject*, and bad conversion here would give the wrong 
            # exception. Also, tuples are supposed to be immutable, and raise 
            # TypeErrors when trying to set their entries (PyTuple_SetItem 
            # is for creating new tuples from). 
            else:
                function = "PyObject_SetItem"
        code.putln(
            "if (%s(%s, %s, %s%s) < 0) %s" % (
                function,
                self.base.py_result(),
                index_code,
                value_code,
                self.extra_index_params(),
                code.error_goto(self.pos)))

    def generate_buffer_setitem_code(self, rhs, code, op=""):
        # Used from generate_assignment_code and InPlaceAssignmentNode
        if code.globalstate.directives['nonecheck']:
            self.put_nonecheck(code)
        ptrexpr = self.buffer_lookup_code(code)
        if self.buffer_type.dtype.is_pyobject:
            # Must manage refcounts. Decref what is already there
            # and incref what we put in.
            ptr = code.funcstate.allocate_temp(self.buffer_type.buffer_ptr_type, manage_ref=False)
            rhs_code = rhs.result()
            code.putln("%s = %s;" % (ptr, ptrexpr))
            code.put_gotref("*%s" % ptr)
            code.putln("__Pyx_DECREF(*%s); __Pyx_INCREF(%s);" % (
                ptr, rhs_code
                ))
            code.putln("*%s %s= %s;" % (ptr, op, rhs_code))
            code.put_giveref("*%s" % ptr)
            code.funcstate.release_temp(ptr)
        else: 
            # Simple case
            code.putln("*%s %s= %s;" % (ptrexpr, op, rhs.result()))

    def generate_assignment_code(self, rhs, code):
        self.generate_subexpr_evaluation_code(code)
        if self.is_buffer_access:
            self.generate_buffer_setitem_code(rhs, code)
        elif self.type.is_pyobject:
            self.generate_setitem_code(rhs.py_result(), code)
        else:
            code.putln(
                "%s = %s;" % (
                    self.result(), rhs.result()))
        self.generate_subexpr_disposal_code(code)
        self.free_subexpr_temps(code)
        rhs.generate_disposal_code(code)
        rhs.free_temps(code)
    
    def generate_deletion_code(self, code):
        self.generate_subexpr_evaluation_code(code)
        #if self.type.is_pyobject:
        if self.index.type.is_int:
            function = "__Pyx_DelItemInt"
            index_code = self.index.result()
            code.globalstate.use_utility_code(delitem_int_utility_code)
        else:
            index_code = self.index.py_result()
            if self.base.type is dict_type:
                function = "PyDict_DelItem"
            else:
                function = "PyObject_DelItem"
        code.putln(
            "if (%s(%s, %s%s) < 0) %s" % (
                function,
                self.base.py_result(),
                index_code,
                self.extra_index_params(),
                code.error_goto(self.pos)))
        self.generate_subexpr_disposal_code(code)
        self.free_subexpr_temps(code)

    def buffer_lookup_code(self, code):
        # Assign indices to temps
        index_temps = [code.funcstate.allocate_temp(i.type, manage_ref=False) for i in self.indices]
        for temp, index in zip(index_temps, self.indices):
            code.putln("%s = %s;" % (temp, index.result()))
        # Generate buffer access code using these temps
        import Buffer
        # The above could happen because child_attrs is wrong somewhere so that
        # options are not propagated.
        return Buffer.put_buffer_lookup_code(entry=self.base.entry,
                                             index_signeds=[i.type.signed for i in self.indices],
                                             index_cnames=index_temps,
                                             directives=code.globalstate.directives,
                                             pos=self.pos, code=code)

    def put_nonecheck(self, code):
        code.globalstate.use_utility_code(raise_noneindex_error_utility_code)
        code.putln("if (%s) {" % code.unlikely("%s == Py_None") % self.base.result_as(PyrexTypes.py_object_type))
        code.putln("__Pyx_RaiseNoneIndexingError();")
        code.putln(code.error_goto(self.pos))
        code.putln("}")

class SliceIndexNode(ExprNode):
    #  2-element slice indexing
    #
    #  base      ExprNode
    #  start     ExprNode or None
    #  stop      ExprNode or None
    
    subexprs = ['base', 'start', 'stop']

    def calculate_constant_result(self):
        self.constant_result = self.base.constant_result[
            self.start.constant_result : self.stop.constant_result]

    def compile_time_value(self, denv):
        base = self.base.compile_time_value(denv)
        if self.start is None:
            start = 0
        else:
            start = self.start.compile_time_value(denv)
        if self.stop is None:
            stop = None
        else:
            stop = self.stop.compile_time_value(denv)
        try:
            return base[start:stop]
        except Exception, e:
            self.compile_time_value_error(e)
    
    def analyse_target_declaration(self, env):
        pass
    
    def analyse_target_types(self, env):
        self.analyse_types(env)
        # when assigning, we must accept any Python type
        if self.type.is_pyobject:
            self.type = py_object_type

    def analyse_types(self, env):
        self.base.analyse_types(env)
        if self.start:
            self.start.analyse_types(env)
        if self.stop:
            self.stop.analyse_types(env)
        base_type = self.base.type
        if base_type.is_string:
            self.type = bytes_type
        elif base_type.is_array or base_type.is_ptr:
            # we need a ptr type here instead of an array type, as
            # array types can result in invalid type casts in the C
            # code
            self.type = PyrexTypes.CPtrType(base_type.base_type)
        else:
            self.base = self.base.coerce_to_pyobject(env)
            self.type = py_object_type
        if base_type.is_builtin_type:
            # slicing builtin types returns something of the same type
            self.type = base_type
        c_int = PyrexTypes.c_py_ssize_t_type
        if self.start:
            self.start = self.start.coerce_to(c_int, env)
        if self.stop:
            self.stop = self.stop.coerce_to(c_int, env)
        self.is_temp = 1

    gil_check = ExprNode._gil_check
    gil_message = "Slicing Python object"

    def generate_result_code(self, code):
        if not self.type.is_pyobject:
            error(self.pos,
                  "Slicing is not currently supported for '%s'." % self.type)
            return
        if self.base.type.is_string:
            if self.stop is None:
                code.putln(
                    "%s = __Pyx_PyBytes_FromString(%s + %s); %s" % (
                        self.result(),
                        self.base.result(),
                        self.start_code(),
                        code.error_goto_if_null(self.result(), self.pos)))
            else:
                code.putln(
                    "%s = __Pyx_PyBytes_FromStringAndSize(%s + %s, %s - %s); %s" % (
                        self.result(),
                        self.base.result(),
                        self.start_code(),
                        self.stop_code(),
                        self.start_code(),
                        code.error_goto_if_null(self.result(), self.pos)))
        else:
            code.putln(
                "%s = PySequence_GetSlice(%s, %s, %s); %s" % (
                    self.result(),
                    self.base.py_result(),
                    self.start_code(),
                    self.stop_code(),
                    code.error_goto_if_null(self.result(), self.pos)))
        code.put_gotref(self.py_result())
    
    def generate_assignment_code(self, rhs, code):
        self.generate_subexpr_evaluation_code(code)
        if self.type.is_pyobject:
            code.put_error_if_neg(self.pos, 
                "PySequence_SetSlice(%s, %s, %s, %s)" % (
                    self.base.py_result(),
                    self.start_code(),
                    self.stop_code(),
                    rhs.result()))
        else:
            start_offset = ''
            if self.start:
                start_offset = self.start_code()
                if start_offset == '0':
                    start_offset = ''
                else:
                    start_offset += '+'
            if rhs.type.is_array:
                array_length = rhs.type.size
                self.generate_slice_guard_code(code, array_length)
            else:
                error(self.pos,
                      "Slice assignments from pointers are not yet supported.")
                # FIXME: fix the array size according to start/stop
                array_length = self.base.type.size
            for i in range(array_length):
                code.putln("%s[%s%s] = %s[%d];" % (
                        self.base.result(), start_offset, i,
                        rhs.result(), i))
        self.generate_subexpr_disposal_code(code)
        self.free_subexpr_temps(code)
        rhs.generate_disposal_code(code)
        rhs.free_temps(code)

    def generate_deletion_code(self, code):
        if not self.base.type.is_pyobject:
            error(self.pos,
                  "Deleting slices is only supported for Python types, not '%s'." % self.type)
            return
        self.generate_subexpr_evaluation_code(code)
        code.put_error_if_neg(self.pos,
            "PySequence_DelSlice(%s, %s, %s)" % (
                self.base.py_result(),
                self.start_code(),
                self.stop_code()))
        self.generate_subexpr_disposal_code(code)

    def generate_slice_guard_code(self, code, target_size):
        if not self.base.type.is_array:
            return
        slice_size = self.base.type.size
        start = stop = None
        if self.stop:
            stop = self.stop.result()
            try:
                stop = int(stop)
                if stop < 0:
                    slice_size = self.base.type.size + stop
                else:
                    slice_size = stop
                stop = None
            except ValueError:
                pass
        if self.start:
            start = self.start.result()
            try:
                start = int(start)
                if start < 0:
                    start = self.base.type.size + start
                slice_size -= start
                start = None
            except ValueError:
                pass
        check = None
        if slice_size < 0:
            if target_size > 0:
                error(self.pos, "Assignment to empty slice.")
        elif start is None and stop is None:
            # we know the exact slice length
            if target_size != slice_size:
                error(self.pos, "Assignment to slice of wrong length, expected %d, got %d" % (
                        slice_size, target_size))
        elif start is not None:
            if stop is None:
                stop = slice_size
            check = "(%s)-(%s)" % (stop, start)
        else: # stop is not None:
            check = stop
        if check:
            code.putln("if (unlikely((%s) != %d)) {" % (check, target_size))
            code.putln('PyErr_Format(PyExc_ValueError, "Assignment to slice of wrong length, expected %%"PY_FORMAT_SIZE_T"d, got %%"PY_FORMAT_SIZE_T"d", (Py_ssize_t)%d, (Py_ssize_t)(%s));' % (
                        target_size, check))
            code.putln(code.error_goto(self.pos))
            code.putln("}")
    
    def start_code(self):
        if self.start:
            return self.start.result()
        else:
            return "0"
    
    def stop_code(self):
        if self.stop:
            return self.stop.result()
        elif self.base.type.is_array:
            return self.base.type.size
        else:
            return "PY_SSIZE_T_MAX"
    
    def calculate_result_code(self):
        # self.result() is not used, but this method must exist
        return "<unused>"
    

class SliceNode(ExprNode):
    #  start:stop:step in subscript list
    #
    #  start     ExprNode
    #  stop      ExprNode
    #  step      ExprNode

    def calculate_constant_result(self):
        self.constant_result = self.base.constant_result[
            self.start.constant_result : \
                self.stop.constant_result : \
                self.step.constant_result]

    def compile_time_value(self, denv):
        start = self.start.compile_time_value(denv)
        if self.stop is None:
            stop = None
        else:
            stop = self.stop.compile_time_value(denv)
        if self.step is None:
            step = None
        else:
            step = self.step.compile_time_value(denv)
        try:
            return slice(start, stop, step)
        except Exception, e:
            self.compile_time_value_error(e)

    subexprs = ['start', 'stop', 'step']
    
    def analyse_types(self, env):
        self.start.analyse_types(env)
        self.stop.analyse_types(env)
        self.step.analyse_types(env)
        self.start = self.start.coerce_to_pyobject(env)
        self.stop = self.stop.coerce_to_pyobject(env)
        self.step = self.step.coerce_to_pyobject(env)
        self.type = py_object_type
        self.is_temp = 1

    gil_message = "Constructing Python slice object"

    def generate_result_code(self, code):
        code.putln(
            "%s = PySlice_New(%s, %s, %s); %s" % (
                self.result(),
                self.start.py_result(), 
                self.stop.py_result(), 
                self.step.py_result(),
                code.error_goto_if_null(self.result(), self.pos)))
        code.put_gotref(self.py_result())


class CallNode(ExprNode):
    def analyse_as_type_constructor(self, env):
        type = self.function.analyse_as_type(env)
        if type and type.is_struct_or_union:
            args, kwds = self.explicit_args_kwds()
            items = []
            for arg, member in zip(args, type.scope.var_entries):
                items.append(DictItemNode(pos=arg.pos, key=IdentifierStringNode(pos=arg.pos, value=member.name), value=arg))
            if kwds:
                items += kwds.key_value_pairs
            self.key_value_pairs = items
            self.__class__ = DictNode
            self.analyse_types(env)
            self.coerce_to(type, env)
            return True

    def gil_check(self, env):
        func_type = self.function_type()
        if func_type.is_pyobject:
            self._gil_check(env)
        elif not getattr(func_type, 'nogil', False):
            self._gil_check(env)

    gil_message = "Calling gil-requiring function"


class SimpleCallNode(CallNode):
    #  Function call without keyword, * or ** args.
    #
    #  function       ExprNode
    #  args           [ExprNode]
    #  arg_tuple      ExprNode or None     used internally
    #  self           ExprNode or None     used internally
    #  coerced_self   ExprNode or None     used internally
    #  wrapper_call   bool                 used internally
    #  has_optional_args   bool            used internally
    
    subexprs = ['self', 'coerced_self', 'function', 'args', 'arg_tuple']
    
    self = None
    coerced_self = None
    arg_tuple = None
    wrapper_call = False
    has_optional_args = False
    
    def compile_time_value(self, denv):
        function = self.function.compile_time_value(denv)
        args = [arg.compile_time_value(denv) for arg in self.args]
        try:
            return function(*args)
        except Exception, e:
            self.compile_time_value_error(e)
            
    def analyse_as_type(self, env):
        attr = self.function.as_cython_attribute()
        if attr == 'pointer':
            if len(self.args) != 1:
                error(self.args.pos, "only one type allowed.")
            else:
                type = self.args[0].analyse_as_type(env)
                if not type:
                    error(self.args[0].pos, "Unknown type")
                else:
                    return PyrexTypes.CPtrType(type)

    def explicit_args_kwds(self):
        return self.args, None

    def analyse_types(self, env):
        if self.analyse_as_type_constructor(env):
            return
        function = self.function
        function.is_called = 1
        self.function.analyse_types(env)
        if function.is_attribute and function.entry and function.entry.is_cmethod:
            # Take ownership of the object from which the attribute
            # was obtained, because we need to pass it as 'self'.
            self.self = function.obj
            function.obj = CloneNode(self.self)
        func_type = self.function_type()
        if func_type.is_pyobject:
            self.arg_tuple = TupleNode(self.pos, args = self.args)
            self.arg_tuple.analyse_types(env)
            self.args = None
            if function.is_name and function.type_entry:
                # We are calling an extension type constructor.  As
                # long as we do not support __new__(), the result type
                # is clear
                self.type = function.type_entry.type
                self.result_ctype = py_object_type
            else:
                self.type = py_object_type
            self.is_temp = 1
        else:
            for arg in self.args:
                arg.analyse_types(env)
            if self.self and func_type.args:
                # Coerce 'self' to the type expected by the method.
                expected_type = func_type.args[0].type
                self.coerced_self = CloneNode(self.self).coerce_to(
                    expected_type, env)
                # Insert coerced 'self' argument into argument list.
                self.args.insert(0, self.coerced_self)
            self.analyse_c_function_call(env)
    
    def function_type(self):
        # Return the type of the function being called, coercing a function
        # pointer to a function if necessary.
        func_type = self.function.type
        if func_type.is_ptr:
            func_type = func_type.base_type
        return func_type
    
    def analyse_c_function_call(self, env):
        func_type = self.function_type()
        # Check function type
        if not func_type.is_cfunction:
            if not func_type.is_error:
                error(self.pos, "Calling non-function type '%s'" %
                    func_type)
            self.type = PyrexTypes.error_type
            self.result_code = "<error>"
            return
        # Check no. of args
        max_nargs = len(func_type.args)
        expected_nargs = max_nargs - func_type.optional_arg_count
        actual_nargs = len(self.args)
        if actual_nargs < expected_nargs \
            or (not func_type.has_varargs and actual_nargs > max_nargs):
                expected_str = str(expected_nargs)
                if func_type.has_varargs:
                    expected_str = "at least " + expected_str
                elif func_type.optional_arg_count:
                    if actual_nargs < max_nargs:
                        expected_str = "at least " + expected_str
                    else:
                        expected_str = "at most " + str(max_nargs)
                error(self.pos, 
                    "Call with wrong number of arguments (expected %s, got %s)"
                        % (expected_str, actual_nargs))
                self.args = None
                self.type = PyrexTypes.error_type
                self.result_code = "<error>"
                return
        if func_type.optional_arg_count and expected_nargs != actual_nargs:
            self.has_optional_args = 1
            self.is_temp = 1
        # Coerce arguments
        for i in range(min(max_nargs, actual_nargs)):
            formal_type = func_type.args[i].type
            self.args[i] = self.args[i].coerce_to(formal_type, env)
        for i in range(max_nargs, actual_nargs):
            if self.args[i].type.is_pyobject:
                error(self.args[i].pos, 
                    "Python object cannot be passed as a varargs parameter")
        # Calc result type and code fragment
        self.type = func_type.return_type
        if self.type.is_pyobject:
            self.result_ctype = py_object_type
            self.is_temp = 1
        elif func_type.exception_value is not None \
                 or func_type.exception_check:
            self.is_temp = 1
        # C++ exception handler
        if func_type.exception_check == '+':
            if func_type.exception_value is None:
                env.use_utility_code(cpp_exception_utility_code)

    def calculate_result_code(self):
        return self.c_call_code()
    
    def c_call_code(self):
        func_type = self.function_type()
        if self.args is None or not func_type.is_cfunction:
            return "<error>"
        formal_args = func_type.args
        arg_list_code = []
        args = zip(formal_args, self.args)
        max_nargs = len(func_type.args)
        expected_nargs = max_nargs - func_type.optional_arg_count
        actual_nargs = len(self.args)
        for formal_arg, actual_arg in args[:expected_nargs]:
                arg_code = actual_arg.result_as(formal_arg.type)
                arg_list_code.append(arg_code)
                
        if func_type.is_overridable:
            arg_list_code.append(str(int(self.wrapper_call or self.function.entry.is_unbound_cmethod)))
                
        if func_type.optional_arg_count:
            if expected_nargs == actual_nargs:
                optional_args = 'NULL'
            else:
                optional_args = "&%s" % self.opt_arg_struct
            arg_list_code.append(optional_args)
            
        for actual_arg in self.args[len(formal_args):]:
            arg_list_code.append(actual_arg.result())
        result = "%s(%s)" % (self.function.result(),
            ', '.join(arg_list_code))
#        if self.wrapper_call or \
#                self.function.entry.is_unbound_cmethod and self.function.entry.type.is_overridable:
#            result = "(%s = 1, %s)" % (Naming.skip_dispatch_cname, result)
        return result
    
    def generate_result_code(self, code):
        func_type = self.function_type()
        if func_type.is_pyobject:
            arg_code = self.arg_tuple.py_result()
            code.putln(
                "%s = PyObject_Call(%s, %s, NULL); %s" % (
                    self.result(),
                    self.function.py_result(),
                    arg_code,
                    code.error_goto_if_null(self.result(), self.pos)))
            code.put_gotref(self.py_result())
        elif func_type.is_cfunction:
            if self.has_optional_args:
                actual_nargs = len(self.args)
                expected_nargs = len(func_type.args) - func_type.optional_arg_count
                self.opt_arg_struct = code.funcstate.allocate_temp(
                    func_type.op_arg_struct.base_type, manage_ref=True)
                code.putln("%s.%s = %s;" % (
                        self.opt_arg_struct,
                        Naming.pyrex_prefix + "n",
                        len(self.args) - expected_nargs))
                args = zip(func_type.args, self.args)
                for formal_arg, actual_arg in args[expected_nargs:actual_nargs]:
                    code.putln("%s.%s = %s;" % (
                            self.opt_arg_struct,
                            formal_arg.name,
                            actual_arg.result_as(formal_arg.type)))
            exc_checks = []
            if self.type.is_pyobject:
                exc_checks.append("!%s" % self.result())
            else:
                exc_val = func_type.exception_value
                exc_check = func_type.exception_check
                if exc_val is not None:
                    exc_checks.append("%s == %s" % (self.result(), exc_val))
                if exc_check:
                    exc_checks.append("PyErr_Occurred()")
            if self.is_temp or exc_checks:
                rhs = self.c_call_code()
                if self.result():
                    lhs = "%s = " % self.result()
                    if self.is_temp and self.type.is_pyobject:
                        #return_type = self.type # func_type.return_type
                        #print "SimpleCallNode.generate_result_code: casting", rhs, \
                        #    "from", return_type, "to pyobject" ###
                        rhs = typecast(py_object_type, self.type, rhs)
                else:
                    lhs = ""
                if func_type.exception_check == '+':
                    if func_type.exception_value is None:
                        raise_py_exception = "__Pyx_CppExn2PyErr()"
                    elif func_type.exception_value.type.is_pyobject:
                        raise_py_exception = 'PyErr_SetString(%s, "")' % func_type.exception_value.entry.cname
                    else:
                        raise_py_exception = '%s(); if (!PyErr_Occurred()) PyErr_SetString(PyExc_RuntimeError , "Error converting c++ exception.")' % func_type.exception_value.entry.cname
                    code.putln(
                    "try {%s%s;} catch(...) {%s; %s}" % (
                        lhs,
                        rhs,
                        raise_py_exception,
                        code.error_goto(self.pos)))
                else:
                    if exc_checks:
                        goto_error = code.error_goto_if(" && ".join(exc_checks), self.pos)
                    else:
                        goto_error = ""
                    code.putln("%s%s; %s" % (lhs, rhs, goto_error))
                if self.type.is_pyobject and self.result():
                    code.put_gotref(self.py_result())
            if self.has_optional_args:
                code.funcstate.release_temp(self.opt_arg_struct)


class PythonCapiFunctionNode(ExprNode):
    subexprs = []
    def __init__(self, pos, name, func_type, utility_code = None):
        self.pos = pos
        self.name = name
        self.type = func_type
        self.utility_code = utility_code

    def generate_result_code(self, code):
        if self.utility_code:
            code.globalstate.use_utility_code(self.utility_code)

    def calculate_result_code(self):
        return self.name

class PythonCapiCallNode(SimpleCallNode):
    # Python C-API Function call (only created in transforms)

    def __init__(self, pos, function_name, func_type,
                 utility_code = None, **kwargs):
        self.type = func_type.return_type
        self.result_ctype = self.type
        self.function = PythonCapiFunctionNode(
            pos, function_name, func_type,
            utility_code = utility_code)
        # call this last so that we can override the constructed
        # attributes above with explicit keyword arguments if required
        SimpleCallNode.__init__(self, pos, **kwargs)


class GeneralCallNode(CallNode):
    #  General Python function call, including keyword,
    #  * and ** arguments.
    #
    #  function         ExprNode
    #  positional_args  ExprNode          Tuple of positional arguments
    #  keyword_args     ExprNode or None  Dict of keyword arguments
    #  starstar_arg     ExprNode or None  Dict of extra keyword args
    
    subexprs = ['function', 'positional_args', 'keyword_args', 'starstar_arg']

    gil_check = CallNode._gil_check

    def compile_time_value(self, denv):
        function = self.function.compile_time_value(denv)
        positional_args = self.positional_args.compile_time_value(denv)
        keyword_args = self.keyword_args.compile_time_value(denv)
        starstar_arg = self.starstar_arg.compile_time_value(denv)
        try:
            keyword_args.update(starstar_arg)
            return function(*positional_args, **keyword_args)
        except Exception, e:
            self.compile_time_value_error(e)
            
    def explicit_args_kwds(self):
        if self.starstar_arg or not isinstance(self.positional_args, TupleNode):
            raise PostParseError(self.pos,
                'Compile-time keyword arguments must be explicit.')
        return self.positional_args.args, self.keyword_args

    def analyse_types(self, env):
        if self.analyse_as_type_constructor(env):
            return
        self.function.analyse_types(env)
        self.positional_args.analyse_types(env)
        if self.keyword_args:
            self.keyword_args.analyse_types(env)
        if self.starstar_arg:
            self.starstar_arg.analyse_types(env)
        if not self.function.type.is_pyobject:
            if hasattr(self.function, 'entry') and not self.function.entry.as_variable:
                error(self.pos, "Keyword arguments not allowed in cdef functions.")
            else:
                self.function = self.function.coerce_to_pyobject(env)
        self.positional_args = \
            self.positional_args.coerce_to_pyobject(env)
        if self.starstar_arg:
            self.starstar_arg = \
                self.starstar_arg.coerce_to_pyobject(env)
        function = self.function
        if function.is_name and function.type_entry:
            # We are calling an extension type constructor.  As long
            # as we do not support __new__(), the result type is clear
            self.type = function.type_entry.type
            self.result_ctype = py_object_type
        else:
            self.type = py_object_type
        self.is_temp = 1
        
    def generate_result_code(self, code):
        if self.keyword_args and self.starstar_arg:
            code.put_error_if_neg(self.pos, 
                "PyDict_Update(%s, %s)" % (
                    self.keyword_args.py_result(), 
                    self.starstar_arg.py_result()))
            keyword_code = self.keyword_args.py_result()
        elif self.keyword_args:
            keyword_code = self.keyword_args.py_result()
        elif self.starstar_arg:
            keyword_code = self.starstar_arg.py_result()
        else:
            keyword_code = None
        if not keyword_code:
            call_code = "PyObject_Call(%s, %s, NULL)" % (
                self.function.py_result(),
                self.positional_args.py_result())
        else:
            call_code = "PyEval_CallObjectWithKeywords(%s, %s, %s)" % (
                self.function.py_result(),
                self.positional_args.py_result(),
                keyword_code)
        code.putln(
            "%s = %s; %s" % (
                self.result(),
                call_code,
                code.error_goto_if_null(self.result(), self.pos)))
        code.put_gotref(self.py_result())


class AsTupleNode(ExprNode):
    #  Convert argument to tuple. Used for normalising
    #  the * argument of a function call.
    #
    #  arg    ExprNode
    
    subexprs = ['arg']

    def calculate_constant_result(self):
        self.constant_result = tuple(self.base.constant_result)
    
    def compile_time_value(self, denv):
        arg = self.arg.compile_time_value(denv)
        try:
            return tuple(arg)
        except Exception, e:
            self.compile_time_value_error(e)

    def analyse_types(self, env):
        self.arg.analyse_types(env)
        self.arg = self.arg.coerce_to_pyobject(env)
        self.type = tuple_type
        self.is_temp = 1

    gil_check = ExprNode._gil_check
    gil_message = "Constructing Python tuple"

    def generate_result_code(self, code):
        code.putln(
            "%s = PySequence_Tuple(%s); %s" % (
                self.result(),
                self.arg.py_result(),
                code.error_goto_if_null(self.result(), self.pos)))
        code.put_gotref(self.py_result())
    

class AttributeNode(ExprNode):
    #  obj.attribute
    #
    #  obj          ExprNode
    #  attribute    string
    #  needs_none_check boolean        Used if obj is an extension type.
    #                                  If set to True, it is known that the type is not None.
    #
    #  Used internally:
    #
    #  is_py_attr           boolean   Is a Python getattr operation
    #  member               string    C name of struct member
    #  is_called            boolean   Function call is being done on result
    #  entry                Entry     Symbol table entry of attribute
    
    is_attribute = 1
    subexprs = ['obj']
    
    type = PyrexTypes.error_type
    entry = None
    is_called = 0
    needs_none_check = True

    def as_cython_attribute(self):
        if isinstance(self.obj, NameNode) and self.obj.is_cython_module:
            return self.attribute

    def coerce_to(self, dst_type, env):
        #  If coercing to a generic pyobject and this is a cpdef function
        #  we can create the corresponding attribute
        if dst_type is py_object_type:
            entry = self.entry
            if entry and entry.is_cfunction and entry.as_variable:
                # must be a cpdef function
                self.is_temp = 1
                self.entry = entry.as_variable
                self.analyse_as_python_attribute(env) 
                return self
        return ExprNode.coerce_to(self, dst_type, env)

    def calculate_constant_result(self):
        attr = self.attribute
        if attr.startswith("__") and attr.endswith("__"):
            return
        self.constant_result = getattr(self.obj.constant_result, attr)

    def compile_time_value(self, denv):
        attr = self.attribute
        if attr.startswith("__") and attr.endswith("__"):
            error(self.pos,
                  "Invalid attribute name '%s' in compile-time expression" % attr)
            return None
        obj = self.obj.compile_time_value(denv)
        try:
            return getattr(obj, attr)
        except Exception, e:
            self.compile_time_value_error(e)

    def analyse_target_declaration(self, env):
        pass
    
    def analyse_target_types(self, env):
        self.analyse_types(env, target = 1)
    
    def analyse_types(self, env, target = 0):
        if self.analyse_as_cimported_attribute(env, target):
            return
        if not target and self.analyse_as_unbound_cmethod(env):
            return
        self.analyse_as_ordinary_attribute(env, target)
    
    def analyse_as_cimported_attribute(self, env, target):
        # Try to interpret this as a reference to an imported
        # C const, type, var or function. If successful, mutates
        # this node into a NameNode and returns 1, otherwise
        # returns 0.
        module_scope = self.obj.analyse_as_module(env)
        if module_scope:
            entry = module_scope.lookup_here(self.attribute)
            if entry and (
                entry.is_cglobal or entry.is_cfunction
                or entry.is_type or entry.is_const):
                    self.mutate_into_name_node(env, entry, target)
                    return 1
        return 0
    
    def analyse_as_unbound_cmethod(self, env):
        # Try to interpret this as a reference to an unbound
        # C method of an extension type. If successful, mutates
        # this node into a NameNode and returns 1, otherwise
        # returns 0.
        type = self.obj.analyse_as_extension_type(env)
        if type:
            entry = type.scope.lookup_here(self.attribute)
            if entry and entry.is_cmethod:
                # Create a temporary entry describing the C method
                # as an ordinary function.
                ubcm_entry = Symtab.Entry(entry.name,
                    "%s->%s" % (type.vtabptr_cname, entry.cname),
                    entry.type)
                ubcm_entry.is_cfunction = 1
                ubcm_entry.func_cname = entry.func_cname
                ubcm_entry.is_unbound_cmethod = 1
                self.mutate_into_name_node(env, ubcm_entry, None)
                return 1
        return 0
        
    def analyse_as_type(self, env):
        module_scope = self.obj.analyse_as_module(env)
        if module_scope:
            return module_scope.lookup_type(self.attribute)
        return None
    
    def analyse_as_extension_type(self, env):
        # Try to interpret this as a reference to an extension type
        # in a cimported module. Returns the extension type, or None.
        module_scope = self.obj.analyse_as_module(env)
        if module_scope:
            entry = module_scope.lookup_here(self.attribute)
            if entry and entry.is_type and entry.type.is_extension_type:
                return entry.type
        return None
    
    def analyse_as_module(self, env):
        # Try to interpret this as a reference to a cimported module
        # in another cimported module. Returns the module scope, or None.
        module_scope = self.obj.analyse_as_module(env)
        if module_scope:
            entry = module_scope.lookup_here(self.attribute)
            if entry and entry.as_module:
                return entry.as_module
        return None
                
    def mutate_into_name_node(self, env, entry, target):
        # Mutate this node into a NameNode and complete the
        # analyse_types phase.
        self.__class__ = NameNode
        self.name = self.attribute
        self.entry = entry
        del self.obj
        del self.attribute
        if target:
            NameNode.analyse_target_types(self, env)
        else:
            NameNode.analyse_rvalue_entry(self, env)
    
    def analyse_as_ordinary_attribute(self, env, target):
        self.obj.analyse_types(env)
        self.analyse_attribute(env)
        if self.entry and self.entry.is_cmethod and not self.is_called:
#            error(self.pos, "C method can only be called")
            pass
        ## Reference to C array turns into pointer to first element.
        #while self.type.is_array:
        #    self.type = self.type.element_ptr_type()
        if self.is_py_attr:
            if not target:
                self.is_temp = 1
                self.result_ctype = py_object_type
    
    def analyse_attribute(self, env):
        # Look up attribute and set self.type and self.member.
        self.is_py_attr = 0
        self.member = self.attribute
        if self.obj.type.is_string:
            self.obj = self.obj.coerce_to_pyobject(env)
        obj_type = self.obj.type
        if obj_type.is_ptr or obj_type.is_array:
            obj_type = obj_type.base_type
            self.op = "->"
        elif obj_type.is_extension_type:
            self.op = "->"
        else:
            self.op = "."
        if obj_type.has_attributes:
            entry = None
            if obj_type.attributes_known():
                entry = obj_type.scope.lookup_here(self.attribute)
                if entry and entry.is_member:
                    entry = None
            else:
                error(self.pos, 
                    "Cannot select attribute of incomplete type '%s'" 
                    % obj_type)
                self.type = PyrexTypes.error_type
                return
            self.entry = entry
            if entry:
                if obj_type.is_extension_type and entry.name == "__weakref__":
                    error(self.pos, "Illegal use of special attribute __weakref__")
                # methods need the normal attribute lookup
                # because they do not have struct entries
                if entry.is_variable or entry.is_cmethod:
                    self.type = entry.type
                    self.member = entry.cname
                    return
                else:
                    # If it's not a variable or C method, it must be a Python
                    # method of an extension type, so we treat it like a Python
                    # attribute.
                    pass
        # If we get here, the base object is not a struct/union/extension 
        # type, or it is an extension type and the attribute is either not
        # declared or is declared as a Python method. Treat it as a Python
        # attribute reference.
        self.analyse_as_python_attribute(env)
                    
    def analyse_as_python_attribute(self, env):
        obj_type = self.obj.type
        self.member = self.attribute
        if obj_type.is_pyobject:
            self.type = py_object_type
            self.is_py_attr = 1
        else:
            if not obj_type.is_error:
                error(self.pos, 
                    "Object of type '%s' has no attribute '%s'" %
                    (obj_type, self.attribute))

    def gil_check(self, env):
        if self.is_py_attr:
            self._gil_check(env)

    gil_message = "Accessing Python attribute"

    def is_simple(self):
        if self.obj:
            return self.result_in_temp() or self.obj.is_simple()
        else:
            return NameNode.is_simple(self)

    def is_lvalue(self):
        if self.obj:
            return 1
        else:
            return NameNode.is_lvalue(self)
    
    def is_ephemeral(self):
        if self.obj:
            return self.obj.is_ephemeral()
        else:
            return NameNode.is_ephemeral(self)
    
    def calculate_result_code(self):
        #print "AttributeNode.calculate_result_code:", self.member ###
        #print "...obj node =", self.obj, "code", self.obj.result() ###
        #print "...obj type", self.obj.type, "ctype", self.obj.ctype() ###
        obj = self.obj
        obj_code = obj.result_as(obj.type)
        #print "...obj_code =", obj_code ###
        if self.entry and self.entry.is_cmethod:
            if obj.type.is_extension_type:
                return "((struct %s *)%s%s%s)->%s" % (
                    obj.type.vtabstruct_cname, obj_code, self.op, 
                    obj.type.vtabslot_cname, self.member)
            else:
                return self.member
        elif obj.type.is_complex:
            return "__Pyx_%s_PART(%s)" % (self.member.upper(), obj_code)
        else:
            return "%s%s%s" % (obj_code, self.op, self.member)
    
    def generate_result_code(self, code):
        interned_attr_cname = code.intern_identifier(self.attribute)
        if self.is_py_attr:
            code.putln(
                '%s = PyObject_GetAttr(%s, %s); %s' % (
                    self.result(),
                    self.obj.py_result(),
                    interned_attr_cname,
                    code.error_goto_if_null(self.result(), self.pos)))
            code.put_gotref(self.py_result())
        else:
            # result_code contains what is needed, but we may need to insert
            # a check and raise an exception
            if (self.obj.type.is_extension_type
                  and self.needs_none_check
                  and code.globalstate.directives['nonecheck']):
                self.put_nonecheck(code)
    
    def generate_assignment_code(self, rhs, code):
        interned_attr_cname = code.intern_identifier(self.attribute)
        self.obj.generate_evaluation_code(code)
        if self.is_py_attr:
            code.put_error_if_neg(self.pos, 
                'PyObject_SetAttr(%s, %s, %s)' % (
                    self.obj.py_result(),
                    interned_attr_cname,
                    rhs.py_result()))
            rhs.generate_disposal_code(code)
            rhs.free_temps(code)
        else:
            if (self.obj.type.is_extension_type
                  and self.needs_none_check
                  and code.globalstate.directives['nonecheck']):
                self.put_nonecheck(code)

            select_code = self.result()
            if self.type.is_pyobject:
                rhs.make_owned_reference(code)
                code.put_giveref(rhs.py_result())
                code.put_gotref(select_code)
                code.put_decref(select_code, self.ctype())
            code.putln(
                "%s = %s;" % (
                    select_code,
                    rhs.result_as(self.ctype())))
                    #rhs.result()))
            rhs.generate_post_assignment_code(code)
            rhs.free_temps(code)
        self.obj.generate_disposal_code(code)
        self.obj.free_temps(code)
    
    def generate_deletion_code(self, code):
        interned_attr_cname = code.intern_identifier(self.attribute)
        self.obj.generate_evaluation_code(code)
        if self.is_py_attr:
            code.put_error_if_neg(self.pos,
                'PyObject_DelAttr(%s, %s)' % (
                    self.obj.py_result(),
                    interned_attr_cname))
        else:
            error(self.pos, "Cannot delete C attribute of extension type")
        self.obj.generate_disposal_code(code)
        self.obj.free_temps(code)
        
    def annotate(self, code):
        if self.is_py_attr:
            code.annotate(self.pos, AnnotationItem('py_attr', 'python attribute', size=len(self.attribute)))
        else:
            code.annotate(self.pos, AnnotationItem('c_attr', 'c attribute', size=len(self.attribute)))

    def put_nonecheck(self, code):
        code.globalstate.use_utility_code(raise_noneattr_error_utility_code)
        code.putln("if (%s) {" % code.unlikely("%s == Py_None") % self.obj.result_as(PyrexTypes.py_object_type))
        code.putln("__Pyx_RaiseNoneAttributeError(\"%s\");" % self.attribute.encode("UTF-8")) # todo: fix encoding
        code.putln(code.error_goto(self.pos))
        code.putln("}")


#-------------------------------------------------------------------
#
#  Constructor nodes
#
#-------------------------------------------------------------------

class StarredTargetNode(ExprNode):
    #  A starred expression like "*a"
    #
    #  This is only allowed in sequence assignment targets such as
    #
    #      a, *b = (1,2,3,4)    =>     a = 1 ; b = [2,3,4]
    #
    #  and will be removed during type analysis (or generate an error
    #  if it's found at unexpected places).
    #
    #  target          ExprNode

    subexprs = ['target']
    is_starred = 1
    type = py_object_type

    def __init__(self, pos, target):
        self.pos = pos
        self.target = target

    def analyse_declarations(self, env):
        error(self.pos, "can use starred expression only as assignment target")
        self.target.analyse_declarations(env)

    def analyse_types(self, env):
        error(self.pos, "can use starred expression only as assignment target")
        self.target.analyse_types(env)
        self.type = self.target.type

    def analyse_target_declaration(self, env):
        self.target.analyse_target_declaration(env)

    def analyse_target_types(self, env):
        self.target.analyse_target_types(env)
        self.type = self.target.type

    def calculate_result_code(self):
        return ""

    def generate_result_code(self, code):
        pass


class SequenceNode(ExprNode):
    #  Base class for list and tuple constructor nodes.
    #  Contains common code for performing sequence unpacking.
    #
    #  args                    [ExprNode]
    #  iterator                ExprNode
    #  unpacked_items          [ExprNode] or None
    #  coerced_unpacked_items  [ExprNode] or None
    
    subexprs = ['args']
    
    is_sequence_constructor = 1
    unpacked_items = None

    def compile_time_value_list(self, denv):
        return [arg.compile_time_value(denv) for arg in self.args]

    def replace_starred_target_node(self):
        # replace a starred node in the targets by the contained expression
        self.starred_assignment = False
        args = []
        for arg in self.args:
            if arg.is_starred:
                if self.starred_assignment:
                    error(arg.pos, "more than 1 starred expression in assignment")
                self.starred_assignment = True
                arg = arg.target
                arg.is_starred = True
            args.append(arg)
        self.args = args

    def analyse_target_declaration(self, env):
        self.replace_starred_target_node()
        for arg in self.args:
            arg.analyse_target_declaration(env)

    def analyse_types(self, env, skip_children=False):
        for i in range(len(self.args)):
            arg = self.args[i]
            if not skip_children: arg.analyse_types(env)
            self.args[i] = arg.coerce_to_pyobject(env)
        self.type = py_object_type
        self.is_temp = 1

    def analyse_target_types(self, env):
        self.iterator = PyTempNode(self.pos, env)
        self.unpacked_items = []
        self.coerced_unpacked_items = []
        for arg in self.args:
            arg.analyse_target_types(env)
            if arg.is_starred:
                if not arg.type.assignable_from(Builtin.list_type):
                    error(arg.pos,
                          "starred target must have Python object (list) type")
                if arg.type is py_object_type:
                    arg.type = Builtin.list_type
            unpacked_item = PyTempNode(self.pos, env)
            coerced_unpacked_item = unpacked_item.coerce_to(arg.type, env)
            self.unpacked_items.append(unpacked_item)
            self.coerced_unpacked_items.append(coerced_unpacked_item)
        self.type = py_object_type

    def generate_result_code(self, code):
        self.generate_operation_code(code)
    
    def generate_assignment_code(self, rhs, code):
        if self.starred_assignment:
            self.generate_starred_assignment_code(rhs, code)
        else:
            self.generate_parallel_assignment_code(rhs, code)

        for item in self.unpacked_items:
            item.release(code)
        rhs.free_temps(code)

    def generate_parallel_assignment_code(self, rhs, code):
        # Need to work around the fact that generate_evaluation_code
        # allocates the temps in a rather hacky way -- the assignment
        # is evaluated twice, within each if-block.

        code.globalstate.use_utility_code(unpacking_utility_code)

        if rhs.type is tuple_type:
            tuple_check = "likely(%s != Py_None)"
        else:
            tuple_check = "PyTuple_CheckExact(%s)"
        code.putln(
            "if (%s && likely(PyTuple_GET_SIZE(%s) == %s)) {" % (
                tuple_check % rhs.py_result(), 
                rhs.py_result(), 
                len(self.args)))
        code.putln("PyObject* tuple = %s;" % rhs.py_result())
        for item in self.unpacked_items:
            item.allocate(code)
        for i in range(len(self.args)):
            item = self.unpacked_items[i]
            code.put(
                "%s = PyTuple_GET_ITEM(tuple, %s); " % (
                    item.result(),
                    i))
            code.put_incref(item.result(), item.ctype())
            value_node = self.coerced_unpacked_items[i]
            value_node.generate_evaluation_code(code)
        rhs.generate_disposal_code(code)

        for i in range(len(self.args)):
            self.args[i].generate_assignment_code(
                self.coerced_unpacked_items[i], code)
                 
        code.putln("} else {")

        if rhs.type is tuple_type:
            code.globalstate.use_utility_code(tuple_unpacking_error_code)
            code.putln("__Pyx_UnpackTupleError(%s, %s);" % (
                        rhs.py_result(), len(self.args)))
            code.putln(code.error_goto(self.pos))
        else:
            self.iterator.allocate(code)
            code.putln(
                "%s = PyObject_GetIter(%s); %s" % (
                    self.iterator.result(),
                    rhs.py_result(),
                    code.error_goto_if_null(self.iterator.result(), self.pos)))
            code.put_gotref(self.iterator.py_result())
            rhs.generate_disposal_code(code)
            for i in range(len(self.args)):
                item = self.unpacked_items[i]
                unpack_code = "__Pyx_UnpackItem(%s, %d)" % (
                    self.iterator.py_result(), i)
                code.putln(
                    "%s = %s; %s" % (
                        item.result(),
                        typecast(item.ctype(), py_object_type, unpack_code),
                        code.error_goto_if_null(item.result(), self.pos)))
                code.put_gotref(item.py_result())
                value_node = self.coerced_unpacked_items[i]
                value_node.generate_evaluation_code(code)
            code.put_error_if_neg(self.pos, 
                "__Pyx_EndUnpack(%s)" % (
                    self.iterator.py_result()))
            if debug_disposal_code:
                print("UnpackNode.generate_assignment_code:")
                print("...generating disposal code for %s" % self.iterator)
            self.iterator.generate_disposal_code(code)
            self.iterator.free_temps(code)
            self.iterator.release(code)

            for i in range(len(self.args)):
                self.args[i].generate_assignment_code(
                    self.coerced_unpacked_items[i], code)

        code.putln("}")

    def generate_starred_assignment_code(self, rhs, code):
        code.globalstate.use_utility_code(unpacking_utility_code)

        for i, arg in enumerate(self.args):
            if arg.is_starred:
                starred_target = self.unpacked_items[i]
                fixed_args_left  = self.args[:i]
                fixed_args_right = self.args[i+1:]
                break

        self.iterator.allocate(code)
        code.putln(
            "%s = PyObject_GetIter(%s); %s" % (
                self.iterator.result(),
                rhs.py_result(),
                code.error_goto_if_null(self.iterator.result(), self.pos)))
        code.put_gotref(self.iterator.py_result())
        rhs.generate_disposal_code(code)

        for item in self.unpacked_items:
            item.allocate(code)
        for i in range(len(fixed_args_left)):
            item = self.unpacked_items[i]
            unpack_code = "__Pyx_UnpackItem(%s, %d)" % (
                self.iterator.py_result(), i)
            code.putln(
                "%s = %s; %s" % (
                    item.result(),
                    typecast(item.ctype(), py_object_type, unpack_code),
                    code.error_goto_if_null(item.result(), self.pos)))
            code.put_gotref(item.py_result())
            value_node = self.coerced_unpacked_items[i]
            value_node.generate_evaluation_code(code)

        target_list = starred_target.result()
        code.putln("%s = PySequence_List(%s); %s" % (
            target_list, self.iterator.py_result(),
            code.error_goto_if_null(target_list, self.pos)))
        code.put_gotref(target_list)
        if fixed_args_right:
            code.globalstate.use_utility_code(raise_need_more_values_to_unpack)
            unpacked_right_args = self.unpacked_items[-len(fixed_args_right):]
            code.putln("if (unlikely(PyList_GET_SIZE(%s) < %d)) {" % (
                (target_list, len(unpacked_right_args))))
            code.put("__Pyx_RaiseNeedMoreValuesError(%d+PyList_GET_SIZE(%s)); %s" % (
                     len(fixed_args_left), target_list,
                     code.error_goto(self.pos)))
            code.putln('}')
            for i, (arg, coerced_arg) in enumerate(zip(unpacked_right_args[::-1],
                                                       self.coerced_unpacked_items[::-1])):
                code.putln(
                    "%s = PyList_GET_ITEM(%s, PyList_GET_SIZE(%s)-1); " % (
                        arg.py_result(),
                        target_list, target_list))
                # resize the list the hard way
                code.putln("((PyListObject*)%s)->ob_size--;" % target_list)
                code.put_gotref(arg.py_result())
                coerced_arg.generate_evaluation_code(code)

        self.iterator.generate_disposal_code(code)
        self.iterator.free_temps(code)
        self.iterator.release(code)

        for i in range(len(self.args)):
            self.args[i].generate_assignment_code(
                self.coerced_unpacked_items[i], code)

    def annotate(self, code):
        for arg in self.args:
            arg.annotate(code)
        if self.unpacked_items:
            for arg in self.unpacked_items:
                arg.annotate(code)
            for arg in self.coerced_unpacked_items:
                arg.annotate(code)


class TupleNode(SequenceNode):
    #  Tuple constructor.

    gil_message = "Constructing Python tuple"

    def analyse_types(self, env, skip_children=False):
        if len(self.args) == 0:
            self.is_temp = 0
            self.is_literal = 1
        else:
            SequenceNode.analyse_types(self, env, skip_children)
        self.type = tuple_type
            
    def calculate_result_code(self):
        if len(self.args) > 0:
            error(self.pos, "Positive length tuples must be constructed.")
        else:
            return Naming.empty_tuple

    def calculate_constant_result(self):
        self.constant_result = tuple([
                arg.constant_result for arg in self.args])

    def compile_time_value(self, denv):
        values = self.compile_time_value_list(denv)
        try:
            return tuple(values)
        except Exception, e:
            self.compile_time_value_error(e)
    
    def generate_operation_code(self, code):
        if len(self.args) == 0:
            # result_code is Naming.empty_tuple
            return
        code.putln(
            "%s = PyTuple_New(%s); %s" % (
                self.result(),
                len(self.args),
                code.error_goto_if_null(self.result(), self.pos)))
        code.put_gotref(self.py_result())
        for i in range(len(self.args)):
            arg = self.args[i]
            if not arg.result_in_temp():
                code.put_incref(arg.result(), arg.ctype())
            code.putln(
                "PyTuple_SET_ITEM(%s, %s, %s);" % (
                    self.result(),
                    i,
                    arg.py_result()))
            code.put_giveref(arg.py_result())
    
    def generate_subexpr_disposal_code(self, code):
        # We call generate_post_assignment_code here instead
        # of generate_disposal_code, because values were stored
        # in the tuple using a reference-stealing operation.
        for arg in self.args:
            arg.generate_post_assignment_code(code)
            # Should NOT call free_temps -- this is invoked by the default
            # generate_evaluation_code which will do that.


class ListNode(SequenceNode):
    #  List constructor.
    
    # obj_conversion_errors    [PyrexError]   used internally
    # orignial_args            [ExprNode]     used internally

    gil_message = "Constructing Python list"

    def analyse_expressions(self, env):
        SequenceNode.analyse_expressions(self, env)
        self.coerce_to_pyobject(env)

    def analyse_types(self, env):
        hold_errors()
        self.original_args = list(self.args)
        SequenceNode.analyse_types(self, env)
        self.type = list_type
        self.obj_conversion_errors = held_errors()
        release_errors(ignore=True)
        
    def coerce_to(self, dst_type, env):
        if dst_type.is_pyobject:
            for err in self.obj_conversion_errors:
                report_error(err)
            self.obj_conversion_errors = []
            if not self.type.subtype_of(dst_type):
                error(self.pos, "Cannot coerce list to type '%s'" % dst_type)
        elif dst_type.is_ptr:
            base_type = dst_type.base_type
            self.type = PyrexTypes.CArrayType(base_type, len(self.args))
            for i in range(len(self.original_args)):
                arg = self.args[i]
                if isinstance(arg, CoerceToPyTypeNode):
                    arg = arg.arg
                self.args[i] = arg.coerce_to(base_type, env)
        elif dst_type.is_struct:
            if len(self.args) > len(dst_type.scope.var_entries):
                error(self.pos, "Too may members for '%s'" % dst_type)
            else:
                if len(self.args) < len(dst_type.scope.var_entries):
                    warning(self.pos, "Too few members for '%s'" % dst_type, 1)
                for i, (arg, member) in enumerate(zip(self.original_args, dst_type.scope.var_entries)):
                    if isinstance(arg, CoerceToPyTypeNode):
                        arg = arg.arg
                    self.args[i] = arg.coerce_to(member.type, env)
            self.type = dst_type
        else:
            self.type = error_type
            error(self.pos, "Cannot coerce list to type '%s'" % dst_type)
        return self
        
    def release_temp(self, env):
        if self.type.is_array:
            # To be valid C++, we must allocate the memory on the stack 
            # manually and be sure not to reuse it for something else. 
            pass
        else:
            SequenceNode.release_temp(self, env)

    def calculate_constant_result(self):
        self.constant_result = [
            arg.constant_result for arg in self.args]

    def compile_time_value(self, denv):
        return self.compile_time_value_list(denv)

    def generate_operation_code(self, code):
        if self.type.is_pyobject:
            for err in self.obj_conversion_errors:
                report_error(err)
            code.putln("%s = PyList_New(%s); %s" %
                (self.result(),
                len(self.args),
                code.error_goto_if_null(self.result(), self.pos)))
            code.put_gotref(self.py_result())
            for i in range(len(self.args)):
                arg = self.args[i]
                #if not arg.is_temp:
                if not arg.result_in_temp():
                    code.put_incref(arg.result(), arg.ctype())
                code.putln("PyList_SET_ITEM(%s, %s, %s);" %
                    (self.result(),
                    i,
                    arg.py_result()))
                code.put_giveref(arg.py_result())
        elif self.type.is_array:
            for i, arg in enumerate(self.args):
                code.putln("%s[%s] = %s;" % (
                                self.result(),
                                i,
                                arg.result()))
        elif self.type.is_struct:
            for arg, member in zip(self.args, self.type.scope.var_entries):
                code.putln("%s.%s = %s;" % (
                        self.result(),
                        member.cname,
                        arg.result()))
        else:
            raise InternalError("List type never specified")

    def generate_subexpr_disposal_code(self, code):
        # We call generate_post_assignment_code here instead
        # of generate_disposal_code, because values were stored
        # in the list using a reference-stealing operation.
        for arg in self.args:
            arg.generate_post_assignment_code(code)
            # Should NOT call free_temps -- this is invoked by the default
            # generate_evaluation_code which will do that.


class ComprehensionNode(ExprNode):
    subexprs = ["target"]
    child_attrs = ["loop", "append"]

    def analyse_types(self, env):
        self.target.analyse_expressions(env)
        self.type = self.target.type
        self.append.target = self # this is a CloneNode used in the PyList_Append in the inner loop
        self.loop.analyse_declarations(env)
        self.loop.analyse_expressions(env)

    def calculate_result_code(self):
        return self.target.result()
    
    def generate_result_code(self, code):
        self.generate_operation_code(code)

    def generate_operation_code(self, code):
        self.loop.generate_execution_code(code)

    def annotate(self, code):
        self.loop.annotate(code)


class ComprehensionAppendNode(ExprNode):
    # Need to be careful to avoid infinite recursion:
    # target must not be in child_attrs/subexprs
    subexprs = ['expr']
    
    def analyse_types(self, env):
        self.expr.analyse_types(env)
        if not self.expr.type.is_pyobject:
            self.expr = self.expr.coerce_to_pyobject(env)
        self.type = PyrexTypes.c_int_type
        self.is_temp = 1

    def generate_result_code(self, code):
        if self.target.type is list_type:
            function = "PyList_Append"
        elif self.target.type is set_type:
            function = "PySet_Add"
        else:
            raise InternalError(
                "Invalid type for comprehension node: %s" % self.target.type)
            
        code.putln("%s = %s(%s, (PyObject*)%s); %s" %
            (self.result(),
             function,
             self.target.result(),
             self.expr.result(),
             code.error_goto_if(self.result(), self.pos)))

class DictComprehensionAppendNode(ComprehensionAppendNode):
    subexprs = ['key_expr', 'value_expr']
    
    def analyse_types(self, env):
        self.key_expr.analyse_types(env)
        if not self.key_expr.type.is_pyobject:
            self.key_expr = self.key_expr.coerce_to_pyobject(env)
        self.value_expr.analyse_types(env)
        if not self.value_expr.type.is_pyobject:
            self.value_expr = self.value_expr.coerce_to_pyobject(env)
        self.type = PyrexTypes.c_int_type
        self.is_temp = 1

    def generate_result_code(self, code):
        code.putln("%s = PyDict_SetItem(%s, (PyObject*)%s, (PyObject*)%s); %s" %
            (self.result(),
             self.target.result(),
             self.key_expr.result(),
             self.value_expr.result(),
             code.error_goto_if(self.result(), self.pos)))


class SetNode(ExprNode):
    #  Set constructor.

    subexprs = ['args']

    gil_message = "Constructing Python set"

    def analyse_types(self, env):
        for i in range(len(self.args)):
            arg = self.args[i]
            arg.analyse_types(env)
            self.args[i] = arg.coerce_to_pyobject(env)
        self.type = set_type
        self.is_temp = 1

    def calculate_constant_result(self):
        self.constant_result = set([
                arg.constant_result for arg in self.args])

    def compile_time_value(self, denv):
        values = [arg.compile_time_value(denv) for arg in self.args]
        try:
            return set(values)
        except Exception, e:
            self.compile_time_value_error(e)

    def generate_evaluation_code(self, code):
        code.globalstate.use_utility_code(Builtin.py23_set_utility_code)
        self.allocate_temp_result(code)
        code.putln(
            "%s = PySet_New(0); %s" % (
                self.result(),
                code.error_goto_if_null(self.result(), self.pos)))
        code.put_gotref(self.py_result())
        for arg in self.args:
            arg.generate_evaluation_code(code)
            code.putln(
                code.error_goto_if_neg(
                    "PySet_Add(%s, %s)" % (self.result(), arg.py_result()),
                    self.pos))
            arg.generate_disposal_code(code)
            arg.free_temps(code)


class DictNode(ExprNode):
    #  Dictionary constructor.
    #
    #  key_value_pairs  [DictItemNode]
    #
    # obj_conversion_errors    [PyrexError]   used internally
    
    subexprs = ['key_value_pairs']

    def calculate_constant_result(self):
        self.constant_result = dict([
                item.constant_result for item in self.key_value_pairs])
    
    def compile_time_value(self, denv):
        pairs = [(item.key.compile_time_value(denv), item.value.compile_time_value(denv))
            for item in self.key_value_pairs]
        try:
            return dict(pairs)
        except Exception, e:
            self.compile_time_value_error(e)
    
    def analyse_types(self, env):
        hold_errors()
        self.type = dict_type
        for item in self.key_value_pairs:
            item.analyse_types(env)
        self.obj_conversion_errors = held_errors()
        release_errors(ignore=True)
        self.is_temp = 1
        
    def coerce_to(self, dst_type, env):
        if dst_type.is_pyobject:
            self.release_errors()
            if not self.type.subtype_of(dst_type):
                error(self.pos, "Cannot interpret dict as type '%s'" % dst_type)
        elif dst_type.is_struct_or_union:
            self.type = dst_type
            if not dst_type.is_struct and len(self.key_value_pairs) != 1:
                error(self.pos, "Exactly one field must be specified to convert to union '%s'" % dst_type)
            elif dst_type.is_struct and len(self.key_value_pairs) < len(dst_type.scope.var_entries):
                warning(self.pos, "Not all members given for struct '%s'" % dst_type, 1)
            for item in self.key_value_pairs:
                if isinstance(item.key, CoerceToPyTypeNode):
                    item.key = item.key.arg
                if not isinstance(item.key, (StringNode, IdentifierStringNode)):
                    error(item.key.pos, "Invalid struct field identifier")
                    item.key = IdentifierStringNode(item.key.pos, value="<error>")
                else:
                    member = dst_type.scope.lookup_here(item.key.value)
                    if not member:
                        error(item.key.pos, "struct '%s' has no field '%s'" % (dst_type, item.key.value))
                    else:
                        value = item.value
                        if isinstance(value, CoerceToPyTypeNode):
                            value = value.arg
                        item.value = value.coerce_to(member.type, env)
        else:
            self.type = error_type
            error(self.pos, "Cannot interpret dict as type '%s'" % dst_type)
        return self
    
    def release_errors(self):
        for err in self.obj_conversion_errors:
            report_error(err)
        self.obj_conversion_errors = []

    gil_message = "Constructing Python dict"

    def generate_evaluation_code(self, code):
        #  Custom method used here because key-value
        #  pairs are evaluated and used one at a time.
        code.mark_pos(self.pos)
        self.allocate_temp_result(code)
        if self.type.is_pyobject:
            self.release_errors()
            code.putln(
                "%s = PyDict_New(); %s" % (
                    self.result(),
                    code.error_goto_if_null(self.result(), self.pos)))
            code.put_gotref(self.py_result())
        for item in self.key_value_pairs:
            item.generate_evaluation_code(code)
            if self.type.is_pyobject:
                code.put_error_if_neg(self.pos, 
                    "PyDict_SetItem(%s, %s, %s)" % (
                        self.result(),
                        item.key.py_result(),
                        item.value.py_result()))
            else:
                code.putln("%s.%s = %s;" % (
                        self.result(),
                        item.key.value,
                        item.value.result()))
            item.generate_disposal_code(code)
            item.free_temps(code)
            
    def annotate(self, code):
        for item in self.key_value_pairs:
            item.annotate(code)
            
class DictItemNode(ExprNode):
    # Represents a single item in a DictNode
    #
    # key          ExprNode
    # value        ExprNode
    subexprs = ['key', 'value']

    gil_check = None # handled by DictNode

    def calculate_constant_result(self):
        self.constant_result = (
            self.key.constant_result, self.value.constant_result)
            
    def analyse_types(self, env):
        self.key.analyse_types(env)
        self.value.analyse_types(env)
        self.key = self.key.coerce_to_pyobject(env)
        self.value = self.value.coerce_to_pyobject(env)
        
    def generate_evaluation_code(self, code):
        self.key.generate_evaluation_code(code)
        self.value.generate_evaluation_code(code)

    def generate_disposal_code(self, code):
        self.key.generate_disposal_code(code)
        self.value.generate_disposal_code(code)

    def free_temps(self, code):
        self.key.free_temps(code)
        self.value.free_temps(code)
        
    def __iter__(self):
        return iter([self.key, self.value])


class ClassNode(ExprNode):
    #  Helper class used in the implementation of Python
    #  class definitions. Constructs a class object given
    #  a name, tuple of bases and class dictionary.
    #
    #  name         EncodedString      Name of the class
    #  bases        ExprNode           Base class tuple
    #  dict         ExprNode           Class dict (not owned by this node)
    #  doc          ExprNode or None   Doc string
    #  module_name  string             Name of defining module
    
    subexprs = ['bases', 'doc']

    def analyse_types(self, env):
        self.bases.analyse_types(env)
        if self.doc:
            self.doc.analyse_types(env)
            self.doc = self.doc.coerce_to_pyobject(env)
        self.module_name = env.global_scope().qualified_name
        self.type = py_object_type
        self.is_temp = 1
        env.use_utility_code(create_class_utility_code);

    gil_message = "Constructing Python class"

    def generate_result_code(self, code):
        cname = code.intern_identifier(self.name)
        if self.doc:
            code.put_error_if_neg(self.pos, 
                'PyDict_SetItemString(%s, "__doc__", %s)' % (
                    self.dict.py_result(),
                    self.doc.py_result()))
        code.putln(
            '%s = __Pyx_CreateClass(%s, %s, %s, "%s"); %s' % (
                self.result(),
                self.bases.py_result(),
                self.dict.py_result(),
                cname,
                self.module_name,
                code.error_goto_if_null(self.result(), self.pos)))
        code.put_gotref(self.py_result())


class UnboundMethodNode(ExprNode):
    #  Helper class used in the implementation of Python
    #  class definitions. Constructs an unbound method
    #  object from a class and a function.
    #
    #  function      ExprNode   Function object
    
    subexprs = ['function']
    
    def analyse_types(self, env):
        self.function.analyse_types(env)
        self.type = py_object_type
        self.is_temp = 1

    gil_message = "Constructing an unbound method"

    def generate_result_code(self, code):
        class_cname = code.pyclass_stack[-1].classobj.result()
        code.putln(
            "%s = PyMethod_New(%s, 0, %s); %s" % (
                self.result(),
                self.function.py_result(),
                class_cname,
                code.error_goto_if_null(self.result(), self.pos)))
        code.put_gotref(self.py_result())

class PyCFunctionNode(AtomicExprNode):
    #  Helper class used in the implementation of Python
    #  class definitions. Constructs a PyCFunction object
    #  from a PyMethodDef struct.
    #
    #  pymethdef_cname   string   PyMethodDef structure
    
    def analyse_types(self, env):
        self.type = py_object_type
        self.is_temp = 1

    gil_message = "Constructing Python function"

    def generate_result_code(self, code):
        code.putln(
            "%s = PyCFunction_New(&%s, 0); %s" % (
                self.result(),
                self.pymethdef_cname,
                code.error_goto_if_null(self.result(), self.pos)))
        code.put_gotref(self.py_result())

#-------------------------------------------------------------------
#
#  Unary operator nodes
#
#-------------------------------------------------------------------

compile_time_unary_operators = {
    'not': operator.not_,
    '~': operator.inv,
    '-': operator.neg,
    '+': operator.pos,
}

class UnopNode(ExprNode):
    #  operator     string
    #  operand      ExprNode
    #
    #  Processing during analyse_expressions phase:
    #
    #    analyse_c_operation
    #      Called when the operand is not a pyobject.
    #      - Check operand type and coerce if needed.
    #      - Determine result type and result code fragment.
    #      - Allocate temporary for result if needed.
    
    subexprs = ['operand']
    infix = True

    def calculate_constant_result(self):
        func = compile_time_unary_operators[self.operator]
        self.constant_result = func(self.operand.constant_result)
    
    def compile_time_value(self, denv):
        func = compile_time_unary_operators.get(self.operator)
        if not func:
            error(self.pos,
                "Unary '%s' not supported in compile-time expression"
                    % self.operator)
        operand = self.operand.compile_time_value(denv)
        try:
            return func(operand)
        except Exception, e:
            self.compile_time_value_error(e)

    def analyse_types(self, env):
        self.operand.analyse_types(env)
        if self.is_py_operation():
            self.coerce_operand_to_pyobject(env)
            self.type = py_object_type
            self.is_temp = 1
        else:
            self.analyse_c_operation(env)
    
    def check_const(self):
        self.operand.check_const()
    
    def is_py_operation(self):
        return self.operand.type.is_pyobject

    def gil_check(self, env):
        if self.is_py_operation():
            self._gil_check(env)

    def coerce_operand_to_pyobject(self, env):
        self.operand = self.operand.coerce_to_pyobject(env)
    
    def generate_result_code(self, code):
        if self.operand.type.is_pyobject:
            self.generate_py_operation_code(code)
    
    def generate_py_operation_code(self, code):
        function = self.py_operation_function()
        code.putln(
            "%s = %s(%s); %s" % (
                self.result(), 
                function, 
                self.operand.py_result(),
                code.error_goto_if_null(self.result(), self.pos)))
        code.put_gotref(self.py_result())
        
    def type_error(self):
        if not self.operand.type.is_error:
            error(self.pos, "Invalid operand type for '%s' (%s)" %
                (self.operator, self.operand.type))
        self.type = PyrexTypes.error_type


class NotNode(ExprNode):
    #  'not' operator
    #
    #  operand   ExprNode

    def calculate_constant_result(self):
        self.constant_result = not self.operand.constant_result

    def compile_time_value(self, denv):
        operand = self.operand.compile_time_value(denv)
        try:
            return not operand
        except Exception, e:
            self.compile_time_value_error(e)

    subexprs = ['operand']
    
    def analyse_types(self, env):
        self.operand.analyse_types(env)
        self.operand = self.operand.coerce_to_boolean(env)
        self.type = PyrexTypes.c_bint_type
    
    def calculate_result_code(self):
        return "(!%s)" % self.operand.result()
    
    def generate_result_code(self, code):
        pass


class UnaryPlusNode(UnopNode):
    #  unary '+' operator
    
    operator = '+'
    
    def analyse_c_operation(self, env):
        self.type = self.operand.type
    
    def py_operation_function(self):
        return "PyNumber_Positive"
    
    def calculate_result_code(self):
        return self.operand.result()


class UnaryMinusNode(UnopNode):
    #  unary '-' operator
    
    operator = '-'
    
    def analyse_c_operation(self, env):
        if self.operand.type.is_numeric:
            self.type = self.operand.type
        else:
            self.type_error()
        if self.type.is_complex:
            self.infix = env.directives['c99_complex']
    
    def py_operation_function(self):
        return "PyNumber_Negative"
    
    def calculate_result_code(self):
        if self.infix:
            return "(-%s)" % self.operand.result()
        else:
            return "%s(%s)" % (self.operand.type.unary_op('-'), self.operand.result())

class TildeNode(UnopNode):
    #  unary '~' operator

    def analyse_c_operation(self, env):
        if self.operand.type.is_int:
            self.type = self.operand.type
        else:
            self.type_error()

    def py_operation_function(self):
        return "PyNumber_Invert"
    
    def calculate_result_code(self):
        return "(~%s)" % self.operand.result()


class AmpersandNode(ExprNode):
    #  The C address-of operator.
    #
    #  operand  ExprNode
    
    subexprs = ['operand']

    def analyse_types(self, env):
        self.operand.analyse_types(env)
        argtype = self.operand.type
        if not (argtype.is_cfunction or self.operand.is_lvalue()):
            self.error("Taking address of non-lvalue")
            return
        if argtype.is_pyobject:
            self.error("Cannot take address of Python variable")
            return
        self.type = PyrexTypes.c_ptr_type(argtype)
    
    def check_const(self):
        self.operand.check_const_addr()
    
    def error(self, mess):
        error(self.pos, mess)
        self.type = PyrexTypes.error_type
        self.result_code = "<error>"
    
    def calculate_result_code(self):
        return "(&%s)" % self.operand.result()

    def generate_result_code(self, code):
        pass
    

unop_node_classes = {
    "+":  UnaryPlusNode,
    "-":  UnaryMinusNode,
    "~":  TildeNode,
}

def unop_node(pos, operator, operand):
    # Construct unnop node of appropriate class for 
    # given operator.
    if isinstance(operand, IntNode) and operator == '-':
        return IntNode(pos = operand.pos, value = str(-int(operand.value, 0)))
    elif isinstance(operand, UnopNode) and operand.operator == operator:
        warning(pos, "Python has no increment/decrement operator: %s%sx = %s(%sx) = x" % ((operator,)*4), 5)
    return unop_node_classes[operator](pos, 
        operator = operator, 
        operand = operand)


class TypecastNode(ExprNode):
    #  C type cast
    #
    #  operand      ExprNode
    #  base_type    CBaseTypeNode
    #  declarator   CDeclaratorNode
    #
    #  If used from a transform, one can if wanted specify the attribute
    #  "type" directly and leave base_type and declarator to None
    
    subexprs = ['operand']
    base_type = declarator = type = None
    
    def analyse_types(self, env):
        if self.type is None:
            base_type = self.base_type.analyse(env)
            _, self.type = self.declarator.analyse(base_type, env)
        if self.type.is_cfunction:
            error(self.pos,
                "Cannot cast to a function type")
            self.type = PyrexTypes.error_type
        self.operand.analyse_types(env)
        to_py = self.type.is_pyobject
        from_py = self.operand.type.is_pyobject
        if from_py and not to_py and self.operand.is_ephemeral() and not self.type.is_numeric:
            error(self.pos, "Casting temporary Python object to non-numeric non-Python type")
        if to_py and not from_py:
            if (self.operand.type.to_py_function and
                    self.operand.type.create_to_py_utility_code(env)):
                self.result_ctype = py_object_type
                self.operand = self.operand.coerce_to_pyobject(env)
            else:
                if not (self.operand.type.is_ptr and self.operand.type.base_type.is_void):
                    warning(self.pos, "No conversion from %s to %s, python object pointer used." % (self.operand.type, self.type))
                self.operand = self.operand.coerce_to_simple(env)
        elif from_py and not to_py:
            if self.type.from_py_function:
                self.operand = self.operand.coerce_to(self.type, env)
            elif self.type.is_ptr and not (self.type.base_type.is_void or self.type.base_type.is_struct):
                error(self.pos, "Python objects cannot be casted to pointers of primitive types")
            else:
                warning(self.pos, "No conversion from %s to %s, python object pointer used." % (self.type, self.operand.type))
        elif from_py and to_py:
            if self.typecheck and self.type.is_extension_type:
                self.operand = PyTypeTestNode(self.operand, self.type, env)

    def gil_check(self, env):
        if self.type.is_pyobject and self.is_temp:
            self._gil_check(env)

    def check_const(self):
        self.operand.check_const()

    def calculate_constant_result(self):
        # we usually do not know the result of a type cast at code
        # generation time
        pass
    
    def calculate_result_code(self):
        opnd = self.operand
        return self.type.cast_code(opnd.result())
    
    def result_as(self, type):
        if self.type.is_pyobject and not self.is_temp:
            #  Optimise away some unnecessary casting
            return self.operand.result_as(type)
        else:
            return ExprNode.result_as(self, type)

    def generate_result_code(self, code):
        if self.is_temp:
            code.putln(
                "%s = (PyObject *)%s;" % (
                    self.result(),
                    self.operand.result()))
            code.put_incref(self.result(), self.ctype())


class SizeofNode(ExprNode):
    #  Abstract base class for sizeof(x) expression nodes.
    
    type = PyrexTypes.c_size_t_type

    def check_const(self):
        pass

    def generate_result_code(self, code):
        pass


class SizeofTypeNode(SizeofNode):
    #  C sizeof function applied to a type
    #
    #  base_type   CBaseTypeNode
    #  declarator  CDeclaratorNode
    
    subexprs = []
    arg_type = None
    
    def analyse_types(self, env):
        # we may have incorrectly interpreted a dotted name as a type rather than an attribute
        # this could be better handled by more uniformly treating types as runtime-available objects
        if 0 and self.base_type.module_path:
            path = self.base_type.module_path
            obj = env.lookup(path[0])
            if obj.as_module is None:
                operand = NameNode(pos=self.pos, name=path[0])
                for attr in path[1:]:
                    operand = AttributeNode(pos=self.pos, obj=operand, attribute=attr)
                operand = AttributeNode(pos=self.pos, obj=operand, attribute=self.base_type.name)
                self.operand = operand
                self.__class__ = SizeofVarNode
                self.analyse_types(env)
                return
        if self.arg_type is None:
            base_type = self.base_type.analyse(env)
            _, arg_type = self.declarator.analyse(base_type, env)
            self.arg_type = arg_type
        self.check_type()
        
    def check_type(self):
        arg_type = self.arg_type
        if arg_type.is_pyobject and not arg_type.is_extension_type:
            error(self.pos, "Cannot take sizeof Python object")
        elif arg_type.is_void:
            error(self.pos, "Cannot take sizeof void")
        elif not arg_type.is_complete():
            error(self.pos, "Cannot take sizeof incomplete type '%s'" % arg_type)
        
    def calculate_result_code(self):
        if self.arg_type.is_extension_type:
            # the size of the pointer is boring
            # we want the size of the actual struct
            arg_code = self.arg_type.declaration_code("", deref=1)
        else:
            arg_code = self.arg_type.declaration_code("")
        return "(sizeof(%s))" % arg_code
    

class SizeofVarNode(SizeofNode):
    #  C sizeof function applied to a variable
    #
    #  operand   ExprNode
    
    subexprs = ['operand']
    
    def analyse_types(self, env):
        # We may actually be looking at a type rather than a variable...
        # If we are, traditional analysis would fail...
        operand_as_type = self.operand.analyse_as_type(env)
        if operand_as_type:
            self.arg_type = operand_as_type
            self.__class__ = SizeofTypeNode
            self.check_type()
        else:
            self.operand.analyse_types(env)
    
    def calculate_result_code(self):
        return "(sizeof(%s))" % self.operand.result()
    
    def generate_result_code(self, code):
        pass


#-------------------------------------------------------------------
#
#  Binary operator nodes
#
#-------------------------------------------------------------------

def _not_in(x, seq):
    return x not in seq

compile_time_binary_operators = {
    '<': operator.lt,
    '<=': operator.le,
    '==': operator.eq,
    '!=': operator.ne,
    '>=': operator.ge,
    '>': operator.gt,
    'is': operator.is_,
    'is_not': operator.is_not,
    '+': operator.add,
    '&': operator.and_,
    '/': operator.div,
    '//': operator.floordiv,
    '<<': operator.lshift,
    '%': operator.mod,
    '*': operator.mul,
    '|': operator.or_,
    '**': operator.pow,
    '>>': operator.rshift,
    '-': operator.sub,
    #'/': operator.truediv,
    '^': operator.xor,
    'in': operator.contains,
    'not_in': _not_in,
}

def get_compile_time_binop(node):
    func = compile_time_binary_operators.get(node.operator)
    if not func:
        error(node.pos,
            "Binary '%s' not supported in compile-time expression"
                % node.operator)
    return func

class BinopNode(ExprNode):
    #  operator     string
    #  operand1     ExprNode
    #  operand2     ExprNode
    #
    #  Processing during analyse_expressions phase:
    #
    #    analyse_c_operation
    #      Called when neither operand is a pyobject.
    #      - Check operand types and coerce if needed.
    #      - Determine result type and result code fragment.
    #      - Allocate temporary for result if needed.
    
    subexprs = ['operand1', 'operand2']

    def calculate_constant_result(self):
        func = compile_time_binary_operators[self.operator]
        self.constant_result = func(
            self.operand1.constant_result,
            self.operand2.constant_result)

    def compile_time_value(self, denv):
        func = get_compile_time_binop(self)
        operand1 = self.operand1.compile_time_value(denv)
        operand2 = self.operand2.compile_time_value(denv)
        try:
            return func(operand1, operand2)
        except Exception, e:
            self.compile_time_value_error(e)

    def analyse_types(self, env):
        self.operand1.analyse_types(env)
        self.operand2.analyse_types(env)
        if self.is_py_operation():
            self.coerce_operands_to_pyobjects(env)
            self.type = py_object_type
            self.is_temp = 1
            if Options.incref_local_binop and self.operand1.type.is_pyobject:
                self.operand1 = self.operand1.coerce_to_temp(env)
        else:
            self.analyse_c_operation(env)
    
    def is_py_operation(self):
        return (self.operand1.type.is_pyobject 
            or self.operand2.type.is_pyobject)

    def gil_check(self, env):
        if self.is_py_operation():
            self._gil_check(env)
    
    def coerce_operands_to_pyobjects(self, env):
        self.operand1 = self.operand1.coerce_to_pyobject(env)
        self.operand2 = self.operand2.coerce_to_pyobject(env)
    
    def check_const(self):
        self.operand1.check_const()
        self.operand2.check_const()
    
    def generate_result_code(self, code):
        #print "BinopNode.generate_result_code:", self.operand1, self.operand2 ###
        if self.operand1.type.is_pyobject:
            function = self.py_operation_function()
            if function == "PyNumber_Power":
                extra_args = ", Py_None"
            else:
                extra_args = ""
            code.putln(
                "%s = %s(%s, %s%s); %s" % (
                    self.result(), 
                    function, 
                    self.operand1.py_result(),
                    self.operand2.py_result(),
                    extra_args,
                    code.error_goto_if_null(self.result(), self.pos)))
            code.put_gotref(self.py_result())
    
    def type_error(self):
        if not (self.operand1.type.is_error
                or self.operand2.type.is_error):
            error(self.pos, "Invalid operand types for '%s' (%s; %s)" %
                (self.operator, self.operand1.type, 
                    self.operand2.type))
        self.type = PyrexTypes.error_type


class NumBinopNode(BinopNode):
    #  Binary operation taking numeric arguments.
    
    infix = True
    
    def analyse_c_operation(self, env):
        type1 = self.operand1.type
        type2 = self.operand2.type
        self.type = self.compute_c_result_type(type1, type2)
        if not self.type:
            self.type_error()
            return
        if self.type.is_complex and not env.directives['c99_complex']:
            self.infix = False
        if not self.infix:
            self.operand1 = self.operand1.coerce_to(self.type, env)
            self.operand2 = self.operand2.coerce_to(self.type, env)
    
    def compute_c_result_type(self, type1, type2):
        if self.c_types_okay(type1, type2):
            return PyrexTypes.widest_numeric_type(type1, type2)
        else:
            return None

    def get_constant_c_result_code(self):
        value1 = self.operand1.get_constant_c_result_code()
        value2 = self.operand2.get_constant_c_result_code()
        if value1 and value2:
            return "(%s %s %s)" % (value1, self.operator, value2)
        else:
            return None
    
    def c_types_okay(self, type1, type2):
        #print "NumBinopNode.c_types_okay:", type1, type2 ###
        return (type1.is_numeric  or type1.is_enum) \
            and (type2.is_numeric  or type2.is_enum)

    def calculate_result_code(self):
        if self.infix:
            return "(%s %s %s)" % (
                self.operand1.result(), 
                self.operator, 
                self.operand2.result())
        else:
            func = self.type.binary_op(self.operator)
            if func is None:
                error(self.pos, "binary operator %s not supported for %s" % (self.operator, self.type))
            return "%s(%s, %s)" % (
                func,
                self.operand1.result(),
                self.operand2.result())
    
    def py_operation_function(self):
        return self.py_functions[self.operator]

    py_functions = {
        "|":        "PyNumber_Or",
        "^":        "PyNumber_Xor",
        "&":        "PyNumber_And",
        "<<":        "PyNumber_Lshift",
        ">>":        "PyNumber_Rshift",
        "+":        "PyNumber_Add",
        "-":        "PyNumber_Subtract",
        "*":        "PyNumber_Multiply",
        "/":        "__Pyx_PyNumber_Divide",
        "//":        "PyNumber_FloorDivide",
        "%":        "PyNumber_Remainder",
        "**":       "PyNumber_Power"
    }


class IntBinopNode(NumBinopNode):
    #  Binary operation taking integer arguments.
    
    def c_types_okay(self, type1, type2):
        #print "IntBinopNode.c_types_okay:", type1, type2 ###
        return (type1.is_int or type1.is_enum) \
            and (type2.is_int or type2.is_enum)

    
class AddNode(NumBinopNode):
    #  '+' operator.
    
    def is_py_operation(self):
        if self.operand1.type.is_string \
            and self.operand2.type.is_string:
                return 1
        else:
            return NumBinopNode.is_py_operation(self)

    def compute_c_result_type(self, type1, type2):
        #print "AddNode.compute_c_result_type:", type1, self.operator, type2 ###
        if (type1.is_ptr or type1.is_array) and (type2.is_int or type2.is_enum):
            return type1
        elif (type2.is_ptr or type2.is_array) and (type1.is_int or type1.is_enum):
            return type2
        else:
            return NumBinopNode.compute_c_result_type(
                self, type1, type2)


class SubNode(NumBinopNode):
    #  '-' operator.
    
    def compute_c_result_type(self, type1, type2):
        if (type1.is_ptr or type1.is_array) and (type2.is_int or type2.is_enum):
            return type1
        elif (type1.is_ptr or type1.is_array) and (type2.is_ptr or type2.is_array):
            return PyrexTypes.c_int_type
        else:
            return NumBinopNode.compute_c_result_type(
                self, type1, type2)


class MulNode(NumBinopNode):
    #  '*' operator.
    
    def is_py_operation(self):
        type1 = self.operand1.type
        type2 = self.operand2.type
        if (type1.is_string and type2.is_int) \
            or (type2.is_string and type1.is_int):
                return 1
        else:
            return NumBinopNode.is_py_operation(self)


class DivNode(NumBinopNode):
    #  '/' or '//' operator.
    
    cdivision = None
    cdivision_warnings = False
    zerodivision_check = None
    
    def analyse_types(self, env):
        NumBinopNode.analyse_types(self, env)
        if not self.type.is_pyobject:
            self.zerodivision_check = self.cdivision is None and not env.directives['cdivision']
            if self.zerodivision_check or env.directives['cdivision_warnings']:
                # Need to check ahead of time to warn or raise zero division error
                self.operand1 = self.operand1.coerce_to_simple(env)
                self.operand2 = self.operand2.coerce_to_simple(env)
                if env.nogil:
                    error(self.pos, "Pythonic division not allowed without gil, consider using cython.cdivision(True)")
    
    def zero_division_message(self):
        if self.type.is_int:
            return "integer division or modulo by zero"
        else:
            return "float division"

    def generate_evaluation_code(self, code):
        if not self.type.is_pyobject and not self.type.is_complex:
            if self.cdivision is None:
                self.cdivision = (code.globalstate.directives['cdivision'] 
                                    or not self.type.signed
                                    or self.type.is_float)
            if not self.cdivision:
                code.globalstate.use_utility_code(div_int_utility_code.specialize(self.type))
        NumBinopNode.generate_evaluation_code(self, code)
        self.generate_div_warning_code(code)
    
    def generate_div_warning_code(self, code):
        if not self.type.is_pyobject:
            if self.zerodivision_check:
                if not self.infix:
                    zero_test = "%s(%s)" % (self.type.unary_op('zero'), self.operand2.result())
                else:
                    zero_test = "%s == 0" % self.operand2.result()
                code.putln("if (unlikely(%s)) {" % zero_test)
                code.putln('PyErr_Format(PyExc_ZeroDivisionError, "%s");' % self.zero_division_message())
                code.putln(code.error_goto(self.pos))
                code.putln("}")
                if self.type.is_int and self.type.signed and self.operator != '%':
                    code.globalstate.use_utility_code(division_overflow_test_code)
                    code.putln("else if (sizeof(%s) == sizeof(long) && unlikely(%s == -1) && unlikely(UNARY_NEG_WOULD_OVERFLOW(%s))) {" % (
                                    self.type.declaration_code(''), 
                                    self.operand2.result(),
                                    self.operand1.result()))
                    code.putln('PyErr_Format(PyExc_OverflowError, "value too large to perform division");')
                    code.putln(code.error_goto(self.pos))
                    code.putln("}")
            if code.globalstate.directives['cdivision_warnings'] and self.operator != '/':
                code.globalstate.use_utility_code(cdivision_warning_utility_code)
                code.putln("if ((%s < 0) ^ (%s < 0)) {" % (
                                self.operand1.result(),
                                self.operand2.result()))
                code.putln(code.set_error_info(self.pos));
                code.put("if (__Pyx_cdivision_warning()) ")
                code.put_goto(code.error_label)
                code.putln("}")
    
    def calculate_result_code(self):
        if self.type.is_complex:
            return NumBinopNode.calculate_result_code(self)
        elif self.type.is_float and self.operator == '//':
            return "floor(%s / %s)" % (
                self.operand1.result(), 
                self.operand2.result())
        elif self.cdivision:
            return "(%s / %s)" % (
                self.operand1.result(), 
                self.operand2.result())
        else:
            return "__Pyx_div_%s(%s, %s)" % (
                    self.type.specalization_name(),
                    self.operand1.result(), 
                    self.operand2.result())


class ModNode(DivNode):
    #  '%' operator.

    def is_py_operation(self):
        return (self.operand1.type.is_string
            or self.operand2.type.is_string
            or NumBinopNode.is_py_operation(self))

    def zero_division_message(self):
        if self.type.is_int:
            return "integer division or modulo by zero"
        else:
            return "float divmod()"
    
    def generate_evaluation_code(self, code):
        if not self.type.is_pyobject:
            if self.cdivision is None:
                self.cdivision = code.globalstate.directives['cdivision'] or not self.type.signed
            if not self.cdivision:
                if self.type.is_int:
                    code.globalstate.use_utility_code(mod_int_utility_code.specialize(self.type))
                else:
                    code.globalstate.use_utility_code(
                        mod_float_utility_code.specialize(self.type, math_h_modifier=self.type.math_h_modifier))
        NumBinopNode.generate_evaluation_code(self, code)
        self.generate_div_warning_code(code)
    
    def calculate_result_code(self):
        if self.cdivision:
            if self.type.is_float:
                return "fmod%s(%s, %s)" % (
                    self.type.math_h_modifier,
                    self.operand1.result(), 
                    self.operand2.result())
            else:
                return "(%s %% %s)" % (
                    self.operand1.result(), 
                    self.operand2.result())
        else:
            return "__Pyx_mod_%s(%s, %s)" % (
                    self.type.specalization_name(),
                    self.operand1.result(), 
                    self.operand2.result())

class PowNode(NumBinopNode):
    #  '**' operator.
    
    def analyse_c_operation(self, env):
        NumBinopNode.analyse_c_operation(self, env)
        if self.type.is_complex:
            error(self.pos, "complex powers not yet supported")
            self.pow_func = "<error>"
        elif self.type.is_float:
            self.pow_func = "pow"
        else:
            self.pow_func = "__Pyx_pow_%s" % self.type.declaration_code('').replace(' ', '_')
            env.use_utility_code(
                    int_pow_utility_code.specialize(func_name=self.pow_func, 
                                                type=self.type.declaration_code('')))

    def calculate_result_code(self):
        return "%s(%s, %s)" % (
            self.pow_func, 
            self.operand1.result(), 
            self.operand2.result())


# Note: This class is temporary "shut down" into an ineffective mode temp
# allocation mode.
#
# More sophisticated temp reuse was going on before,
# one could have a look at adding this again after /all/ classes
# are converted to the new temp scheme. (The temp juggling cannot work
# otherwise).
class BoolBinopNode(ExprNode):
    #  Short-circuiting boolean operation.
    #
    #  operator     string
    #  operand1     ExprNode
    #  operand2     ExprNode
    
    subexprs = ['operand1', 'operand2']

    def calculate_constant_result(self):
        if self.operator == 'and':
            self.constant_result = \
                self.operand1.constant_result and \
                self.operand2.constant_result
        else:
            self.constant_result = \
                self.operand1.constant_result or \
                self.operand2.constant_result
    
    def compile_time_value(self, denv):
        if self.operator == 'and':
            return self.operand1.compile_time_value(denv) \
                and self.operand2.compile_time_value(denv)
        else:
            return self.operand1.compile_time_value(denv) \
                or self.operand2.compile_time_value(denv)
    
    def coerce_to_boolean(self, env):
        self.operand1 = self.operand1.coerce_to_boolean(env)
        self.operand2 = self.operand2.coerce_to_boolean(env)
        self.type = PyrexTypes.c_bint_type
        return self

    def analyse_types(self, env):
        self.operand1.analyse_types(env)
        self.operand2.analyse_types(env)
        if self.operand1.type.is_pyobject or \
                self.operand2.type.is_pyobject:
            self.operand1 = self.operand1.coerce_to_pyobject(env)
            self.operand2 = self.operand2.coerce_to_pyobject(env)
            self.type = py_object_type
        else:
            self.operand1 = self.operand1.coerce_to_boolean(env)
            self.operand2 = self.operand2.coerce_to_boolean(env)
            self.type = PyrexTypes.c_bint_type

        # Below disabled for 
        
        # For what we're about to do, it's vital that
        # both operands be temp nodes.
#        self.operand1 = self.operand1.coerce_to_temp(env) #CTT
#        self.operand2 = self.operand2.coerce_to_temp(env)
        self.is_temp = 1

    gil_message = "Truth-testing Python object"

    def check_const(self):
        self.operand1.check_const()
        self.operand2.check_const()
    
    def calculate_result_code(self):
        return "(%s %s %s)" % (
            self.operand1.result(),
            self.py_to_c_op[self.operator],
            self.operand2.result())
    
    py_to_c_op = {'and': "&&", 'or': "||"}

    def generate_evaluation_code(self, code):
        code.mark_pos(self.pos)
        self.operand1.generate_evaluation_code(code)
        test_result, uses_temp = self.generate_operand1_test(code)
        if self.operator == 'and':
            sense = ""
        else:
            sense = "!"
        code.putln(
            "if (%s%s) {" % (
                sense,
                test_result))
        if uses_temp:
            code.funcstate.release_temp(test_result)
        self.operand1.generate_disposal_code(code)
        self.operand2.generate_evaluation_code(code)
        self.allocate_temp_result(code)
        self.operand2.make_owned_reference(code)
        code.putln("%s = %s;" % (self.result(), self.operand2.result()))
        self.operand2.generate_post_assignment_code(code)
        self.operand2.free_temps(code)
        code.putln("} else {")
        self.operand1.make_owned_reference(code)
        code.putln("%s = %s;" % (self.result(), self.operand1.result()))
        self.operand1.generate_post_assignment_code(code)
        self.operand1.free_temps(code)
        code.putln("}")
    
    def generate_operand1_test(self, code):
        #  Generate code to test the truth of the first operand.
        if self.type.is_pyobject:
            test_result = code.funcstate.allocate_temp(PyrexTypes.c_bint_type,
                                                       manage_ref=False)
            code.putln(
                "%s = __Pyx_PyObject_IsTrue(%s); %s" % (
                    test_result,
                    self.operand1.py_result(),
                    code.error_goto_if_neg(test_result, self.pos)))
        else:
            test_result = self.operand1.result()
        return (test_result, self.type.is_pyobject)


class CondExprNode(ExprNode):
    #  Short-circuiting conditional expression.
    #
    #  test        ExprNode
    #  true_val    ExprNode
    #  false_val   ExprNode
    
    true_val = None
    false_val = None
    
    subexprs = ['test', 'true_val', 'false_val']

    def calculate_constant_result(self):
        if self.test.constant_result:
            self.constant_result = self.true_val.constant_result
        else:
            self.constant_result = self.false_val.constant_result

    def analyse_types(self, env):
        self.test.analyse_types(env)
        self.test = self.test.coerce_to_boolean(env)
        self.true_val.analyse_types(env)
        self.false_val.analyse_types(env)
        self.type = self.compute_result_type(self.true_val.type, self.false_val.type)
        if self.true_val.type.is_pyobject or self.false_val.type.is_pyobject:
            self.true_val = self.true_val.coerce_to(self.type, env)
            self.false_val = self.false_val.coerce_to(self.type, env)
        self.is_temp = 1
        if self.type == PyrexTypes.error_type:
            self.type_error()
        
    def compute_result_type(self, type1, type2):
        if type1 == type2:
            return type1
        elif type1.is_numeric and type2.is_numeric:
            return PyrexTypes.widest_numeric_type(type1, type2)
        elif type1.is_extension_type and type1.subtype_of_resolved_type(type2):
            return type2
        elif type2.is_extension_type and type2.subtype_of_resolved_type(type1):
            return type1
        elif type1.is_pyobject or type2.is_pyobject:
            return py_object_type
        elif type1.assignable_from(type2):
            return type1
        elif type2.assignable_from(type1):
            return type2
        else:
            return PyrexTypes.error_type
        
    def type_error(self):
        if not (self.true_val.type.is_error or self.false_val.type.is_error):
            error(self.pos, "Incompatable types in conditional expression (%s; %s)" %
                (self.true_val.type, self.false_val.type))
        self.type = PyrexTypes.error_type
    
    def check_const(self):
        self.test.check_const()
        self.true_val.check_const()
        self.false_val.check_const()
    
    def generate_evaluation_code(self, code):
        # Because subexprs may not be evaluated we can use a more optimal
        # subexpr allocation strategy than the default, so override evaluation_code.
        
        code.mark_pos(self.pos)
        self.allocate_temp_result(code)
        self.test.generate_evaluation_code(code)
        code.putln("if (%s) {" % self.test.result() )
        self.eval_and_get(code, self.true_val)
        code.putln("} else {")
        self.eval_and_get(code, self.false_val)
        code.putln("}")
        self.test.generate_disposal_code(code)
        self.test.free_temps(code)

    def eval_and_get(self, code, expr):
        expr.generate_evaluation_code(code)
        expr.make_owned_reference(code)
        code.putln("%s = %s;" % (self.result(), expr.result()))
        expr.generate_post_assignment_code(code)
        expr.free_temps(code)

richcmp_constants = {
    "<" : "Py_LT",
    "<=": "Py_LE",
    "==": "Py_EQ",
    "!=": "Py_NE",
    "<>": "Py_NE",
    ">" : "Py_GT",
    ">=": "Py_GE",
}

class CmpNode(object):
    #  Mixin class containing code common to PrimaryCmpNodes
    #  and CascadedCmpNodes.

    def calculate_cascaded_constant_result(self, operand1_result):
        func = compile_time_binary_operators[self.operator]
        operand2_result = self.operand2.constant_result
        result = func(operand1_result, operand2_result)
        if result and self.cascade:
            result = result and \
                self.cascade.cascaded_compile_time_value(operand2_result)
        self.constant_result = result
    
    def cascaded_compile_time_value(self, operand1, denv):
        func = get_compile_time_binop(self)
        operand2 = self.operand2.compile_time_value(denv)
        try:
            result = func(operand1, operand2)
        except Exception, e:
            self.compile_time_value_error(e)
            result = None
        if result:
            cascade = self.cascade
            if cascade:
                # FIXME: I bet this must call cascaded_compile_time_value()
                result = result and cascade.compile_time_value(operand2, denv)
        return result

    def is_python_comparison(self):
        return (self.has_python_operands()
            or (self.cascade and self.cascade.is_python_comparison())
            or self.operator in ('in', 'not_in'))

    def is_python_result(self):
        return ((self.has_python_operands() and self.operator not in ('is', 'is_not', 'in', 'not_in'))
            or (self.cascade and self.cascade.is_python_result()))

    def check_types(self, env, operand1, op, operand2):
        if operand1.type.is_complex or operand2.type.is_complex:
            if op not in ('==', '!='):
                error(self.pos, "complex types unordered")
            common_type = PyrexTypes.widest_numeric_type(operand1.type, operand2.type)
            self.operand1 = operand1.coerce_to(common_type, env)
            self.operand2 = operand2.coerce_to(common_type, env)
        elif not self.types_okay(operand1, op, operand2):
            error(self.pos, "Invalid types for '%s' (%s, %s)" %
                (self.operator, operand1.type, operand2.type))
    
    def types_okay(self, operand1, op, operand2):
        type1 = operand1.type
        type2 = operand2.type
        if type1.is_error or type2.is_error:
            return 1
        if type1.is_pyobject: # type2 will be, too
            return 1
        elif type1.is_ptr or type1.is_array:
            return type1.is_null_ptr or type2.is_null_ptr \
                or ((type2.is_ptr or type2.is_array)
                    and type1.base_type.same_as(type2.base_type))
        elif ((type1.is_numeric and type2.is_numeric
                    or type1.is_enum and (type1 is type2 or type2.is_int)
                    or type1.is_int and type2.is_enum)
                and op not in ('is', 'is_not')):
            return 1
        else:
            return type1.is_cfunction and type1.is_cfunction and type1 == type2

    def generate_operation_code(self, code, result_code, 
            operand1, op , operand2):
        if self.type is PyrexTypes.py_object_type:
            coerce_result = "__Pyx_PyBool_FromLong"
        else:
            coerce_result = ""
        if 'not' in op: negation = "!"
        else: negation = ""
        if op == 'in' or op == 'not_in':
            code.putln(
                "%s = %s(%sPySequence_Contains(%s, %s)); %s" % (
                    result_code, 
                    coerce_result, 
                    negation,
                    operand2.py_result(), 
                    operand1.py_result(), 
                    code.error_goto_if_neg(result_code, self.pos)))
        elif (operand1.type.is_pyobject
            and op not in ('is', 'is_not')):
                code.putln("%s = PyObject_RichCompare(%s, %s, %s); %s" % (
                        result_code, 
                        operand1.py_result(), 
                        operand2.py_result(), 
                        richcmp_constants[op],
                        code.error_goto_if_null(result_code, self.pos)))
                code.put_gotref(result_code)
        elif operand1.type.is_complex and not code.globalstate.directives['c99_complex']:
            if op == "!=": negation = "!"
            else: negation = ""
            code.putln("%s = %s(%s%s(%s, %s));" % (
                result_code, 
                coerce_result,
                negation,
                operand1.type.unary_op('eq'), 
                operand1.result(), 
                operand2.result()))
        else:
            type1 = operand1.type
            type2 = operand2.type
            if (type1.is_extension_type or type2.is_extension_type) \
                    and not type1.same_as(type2):
                common_type = py_object_type
            elif type1.is_numeric:
                common_type = PyrexTypes.widest_numeric_type(type1, type2)
            else:
                common_type = type1
            code1 = operand1.result_as(common_type)
            code2 = operand2.result_as(common_type)
            code.putln("%s = %s(%s %s %s);" % (
                result_code, 
                coerce_result, 
                code1, 
                self.c_operator(op), 
                code2))

    def c_operator(self, op):
        if op == 'is':
            return "=="
        elif op == 'is_not':
            return "!="
        else:
            return op
    

class PrimaryCmpNode(ExprNode, CmpNode):
    #  Non-cascaded comparison or first comparison of
    #  a cascaded sequence.
    #
    #  operator      string
    #  operand1      ExprNode
    #  operand2      ExprNode
    #  cascade       CascadedCmpNode
    
    #  We don't use the subexprs mechanism, because
    #  things here are too complicated for it to handle.
    #  Instead, we override all the framework methods
    #  which use it.
    
    child_attrs = ['operand1', 'operand2', 'cascade']
    
    cascade = None

    def calculate_constant_result(self):
        self.constant_result = self.calculate_cascaded_constant_result(
            self.operand1.constant_result)
    
    def compile_time_value(self, denv):
        operand1 = self.operand1.compile_time_value(denv)
        return self.cascaded_compile_time_value(operand1, denv)

    def analyse_types(self, env):
        self.operand1.analyse_types(env)
        self.operand2.analyse_types(env)
        if self.cascade:
            self.cascade.analyse_types(env, self.operand2)
        self.is_pycmp = self.is_python_comparison()
        if self.is_pycmp:
            self.coerce_operands_to_pyobjects(env)
        if self.has_int_operands():
            self.coerce_chars_to_ints(env)
        if self.cascade:
            self.operand2 = self.operand2.coerce_to_simple(env)
            self.cascade.coerce_cascaded_operands_to_temp(env)
        self.check_operand_types(env)
        if self.is_python_result():
            self.type = PyrexTypes.py_object_type
        else:
            self.type = PyrexTypes.c_bint_type
        cdr = self.cascade
        while cdr:
            cdr.type = self.type
            cdr = cdr.cascade
        if self.is_pycmp or self.cascade:
            self.is_temp = 1
    
    def check_operand_types(self, env):
        self.check_types(env, 
            self.operand1, self.operator, self.operand2)
        if self.cascade:
            self.cascade.check_operand_types(env, self.operand2)
    
    def has_python_operands(self):
        return (self.operand1.type.is_pyobject
            or self.operand2.type.is_pyobject)
            
    def coerce_operands_to_pyobjects(self, env):
        self.operand1 = self.operand1.coerce_to_pyobject(env)
        self.operand2 = self.operand2.coerce_to_pyobject(env)
        if self.cascade:
            self.cascade.coerce_operands_to_pyobjects(env)
        
    def has_int_operands(self):
        return (self.operand1.type.is_int or self.operand2.type.is_int) \
           or (self.cascade and self.cascade.has_int_operands())
    
    def coerce_chars_to_ints(self, env):
        # coerce literal single-char strings to c chars
        if self.operand1.type.is_string and isinstance(self.operand1, StringNode):
            self.operand1 = self.operand1.coerce_to(PyrexTypes.c_uchar_type, env)
        if self.operand2.type.is_string and isinstance(self.operand2, StringNode):
            self.operand2 = self.operand2.coerce_to(PyrexTypes.c_uchar_type, env)
        if self.cascade:
            self.cascade.coerce_chars_to_ints(env)
    
    def check_const(self):
        self.operand1.check_const()
        self.operand2.check_const()
        if self.cascade:
            self.not_const()

    def calculate_result_code(self):
        if self.operand1.type.is_complex:
            if self.operator == "!=":
                negation = "!"
            else:
                negation = ""
            return "(%s%s(%s, %s))" % (
                negation,
                self.operand1.type.binary_op('=='), 
                self.operand1.result(), 
                self.operand2.result())
        else:
            return "(%s %s %s)" % (
                self.operand1.result(),
                self.c_operator(self.operator),
                self.operand2.result())

    def generate_evaluation_code(self, code):
        self.operand1.generate_evaluation_code(code)
        self.operand2.generate_evaluation_code(code)
        if self.is_temp:
            self.allocate_temp_result(code)
            self.generate_operation_code(code, self.result(), 
                self.operand1, self.operator, self.operand2)
            if self.cascade:
                self.cascade.generate_evaluation_code(code,
                    self.result(), self.operand2)
            self.operand1.generate_disposal_code(code)
            self.operand1.free_temps(code)
            self.operand2.generate_disposal_code(code)
            self.operand2.free_temps(code)

    def generate_subexpr_disposal_code(self, code):
        #  If this is called, it is a non-cascaded cmp,
        #  so only need to dispose of the two main operands.
        self.operand1.generate_disposal_code(code)
        self.operand2.generate_disposal_code(code)
        
    def free_subexpr_temps(self, code):
        #  If this is called, it is a non-cascaded cmp,
        #  so only need to dispose of the two main operands.
        self.operand1.free_temps(code)
        self.operand2.free_temps(code)
        
    def annotate(self, code):
        self.operand1.annotate(code)
        self.operand2.annotate(code)
        if self.cascade:
            self.cascade.annotate(code)


class CascadedCmpNode(Node, CmpNode):
    #  A CascadedCmpNode is not a complete expression node. It 
    #  hangs off the side of another comparison node, shares 
    #  its left operand with that node, and shares its result 
    #  with the PrimaryCmpNode at the head of the chain.
    #
    #  operator      string
    #  operand2      ExprNode
    #  cascade       CascadedCmpNode

    child_attrs = ['operand2', 'cascade']

    cascade = None
    constant_result = constant_value_not_set # FIXME: where to calculate this?

    def analyse_types(self, env, operand1):
        self.operand2.analyse_types(env)
        if self.cascade:
            self.cascade.analyse_types(env, self.operand2)
    
    def check_operand_types(self, env, operand1):
        self.check_types(env, 
            operand1, self.operator, self.operand2)
        if self.cascade:
            self.cascade.check_operand_types(env, self.operand2)
    
    def has_python_operands(self):
        return self.operand2.type.is_pyobject
        
    def coerce_operands_to_pyobjects(self, env):
        self.operand2 = self.operand2.coerce_to_pyobject(env)
        if self.cascade:
            self.cascade.coerce_operands_to_pyobjects(env)

    def has_int_operands(self):
        return self.operand2.type.is_int
        
    def coerce_chars_to_ints(self, env):
        if self.operand2.type.is_string and isinstance(self.operand2, StringNode):
            self.operand2 = self.operand2.coerce_to(PyrexTypes.c_uchar_type, env)

    def coerce_cascaded_operands_to_temp(self, env):
        if self.cascade:
            #self.operand2 = self.operand2.coerce_to_temp(env) #CTT
            self.operand2 = self.operand2.coerce_to_simple(env)
            self.cascade.coerce_cascaded_operands_to_temp(env)
    
    def generate_evaluation_code(self, code, result, operand1):
        if self.type.is_pyobject:
            code.putln("if (__Pyx_PyObject_IsTrue(%s)) {" % result)
            code.put_decref(result, self.type)
        else:
            code.putln("if (%s) {" % result)
        self.operand2.generate_evaluation_code(code)
        self.generate_operation_code(code, result, 
            operand1, self.operator, self.operand2)
        if self.cascade:
            self.cascade.generate_evaluation_code(
                code, result, self.operand2)
        # Cascaded cmp result is always temp
        self.operand2.generate_disposal_code(code)
        self.operand2.free_temps(code)
        code.putln("}")

    def annotate(self, code):
        self.operand2.annotate(code)
        if self.cascade:
            self.cascade.annotate(code)


binop_node_classes = {
    "or":       BoolBinopNode,
    "and":      BoolBinopNode,
    "|":        IntBinopNode,
    "^":        IntBinopNode,
    "&":        IntBinopNode,
    "<<":       IntBinopNode,
    ">>":       IntBinopNode,
    "+":        AddNode,
    "-":        SubNode,
    "*":        MulNode,
    "/":        DivNode,
    "//":       DivNode,
    "%":        ModNode,
    "**":       PowNode
}

def binop_node(pos, operator, operand1, operand2):
    # Construct binop node of appropriate class for 
    # given operator.
    return binop_node_classes[operator](pos, 
        operator = operator, 
        operand1 = operand1, 
        operand2 = operand2)

#-------------------------------------------------------------------
#
#  Coercion nodes
#
#  Coercion nodes are special in that they are created during
#  the analyse_types phase of parse tree processing.
#  Their __init__ methods consequently incorporate some aspects
#  of that phase.
#
#-------------------------------------------------------------------

class CoercionNode(ExprNode):
    #  Abstract base class for coercion nodes.
    #
    #  arg       ExprNode       node being coerced
    
    subexprs = ['arg']
    
    def __init__(self, arg):
        self.pos = arg.pos
        self.arg = arg
        if debug_coercion:
            print("%s Coercing %s" % (self, self.arg))

    def calculate_constant_result(self):
        # constant folding can break type coercion, so this is disabled
        pass
            
    def annotate(self, code):
        self.arg.annotate(code)
        if self.arg.type != self.type:
            file, line, col = self.pos
            code.annotate((file, line, col-1), AnnotationItem(style='coerce', tag='coerce', text='[%s] to [%s]' % (self.arg.type, self.type)))


class CastNode(CoercionNode):
    #  Wrap a node in a C type cast.
    
    def __init__(self, arg, new_type):
        CoercionNode.__init__(self, arg)
        self.type = new_type
    
    def calculate_result_code(self):
        return self.arg.result_as(self.type)

    def generate_result_code(self, code):
        self.arg.generate_result_code(code)


class PyTypeTestNode(CoercionNode):
    #  This node is used to check that a generic Python
    #  object is an instance of a particular extension type.
    #  This node borrows the result of its argument node.

    def __init__(self, arg, dst_type, env):
        #  The arg is know to be a Python object, and
        #  the dst_type is known to be an extension type.
        assert dst_type.is_extension_type or dst_type.is_builtin_type, "PyTypeTest on non extension type"
        CoercionNode.__init__(self, arg)
        self.type = dst_type
        self.result_ctype = arg.ctype()

    gil_check = CoercionNode._gil_check
    gil_message = "Python type test"
    
    def analyse_types(self, env):
        pass
    
    def result_in_temp(self):
        return self.arg.result_in_temp()
    
    def is_ephemeral(self):
        return self.arg.is_ephemeral()

    def calculate_constant_result(self):
        # FIXME
        pass

    def calculate_result_code(self):
        return self.arg.result()
    
    def generate_result_code(self, code):
        if self.type.typeobj_is_available():
            if not self.type.is_builtin_type:
                code.globalstate.use_utility_code(type_test_utility_code)
            code.putln(
                "if (!(%s)) %s" % (
                    self.type.type_test_code(self.arg.py_result()),
                    code.error_goto(self.pos)))
        else:
            error(self.pos, "Cannot test type of extern C class "
                "without type object name specification")
                
    def generate_post_assignment_code(self, code):
        self.arg.generate_post_assignment_code(code)

    def free_temps(self, code):
        self.arg.free_temps(code)


class NoneCheckNode(CoercionNode):
    # This node is used to check that a Python object is not None and
    # raises an appropriate exception (as specified by the creating
    # transform).

    def __init__(self, arg, exception_type_cname, exception_message):
        CoercionNode.__init__(self, arg)
        self.type = arg.type
        self.result_ctype = arg.ctype()
        self.exception_type_cname = exception_type_cname
        self.exception_message = exception_message

    def analyse_types(self, env):
        pass

    def result_in_temp(self):
        return self.arg.result_in_temp()

    def calculate_result_code(self):
        return self.arg.result()
    
    def generate_result_code(self, code):
        code.putln(
            "if (unlikely(%s == Py_None)) {" % self.arg.result())
        code.putln('PyErr_SetString(%s, "%s"); %s ' % (
            self.exception_type_cname,
            StringEncoding.escape_byte_string(self.exception_message),
            code.error_goto(self.pos)))
        code.putln("}")

    def generate_post_assignment_code(self, code):
        self.arg.generate_post_assignment_code(code)

    def free_temps(self, code):
        self.arg.free_temps(code)


class CoerceToPyTypeNode(CoercionNode):
    #  This node is used to convert a C data type
    #  to a Python object.

    def __init__(self, arg, env):
        CoercionNode.__init__(self, arg)
        self.type = py_object_type
        self.is_temp = 1
        if not arg.type.create_to_py_utility_code(env):
            error(arg.pos,
                "Cannot convert '%s' to Python object" % arg.type)

    gil_message = "Converting to Python object"

    def coerce_to_boolean(self, env):
        return self.arg.coerce_to_boolean(env).coerce_to_temp(env)
    
    def coerce_to_integer(self, env):
        # If not already some C integer type, coerce to longint.
        if self.arg.type.is_int:
            return self.arg
        else:
            return self.arg.coerce_to(PyrexTypes.c_long_type, env)

    def analyse_types(self, env):
        # The arg is always already analysed
        pass

    def generate_result_code(self, code):
        function = self.arg.type.to_py_function
        code.putln('%s = %s(%s); %s' % (
            self.result(), 
            function, 
            self.arg.result(), 
            code.error_goto_if_null(self.result(), self.pos)))
        code.put_gotref(self.py_result())


class CoerceFromPyTypeNode(CoercionNode):
    #  This node is used to convert a Python object
    #  to a C data type.

    def __init__(self, result_type, arg, env):
        CoercionNode.__init__(self, arg)
        self.type = result_type
        self.is_temp = 1
        if not result_type.create_from_py_utility_code(env):
            error(arg.pos,
                "Cannot convert Python object to '%s'" % result_type)
        if self.type.is_string and self.arg.is_ephemeral():
            error(arg.pos,
                "Obtaining char * from temporary Python value")
    
    def analyse_types(self, env):
        # The arg is always already analysed
        pass

    def generate_result_code(self, code):
        function = self.type.from_py_function
        operand = self.arg.py_result()
        rhs = "%s(%s)" % (function, operand)
        if self.type.is_enum:
            rhs = typecast(self.type, c_long_type, rhs)
        code.putln('%s = %s; %s' % (
            self.result(), 
            rhs,
            code.error_goto_if(self.type.error_condition(self.result()), self.pos)))
        if self.type.is_pyobject:
            code.put_gotref(self.py_result())


class CoerceToBooleanNode(CoercionNode):
    #  This node is used when a result needs to be used
    #  in a boolean context.
    
    def __init__(self, arg, env):
        CoercionNode.__init__(self, arg)
        self.type = PyrexTypes.c_bint_type
        if arg.type.is_pyobject:
            self.is_temp = 1

    def gil_check(self, env):
        if self.arg.type.is_pyobject:
            self._gil_check(env)

    gil_message = "Truth-testing Python object"
    
    def check_const(self):
        if self.is_temp:
            self.not_const()
        self.arg.check_const()
    
    def calculate_result_code(self):
        return "(%s != 0)" % self.arg.result()

    def generate_result_code(self, code):
        if self.arg.type.is_pyobject:
            code.putln(
                "%s = __Pyx_PyObject_IsTrue(%s); %s" % (
                    self.result(), 
                    self.arg.py_result(), 
                    code.error_goto_if_neg(self.result(), self.pos)))

class CoerceToComplexNode(CoercionNode):

    def __init__(self, arg, dst_type, env):
        if arg.type.is_complex:
            arg = arg.coerce_to_simple(env)
        self.type = dst_type
        CoercionNode.__init__(self, arg)
        dst_type.create_declaration_utility_code(env)

    def calculate_result_code(self):
        if self.arg.type.is_complex:
            real_part = "__Pyx_REAL_PART(%s)" % self.arg.result()
            imag_part = "__Pyx_IMAG_PART(%s)" % self.arg.result()
        else:
            real_part = self.arg.result()
            imag_part = "0"
        return "%s(%s, %s)" % (
                self.type.from_parts,
                real_part,
                imag_part)
    
    def generate_result_code(self, code):
        pass

class CoerceToTempNode(CoercionNode):
    #  This node is used to force the result of another node
    #  to be stored in a temporary. It is only used if the
    #  argument node's result is not already in a temporary.

    def __init__(self, arg, env):
        CoercionNode.__init__(self, arg)
        self.type = self.arg.type
        self.is_temp = 1
        if self.type.is_pyobject:
            self.result_ctype = py_object_type

    gil_message = "Creating temporary Python reference"

    def analyse_types(self, env):
        # The arg is always already analysed
        pass
        
    def coerce_to_boolean(self, env):
        self.arg = self.arg.coerce_to_boolean(env)
        self.type = self.arg.type
        self.result_ctype = self.type
        return self

    def generate_result_code(self, code):
        #self.arg.generate_evaluation_code(code) # Already done
        # by generic generate_subexpr_evaluation_code!
        code.putln("%s = %s;" % (
            self.result(), self.arg.result_as(self.ctype())))
        if self.type.is_pyobject:
            code.put_incref(self.result(), self.ctype())


class CloneNode(CoercionNode):
    #  This node is employed when the result of another node needs
    #  to be used multiple times. The argument node's result must
    #  be in a temporary. This node "borrows" the result from the
    #  argument node, and does not generate any evaluation or
    #  disposal code for it. The original owner of the argument 
    #  node is responsible for doing those things.
    
    subexprs = [] # Arg is not considered a subexpr
    gil_check = None
    
    def __init__(self, arg):
        CoercionNode.__init__(self, arg)
        if hasattr(arg, 'type'):
            self.type = arg.type
            self.result_ctype = arg.result_ctype
        if hasattr(arg, 'entry'):
            self.entry = arg.entry
    
    def result(self):
        return self.arg.result()
        
    def analyse_types(self, env):
        self.type = self.arg.type
        self.result_ctype = self.arg.result_ctype
        self.is_temp = 1
        if hasattr(self.arg, 'entry'):
            self.entry = self.arg.entry
    
    def generate_evaluation_code(self, code):
        pass

    def generate_result_code(self, code):
        pass
        
    def generate_disposal_code(self, code):
        pass
                
    def free_temps(self, code):
        pass


#------------------------------------------------------------------------------------
#
#  Runtime support code
#
#------------------------------------------------------------------------------------

get_name_interned_utility_code = UtilityCode(
proto = """
static PyObject *__Pyx_GetName(PyObject *dict, PyObject *name); /*proto*/
""",
impl = """
static PyObject *__Pyx_GetName(PyObject *dict, PyObject *name) {
    PyObject *result;
    result = PyObject_GetAttr(dict, name);
    if (!result)
        PyErr_SetObject(PyExc_NameError, name);
    return result;
}
""")

#------------------------------------------------------------------------------------

import_utility_code = UtilityCode(
proto = """
static PyObject *__Pyx_Import(PyObject *name, PyObject *from_list); /*proto*/
""",
impl = """
static PyObject *__Pyx_Import(PyObject *name, PyObject *from_list) {
    PyObject *__import__ = 0;
    PyObject *empty_list = 0;
    PyObject *module = 0;
    PyObject *global_dict = 0;
    PyObject *empty_dict = 0;
    PyObject *list;
    __import__ = __Pyx_GetAttrString(%(BUILTINS)s, "__import__");
    if (!__import__)
        goto bad;
    if (from_list)
        list = from_list;
    else {
        empty_list = PyList_New(0);
        if (!empty_list)
            goto bad;
        list = empty_list;
    }
    global_dict = PyModule_GetDict(%(GLOBALS)s);
    if (!global_dict)
        goto bad;
    empty_dict = PyDict_New();
    if (!empty_dict)
        goto bad;
    module = PyObject_CallFunctionObjArgs(__import__,
        name, global_dict, empty_dict, list, NULL);
bad:
    Py_XDECREF(empty_list);
    Py_XDECREF(__import__);
    Py_XDECREF(empty_dict);
    return module;
}
""" % {
    "BUILTINS": Naming.builtins_cname,
    "GLOBALS":  Naming.module_cname,
})

#------------------------------------------------------------------------------------

get_exception_utility_code = UtilityCode(
proto = """
static PyObject *__Pyx_GetExcValue(void); /*proto*/
""",
impl = """
static PyObject *__Pyx_GetExcValue(void) {
    PyObject *type = 0, *value = 0, *tb = 0;
    PyObject *tmp_type, *tmp_value, *tmp_tb;
    PyObject *result = 0;
    PyThreadState *tstate = PyThreadState_Get();
    PyErr_Fetch(&type, &value, &tb);
    PyErr_NormalizeException(&type, &value, &tb);
    if (PyErr_Occurred())
        goto bad;
    if (!value) {
        value = Py_None;
        Py_INCREF(value);
    }
    tmp_type = tstate->exc_type;
    tmp_value = tstate->exc_value;
    tmp_tb = tstate->exc_traceback;
    tstate->exc_type = type;
    tstate->exc_value = value;
    tstate->exc_traceback = tb;
    /* Make sure tstate is in a consistent state when we XDECREF
    these objects (XDECREF may run arbitrary code). */
    Py_XDECREF(tmp_type);
    Py_XDECREF(tmp_value);
    Py_XDECREF(tmp_tb);
    result = value;
    Py_XINCREF(result);
    type = 0;
    value = 0;
    tb = 0;
bad:
    Py_XDECREF(type);
    Py_XDECREF(value);
    Py_XDECREF(tb);
    return result;
}
""")

#------------------------------------------------------------------------------------

type_test_utility_code = UtilityCode(
proto = """
static int __Pyx_TypeTest(PyObject *obj, PyTypeObject *type); /*proto*/
""",
impl = """
static int __Pyx_TypeTest(PyObject *obj, PyTypeObject *type) {
    if (!type) {
        PyErr_Format(PyExc_SystemError, "Missing type object");
        return 0;
    }
    if (obj == Py_None || PyObject_TypeCheck(obj, type))
        return 1;
    PyErr_Format(PyExc_TypeError, "Cannot convert %s to %s",
        Py_TYPE(obj)->tp_name, type->tp_name);
    return 0;
}
""")

#------------------------------------------------------------------------------------

create_class_utility_code = UtilityCode(
proto = """
static PyObject *__Pyx_CreateClass(PyObject *bases, PyObject *dict, PyObject *name, const char *modname); /*proto*/
""",
impl = """
static PyObject *__Pyx_CreateClass(
    PyObject *bases, PyObject *dict, PyObject *name, const char *modname)
{
    PyObject *py_modname;
    PyObject *result = 0;

    #if PY_MAJOR_VERSION < 3
    py_modname = PyString_FromString(modname);
    #else
    py_modname = PyUnicode_FromString(modname);
    #endif
    if (!py_modname)
        goto bad;
    if (PyDict_SetItemString(dict, "__module__", py_modname) < 0)
        goto bad;
    #if PY_MAJOR_VERSION < 3
    result = PyClass_New(bases, dict, name);
    #else
    result = PyObject_CallFunctionObjArgs((PyObject *)&PyType_Type, name, bases, dict, NULL);
    #endif
bad:
    Py_XDECREF(py_modname);
    return result;
}
""")

#------------------------------------------------------------------------------------

cpp_exception_utility_code = UtilityCode(
proto = """
#ifndef __Pyx_CppExn2PyErr
static void __Pyx_CppExn2PyErr() {
  try {
    if (PyErr_Occurred())
      ; // let the latest Python exn pass through and ignore the current one
    else
      throw;
  } catch (const std::out_of_range& exn) {
    // catch out_of_range explicitly so the proper Python exn may be raised
    PyErr_SetString(PyExc_IndexError, exn.what());
  } catch (const std::exception& exn) {
    PyErr_SetString(PyExc_RuntimeError, exn.what());
  }
  catch (...)
  {
    PyErr_SetString(PyExc_RuntimeError, "Unknown exception");
  }
}
#endif
""",
impl = ""
)

#------------------------------------------------------------------------------------

# If the is_unsigned flag is set, we need to do some extra work to make 
# sure the index doesn't become negative. 

getitem_int_utility_code = UtilityCode(
proto = """

static INLINE PyObject *__Pyx_GetItemInt_Generic(PyObject *o, PyObject* j) {
    PyObject *r;
    if (!j) return NULL;
    r = PyObject_GetItem(o, j);
    Py_DECREF(j);
    return r;
}

""" + ''.join([
"""
#define __Pyx_GetItemInt_%(type)s(o, i, size, to_py_func) ((size <= sizeof(Py_ssize_t)) ? \\
                                                    __Pyx_GetItemInt_%(type)s_Fast(o, i, size <= sizeof(long)) : \\
                                                    __Pyx_GetItemInt_Generic(o, to_py_func(i)))

static INLINE PyObject *__Pyx_GetItemInt_%(type)s_Fast(PyObject *o, Py_ssize_t i, int fits_long) {
    if (likely(o != Py_None)) {
        if (likely((0 <= i) & (i < Py%(type)s_GET_SIZE(o)))) {
            PyObject *r = Py%(type)s_GET_ITEM(o, i);
            Py_INCREF(r);
            return r;
        }
        else if ((-Py%(type)s_GET_SIZE(o) <= i) & (i < 0)) {
            PyObject *r = Py%(type)s_GET_ITEM(o, Py%(type)s_GET_SIZE(o) + i);
            Py_INCREF(r);
            return r;
        }
    }
    return __Pyx_GetItemInt_Generic(o, fits_long ? PyInt_FromLong(i) : PyLong_FromLongLong(i));
}
""" % {'type' : type_name} for type_name in ('List', 'Tuple')
]) + """

#define __Pyx_GetItemInt(o, i, size, to_py_func) ((size <= sizeof(Py_ssize_t)) ? \\
                                                    __Pyx_GetItemInt_Fast(o, i, size <= sizeof(long)) : \\
                                                    __Pyx_GetItemInt_Generic(o, to_py_func(i)))

static INLINE PyObject *__Pyx_GetItemInt_Fast(PyObject *o, Py_ssize_t i, int fits_long) {
    PyObject *r;
    if (PyList_CheckExact(o) && ((0 <= i) & (i < PyList_GET_SIZE(o)))) {
        r = PyList_GET_ITEM(o, i);
        Py_INCREF(r);
    }
    else if (PyTuple_CheckExact(o) && ((0 <= i) & (i < PyTuple_GET_SIZE(o)))) {
        r = PyTuple_GET_ITEM(o, i);
        Py_INCREF(r);
    }
    else if (Py_TYPE(o)->tp_as_sequence && Py_TYPE(o)->tp_as_sequence->sq_item && (likely(i >= 0))) {
        r = PySequence_GetItem(o, i);
    }
    else {
        r = __Pyx_GetItemInt_Generic(o, fits_long ? PyInt_FromLong(i) : PyLong_FromLongLong(i));
    }
    return r;
}
""",
impl = """
""")



#------------------------------------------------------------------------------------

setitem_int_utility_code = UtilityCode(
proto = """
#define __Pyx_SetItemInt(o, i, v, size, to_py_func) ((size <= sizeof(Py_ssize_t)) ? \\
                                                    __Pyx_SetItemInt_Fast(o, i, v, size <= sizeof(long)) : \\
                                                    __Pyx_SetItemInt_Generic(o, to_py_func(i), v))

static INLINE int __Pyx_SetItemInt_Generic(PyObject *o, PyObject *j, PyObject *v) {
    int r;
    if (!j) return -1;
    r = PyObject_SetItem(o, j, v);
    Py_DECREF(j);
    return r;
}

static INLINE int __Pyx_SetItemInt_Fast(PyObject *o, Py_ssize_t i, PyObject *v, int fits_long) {
    if (PyList_CheckExact(o) && ((0 <= i) & (i < PyList_GET_SIZE(o)))) {
        Py_INCREF(v);
        Py_DECREF(PyList_GET_ITEM(o, i));
        PyList_SET_ITEM(o, i, v);
        return 1;
    }
    else if (Py_TYPE(o)->tp_as_sequence && Py_TYPE(o)->tp_as_sequence->sq_ass_item && (likely(i >= 0)))
        return PySequence_SetItem(o, i, v);
    else {
        PyObject *j = fits_long ? PyInt_FromLong(i) : PyLong_FromLongLong(i);
        return __Pyx_SetItemInt_Generic(o, j, v);
    }
}
""",
impl = """
""")

#------------------------------------------------------------------------------------

delitem_int_utility_code = UtilityCode(
proto = """
#define __Pyx_DelItemInt(o, i, size, to_py_func) ((size <= sizeof(Py_ssize_t)) ? \\
                                                    __Pyx_DelItemInt_Fast(o, i, size <= sizeof(long)) : \\
                                                    __Pyx_DelItem_Generic(o, to_py_func(i)))

static INLINE int __Pyx_DelItem_Generic(PyObject *o, PyObject *j) {
    int r;
    if (!j) return -1;
    r = PyObject_DelItem(o, j);
    Py_DECREF(j);
    return r;
}

static INLINE int __Pyx_DelItemInt_Fast(PyObject *o, Py_ssize_t i, int fits_long) {
    if (Py_TYPE(o)->tp_as_sequence && Py_TYPE(o)->tp_as_sequence->sq_ass_item && likely(i >= 0))
        return PySequence_DelItem(o, i);
    else {
        PyObject *j = fits_long ? PyInt_FromLong(i) : PyLong_FromLongLong(i);
        return __Pyx_DelItem_Generic(o, j);
    }
}
""",
impl = """
""")

#------------------------------------------------------------------------------------

raise_noneattr_error_utility_code = UtilityCode(
proto = """
static INLINE void __Pyx_RaiseNoneAttributeError(const char* attrname);
""",
impl = '''
static INLINE void __Pyx_RaiseNoneAttributeError(const char* attrname) {
    PyErr_Format(PyExc_AttributeError, "'NoneType' object has no attribute '%s'", attrname);
}
''')

raise_noneindex_error_utility_code = UtilityCode(
proto = """
static INLINE void __Pyx_RaiseNoneIndexingError(void);
""",
impl = '''
static INLINE void __Pyx_RaiseNoneIndexingError(void) {
    PyErr_SetString(PyExc_TypeError, "'NoneType' object is unsubscriptable");
}
''')

raise_none_iter_error_utility_code = UtilityCode(
proto = """
static INLINE void __Pyx_RaiseNoneNotIterableError(void);
""",
impl = '''
static INLINE void __Pyx_RaiseNoneNotIterableError(void) {
    PyErr_SetString(PyExc_TypeError, "'NoneType' object is iterable");
}
''')

raise_too_many_values_to_unpack = UtilityCode(
proto = """
static INLINE void __Pyx_RaiseTooManyValuesError(void);
""",
impl = '''
static INLINE void __Pyx_RaiseTooManyValuesError(void) {
    PyErr_SetString(PyExc_ValueError, "too many values to unpack");
}
''')

raise_need_more_values_to_unpack = UtilityCode(
proto = """
static INLINE void __Pyx_RaiseNeedMoreValuesError(Py_ssize_t index);
""",
impl = '''
static INLINE void __Pyx_RaiseNeedMoreValuesError(Py_ssize_t index) {
    PyErr_Format(PyExc_ValueError,
        #if PY_VERSION_HEX < 0x02050000
                 "need more than %d value%s to unpack", (int)index,
        #else
                 "need more than %zd value%s to unpack", index,
        #endif
                 (index == 1) ? "" : "s");
}
''')

#------------------------------------------------------------------------------------

tuple_unpacking_error_code = UtilityCode(
proto = """
static void __Pyx_UnpackTupleError(PyObject *, Py_ssize_t index); /*proto*/
""", 
impl = """
static void __Pyx_UnpackTupleError(PyObject *t, Py_ssize_t index) {
    if (t == Py_None) {
      __Pyx_RaiseNoneNotIterableError();
    } else if (PyTuple_GET_SIZE(t) < index) {
      __Pyx_RaiseNeedMoreValuesError(PyTuple_GET_SIZE(t));
    } else {
      __Pyx_RaiseTooManyValuesError();
    }
}
""", 
requires = [raise_none_iter_error_utility_code,
            raise_need_more_values_to_unpack,
            raise_too_many_values_to_unpack]
)

unpacking_utility_code = UtilityCode(
proto = """
static PyObject *__Pyx_UnpackItem(PyObject *, Py_ssize_t index); /*proto*/
static int __Pyx_EndUnpack(PyObject *); /*proto*/
""",
impl = """
static PyObject *__Pyx_UnpackItem(PyObject *iter, Py_ssize_t index) {
    PyObject *item;
    if (!(item = PyIter_Next(iter))) {
        if (!PyErr_Occurred()) {
            __Pyx_RaiseNeedMoreValuesError(index);
        }
    }
    return item;
}

static int __Pyx_EndUnpack(PyObject *iter) {
    PyObject *item;
    if ((item = PyIter_Next(iter))) {
        Py_DECREF(item);
        __Pyx_RaiseTooManyValuesError();
        return -1;
    }
    else if (!PyErr_Occurred())
        return 0;
    else
        return -1;
}
""",
requires = [raise_need_more_values_to_unpack,
            raise_too_many_values_to_unpack]
)


#------------------------------------------------------------------------------------

int_pow_utility_code = UtilityCode(
proto="""
static INLINE %(type)s %(func_name)s(%(type)s, %(type)s); /* proto */
""",
impl="""
static INLINE %(type)s %(func_name)s(%(type)s b, %(type)s e) {
    %(type)s t = b;
    switch (e) {
        case 3:
            t *= b;
        case 2:
            t *= b;
        case 1:
            return t;
        case 0:
            return 1;
    }
    if (unlikely(e<0)) return 0;
    t = 1;
    while (likely(e)) {
        t *= (b * (e&1)) | ((~e)&1);    /* 1 or b */
        b *= b;
        e >>= 1;
    }
    return t;
}
""")

# ------------------------------ Division ------------------------------------

div_int_utility_code = UtilityCode(
proto="""
static INLINE %(type)s __Pyx_div_%(type_name)s(%(type)s, %(type)s); /* proto */
""",
impl="""
static INLINE %(type)s __Pyx_div_%(type_name)s(%(type)s a, %(type)s b) {
    %(type)s q = a / b;
    %(type)s r = a - q*b;
    q -= ((r != 0) & ((r ^ b) < 0));
    return q;
}
""")

mod_int_utility_code = UtilityCode(
proto="""
static INLINE %(type)s __Pyx_mod_%(type_name)s(%(type)s, %(type)s); /* proto */
""",
impl="""
static INLINE %(type)s __Pyx_mod_%(type_name)s(%(type)s a, %(type)s b) {
    %(type)s r = a %% b;
    r += ((r != 0) & ((r ^ b) < 0)) * b;
    return r;
}
""")

mod_float_utility_code = UtilityCode(
proto="""
static INLINE %(type)s __Pyx_mod_%(type_name)s(%(type)s, %(type)s); /* proto */
""",
impl="""
static INLINE %(type)s __Pyx_mod_%(type_name)s(%(type)s a, %(type)s b) {
    %(type)s r = fmod%(math_h_modifier)s(a, b);
    r += ((r != 0) & ((r < 0) ^ (b < 0))) * b;
    return r;
}
""")

cdivision_warning_utility_code = UtilityCode(
proto="""
static int __Pyx_cdivision_warning(void); /* proto */
""",
impl="""
static int __Pyx_cdivision_warning(void) {
    return PyErr_WarnExplicit(PyExc_RuntimeWarning, 
                              "division with oppositely signed operands, C and Python semantics differ",
                              %(FILENAME)s, 
                              %(LINENO)s,
                              __Pyx_MODULE_NAME,
                              NULL);
}
""" % {
    'FILENAME': Naming.filename_cname,
    'LINENO':  Naming.lineno_cname,
})

# from intobject.c
division_overflow_test_code = UtilityCode(
proto="""
#define UNARY_NEG_WOULD_OVERFLOW(x)	\
	(((x) < 0) & ((unsigned long)(x) == 0-(unsigned long)(x)))
""")<|MERGE_RESOLUTION|>--- conflicted
+++ resolved
@@ -885,10 +885,6 @@
         return complex(0.0, self.value)
     
     def analyse_types(self, env):
-<<<<<<< HEAD
-        self.type = py_object_type
-        self.is_temp = 1
-=======
         self.type.create_declaration_utility_code(env)
 
     def coerce_to(self, dst_type, env):
@@ -897,12 +893,10 @@
         if dst_type.is_pyobject:
             self.is_temp = 1
             self.type = PyrexTypes.py_object_type
-            self.gil_check(env)
         # We still need to perform normal coerce_to processing on the
         # result, because we might be coercing to an extension type,
         # in which case a type test node will be needed.
-        return AtomicNewTempExprNode.coerce_to(self, dst_type, env)
->>>>>>> afb437d5
+        return AtomicExprNode.coerce_to(self, dst_type, env)
 
     gil_message = "Constructing complex number"
 
