--- conflicted
+++ resolved
@@ -5010,12 +5010,7 @@
         else:
             code.put_init_to_py_none(Naming.retval_cname, py_object_type)
         saved = []
-<<<<<<< HEAD
-        code.temp_allocator.reset()
-=======
         code.funcstate.closure_temps.reset()
-        code.putln('/* Save temporary variables */')
->>>>>>> a3f75eea
         for cname, type, manage_ref in code.funcstate.temps_in_use():
             save_cname = code.funcstate.closure_temps.allocate_temp(type)
             saved.append((cname, save_cname, type))
