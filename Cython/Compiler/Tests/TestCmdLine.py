import os
import sys
import re
from unittest import TestCase
from unittest.mock import patch, Mock
<<<<<<< HEAD

from io import StringIO
=======
try:
    from StringIO import StringIO
except ImportError:
    from io import StringIO  # doesn't accept 'str' in Py2
>>>>>>> f036d948

from .. import Options
from ..CmdLine import parse_command_line

from .Utils import backup_Options, restore_Options, check_global_options

unpatched_exists = os.path.exists

def patched_exists(path):
    # avoid the Cython command raising a file not found error
    if path in (
        'source.pyx',
        os.path.join('/work/dir', 'source.pyx'),
        os.path.join('my_working_path', 'source.pyx'),
        'file.pyx',
        'file1.pyx',
        'file2.pyx',
        'file3.pyx',
        'foo.pyx',
        'bar.pyx',
    ):
        return True
    return unpatched_exists(path)

@patch('os.path.exists', new=Mock(side_effect=patched_exists))
class CmdLineParserTest(TestCase):
    def setUp(self):
        self._options_backup = backup_Options()

    def tearDown(self):
        restore_Options(self._options_backup)

    def check_default_global_options(self, white_list=[]):
        self.assertEqual(check_global_options(self._options_backup, white_list), "")

    def check_default_options(self, options, white_list=[]):
        default_options = Options.CompilationOptions(Options.default_options)
        no_value = object()
        for name in default_options.__dict__.keys():
            if name not in white_list:
                self.assertEqual(getattr(options, name, no_value), getattr(default_options, name), msg="error in option " + name)

    def test_short_options(self):
        options, sources = parse_command_line([
            '-V', '-l', '-+', '-t', '-v', '-v', '-v', '-p', '-D', '-a', '-3',
        ])
        self.assertFalse(sources)
        self.assertTrue(options.show_version)
        self.assertTrue(options.use_listing_file)
        self.assertTrue(options.cplus)
        self.assertTrue(options.timestamps)
        self.assertTrue(options.verbose >= 3)
        self.assertTrue(Options.embed_pos_in_docstring)
        self.assertFalse(Options.docstrings)
        self.assertTrue(Options.annotate)
        self.assertEqual(options.language_level, 3)

        options, sources = parse_command_line([
            '-f', '-2', 'source.pyx',
        ])
        self.assertTrue(sources)
        self.assertTrue(len(sources) == 1)
        self.assertFalse(options.timestamps)
        self.assertEqual(options.language_level, 2)

    def test_long_options(self):
        options, sources = parse_command_line([
            '--version', '--create-listing', '--cplus', '--embed', '--timestamps',
            '--verbose', '--verbose', '--verbose',
            '--embed-positions', '--no-docstrings', '--annotate', '--lenient',
        ])
        self.assertFalse(sources)
        self.assertTrue(options.show_version)
        self.assertTrue(options.use_listing_file)
        self.assertTrue(options.cplus)
        self.assertEqual(Options.embed, 'main')
        self.assertTrue(options.timestamps)
        self.assertTrue(options.verbose >= 3)
        self.assertTrue(Options.embed_pos_in_docstring)
        self.assertFalse(Options.docstrings)
        self.assertTrue(Options.annotate)
        self.assertFalse(Options.error_on_unknown_names)
        self.assertFalse(Options.error_on_uninitialized)

        options, sources = parse_command_line([
            '--force', 'source.pyx',
        ])
        self.assertTrue(sources)
        self.assertTrue(len(sources) == 1)
        self.assertFalse(options.timestamps)

    def test_options_with_values(self):
        options, sources = parse_command_line([
            '--embed=huhu',
            '-I/test/include/dir1', '--include-dir=/test/include/dir2',
            '--include-dir', '/test/include/dir3',
            '--working=/work/dir',
            'source.pyx',
            '--output-file=/output/dir',
            '--pre-import=/pre/import',
            '--cleanup=3',
            '--annotate-coverage=cov.xml',
            '--gdb-outdir=/gdb/outdir',
            '--directive=wraparound=false',
        ])
        self.assertEqual(sources, ['source.pyx'])
        self.assertEqual(Options.embed, 'huhu')
        self.assertEqual(options.include_path, ['/test/include/dir1', '/test/include/dir2', '/test/include/dir3'])
        self.assertEqual(options.working_path, '/work/dir')
        self.assertEqual(options.output_file, '/output/dir')
        self.assertEqual(Options.pre_import, '/pre/import')
        self.assertEqual(Options.generate_cleanup_code, 3)
        self.assertTrue(Options.annotate)
        self.assertEqual(Options.annotate_coverage_xml, 'cov.xml')
        self.assertTrue(options.gdb_debug)
        self.assertEqual(options.output_dir, '/gdb/outdir')
        self.assertEqual(options.compiler_directives['wraparound'], False)

    def test_embed_before_positional(self):
        options, sources = parse_command_line([
            '--embed',
            'source.pyx',
        ])
        self.assertEqual(sources, ['source.pyx'])
        self.assertEqual(Options.embed, 'main')

    def test_two_embeds(self):
        options, sources = parse_command_line([
            '--embed', '--embed=huhu',
            'source.pyx',
        ])
        self.assertEqual(sources, ['source.pyx'])
        self.assertEqual(Options.embed, 'huhu')

    def test_two_embeds2(self):
        options, sources = parse_command_line([
            '--embed=huhu', '--embed',
            'source.pyx',
        ])
        self.assertEqual(sources, ['source.pyx'])
        self.assertEqual(Options.embed, 'main')

    def test_no_annotate(self):
        options, sources = parse_command_line([
            '--embed=huhu', 'source.pyx'
        ])
        self.assertFalse(Options.annotate)

    def test_annotate_short(self):
        options, sources = parse_command_line([
            '-a',
            'source.pyx',
        ])
        self.assertEqual(Options.annotate, 'default')

    def test_annotate_long(self):
        options, sources = parse_command_line([
            '--annotate',
            'source.pyx',
        ])
        self.assertEqual(Options.annotate, 'default')

    def test_annotate_fullc(self):
        options, sources = parse_command_line([
            '--annotate-fullc',
            'source.pyx',
        ])
        self.assertEqual(Options.annotate, 'fullc')

    def test_short_w(self):
        options, sources = parse_command_line([
            '-w', 'my_working_path',
            'source.pyx'
        ])
        self.assertEqual(options.working_path, 'my_working_path')
        self.check_default_global_options()
        self.check_default_options(options, ['working_path'])

    def test_short_o(self):
        options, sources = parse_command_line([
            '-o', 'my_output',
            'source.pyx'
        ])
        self.assertEqual(options.output_file, 'my_output')
        self.check_default_global_options()
        self.check_default_options(options, ['output_file'])

    def test_short_z(self):
        options, sources = parse_command_line([
            '-z', 'my_preimport',
            'source.pyx'
        ])
        self.assertEqual(Options.pre_import, 'my_preimport')
        self.check_default_global_options(['pre_import'])
        self.check_default_options(options)

    def test_convert_range(self):
        options, sources = parse_command_line([
            '--convert-range',
            'source.pyx'
        ])
        self.assertEqual(Options.convert_range, True)
        self.check_default_global_options(['convert_range'])
        self.check_default_options(options)

    def test_line_directives(self):
        options, sources = parse_command_line([
            '--line-directives',
            'source.pyx'
        ])
        self.assertEqual(options.emit_linenums, True)
        self.check_default_global_options()
        self.check_default_options(options, ['emit_linenums'])

    def test_no_c_in_traceback(self):
        options, sources = parse_command_line([
            '--no-c-in-traceback',
            'source.pyx'
        ])
        self.assertEqual(options.c_line_in_traceback, False)
        self.check_default_global_options()
        self.check_default_options(options, ['c_line_in_traceback'])

    def test_gdb(self):
        options, sources = parse_command_line([
            '--gdb',
            'source.pyx'
        ])
        self.assertEqual(options.gdb_debug, True)
        self.assertEqual(options.output_dir, os.curdir)
        self.check_default_global_options()
        self.check_default_options(options, ['gdb_debug', 'output_dir'])

    def test_3str(self):
        options, sources = parse_command_line([
            '--3str',
            'source.pyx'
        ])
        self.assertEqual(options.language_level, '3str')
        self.check_default_global_options()
        self.check_default_options(options, ['language_level'])

    def test_capi_reexport_cincludes(self):
        options, sources = parse_command_line([
            '--capi-reexport-cincludes',
            'source.pyx'
        ])
        self.assertEqual(options.capi_reexport_cincludes, True)
        self.check_default_global_options()
        self.check_default_options(options, ['capi_reexport_cincludes'])

    def test_fast_fail(self):
        options, sources = parse_command_line([
            '--fast-fail',
            'source.pyx'
        ])
        self.assertEqual(Options.fast_fail, True)
        self.check_default_global_options(['fast_fail'])
        self.check_default_options(options)

    def test_cimport_from_pyx(self):
        options, sources = parse_command_line([
            '--cimport-from-pyx',
            'source.pyx'
        ])
        self.assertEqual(Options.cimport_from_pyx, True)
        self.check_default_global_options(['cimport_from_pyx'])
        self.check_default_options(options)

    def test_Werror(self):
        options, sources = parse_command_line([
            '-Werror',
            'source.pyx'
        ])
        self.assertEqual(Options.warning_errors, True)
        self.check_default_global_options(['warning_errors'])
        self.check_default_options(options)

    def test_warning_errors(self):
        options, sources = parse_command_line([
            '--warning-errors',
            'source.pyx'
        ])
        self.assertEqual(Options.warning_errors, True)
        self.check_default_global_options(['warning_errors'])
        self.check_default_options(options)

    def test_Wextra(self):
        options, sources = parse_command_line([
            '-Wextra',
            'source.pyx'
        ])
        self.assertEqual(options.compiler_directives, Options.extra_warnings)
        self.check_default_global_options()
        self.check_default_options(options, ['compiler_directives'])

    def test_warning_extra(self):
        options, sources = parse_command_line([
            '--warning-extra',
            'source.pyx'
        ])
        self.assertEqual(options.compiler_directives, Options.extra_warnings)
        self.check_default_global_options()
        self.check_default_options(options, ['compiler_directives'])

    def test_old_style_globals(self):
        options, sources = parse_command_line([
            '--old-style-globals',
            'source.pyx'
        ])
        self.assertEqual(Options.old_style_globals, True)
        self.check_default_global_options(['old_style_globals'])
        self.check_default_options(options)

    def test_directive_multiple(self):
        options, source = parse_command_line([
               '-X', 'cdivision=True',
               '-X', 'c_string_type=bytes',
               'source.pyx'
        ])
        self.assertEqual(options.compiler_directives['cdivision'], True)
        self.assertEqual(options.compiler_directives['c_string_type'], 'bytes')
        self.check_default_global_options()
        self.check_default_options(options, ['compiler_directives'])

    def test_directive_multiple_v2(self):
        options, source = parse_command_line([
               '-X', 'cdivision=True,c_string_type=bytes',
               'source.pyx'
        ])
        self.assertEqual(options.compiler_directives['cdivision'], True)
        self.assertEqual(options.compiler_directives['c_string_type'], 'bytes')
        self.check_default_global_options()
        self.check_default_options(options, ['compiler_directives'])

    def test_directive_value_yes(self):
        options, source = parse_command_line([
               '-X', 'cdivision=YeS',
               'source.pyx'
        ])
        self.assertEqual(options.compiler_directives['cdivision'], True)
        self.check_default_global_options()
        self.check_default_options(options, ['compiler_directives'])

    def test_directive_value_no(self):
        options, source = parse_command_line([
               '-X', 'cdivision=no',
               'source.pyx'
        ])
        self.assertEqual(options.compiler_directives['cdivision'], False)
        self.check_default_global_options()
        self.check_default_options(options, ['compiler_directives'])

    def test_directive_value_invalid(self):
        self.assertRaises(ValueError, parse_command_line, [
               '-X', 'cdivision=sadfasd',
               'source.pyx'
        ])

    def test_directive_key_invalid(self):
        self.assertRaises(ValueError, parse_command_line, [
               '-X', 'abracadabra',
               'source.pyx'
        ])

    def test_directive_no_value(self):
        self.assertRaises(ValueError, parse_command_line, [
               '-X', 'cdivision',
               'source.pyx'
        ])

    def test_compile_time_env_short(self):
        options, source = parse_command_line([
               '-E', 'MYSIZE=10',
               'source.pyx'
        ])
        self.assertEqual(options.compile_time_env['MYSIZE'], 10)
        self.check_default_global_options()
        self.check_default_options(options, ['compile_time_env'])

    def test_compile_time_env_long(self):
        options, source = parse_command_line([
               '--compile-time-env', 'MYSIZE=10',
               'source.pyx'
        ])
        self.assertEqual(options.compile_time_env['MYSIZE'], 10)
        self.check_default_global_options()
        self.check_default_options(options, ['compile_time_env'])

    def test_compile_time_env_multiple(self):
        options, source = parse_command_line([
               '-E', 'MYSIZE=10', '-E', 'ARRSIZE=11',
               'source.pyx'
        ])
        self.assertEqual(options.compile_time_env['MYSIZE'], 10)
        self.assertEqual(options.compile_time_env['ARRSIZE'], 11)
        self.check_default_global_options()
        self.check_default_options(options, ['compile_time_env'])

    def test_compile_time_env_multiple_v2(self):
        options, source = parse_command_line([
               '-E', 'MYSIZE=10,ARRSIZE=11',
               'source.pyx'
        ])
        self.assertEqual(options.compile_time_env['MYSIZE'], 10)
        self.assertEqual(options.compile_time_env['ARRSIZE'], 11)
        self.check_default_global_options()
        self.check_default_options(options, ['compile_time_env'])

    def test_option_first(self):
        options, sources = parse_command_line(['-V', 'file.pyx'])
        self.assertEqual(sources, ['file.pyx'])

    def test_file_inbetween(self):
        options, sources = parse_command_line(['-V', 'file.pyx', '-a'])
        self.assertEqual(sources, ['file.pyx'])

    def test_option_trailing(self):
        options, sources = parse_command_line(['file.pyx', '-V'])
        self.assertEqual(sources, ['file.pyx'])

    def test_multiple_files(self):
        options, sources = parse_command_line([
             'file1.pyx', '-V',
             'file2.pyx', '-a',
             'file3.pyx'
        ])
        self.assertEqual(sources, ['file1.pyx', 'file2.pyx', 'file3.pyx'])

    def test_debug_flags(self):
        options, sources = parse_command_line([
             '--debug-disposal-code', '--debug-coercion',
             'file3.pyx'
        ])
        from Cython.Compiler import DebugFlags
        for name in ['debug_disposal_code', 'debug_temp_alloc', 'debug_coercion']:
            self.assertEqual(getattr(DebugFlags, name), name in ['debug_disposal_code', 'debug_coercion'])
            setattr(DebugFlags, name, 0)  # restore original value

    def test_gdb_overwrites_gdb_outdir(self):
        options, sources = parse_command_line([
            '--gdb-outdir=my_dir', '--gdb',
            'file3.pyx'
        ])
        self.assertEqual(options.gdb_debug, True)
        self.assertEqual(options.output_dir, os.curdir)
        self.check_default_global_options()
        self.check_default_options(options, ['gdb_debug', 'output_dir'])

    def test_gdb_first(self):
        options, sources = parse_command_line([
            '--gdb', '--gdb-outdir=my_dir',
            'file3.pyx'
        ])
        self.assertEqual(options.gdb_debug, True)
        self.assertEqual(options.output_dir, 'my_dir')
        self.check_default_global_options()
        self.check_default_options(options, ['gdb_debug', 'output_dir'])

    def test_coverage_overwrites_annotation(self):
        options, sources = parse_command_line([
            '--annotate-fullc', '--annotate-coverage=my.xml',
            'file3.pyx'
        ])
        self.assertEqual(Options.annotate, True)
        self.assertEqual(Options.annotate_coverage_xml, 'my.xml')
        self.check_default_global_options(['annotate', 'annotate_coverage_xml'])
        self.check_default_options(options)

    def test_coverage_first(self):
        options, sources = parse_command_line([
            '--annotate-coverage=my.xml', '--annotate-fullc',
            'file3.pyx'
        ])
        self.assertEqual(Options.annotate, 'fullc')
        self.assertEqual(Options.annotate_coverage_xml, 'my.xml')
        self.check_default_global_options(['annotate', 'annotate_coverage_xml'])
        self.check_default_options(options)

    def test_annotate_first_fullc_second(self):
        options, sources = parse_command_line([
            '--annotate', '--annotate-fullc',
            'file3.pyx'
        ])
        self.assertEqual(Options.annotate, 'fullc')
        self.check_default_global_options(['annotate'])
        self.check_default_options(options)

    def test_annotate_fullc_first(self):
        options, sources = parse_command_line([
            '--annotate-fullc', '--annotate',
            'file3.pyx'
        ])
        self.assertEqual(Options.annotate, 'default')
        self.check_default_global_options(['annotate'])
        self.check_default_options(options)

    def test_warning_extra_dont_overwrite(self):
        options, sources = parse_command_line([
            '-X', 'cdivision=True',
            '--warning-extra',
            '-X', 'c_string_type=bytes',
            'source.pyx'
        ])
        self.assertTrue(len(options.compiler_directives), len(Options.extra_warnings) + 1)
        self.check_default_global_options()
        self.check_default_options(options, ['compiler_directives'])

    def test_module_name(self):
        options, sources = parse_command_line([
            'source.pyx'
        ])
        self.assertEqual(options.module_name, None)
        self.check_default_global_options()
        self.check_default_options(options)
        options, sources = parse_command_line([
            '--module-name', 'foo.bar',
            'source.pyx'
        ])
        self.assertEqual(options.module_name, 'foo.bar')
        self.check_default_global_options()
        self.check_default_options(options, ['module_name'])

    def test_errors(self):
        def error(args, regex=None):
            old_stderr = sys.stderr
            stderr = sys.stderr = StringIO()
            try:
                self.assertRaises(SystemExit, parse_command_line, list(args))
            finally:
                sys.stderr = old_stderr
            msg = stderr.getvalue()
            err_msg = 'Message "{}"'.format(msg.strip())
            self.assertTrue(msg.startswith('usage: '),
                            '%s does not start with "usage :"' % err_msg)
            self.assertTrue(': error: ' in msg,
                            '%s does not contain ": error :"' % err_msg)
            if regex:
                self.assertTrue(re.search(regex, msg),
                                '%s does not match search "%s"' %
                                (err_msg, regex))

        error(['-1'],
              'unknown option -1')
        error(['-I'],
              'argument -I/--include-dir: expected one argument')
        error(['--version=-a'],
              "argument -V/--version: ignored explicit argument '-a'")
        error(['--version=--annotate=true'],
              "argument -V/--version: ignored explicit argument "
              "'--annotate=true'")
        error(['--working'],
              "argument -w/--working: expected one argument")
        error(['--verbose=1'],
              "argument -v/--verbose: ignored explicit argument '1'")
        error(['--cleanup'],
              "argument --cleanup: expected one argument")
        error(['--debug-disposal-code-wrong-name', 'file3.pyx'],
              "unknown option --debug-disposal-code-wrong-name")
        error(['--module-name', 'foo.pyx'],
              "Need at least one source file")
        error(['--module-name', 'foo.bar'],
              "Need at least one source file")
        error(['--module-name', 'foo.bar', 'foo.pyx', 'bar.pyx'],
              "Only one source file allowed when using --module-name")
        error(['--module-name', 'foo.bar', '--timestamps', 'foo.pyx'],
              "Cannot use --module-name with --timestamps")<|MERGE_RESOLUTION|>--- conflicted
+++ resolved
@@ -1,17 +1,9 @@
 import os
 import sys
 import re
+from io import StringIO
 from unittest import TestCase
 from unittest.mock import patch, Mock
-<<<<<<< HEAD
-
-from io import StringIO
-=======
-try:
-    from StringIO import StringIO
-except ImportError:
-    from io import StringIO  # doesn't accept 'str' in Py2
->>>>>>> f036d948
 
 from .. import Options
 from ..CmdLine import parse_command_line
