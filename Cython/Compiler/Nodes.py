--- conflicted
+++ resolved
@@ -1930,13 +1930,8 @@
             #       we acquire arguments from object conversion, so we have
             #       new references. If we are a cdef function, we need to
             #       incref our arguments
-<<<<<<< HEAD
-            elif is_cdef and entry.type.is_memoryviewslice and len(entry.cf_assignments) > 1:
-                code.put_var_incref(entry, do_for_memoryviewslice = True,
-=======
             elif is_cdef and entry.cf_is_reassigned:
                 code.put_var_incref_memoryviewslice(entry,
->>>>>>> 48dc1f01
                                     have_gil=code.funcstate.gil_owned)
         for entry in lenv.var_entries:
             if entry.is_arg and entry.cf_is_reassigned and not entry.in_closure:
@@ -2081,53 +2076,27 @@
             if not entry.used or entry.in_closure:
                 continue
 
-<<<<<<< HEAD
             if entry.type.is_pyobject or entry.type.is_fastcall_type:
-                #if not (not entry.is_arg or len(entry.cf_assignments) > 1):
-                if entry.is_arg and len(entry.cf_assignments) <= 1:
-                    continue
-            code.put_var_xdecref(entry,
-                                 do_for_memoryviewslice=True,
-                                 have_gil=not lenv.nogil)
-                        # TODO ideally should pick based on
-                        # entry.xdecref_cleanup but this doesn't seem to be set reliably
-                        # for regular variables
-=======
-            if entry.type.is_pyobject:
                 if entry.is_arg and not entry.cf_is_reassigned:
                     continue
             # FIXME ideally use entry.xdecref_cleanup but this currently isn't reliable
             code.put_var_xdecref(entry, have_gil=not lenv.nogil)
->>>>>>> 48dc1f01
 
         # Decref any increfed args
         for entry in lenv.arg_entries:
             if entry.type.is_memoryviewslice:
                 # decref slices of def functions and acquired slices from cdef
                 # functions, but not borrowed slices from cdef functions.
-<<<<<<< HEAD
-                if is_cdef and len(entry.cf_assignments) <= 1:
-=======
                 if is_cdef and not entry.cf_is_reassigned:
->>>>>>> 48dc1f01
                     continue
             else:
                 if entry.in_closure:
                     continue
-<<<<<<< HEAD
-                if not acquire_gil and len(entry.cf_assignments) <= 1:
-                    continue
-
-            code.put_var_xdecref(entry,
-                                    do_for_memoryviewslice = True,
-                                    have_gil=not lenv.nogil)
-=======
                 if not acquire_gil and not entry.cf_is_reassigned:
                     continue
 
             # FIXME use entry.xdecref_cleanup - del arg seems to be the problem
             code.put_var_xdecref(entry, have_gil=not lenv.nogil)
->>>>>>> 48dc1f01
         if self.needs_closure:
             code.put_decref(Naming.cur_scope_cname, lenv.scope_class.type)
 
@@ -3467,18 +3436,11 @@
         # ----- Non-error return cleanup
         code.put_label(code.return_label)
         for entry in lenv.var_entries:
-<<<<<<< HEAD
             if entry.is_arg and not entry.type.is_memoryviewslice:
-                # FIXME given that memoryviews are excluded here does their refcounting
-                # treatment generally make sense?
-                code.put_var_xdecref(entry)
-=======
-            if entry.is_arg and entry.type.is_pyobject:
                 if entry.xdecref_cleanup:
                     code.put_var_xdecref(entry)
                 else:
                     code.put_var_decref(entry)
->>>>>>> 48dc1f01
 
         code.put_finish_refcount_context()
         if not self.return_type.is_void:
@@ -3703,13 +3665,9 @@
                 Naming.kwvalues_cname))
 
             code.putln("if (unlikely(!%s)) return %s;" % (
-<<<<<<< HEAD
-                    code.get_var_nullcheck(self.starstar_arg.entry), self.error_value()))
+                    self.starstar_arg.entry.type.nullcheck_string(self.starstar_arg.entry.cname),
+                    self.error_value()))
             code.put_var_gotref(self.starstar_arg.entry)
-=======
-                self.starstar_arg.entry.cname, self.error_value()))
-            code.put_gotref(self.starstar_arg.entry.cname, py_object_type)
->>>>>>> 48dc1f01
             code.putln("} else {")
             allow_null = all(ref.node.allow_null for ref in self.starstar_arg.entry.cf_references)
             if allow_null:
@@ -3721,11 +3679,8 @@
                 else:
                     code.putln("%s = PyDict_New();" % self.starstar_arg.entry.cname)
                 code.putln("if (unlikely(!%s)) return %s;" % (
-<<<<<<< HEAD
-                        code.get_var_nullcheck(self.starstar_arg.entry), self.error_value()))
-=======
-                    self.starstar_arg.entry.cname, self.error_value()))
->>>>>>> 48dc1f01
+                        self.starstar_arg.entry.type.nullcheck_string(self.starstar_arg.entry.cname),
+                        self.error_value()))
                 code.put_var_gotref(self.starstar_arg.entry)
             self.starstar_arg.entry.xdecref_cleanup = allow_null
             code.putln("}")
@@ -3991,11 +3946,7 @@
                         arg.entry.cname,
                         arg.calculate_default_value_code(code)))
                     if arg.type.is_memoryviewslice:
-<<<<<<< HEAD
-                        code.put_var_incref(arg.entry, do_for_memoryviewslice=True, have_gil=True)
-=======
                         code.put_var_incref_memoryviewslice(arg.entry, have_gil=True)
->>>>>>> 48dc1f01
                     code.putln('}')
             else:
                 error(arg.pos, "Cannot convert Python object argument to type '%s'" % arg.type)
@@ -4003,7 +3954,6 @@
     def generate_stararg_init_code(self, max_positional_args, code):
         if self.starstar_arg:
             self.starstar_arg.entry.xdecref_cleanup = 0
-<<<<<<< HEAD
 
             if not _get_type_attr(self.starstar_arg, "is_fastcall_dict"):
                 code.putln('%s = PyDict_New(); if (unlikely(!%s)) return %s;' % (
@@ -4012,13 +3962,6 @@
                         self.error_value()))
             code.put_var_gotref(self.starstar_arg.entry)
 
-=======
-            code.putln('%s = PyDict_New(); if (unlikely(!%s)) return %s;' % (
-                self.starstar_arg.entry.cname,
-                self.starstar_arg.entry.cname,
-                self.error_value()))
-            code.put_var_gotref(self.starstar_arg.entry)
->>>>>>> 48dc1f01
         if self.star_arg:
             is_fastcall_tuple = _get_type_attr(self.star_arg, 'is_fastcall_tuple')
 
@@ -4038,12 +3981,8 @@
                 code.putln('%s = __Pyx_ArgsSlice_%s%s(%s, %d, %s);' % (
                     self.star_arg.entry.cname, self.signature.fastvar, postfix,
                     Naming.args_cname, max_positional_args, Naming.nargs_cname))
-<<<<<<< HEAD
-                code.putln("if (unlikely(!%s)) {" % code.get_var_nullcheck(self.star_arg.entry))
-=======
-                code.putln("if (unlikely(!%s)) {" %
-                           self.star_arg.entry.type.nullcheck_string(self.star_arg.entry.cname))
->>>>>>> 48dc1f01
+                code.putln("if (unlikely(!%s)) {" % (
+                    self.star_arg.entry.type.nullcheck_string(self.star_arg.entry.cname)))
                 if self.starstar_arg:
                     code.put_var_decref_clear(self.starstar_arg.entry)
                 code.put_finish_refcount_context()
@@ -6177,11 +6116,7 @@
             arg.free_temps(code)
         code.putln(
             code.error_goto_if_null(temp_result, self.pos))
-<<<<<<< HEAD
-        code.put_gotref(temp_result, PyrexTypes.py_object_type)
-=======
         code.put_gotref(temp_result, py_object_type)
->>>>>>> 48dc1f01
         code.put_decref_clear(temp_result, py_object_type)
         code.funcstate.release_temp(temp_result)
 
@@ -8870,11 +8805,7 @@
         if self.is_parallel and not self.is_nested_prange:
             code.putln("/* Clean up any temporaries */")
             for temp, type in sorted(self.temps):
-<<<<<<< HEAD
-                code.put_xdecref_clear(temp, type, do_for_memoryviewslice=True, have_gil=False)
-=======
                 code.put_xdecref_clear(temp, type, have_gil=False)
->>>>>>> 48dc1f01
 
     def setup_parallel_control_flow_block(self, code):
         """
