--- conflicted
+++ resolved
@@ -1066,17 +1066,10 @@
                 if scope is None and len(self.module_path) == 1:
                     # (may be possible to handle longer module paths?)
                     # TODO: probably not the best place to declare it?
-<<<<<<< HEAD
-                    from .CythonScope import get_known_python_import
-                    found_entry = env.lookup(self.module_path[0])
-                    if found_entry and found_entry.known_standard_library_import:
-                        scope = get_known_python_import(found_entry.known_standard_library_import)
-=======
                     from .CythonScope import get_known_standard_library_module
                     found_entry = env.lookup(self.module_path[0])
                     if found_entry and found_entry.known_standard_library_import:
                         scope = get_known_standard_library_module(found_entry.known_standard_library_import)
->>>>>>> 38297161
                 if scope is None:
                     # Maybe it's a cimport.
                     scope = env.find_imported_module(self.module_path, self.pos)
