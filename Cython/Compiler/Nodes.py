--- conflicted
+++ resolved
@@ -9036,19 +9036,14 @@
         return super().analyse_expressions(env)
 
     def generate_execution_code(self, code):
-<<<<<<< HEAD
         if self.is_pymutex_critical_section:
             code.globalstate.use_utility_code(
-                UtilityCode.load_cached("CriticalSectionsMutex", "ModuleSetupCode.c"))
+                UtilityCode.load_cached("CriticalSectionsMutex", "Synchronization.c"))
             mutex = "Mutex"
         else:
             code.globalstate.use_utility_code(
-                UtilityCode.load_cached("CriticalSections", "ModuleSetupCode.c"))
+                UtilityCode.load_cached("CriticalSections", "Synchronization.c"))
             mutex = ""
-=======
-        code.globalstate.use_utility_code(
-            UtilityCode.load_cached("CriticalSections", "Synchronization.c"))
->>>>>>> 8abb066d
 
         code.mark_pos(self.pos)
         code.begin_block()
