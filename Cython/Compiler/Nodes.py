--- conflicted
+++ resolved
@@ -3727,7 +3727,7 @@
         all_args = tuple(positional_args) + tuple(kw_only_args)
         non_posonly_args = [arg for arg in all_args if not arg.pos_only]
         non_pos_args_id = ','.join(
-            ['&%s' % code.intern_identifier(arg.name) for arg in non_posonly_args] + ['0'])
+            ['&%s' % code.intern_identifier(arg.entry.name) for arg in non_posonly_args] + ['0'])
         code.putln("#if CYTHON_COMPILING_IN_LIMITED_API")
         code.putln("PyObject **%s[] = {%s};" % (
             Naming.pykwdlist_cname,
@@ -3735,13 +3735,8 @@
         code.putln("#else")
         code.putln("static PyObject **%s[] = {%s};" % (
             Naming.pykwdlist_cname,
-<<<<<<< HEAD
-            ','.join(['&%s' % code.intern_identifier(arg.entry.name)
-                      for arg in non_posonly_args] + ['0'])))
-=======
             non_pos_args_id))
         code.putln("#endif")
->>>>>>> 4dd7c18d
 
         # Before being converted and assigned to the target variables,
         # borrowed references to all unpacked argument values are
