--- conflicted
+++ resolved
@@ -7058,18 +7058,12 @@
                 code.putln("%s = %s;" % (
                     Naming.retval_cname,
                     value.result_as(self.return_type)))
-<<<<<<< HEAD
-=======
-                value.generate_post_assignment_code(code)
-            value.free_temps(code)
->>>>>>> 4ace9c3b
         else:
             if self.return_type.is_pyobject:
                 code.put_init_to_py_none(Naming.retval_cname, self.return_type)
             elif self.return_type.is_returncode:
                 self.put_return(code, self.return_type.default_value)
 
-<<<<<<< HEAD
         code.putln("}")  # end of omp critical section
         if self.return_type.needs_refcounting:
             code.put_xdecref(
@@ -7081,7 +7075,7 @@
             if (not self.return_type.is_memoryviewslice and
                     # for now, avoid thread-safety issues in parallel blocks by not tracing the return value.
                     not self.in_parallel and
-                    code.globalstate.directives['profile'] or code.globalstate.directives['linetrace']):
+                    (code.globalstate.directives['profile'] or code.globalstate.directives['linetrace'])):
                 code.put_trace_return(
                     Naming.retval_cname,
                     self.pos,
@@ -7089,15 +7083,6 @@
                     nogil=not code.funcstate.gil_owned,
                 )
             value.free_temps(code)
-=======
-        if code.globalstate.directives['profile'] or code.globalstate.directives['linetrace']:
-            code.put_trace_return(
-                Naming.retval_cname,
-                self.pos,
-                return_type=self.return_type,
-                nogil=not code.funcstate.gil_owned,
-            )
->>>>>>> 4ace9c3b
 
         for cname, type in code.funcstate.temps_holding_reference():
             code.put_decref_clear(cname, type)
