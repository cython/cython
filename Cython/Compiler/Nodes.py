--- conflicted
+++ resolved
@@ -1794,13 +1794,10 @@
             error(type_node.pos, "Previous declaration here")
         else:
             arg.type = other_type
-<<<<<<< HEAD
             arg.type_set_manually = True
-=======
             if arg.type.is_complex:
                 # utility code for complex types is special-cased and also important to ensure that it's run
                 arg.type.create_declaration_utility_code(env)
->>>>>>> e6f92c17
         return arg
 
     def need_gil_acquisition(self, lenv):
