#
#   Parse tree nodes
#

from __future__ import absolute_import

import cython

cython.declare(sys=object, os=object, copy=object,
               Builtin=object, error=object, warning=object, Naming=object, PyrexTypes=object,
               py_object_type=object, ModuleScope=object, LocalScope=object, ClosureScope=object,
               StructOrUnionScope=object, PyClassScope=object,
               CppClassScope=object, UtilityCode=object, EncodedString=object,
               error_type=object, _py_int_types=object)

import sys, copy
from itertools import chain

from . import Builtin
from .Errors import error, warning, InternalError, CompileError, CannotSpecialize
from . import Naming
from . import PyrexTypes
from . import TypeSlots
from .PyrexTypes import py_object_type, error_type
from .Symtab import (ModuleScope, LocalScope, ClosureScope, PropertyScope,
                     StructOrUnionScope, PyClassScope, CppClassScope, TemplateScope, GeneratorExpressionScope,
                     CppScopedEnumScope, punycodify_name)
from .Code import UtilityCode
from .StringEncoding import EncodedString
from . import Future
from . import Options
from . import DebugFlags
from .Pythran import has_np_pythran, pythran_type, is_pythran_buffer
from ..Utils import add_metaclass


if sys.version_info[0] >= 3:
    _py_int_types = int
else:
    _py_int_types = (int, long)


IMPLICIT_CLASSMETHODS = {"__init_subclass__", "__class_getitem__"}


def relative_position(pos):
    return (pos[0].get_filenametable_entry(), pos[1])


def embed_position(pos, docstring):
    if not Options.embed_pos_in_docstring:
        return docstring
    pos_line = u'File: %s (starting at line %s)' % relative_position(pos)
    if docstring is None:
        # unicode string
        return EncodedString(pos_line)

    # make sure we can encode the filename in the docstring encoding
    # otherwise make the docstring a unicode string
    encoding = docstring.encoding
    if encoding is not None:
        try:
            pos_line.encode(encoding)
        except UnicodeEncodeError:
            encoding = None

    if not docstring:
        # reuse the string encoding of the original docstring
        doc = EncodedString(pos_line)
    else:
        doc = EncodedString(pos_line + u'\n' + docstring)
    doc.encoding = encoding
    return doc


def write_func_call(func, codewriter_class):
    def f(*args, **kwds):
        if len(args) > 1 and isinstance(args[1], codewriter_class):
            # here we annotate the code with this function call
            # but only if new code is generated
            node, code = args[:2]
            marker = '                    /* %s -> %s.%s %s */' % (
                ' ' * code.call_level,
                node.__class__.__name__,
                func.__name__,
                node.pos[1:],
            )
            insertion_point = code.insertion_point()
            start = code.buffer.stream.tell()
            code.call_level += 4
            res = func(*args, **kwds)
            code.call_level -= 4
            if start != code.buffer.stream.tell():
                code.putln(marker.replace('->', '<-', 1))
                insertion_point.putln(marker)
            return res
        else:
            return func(*args, **kwds)
    return f


class VerboseCodeWriter(type):
    # Set this as a metaclass to trace function calls in code.
    # This slows down code generation and makes much larger files.
    def __new__(cls, name, bases, attrs):
        from types import FunctionType
        from .Code import CCodeWriter
        attrs = dict(attrs)
        for mname, m in attrs.items():
            if isinstance(m, FunctionType):
                attrs[mname] = write_func_call(m, CCodeWriter)
        return super(VerboseCodeWriter, cls).__new__(cls, name, bases, attrs)


class CheckAnalysers(type):
    """Metaclass to check that type analysis functions return a node.
    """
    methods = frozenset({
        'analyse_types',
        'analyse_expressions',
        'analyse_target_types',
    })

    def __new__(cls, name, bases, attrs):
        from types import FunctionType
        def check(name, func):
            def call(*args, **kwargs):
                retval = func(*args, **kwargs)
                if retval is None:
                    print('%s %s %s' % (name, args, kwargs))
                return retval
            return call

        attrs = dict(attrs)
        for mname, m in attrs.items():
            if isinstance(m, FunctionType) and mname in cls.methods:
                attrs[mname] = check(mname, m)
        return super(CheckAnalysers, cls).__new__(cls, name, bases, attrs)


def _with_metaclass(cls):
    if DebugFlags.debug_trace_code_generation:
        return add_metaclass(VerboseCodeWriter)(cls)
    #return add_metaclass(CheckAnalysers)(cls)
    return cls


@_with_metaclass
class Node(object):
    #  pos         (string, int, int)   Source file position
    #  is_name     boolean              Is a NameNode
    #  is_literal  boolean              Is a ConstNode

    is_name = 0
    is_none = 0
    is_nonecheck = 0
    is_literal = 0
    is_terminator = 0
    is_wrapper = False  # is a DefNode wrapper for a C function
    is_cproperty = False
    temps = None

    # All descendants should set child_attrs to a list of the attributes
    # containing nodes considered "children" in the tree. Each such attribute
    # can either contain a single node or a list of nodes. See Visitor.py.
    child_attrs = None

    # Subset of attributes that are evaluated in the outer scope (e.g. function default arguments).
    outer_attrs = None

    cf_state = None

    # This may be an additional (or 'actual') type that will be checked when
    # this node is coerced to another type. This could be useful to set when
    # the actual type to which it can coerce is known, but you want to leave
    # the type a py_object_type
    coercion_type = None

    def __init__(self, pos, **kw):
        self.pos = pos
        self.__dict__.update(kw)

    gil_message = "Operation"

    nogil_check = None
    in_nogil_context = False  # For use only during code generation.

    def gil_error(self, env=None):
        error(self.pos, "%s not allowed without gil" % self.gil_message)

    cpp_message = "Operation"

    def cpp_check(self, env):
        if not env.is_cpp():
            self.cpp_error()

    def cpp_error(self):
        error(self.pos, "%s only allowed in c++" % self.cpp_message)

    def clone_node(self):
        """Clone the node. This is defined as a shallow copy, except for member lists
           amongst the child attributes (from get_child_accessors) which are also
           copied. Lists containing child nodes are thus seen as a way for the node
           to hold multiple children directly; the list is not treated as a separate
           level in the tree."""
        result = copy.copy(self)
        for attrname in result.child_attrs:
            value = getattr(result, attrname)
            if isinstance(value, list):
                setattr(result, attrname, [x for x in value])
        return result


    #
    #  There are 3 main phases of parse tree processing, applied in order to
    #  all the statements in a given scope-block:
    #
    #  (0) analyse_declarations
    #        Make symbol table entries for all declarations at the current
    #        level, both explicit (def, cdef, etc.) and implicit (assignment
    #        to an otherwise undeclared name).
    #
    #  (1) analyse_expressions
    #         Determine the result types of expressions and fill in the
    #         'type' attribute of each ExprNode. Insert coercion nodes into the
    #         tree where needed to convert to and from Python objects.
    #         Replace tree nodes with more appropriate implementations found by
    #         the type analysis.
    #
    #  (2) generate_code
    #         Emit C code for all declarations, statements and expressions.
    #
    #  These phases are triggered by tree transformations.
    #  See the full pipeline in Pipeline.py.
    #

    def analyse_declarations(self, env):
        pass

    def analyse_expressions(self, env):
        raise InternalError("analyse_expressions not implemented for %s" %
            self.__class__.__name__)

    def generate_code(self, code):
        raise InternalError("generate_code not implemented for %s" %
            self.__class__.__name__)

    def annotate(self, code):
        # mro does the wrong thing
        if isinstance(self, BlockNode):
            self.body.annotate(code)

    def end_pos(self):
        try:
            return self._end_pos
        except AttributeError:
            pos = self.pos
            if not self.child_attrs:
                self._end_pos = pos
                return pos
            for attr in self.child_attrs:
                child = getattr(self, attr)
                # Sometimes lists, sometimes nodes
                if child is None:
                    pass
                elif isinstance(child, list):
                    for c in child:
                        pos = max(pos, c.end_pos())
                else:
                    pos = max(pos, child.end_pos())
            self._end_pos = pos
            return pos

    def dump(self, level=0, filter_out=("pos",), cutoff=100, encountered=None):
        """Debug helper method that returns a recursive string representation of this node.
        """
        if cutoff == 0:
            return "<...nesting level cutoff...>"
        if encountered is None:
            encountered = set()
        if id(self) in encountered:
            return "<%s (0x%x) -- already output>" % (self.__class__.__name__, id(self))
        encountered.add(id(self))

        def dump_child(x, level):
            if isinstance(x, Node):
                return x.dump(level, filter_out, cutoff-1, encountered)
            elif isinstance(x, list):
                return "[%s]" % ", ".join([dump_child(item, level) for item in x])
            else:
                return repr(x)

        attrs = [(key, value) for key, value in self.__dict__.items() if key not in filter_out]
        if len(attrs) == 0:
            return "<%s (0x%x)>" % (self.__class__.__name__, id(self))
        else:
            indent = "  " * level
            res = "<%s (0x%x)\n" % (self.__class__.__name__, id(self))
            for key, value in attrs:
                res += "%s  %s: %s\n" % (indent, key, dump_child(value, level + 1))
            res += "%s>" % indent
            return res

    def dump_pos(self, mark_column=False, marker='(#)'):
        """Debug helper method that returns the source code context of this node as a string.
        """
        if not self.pos:
            return u''
        source_desc, line, col = self.pos
        contents = source_desc.get_lines(encoding='ASCII', error_handling='ignore')
        # line numbers start at 1
        lines = contents[max(0, line-3):line]
        current = lines[-1]
        if mark_column:
            current = current[:col] + marker + current[col:]
        lines[-1] = current.rstrip() + u'             # <<<<<<<<<<<<<<\n'
        lines += contents[line:line+2]
        return u'"%s":%d:%d\n%s\n' % (
            source_desc.get_escaped_description(), line, col, u''.join(lines))


class CompilerDirectivesNode(Node):
    """
    Sets compiler directives for the children nodes
    """
    #  directives     {string:value}  A dictionary holding the right value for
    #                                 *all* possible directives.
    #  body           Node
    child_attrs = ["body"]

    def analyse_declarations(self, env):
        old = env.directives
        env.directives = self.directives
        self.body.analyse_declarations(env)
        env.directives = old

    def analyse_expressions(self, env):
        old = env.directives
        env.directives = self.directives
        self.body = self.body.analyse_expressions(env)
        env.directives = old
        return self

    def generate_function_definitions(self, env, code):
        env_old = env.directives
        code_old = code.globalstate.directives
        code.globalstate.directives = self.directives
        self.body.generate_function_definitions(env, code)
        env.directives = env_old
        code.globalstate.directives = code_old

    def generate_execution_code(self, code):
        old = code.globalstate.directives
        code.globalstate.directives = self.directives
        self.body.generate_execution_code(code)
        code.globalstate.directives = old

    def annotate(self, code):
        old = code.globalstate.directives
        code.globalstate.directives = self.directives
        self.body.annotate(code)
        code.globalstate.directives = old


class BlockNode(object):
    #  Mixin class for nodes representing a declaration block.

    def generate_cached_builtins_decls(self, env, code):
        entries = env.global_scope().undeclared_cached_builtins
        for entry in entries:
            code.globalstate.add_cached_builtin_decl(entry)
        del entries[:]

    def generate_lambda_definitions(self, env, code):
        for node in env.lambda_defs:
            node.generate_function_definitions(env, code)


class StatListNode(Node):
    # stats     a list of StatNode

    child_attrs = ["stats"]

    @staticmethod
    def create_analysed(pos, env, **kw):
        node = StatListNode(pos, **kw)
        return node  # No node-specific analysis needed

    def analyse_declarations(self, env):
        #print "StatListNode.analyse_declarations" ###
        for stat in self.stats:
            stat.analyse_declarations(env)

    def analyse_expressions(self, env):
        #print "StatListNode.analyse_expressions" ###
        self.stats = [stat.analyse_expressions(env)
                      for stat in self.stats]
        return self

    def generate_function_definitions(self, env, code):
        #print "StatListNode.generate_function_definitions" ###
        for stat in self.stats:
            stat.generate_function_definitions(env, code)

    def generate_execution_code(self, code):
        #print "StatListNode.generate_execution_code" ###
        for stat in self.stats:
            code.mark_pos(stat.pos)
            stat.generate_execution_code(code)

    def annotate(self, code):
        for stat in self.stats:
            stat.annotate(code)


class StatNode(Node):
    #
    #  Code generation for statements is split into the following subphases:
    #
    #  (1) generate_function_definitions
    #        Emit C code for the definitions of any structs,
    #        unions, enums and functions defined in the current
    #        scope-block.
    #
    #  (2) generate_execution_code
    #        Emit C code for executable statements.
    #

    def generate_function_definitions(self, env, code):
        pass

    def generate_execution_code(self, code):
        raise InternalError("generate_execution_code not implemented for %s" %
            self.__class__.__name__)


class CDefExternNode(StatNode):
    #  include_file       string or None
    #  verbatim_include   string or None
    #  body               StatListNode

    child_attrs = ["body"]

    def analyse_declarations(self, env):
        old_cinclude_flag = env.in_cinclude
        env.in_cinclude = 1
        self.body.analyse_declarations(env)
        env.in_cinclude = old_cinclude_flag

        if self.include_file or self.verbatim_include:
            # Determine whether include should be late
            stats = self.body.stats
            if not env.directives['preliminary_late_includes_cy28']:
                late = False
            elif not stats:
                # Special case: empty 'cdef extern' blocks are early
                late = False
            else:
                late = all(isinstance(node, CVarDefNode) for node in stats)
            env.add_include_file(self.include_file, self.verbatim_include, late)

    def analyse_expressions(self, env):
        # Allow C properties, inline methods, etc. also in external types.
        self.body = self.body.analyse_expressions(env)
        return self

    def generate_function_definitions(self, env, code):
        self.body.generate_function_definitions(env, code)

    def generate_execution_code(self, code):
        pass

    def annotate(self, code):
        self.body.annotate(code)


class CDeclaratorNode(Node):
    # Part of a C declaration.
    #
    # Processing during analyse_declarations phase:
    #
    #   analyse
    #      Returns (name, type) pair where name is the
    #      CNameDeclaratorNode of the name being declared
    #      and type is the type it is being declared as.
    #
    #  calling_convention  string   Calling convention of CFuncDeclaratorNode
    #                               for which this is a base

    child_attrs = []

    calling_convention = ""

    def declared_name(self):
        return None

    def analyse_templates(self):
        # Only C++ functions have templates.
        return None


class CNameDeclaratorNode(CDeclaratorNode):
    #  name    string             The Cython name being declared
    #  cname   string or None     C name, if specified
    #  default ExprNode or None   the value assigned on declaration

    child_attrs = ['default']

    default = None

    def declared_name(self):
        return self.name

    def analyse(self, base_type, env, nonempty=0, visibility=None, in_pxd=False):
        if nonempty and self.name == '':
            # May have mistaken the name for the type.
            if base_type.is_ptr or base_type.is_array or base_type.is_buffer:
                error(self.pos, "Missing argument name")
            elif base_type.is_void:
                error(self.pos, "Use spam() rather than spam(void) to declare a function with no arguments.")
            else:
                self.name = base_type.declaration_code("", for_display=1, pyrex=1)
                base_type = py_object_type

        if base_type.is_fused and env.fused_to_specific:
            try:
                base_type = base_type.specialize(env.fused_to_specific)
            except CannotSpecialize:
                error(self.pos,
                      "'%s' cannot be specialized since its type is not a fused argument to this function" %
                      self.name)

        self.type = base_type
        return self, base_type


class CPtrDeclaratorNode(CDeclaratorNode):
    # base     CDeclaratorNode

    child_attrs = ["base"]

    def declared_name(self):
        return self.base.declared_name()

    def analyse_templates(self):
        return self.base.analyse_templates()

    def analyse(self, base_type, env, nonempty=0, visibility=None, in_pxd=False):
        if base_type.is_pyobject:
            error(self.pos, "Pointer base type cannot be a Python object")
        ptr_type = PyrexTypes.c_ptr_type(base_type)
        return self.base.analyse(ptr_type, env, nonempty=nonempty, visibility=visibility, in_pxd=in_pxd)


class _CReferenceDeclaratorBaseNode(CDeclaratorNode):
    child_attrs = ["base"]

    def declared_name(self):
        return self.base.declared_name()

    def analyse_templates(self):
        return self.base.analyse_templates()


class CReferenceDeclaratorNode(_CReferenceDeclaratorBaseNode):
    def analyse(self, base_type, env, nonempty=0, visibility=None, in_pxd=False):
        if base_type.is_pyobject:
            error(self.pos, "Reference base type cannot be a Python object")
        ref_type = PyrexTypes.c_ref_type(base_type)
        return self.base.analyse(ref_type, env, nonempty=nonempty, visibility=visibility, in_pxd=in_pxd)


class CppRvalueReferenceDeclaratorNode(_CReferenceDeclaratorBaseNode):
    def analyse(self, base_type, env, nonempty=0, visibility=None, in_pxd=False):
        if base_type.is_pyobject:
            error(self.pos, "Rvalue-reference base type cannot be a Python object")
        ref_type = PyrexTypes.cpp_rvalue_ref_type(base_type)
        return self.base.analyse(ref_type, env, nonempty=nonempty, visibility=visibility, in_pxd=in_pxd)


class CArrayDeclaratorNode(CDeclaratorNode):
    # base        CDeclaratorNode
    # dimension   ExprNode

    child_attrs = ["base", "dimension"]

    def analyse(self, base_type, env, nonempty=0, visibility=None, in_pxd=False):
        if ((base_type.is_cpp_class and base_type.is_template_type()) or
                base_type.is_cfunction or
                base_type.python_type_constructor_name):
            from .ExprNodes import TupleNode
            if isinstance(self.dimension, TupleNode):
                args = self.dimension.args
            else:
                args = self.dimension,
            values = [v.analyse_as_type(env) for v in args]
            if None in values:
                ix = values.index(None)
                error(args[ix].pos, "Template parameter not a type")
                base_type = error_type
            else:
                base_type = base_type.specialize_here(self.pos, env, values)
            return self.base.analyse(base_type, env, nonempty=nonempty, visibility=visibility, in_pxd=in_pxd)
        if self.dimension:
            self.dimension = self.dimension.analyse_const_expression(env)
            if not self.dimension.type.is_int:
                error(self.dimension.pos, "Array dimension not integer")
            size = self.dimension.get_constant_c_result_code()
            if size is not None:
                try:
                    size = int(size)
                except ValueError:
                    # runtime constant?
                    pass
        else:
            size = None
        if not base_type.is_complete():
            error(self.pos, "Array element type '%s' is incomplete" % base_type)
        if base_type.is_pyobject:
            error(self.pos, "Array element cannot be a Python object")
        if base_type.is_cfunction:
            error(self.pos, "Array element cannot be a function")
        array_type = PyrexTypes.c_array_type(base_type, size)
        return self.base.analyse(array_type, env, nonempty=nonempty, visibility=visibility, in_pxd=in_pxd)


class CFuncDeclaratorNode(CDeclaratorNode):
    # base             CDeclaratorNode
    # args             [CArgDeclNode]
    # templates        [TemplatePlaceholderType]
    # has_varargs      boolean
    # exception_value  ConstNode or NameNode    NameNode when the name of a c++ exception conversion function
    # exception_check  boolean or "+"    True if PyErr_Occurred check needed, "+" for a c++ check
    # nogil            boolean    Can be called without gil
    # with_gil         boolean    Acquire gil around function body
    # is_const_method  boolean    Whether this is a const method

    child_attrs = ["base", "args", "exception_value"]

    overridable = 0
    optional_arg_count = 0
    is_const_method = 0
    templates = None

    def declared_name(self):
        return self.base.declared_name()

    def analyse_templates(self):
        if isinstance(self.base, CArrayDeclaratorNode):
            from .ExprNodes import TupleNode, NameNode
            template_node = self.base.dimension
            if isinstance(template_node, TupleNode):
                template_nodes = template_node.args
            elif isinstance(template_node, NameNode):
                template_nodes = [template_node]
            else:
                error(template_node.pos, "Template arguments must be a list of names")
                return None
            self.templates = []
            for template in template_nodes:
                if isinstance(template, NameNode):
                    self.templates.append(PyrexTypes.TemplatePlaceholderType(template.name))
                else:
                    error(template.pos, "Template arguments must be a list of names")
            self.base = self.base.base
            return self.templates
        else:
            return None

    def analyse(self, return_type, env, nonempty=0, directive_locals=None, visibility=None, in_pxd=False):
        if directive_locals is None:
            directive_locals = {}
        if nonempty:
            nonempty -= 1
        func_type_args = []
        for i, arg_node in enumerate(self.args):
            name_declarator, type = arg_node.analyse(
                env, nonempty=nonempty,
                is_self_arg=(i == 0 and env.is_c_class_scope and 'staticmethod' not in env.directives))
            name = name_declarator.name
            if name in directive_locals:
                type_node = directive_locals[name]
                other_type = type_node.analyse_as_type(env)
                if other_type is None:
                    error(type_node.pos, "Not a type")
                elif (type is not PyrexTypes.py_object_type
                      and not type.same_as(other_type)):
                    error(self.base.pos, "Signature does not agree with previous declaration")
                    error(type_node.pos, "Previous declaration here")
                else:
                    type = other_type
            if name_declarator.cname:
                error(self.pos, "Function argument cannot have C name specification")
            if i == 0 and env.is_c_class_scope and type.is_unspecified:
                # fix the type of self
                type = env.parent_type
            # Turn *[] argument into **
            if type.is_array:
                type = PyrexTypes.c_ptr_type(type.base_type)
            # Catch attempted C-style func(void) decl
            if type.is_void:
                error(arg_node.pos, "Use spam() rather than spam(void) to declare a function with no arguments.")
            func_type_args.append(
                PyrexTypes.CFuncTypeArg(name, type, arg_node.pos))
            if arg_node.default:
                self.optional_arg_count += 1
            elif self.optional_arg_count:
                error(self.pos, "Non-default argument follows default argument")

        exc_val = None
        exc_check = 0
        if self.exception_check == '+':
            env.add_include_file('ios')         # for std::ios_base::failure
            env.add_include_file('new')         # for std::bad_alloc
            env.add_include_file('stdexcept')
            env.add_include_file('typeinfo')    # for std::bad_cast
        elif return_type.is_pyobject and self.exception_check:
            # Functions in pure Python mode default to always check return values for exceptions
            # (equivalent to the "except*" declaration). In this case, the exception clause
            # is silently ignored for functions returning a Python object.
            self.exception_check = False

        if (return_type.is_pyobject
                and (self.exception_value or self.exception_check)
                and self.exception_check != '+'):
            error(self.pos, "Exception clause not allowed for function returning Python object")
        else:
            if self.exception_value is None and self.exception_check and self.exception_check != '+':
                # Use an explicit exception return value to speed up exception checks.
                # Even if it is not declared, we can use the default exception value of the return type,
                # unless the function is some kind of external function that we do not control.
<<<<<<< HEAD
                if return_type.exception_value is not None and (visibility != 'extern' and not in_pxd):
                    # - We skip this optimization for extension types; they are more difficult because
                    #   the signature must match the base type signature.
                    # - Same for function pointers, as we want them to be able to match functions
                    #   with any exception value.
                    if not env.is_c_class_scope and not isinstance(self.base, CPtrDeclaratorNode):
=======
                if (return_type.exception_value is not None and (visibility != 'extern' and not in_pxd)
                        # Ideally the function-pointer test would be better after self.base is analysed
                        # however that is hard to do with the current implementation so it lives here
                        # for now
                        and not isinstance(self.base, CPtrDeclaratorNode)):
                    # Extension types are more difficult because the signature must match the base type signature.
                    if not env.is_c_class_scope:
>>>>>>> 9341e73a
                        from .ExprNodes import ConstNode
                        self.exception_value = ConstNode(
                            self.pos, value=return_type.exception_value, type=return_type)
            if self.exception_value:
                if self.exception_check == '+':
                    self.exception_value = self.exception_value.analyse_const_expression(env)
                    exc_val_type = self.exception_value.type
                    if (not exc_val_type.is_error
                            and not exc_val_type.is_pyobject
                            and not (exc_val_type.is_cfunction
                                     and not exc_val_type.return_type.is_pyobject
                                     and not exc_val_type.args)
                            and not (exc_val_type == PyrexTypes.c_char_type
                                     and self.exception_value.value == '*')):
                        error(self.exception_value.pos,
                              "Exception value must be a Python exception, or C++ function with no arguments, or *.")
                    exc_val = self.exception_value
                else:
                    self.exception_value = self.exception_value.analyse_types(env).coerce_to(
                        return_type, env).analyse_const_expression(env)
                    exc_val = self.exception_value.get_constant_c_result_code()
                    if exc_val is None:
                        error(self.exception_value.pos, "Exception value must be constant")
                    if not return_type.assignable_from(self.exception_value.type):
                        error(self.exception_value.pos,
                              "Exception value incompatible with function return type")
                    if (visibility != 'extern'
                            and (return_type.is_int or return_type.is_float)
                            and self.exception_value.has_constant_result()):
                        try:
                            type_default_value = float(return_type.default_value)
                        except ValueError:
                            pass
                        else:
                            if self.exception_value.constant_result == type_default_value:
                                warning(self.pos, "Ambiguous exception value, same as default return value: %r" %
                                        self.exception_value.constant_result)
            exc_check = self.exception_check
        if return_type.is_cfunction:
            error(self.pos, "Function cannot return a function")
        func_type = PyrexTypes.CFuncType(
            return_type, func_type_args, self.has_varargs,
            optional_arg_count=self.optional_arg_count,
            exception_value=exc_val, exception_check=exc_check,
            calling_convention=self.base.calling_convention,
            nogil=self.nogil, with_gil=self.with_gil, is_overridable=self.overridable,
            is_const_method=self.is_const_method,
            templates=self.templates)

        if self.optional_arg_count:
            if func_type.is_fused:
                # This is a bit of a hack... When we need to create specialized CFuncTypes
                # on the fly because the cdef is defined in a pxd, we need to declare the specialized optional arg
                # struct
                def declare_opt_arg_struct(func_type, fused_cname):
                    self.declare_optional_arg_struct(func_type, env, fused_cname)

                func_type.declare_opt_arg_struct = declare_opt_arg_struct
            else:
                self.declare_optional_arg_struct(func_type, env)

        callspec = env.directives['callspec']
        if callspec:
            current = func_type.calling_convention
            if current and current != callspec:
                error(self.pos, "cannot have both '%s' and '%s' "
                      "calling conventions" % (current, callspec))
            func_type.calling_convention = callspec

        if func_type.return_type.is_rvalue_reference:
            warning(self.pos, "Rvalue-reference as function return type not supported", 1)
        for arg in func_type.args:
            if arg.type.is_rvalue_reference and not arg.is_forwarding_reference():
                warning(self.pos, "Rvalue-reference as function argument not supported", 1)

        return self.base.analyse(func_type, env, visibility=visibility, in_pxd=in_pxd)

    def declare_optional_arg_struct(self, func_type, env, fused_cname=None):
        """
        Declares the optional argument struct (the struct used to hold the
        values for optional arguments). For fused cdef functions, this is
        deferred as analyse_declarations is called only once (on the fused
        cdef function).
        """
        scope = StructOrUnionScope()
        arg_count_member = '%sn' % Naming.pyrex_prefix
        scope.declare_var(arg_count_member, PyrexTypes.c_int_type, self.pos)

        for arg in func_type.args[len(func_type.args) - self.optional_arg_count:]:
            scope.declare_var(arg.name, arg.type, arg.pos, allow_pyobject=True, allow_memoryview=True)

        struct_cname = env.mangle(Naming.opt_arg_prefix, self.base.name)

        if fused_cname is not None:
            struct_cname = PyrexTypes.get_fused_cname(fused_cname, struct_cname)

        op_args_struct = env.global_scope().declare_struct_or_union(
            name=struct_cname,
            kind='struct',
            scope=scope,
            typedef_flag=0,
            pos=self.pos,
            cname=struct_cname)

        op_args_struct.defined_in_pxd = 1
        op_args_struct.used = 1

        func_type.op_arg_struct = PyrexTypes.c_ptr_type(op_args_struct.type)


class CConstDeclaratorNode(CDeclaratorNode):
    # base     CDeclaratorNode

    child_attrs = ["base"]

    def analyse(self, base_type, env, nonempty=0, visibility=None, in_pxd=False):
        if base_type.is_pyobject:
            error(self.pos,
                  "Const base type cannot be a Python object")
        const = PyrexTypes.c_const_type(base_type)
        return self.base.analyse(const, env, nonempty=nonempty, visibility=visibility, in_pxd=in_pxd)


class CArgDeclNode(Node):
    # Item in a function declaration argument list.
    #
    # base_type      CBaseTypeNode
    # declarator     CDeclaratorNode
    # not_none       boolean            Tagged with 'not None'
    # or_none        boolean            Tagged with 'or None'
    # accept_none    boolean            Resolved boolean for not_none/or_none
    # default        ExprNode or None
    # default_value  PyObjectConst      constant for default value
    # annotation     ExprNode or None   Py3 function arg annotation
    # is_self_arg    boolean            Is the "self" arg of an extension type method
    # is_type_arg    boolean            Is the "class" arg of an extension type classmethod
    # kw_only        boolean            Is a keyword-only argument
    # is_dynamic     boolean            Non-literal arg stored inside CyFunction
    # pos_only       boolean            Is a positional-only argument
    #
    # name_cstring                         property that converts the name to a cstring taking care of unicode
    #                                      and quoting it

    child_attrs = ["base_type", "declarator", "default", "annotation"]
    outer_attrs = ["default", "annotation"]

    is_self_arg = 0
    is_type_arg = 0
    is_generic = 1
    kw_only = 0
    pos_only = 0
    not_none = 0
    or_none = 0
    type = None
    name_declarator = None
    default_value = None
    annotation = None
    is_dynamic = 0

    def declared_name(self):
        return self.declarator.declared_name()

    @property
    def name_cstring(self):
        return self.name.as_c_string_literal()

    @property
    def hdr_cname(self):
        # done lazily - needs self.entry to be set to get the class-mangled
        # name, which means it has to be generated relatively late
        if self.needs_conversion:
            return punycodify_name(Naming.arg_prefix + self.entry.name)
        else:
            return punycodify_name(Naming.var_prefix + self.entry.name)


    def analyse(self, env, nonempty=0, is_self_arg=False):
        if is_self_arg:
            self.base_type.is_self_arg = self.is_self_arg = is_self_arg
        if self.type is not None:
            return self.name_declarator, self.type

        # The parser may misinterpret names as types. We fix that here.
        if isinstance(self.declarator, CNameDeclaratorNode) and self.declarator.name == '':
            if nonempty:
                if self.base_type.is_basic_c_type:
                    # char, short, long called "int"
                    type = self.base_type.analyse(env, could_be_name=True)
                    arg_name = type.empty_declaration_code()
                else:
                    arg_name = self.base_type.name
                self.declarator.name = EncodedString(arg_name)
                self.base_type.name = None
                self.base_type.is_basic_c_type = False
            could_be_name = True
        else:
            could_be_name = False
        self.base_type.is_arg = True
        base_type = self.base_type.analyse(env, could_be_name=could_be_name)
        base_arg_name = getattr(self.base_type, 'arg_name', None)
        if base_arg_name:
            self.declarator.name = base_arg_name

        # The parser is unable to resolve the ambiguity of [] as part of the
        # type (e.g. in buffers) or empty declarator (as with arrays).
        # This is only arises for empty multi-dimensional arrays.
        if (base_type.is_array
                and isinstance(self.base_type, TemplatedTypeNode)
                and isinstance(self.declarator, CArrayDeclaratorNode)):
            declarator = self.declarator
            while isinstance(declarator.base, CArrayDeclaratorNode):
                declarator = declarator.base
            declarator.base = self.base_type.array_declarator
            base_type = base_type.base_type

        # inject type declaration from annotations
        # this is called without 'env' by AdjustDefByDirectives transform before declaration analysis
        if (self.annotation and env and env.directives['annotation_typing']
                # CSimpleBaseTypeNode has a name attribute; CAnalysedBaseTypeNode
                # (and maybe other options) doesn't
                and getattr(self.base_type, "name", None) is None):
            arg_type = self.inject_type_from_annotations(env)
            if arg_type is not None:
                base_type = arg_type
        return self.declarator.analyse(base_type, env, nonempty=nonempty)

    def inject_type_from_annotations(self, env):
        annotation = self.annotation
        if not annotation:
            return None
        base_type, arg_type = annotation.analyse_type_annotation(env, assigned_value=self.default)
        if base_type is not None:
            self.base_type = base_type

        if arg_type and arg_type.python_type_constructor_name == "typing.Optional":
            # "x: Optional[...]"  =>  explicitly allow 'None'
            arg_type = arg_type.resolve()
            if arg_type and not arg_type.is_pyobject:
                error(annotation.pos, "Only Python type arguments can use typing.Optional[...]")
            else:
                self.or_none = True
        elif arg_type is py_object_type:
            # exclude ": object" from the None check - None is a generic object.
            self.or_none = True
        elif arg_type and arg_type.is_pyobject and self.default and self.default.is_none:
            # "x: ... = None"  =>  implicitly allow 'None', but warn about it.
            if not self.or_none:
                warning(self.pos, "PEP-484 recommends 'typing.Optional[...]' for arguments that can be None.")
                self.or_none = True
        elif arg_type and arg_type.is_pyobject and not self.or_none:
            self.not_none = True

        return arg_type

    def calculate_default_value_code(self, code):
        if self.default_value is None:
            if self.default:
                if self.default.is_literal:
                    # will not output any code, just assign the result_code
                    self.default.generate_evaluation_code(code)
                    return self.type.cast_code(self.default.result())
                self.default_value = code.get_argument_default_const(self.type)
        return self.default_value

    def annotate(self, code):
        if self.default:
            self.default.annotate(code)

    def generate_assignment_code(self, code, target=None, overloaded_assignment=False):
        default = self.default
        if default is None or default.is_literal:
            return
        if target is None:
            target = self.calculate_default_value_code(code)
        default.generate_evaluation_code(code)
        default.make_owned_reference(code)
        result = default.result() if overloaded_assignment else default.result_as(self.type)
        code.putln("%s = %s;" % (target, result))
        code.put_giveref(default.result(), self.type)
        default.generate_post_assignment_code(code)
        default.free_temps(code)


class CBaseTypeNode(Node):
    # Abstract base class for C base type nodes.
    #
    # Processing during analyse_declarations phase:
    #
    #   analyse
    #     Returns the type.

    def analyse_as_type(self, env):
        return self.analyse(env)


class CAnalysedBaseTypeNode(Node):
    # type            type

    child_attrs = []

    def analyse(self, env, could_be_name=False):
        return self.type


class CSimpleBaseTypeNode(CBaseTypeNode):
    # name             string
    # module_path      [string]     Qualifying name components
    # is_basic_c_type  boolean
    # signed           boolean
    # longness         integer
    # complex          boolean
    # is_self_arg      boolean      Is self argument of C method
    # ##is_type_arg      boolean      Is type argument of class method

    child_attrs = []
    arg_name = None   # in case the argument name was interpreted as a type
    module_path = []
    is_basic_c_type = False
    complex = False
    is_self_arg = False

    def analyse(self, env, could_be_name=False):
        # Return type descriptor.
        #print "CSimpleBaseTypeNode.analyse: is_self_arg =", self.is_self_arg ###
        type = None
        if self.is_basic_c_type:
            type = PyrexTypes.simple_c_type(self.signed, self.longness, self.name)
            if not type:
                error(self.pos, "Unrecognised type modifier combination")
        elif self.name == "object" and not self.module_path:
            type = py_object_type
        elif self.name is None:
            if self.is_self_arg and env.is_c_class_scope:
                #print "CSimpleBaseTypeNode.analyse: defaulting to parent type" ###
                type = env.parent_type
            ## elif self.is_type_arg and env.is_c_class_scope:
            ##     type = Builtin.type_type
            else:
                type = py_object_type
        else:
            if self.module_path:
                # Maybe it's a nested C++ class.
                scope = env
                for item in self.module_path:
                    entry = scope.lookup(item)
                    if entry is not None and (
                        entry.is_cpp_class or
                        entry.is_type and entry.type.is_cpp_class
                    ):
                        scope = entry.type.scope
                    else:
                        scope = None
                        break
                if scope is None and len(self.module_path) == 1:
                    # (may be possible to handle longer module paths?)
                    # TODO: probably not the best place to declare it?
                    from .Builtin import get_known_standard_library_module_scope
                    found_entry = env.lookup(self.module_path[0])
                    if found_entry and found_entry.known_standard_library_import:
                        scope = get_known_standard_library_module_scope(found_entry.known_standard_library_import)
                if scope is None:
                    # Maybe it's a cimport.
                    scope = env.find_imported_module(self.module_path, self.pos)
            else:
                scope = env

            if scope:
                if scope.is_c_class_scope:
                    scope = scope.global_scope()

                type = scope.lookup_type(self.name)
                if type is not None:
                    pass
                elif could_be_name:
                    if self.is_self_arg and env.is_c_class_scope:
                        type = env.parent_type
                    ## elif self.is_type_arg and env.is_c_class_scope:
                    ##     type = Builtin.type_type
                    else:
                        type = py_object_type
                    self.arg_name = EncodedString(self.name)
                else:
                    if self.templates:
                        if self.name not in self.templates:
                            error(self.pos, "'%s' is not a type identifier" % self.name)
                        type = PyrexTypes.TemplatePlaceholderType(self.name)
                    else:
                        error(self.pos, "'%s' is not a type identifier" % self.name)
        if type and type.is_fused and env.fused_to_specific:
            type = type.specialize(env.fused_to_specific)
        if self.complex:
            if not type.is_numeric or type.is_complex:
                error(self.pos, "can only complexify c numeric types")
            type = PyrexTypes.CComplexType(type)
            type.create_declaration_utility_code(env)
        elif type is Builtin.complex_type:
            # Special case: optimise builtin complex type into C's
            # double complex.  The parser cannot do this (as for the
            # normal scalar types) as the user may have redeclared the
            # 'complex' type.  Testing for the exact type here works.
            type = PyrexTypes.c_double_complex_type
            type.create_declaration_utility_code(env)
            self.complex = True
        if type:
            return type
        else:
            return PyrexTypes.error_type

class MemoryViewSliceTypeNode(CBaseTypeNode):

    name = 'memoryview'
    child_attrs = ['base_type_node', 'axes']

    def analyse(self, env, could_be_name=False):

        base_type = self.base_type_node.analyse(env)
        if base_type.is_error: return base_type

        from . import MemoryView

        try:
            axes_specs = MemoryView.get_axes_specs(env, self.axes)
        except CompileError as e:
            error(e.position, e.message_only)
            self.type = PyrexTypes.ErrorType()
            return self.type

        if not MemoryView.validate_axes(self.pos, axes_specs):
            self.type = error_type
        else:
            self.type = PyrexTypes.MemoryViewSliceType(base_type, axes_specs)
            self.type.validate_memslice_dtype(self.pos)
            self.use_memview_utilities(env)

        return self.type

    def use_memview_utilities(self, env):
        from . import MemoryView
        env.use_utility_code(MemoryView.view_utility_code)


class CNestedBaseTypeNode(CBaseTypeNode):
    # For C++ classes that live inside other C++ classes.

    # name             string
    # base_type        CBaseTypeNode

    child_attrs = ['base_type']

    def analyse(self, env, could_be_name=None):
        base_type = self.base_type.analyse(env)
        if base_type is PyrexTypes.error_type:
            return PyrexTypes.error_type
        if not base_type.is_cpp_class:
            error(self.pos, "'%s' is not a valid type scope" % base_type)
            return PyrexTypes.error_type
        type_entry = base_type.scope.lookup_here(self.name)
        if not type_entry or not type_entry.is_type:
            error(self.pos, "'%s.%s' is not a type identifier" % (base_type, self.name))
            return PyrexTypes.error_type
        return type_entry.type


class TemplatedTypeNode(CBaseTypeNode):
    #  After parsing:
    #  positional_args  [ExprNode]        List of positional arguments
    #  keyword_args     DictNode          Keyword arguments
    #  base_type_node   CBaseTypeNode

    #  After analysis:
    #  type             PyrexTypes.BufferType or PyrexTypes.CppClassType  ...containing the right options

    child_attrs = ["base_type_node", "positional_args",
                   "keyword_args", "dtype_node"]

    dtype_node = None

    name = None

    def analyse(self, env, could_be_name=False, base_type=None):
        if base_type is None:
            base_type = self.base_type_node.analyse(env)
        if base_type.is_error: return base_type

        if ((base_type.is_cpp_class and base_type.is_template_type()) or
                base_type.python_type_constructor_name):
            # Templated class
            if self.keyword_args and self.keyword_args.key_value_pairs:
                tp = "c++ templates" if base_type.is_cpp_class else "indexed types"
                error(self.pos, "%s cannot take keyword arguments" % tp)
                self.type = PyrexTypes.error_type
            else:
                template_types = []
                for template_node in self.positional_args:
                    type = template_node.analyse_as_type(env)
                    if type is None and base_type.is_cpp_class:
                        error(template_node.pos, "unknown type in template argument")
                        type = error_type
                    # for indexed_pytype we can be a bit more flexible and pass None
                    template_types.append(type)
                self.type = base_type.specialize_here(self.pos, env, template_types)

        elif base_type.is_pyobject:
            # Buffer
            from . import Buffer

            options = Buffer.analyse_buffer_options(
                self.pos,
                env,
                self.positional_args,
                self.keyword_args,
                base_type.buffer_defaults)

            if sys.version_info[0] < 3:
                # Py 2.x enforces byte strings as keyword arguments ...
                options = dict([(name.encode('ASCII'), value)
                                for name, value in options.items()])

            self.type = PyrexTypes.BufferType(base_type, **options)
            if has_np_pythran(env) and is_pythran_buffer(self.type):
                self.type = PyrexTypes.PythranExpr(pythran_type(self.type), self.type)

        else:
            # Array
            empty_declarator = CNameDeclaratorNode(self.pos, name="", cname=None)
            if len(self.positional_args) > 1 or self.keyword_args.key_value_pairs:
                error(self.pos, "invalid array declaration")
                self.type = PyrexTypes.error_type
            else:
                # It would be nice to merge this class with CArrayDeclaratorNode,
                # but arrays are part of the declaration, not the type...
                if not self.positional_args:
                    dimension = None
                else:
                    dimension = self.positional_args[0]
                self.array_declarator = CArrayDeclaratorNode(
                    self.pos,
                    base=empty_declarator,
                    dimension=dimension)
                self.type = self.array_declarator.analyse(base_type, env)[1]

        if self.type.is_fused and env.fused_to_specific:
            try:
                self.type = self.type.specialize(env.fused_to_specific)
            except CannotSpecialize:
                error(self.pos,
                      "'%s' cannot be specialized since its type is not a fused argument to this function" %
                      self.name)

        return self.type


class CComplexBaseTypeNode(CBaseTypeNode):
    # base_type   CBaseTypeNode
    # declarator  CDeclaratorNode

    child_attrs = ["base_type", "declarator"]

    def analyse(self, env, could_be_name=False):
        base = self.base_type.analyse(env, could_be_name)
        _, type = self.declarator.analyse(base, env)
        return type


class CTupleBaseTypeNode(CBaseTypeNode):
    # components [CBaseTypeNode]

    child_attrs = ["components"]

    def analyse(self, env, could_be_name=False):
        component_types = []
        for c in self.components:
            type = c.analyse(env)
            if type.is_pyobject:
                error(c.pos, "Tuple types can't (yet) contain Python objects.")
                return error_type
            component_types.append(type)
        entry = env.declare_tuple_type(self.pos, component_types)
        entry.used = True
        return entry.type


class FusedTypeNode(CBaseTypeNode):
    """
    Represents a fused type in a ctypedef statement:

        ctypedef cython.fused_type(int, long, long long) integral

    name            str                     name of this fused type
    types           [CSimpleBaseTypeNode]   is the list of types to be fused
    """

    child_attrs = []

    def analyse_declarations(self, env):
        type = self.analyse(env)
        entry = env.declare_typedef(self.name, type, self.pos)

        # Omit the typedef declaration that self.declarator would produce
        entry.in_cinclude = True

    def analyse(self, env, could_be_name=False):
        types = []
        for type_node in self.types:
            type = type_node.analyse_as_type(env)

            if not type:
                error(type_node.pos, "Not a type")
                continue

            if type in types:
                error(type_node.pos, "Type specified multiple times")
            else:
                types.append(type)

        # if len(self.types) == 1:
        #     return types[0]

        return PyrexTypes.FusedType(types, name=self.name)


class CConstOrVolatileTypeNode(CBaseTypeNode):
    # base_type     CBaseTypeNode
    # is_const      boolean
    # is_volatile   boolean

    child_attrs = ["base_type"]

    def analyse(self, env, could_be_name=False):
        base = self.base_type.analyse(env, could_be_name)
        if base.is_pyobject:
            error(self.pos,
                  "Const/volatile base type cannot be a Python object")
        return PyrexTypes.c_const_or_volatile_type(base, self.is_const, self.is_volatile)


class CVarDefNode(StatNode):
    #  C variable definition or forward/extern function declaration.
    #
    #  visibility    'private' or 'public' or 'extern'
    #  base_type     CBaseTypeNode
    #  declarators   [CDeclaratorNode]
    #  in_pxd        boolean
    #  api           boolean
    #  overridable   boolean        whether it is a cpdef
    #  modifiers     ['inline']

    #  decorators    [cython.locals(...)] or None
    #  directive_locals { string : NameNode } locals defined by cython.locals(...)

    child_attrs = ["base_type", "declarators"]

    decorators = None
    directive_locals = None

    def analyse_declarations(self, env, dest_scope=None):
        if self.directive_locals is None:
            self.directive_locals = {}
        if not dest_scope:
            dest_scope = env
        self.dest_scope = dest_scope

        if self.declarators:
            templates = self.declarators[0].analyse_templates()
        else:
            templates = None
        if templates is not None:
            if self.visibility != 'extern':
                error(self.pos, "Only extern functions allowed")
            if len(self.declarators) > 1:
                error(self.declarators[1].pos, "Can't multiply declare template types")
            env = TemplateScope('func_template', env)
            env.directives = env.outer_scope.directives
            for template_param in templates:
                env.declare_type(template_param.name, template_param, self.pos)

        base_type = self.base_type.analyse(env)

        if base_type.is_fused and not self.in_pxd and (env.is_c_class_scope or
                                                       env.is_module_scope):
            error(self.pos, "Fused types not allowed here")
            return error_type

        self.entry = None
        visibility = self.visibility

        for declarator in self.declarators:

            if (len(self.declarators) > 1
                    and not isinstance(declarator, CNameDeclaratorNode)
                    and env.directives['warn.multiple_declarators']):
                warning(
                    declarator.pos,
                    "Non-trivial type declarators in shared declaration (e.g. mix of pointers and values). "
                    "Each pointer declaration should be on its own line.", 1)

            create_extern_wrapper = (self.overridable
                                     and self.visibility == 'extern'
                                     and env.is_module_scope)
            if create_extern_wrapper:
                declarator.overridable = False
            if isinstance(declarator, CFuncDeclaratorNode):
                name_declarator, type = declarator.analyse(
                    base_type, env, directive_locals=self.directive_locals, visibility=visibility, in_pxd=self.in_pxd)
            else:
                name_declarator, type = declarator.analyse(
                    base_type, env, visibility=visibility, in_pxd=self.in_pxd)
            if not type.is_complete():
                if not (self.visibility == 'extern' and type.is_array or type.is_memoryviewslice):
                    error(declarator.pos, "Variable type '%s' is incomplete" % type)
            if self.visibility == 'extern' and type.is_pyobject:
                error(declarator.pos, "Python object cannot be declared extern")
            name = name_declarator.name
            cname = name_declarator.cname
            if name == '':
                error(declarator.pos, "Missing name in declaration.")
                return
            if type.is_reference and self.visibility != 'extern':
                error(declarator.pos, "C++ references cannot be declared; use a pointer instead")
            if type.is_rvalue_reference and self.visibility != 'extern':
                error(declarator.pos, "C++ rvalue-references cannot be declared")
            if type.is_cfunction:
                if 'staticmethod' in env.directives:
                    type.is_static_method = True
                self.entry = dest_scope.declare_cfunction(
                    name, type, declarator.pos,
                    cname=cname, visibility=self.visibility, in_pxd=self.in_pxd,
                    api=self.api, modifiers=self.modifiers, overridable=self.overridable)
                if self.entry is not None:
                    self.entry.directive_locals = copy.copy(self.directive_locals)
                if create_extern_wrapper:
                    self.entry.type.create_to_py_utility_code(env)
                    self.entry.create_wrapper = True
            else:
                if self.overridable:
                    error(self.pos, "Variables cannot be declared with 'cpdef'. Use 'cdef' instead.")
                if self.directive_locals:
                    error(self.pos, "Decorators can only be followed by functions")
                self.entry = dest_scope.declare_var(
                    name, type, declarator.pos,
                    cname=cname, visibility=visibility, in_pxd=self.in_pxd,
                    api=self.api, is_cdef=1)
                if Options.docstrings:
                    self.entry.doc = embed_position(self.pos, self.doc)


class CStructOrUnionDefNode(StatNode):
    #  name          string
    #  cname         string or None
    #  kind          "struct" or "union"
    #  typedef_flag  boolean
    #  visibility    "public" or "private"
    #  api           boolean
    #  in_pxd        boolean
    #  attributes    [CVarDefNode] or None
    #  entry         Entry
    #  packed        boolean

    child_attrs = ["attributes"]

    def declare(self, env, scope=None):
        self.entry = env.declare_struct_or_union(
            self.name, self.kind, scope, self.typedef_flag, self.pos,
            self.cname, visibility=self.visibility, api=self.api,
            packed=self.packed)

    def analyse_declarations(self, env):
        scope = None
        if self.attributes is not None:
            scope = StructOrUnionScope(self.name)
        self.declare(env, scope)
        if self.attributes is not None:
            if self.in_pxd and not env.in_cinclude:
                self.entry.defined_in_pxd = 1
            for attr in self.attributes:
                attr.analyse_declarations(env, scope)
            if self.visibility != 'extern':
                for attr in scope.var_entries:
                    type = attr.type
                    while type.is_array:
                        type = type.base_type
                    if type == self.entry.type:
                        error(attr.pos, "Struct cannot contain itself as a member.")

    def analyse_expressions(self, env):
        return self

    def generate_execution_code(self, code):
        pass


class CppClassNode(CStructOrUnionDefNode, BlockNode):

    #  name          string
    #  cname         string or None
    #  visibility    "extern"
    #  in_pxd        boolean
    #  attributes    [CVarDefNode] or None
    #  entry         Entry
    #  base_classes  [CBaseTypeNode]
    #  templates     [(string, bool)] or None
    #  decorators    [DecoratorNode] or None

    decorators = None

    def declare(self, env):
        if self.templates is None:
            template_types = None
        else:
            template_types = [PyrexTypes.TemplatePlaceholderType(template_name, not required)
                              for template_name, required in self.templates]
            num_optional_templates = sum(not required for _, required in self.templates)
            if num_optional_templates and not all(required for _, required in self.templates[:-num_optional_templates]):
                error(self.pos, "Required template parameters must precede optional template parameters.")
        self.entry = env.declare_cpp_class(
            self.name, None, self.pos, self.cname,
            base_classes=[], visibility=self.visibility, templates=template_types)

    def analyse_declarations(self, env):
        if self.templates is None:
            template_types = template_names = None
        else:
            template_names = [template_name for template_name, _ in self.templates]
            template_types = [PyrexTypes.TemplatePlaceholderType(template_name, not required)
                              for template_name, required in self.templates]
        scope = None
        if self.attributes is not None:
            scope = CppClassScope(self.name, env, templates=template_names)
        def base_ok(base_class):
            if base_class.is_cpp_class or base_class.is_struct:
                return True
            else:
                error(self.pos, "Base class '%s' not a struct or class." % base_class)
        base_class_types = filter(base_ok, [b.analyse(scope or env) for b in self.base_classes])
        self.entry = env.declare_cpp_class(
            self.name, scope, self.pos,
            self.cname, base_class_types, visibility=self.visibility, templates=template_types)
        if self.entry is None:
            return
        self.entry.is_cpp_class = 1
        if scope is not None:
            scope.type = self.entry.type
        defined_funcs = []
        def func_attributes(attributes):
            for attr in attributes:
                if isinstance(attr, CFuncDefNode):
                    yield attr
                elif isinstance(attr, CompilerDirectivesNode):
                    for sub_attr in func_attributes(attr.body.stats):
                        yield sub_attr
        if self.attributes is not None:
            if self.in_pxd and not env.in_cinclude:
                self.entry.defined_in_pxd = 1
            for attr in self.attributes:
                declare = getattr(attr, 'declare', None)
                if declare:
                    attr.declare(scope)
                attr.analyse_declarations(scope)
            for func in func_attributes(self.attributes):
                defined_funcs.append(func)
                if self.templates is not None:
                    func.template_declaration = "template <typename %s>" % ", typename ".join(template_names)
        self.body = StatListNode(self.pos, stats=defined_funcs)
        self.scope = scope

    def analyse_expressions(self, env):
        self.body = self.body.analyse_expressions(self.entry.type.scope)
        return self

    def generate_function_definitions(self, env, code):
        self.body.generate_function_definitions(self.entry.type.scope, code)

    def generate_execution_code(self, code):
        self.body.generate_execution_code(code)

    def annotate(self, code):
        self.body.annotate(code)


class CEnumDefNode(StatNode):
    #  name               string or None
    #  cname              string or None
    #  scoped             boolean                Is a C++ scoped enum
    #  underlying_type    CSimpleBaseTypeNode    The underlying value type (int or C++ type)
    #  items              [CEnumDefItemNode]
    #  typedef_flag       boolean
    #  visibility         "public" or "private" or "extern"
    #  api                boolean
    #  in_pxd             boolean
    #  create_wrapper     boolean
    #  entry              Entry
    #  doc                EncodedString or None    Doc string

    child_attrs = ["items", "underlying_type"]
    doc = None

    def declare(self, env):
        doc = None
        if Options.docstrings:
            doc = embed_position(self.pos, self.doc)

        self.entry = env.declare_enum(
            self.name, self.pos,
            cname=self.cname,
            scoped=self.scoped,
            typedef_flag=self.typedef_flag,
            visibility=self.visibility, api=self.api,
            create_wrapper=self.create_wrapper, doc=doc)

    def analyse_declarations(self, env):
        scope = None
        underlying_type = self.underlying_type.analyse(env)

        if not underlying_type.is_int:
            error(self.underlying_type.pos, "underlying type is not an integral type")

        self.entry.type.underlying_type = underlying_type

        if self.scoped and self.items is not None:
            scope = CppScopedEnumScope(self.name, env)
            scope.type = self.entry.type
        else:
            scope = env

        if self.items is not None:
            if self.in_pxd and not env.in_cinclude:
                self.entry.defined_in_pxd = 1
            for item in self.items:
                item.analyse_declarations(scope, self.entry)

    def analyse_expressions(self, env):
        return self

    def generate_execution_code(self, code):
        if self.scoped:
            return  # nothing to do here for C++ enums
        if self.visibility == 'public' or self.api:
            code.mark_pos(self.pos)
            temp = code.funcstate.allocate_temp(PyrexTypes.py_object_type, manage_ref=True)
            for item in self.entry.enum_values:
                code.putln("%s = PyInt_FromLong(%s); %s" % (
                    temp,
                    item.cname,
                    code.error_goto_if_null(temp, item.pos)))
                code.put_gotref(temp, PyrexTypes.py_object_type)
                code.putln('if (PyDict_SetItemString(%s, "%s", %s) < 0) %s' % (
                    Naming.moddict_cname,
                    item.name,
                    temp,
                    code.error_goto(item.pos)))
                code.put_decref_clear(temp, PyrexTypes.py_object_type)
            code.funcstate.release_temp(temp)


class CEnumDefItemNode(StatNode):
    #  name     string
    #  cname    string or None
    #  value    ExprNode or None

    child_attrs = ["value"]

    def analyse_declarations(self, env, enum_entry):
        if self.value:
            self.value = self.value.analyse_const_expression(env)
            if not self.value.type.is_int:
                self.value = self.value.coerce_to(PyrexTypes.c_int_type, env)
                self.value = self.value.analyse_const_expression(env)

        if enum_entry.type.is_cpp_enum:
            cname = "%s::%s" % (enum_entry.cname, self.name)
        else:
            cname = self.cname

        entry = env.declare_const(
            self.name, enum_entry.type,
            self.value, self.pos, cname=cname,
            visibility=enum_entry.visibility, api=enum_entry.api,
            create_wrapper=enum_entry.create_wrapper and enum_entry.name is None)
        enum_entry.enum_values.append(entry)
        if enum_entry.name:
            enum_entry.type.values.append(entry.name)


class CTypeDefNode(StatNode):
    #  base_type    CBaseTypeNode
    #  declarator   CDeclaratorNode
    #  visibility   "public" or "private"
    #  api          boolean
    #  in_pxd       boolean

    child_attrs = ["base_type", "declarator"]

    def analyse_declarations(self, env):
        base = self.base_type.analyse(env)
        name_declarator, type = self.declarator.analyse(
            base, env, visibility=self.visibility, in_pxd=self.in_pxd)
        name = name_declarator.name
        cname = name_declarator.cname

        entry = env.declare_typedef(
            name, type, self.pos,
            cname=cname, visibility=self.visibility, api=self.api)

        if type.is_fused:
            entry.in_cinclude = True

        if self.in_pxd and not env.in_cinclude:
            entry.defined_in_pxd = 1

    def analyse_expressions(self, env):
        return self

    def generate_execution_code(self, code):
        pass


class FuncDefNode(StatNode, BlockNode):
    #  Base class for function definition nodes.
    #
    #  return_type     PyrexType
    #  #filename        string        C name of filename string const
    #  entry           Symtab.Entry
    #  needs_closure   boolean        Whether or not this function has inner functions/classes/yield
    #  needs_outer_scope boolean      Whether or not this function requires outer scope
    #  pymethdef_required boolean     Force Python method struct generation
    #  directive_locals { string : ExprNode } locals defined by cython.locals(...)
    #  directive_returns [ExprNode] type defined by cython.returns(...)
    #  star_arg      PyArgDeclNode or None  * argument
    #  starstar_arg  PyArgDeclNode or None  ** argument
    #
    #  is_async_def  boolean          is a Coroutine function
    #
    #  has_fused_arguments  boolean
    #       Whether this cdef function has fused parameters. This is needed
    #       by AnalyseDeclarationsTransform, so it can replace CFuncDefNodes
    #       with fused argument types with a FusedCFuncDefNode

    py_func = None
    needs_closure = False
    needs_outer_scope = False
    pymethdef_required = False
    is_generator = False
    is_generator_expression = False  # this can be True alongside is_generator
    is_coroutine = False
    is_asyncgen = False
    is_generator_body = False
    is_async_def = False
    modifiers = []
    has_fused_arguments = False
    star_arg = None
    starstar_arg = None
    is_cyfunction = False
    code_object = None
    return_type_annotation = None

    outer_attrs = None  # overridden by some derived classes - to be visited outside the node's scope

    def analyse_default_values(self, env):
        default_seen = 0
        for arg in self.args:
            if arg.default:
                default_seen = 1
                if arg.is_generic:
                    arg.default = arg.default.analyse_types(env)
                    arg.default = arg.default.coerce_to(arg.type, env)
                else:
                    error(arg.pos, "This argument cannot have a default value")
                    arg.default = None
            elif arg.kw_only:
                default_seen = 1
            elif default_seen:
                error(arg.pos, "Non-default argument following default argument")

    def analyse_annotations(self, env):
        for arg in self.args:
            if arg.annotation:
                arg.annotation = arg.annotation.analyse_types(env)
        if self.return_type_annotation:
            self.return_type_annotation = self.return_type_annotation.analyse_types(env)

    def align_argument_type(self, env, arg):
        # @cython.locals()
        directive_locals = self.directive_locals
        orig_type = arg.type
        if arg.name in directive_locals:
            type_node = directive_locals[arg.name]
            other_type = type_node.analyse_as_type(env)
        elif isinstance(arg, CArgDeclNode) and arg.annotation and env.directives['annotation_typing']:
            type_node = arg.annotation
            other_type = arg.inject_type_from_annotations(env)
            if other_type is None:
                return arg
        else:
            return arg
        if other_type is None:
            error(type_node.pos, "Not a type")
        elif orig_type is not py_object_type and not orig_type.same_as(other_type):
            error(arg.base_type.pos, "Signature does not agree with previous declaration")
            error(type_node.pos, "Previous declaration here")
        else:
            arg.type = other_type
            if arg.type.is_complex:
                # utility code for complex types is special-cased and also important to ensure that it's run
                arg.type.create_declaration_utility_code(env)
        return arg

    def need_gil_acquisition(self, lenv):
        return 0

    def create_local_scope(self, env):
        genv = env
        while genv.is_py_class_scope or genv.is_c_class_scope:
            genv = genv.outer_scope
        if self.needs_closure:
            cls = GeneratorExpressionScope if self.is_generator_expression else ClosureScope
            lenv = cls(name=self.entry.name,
                                outer_scope=genv,
                                parent_scope=env,
                                scope_name=self.entry.cname)
        else:
            lenv = LocalScope(name=self.entry.name,
                              outer_scope=genv,
                              parent_scope=env)
        lenv.return_type = self.return_type
        type = self.entry.type
        if type.is_cfunction:
            lenv.nogil = type.nogil and not type.with_gil
        self.local_scope = lenv
        lenv.directives = env.directives
        return lenv

    def generate_function_body(self, env, code):
        self.body.generate_execution_code(code)

    def generate_function_definitions(self, env, code):
        from . import Buffer

        lenv = self.local_scope
        if lenv.is_closure_scope and not lenv.is_passthrough:
            outer_scope_cname = "%s->%s" % (Naming.cur_scope_cname,
                                            Naming.outer_scope_cname)
        else:
            outer_scope_cname = Naming.outer_scope_cname
        lenv.mangle_closure_cnames(outer_scope_cname)
        # Generate closure function definitions
        self.body.generate_function_definitions(lenv, code)
        # generate lambda function definitions
        self.generate_lambda_definitions(lenv, code)

        is_getbuffer_slot = (self.entry.name == "__getbuffer__" and
                             self.entry.scope.is_c_class_scope)
        is_releasebuffer_slot = (self.entry.name == "__releasebuffer__" and
                                 self.entry.scope.is_c_class_scope)
        is_buffer_slot = is_getbuffer_slot or is_releasebuffer_slot
        if is_buffer_slot:
            if 'cython_unused' not in self.modifiers:
                self.modifiers = self.modifiers + ['cython_unused']

        preprocessor_guard = self.get_preprocessor_guard()

        profile = code.globalstate.directives['profile']
        linetrace = code.globalstate.directives['linetrace']
        if profile or linetrace:
            if linetrace:
                code.use_fast_gil_utility_code()
            code.globalstate.use_utility_code(
                UtilityCode.load_cached("Profile", "Profile.c"))

        # Generate C code for header and body of function
        code.enter_cfunc_scope(lenv)
        code.return_from_error_cleanup_label = code.new_label()
        code.funcstate.gil_owned = not lenv.nogil

        # ----- Top-level constants used by this function
        code.mark_pos(self.pos)
        self.generate_cached_builtins_decls(lenv, code)
        # ----- Function header
        code.putln("")

        if preprocessor_guard:
            code.putln(preprocessor_guard)

        with_pymethdef = (self.needs_assignment_synthesis(env, code) or
                          self.pymethdef_required)
        if self.py_func:
            self.py_func.generate_function_header(
                code, with_pymethdef=with_pymethdef, proto_only=True)
        self.generate_function_header(code, with_pymethdef=with_pymethdef)
        # ----- Local variable declarations
        # Find function scope
        cenv = env
        while cenv.is_py_class_scope or cenv.is_c_class_scope:
            cenv = cenv.outer_scope
        if self.needs_closure:
            code.put(lenv.scope_class.type.declaration_code(Naming.cur_scope_cname))
            code.putln(";")
        elif self.needs_outer_scope:
            if lenv.is_passthrough:
                code.put(lenv.scope_class.type.declaration_code(Naming.cur_scope_cname))
                code.putln(";")
            code.put(cenv.scope_class.type.declaration_code(Naming.outer_scope_cname))
            code.putln(";")
        self.generate_argument_declarations(lenv, code)

        for entry in lenv.var_entries:
            if not (entry.in_closure or entry.is_arg):
                code.put_var_declaration(entry)

        # Initialize the return variable __pyx_r
        init = ""
        return_type = self.return_type
        if not return_type.is_void:
            if return_type.is_pyobject:
                init = " = NULL"
            elif return_type.is_memoryviewslice:
                init = ' = ' + return_type.literal_code(return_type.default_value)

            code.putln("%s%s;" % (
                return_type.declaration_code(Naming.retval_cname),
                init))

        tempvardecl_code = code.insertion_point()
        self.generate_keyword_list(code)

        # ----- GIL acquisition
        acquire_gil = self.acquire_gil

        # See if we need to acquire the GIL for variable declarations, or for
        # refnanny only

        # Closures are not currently possible for cdef nogil functions,
        # but check them anyway
        have_object_args = self.needs_closure or self.needs_outer_scope
        for arg in lenv.arg_entries:
            if arg.type.is_pyobject:
                have_object_args = True
                break

        used_buffer_entries = [entry for entry in lenv.buffer_entries if entry.used]

        acquire_gil_for_var_decls_only = (
            lenv.nogil and lenv.has_with_gil_block and
            (have_object_args or used_buffer_entries))

        acquire_gil_for_refnanny_only = (
            lenv.nogil and lenv.has_with_gil_block and not
            acquire_gil_for_var_decls_only)

        use_refnanny = not lenv.nogil or lenv.has_with_gil_block

        gilstate_decl = None
        if acquire_gil or acquire_gil_for_var_decls_only:
            code.put_ensure_gil()
            code.funcstate.gil_owned = True
        else:
            gilstate_decl = code.insertion_point()

        if profile or linetrace:
            if not self.is_generator:
                # generators are traced when iterated, not at creation
                tempvardecl_code.put_trace_declarations()
                code_object = self.code_object.calculate_result_code(code) if self.code_object else None
                code.put_trace_frame_init(code_object)

        # ----- Special check for getbuffer
        if is_getbuffer_slot:
            self.getbuffer_check(code)

        # ----- set up refnanny
        if use_refnanny:
            tempvardecl_code.put_declare_refcount_context()
            code.put_setup_refcount_context(
                self.entry.name, acquire_gil=acquire_gil_for_refnanny_only)

        # ----- Automatic lead-ins for certain special functions
        if is_getbuffer_slot:
            self.getbuffer_init(code)
        # ----- Create closure scope object
        if self.needs_closure:
            tp_slot = TypeSlots.ConstructorSlot("tp_new", '__new__')
            slot_func_cname = TypeSlots.get_slot_function(lenv.scope_class.type.scope, tp_slot)
            if not slot_func_cname:
                slot_func_cname = '%s->tp_new' % lenv.scope_class.type.typeptr_cname
            code.putln("%s = (%s)%s(%s, %s, NULL);" % (
                Naming.cur_scope_cname,
                lenv.scope_class.type.empty_declaration_code(),
                slot_func_cname,
                lenv.scope_class.type.typeptr_cname,
                Naming.empty_tuple))
            code.putln("if (unlikely(!%s)) {" % Naming.cur_scope_cname)
            # Scope unconditionally DECREFed on return.
            code.putln("%s = %s;" % (
                Naming.cur_scope_cname,
                lenv.scope_class.type.cast_code("Py_None")))
            code.put_incref("Py_None", py_object_type)
            code.putln(code.error_goto(self.pos))
            code.putln("} else {")
            code.put_gotref(Naming.cur_scope_cname, lenv.scope_class.type)
            code.putln("}")
            # Note that it is unsafe to decref the scope at this point.
        if self.needs_outer_scope:
            if self.is_cyfunction:
                code.putln("%s = (%s) __Pyx_CyFunction_GetClosure(%s);" % (
                    outer_scope_cname,
                    cenv.scope_class.type.empty_declaration_code(),
                    Naming.self_cname))
            else:
                code.putln("%s = (%s) %s;" % (
                    outer_scope_cname,
                    cenv.scope_class.type.empty_declaration_code(),
                    Naming.self_cname))
            if lenv.is_passthrough:
                code.putln("%s = %s;" % (Naming.cur_scope_cname, outer_scope_cname))
            elif self.needs_closure:
                # inner closures own a reference to their outer parent
                code.put_incref(outer_scope_cname, cenv.scope_class.type)
                code.put_giveref(outer_scope_cname, cenv.scope_class.type)
        # ----- Trace function call
        if profile or linetrace:
            # this looks a bit late, but if we don't get here due to a
            # fatal error before hand, it's not really worth tracing
            if not self.is_generator:
                # generators are traced when iterated, not at creation
                if self.is_wrapper:
                    trace_name = self.entry.name + " (wrapper)"
                else:
                    trace_name = self.entry.name
                code.put_trace_call(
                    trace_name, self.pos, nogil=not code.funcstate.gil_owned)
            code.funcstate.can_trace = True
        # ----- Fetch arguments
        self.generate_argument_parsing_code(env, code)
        # If an argument is assigned to in the body, we must
        # incref it to properly keep track of refcounts.
        is_cdef = isinstance(self, CFuncDefNode)
        for entry in lenv.arg_entries:
            if not entry.type.is_memoryviewslice:
                if (acquire_gil or entry.cf_is_reassigned) and not entry.in_closure:
                    code.put_var_incref(entry)
            # Note: defaults are always incref-ed. For def functions, we
            #       we acquire arguments from object conversion, so we have
            #       new references. If we are a cdef function, we need to
            #       incref our arguments
            elif is_cdef and entry.cf_is_reassigned:
                code.put_var_incref_memoryviewslice(entry,
                                    have_gil=code.funcstate.gil_owned)
        for entry in lenv.var_entries:
            if entry.is_arg and entry.cf_is_reassigned and not entry.in_closure:
                if entry.xdecref_cleanup:
                    code.put_var_xincref(entry)
                else:
                    code.put_var_incref(entry)

        # ----- Initialise local buffer auxiliary variables
        for entry in lenv.var_entries + lenv.arg_entries:
            if entry.type.is_buffer and entry.buffer_aux.buflocal_nd_var.used:
                Buffer.put_init_vars(entry, code)

        # ----- Check and convert arguments
        self.generate_argument_type_tests(code)
        # ----- Acquire buffer arguments
        for entry in lenv.arg_entries:
            if entry.type.is_buffer:
                Buffer.put_acquire_arg_buffer(entry, code, self.pos)

        if acquire_gil_for_var_decls_only:
            code.put_release_ensured_gil()
            code.funcstate.gil_owned = False

        # -------------------------
        # ----- Function body -----
        # -------------------------
        self.generate_function_body(env, code)

        code.mark_pos(self.pos, trace=False)
        code.putln("")
        code.putln("/* function exit code */")

        gil_owned = {
            'success': code.funcstate.gil_owned,
            'error': code.funcstate.gil_owned,
            'gil_state_declared': gilstate_decl is None,
        }
        def assure_gil(code_path, code=code):
            if not gil_owned[code_path]:
                if not gil_owned['gil_state_declared']:
                    gilstate_decl.declare_gilstate()
                    gil_owned['gil_state_declared'] = True
                code.put_ensure_gil(declare_gilstate=False)
                gil_owned[code_path] = True

        # ----- Default return value
        return_type = self.return_type
        if not self.body.is_terminator:
            if return_type.is_pyobject:
                #if return_type.is_extension_type:
                #    lhs = "(PyObject *)%s" % Naming.retval_cname
                #else:
                lhs = Naming.retval_cname
                assure_gil('success')
                code.put_init_to_py_none(lhs, return_type)
            elif not return_type.is_memoryviewslice:
                # memory view structs receive their default value on initialisation
                val = return_type.default_value
                if val:
                    code.putln("%s = %s;" % (Naming.retval_cname, val))
                elif not return_type.is_void:
                    code.putln("__Pyx_pretend_to_initialize(&%s);" % Naming.retval_cname)

        # ----- Error cleanup
        if code.label_used(code.error_label):
            if not self.body.is_terminator:
                code.put_goto(code.return_label)
            code.put_label(code.error_label)
            for cname, type in code.funcstate.all_managed_temps():
                assure_gil('error')
                code.put_xdecref(cname, type, have_gil=gil_owned['error'])

            # Clean up buffers -- this calls a Python function
            # so need to save and restore error state
            buffers_present = len(used_buffer_entries) > 0
            #memslice_entries = [e for e in lenv.entries.values() if e.type.is_memoryviewslice]
            if buffers_present:
                code.globalstate.use_utility_code(restore_exception_utility_code)
                code.putln("{ PyObject *__pyx_type, *__pyx_value, *__pyx_tb;")
                code.putln("__Pyx_PyThreadState_declare")
                assure_gil('error')
                code.putln("__Pyx_PyThreadState_assign")
                code.putln("__Pyx_ErrFetch(&__pyx_type, &__pyx_value, &__pyx_tb);")
                for entry in used_buffer_entries:
                    Buffer.put_release_buffer_code(code, entry)
                    #code.putln("%s = 0;" % entry.cname)
                code.putln("__Pyx_ErrRestore(__pyx_type, __pyx_value, __pyx_tb);}")

            if return_type.is_memoryviewslice:
                from . import MemoryView
                MemoryView.put_init_entry(Naming.retval_cname, code)
                err_val = Naming.retval_cname
            else:
                err_val = self.error_value()

            exc_check = self.caller_will_check_exceptions()
            if err_val is not None or exc_check:
                # TODO: Fix exception tracing (though currently unused by cProfile).
                # code.globalstate.use_utility_code(get_exception_tuple_utility_code)
                # code.put_trace_exception()

                assure_gil('error')
                code.put_add_traceback(self.entry.qualified_name)
            else:
                warning(self.entry.pos,
                        "Unraisable exception in function '%s'." %
                        self.entry.qualified_name, 0)
                assure_gil('error')
                code.put_unraisable(self.entry.qualified_name)
            default_retval = return_type.default_value
            if err_val is None and default_retval:
                err_val = default_retval
            if err_val is not None:
                if err_val != Naming.retval_cname:
                    code.putln("%s = %s;" % (Naming.retval_cname, err_val))
            elif not return_type.is_void:
                code.putln("__Pyx_pretend_to_initialize(&%s);" % Naming.retval_cname)

            if is_getbuffer_slot:
                assure_gil('error')
                self.getbuffer_error_cleanup(code)

            def align_error_path_gil_to_success_path(code=code.insertion_point()):
                # align error and success GIL state when both join
                if gil_owned['success']:
                    assure_gil('error', code=code)
                elif gil_owned['error']:
                    code.put_release_ensured_gil()
                    gil_owned['error'] = False
                assert gil_owned['error'] == gil_owned['success'], "%s: error path %s != success path %s" % (
                    self.pos, gil_owned['error'], gil_owned['success'])

            # If we are using the non-error cleanup section we should
            # jump past it if we have an error. The if-test below determine
            # whether this section is used.
            if buffers_present or is_getbuffer_slot or return_type.is_memoryviewslice:
                # In the buffer cases, we already called assure_gil('error') and own the GIL.
                assert gil_owned['error'] or return_type.is_memoryviewslice
                code.put_goto(code.return_from_error_cleanup_label)
            else:
                # Adapt the GIL state to the success path right now.
                align_error_path_gil_to_success_path()
        else:
            # No error path, no need to adapt the GIL state.
            def align_error_path_gil_to_success_path(): pass

        # ----- Non-error return cleanup
        if code.label_used(code.return_label) or not code.label_used(code.error_label):
            code.put_label(code.return_label)

            for entry in used_buffer_entries:
                assure_gil('success')
                Buffer.put_release_buffer_code(code, entry)
            if is_getbuffer_slot:
                assure_gil('success')
                self.getbuffer_normal_cleanup(code)

            if return_type.is_memoryviewslice:
                # See if our return value is uninitialized on non-error return
                # from . import MemoryView
                # MemoryView.err_if_nogil_initialized_check(self.pos, env)
                cond = code.unlikely(return_type.error_condition(Naming.retval_cname))
                code.putln(
                    'if (%s) {' % cond)
                if not gil_owned['success']:
                    code.put_ensure_gil()
                code.putln(
                    'PyErr_SetString(PyExc_TypeError, "Memoryview return value is not initialized");')
                if not gil_owned['success']:
                    code.put_release_ensured_gil()
                code.putln(
                    '}')

        # ----- Return cleanup for both error and no-error return
        if code.label_used(code.return_from_error_cleanup_label):
            align_error_path_gil_to_success_path()
            code.put_label(code.return_from_error_cleanup_label)

        for entry in lenv.var_entries:
            if not entry.used or entry.in_closure:
                continue

            if entry.type.is_pyobject:
                if entry.is_arg and not entry.cf_is_reassigned:
                    continue
            if entry.type.needs_refcounting:
                assure_gil('success')
            # FIXME ideally use entry.xdecref_cleanup but this currently isn't reliable
            code.put_var_xdecref(entry, have_gil=gil_owned['success'])

        # Decref any increfed args
        for entry in lenv.arg_entries:
            if entry.type.is_memoryviewslice:
                # decref slices of def functions and acquired slices from cdef
                # functions, but not borrowed slices from cdef functions.
                if is_cdef and not entry.cf_is_reassigned:
                    continue
            else:
                if entry.in_closure:
                    continue
                if not acquire_gil and not entry.cf_is_reassigned:
                    continue
                if entry.type.needs_refcounting:
                    assure_gil('success')

            # FIXME use entry.xdecref_cleanup - del arg seems to be the problem
            code.put_var_xdecref(entry, have_gil=gil_owned['success'])
        if self.needs_closure:
            assure_gil('success')
            code.put_decref(Naming.cur_scope_cname, lenv.scope_class.type)

        # ----- Return
        # This code is duplicated in ModuleNode.generate_module_init_func
        if not lenv.nogil:
            default_retval = return_type.default_value
            err_val = self.error_value()
            if err_val is None and default_retval:
                err_val = default_retval  # FIXME: why is err_val not used?
            code.put_xgiveref(Naming.retval_cname, return_type)

        if self.entry.is_special and self.entry.name == "__hash__":
            # Returning -1 for __hash__ is supposed to signal an error
            # We do as Python instances and coerce -1 into -2.
            assure_gil('success')  # in special methods, the GIL is owned anyway
            code.putln("if (unlikely(%s == -1) && !PyErr_Occurred()) %s = -2;" % (
                Naming.retval_cname, Naming.retval_cname))

        if profile or linetrace:
            code.funcstate.can_trace = False
            if not self.is_generator:
                # generators are traced when iterated, not at creation
                if return_type.is_pyobject:
                    code.put_trace_return(
                        Naming.retval_cname, nogil=not gil_owned['success'])
                else:
                    code.put_trace_return(
                        "Py_None", nogil=not gil_owned['success'])

        if use_refnanny:
            code.put_finish_refcount_context(nogil=not gil_owned['success'])

        if acquire_gil or (lenv.nogil and gil_owned['success']):
            # release the GIL (note that with-gil blocks acquire it on exit in their EnsureGILNode)
            code.put_release_ensured_gil()
            code.funcstate.gil_owned = False

        if not return_type.is_void:
            code.putln("return %s;" % Naming.retval_cname)

        code.putln("}")

        if preprocessor_guard:
            code.putln("#endif /*!(%s)*/" % preprocessor_guard)

        # ----- Go back and insert temp variable declarations
        tempvardecl_code.put_temp_declarations(code.funcstate)

        # ----- Python version
        code.exit_cfunc_scope()
        if self.py_func:
            self.py_func.generate_function_definitions(env, code)
        self.generate_wrapper_functions(code)

    def declare_argument(self, env, arg):
        if arg.type.is_void:
            error(arg.pos, "Invalid use of 'void'")
        elif not arg.type.is_complete() and not (arg.type.is_array or arg.type.is_memoryviewslice):
            error(arg.pos, "Argument type '%s' is incomplete" % arg.type)
        entry = env.declare_arg(arg.name, arg.type, arg.pos)
        if arg.annotation:
            entry.annotation = arg.annotation
        return entry

    def generate_arg_type_test(self, arg, code):
        # Generate type test for one argument.
        if arg.type.typeobj_is_available():
            code.globalstate.use_utility_code(
                UtilityCode.load_cached("ArgTypeTest", "FunctionArguments.c"))
            typeptr_cname = arg.type.typeptr_cname
            arg_code = "((PyObject *)%s)" % arg.entry.cname
            code.putln(
                'if (unlikely(!__Pyx_ArgTypeTest(%s, %s, %d, %s, %s))) %s' % (
                    arg_code,
                    typeptr_cname,
                    arg.accept_none,
                    arg.name_cstring,
                    arg.type.is_builtin_type and arg.type.require_exact,
                    code.error_goto(arg.pos)))
        else:
            error(arg.pos, "Cannot test type of extern C class without type object name specification")

    def generate_arg_none_check(self, arg, code):
        # Generate None check for one argument.
        if arg.type.is_memoryviewslice:
            cname = "%s.memview" % arg.entry.cname
        else:
            cname = arg.entry.cname

        code.putln('if (unlikely(((PyObject *)%s) == Py_None)) {' % cname)
        code.putln('''PyErr_Format(PyExc_TypeError, "Argument '%%.%ds' must not be None", %s); %s''' % (
            max(200, len(arg.name_cstring)), arg.name_cstring,
            code.error_goto(arg.pos)))
        code.putln('}')

    def generate_wrapper_functions(self, code):
        pass

    def generate_execution_code(self, code):
        code.mark_pos(self.pos)
        # Evaluate and store argument default values
        # skip this for wrappers since it's done by wrapped function
        if not self.is_wrapper:
            for arg in self.args:
                if not arg.is_dynamic:
                    arg.generate_assignment_code(code)

    #
    # Special code for the __getbuffer__ function
    #
    def _get_py_buffer_info(self):
        py_buffer = self.local_scope.arg_entries[1]
        try:
            # Check builtin definition of struct Py_buffer
            obj_type = py_buffer.type.base_type.scope.entries['obj'].type
        except (AttributeError, KeyError):
            # User code redeclared struct Py_buffer
            obj_type = None
        return py_buffer, obj_type

    # Old Python 3 used to support write-locks on buffer-like objects by
    # calling PyObject_GetBuffer() with a view==NULL parameter. This obscure
    # feature is obsolete, it was almost never used (only one instance in
    # `Modules/posixmodule.c` in Python 3.1) and it is now officially removed
    # (see bpo-14203). We add an extra check here to prevent legacy code from
    # from trying to use the feature and prevent segmentation faults.
    def getbuffer_check(self, code):
        py_buffer, _ = self._get_py_buffer_info()
        view = py_buffer.cname
        code.putln("if (unlikely(%s == NULL)) {" % view)
        code.putln("PyErr_SetString(PyExc_BufferError, "
                   "\"PyObject_GetBuffer: view==NULL argument is obsolete\");")
        code.putln("return -1;")
        code.putln("}")

    def getbuffer_init(self, code):
        py_buffer, obj_type = self._get_py_buffer_info()
        view = py_buffer.cname
        if obj_type and obj_type.is_pyobject:
            code.put_init_to_py_none("%s->obj" % view, obj_type)
            code.put_giveref("%s->obj" % view, obj_type)  # Do not refnanny object within structs
        else:
            code.putln("%s->obj = NULL;" % view)

    def getbuffer_error_cleanup(self, code):
        py_buffer, obj_type = self._get_py_buffer_info()
        view = py_buffer.cname
        if obj_type and obj_type.is_pyobject:
            code.putln("if (%s->obj != NULL) {" % view)
            code.put_gotref("%s->obj" % view, obj_type)
            code.put_decref_clear("%s->obj" % view, obj_type)
            code.putln("}")
        else:
            code.putln("Py_CLEAR(%s->obj);" % view)

    def getbuffer_normal_cleanup(self, code):
        py_buffer, obj_type = self._get_py_buffer_info()
        view = py_buffer.cname
        if obj_type and obj_type.is_pyobject:
            code.putln("if (%s->obj == Py_None) {" % view)
            code.put_gotref("%s->obj" % view, obj_type)
            code.put_decref_clear("%s->obj" % view, obj_type)
            code.putln("}")

    def get_preprocessor_guard(self):
        if not self.entry.is_special:
            return None
        name = self.entry.name
        slot = TypeSlots.get_slot_table(self.local_scope.directives).get_slot_by_method_name(name)
        if not slot:
            return None
        if name == '__long__' and not self.entry.scope.lookup_here('__int__'):
            return None
        if name in ("__getbuffer__", "__releasebuffer__") and self.entry.scope.is_c_class_scope:
            return None
        return slot.preprocessor_guard_code()


class CFuncDefNode(FuncDefNode):
    #  C function definition.
    #
    #  modifiers     ['inline']
    #  visibility    'private' or 'public' or 'extern'
    #  base_type     CBaseTypeNode
    #  declarator    CDeclaratorNode
    #  cfunc_declarator  the CFuncDeclarator of this function
    #                    (this is also available through declarator or a
    #                     base thereof)
    #  body          StatListNode
    #  api           boolean
    #  decorators    [DecoratorNode]        list of decorators
    #
    #  with_gil      boolean    Acquire GIL around body
    #  type          CFuncType
    #  py_func       wrapper for calling from Python
    #  overridable   whether or not this is a cpdef function
    #  inline_in_pxd whether this is an inline function in a pxd file
    #  template_declaration  String or None   Used for c++ class methods
    #  is_const_method whether this is a const method
    #  is_static_method whether this is a static method
    #  is_c_class_method whether this is a cclass method

    child_attrs = ["base_type", "declarator", "body", "decorators", "py_func_stat"]
    outer_attrs = ["decorators", "py_func_stat"]

    inline_in_pxd = False
    decorators = None
    directive_locals = None
    directive_returns = None
    override = None
    template_declaration = None
    is_const_method = False
    py_func_stat = None

    def unqualified_name(self):
        return self.entry.name

    def declared_name(self):
        return self.declarator.declared_name()

    @property
    def code_object(self):
        # share the CodeObject with the cpdef wrapper (if available)
        return self.py_func.code_object if self.py_func else None

    def analyse_declarations(self, env):
        self.is_c_class_method = env.is_c_class_scope
        if self.directive_locals is None:
            self.directive_locals = {}
        self.directive_locals.update(env.directives.get('locals', {}))
        if self.directive_returns is not None:
            base_type = self.directive_returns.analyse_as_type(env)
            if base_type is None:
                error(self.directive_returns.pos, "Not a type")
                base_type = PyrexTypes.error_type
        else:
            base_type = self.base_type.analyse(env)
        self.is_static_method = 'staticmethod' in env.directives and not env.lookup_here('staticmethod')
        # The 2 here is because we need both function and argument names.
        if isinstance(self.declarator, CFuncDeclaratorNode):
            name_declarator, typ = self.declarator.analyse(
                base_type, env, nonempty=2 * (self.body is not None),
                directive_locals=self.directive_locals, visibility=self.visibility)
        else:
            name_declarator, typ = self.declarator.analyse(
                base_type, env, nonempty=2 * (self.body is not None), visibility=self.visibility)
        if not typ.is_cfunction:
            error(self.pos, "Suite attached to non-function declaration")
        # Remember the actual type according to the function header
        # written here, because the type in the symbol table entry
        # may be different if we're overriding a C method inherited
        # from the base type of an extension type.
        self.type = typ
        typ.is_overridable = self.overridable
        declarator = self.declarator
        while not hasattr(declarator, 'args'):
            declarator = declarator.base

        self.cfunc_declarator = declarator
        self.args = declarator.args

        opt_arg_count = self.cfunc_declarator.optional_arg_count
        if (self.visibility == 'public' or self.api) and opt_arg_count:
            error(self.cfunc_declarator.pos,
                  "Function with optional arguments may not be declared public or api")

        if typ.exception_check == '+' and self.visibility != 'extern':
            if typ.exception_value and typ.exception_value.is_name:
                # it really is impossible to reason about what the user wants to happens
                # if they've specified a C++ exception translation function. Therefore,
                # raise an error.
                error(self.cfunc_declarator.pos,
                    "Only extern functions can throw C++ exceptions.")
            else:
                warning(self.cfunc_declarator.pos,
                    "Only extern functions can throw C++ exceptions.", 2)

        for formal_arg, type_arg in zip(self.args, typ.args):
            self.align_argument_type(env, type_arg)
            formal_arg.type = type_arg.type
            formal_arg.name = type_arg.name
            formal_arg.cname = type_arg.cname

            self._validate_type_visibility(type_arg.type, type_arg.pos, env)

            if type_arg.type.is_fused:
                self.has_fused_arguments = True

            if type_arg.type.is_buffer and 'inline' in self.modifiers:
                warning(formal_arg.pos, "Buffer unpacking not optimized away.", 1)

            if type_arg.type.is_buffer or type_arg.type.is_pythran_expr:
                if self.type.nogil:
                    error(formal_arg.pos,
                          "Buffer may not be acquired without the GIL. Consider using memoryview slices instead.")
                elif 'inline' in self.modifiers:
                    warning(formal_arg.pos, "Buffer unpacking not optimized away.", 1)

        self._validate_type_visibility(typ.return_type, self.pos, env)

        name = name_declarator.name
        cname = name_declarator.cname

        typ.is_const_method = self.is_const_method
        typ.is_static_method = self.is_static_method

        self.entry = env.declare_cfunction(
            name, typ, self.pos,
            cname=cname, visibility=self.visibility, api=self.api,
            defining=self.body is not None, modifiers=self.modifiers,
            overridable=self.overridable)
        self.entry.inline_func_in_pxd = self.inline_in_pxd
        self.return_type = typ.return_type
        if self.return_type.is_array and self.visibility != 'extern':
            error(self.pos, "Function cannot return an array")
        if self.return_type.is_cpp_class:
            self.return_type.check_nullary_constructor(self.pos, "used as a return value")

        if self.overridable and not env.is_module_scope and not self.is_static_method:
            if len(self.args) < 1 or not self.args[0].type.is_pyobject:
                # An error will be produced in the cdef function
                self.overridable = False

        self.declare_cpdef_wrapper(env)
        self.create_local_scope(env)

    def declare_cpdef_wrapper(self, env):
        if not self.overridable:
            return
        if self.is_static_method:
            # TODO(robertwb): Finish this up, perhaps via more function refactoring.
            error(self.pos, "static cpdef methods not yet supported")

        name = self.entry.name
        py_func_body = self.call_self_node(is_module_scope=env.is_module_scope)
        if self.is_static_method:
            from .ExprNodes import NameNode
            decorators = [DecoratorNode(self.pos, decorator=NameNode(self.pos, name=EncodedString('staticmethod')))]
            decorators[0].decorator.analyse_types(env)
        else:
            decorators = []
        self.py_func = DefNode(pos=self.pos,
                               name=self.entry.name,
                               args=self.args,
                               star_arg=None,
                               starstar_arg=None,
                               doc=self.doc,
                               body=py_func_body,
                               decorators=decorators,
                               is_wrapper=1)
        self.py_func.is_module_scope = env.is_module_scope
        self.py_func.analyse_declarations(env)
        self.py_func.entry.is_overridable = True
        self.py_func_stat = StatListNode(self.pos, stats=[self.py_func])
        self.py_func.type = PyrexTypes.py_object_type
        self.entry.as_variable = self.py_func.entry
        self.entry.used = self.entry.as_variable.used = True
        # Reset scope entry the above cfunction
        env.entries[name] = self.entry
        if (not self.entry.is_final_cmethod and
                (not env.is_module_scope or Options.lookup_module_cpdef)):
            if self.override:
                # This is a hack: we shouldn't create the wrapper twice, but we do for fused functions.
                assert self.entry.is_fused_specialized  # should not happen for non-fused cpdef functions
                self.override.py_func = self.py_func
            else:
                self.override = OverrideCheckNode(self.pos, py_func=self.py_func)
                self.body = StatListNode(self.pos, stats=[self.override, self.body])

    def _validate_type_visibility(self, type, pos, env):
        """
        Ensure that types used in cdef functions are public or api, or
        defined in a C header.
        """
        public_or_api = (self.visibility == 'public' or self.api)
        entry = getattr(type, 'entry', None)
        if public_or_api and entry and env.is_module_scope:
            if not (entry.visibility in ('public', 'extern') or
                    entry.api or entry.in_cinclude):
                error(pos, "Function declared public or api may not have private types")

    def call_self_node(self, omit_optional_args=0, is_module_scope=0):
        from . import ExprNodes
        args = self.type.args
        if omit_optional_args:
            args = args[:len(args) - self.type.optional_arg_count]
        arg_names = [arg.name for arg in args]
        if is_module_scope:
            cfunc = ExprNodes.NameNode(self.pos, name=self.entry.name)
            call_arg_names = arg_names
            skip_dispatch = Options.lookup_module_cpdef
        elif self.type.is_static_method:
            class_entry = self.entry.scope.parent_type.entry
            class_node = ExprNodes.NameNode(self.pos, name=class_entry.name)
            class_node.entry = class_entry
            cfunc = ExprNodes.AttributeNode(self.pos, obj=class_node, attribute=self.entry.name)
            # Calling static c(p)def methods on an instance disallowed.
            # TODO(robertwb): Support by passing self to check for override?
            skip_dispatch = True
        else:
            type_entry = self.type.args[0].type.entry
            type_arg = ExprNodes.NameNode(self.pos, name=type_entry.name)
            type_arg.entry = type_entry
            cfunc = ExprNodes.AttributeNode(self.pos, obj=type_arg, attribute=self.entry.name)
        skip_dispatch = not is_module_scope or Options.lookup_module_cpdef
        c_call = ExprNodes.SimpleCallNode(
            self.pos,
            function=cfunc,
            args=[ExprNodes.NameNode(self.pos, name=n) for n in arg_names],
            wrapper_call=skip_dispatch)
        return ReturnStatNode(pos=self.pos, return_type=PyrexTypes.py_object_type, value=c_call)

    def declare_arguments(self, env):
        for arg in self.type.args:
            if not arg.name:
                error(arg.pos, "Missing argument name")
            self.declare_argument(env, arg)

    def need_gil_acquisition(self, lenv):
        return self.type.with_gil

    def nogil_check(self, env):
        type = self.type
        with_gil = type.with_gil
        if type.nogil and not with_gil:
            if type.return_type.is_pyobject:
                error(self.pos,
                      "Function with Python return type cannot be declared nogil")
            for entry in self.local_scope.var_entries:
                if entry.type.is_pyobject and not entry.in_with_gil_block:
                    error(self.pos, "Function declared nogil has Python locals or temporaries")

    def analyse_expressions(self, env):
        self.local_scope.directives = env.directives
        if self.py_func_stat is not None:
            # this will also analyse the default values and the function name assignment
            self.py_func_stat = self.py_func_stat.analyse_expressions(env)
        elif self.py_func is not None:
            # this will also analyse the default values
            self.py_func = self.py_func.analyse_expressions(env)
        else:
            self.analyse_default_values(env)
            self.analyse_annotations(env)
        self.acquire_gil = self.need_gil_acquisition(self.local_scope)
        return self

    def needs_assignment_synthesis(self, env, code=None):
        return False

    def generate_function_header(self, code, with_pymethdef, with_opt_args=1, with_dispatch=1, cname=None):
        scope = self.local_scope
        arg_decls = []
        type = self.type
        for arg in type.args[:len(type.args)-type.optional_arg_count]:
            arg_decl = arg.declaration_code()
            entry = scope.lookup(arg.name)
            if not entry.cf_used:
                arg_decl = 'CYTHON_UNUSED %s' % arg_decl
            arg_decls.append(arg_decl)
        if with_dispatch and self.overridable:
            dispatch_arg = PyrexTypes.c_int_type.declaration_code(
                Naming.skip_dispatch_cname)
            if self.override:
                arg_decls.append(dispatch_arg)
            else:
                arg_decls.append('CYTHON_UNUSED %s' % dispatch_arg)
        if type.optional_arg_count and with_opt_args:
            arg_decls.append(type.op_arg_struct.declaration_code(Naming.optional_args_cname))
        if type.has_varargs:
            arg_decls.append("...")
        if not arg_decls:
            arg_decls = ["void"]
        if cname is None:
            cname = self.entry.func_cname
        entity = type.function_header_code(cname, ', '.join(arg_decls))
        if self.entry.visibility == 'private' and '::' not in cname:
            storage_class = "static "
        else:
            storage_class = ""
        dll_linkage = None
        modifiers = code.build_function_modifiers(self.entry.func_modifiers)

        header = self.return_type.declaration_code(entity, dll_linkage=dll_linkage)
        #print (storage_class, modifiers, header)
        needs_proto = self.is_c_class_method or self.entry.is_cproperty
        if self.template_declaration:
            if needs_proto:
                code.globalstate.parts['module_declarations'].putln(self.template_declaration)
            code.putln(self.template_declaration)
        if needs_proto:
            code.globalstate.parts['module_declarations'].putln(
                "%s%s%s; /* proto*/" % (storage_class, modifiers, header))
        code.putln("%s%s%s {" % (storage_class, modifiers, header))

    def generate_argument_declarations(self, env, code):
        scope = self.local_scope
        for arg in self.args:
            if arg.default:
                entry = scope.lookup(arg.name)
                if self.override or entry.cf_used:
                    result = arg.calculate_default_value_code(code)
                    code.putln('%s = %s;' % (
                        arg.type.declaration_code(arg.cname), result))

    def generate_keyword_list(self, code):
        pass

    def generate_argument_parsing_code(self, env, code):
        i = 0
        used = 0
        scope = self.local_scope
        if self.type.optional_arg_count:
            code.putln('if (%s) {' % Naming.optional_args_cname)
            for arg in self.args:
                if arg.default:
                    entry = scope.lookup(arg.name)
                    if self.override or entry.cf_used:
                        code.putln('if (%s->%sn > %s) {' %
                                   (Naming.optional_args_cname,
                                    Naming.pyrex_prefix, i))
                        declarator = arg.declarator
                        while not hasattr(declarator, 'name'):
                            declarator = declarator.base
                        code.putln('%s = %s->%s;' %
                                   (arg.cname, Naming.optional_args_cname,
                                    self.type.opt_arg_cname(declarator.name)))
                        used += 1
                    i += 1
            for _ in range(used):
                code.putln('}')
            code.putln('}')

        # Move arguments into closure if required
        def put_into_closure(entry):
            if entry.in_closure and not arg.default:
                code.putln('%s = %s;' % (entry.cname, entry.original_cname))
                code.put_var_incref(entry)
                code.put_var_giveref(entry)
        for arg in self.args:
            put_into_closure(scope.lookup_here(arg.name))


    def generate_argument_conversion_code(self, code):
        pass

    def generate_argument_type_tests(self, code):
        # Generate type tests for args whose type in a parent
        # class is a supertype of the declared type.
        for arg in self.type.args:
            if arg.needs_type_test:
                self.generate_arg_type_test(arg, code)
            elif arg.type.is_pyobject and not arg.accept_none:
                self.generate_arg_none_check(arg, code)

    def generate_execution_code(self, code):
        if code.globalstate.directives['linetrace']:
            code.mark_pos(self.pos)
            code.putln("")  # generate line tracing code
        super(CFuncDefNode, self).generate_execution_code(code)
        if self.py_func_stat:
            self.py_func_stat.generate_execution_code(code)

    def error_value(self):
        if self.return_type.is_pyobject:
            return "0"
        else:
            return self.entry.type.exception_value

    def caller_will_check_exceptions(self):
        return self.entry.type.exception_check

    def generate_wrapper_functions(self, code):
        # If the C signature of a function has changed, we need to generate
        # wrappers to put in the slots here.
        k = 0
        entry = self.entry
        func_type = entry.type
        while entry.prev_entry is not None:
            k += 1
            entry = entry.prev_entry
            entry.func_cname = "%s%swrap_%s" % (self.entry.func_cname, Naming.pyrex_prefix, k)
            code.putln()
            self.generate_function_header(
                code, 0,
                with_dispatch=entry.type.is_overridable,
                with_opt_args=entry.type.optional_arg_count,
                cname=entry.func_cname)
            if not self.return_type.is_void:
                code.put('return ')
            args = self.type.args
            arglist = [arg.cname for arg in args[:len(args)-self.type.optional_arg_count]]
            if entry.type.is_overridable:
                arglist.append(Naming.skip_dispatch_cname)
            elif func_type.is_overridable:
                arglist.append('0')
            if entry.type.optional_arg_count:
                arglist.append(Naming.optional_args_cname)
            elif func_type.optional_arg_count:
                arglist.append('NULL')
            code.putln('%s(%s);' % (self.entry.func_cname, ', '.join(arglist)))
            code.putln('}')


class PyArgDeclNode(Node):
    # Argument which must be a Python object (used
    # for * and ** arguments).
    #
    # name        string
    # entry       Symtab.Entry
    # annotation  ExprNode or None   Py3 argument annotation
    child_attrs = []
    is_self_arg = False
    is_type_arg = False

    def generate_function_definitions(self, env, code):
        self.entry.generate_function_definitions(env, code)


class DecoratorNode(Node):
    # A decorator
    #
    # decorator    NameNode or CallNode or AttributeNode
    child_attrs = ['decorator']


class DefNode(FuncDefNode):
    # A Python function definition.
    #
    # name          string                 the Python name of the function
    # lambda_name   string                 the internal name of a lambda 'function'
    # decorators    [DecoratorNode]        list of decorators
    # args          [CArgDeclNode]         formal arguments
    # doc           EncodedString or None
    # body          StatListNode
    # return_type_annotation
    #               ExprNode or None       the Py3 return type annotation
    #
    #  The following subnode is constructed internally
    #  when the def statement is inside a Python class definition.
    #
    #  fused_py_func        DefNode     The original fused cpdef DefNode
    #                                   (in case this is a specialization)
    #  specialized_cpdefs   [DefNode]   list of specialized cpdef DefNodes
    #  py_cfunc_node  PyCFunctionNode/InnerFunctionNode   The PyCFunction to create and assign
    #
    # decorator_indirection IndirectionNode Used to remove __Pyx_Method_ClassMethod for fused functions

    child_attrs = ["args", "star_arg", "starstar_arg", "body", "decorators", "return_type_annotation"]
    outer_attrs = ["decorators", "return_type_annotation"]

    is_staticmethod = False
    is_classmethod = False

    lambda_name = None
    reqd_kw_flags_cname = "0"
    is_wrapper = 0
    no_assignment_synthesis = 0
    decorators = None
    return_type_annotation = None
    entry = None
    acquire_gil = 0
    self_in_stararg = 0
    py_cfunc_node = None
    requires_classobj = False
    defaults_struct = None  # Dynamic kwrds structure name
    doc = None

    fused_py_func = False
    specialized_cpdefs = None
    py_wrapper = None
    py_wrapper_required = True
    func_cname = None

    defaults_getter = None

    def __init__(self, pos, **kwds):
        FuncDefNode.__init__(self, pos, **kwds)
        p = k = rk = r = 0
        for arg in self.args:
            if arg.pos_only:
                p += 1
            if arg.kw_only:
                k += 1
                if not arg.default:
                    rk += 1
            if not arg.default:
                r += 1
        self.num_posonly_args = p
        self.num_kwonly_args = k
        self.num_required_kw_args = rk
        self.num_required_args = r

    def as_cfunction(self, cfunc=None, scope=None, overridable=True, returns=None, except_val=None, modifiers=None,
                     nogil=False, with_gil=False):
        if self.star_arg:
            error(self.star_arg.pos, "cdef function cannot have star argument")
        if self.starstar_arg:
            error(self.starstar_arg.pos, "cdef function cannot have starstar argument")
        exception_value, exception_check = except_val or (None, False)

        if cfunc is None:
            cfunc_args = []
            for formal_arg in self.args:
                name_declarator, type = formal_arg.analyse(scope, nonempty=1)
                cfunc_args.append(PyrexTypes.CFuncTypeArg(name=name_declarator.name,
                                                          cname=None,
                                                          annotation=formal_arg.annotation,
                                                          type=py_object_type,
                                                          pos=formal_arg.pos))
            cfunc_type = PyrexTypes.CFuncType(return_type=py_object_type,
                                              args=cfunc_args,
                                              has_varargs=False,
                                              exception_value=None,
                                              exception_check=exception_check,
                                              nogil=nogil,
                                              with_gil=with_gil,
                                              is_overridable=overridable)
            cfunc = CVarDefNode(self.pos, type=cfunc_type)
        else:
            if scope is None:
                scope = cfunc.scope
            cfunc_type = cfunc.type
            if len(self.args) != len(cfunc_type.args) or cfunc_type.has_varargs:
                error(self.pos, "wrong number of arguments")
                error(cfunc.pos, "previous declaration here")
            for i, (formal_arg, type_arg) in enumerate(zip(self.args, cfunc_type.args)):
                name_declarator, type = formal_arg.analyse(scope, nonempty=1,
                                                           is_self_arg=(i == 0 and scope.is_c_class_scope))
                if type is None or type is PyrexTypes.py_object_type:
                    formal_arg.type = type_arg.type
                    formal_arg.name_declarator = name_declarator

        if exception_value is None and cfunc_type.exception_value is not None:
            from .ExprNodes import ConstNode
            exception_value = ConstNode(
                self.pos, value=cfunc_type.exception_value, type=cfunc_type.return_type)
        declarator = CFuncDeclaratorNode(self.pos,
                                         base=CNameDeclaratorNode(self.pos, name=self.name, cname=None),
                                         args=self.args,
                                         has_varargs=False,
                                         exception_check=cfunc_type.exception_check,
                                         exception_value=exception_value,
                                         with_gil=cfunc_type.with_gil,
                                         nogil=cfunc_type.nogil)
        return CFuncDefNode(self.pos,
                            modifiers=modifiers or [],
                            base_type=CAnalysedBaseTypeNode(self.pos, type=cfunc_type.return_type),
                            declarator=declarator,
                            body=self.body,
                            doc=self.doc,
                            overridable=cfunc_type.is_overridable,
                            type=cfunc_type,
                            with_gil=cfunc_type.with_gil,
                            nogil=cfunc_type.nogil,
                            visibility='private',
                            api=False,
                            directive_locals=getattr(cfunc, 'directive_locals', {}),
                            directive_returns=returns)

    def is_cdef_func_compatible(self):
        """Determines if the function's signature is compatible with a
        cdef function.  This can be used before calling
        .as_cfunction() to see if that will be successful.
        """
        if self.needs_closure:
            return False
        if self.star_arg or self.starstar_arg:
            return False
        return True

    def analyse_declarations(self, env):
        if self.decorators:
            for decorator in self.decorators:
                func = decorator.decorator
                if func.is_name:
                    self.is_classmethod |= func.name == 'classmethod'
                    self.is_staticmethod |= func.name == 'staticmethod'

        if self.is_classmethod and env.lookup_here('classmethod'):
            # classmethod() was overridden - not much we can do here ...
            self.is_classmethod = False
        if self.is_staticmethod and env.lookup_here('staticmethod'):
            # staticmethod() was overridden - not much we can do here ...
            self.is_staticmethod = False

        if env.is_py_class_scope or env.is_c_class_scope:
            if self.name == '__new__' and env.is_py_class_scope:
                self.is_staticmethod = True
            elif self.name == '__init_subclass__' and env.is_c_class_scope:
                error(self.pos, "'__init_subclass__' is not supported by extension class")
            elif self.name in IMPLICIT_CLASSMETHODS and not self.is_classmethod:
                self.is_classmethod = True
                # TODO: remove the need to generate a real decorator here, is_classmethod=True should suffice.
                from .ExprNodes import NameNode
                self.decorators = self.decorators or []
                self.decorators.insert(0, DecoratorNode(
                    self.pos, decorator=NameNode(self.pos, name=EncodedString('classmethod'))))

        self.analyse_argument_types(env)
        if self.name == '<lambda>':
            self.declare_lambda_function(env)
        else:
            self.declare_pyfunction(env)

        self.analyse_signature(env)
        self.return_type = self.entry.signature.return_type()
        # if a signature annotation provides a more specific return object type, use it
        if self.return_type is py_object_type and self.return_type_annotation:
            if env.directives['annotation_typing'] and not self.entry.is_special:
                _, return_type = self.return_type_annotation.analyse_type_annotation(env)
                if return_type and return_type.is_pyobject:
                    self.return_type = return_type

        self.create_local_scope(env)

        self.py_wrapper = DefNodeWrapper(
            self.pos,
            target=self,
            name=self.entry.name,
            args=self.args,
            star_arg=self.star_arg,
            starstar_arg=self.starstar_arg,
            return_type=self.return_type)
        self.py_wrapper.analyse_declarations(env)

    def analyse_argument_types(self, env):
        self.directive_locals = env.directives.get('locals', {})
        allow_none_for_extension_args = env.directives['allow_none_for_extension_args']

        f2s = env.fused_to_specific
        env.fused_to_specific = None

        for arg in self.args:
            if hasattr(arg, 'name'):
                name_declarator = None
            else:
                base_type = arg.base_type.analyse(env)
                # If we hare in pythran mode and we got a buffer supported by
                # Pythran, we change this node to a fused type
                if has_np_pythran(env) and base_type.is_pythran_expr:
                    base_type = PyrexTypes.FusedType([
                        base_type,
                        #PyrexTypes.PythranExpr(pythran_type(self.type, "numpy_texpr")),
                        base_type.org_buffer])
                name_declarator, type = \
                    arg.declarator.analyse(base_type, env)
                arg.name = name_declarator.name
                arg.type = type

            self.align_argument_type(env, arg)
            if name_declarator and name_declarator.cname:
                error(self.pos, "Python function argument cannot have C name specification")
            arg.type = arg.type.as_argument_type()
            arg.hdr_type = None
            arg.needs_conversion = 0
            arg.needs_type_test = 0
            arg.is_generic = 1
            if arg.type.is_pyobject or arg.type.is_buffer or arg.type.is_memoryviewslice:
                if arg.or_none:
                    arg.accept_none = True
                elif arg.not_none:
                    arg.accept_none = False
                elif (arg.type.is_extension_type or arg.type.is_builtin_type
                        or arg.type.is_buffer or arg.type.is_memoryviewslice):
                    if arg.default and arg.default.constant_result is None:
                        # special case: def func(MyType obj = None)
                        arg.accept_none = True
                    else:
                        # default depends on compiler directive
                        arg.accept_none = allow_none_for_extension_args
                else:
                    # probably just a plain 'object'
                    arg.accept_none = True
            else:
                arg.accept_none = True  # won't be used, but must be there
                if arg.not_none:
                    error(arg.pos, "Only Python type arguments can have 'not None'")
                if arg.or_none:
                    error(arg.pos, "Only Python type arguments can have 'or None'")

            if arg.type.is_fused:
                self.has_fused_arguments = True
        env.fused_to_specific = f2s

        if has_np_pythran(env):
            self.np_args_idx = [i for i,a in enumerate(self.args) if a.type.is_numpy_buffer]
        else:
            self.np_args_idx = []

    def analyse_signature(self, env):
        if self.entry.is_special:
            if self.decorators:
                error(self.pos, "special functions of cdef classes cannot have decorators")
            self.entry.trivial_signature = len(self.args) == 1 and not (self.star_arg or self.starstar_arg)
        elif not (self.star_arg or self.starstar_arg) and (
                not env.directives['always_allow_keywords']
                or all([arg.pos_only for arg in self.args])):
            # Use the simpler calling signature for zero- and one-argument pos-only functions.
            if self.entry.signature is TypeSlots.pyfunction_signature:
                if len(self.args) == 0:
                    self.entry.signature = TypeSlots.pyfunction_noargs
                elif len(self.args) == 1:
                    if self.args[0].default is None and not self.args[0].kw_only:
                        self.entry.signature = TypeSlots.pyfunction_onearg
            elif self.entry.signature is TypeSlots.pymethod_signature:
                if len(self.args) == 1:
                    self.entry.signature = TypeSlots.unaryfunc
                elif len(self.args) == 2:
                    if self.args[1].default is None and not self.args[1].kw_only:
                        self.entry.signature = TypeSlots.ibinaryfunc

        sig = self.entry.signature
        nfixed = sig.num_fixed_args()
        if (sig is TypeSlots.pymethod_signature and nfixed == 1
               and len(self.args) == 0 and self.star_arg):
            # this is the only case where a diverging number of
            # arguments is not an error - when we have no explicit
            # 'self' parameter as in method(*args)
            sig = self.entry.signature = TypeSlots.pyfunction_signature  # self is not 'really' used
            self.self_in_stararg = 1
            nfixed = 0

        if self.is_staticmethod and env.is_c_class_scope:
            nfixed = 0
            self.self_in_stararg = True  # FIXME: why for staticmethods?

            self.entry.signature = sig = copy.copy(sig)
            sig.fixed_arg_format = "*"
            sig.is_staticmethod = True
            sig.has_generic_args = True

        if ((self.is_classmethod or self.is_staticmethod) and
                self.has_fused_arguments and env.is_c_class_scope):
            del self.decorator_indirection.stats[:]

        for i in range(min(nfixed, len(self.args))):
            arg = self.args[i]
            arg.is_generic = 0
            if sig.is_self_arg(i) and not self.is_staticmethod:
                if self.is_classmethod:
                    arg.is_type_arg = 1
                    arg.hdr_type = arg.type = Builtin.type_type
                else:
                    arg.is_self_arg = 1
                    arg.hdr_type = arg.type = env.parent_type
                arg.needs_conversion = 0
            else:
                arg.hdr_type = sig.fixed_arg_type(i)
                if not arg.type.same_as(arg.hdr_type):
                    if arg.hdr_type.is_pyobject and arg.type.is_pyobject:
                        arg.needs_type_test = 1
                    else:
                        arg.needs_conversion = 1

        if nfixed > len(self.args):
            self.bad_signature()
            return
        elif nfixed < len(self.args):
            if not sig.has_generic_args:
                self.bad_signature()
            for arg in self.args:
                if arg.is_generic and (arg.type.is_extension_type or arg.type.is_builtin_type):
                    arg.needs_type_test = 1

        # Decide whether to use METH_FASTCALL
        # 1. If we use METH_NOARGS or METH_O, keep that. We can only change
        #    METH_VARARGS to METH_FASTCALL
        # 2. Special methods like __call__ always use the METH_VARGARGS
        #    calling convention
        mf = sig.method_flags()
        if mf and TypeSlots.method_varargs in mf and not self.entry.is_special:
            # 3. If the function uses the full args tuple, it's more
            #    efficient to use METH_VARARGS. This happens when the function
            #    takes *args but no other positional arguments (apart from
            #    possibly self). We don't do the analogous check for keyword
            #    arguments since the kwargs dict is copied anyway.
            if self.star_arg:
                uses_args_tuple = True
                for arg in self.args:
                    if (arg.is_generic and not arg.kw_only and
                            not arg.is_self_arg and not arg.is_type_arg):
                        # Other positional argument
                        uses_args_tuple = False
            else:
                uses_args_tuple = False

            if not uses_args_tuple:
                sig = self.entry.signature = sig.with_fastcall()

    def bad_signature(self):
        sig = self.entry.signature
        expected_str = "%d" % sig.num_fixed_args()
        if sig.has_generic_args:
            expected_str += " or more"
        name = self.name
        if name.startswith("__") and name.endswith("__"):
            desc = "Special method"
        else:
            desc = "Method"
        error(self.pos, "%s %s has wrong number of arguments (%d declared, %s expected)" % (
            desc, self.name, len(self.args), expected_str))

    def declare_pyfunction(self, env):
        #print "DefNode.declare_pyfunction:", self.name, "in", env ###
        name = self.name
        entry = env.lookup_here(name)
        if entry:
            if entry.is_final_cmethod and not env.parent_type.is_final_type:
                error(self.pos, "Only final types can have final Python (def/cpdef) methods")
            if entry.type.is_cfunction and not entry.is_builtin_cmethod and not self.is_wrapper:
                warning(self.pos, "Overriding cdef method with def method.", 5)
        entry = env.declare_pyfunction(name, self.pos, allow_redefine=not self.is_wrapper)
        self.entry = entry
        prefix = env.next_id(env.scope_prefix)
        self.entry.pyfunc_cname = punycodify_name(Naming.pyfunc_prefix + prefix + name)
        if Options.docstrings:
            entry.doc = embed_position(self.pos, self.doc)
            entry.doc_cname = punycodify_name(Naming.funcdoc_prefix + prefix + name)
            if entry.is_special:
                if entry.name in TypeSlots.invisible or not entry.doc or (
                        entry.name in '__getattr__' and env.directives['fast_getattr']):
                    entry.wrapperbase_cname = None
                else:
                    entry.wrapperbase_cname = punycodify_name(Naming.wrapperbase_prefix + prefix + name)
        else:
            entry.doc = None

    def declare_lambda_function(self, env):
        entry = env.declare_lambda_function(self.lambda_name, self.pos)
        entry.doc = None
        self.entry = entry
        self.entry.pyfunc_cname = entry.cname

    def declare_arguments(self, env):
        for arg in self.args:
            if not arg.name:
                error(arg.pos, "Missing argument name")
            if arg.needs_conversion:
                arg.entry = env.declare_var(arg.name, arg.type, arg.pos)
                if arg.type.is_pyobject:
                    arg.entry.init = "0"
            else:
                arg.entry = self.declare_argument(env, arg)
            arg.entry.is_arg = 1
            arg.entry.used = 1
            arg.entry.is_self_arg = arg.is_self_arg
        self.declare_python_arg(env, self.star_arg)
        self.declare_python_arg(env, self.starstar_arg)

    def declare_python_arg(self, env, arg):
        if arg:
            if env.directives['infer_types'] != False:
                type = PyrexTypes.unspecified_type
            else:
                type = py_object_type
            entry = env.declare_var(arg.name, type, arg.pos)
            entry.is_arg = 1
            entry.used = 1
            entry.init = "0"
            entry.xdecref_cleanup = 1
            arg.entry = entry

    def analyse_expressions(self, env):
        self.local_scope.directives = env.directives
        self.analyse_default_values(env)
        self.analyse_annotations(env)

        if not self.needs_assignment_synthesis(env) and self.decorators:
            for decorator in self.decorators[::-1]:
                decorator.decorator = decorator.decorator.analyse_expressions(env)

        self.py_wrapper.prepare_argument_coercion(env)
        return self

    def needs_assignment_synthesis(self, env, code=None):
        if self.is_staticmethod:
            return True
        if self.specialized_cpdefs or self.entry.is_fused_specialized:
            return False
        if self.no_assignment_synthesis:
            return False
        if self.entry.is_special:
            return False
        if self.entry.is_anonymous:
            return True
        if env.is_module_scope or env.is_c_class_scope:
            if code is None:
                return self.local_scope.directives['binding']
            else:
                return code.globalstate.directives['binding']
        return env.is_py_class_scope or env.is_closure_scope

    def error_value(self):
        return self.entry.signature.error_value

    def caller_will_check_exceptions(self):
        return self.entry.signature.exception_check

    def generate_function_definitions(self, env, code):
        if self.defaults_getter:
            # defaults getter must never live in class scopes, it's always a module function
            self.defaults_getter.generate_function_definitions(env.global_scope(), code)

        # Before closure cnames are mangled
        if self.py_wrapper_required:
            # func_cname might be modified by @cname
            self.py_wrapper.func_cname = self.entry.func_cname
            self.py_wrapper.generate_function_definitions(env, code)
        FuncDefNode.generate_function_definitions(self, env, code)

    def generate_function_header(self, code, with_pymethdef, proto_only=0):
        if proto_only:
            if self.py_wrapper_required:
                self.py_wrapper.generate_function_header(
                    code, with_pymethdef, True)
            return
        arg_code_list = []
        if self.entry.signature.has_dummy_arg:
            self_arg = 'PyObject *%s' % Naming.self_cname
            if not self.needs_outer_scope:
                self_arg = 'CYTHON_UNUSED ' + self_arg
            arg_code_list.append(self_arg)

        def arg_decl_code(arg):
            entry = arg.entry
            if entry.in_closure:
                cname = entry.original_cname
            else:
                cname = entry.cname
            decl = entry.type.declaration_code(cname)
            if not entry.cf_used:
                decl = 'CYTHON_UNUSED ' + decl
            return decl

        for arg in self.args:
            arg_code_list.append(arg_decl_code(arg))
        if self.star_arg:
            arg_code_list.append(arg_decl_code(self.star_arg))
        if self.starstar_arg:
            arg_code_list.append(arg_decl_code(self.starstar_arg))
        if arg_code_list:
            arg_code = ', '.join(arg_code_list)
        else:
            arg_code = 'void'  # No arguments
        dc = self.return_type.declaration_code(self.entry.pyfunc_cname)

        decls_code = code.globalstate['decls']
        preprocessor_guard = self.get_preprocessor_guard()
        if preprocessor_guard:
            decls_code.putln(preprocessor_guard)
        decls_code.putln(
            "static %s(%s); /* proto */" % (dc, arg_code))
        if preprocessor_guard:
            decls_code.putln("#endif")
        code.putln("static %s(%s) {" % (dc, arg_code))

    def generate_argument_declarations(self, env, code):
        pass

    def generate_keyword_list(self, code):
        pass

    def generate_argument_parsing_code(self, env, code):
        # Move arguments into closure if required
        def put_into_closure(entry):
            if entry.in_closure:
                code.putln('%s = %s;' % (entry.cname, entry.original_cname))
                if entry.xdecref_cleanup:
                    # mostly applies to the starstar arg - this can sometimes be NULL
                    # so must be xincrefed instead
                    code.put_var_xincref(entry)
                    code.put_var_xgiveref(entry)
                else:
                    code.put_var_incref(entry)
                    code.put_var_giveref(entry)
        for arg in self.args:
            put_into_closure(arg.entry)
        for arg in self.star_arg, self.starstar_arg:
            if arg:
                put_into_closure(arg.entry)

    def generate_argument_type_tests(self, code):
        pass


class DefNodeWrapper(FuncDefNode):
    # DefNode python wrapper code generator

    defnode = None
    target = None  # Target DefNode

    def __init__(self, *args, **kwargs):
        FuncDefNode.__init__(self, *args, **kwargs)
        self.num_posonly_args = self.target.num_posonly_args
        self.num_kwonly_args = self.target.num_kwonly_args
        self.num_required_kw_args = self.target.num_required_kw_args
        self.num_required_args = self.target.num_required_args
        self.self_in_stararg = self.target.self_in_stararg
        self.signature = None

    def analyse_declarations(self, env):
        target_entry = self.target.entry
        name = self.name
        prefix = env.next_id(env.scope_prefix)
        target_entry.func_cname = punycodify_name(Naming.pywrap_prefix + prefix + name)
        target_entry.pymethdef_cname = punycodify_name(Naming.pymethdef_prefix + prefix + name)

        self.signature = target_entry.signature

        self.np_args_idx = self.target.np_args_idx

    def prepare_argument_coercion(self, env):
        # This is only really required for Cython utility code at this time,
        # everything else can be done during code generation.  But we expand
        # all utility code here, simply because we cannot easily distinguish
        # different code types.
        for arg in self.args:
            if not arg.type.is_pyobject:
                if not arg.type.create_from_py_utility_code(env):
                    pass  # will fail later
            elif arg.hdr_type and not arg.hdr_type.is_pyobject:
                if not arg.hdr_type.create_to_py_utility_code(env):
                    pass  # will fail later

        if self.starstar_arg and not self.starstar_arg.entry.cf_used:
            # we will set the kwargs argument to NULL instead of a new dict
            # and must therefore correct the control flow state
            entry = self.starstar_arg.entry
            entry.xdecref_cleanup = 1
            for ass in entry.cf_assignments:
                if not ass.is_arg and ass.lhs.is_name:
                    ass.lhs.cf_maybe_null = True

    def signature_has_nongeneric_args(self):
        argcount = len(self.args)
        if argcount == 0 or (
                argcount == 1 and (self.args[0].is_self_arg or
                                   self.args[0].is_type_arg)):
            return 0
        return 1

    def signature_has_generic_args(self):
        return self.signature.has_generic_args

    def generate_function_body(self, code):
        args = []
        if self.signature.has_dummy_arg:
            args.append(Naming.self_cname)
        for arg in self.args:
            if arg.type.is_cpp_class:
                # it's safe to move converted C++ types because they aren't
                # used again afterwards
                code.globalstate.use_utility_code(
                    UtilityCode.load_cached("MoveIfSupported", "CppSupport.cpp"))
                args.append("__PYX_STD_MOVE_IF_SUPPORTED(%s)" % arg.entry.cname)
            elif arg.hdr_type and not (arg.type.is_memoryviewslice or
                                     arg.type.is_struct or
                                     arg.type.is_complex):
                args.append(arg.type.cast_code(arg.entry.cname))
            else:
                args.append(arg.entry.cname)
        if self.star_arg:
            args.append(self.star_arg.entry.cname)
        if self.starstar_arg:
            args.append(self.starstar_arg.entry.cname)
        args = ', '.join(args)
        if not self.return_type.is_void:
            code.put('%s = ' % Naming.retval_cname)
        code.putln('%s(%s);' % (
            self.target.entry.pyfunc_cname, args))

    def generate_function_definitions(self, env, code):
        lenv = self.target.local_scope
        # Generate C code for header and body of function
        code.mark_pos(self.pos)
        code.putln("")
        code.putln("/* Python wrapper */")
        preprocessor_guard = self.target.get_preprocessor_guard()
        if preprocessor_guard:
            code.putln(preprocessor_guard)

        code.enter_cfunc_scope(lenv)
        code.return_from_error_cleanup_label = code.new_label()

        with_pymethdef = (self.target.needs_assignment_synthesis(env, code) or
                          self.target.pymethdef_required)
        self.generate_function_header(code, with_pymethdef)
        self.generate_argument_declarations(lenv, code)
        tempvardecl_code = code.insertion_point()

        if self.return_type.is_pyobject:
            retval_init = ' = 0'
        else:
            retval_init = ''
        if not self.return_type.is_void:
            code.putln('%s%s;' % (
                self.return_type.declaration_code(Naming.retval_cname),
                retval_init))
        code.put_declare_refcount_context()
        code.put_setup_refcount_context(EncodedString('%s (wrapper)' % self.name))

        self.generate_argument_parsing_code(lenv, code)
        self.generate_argument_type_tests(code)
        self.generate_function_body(code)

        # ----- Go back and insert temp variable declarations
        tempvardecl_code.put_temp_declarations(code.funcstate)

        code.mark_pos(self.pos)
        code.putln("")
        code.putln("/* function exit code */")

        # ----- Error cleanup
        if code.error_label in code.labels_used:
            code.put_goto(code.return_label)
            code.put_label(code.error_label)
            for cname, type in code.funcstate.all_managed_temps():
                code.put_xdecref(cname, type)
            err_val = self.error_value()
            if err_val is not None:
                code.putln("%s = %s;" % (Naming.retval_cname, err_val))

        # ----- Non-error return cleanup
        code.put_label(code.return_label)
        for entry in lenv.var_entries:
            if entry.is_arg and entry.type.is_pyobject:
                if entry.xdecref_cleanup:
                    code.put_var_xdecref(entry)
                else:
                    code.put_var_decref(entry)

        code.put_finish_refcount_context()
        if not self.return_type.is_void:
            code.putln("return %s;" % Naming.retval_cname)
        code.putln('}')
        code.exit_cfunc_scope()
        if preprocessor_guard:
            code.putln("#endif /*!(%s)*/" % preprocessor_guard)

    def generate_function_header(self, code, with_pymethdef, proto_only=0):
        arg_code_list = []
        sig = self.signature

        if sig.has_dummy_arg or self.self_in_stararg:
            arg_code = "PyObject *%s" % Naming.self_cname
            if not sig.has_dummy_arg:
                arg_code = 'CYTHON_UNUSED ' + arg_code
            arg_code_list.append(arg_code)

        for arg in self.args:
            if not arg.is_generic:
                if arg.is_self_arg or arg.is_type_arg:
                    arg_code_list.append("PyObject *%s" % arg.hdr_cname)
                else:
                    arg_code_list.append(
                        arg.hdr_type.declaration_code(arg.hdr_cname))
        entry = self.target.entry
        if not entry.is_special and sig.method_flags() == [TypeSlots.method_noargs]:
            arg_code_list.append("CYTHON_UNUSED PyObject *unused")
        if entry.scope.is_c_class_scope and entry.name == "__ipow__":
            arg_code_list.append("CYTHON_UNUSED PyObject *unused")
        if sig.has_generic_args:
            varargs_args = "PyObject *%s, PyObject *%s" % (
                    Naming.args_cname, Naming.kwds_cname)
            if sig.use_fastcall:
                fastcall_args = "PyObject *const *%s, Py_ssize_t %s, PyObject *%s" % (
                        Naming.args_cname, Naming.nargs_cname, Naming.kwds_cname)
                arg_code_list.append(
                    "\n#if CYTHON_METH_FASTCALL\n%s\n#else\n%s\n#endif\n" % (
                        fastcall_args, varargs_args))
            else:
                arg_code_list.append(varargs_args)
        arg_code = ", ".join(arg_code_list)

        # Prevent warning: unused function '__pyx_pw_5numpy_7ndarray_1__getbuffer__'
        mf = ""
        if (entry.name in ("__getbuffer__", "__releasebuffer__")
                and entry.scope.is_c_class_scope):
            mf = "CYTHON_UNUSED "
            with_pymethdef = False

        dc = self.return_type.declaration_code(entry.func_cname)
        header = "static %s%s(%s)" % (mf, dc, arg_code)
        code.putln("%s; /*proto*/" % header)

        if proto_only:
            if self.target.fused_py_func:
                # If we are the specialized version of the cpdef, we still
                # want the prototype for the "fused cpdef", in case we're
                # checking to see if our method was overridden in Python
                self.target.fused_py_func.generate_function_header(
                    code, with_pymethdef, proto_only=True)
            return

        if (Options.docstrings and entry.doc and
                not self.target.fused_py_func and
                not entry.scope.is_property_scope and
                (not entry.is_special or entry.wrapperbase_cname)):
            # h_code = code.globalstate['h_code']
            docstr = entry.doc

            if docstr.is_unicode:
                docstr = docstr.as_utf8_string()

            if not (entry.is_special and entry.name in ('__getbuffer__', '__releasebuffer__')):
                code.putln('PyDoc_STRVAR(%s, %s);' % (
                    entry.doc_cname,
                    docstr.as_c_string_literal()))

            if entry.is_special:
                code.putln('#if CYTHON_UPDATE_DESCRIPTOR_DOC')
                code.putln(
                    "struct wrapperbase %s;" % entry.wrapperbase_cname)
                code.putln('#endif')

        if with_pymethdef or self.target.fused_py_func:
            code.put(
                "static PyMethodDef %s = " % entry.pymethdef_cname)
            code.put_pymethoddef(self.target.entry, ";", allow_skip=False)
        code.putln("%s {" % header)

    def generate_argument_declarations(self, env, code):
        for arg in self.args:
            if arg.is_generic:
                if arg.needs_conversion:
                    code.putln("PyObject *%s = 0;" % arg.hdr_cname)
                else:
                    code.put_var_declaration(arg.entry)
        for entry in env.var_entries:
            if entry.is_arg:
                code.put_var_declaration(entry)

        # Assign nargs variable as len(args), but avoid an "unused" warning in the few cases where we don't need it.
        if self.signature_has_generic_args():
            nargs_code = "CYTHON_UNUSED const Py_ssize_t %s = PyTuple_GET_SIZE(%s);" % (
                        Naming.nargs_cname, Naming.args_cname)
            if self.signature.use_fastcall:
                code.putln("#if !CYTHON_METH_FASTCALL")
                code.putln(nargs_code)
                code.putln("#endif")
            else:
                code.putln(nargs_code)

        # Array containing the values of keyword arguments when using METH_FASTCALL.
        code.globalstate.use_utility_code(
            UtilityCode.load_cached("fastcall", "FunctionArguments.c"))
        code.putln('CYTHON_UNUSED PyObject *const *%s = __Pyx_KwValues_%s(%s, %s);' % (
            Naming.kwvalues_cname, self.signature.fastvar, Naming.args_cname, Naming.nargs_cname))

    def generate_argument_parsing_code(self, env, code):
        # Generate fast equivalent of PyArg_ParseTuple call for
        # generic arguments, if any, including args/kwargs
        old_error_label = code.new_error_label()
        our_error_label = code.error_label
        end_label = code.new_label("argument_unpacking_done")

        has_kwonly_args = self.num_kwonly_args > 0
        has_star_or_kw_args = self.star_arg is not None \
            or self.starstar_arg is not None or has_kwonly_args

        for arg in self.args:
            if not arg.type.is_pyobject:
                if not arg.type.create_from_py_utility_code(env):
                    pass  # will fail later

        if not self.signature_has_generic_args():
            if has_star_or_kw_args:
                error(self.pos, "This method cannot have * or keyword arguments")
            self.generate_argument_conversion_code(code)

        elif not self.signature_has_nongeneric_args():
            # func(*args) or func(**kw) or func(*args, **kw)
            # possibly with a "self" argument but no other non-star
            # arguments
            self.generate_stararg_copy_code(code)

        else:
            self.generate_tuple_and_keyword_parsing_code(self.args, end_label, code)

        code.error_label = old_error_label
        if code.label_used(our_error_label):
            if not code.label_used(end_label):
                code.put_goto(end_label)
            code.put_label(our_error_label)
            if has_star_or_kw_args:
                self.generate_arg_decref(self.star_arg, code)
                if self.starstar_arg:
                    if self.starstar_arg.entry.xdecref_cleanup:
                        code.put_var_xdecref_clear(self.starstar_arg.entry)
                    else:
                        code.put_var_decref_clear(self.starstar_arg.entry)
            for arg in self.args:
                if not arg.type.is_pyobject and arg.type.needs_refcounting:
                    # at the moment this just catches memoryviewslices, but in future
                    # other non-PyObject reference counted types might need cleanup
                    code.put_var_xdecref(arg.entry)
            code.put_add_traceback(self.target.entry.qualified_name)
            code.put_finish_refcount_context()
            code.putln("return %s;" % self.error_value())
        if code.label_used(end_label):
            code.put_label(end_label)

    def generate_arg_xdecref(self, arg, code):
        if arg:
            code.put_var_xdecref_clear(arg.entry)

    def generate_arg_decref(self, arg, code):
        if arg:
            code.put_var_decref_clear(arg.entry)

    def generate_stararg_copy_code(self, code):
        if not self.star_arg:
            code.globalstate.use_utility_code(
                UtilityCode.load_cached("RaiseArgTupleInvalid", "FunctionArguments.c"))
            code.putln("if (unlikely(%s > 0)) {" % Naming.nargs_cname)
            code.put('__Pyx_RaiseArgtupleInvalid(%s, 1, 0, 0, %s); return %s;' % (
                self.name.as_c_string_literal(), Naming.nargs_cname, self.error_value()))
            code.putln("}")

        if self.starstar_arg:
            if self.star_arg or not self.starstar_arg.entry.cf_used:
                kwarg_check = "unlikely(%s)" % Naming.kwds_cname
            else:
                kwarg_check = "%s" % Naming.kwds_cname
        else:
            kwarg_check = "unlikely(%s) && __Pyx_NumKwargs_%s(%s)" % (
                Naming.kwds_cname, self.signature.fastvar, Naming.kwds_cname)
        code.globalstate.use_utility_code(
            UtilityCode.load_cached("KeywordStringCheck", "FunctionArguments.c"))
        code.putln(
            "if (%s && unlikely(!__Pyx_CheckKeywordStrings(%s, %s, %d))) return %s;" % (
                kwarg_check, Naming.kwds_cname, self.name.as_c_string_literal(),
                bool(self.starstar_arg), self.error_value()))

        if self.starstar_arg and self.starstar_arg.entry.cf_used:
            code.putln("if (%s) {" % kwarg_check)
            code.putln("%s = __Pyx_KwargsAsDict_%s(%s, %s);" % (
                self.starstar_arg.entry.cname,
                self.signature.fastvar,
                Naming.kwds_cname,
                Naming.kwvalues_cname))
            code.putln("if (unlikely(!%s)) return %s;" % (
                self.starstar_arg.entry.cname, self.error_value()))
            code.put_gotref(self.starstar_arg.entry.cname, py_object_type)
            code.putln("} else {")
            allow_null = all(ref.node.allow_null for ref in self.starstar_arg.entry.cf_references)
            if allow_null:
                code.putln("%s = NULL;" % (self.starstar_arg.entry.cname,))
            else:
                code.putln("%s = PyDict_New();" % (self.starstar_arg.entry.cname,))
                code.putln("if (unlikely(!%s)) return %s;" % (
                    self.starstar_arg.entry.cname, self.error_value()))
                code.put_var_gotref(self.starstar_arg.entry)
            self.starstar_arg.entry.xdecref_cleanup = allow_null
            code.putln("}")

        if self.self_in_stararg and not self.target.is_staticmethod:
            assert not self.signature.use_fastcall
            # need to create a new tuple with 'self' inserted as first item
            code.put("%s = PyTuple_New(%s + 1); if (unlikely(!%s)) " % (
                self.star_arg.entry.cname,
                Naming.nargs_cname,
                self.star_arg.entry.cname))
            if self.starstar_arg and self.starstar_arg.entry.cf_used:
                code.putln("{")
                code.put_var_xdecref_clear(self.starstar_arg.entry)
                code.putln("return %s;" % self.error_value())
                code.putln("}")
            else:
                code.putln("return %s;" % self.error_value())
            code.put_var_gotref(self.star_arg.entry)
            code.put_incref(Naming.self_cname, py_object_type)
            code.put_giveref(Naming.self_cname, py_object_type)
            code.putln("PyTuple_SET_ITEM(%s, 0, %s);" % (
                self.star_arg.entry.cname, Naming.self_cname))
            temp = code.funcstate.allocate_temp(PyrexTypes.c_py_ssize_t_type, manage_ref=False)
            code.putln("for (%s=0; %s < %s; %s++) {" % (
                temp, temp, Naming.nargs_cname, temp))
            code.putln("PyObject* item = PyTuple_GET_ITEM(%s, %s);" % (
                Naming.args_cname, temp))
            code.put_incref("item", py_object_type)
            code.put_giveref("item", py_object_type)
            code.putln("PyTuple_SET_ITEM(%s, %s+1, item);" % (
                self.star_arg.entry.cname, temp))
            code.putln("}")
            code.funcstate.release_temp(temp)
            self.star_arg.entry.xdecref_cleanup = 0
        elif self.star_arg:
            assert not self.signature.use_fastcall
            code.put_incref(Naming.args_cname, py_object_type)
            code.putln("%s = %s;" % (
                self.star_arg.entry.cname,
                Naming.args_cname))
            self.star_arg.entry.xdecref_cleanup = 0

    def generate_tuple_and_keyword_parsing_code(self, args, success_label, code):
        code.globalstate.use_utility_code(
            UtilityCode.load_cached("fastcall", "FunctionArguments.c"))

        self_name_csafe = self.name.as_c_string_literal()

        argtuple_error_label = code.new_label("argtuple_error")

        positional_args = []
        required_kw_only_args = []
        optional_kw_only_args = []
        num_pos_only_args = 0
        for arg in args:
            if arg.is_generic:
                if arg.default:
                    if not arg.is_self_arg and not arg.is_type_arg:
                        if arg.kw_only:
                            optional_kw_only_args.append(arg)
                        else:
                            positional_args.append(arg)
                elif arg.kw_only:
                    required_kw_only_args.append(arg)
                elif not arg.is_self_arg and not arg.is_type_arg:
                    positional_args.append(arg)
                if arg.pos_only:
                    num_pos_only_args += 1

        # sort required kw-only args before optional ones to avoid special
        # cases in the unpacking code
        kw_only_args = required_kw_only_args + optional_kw_only_args

        min_positional_args = self.num_required_args - self.num_required_kw_args
        if len(args) > 0 and (args[0].is_self_arg or args[0].is_type_arg):
            min_positional_args -= 1
        max_positional_args = len(positional_args)
        has_fixed_positional_count = not self.star_arg and \
            min_positional_args == max_positional_args
        has_kw_only_args = bool(kw_only_args)

        if self.starstar_arg or self.star_arg:
            self.generate_stararg_init_code(max_positional_args, code)

        code.putln('{')
        all_args = tuple(positional_args) + tuple(kw_only_args)
        non_posonly_args = [arg for arg in all_args if not arg.pos_only]
        non_pos_args_id = ','.join(
            ['&%s' % code.intern_identifier(arg.entry.name) for arg in non_posonly_args] + ['0'])
        code.putln("#if CYTHON_USE_MODULE_STATE")
        code.putln("PyObject **%s[] = {%s};" % (
            Naming.pykwdlist_cname,
            non_pos_args_id))
        code.putln("#else")
        code.putln("static PyObject **%s[] = {%s};" % (
            Naming.pykwdlist_cname,
            non_pos_args_id))
        code.putln("#endif")

        # Before being converted and assigned to the target variables,
        # borrowed references to all unpacked argument values are
        # collected into a local PyObject* array called "values",
        # regardless if they were taken from default arguments,
        # positional arguments or keyword arguments.  Note that
        # C-typed default arguments are handled at conversion time,
        # so their array value is NULL in the end if no argument
        # was passed for them.
        self.generate_argument_values_setup_code(all_args, code)

        # If all args are positional-only, we can raise an error
        # straight away if we receive a non-empty kw-dict.
        # This requires a PyDict_Size call.  This call is wasteful
        # for functions which do accept kw-args, so we do not generate
        # the PyDict_Size call unless all args are positional-only.
        accept_kwd_args = non_posonly_args or self.starstar_arg
        if accept_kwd_args:
            kw_unpacking_condition = Naming.kwds_cname
        else:
            kw_unpacking_condition = "%s && __Pyx_NumKwargs_%s(%s) > 0" % (
                Naming.kwds_cname, self.signature.fastvar, Naming.kwds_cname)

        if self.num_required_kw_args > 0:
            kw_unpacking_condition = "likely(%s)" % kw_unpacking_condition

        # --- optimised code when we receive keyword arguments
        code.putln("if (%s) {" % kw_unpacking_condition)

        if accept_kwd_args:
            self.generate_keyword_unpacking_code(
                min_positional_args, max_positional_args,
                has_fixed_positional_count, has_kw_only_args, all_args, argtuple_error_label, code)
        else:
            # Here we do not accept kw-args but we are passed a non-empty kw-dict.
            # We call ParseOptionalKeywords which will raise an appropriate error if
            # the kw-args dict passed is non-empty (which it will be, since kw_unpacking_condition is true)
            code.globalstate.use_utility_code(
                UtilityCode.load_cached("ParseKeywords", "FunctionArguments.c"))
            code.putln('if (likely(__Pyx_ParseOptionalKeywords(%s, %s, %s, %s, %s, %s, %s) < 0)) %s' % (
                Naming.kwds_cname,
                Naming.kwvalues_cname,
                Naming.pykwdlist_cname,
                self.starstar_arg.entry.cname if self.starstar_arg else 0,
                'values',
                0,
                self_name_csafe,
                code.error_goto(self.pos)))

        # --- optimised code when we do not receive any keyword arguments
        if (self.num_required_kw_args and min_positional_args > 0) or min_positional_args == max_positional_args:
            # Python raises arg tuple related errors first, so we must
            # check the length here
            if min_positional_args == max_positional_args and not self.star_arg:
                compare = '!='
            else:
                compare = '<'
            code.putln('} else if (unlikely(%s %s %d)) {' % (
                Naming.nargs_cname, compare, min_positional_args))
            code.put_goto(argtuple_error_label)

        if self.num_required_kw_args:
            # pure error case: keywords required but not passed
            if max_positional_args > min_positional_args and not self.star_arg:
                code.putln('} else if (unlikely(%s > %d)) {' % (
                    Naming.nargs_cname, max_positional_args))
                code.put_goto(argtuple_error_label)
            code.putln('} else {')
            for i, arg in enumerate(kw_only_args):
                if not arg.default:
                    pystring_cname = code.intern_identifier(arg.entry.name)
                    # required keyword-only argument missing
                    code.globalstate.use_utility_code(
                        UtilityCode.load_cached("RaiseKeywordRequired", "FunctionArguments.c"))
                    code.put('__Pyx_RaiseKeywordRequired("%s", %s); ' % (
                        self.name,
                        pystring_cname))
                    code.putln(code.error_goto(self.pos))
                    break

        else:
            # optimised tuple unpacking code
            code.putln('} else {')
            if min_positional_args == max_positional_args:
                # parse the exact number of positional arguments from
                # the args tuple
                for i, arg in enumerate(positional_args):
                    code.putln("values[%d] = __Pyx_Arg_%s(%s, %d);" % (
                            i, self.signature.fastvar, Naming.args_cname, i))
            else:
                # parse the positional arguments from the variable length
                # args tuple and reject illegal argument tuple sizes
                code.putln('switch (%s) {' % Naming.nargs_cname)
                if self.star_arg:
                    code.putln('default:')
                reversed_args = list(enumerate(positional_args))[::-1]
                for i, arg in reversed_args:
                    if i >= min_positional_args-1:
                        if i != reversed_args[0][0]:
                            code.putln('CYTHON_FALLTHROUGH;')
                        code.put('case %2d: ' % (i+1))
                    code.putln("values[%d] = __Pyx_Arg_%s(%s, %d);" % (
                            i, self.signature.fastvar, Naming.args_cname, i))
                if min_positional_args == 0:
                    code.putln('CYTHON_FALLTHROUGH;')
                    code.put('case  0: ')
                code.putln('break;')
                if self.star_arg:
                    if min_positional_args:
                        for i in range(min_positional_args-1, -1, -1):
                            code.putln('case %2d:' % i)
                        code.put_goto(argtuple_error_label)
                else:
                    code.put('default: ')
                    code.put_goto(argtuple_error_label)
                code.putln('}')

        code.putln('}')  # end of the conditional unpacking blocks

        # Convert arg values to their final type and assign them.
        # Also inject non-Python default arguments, which do cannot
        # live in the values[] array.
        for i, arg in enumerate(all_args):
            self.generate_arg_assignment(arg, "values[%d]" % i, code)

        code.putln('}')  # end of the whole argument unpacking block

        if code.label_used(argtuple_error_label):
            code.put_goto(success_label)
            code.put_label(argtuple_error_label)
            code.globalstate.use_utility_code(
                UtilityCode.load_cached("RaiseArgTupleInvalid", "FunctionArguments.c"))
            code.put('__Pyx_RaiseArgtupleInvalid(%s, %d, %d, %d, %s); ' % (
                self_name_csafe, has_fixed_positional_count,
                min_positional_args, max_positional_args,
                Naming.nargs_cname))
            code.putln(code.error_goto(self.pos))

    def generate_arg_assignment(self, arg, item, code):
        if arg.type.is_pyobject:
            # Python default arguments were already stored in 'item' at the very beginning
            if arg.is_generic:
                item = PyrexTypes.typecast(arg.type, PyrexTypes.py_object_type, item)
            entry = arg.entry
            code.putln("%s = %s;" % (entry.cname, item))
        else:
            if arg.type.from_py_function:
                if arg.default:
                    # C-typed default arguments must be handled here
                    code.putln('if (%s) {' % item)
                code.putln(arg.type.from_py_call_code(
                    item, arg.entry.cname, arg.pos, code))
                if arg.default:
                    code.putln('} else {')
                    code.putln("%s = %s;" % (
                        arg.entry.cname,
                        arg.calculate_default_value_code(code)))
                    if arg.type.is_memoryviewslice:
                        code.put_var_incref_memoryviewslice(arg.entry, have_gil=True)
                    code.putln('}')
            else:
                error(arg.pos, "Cannot convert Python object argument to type '%s'" % arg.type)

    def generate_stararg_init_code(self, max_positional_args, code):
        if self.starstar_arg:
            self.starstar_arg.entry.xdecref_cleanup = 0
            code.putln('%s = PyDict_New(); if (unlikely(!%s)) return %s;' % (
                self.starstar_arg.entry.cname,
                self.starstar_arg.entry.cname,
                self.error_value()))
            code.put_var_gotref(self.starstar_arg.entry)
        if self.star_arg:
            self.star_arg.entry.xdecref_cleanup = 0
            if max_positional_args == 0:
                # If there are no positional arguments, use the args tuple
                # directly
                assert not self.signature.use_fastcall
                code.put_incref(Naming.args_cname, py_object_type)
                code.putln("%s = %s;" % (self.star_arg.entry.cname, Naming.args_cname))
            else:
                # It is possible that this is a slice of "negative" length,
                # as in args[5:3]. That's not a problem, the function below
                # handles that efficiently and returns the empty tuple.
                code.putln('%s = __Pyx_ArgsSlice_%s(%s, %d, %s);' % (
                    self.star_arg.entry.cname, self.signature.fastvar,
                    Naming.args_cname, max_positional_args, Naming.nargs_cname))
                code.putln("if (unlikely(!%s)) {" %
                           self.star_arg.entry.type.nullcheck_string(self.star_arg.entry.cname))
                if self.starstar_arg:
                    code.put_var_decref_clear(self.starstar_arg.entry)
                code.put_finish_refcount_context()
                code.putln('return %s;' % self.error_value())
                code.putln('}')
                code.put_var_gotref(self.star_arg.entry)

    def generate_argument_values_setup_code(self, args, code):
        max_args = len(args)
        # the 'values' array collects borrowed references to arguments
        # before doing any type coercion etc.
        code.putln("PyObject* values[%d] = {%s};" % (
            max_args, ','.join('0'*max_args)))

        if self.target.defaults_struct:
            code.putln('%s *%s = __Pyx_CyFunction_Defaults(%s, %s);' % (
                self.target.defaults_struct, Naming.dynamic_args_cname,
                self.target.defaults_struct, Naming.self_cname))

        # assign borrowed Python default values to the values array,
        # so that they can be overwritten by received arguments below
        for i, arg in enumerate(args):
            if arg.default and arg.type.is_pyobject:
                default_value = arg.calculate_default_value_code(code)
                code.putln('values[%d] = %s;' % (i, arg.type.as_pyobject(default_value)))

    def generate_keyword_unpacking_code(self, min_positional_args, max_positional_args,
                                        has_fixed_positional_count,
                                        has_kw_only_args, all_args, argtuple_error_label, code):
        # First we count how many arguments must be passed as positional
        num_required_posonly_args = num_pos_only_args = 0
        for i, arg in enumerate(all_args):
            if arg.pos_only:
                num_pos_only_args += 1
                if not arg.default:
                    num_required_posonly_args += 1

        code.putln('Py_ssize_t kw_args;')
        # copy the values from the args tuple and check that it's not too long
        code.putln('switch (%s) {' % Naming.nargs_cname)
        if self.star_arg:
            code.putln('default:')

        for i in range(max_positional_args-1, num_required_posonly_args-1, -1):
            code.put('case %2d: ' % (i+1))
            code.putln("values[%d] = __Pyx_Arg_%s(%s, %d);" % (
                i, self.signature.fastvar, Naming.args_cname, i))
            code.putln('CYTHON_FALLTHROUGH;')
        if num_required_posonly_args > 0:
            code.put('case %2d: ' % num_required_posonly_args)
            for i in range(num_required_posonly_args-1, -1, -1):
                code.putln("values[%d] = __Pyx_Arg_%s(%s, %d);" % (
                    i, self.signature.fastvar, Naming.args_cname, i))
            code.putln('break;')
        for i in range(num_required_posonly_args-2, -1, -1):
            code.put('case %2d: ' % (i+1))
            code.putln('CYTHON_FALLTHROUGH;')

        code.put('case  0: ')
        if num_required_posonly_args == 0:
            code.putln('break;')
        else:
            # catch-all for not enough pos-only args passed
            code.put_goto(argtuple_error_label)
        if not self.star_arg:
            code.put('default: ')  # more arguments than allowed
            code.put_goto(argtuple_error_label)
        code.putln('}')

        # The code above is very often (but not always) the same as
        # the optimised non-kwargs tuple unpacking code, so we keep
        # the code block above at the very top, before the following
        # 'external' PyDict_Size() call, to make it easy for the C
        # compiler to merge the two separate tuple unpacking
        # implementations into one when they turn out to be identical.

        # If we received kwargs, fill up the positional/required
        # arguments with values from the kw dict
        self_name_csafe = self.name.as_c_string_literal()

        code.putln('kw_args = __Pyx_NumKwargs_%s(%s);' % (
                self.signature.fastvar, Naming.kwds_cname))
        if self.num_required_args or max_positional_args > 0:
            last_required_arg = -1
            for i, arg in enumerate(all_args):
                if not arg.default:
                    last_required_arg = i
            if last_required_arg < max_positional_args:
                last_required_arg = max_positional_args-1
            if max_positional_args > num_pos_only_args:
                code.putln('switch (%s) {' % Naming.nargs_cname)
            for i, arg in enumerate(all_args[num_pos_only_args:last_required_arg+1], num_pos_only_args):
                if max_positional_args > num_pos_only_args and i <= max_positional_args:
                    if i != num_pos_only_args:
                        code.putln('CYTHON_FALLTHROUGH;')
                    if self.star_arg and i == max_positional_args:
                        code.putln('default:')
                    else:
                        code.putln('case %2d:' % i)
                pystring_cname = code.intern_identifier(arg.entry.name)
                if arg.default:
                    if arg.kw_only:
                        # optional kw-only args are handled separately below
                        continue
                    code.putln('if (kw_args > 0) {')
                    # don't overwrite default argument
                    code.putln('PyObject* value = __Pyx_GetKwValue_%s(%s, %s, %s);' % (
                        self.signature.fastvar, Naming.kwds_cname, Naming.kwvalues_cname, pystring_cname))
                    code.putln('if (value) { values[%d] = value; kw_args--; }' % i)
                    code.putln('else if (unlikely(PyErr_Occurred())) %s' % code.error_goto(self.pos))
                    code.putln('}')
                else:
                    code.putln('if (likely((values[%d] = __Pyx_GetKwValue_%s(%s, %s, %s)) != 0)) kw_args--;' % (
                        i, self.signature.fastvar, Naming.kwds_cname, Naming.kwvalues_cname, pystring_cname))
                    code.putln('else if (unlikely(PyErr_Occurred())) %s' % code.error_goto(self.pos))
                    if i < min_positional_args:
                        if i == 0:
                            # special case: we know arg 0 is missing
                            code.put('else ')
                            code.put_goto(argtuple_error_label)
                        else:
                            # print the correct number of values (args or
                            # kwargs) that were passed into positional
                            # arguments up to this point
                            code.putln('else {')
                            code.globalstate.use_utility_code(
                                UtilityCode.load_cached("RaiseArgTupleInvalid", "FunctionArguments.c"))
                            code.put('__Pyx_RaiseArgtupleInvalid(%s, %d, %d, %d, %d); ' % (
                                self_name_csafe, has_fixed_positional_count,
                                min_positional_args, max_positional_args, i))
                            code.putln(code.error_goto(self.pos))
                            code.putln('}')
                    elif arg.kw_only:
                        code.putln('else {')
                        code.globalstate.use_utility_code(
                            UtilityCode.load_cached("RaiseKeywordRequired", "FunctionArguments.c"))
                        code.put('__Pyx_RaiseKeywordRequired(%s, %s); ' % (
                            self_name_csafe, pystring_cname))
                        code.putln(code.error_goto(self.pos))
                        code.putln('}')
            if max_positional_args > num_pos_only_args:
                code.putln('}')

        if has_kw_only_args:
            # unpack optional keyword-only arguments separately because
            # checking for interned strings in a dict is faster than iterating
            self.generate_optional_kwonly_args_unpacking_code(all_args, code)

        code.putln('if (unlikely(kw_args > 0)) {')
        # non-positional/-required kw args left in dict: default args,
        # kw-only args, **kwargs or error
        #
        # This is sort of a catch-all: except for checking required
        # arguments, this will always do the right thing for unpacking
        # keyword arguments, so that we can concentrate on optimising
        # common cases above.
        #
        # ParseOptionalKeywords() needs to know how many of the arguments
        # that could be passed as keywords have in fact been passed as
        # positional args.
        if num_pos_only_args > 0:
            # There are positional-only arguments which we don't want to count,
            # since they cannot be keyword arguments.  Subtract the number of
            # pos-only arguments from the number of positional arguments we got.
            # If we get a negative number then none of the keyword arguments were
            # passed as positional args.
            code.putln('const Py_ssize_t kwd_pos_args = (unlikely(%s < %d)) ? 0 : %s - %d;' % (
                Naming.nargs_cname, num_pos_only_args,
                Naming.nargs_cname, num_pos_only_args,
            ))
        elif max_positional_args > 0:
            code.putln('const Py_ssize_t kwd_pos_args = %s;' % Naming.nargs_cname)

        if max_positional_args == 0:
            pos_arg_count = "0"
        elif self.star_arg:
            # If there is a *arg, the number of used positional args could be larger than
            # the number of possible keyword arguments.  But ParseOptionalKeywords() uses the
            # number of positional args as an index into the keyword argument name array,
            # if this is larger than the number of kwd args we get a segfault.  So round
            # this down to max_positional_args - num_pos_only_args (= num possible kwd args).
            code.putln("const Py_ssize_t used_pos_args = (kwd_pos_args < %d) ? kwd_pos_args : %d;" % (
                max_positional_args - num_pos_only_args, max_positional_args - num_pos_only_args))
            pos_arg_count = "used_pos_args"
        else:
            pos_arg_count = "kwd_pos_args"
        if num_pos_only_args < len(all_args):
            values_array = 'values + %d' % num_pos_only_args
        else:
            values_array = 'values'
        code.globalstate.use_utility_code(
            UtilityCode.load_cached("ParseKeywords", "FunctionArguments.c"))
        code.putln('if (unlikely(__Pyx_ParseOptionalKeywords(%s, %s, %s, %s, %s, %s, %s) < 0)) %s' % (
            Naming.kwds_cname,
            Naming.kwvalues_cname,
            Naming.pykwdlist_cname,
            self.starstar_arg and self.starstar_arg.entry.cname or '0',
            values_array,
            pos_arg_count,
            self_name_csafe,
            code.error_goto(self.pos)))
        code.putln('}')

    def generate_optional_kwonly_args_unpacking_code(self, all_args, code):
        optional_args = []
        first_optional_arg = -1
        num_posonly_args = 0
        for i, arg in enumerate(all_args):
            if arg.pos_only:
                num_posonly_args += 1
            if not arg.kw_only or not arg.default:
                continue
            if not optional_args:
                first_optional_arg = i
            optional_args.append(arg.name)
        if num_posonly_args > 0:
            posonly_correction = '-%d' % num_posonly_args
        else:
            posonly_correction = ''
        if optional_args:
            if len(optional_args) > 1:
                # if we receive more than the named kwargs, we either have **kwargs
                # (in which case we must iterate anyway) or it's an error (which we
                # also handle during iteration) => skip this part if there are more
                code.putln('if (kw_args > 0 && %s(kw_args <= %d)) {' % (
                    not self.starstar_arg and 'likely' or '',
                    len(optional_args)))
                code.putln('Py_ssize_t index;')
                # not unrolling the loop here reduces the C code overhead
                code.putln('for (index = %d; index < %d && kw_args > 0; index++) {' % (
                    first_optional_arg, first_optional_arg + len(optional_args)))
            else:
                code.putln('if (kw_args == 1) {')
                code.putln('const Py_ssize_t index = %d;' % first_optional_arg)
            code.putln('PyObject* value = __Pyx_GetKwValue_%s(%s, %s, *%s[index%s]);' % (
                self.signature.fastvar,
                Naming.kwds_cname,
                Naming.kwvalues_cname,
                Naming.pykwdlist_cname,
                posonly_correction))
            code.putln('if (value) { values[index] = value; kw_args--; }')
            code.putln('else if (unlikely(PyErr_Occurred())) %s' % code.error_goto(self.pos))
            if len(optional_args) > 1:
                code.putln('}')
            code.putln('}')

    def generate_argument_conversion_code(self, code):
        # Generate code to convert arguments from signature type to
        # declared type, if needed.  Also copies signature arguments
        # into closure fields.
        for arg in self.args:
            if arg.needs_conversion:
                self.generate_arg_conversion(arg, code)

    def generate_arg_conversion(self, arg, code):
        # Generate conversion code for one argument.
        old_type = arg.hdr_type
        new_type = arg.type
        if old_type.is_pyobject:
            if arg.default:
                code.putln("if (%s) {" % arg.hdr_cname)
            else:
                code.putln("assert(%s); {" % arg.hdr_cname)
            self.generate_arg_conversion_from_pyobject(arg, code)
            code.putln("}")
        elif new_type.is_pyobject:
            self.generate_arg_conversion_to_pyobject(arg, code)
        else:
            if new_type.assignable_from(old_type):
                code.putln("%s = %s;" % (arg.entry.cname, arg.hdr_cname))
            else:
                error(arg.pos, "Cannot convert 1 argument from '%s' to '%s'" % (old_type, new_type))

    def generate_arg_conversion_from_pyobject(self, arg, code):
        new_type = arg.type
        # copied from CoerceFromPyTypeNode
        if new_type.from_py_function:
            code.putln(new_type.from_py_call_code(
                arg.hdr_cname,
                arg.entry.cname,
                arg.pos,
                code,
            ))
        else:
            error(arg.pos, "Cannot convert Python object argument to type '%s'" % new_type)

    def generate_arg_conversion_to_pyobject(self, arg, code):
        old_type = arg.hdr_type
        func = old_type.to_py_function
        if func:
            code.putln("%s = %s(%s); %s" % (
                arg.entry.cname,
                func,
                arg.hdr_cname,
                code.error_goto_if_null(arg.entry.cname, arg.pos)))
            code.put_var_gotref(arg.entry)
        else:
            error(arg.pos, "Cannot convert argument of type '%s' to Python object" % old_type)

    def generate_argument_type_tests(self, code):
        # Generate type tests for args whose signature
        # type is PyObject * and whose declared type is
        # a subtype thereof.
        for arg in self.args:
            if arg.needs_type_test:
                self.generate_arg_type_test(arg, code)
            elif not arg.accept_none and (arg.type.is_pyobject or
                                          arg.type.is_buffer or
                                          arg.type.is_memoryviewslice):
                self.generate_arg_none_check(arg, code)

    def error_value(self):
        return self.signature.error_value


class GeneratorDefNode(DefNode):
    # Generator function node that creates a new generator instance when called.
    #
    # gbody          GeneratorBodyDefNode   the function implementing the generator
    #

    is_generator = True
    is_iterable_coroutine = False
    gen_type_name = 'Generator'
    needs_closure = True

    child_attrs = DefNode.child_attrs + ["gbody"]

    def __init__(self, pos, **kwargs):
        # XXX: don't actually needs a body
        kwargs['body'] = StatListNode(pos, stats=[], is_terminator=True)
        super(GeneratorDefNode, self).__init__(pos, **kwargs)

    def analyse_declarations(self, env):
        super(GeneratorDefNode, self).analyse_declarations(env)
        self.gbody.local_scope = self.local_scope
        self.gbody.analyse_declarations(env)

    def generate_function_body(self, env, code):
        body_cname = self.gbody.entry.func_cname
        name = code.intern_identifier(self.name)
        qualname = code.intern_identifier(self.qualname)
        module_name = code.intern_identifier(self.module_name)

        code.putln('{')
        code.putln('__pyx_CoroutineObject *gen = __Pyx_%s_New('
                   '(__pyx_coroutine_body_t) %s, %s, (PyObject *) %s, %s, %s, %s); %s' % (
                       self.gen_type_name,
                       body_cname, self.code_object.calculate_result_code(code) if self.code_object else 'NULL',
                       Naming.cur_scope_cname, name, qualname, module_name,
                       code.error_goto_if_null('gen', self.pos)))
        code.put_decref(Naming.cur_scope_cname, py_object_type)
        if self.requires_classobj:
            classobj_cname = 'gen->classobj'
            code.putln('%s = __Pyx_CyFunction_GetClassObj(%s);' % (
                classobj_cname, Naming.self_cname))
            code.put_incref(classobj_cname, py_object_type)
            code.put_giveref(classobj_cname, py_object_type)
        code.put_finish_refcount_context()
        code.putln('return (PyObject *) gen;')
        code.putln('}')

    def generate_function_definitions(self, env, code):
        env.use_utility_code(UtilityCode.load_cached(self.gen_type_name, "Coroutine.c"))
        self.gbody.generate_function_header(code, proto=True)
        super(GeneratorDefNode, self).generate_function_definitions(env, code)
        self.gbody.generate_function_definitions(env, code)


class AsyncDefNode(GeneratorDefNode):
    gen_type_name = 'Coroutine'
    is_coroutine = True


class IterableAsyncDefNode(AsyncDefNode):
    gen_type_name = 'IterableCoroutine'
    is_iterable_coroutine = True


class AsyncGenNode(AsyncDefNode):
    gen_type_name = 'AsyncGen'
    is_asyncgen = True


class GeneratorBodyDefNode(DefNode):
    # Main code body of a generator implemented as a DefNode.
    #

    is_generator_body = True
    is_inlined = False
    is_async_gen_body = False
    inlined_comprehension_type = None  # container type for inlined comprehensions

    def __init__(self, pos=None, name=None, body=None, is_async_gen_body=False):
        super(GeneratorBodyDefNode, self).__init__(
            pos=pos, body=body, name=name, is_async_gen_body=is_async_gen_body,
            doc=None, args=[], star_arg=None, starstar_arg=None)

    def declare_generator_body(self, env):
        prefix = env.next_id(env.scope_prefix)
        name = env.next_id('generator')
        cname = Naming.genbody_prefix + prefix + name
        entry = env.declare_var(None, py_object_type, self.pos,
                                cname=cname, visibility='private')
        entry.func_cname = cname
        entry.qualified_name = EncodedString(self.name)
        # Work-around for https://github.com/cython/cython/issues/1699
        # We don't currently determine whether the generator entry is used or not,
        # so mark it as used to avoid false warnings.
        entry.used = True
        self.entry = entry

    def analyse_declarations(self, env):
        self.analyse_argument_types(env)
        self.declare_generator_body(env)

    def generate_function_header(self, code, proto=False):
        header = "static PyObject *%s(__pyx_CoroutineObject *%s, CYTHON_UNUSED PyThreadState *%s, PyObject *%s)" % (
            self.entry.func_cname,
            Naming.generator_cname,
            Naming.local_tstate_cname,
            Naming.sent_value_cname)
        if proto:
            code.putln('%s; /* proto */' % header)
        else:
            code.putln('%s /* generator body */\n{' % header)

    def generate_function_definitions(self, env, code):
        lenv = self.local_scope

        # Generate closure function definitions
        self.body.generate_function_definitions(lenv, code)

        # Generate C code for header and body of function
        code.enter_cfunc_scope(lenv)
        code.return_from_error_cleanup_label = code.new_label()

        # ----- Top-level constants used by this function
        code.mark_pos(self.pos)
        self.generate_cached_builtins_decls(lenv, code)
        # ----- Function header
        code.putln("")
        self.generate_function_header(code)
        closure_init_code = code.insertion_point()
        # ----- Local variables
        code.putln("PyObject *%s = NULL;" % Naming.retval_cname)
        tempvardecl_code = code.insertion_point()
        code.put_declare_refcount_context()
        code.put_setup_refcount_context(self.entry.name or self.entry.qualified_name)
        profile = code.globalstate.directives['profile']
        linetrace = code.globalstate.directives['linetrace']
        if profile or linetrace:
            tempvardecl_code.put_trace_declarations()
            code.funcstate.can_trace = True
            code_object = self.code_object.calculate_result_code(code) if self.code_object else None
            code.put_trace_frame_init(code_object)

        # ----- Resume switch point.
        code.funcstate.init_closure_temps(lenv.scope_class.type.scope)
        resume_code = code.insertion_point()
        first_run_label = code.new_label('first_run')
        code.use_label(first_run_label)
        code.put_label(first_run_label)
        code.putln('%s' %
                   (code.error_goto_if_null(Naming.sent_value_cname, self.pos)))

        # ----- prepare target container for inlined comprehension
        if self.is_inlined and self.inlined_comprehension_type is not None:
            target_type = self.inlined_comprehension_type
            if target_type is Builtin.list_type:
                comp_init = 'PyList_New(0)'
            elif target_type is Builtin.set_type:
                comp_init = 'PySet_New(NULL)'
            elif target_type is Builtin.dict_type:
                comp_init = 'PyDict_New()'
            else:
                raise InternalError(
                    "invalid type of inlined comprehension: %s" % target_type)
            code.putln("%s = %s; %s" % (
                Naming.retval_cname, comp_init,
                code.error_goto_if_null(Naming.retval_cname, self.pos)))
            code.put_gotref(Naming.retval_cname, py_object_type)

        # ----- Function body
        self.generate_function_body(env, code)
        # ----- Closure initialization
        if lenv.scope_class.type.scope.var_entries:
            closure_init_code.putln('%s = %s;' % (
                lenv.scope_class.type.declaration_code(Naming.cur_scope_cname),
                lenv.scope_class.type.cast_code('%s->closure' %
                                                Naming.generator_cname)))
            # FIXME: this silences a potential "unused" warning => try to avoid unused closures in more cases
            code.putln("CYTHON_MAYBE_UNUSED_VAR(%s);" % Naming.cur_scope_cname)

        if profile or linetrace:
            code.funcstate.can_trace = False

        code.mark_pos(self.pos)
        code.putln("")
        code.putln("/* function exit code */")

        # on normal generator termination, we do not take the exception propagation
        # path: no traceback info is required and not creating it is much faster
        if not self.is_inlined and not self.body.is_terminator:
            if self.is_async_gen_body:
                code.globalstate.use_utility_code(
                    UtilityCode.load_cached("StopAsyncIteration", "Coroutine.c"))
            code.putln('PyErr_SetNone(%s);' % (
                '__Pyx_PyExc_StopAsyncIteration' if self.is_async_gen_body else 'PyExc_StopIteration'))
        # ----- Error cleanup
        if code.label_used(code.error_label):
            if not self.body.is_terminator:
                code.put_goto(code.return_label)
            code.put_label(code.error_label)
            if self.is_inlined and self.inlined_comprehension_type is not None:
                code.put_xdecref_clear(Naming.retval_cname, py_object_type)
            if Future.generator_stop in env.global_scope().context.future_directives:
                # PEP 479: turn accidental StopIteration exceptions into a RuntimeError
                code.globalstate.use_utility_code(UtilityCode.load_cached("pep479", "Coroutine.c"))
                code.putln("__Pyx_Generator_Replace_StopIteration(%d);" % bool(self.is_async_gen_body))
            for cname, type in code.funcstate.all_managed_temps():
                code.put_xdecref(cname, type)
            code.put_add_traceback(self.entry.qualified_name)

        # ----- Non-error return cleanup
        code.put_label(code.return_label)
        if self.is_inlined:
            code.put_xgiveref(Naming.retval_cname, py_object_type)
        else:
            code.put_xdecref_clear(Naming.retval_cname, py_object_type)
        # For Py3.7, clearing is already done below.
        code.putln("#if !CYTHON_USE_EXC_INFO_STACK")
        code.putln("__Pyx_Coroutine_ResetAndClearException(%s);" % Naming.generator_cname)
        code.putln("#endif")
        code.putln('%s->resume_label = -1;' % Naming.generator_cname)
        # clean up as early as possible to help breaking any reference cycles
        code.putln('__Pyx_Coroutine_clear((PyObject*)%s);' % Naming.generator_cname)
        if profile or linetrace:
            code.put_trace_return(Naming.retval_cname,
                                  nogil=not code.funcstate.gil_owned)
        code.put_finish_refcount_context()
        code.putln("return %s;" % Naming.retval_cname)
        code.putln("}")

        # ----- Go back and insert temp variable declarations
        tempvardecl_code.put_temp_declarations(code.funcstate)
        # ----- Generator resume code
        if profile or linetrace:
            resume_code.put_trace_call(self.entry.qualified_name, self.pos,
                                       nogil=not code.funcstate.gil_owned)
        resume_code.putln("switch (%s->resume_label) {" % (
                       Naming.generator_cname))

        resume_code.putln("case 0: goto %s;" % first_run_label)

        for i, label in code.yield_labels:
            resume_code.putln("case %d: goto %s;" % (i, label))
        resume_code.putln("default: /* CPython raises the right error here */")
        if profile or linetrace:
            resume_code.put_trace_return("Py_None",
                                         nogil=not code.funcstate.gil_owned)
        resume_code.put_finish_refcount_context()
        resume_code.putln("return NULL;")
        resume_code.putln("}")

        code.exit_cfunc_scope()


class OverrideCheckNode(StatNode):
    # A Node for dispatching to the def method if it
    # is overridden.
    #
    #  py_func
    #
    #  args
    #  func_temp
    #  body

    child_attrs = ['body']

    body = None

    def analyse_expressions(self, env):
        self.args = env.arg_entries
        if self.py_func.is_module_scope:
            first_arg = 0
        else:
            first_arg = 1
        from . import ExprNodes
        self.func_node = ExprNodes.RawCNameExprNode(self.pos, py_object_type)
        call_node = ExprNodes.SimpleCallNode(
            self.pos, function=self.func_node,
            args=[ExprNodes.NameNode(self.pos, name=arg.name)
                  for arg in self.args[first_arg:]])
        if env.return_type.is_void or env.return_type.is_returncode:
            self.body = StatListNode(self.pos, stats=[
                ExprStatNode(self.pos, expr=call_node),
                ReturnStatNode(self.pos, value=None)])
        else:
            self.body = ReturnStatNode(self.pos, value=call_node)
        self.body = self.body.analyse_expressions(env)
        return self

    def generate_execution_code(self, code):
        # For fused functions, look up the dispatch function, not the specialisation.
        method_entry = self.py_func.fused_py_func.entry if self.py_func.fused_py_func else self.py_func.entry
        interned_attr_cname = code.intern_identifier(method_entry.name)

        # Check to see if we are an extension type
        if self.py_func.is_module_scope:
            self_arg = "((PyObject *)%s)" % Naming.module_cname
        else:
            self_arg = "((PyObject *)%s)" % self.args[0].cname
        code.putln("/* Check if called by wrapper */")
        code.putln("if (unlikely(%s)) ;" % Naming.skip_dispatch_cname)
        code.putln("/* Check if overridden in Python */")
        if self.py_func.is_module_scope:
            code.putln("else {")
        else:
            code.putln("else if (unlikely((Py_TYPE(%s)->tp_dictoffset != 0) || "
                       "__Pyx_PyType_HasFeature(Py_TYPE(%s), (Py_TPFLAGS_IS_ABSTRACT | Py_TPFLAGS_HEAPTYPE)))) {" % (
                self_arg, self_arg))

        code.putln("#if CYTHON_USE_DICT_VERSIONS && CYTHON_USE_PYTYPE_LOOKUP && CYTHON_USE_TYPE_SLOTS")
        code.globalstate.use_utility_code(
            UtilityCode.load_cached("PyDictVersioning", "ObjectHandling.c"))
        # TODO: remove the object dict version check by 'inlining' the getattr implementation for methods.
        # This would allow checking the dict versions around _PyType_Lookup() if it returns a descriptor,
        # and would (tada!) make this check a pure type based thing instead of supporting only a single
        # instance at a time.
        code.putln("static PY_UINT64_T %s = __PYX_DICT_VERSION_INIT, %s = __PYX_DICT_VERSION_INIT;" % (
            Naming.tp_dict_version_temp, Naming.obj_dict_version_temp))
        code.putln("if (unlikely(!__Pyx_object_dict_version_matches(%s, %s, %s))) {" % (
            self_arg, Naming.tp_dict_version_temp, Naming.obj_dict_version_temp))
        code.putln("PY_UINT64_T %s = __Pyx_get_tp_dict_version(%s);" % (
            Naming.type_dict_guard_temp, self_arg))
        code.putln("#endif")

        func_node_temp = code.funcstate.allocate_temp(py_object_type, manage_ref=True)
        self.func_node.set_cname(func_node_temp)
        # need to get attribute manually--scope would return cdef method
        code.globalstate.use_utility_code(
            UtilityCode.load_cached("PyObjectGetAttrStr", "ObjectHandling.c"))
        err = code.error_goto_if_null(func_node_temp, self.pos)
        code.putln("%s = __Pyx_PyObject_GetAttrStr(%s, %s); %s" % (
            func_node_temp, self_arg, interned_attr_cname, err))
        code.put_gotref(func_node_temp, py_object_type)

        is_overridden = "(PyCFunction_GET_FUNCTION(%s) != (PyCFunction)(void*)%s)" % (
            func_node_temp, method_entry.func_cname)
        code.putln("#ifdef __Pyx_CyFunction_USED")
        code.putln("if (!__Pyx_IsCyOrPyCFunction(%s)" % func_node_temp)
        code.putln("#else")
        code.putln("if (!PyCFunction_Check(%s)" % func_node_temp)
        code.putln("#endif")
        code.putln("        || %s) {" % is_overridden)
        self.body.generate_execution_code(code)
        code.putln("}")

        # NOTE: it's not 100% sure that we catch the exact versions here that were used for the lookup,
        # but it is very unlikely that the versions change during lookup, and the type dict safe guard
        # should increase the chance of detecting such a case.
        code.putln("#if CYTHON_USE_DICT_VERSIONS && CYTHON_USE_PYTYPE_LOOKUP && CYTHON_USE_TYPE_SLOTS")
        code.putln("%s = __Pyx_get_tp_dict_version(%s);" % (
            Naming.tp_dict_version_temp, self_arg))
        code.putln("%s = __Pyx_get_object_dict_version(%s);" % (
            Naming.obj_dict_version_temp, self_arg))
        # Safety check that the type dict didn't change during the lookup.  Since CPython looks up the
        # attribute (descriptor) first in the type dict and then in the instance dict or through the
        # descriptor, the only really far-away lookup when we get here is one in the type dict. So we
        # double check the type dict version before and afterwards to guard against later changes of
        # the type dict during the lookup process.
        code.putln("if (unlikely(%s != %s)) {" % (
            Naming.type_dict_guard_temp, Naming.tp_dict_version_temp))
        code.putln("%s = %s = __PYX_DICT_VERSION_INIT;" % (
            Naming.tp_dict_version_temp, Naming.obj_dict_version_temp))
        code.putln("}")
        code.putln("#endif")

        code.put_decref_clear(func_node_temp, PyrexTypes.py_object_type)
        code.funcstate.release_temp(func_node_temp)

        code.putln("#if CYTHON_USE_DICT_VERSIONS && CYTHON_USE_PYTYPE_LOOKUP && CYTHON_USE_TYPE_SLOTS")
        code.putln("}")
        code.putln("#endif")

        code.putln("}")


class ClassDefNode(StatNode, BlockNode):
    pass


class PyClassDefNode(ClassDefNode):
    #  A Python class definition.
    #
    #  name     EncodedString   Name of the class
    #  doc      string or None  The class docstring
    #  body     StatNode        Attribute definition code
    #  entry    Symtab.Entry
    #  scope    PyClassScope
    #  decorators    [DecoratorNode]        list of decorators or None
    #  bases    ExprNode        Expression that evaluates to a tuple of base classes
    #
    #  The following subnodes are constructed internally:
    #
    #  doc_node NameNode   '__doc__' name that is made available to the class body
    #  dict     DictNode   Class dictionary or Py3 namespace
    #  classobj ClassNode  Class object
    #  target   NameNode   Variable to assign class object to
    #  orig_bases  None or ExprNode  "bases" before transformation by PEP560 __mro_entries__,
    #                                used to create the __orig_bases__ attribute

    child_attrs = ["doc_node", "body", "dict", "metaclass", "mkw", "bases", "class_result",
                   "target", "class_cell", "decorators", "orig_bases"]
    decorators = None
    class_result = None
    is_py3_style_class = False  # Python3 style class (kwargs)
    metaclass = None
    mkw = None
    doc_node = None
    orig_bases = None

    def __init__(self, pos, name, bases, doc, body, decorators=None,
                 keyword_args=None, force_py3_semantics=False):
        StatNode.__init__(self, pos)
        self.name = name
        self.doc = doc
        self.body = body
        self.decorators = decorators
        self.bases = bases
        from . import ExprNodes
        if self.doc and Options.docstrings:
            doc = embed_position(self.pos, self.doc)
            doc_node = ExprNodes.StringNode(pos, value=doc)
            self.doc_node = ExprNodes.NameNode(name=EncodedString('__doc__'), type=py_object_type, pos=pos)
        else:
            doc_node = None

        allow_py2_metaclass = not force_py3_semantics
        if keyword_args:
            allow_py2_metaclass = False
            self.is_py3_style_class = True
            if keyword_args.is_dict_literal:
                if keyword_args.key_value_pairs:
                    for i, item in list(enumerate(keyword_args.key_value_pairs))[::-1]:
                        if item.key.value == 'metaclass':
                            if self.metaclass is not None:
                                error(item.pos, "keyword argument 'metaclass' passed multiple times")
                            # special case: we already know the metaclass,
                            # so we don't need to do the "build kwargs,
                            # find metaclass" dance at runtime
                            self.metaclass = item.value
                            del keyword_args.key_value_pairs[i]
                    self.mkw = keyword_args
                else:
                    assert self.metaclass is not None
            else:
                # MergedDictNode
                self.mkw = ExprNodes.ProxyNode(keyword_args)

        if force_py3_semantics or self.bases or self.mkw or self.metaclass:
            if self.metaclass is None:
                if keyword_args and not keyword_args.is_dict_literal:
                    # **kwargs may contain 'metaclass' arg
                    mkdict = self.mkw
                else:
                    mkdict = None
                if (not mkdict and
                        self.bases.is_sequence_constructor and
                        not self.bases.args):
                    pass  # no base classes => no inherited metaclass
                else:
                    self.metaclass = ExprNodes.PyClassMetaclassNode(
                        pos, class_def_node=self)
                needs_metaclass_calculation = False
            else:
                needs_metaclass_calculation = True

            self.dict = ExprNodes.PyClassNamespaceNode(
                pos, name=name, doc=doc_node, class_def_node=self)
            self.classobj = ExprNodes.Py3ClassNode(
                pos, name=name, class_def_node=self, doc=doc_node,
                calculate_metaclass=needs_metaclass_calculation,
                allow_py2_metaclass=allow_py2_metaclass,
                force_type=force_py3_semantics,
            )
        else:
            # no bases, no metaclass => old style class creation
            self.dict = ExprNodes.DictNode(pos, key_value_pairs=[])
            self.classobj = ExprNodes.ClassNode(
                pos, name=name, class_def_node=self, doc=doc_node)

        self.target = ExprNodes.NameNode(pos, name=name)
        self.class_cell = ExprNodes.ClassCellInjectorNode(self.pos)

    def as_cclass(self):
        """
        Return this node as if it were declared as an extension class
        """
        if self.is_py3_style_class:
            error(self.classobj.pos, "Python3 style class could not be represented as C class")
            return

        from . import ExprNodes
        return CClassDefNode(self.pos,
                             visibility='private',
                             module_name=None,
                             class_name=self.name,
                             bases=self.bases or ExprNodes.TupleNode(self.pos, args=[]),
                             decorators=self.decorators,
                             body=self.body,
                             in_pxd=False,
                             doc=self.doc)

    def create_scope(self, env):
        genv = env
        while genv.is_py_class_scope or genv.is_c_class_scope:
            genv = genv.outer_scope
        cenv = self.scope = PyClassScope(name=self.name, outer_scope=genv)
        return cenv

    def analyse_declarations(self, env):
        unwrapped_class_result = class_result = self.classobj
        if self.decorators:
            from .ExprNodes import SimpleCallNode
            for decorator in self.decorators[::-1]:
                class_result = SimpleCallNode(
                    decorator.pos,
                    function=decorator.decorator,
                    args=[class_result])
            self.decorators = None
        self.class_result = class_result
        if self.bases:
            self.bases.analyse_declarations(env)
        if self.mkw:
            self.mkw.analyse_declarations(env)
        self.class_result.analyse_declarations(env)
        self.target.analyse_target_declaration(env)
        cenv = self.create_scope(env)
        cenv.directives = env.directives
        cenv.class_obj_cname = self.target.entry.cname
        if self.doc_node:
            self.doc_node.analyse_target_declaration(cenv)
        self.body.analyse_declarations(cenv)
        unwrapped_class_result.analyse_annotations(cenv)

    update_bases_functype = PyrexTypes.CFuncType(
        PyrexTypes.py_object_type, [
            PyrexTypes.CFuncTypeArg("bases",  PyrexTypes.py_object_type, None)
        ])

    def analyse_expressions(self, env):
        if self.bases and not (self.bases.is_sequence_constructor and len(self.bases.args) == 0):
            from .ExprNodes import PythonCapiCallNode, CloneNode
            # handle the Python 3.7 __mro_entries__ transformation
            orig_bases = self.bases.analyse_expressions(env)
            self.bases = PythonCapiCallNode(orig_bases.pos,
                function_name="__Pyx_PEP560_update_bases",
                func_type=self.update_bases_functype,
                utility_code=UtilityCode.load_cached('Py3UpdateBases', 'ObjectHandling.c'),
                args=[CloneNode(orig_bases)])
            self.orig_bases = orig_bases
        if self.bases:
            self.bases = self.bases.analyse_expressions(env)
        if self.mkw:
            self.mkw = self.mkw.analyse_expressions(env)
        if self.metaclass:
            self.metaclass = self.metaclass.analyse_expressions(env)
        self.dict = self.dict.analyse_expressions(env)
        self.class_result = self.class_result.analyse_expressions(env)
        cenv = self.scope
        self.body = self.body.analyse_expressions(cenv)
        self.target = self.target.analyse_target_expression(env, self.classobj)
        self.class_cell = self.class_cell.analyse_expressions(cenv)
        return self

    def generate_function_definitions(self, env, code):
        self.generate_lambda_definitions(self.scope, code)
        self.body.generate_function_definitions(self.scope, code)

    def generate_execution_code(self, code):
        code.mark_pos(self.pos)
        code.pyclass_stack.append(self)
        cenv = self.scope
        if self.orig_bases:
            self.orig_bases.generate_evaluation_code(code)
        if self.bases:
            self.bases.generate_evaluation_code(code)
        if self.mkw:
            self.mkw.generate_evaluation_code(code)
        if self.metaclass:
            self.metaclass.generate_evaluation_code(code)
        self.dict.generate_evaluation_code(code)
        if self.orig_bases:
            # update __orig_bases__ if needed
            code.putln("if (%s != %s) {" % (self.bases.result(), self.orig_bases.result()))
            code.putln(
                code.error_goto_if_neg('PyDict_SetItemString(%s, "__orig_bases__", %s)' % (
                    self.dict.result(), self.orig_bases.result()),
                    self.pos
            ))
            code.putln("}")
            self.orig_bases.generate_disposal_code(code)
            self.orig_bases.free_temps(code)
        cenv.namespace_cname = cenv.class_obj_cname = self.dict.result()

        class_cell = self.class_cell
        if class_cell is not None and not class_cell.is_active:
            class_cell = None

        if class_cell is not None:
            class_cell.generate_evaluation_code(code)
        self.body.generate_execution_code(code)
        self.class_result.generate_evaluation_code(code)
        if class_cell is not None:
            class_cell.generate_injection_code(
                code, self.class_result.result())
        if class_cell is not None:
            class_cell.generate_disposal_code(code)
            class_cell.free_temps(code)

        cenv.namespace_cname = cenv.class_obj_cname = self.classobj.result()
        self.target.generate_assignment_code(self.class_result, code)
        self.dict.generate_disposal_code(code)
        self.dict.free_temps(code)
        if self.metaclass:
            self.metaclass.generate_disposal_code(code)
            self.metaclass.free_temps(code)
        if self.mkw:
            self.mkw.generate_disposal_code(code)
            self.mkw.free_temps(code)
        if self.bases:
            self.bases.generate_disposal_code(code)
            self.bases.free_temps(code)
        code.pyclass_stack.pop()


class CClassDefNode(ClassDefNode):
    #  An extension type definition.
    #
    #  visibility         'private' or 'public' or 'extern'
    #  typedef_flag       boolean
    #  api                boolean
    #  module_name        string or None    For import of extern type objects
    #  class_name         string            Unqualified name of class
    #  as_name            string or None    Name to declare as in this scope
    #  bases              TupleNode         Base class(es)
    #  objstruct_name     string or None    Specified C name of object struct
    #  typeobj_name       string or None    Specified C name of type object
    #  check_size         'warn', 'error', 'ignore'     What to do if tp_basicsize does not match
    #  in_pxd             boolean           Is in a .pxd file
    #  decorators         [DecoratorNode]   list of decorators or None
    #  doc                string or None
    #  body               StatNode or None
    #  entry              Symtab.Entry
    #  base_type          PyExtensionType or None
    #  buffer_defaults_node DictNode or None Declares defaults for a buffer
    #  buffer_defaults_pos

    child_attrs = ["body"]
    buffer_defaults_node = None
    buffer_defaults_pos = None
    typedef_flag = False
    api = False
    objstruct_name = None
    typeobj_name = None
    check_size = None
    decorators = None
    shadow = False
    is_dataclass = False

    @property
    def punycode_class_name(self):
        return punycodify_name(self.class_name)

    def buffer_defaults(self, env):
        if not hasattr(self, '_buffer_defaults'):
            from . import Buffer
            if self.buffer_defaults_node:
                self._buffer_defaults = Buffer.analyse_buffer_options(
                    self.buffer_defaults_pos,
                    env, [], self.buffer_defaults_node,
                    need_complete=False)
            else:
                self._buffer_defaults = None
        return self._buffer_defaults

    def declare(self, env):
        if self.module_name and self.visibility != 'extern':
            module_path = self.module_name.split(".")
            home_scope = env.find_imported_module(module_path, self.pos)
            if not home_scope:
                return None
        else:
            home_scope = env

        self.entry = home_scope.declare_c_class(
            name=self.class_name,
            pos=self.pos,
            defining=0,
            implementing=0,
            module_name=self.module_name,
            base_type=None,
            objstruct_cname=self.objstruct_name,
            typeobj_cname=self.typeobj_name,
            visibility=self.visibility,
            typedef_flag=self.typedef_flag,
            check_size = self.check_size,
            api=self.api,
            buffer_defaults=self.buffer_defaults(env),
            shadow=self.shadow)

    def analyse_declarations(self, env):
        #print "CClassDefNode.analyse_declarations:", self.class_name
        #print "...visibility =", self.visibility
        #print "...module_name =", self.module_name

        if env.in_cinclude and not self.objstruct_name:
            error(self.pos, "Object struct name specification required for C class defined in 'extern from' block")
        if "dataclasses.dataclass" in env.directives:
            self.is_dataclass = True
        if self.decorators:
            error(self.pos, "Decorators not allowed on cdef classes (used on type '%s')" % self.class_name)
        self.base_type = None
        # Now that module imports are cached, we need to
        # import the modules for extern classes.
        if self.module_name:
            self.module = None
            for module in env.cimported_modules:
                if module.name == self.module_name:
                    self.module = module
            if self.module is None:
                self.module = ModuleScope(self.module_name, None, env.context)
                self.module.has_extern_class = 1
                env.add_imported_module(self.module)

        if self.bases.args:
            base = self.bases.args[0]
            base_type = base.analyse_as_type(env)
            if base_type in (PyrexTypes.c_int_type, PyrexTypes.c_long_type, PyrexTypes.c_float_type):
                # Use the Python rather than C variant of these types.
                base_type = env.lookup(base_type.sign_and_name()).type
            if base_type is None:
                error(base.pos, "First base of '%s' is not an extension type" % self.class_name)
            elif base_type == PyrexTypes.py_object_type:
                base_class_scope = None
            elif not base_type.is_extension_type and \
                     not (base_type.is_builtin_type and base_type.objstruct_cname):
                error(base.pos, "'%s' is not an extension type" % base_type)
            elif not base_type.is_complete():
                error(base.pos, "Base class '%s' of type '%s' is incomplete" % (
                    base_type.name, self.class_name))
            elif base_type.scope and base_type.scope.directives and \
                     base_type.is_final_type:
                error(base.pos, "Base class '%s' of type '%s' is final" % (
                    base_type, self.class_name))
            elif base_type.is_builtin_type and \
                     base_type.name in ('tuple', 'str', 'bytes'):
                error(base.pos, "inheritance from PyVarObject types like '%s' is not currently supported"
                      % base_type.name)
            else:
                self.base_type = base_type
            if env.directives.get('freelist', 0) > 0 and base_type != PyrexTypes.py_object_type:
                warning(self.pos, "freelists cannot be used on subtypes, only the base class can manage them", 1)

        has_body = self.body is not None
        if has_body and self.base_type and not self.base_type.scope:
            # To properly initialize inherited attributes, the base type must
            # be analysed before this type.
            self.base_type.defered_declarations.append(lambda : self.analyse_declarations(env))
            return

        if self.module_name and self.visibility != 'extern':
            module_path = self.module_name.split(".")
            home_scope = env.find_imported_module(module_path, self.pos)
            if not home_scope:
                return
        else:
            home_scope = env

        if self.visibility == 'extern':
            if (self.module_name == '__builtin__' and
                    self.class_name in Builtin.builtin_types and
                    env.qualified_name[:8] != 'cpython.'):  # allow overloaded names for cimporting from cpython
                warning(self.pos, "%s already a builtin Cython type" % self.class_name, 1)

        self.entry = home_scope.declare_c_class(
            name=self.class_name,
            pos=self.pos,
            defining=has_body and self.in_pxd,
            implementing=has_body and not self.in_pxd,
            module_name=self.module_name,
            base_type=self.base_type,
            objstruct_cname=self.objstruct_name,
            typeobj_cname=self.typeobj_name,
            check_size=self.check_size,
            visibility=self.visibility,
            typedef_flag=self.typedef_flag,
            api=self.api,
            buffer_defaults=self.buffer_defaults(env),
            shadow=self.shadow)

        if self.shadow:
            home_scope.lookup(self.class_name).as_variable = self.entry
        if home_scope is not env and self.visibility == 'extern':
            env.add_imported_entry(self.class_name, self.entry, self.pos)
        self.scope = scope = self.entry.type.scope
        if scope is not None:
            scope.directives = env.directives

        if self.doc and Options.docstrings:
            scope.doc = embed_position(self.pos, self.doc)

        if has_body:
            self.body.analyse_declarations(scope)
            dict_entry = self.scope.lookup_here("__dict__")
            if dict_entry and dict_entry.is_variable and (not scope.defined and not scope.implemented):
                dict_entry.getter_cname = self.scope.mangle_internal("__dict__getter")
                self.scope.declare_property("__dict__", dict_entry.doc, dict_entry.pos)
            if self.in_pxd:
                scope.defined = 1
            else:
                scope.implemented = 1

        if len(self.bases.args) > 1:
            if not has_body or self.in_pxd:
                error(self.bases.args[1].pos, "Only declare first base in declaration.")
            # At runtime, we check that the other bases are heap types
            # and that a __dict__ is added if required.
            for other_base in self.bases.args[1:]:
                if other_base.analyse_as_type(env):
                    error(other_base.pos, "Only one extension type base class allowed.")
            self.entry.type.early_init = 0
            from . import ExprNodes
            self.type_init_args = ExprNodes.TupleNode(
                self.pos,
                args=[ExprNodes.IdentifierStringNode(self.pos, value=self.class_name),
                      self.bases,
                      ExprNodes.DictNode(self.pos, key_value_pairs=[])])
        elif self.base_type:
            self.entry.type.early_init = self.base_type.is_external or self.base_type.early_init
            self.type_init_args = None
        else:
            self.entry.type.early_init = 1
            self.type_init_args = None

        env.allocate_vtable_names(self.entry)

        for thunk in self.entry.type.defered_declarations:
            thunk()

    def analyse_expressions(self, env):
        if self.body:
            scope = self.entry.type.scope
            self.body = self.body.analyse_expressions(scope)
        if self.type_init_args:
            self.type_init_args.analyse_expressions(env)
        return self

    def generate_function_definitions(self, env, code):
        if self.body:
            self.generate_lambda_definitions(self.scope, code)
            self.body.generate_function_definitions(self.scope, code)

    def generate_execution_code(self, code):
        # This is needed to generate evaluation code for
        # default values of method arguments.
        code.mark_pos(self.pos)
        if not self.entry.type.early_init:
            bases = None
            if self.type_init_args:
                # Extract bases tuple and validate 'best base' by actually calling 'type()'.
                bases = code.funcstate.allocate_temp(PyrexTypes.py_object_type, manage_ref=True)

                self.type_init_args.generate_evaluation_code(code)
                code.putln("%s = PyTuple_GET_ITEM(%s, 1);" % (bases, self.type_init_args.result()))
                code.put_incref(bases, PyrexTypes.py_object_type)

                first_base = "((PyTypeObject*)PyTuple_GET_ITEM(%s, 0))" % bases
                # Let Python do the base types compatibility checking.
                trial_type = code.funcstate.allocate_temp(PyrexTypes.py_object_type, manage_ref=True)
                code.putln("%s = __Pyx_PyType_GetSlot(&PyType_Type, tp_new, newfunc)(&PyType_Type, %s, NULL);" % (
                    trial_type, self.type_init_args.result()))
                code.putln(code.error_goto_if_null(trial_type, self.pos))
                code.put_gotref(trial_type, py_object_type)
                code.putln("if (__Pyx_PyType_GetSlot((PyTypeObject*) %s, tp_base, PyTypeObject*) != %s) {" % (
                    trial_type, first_base))
                trial_type_base = "__Pyx_PyType_GetSlot((PyTypeObject*) %s, tp_base, PyTypeObject*)" % trial_type
                code.putln("__Pyx_TypeName base_name = __Pyx_PyType_GetName(%s);" % trial_type_base)
                code.putln("__Pyx_TypeName type_name = __Pyx_PyType_GetName(%s);" % first_base)
                code.putln("PyErr_Format(PyExc_TypeError, "
                    "\"best base '\" __Pyx_FMT_TYPENAME \"' must be equal to first base '\" __Pyx_FMT_TYPENAME \"'\",")
                code.putln("             base_name, type_name);")
                code.putln("__Pyx_DECREF_TypeName(base_name);")
                code.putln("__Pyx_DECREF_TypeName(type_name);")
                code.putln(code.error_goto(self.pos))
                code.putln("}")

                code.put_decref_clear(trial_type, PyrexTypes.py_object_type)
                code.funcstate.release_temp(trial_type)

                self.type_init_args.generate_disposal_code(code)
                self.type_init_args.free_temps(code)

            self.generate_type_ready_code(self.entry, code, bases_tuple_cname=bases, check_heap_type_bases=True)
            if bases is not None:
                code.put_decref_clear(bases, PyrexTypes.py_object_type)
                code.funcstate.release_temp(bases)

        if self.body:
            self.body.generate_execution_code(code)

    # Also called from ModuleNode for early init types.
    @staticmethod
    def generate_type_ready_code(entry, code, bases_tuple_cname=None, check_heap_type_bases=False):
        # Generate a call to PyType_Ready for an extension
        # type defined in this module.
        type = entry.type
        typeptr_cname = type.typeptr_cname
        scope = type.scope
        if not scope:  # could be None if there was an error
            return
        if entry.visibility == 'extern':
            # Generate code to initialise the typeptr of an external extension
            # type defined in this module to point to its type object.
            if type.typeobj_cname:
                # FIXME: this should not normally be set :-?
                assert not type.typeobj_cname
                code.putln("%s = &%s;" % (
                    type.typeptr_cname,
                    type.typeobj_cname,
                ))
            return
        # TODO: remove 'else:' and dedent
        else:
            assert typeptr_cname
            assert type.typeobj_cname
            typespec_cname = "%s_spec" % type.typeobj_cname
            code.putln("#if CYTHON_USE_TYPE_SPECS")
            tuple_temp = None
            if not bases_tuple_cname and scope.parent_type.base_type:
                tuple_temp = code.funcstate.allocate_temp(py_object_type, manage_ref=True)
                code.putln("%s = PyTuple_Pack(1, (PyObject *)%s); %s" % (
                    tuple_temp,
                    scope.parent_type.base_type.typeptr_cname,
                    code.error_goto_if_null(tuple_temp, entry.pos),
                ))
                code.put_gotref(tuple_temp, py_object_type)

            if bases_tuple_cname or tuple_temp:
                if check_heap_type_bases:
                    code.globalstate.use_utility_code(
                        UtilityCode.load_cached('ValidateBasesTuple', 'ExtensionTypes.c'))
                    code.put_error_if_neg(entry.pos, "__Pyx_validate_bases_tuple(%s.name, %s, %s)" % (
                        typespec_cname,
                        TypeSlots.get_slot_by_name("tp_dictoffset", scope.directives).slot_code(scope),
                        bases_tuple_cname or tuple_temp,
                    ))

                code.putln("%s = (PyTypeObject *) __Pyx_PyType_FromModuleAndSpec(%s, &%s, %s);" % (
                    typeptr_cname,
                    Naming.module_cname,
                    typespec_cname,
                    bases_tuple_cname or tuple_temp,
                ))
                if tuple_temp:
                    code.put_xdecref_clear(tuple_temp, type=py_object_type)
                    code.funcstate.release_temp(tuple_temp)
                code.putln(code.error_goto_if_null(typeptr_cname, entry.pos))
            else:
                code.putln(
                    "%s = (PyTypeObject *) __Pyx_PyType_FromModuleAndSpec(%s, &%s, NULL); %s" % (
                        typeptr_cname,
                        Naming.module_cname,
                        typespec_cname,
                        code.error_goto_if_null(typeptr_cname, entry.pos),
                    ))

            # The buffer interface is not currently supported by PyType_FromSpec().
            buffer_slot = TypeSlots.get_slot_by_name("tp_as_buffer", code.globalstate.directives)
            if not buffer_slot.is_empty(scope):
                code.putln("#if !CYTHON_COMPILING_IN_LIMITED_API")
                code.putln("%s->%s = %s;" % (
                    typeptr_cname,
                    buffer_slot.slot_name,
                    buffer_slot.slot_code(scope),
                ))
                # Still need to inherit buffer methods since PyType_Ready() didn't do it for us.
                for buffer_method_name in ("__getbuffer__", "__releasebuffer__"):
                    buffer_slot = TypeSlots.get_slot_table(
                        code.globalstate.directives).get_slot_by_method_name(buffer_method_name)
                    if buffer_slot.slot_code(scope) == "0" and not TypeSlots.get_base_slot_function(scope, buffer_slot):
                        code.putln("if (!%s->tp_as_buffer->%s &&"
                                   " %s->tp_base->tp_as_buffer &&"
                                   " %s->tp_base->tp_as_buffer->%s) {" % (
                            typeptr_cname, buffer_slot.slot_name,
                            typeptr_cname,
                            typeptr_cname, buffer_slot.slot_name,
                        ))
                        code.putln("%s->tp_as_buffer->%s = %s->tp_base->tp_as_buffer->%s;" % (
                            typeptr_cname, buffer_slot.slot_name,
                            typeptr_cname, buffer_slot.slot_name,
                        ))
                        code.putln("}")
                code.putln("#elif defined(_MSC_VER)")
                code.putln("#pragma message (\"The buffer protocol is not supported in the Limited C-API.\")")
                code.putln("#else")
                code.putln("#warning \"The buffer protocol is not supported in the Limited C-API.\"")
                code.putln("#endif")

            code.globalstate.use_utility_code(
                UtilityCode.load_cached("FixUpExtensionType", "ExtensionTypes.c"))
            code.put_error_if_neg(entry.pos, "__Pyx_fix_up_extension_type_from_spec(&%s, %s)" % (
                typespec_cname, typeptr_cname))

            code.putln("#else")
            if bases_tuple_cname:
                code.put_incref(bases_tuple_cname, py_object_type)
                code.put_giveref(bases_tuple_cname, py_object_type)
                code.putln("%s.tp_bases = %s;" % (type.typeobj_cname, bases_tuple_cname))
            code.putln("%s = &%s;" % (
                typeptr_cname,
                type.typeobj_cname,
            ))
            code.putln("#endif")  # if CYTHON_USE_TYPE_SPECS

            code.putln("#if !CYTHON_COMPILING_IN_LIMITED_API")
            # FIXME: these still need to get initialised even with the limited-API
            for slot in TypeSlots.get_slot_table(code.globalstate.directives):
                slot.generate_dynamic_init_code(scope, code)
            code.putln("#endif")

            code.putln("#if !CYTHON_USE_TYPE_SPECS")
            code.globalstate.use_utility_code(
                UtilityCode.load_cached('PyType_Ready', 'ExtensionTypes.c'))
            code.put_error_if_neg(entry.pos, "__Pyx_PyType_Ready(%s)" % typeptr_cname)
            code.putln("#endif")

            # Don't inherit tp_print from builtin types in Python 2, restoring the
            # behavior of using tp_repr or tp_str instead.
            # ("tp_print" was renamed to "tp_vectorcall_offset" in Py3.8b1)
            code.putln("#if PY_MAJOR_VERSION < 3")
            code.putln("%s->tp_print = 0;" % typeptr_cname)
            code.putln("#endif")

            # Use specialised attribute lookup for types with generic lookup but no instance dict.
            getattr_slot_func = TypeSlots.get_slot_code_by_name(scope, 'tp_getattro')
            dictoffset_slot_func = TypeSlots.get_slot_code_by_name(scope, 'tp_dictoffset')
            if getattr_slot_func == '0' and dictoffset_slot_func == '0':
                code.putln("#if !CYTHON_COMPILING_IN_LIMITED_API")  # FIXME
                if type.is_final_type:
                    py_cfunc = "__Pyx_PyObject_GenericGetAttrNoDict"  # grepable
                    utility_func = "PyObject_GenericGetAttrNoDict"
                else:
                    py_cfunc = "__Pyx_PyObject_GenericGetAttr"
                    utility_func = "PyObject_GenericGetAttr"
                code.globalstate.use_utility_code(UtilityCode.load_cached(utility_func, "ObjectHandling.c"))

                code.putln("if ((CYTHON_USE_TYPE_SLOTS && CYTHON_USE_PYTYPE_LOOKUP) &&"
                           " likely(!%s->tp_dictoffset && %s->tp_getattro == PyObject_GenericGetAttr)) {" % (
                    typeptr_cname, typeptr_cname))
                code.putln("%s->tp_getattro = %s;" % (
                    typeptr_cname, py_cfunc))
                code.putln("}")
                code.putln("#endif")  # if !CYTHON_COMPILING_IN_LIMITED_API

            # Fix special method docstrings. This is a bit of a hack, but
            # unless we let PyType_Ready create the slot wrappers we have
            # a significant performance hit. (See trac #561.)
            for func in entry.type.scope.pyfunc_entries:
                is_buffer = func.name in ('__getbuffer__', '__releasebuffer__')
                if (func.is_special and Options.docstrings and
                        func.wrapperbase_cname and not is_buffer):
                    slot = TypeSlots.get_slot_table(
                        entry.type.scope.directives).get_slot_by_method_name(func.name)
                    preprocessor_guard = slot.preprocessor_guard_code() if slot else None
                    if preprocessor_guard:
                        code.putln(preprocessor_guard)
                    code.putln('#if CYTHON_UPDATE_DESCRIPTOR_DOC')
                    code.putln("{")
                    code.putln(
                        'PyObject *wrapper = PyObject_GetAttrString((PyObject *)%s, "%s"); %s' % (
                            typeptr_cname,
                            func.name,
                            code.error_goto_if_null('wrapper', entry.pos)))
                    code.putln(
                        "if (__Pyx_IS_TYPE(wrapper, &PyWrapperDescr_Type)) {")
                    code.putln(
                        "%s = *((PyWrapperDescrObject *)wrapper)->d_base;" % (
                            func.wrapperbase_cname))
                    code.putln(
                        "%s.doc = %s;" % (func.wrapperbase_cname, func.doc_cname))
                    code.putln(
                        "((PyWrapperDescrObject *)wrapper)->d_base = &%s;" % (
                            func.wrapperbase_cname))
                    code.putln("}")
                    code.putln("}")
                    code.putln('#endif')
                    if preprocessor_guard:
                        code.putln('#endif')

            if type.vtable_cname:
                code.globalstate.use_utility_code(
                    UtilityCode.load_cached('SetVTable', 'ImportExport.c'))
                code.put_error_if_neg(entry.pos, "__Pyx_SetVtable(%s, %s)" % (
                    typeptr_cname,
                    type.vtabptr_cname,
                ))
                # TODO: find a way to make this work with the Limited API!
                code.putln("#if !CYTHON_COMPILING_IN_LIMITED_API")
                code.globalstate.use_utility_code(
                    UtilityCode.load_cached('MergeVTables', 'ImportExport.c'))
                code.put_error_if_neg(entry.pos, "__Pyx_MergeVtables(%s)" % typeptr_cname)
                code.putln("#endif")
            if not type.scope.is_internal and not type.scope.directives.get('internal'):
                # scope.is_internal is set for types defined by
                # Cython (such as closures), the 'internal'
                # directive is set by users
                code.put_error_if_neg(entry.pos, "PyObject_SetAttr(%s, %s, (PyObject *) %s)" % (
                    Naming.module_cname,
                    code.intern_identifier(scope.class_name),
                    typeptr_cname,
                ))

            weakref_entry = scope.lookup_here("__weakref__") if not scope.is_closure_class_scope else None
            if weakref_entry:
                if weakref_entry.type is py_object_type:
                    tp_weaklistoffset = "%s->tp_weaklistoffset" % typeptr_cname
                    if type.typedef_flag:
                        objstruct = type.objstruct_cname
                    else:
                        objstruct = "struct %s" % type.objstruct_cname
                    code.putln("if (%s == 0) %s = offsetof(%s, %s);" % (
                        tp_weaklistoffset,
                        tp_weaklistoffset,
                        objstruct,
                        weakref_entry.cname))
                else:
                    error(weakref_entry.pos, "__weakref__ slot must be of type 'object'")

            if scope.lookup_here("__reduce_cython__") if not scope.is_closure_class_scope else None:
                # Unfortunately, we cannot reliably detect whether a
                # superclass defined __reduce__ at compile time, so we must
                # do so at runtime.
                code.globalstate.use_utility_code(
                    UtilityCode.load_cached('SetupReduce', 'ExtensionTypes.c'))
                code.putln("#if !CYTHON_COMPILING_IN_LIMITED_API")  # FIXME
                code.put_error_if_neg(entry.pos, "__Pyx_setup_reduce((PyObject *) %s)" % typeptr_cname)
                code.putln("#endif")

    def annotate(self, code):
        if self.type_init_args:
            self.type_init_args.annotate(code)
        if self.body:
            self.body.annotate(code)


class PropertyNode(StatNode):
    #  Definition of a property in an extension type.
    #
    #  name   string
    #  doc    EncodedString or None    Doc string
    #  entry  Symtab.Entry             The Entry of the property attribute
    #  body   StatListNode

    child_attrs = ["body"]

    def analyse_declarations(self, env):
        self.entry = env.declare_property(self.name, self.doc, self.pos)
        self.body.analyse_declarations(self.entry.scope)

    def analyse_expressions(self, env):
        self.body = self.body.analyse_expressions(env)
        return self

    def generate_function_definitions(self, env, code):
        self.body.generate_function_definitions(env, code)

    def generate_execution_code(self, code):
        pass

    def annotate(self, code):
        self.body.annotate(code)


class CPropertyNode(StatNode):
    """Definition of a C property, backed by a CFuncDefNode getter.
    """
    #  name   string
    #  doc    EncodedString or None        Doc string of the property
    #  entry  Symtab.Entry                 The Entry of the property attribute
    #  body   StatListNode[CFuncDefNode]   (for compatibility with PropertyNode)

    child_attrs = ["body"]
    is_cproperty = True

    @property
    def cfunc(self):
        stats = self.body.stats
        assert stats and isinstance(stats[0], CFuncDefNode), stats
        return stats[0]

    def analyse_declarations(self, env):
        scope = PropertyScope(self.name, class_scope=env)
        self.body.analyse_declarations(scope)
        entry = self.entry = env.declare_property(
            self.name, self.doc, self.pos, ctype=self.cfunc.return_type, property_scope=scope)
        entry.getter_cname = self.cfunc.entry.cname

    def analyse_expressions(self, env):
        self.body = self.body.analyse_expressions(env)
        return self

    def generate_function_definitions(self, env, code):
        self.body.generate_function_definitions(env, code)

    def generate_execution_code(self, code):
        pass

    def annotate(self, code):
        self.body.annotate(code)


class GlobalNode(StatNode):
    # Global variable declaration.
    #
    # names    [string]

    child_attrs = []

    def analyse_declarations(self, env):
        for name in self.names:
            env.declare_global(name, self.pos)

    def analyse_expressions(self, env):
        return self

    def generate_execution_code(self, code):
        pass


class NonlocalNode(StatNode):
    # Nonlocal variable declaration via the 'nonlocal' keyword.
    #
    # names    [string]

    child_attrs = []

    def analyse_declarations(self, env):
        for name in self.names:
            env.declare_nonlocal(name, self.pos)

    def analyse_expressions(self, env):
        return self

    def generate_execution_code(self, code):
        pass


class ExprStatNode(StatNode):
    #  Expression used as a statement.
    #
    #  expr   ExprNode

    child_attrs = ["expr"]

    def analyse_declarations(self, env):
        from . import ExprNodes
        expr = self.expr
        if isinstance(expr, ExprNodes.GeneralCallNode):
            func = expr.function.as_cython_attribute()
            if func == u'declare':
                args, kwds = expr.explicit_args_kwds()
                if len(args):
                    error(expr.pos, "Variable names must be specified.")
                for var, type_node in kwds.key_value_pairs:
                    type = type_node.analyse_as_type(env)
                    if type is None:
                        error(type_node.pos, "Unknown type")
                    else:
                        env.declare_var(var.value, type, var.pos, is_cdef=True)
                self.__class__ = PassStatNode
        elif getattr(expr, 'annotation', None) is not None:
            if expr.is_name:
                # non-code variable annotation, e.g. "name: type"
                expr.declare_from_annotation(env)
                self.__class__ = PassStatNode
            elif expr.is_attribute or expr.is_subscript:
                # unused expression with annotation, e.g. "a[0]: type" or "a.xyz : type"
                self.__class__ = PassStatNode

    def analyse_expressions(self, env):
        self.expr.result_is_used = False  # hint that .result() may safely be left empty
        self.expr = self.expr.analyse_expressions(env)
        # Repeat in case of node replacement.
        self.expr.result_is_used = False  # hint that .result() may safely be left empty
        return self

    def nogil_check(self, env):
        if self.expr.type.is_pyobject and self.expr.is_temp:
            self.gil_error()

    gil_message = "Discarding owned Python object"

    def generate_execution_code(self, code):
        code.mark_pos(self.pos)
        self.expr.result_is_used = False  # hint that .result() may safely be left empty
        self.expr.generate_evaluation_code(code)
        if not self.expr.is_temp and self.expr.result():
            result = self.expr.result()
            if not self.expr.type.is_void:
                result = "(void)(%s)" % result
            code.putln("%s;" % result)
        self.expr.generate_disposal_code(code)
        self.expr.free_temps(code)

    def generate_function_definitions(self, env, code):
        self.expr.generate_function_definitions(env, code)

    def annotate(self, code):
        self.expr.annotate(code)


class AssignmentNode(StatNode):
    #  Abstract base class for assignment nodes.
    #
    #  The analyse_expressions and generate_execution_code
    #  phases of assignments are split into two sub-phases
    #  each, to enable all the right hand sides of a
    #  parallel assignment to be evaluated before assigning
    #  to any of the left hand sides.

    def analyse_expressions(self, env):
        node = self.analyse_types(env)
        if isinstance(node, AssignmentNode) and not isinstance(node, ParallelAssignmentNode):
            if node.rhs.type.is_ptr and node.rhs.is_ephemeral():
                error(self.pos, "Storing unsafe C derivative of temporary Python reference")
        return node

#       def analyse_expressions(self, env):
#           self.analyse_expressions_1(env)
#           self.analyse_expressions_2(env)

    def generate_execution_code(self, code):
        code.mark_pos(self.pos)
        self.generate_rhs_evaluation_code(code)
        self.generate_assignment_code(code)


class SingleAssignmentNode(AssignmentNode):
    #  The simplest case:
    #
    #    a = b
    #
    #  lhs                      ExprNode      Left hand side
    #  rhs                      ExprNode      Right hand side
    #  first                    bool          Is this guaranteed the first assignment to lhs?
    #  is_overloaded_assignment bool          Is this assignment done via an overloaded operator=
    #  is_assignment_expression bool          Internally SingleAssignmentNode is used to implement assignment expressions
    #  exception_check
    #  exception_value

    child_attrs = ["lhs", "rhs"]
    first = False
    is_overloaded_assignment = False
    is_assignment_expression = False
    declaration_only = False

    def analyse_declarations(self, env):
        from . import ExprNodes

        # handle declarations of the form x = cython.foo()
        if isinstance(self.rhs, ExprNodes.CallNode):
            func_name = self.rhs.function.as_cython_attribute()
            if func_name:
                args, kwds = self.rhs.explicit_args_kwds()
                if func_name in ['declare', 'typedef']:
                    if len(args) > 2:
                        error(args[2].pos, "Invalid positional argument.")
                        return
                    if kwds is not None:
                        kwdict = kwds.compile_time_value(None)
                        if func_name == 'typedef' or 'visibility' not in kwdict:
                            error(kwds.pos, "Invalid keyword argument.")
                            return
                        visibility = kwdict['visibility']
                    else:
                        visibility = 'private'
                    type = args[0].analyse_as_type(env)
                    if type is None:
                        error(args[0].pos, "Unknown type")
                        return
                    lhs = self.lhs
                    if func_name == 'declare':
                        if isinstance(lhs, ExprNodes.NameNode):
                            vars = [(lhs.name, lhs.pos)]
                        elif isinstance(lhs, ExprNodes.TupleNode):
                            vars = [(var.name, var.pos) for var in lhs.args]
                        else:
                            error(lhs.pos, "Invalid declaration")
                            return
                        for var, pos in vars:
                            env.declare_var(var, type, pos, is_cdef=True, visibility=visibility)
                        if len(args) == 2:
                            # we have a value
                            self.rhs = args[1]
                        else:
                            self.declaration_only = True
                    else:
                        self.declaration_only = True
                        if not isinstance(lhs, ExprNodes.NameNode):
                            error(lhs.pos, "Invalid declaration.")
                        env.declare_typedef(lhs.name, type, self.pos, visibility='private')

                elif func_name in ['struct', 'union']:
                    self.declaration_only = True
                    if len(args) > 0 or kwds is None:
                        error(self.rhs.pos, "Struct or union members must be given by name.")
                        return
                    members = []
                    for member, type_node in kwds.key_value_pairs:
                        type = type_node.analyse_as_type(env)
                        if type is None:
                            error(type_node.pos, "Unknown type")
                        else:
                            members.append((member.value, type, member.pos))
                    if len(members) < len(kwds.key_value_pairs):
                        return
                    if not isinstance(self.lhs, ExprNodes.NameNode):
                        error(self.lhs.pos, "Invalid declaration.")
                    name = self.lhs.name
                    scope = StructOrUnionScope(name)
                    env.declare_struct_or_union(name, func_name, scope, False, self.rhs.pos)
                    for member, type, pos in members:
                        scope.declare_var(member, type, pos)

                elif func_name == 'fused_type':
                    # dtype = cython.fused_type(...)
                    self.declaration_only = True
                    if kwds:
                        error(self.rhs.function.pos,
                              "fused_type does not take keyword arguments")

                    fusednode = FusedTypeNode(self.rhs.pos,
                                              name=self.lhs.name, types=args)
                    fusednode.analyse_declarations(env)

        if self.declaration_only:
            return
        else:
            if self.is_assignment_expression:
                self.lhs.analyse_assignment_expression_target_declaration(env)
            else:
                self.lhs.analyse_target_declaration(env)
                # if an entry doesn't exist that just implies that lhs isn't made up purely
                # of AttributeNodes and NameNodes - it isn't useful as a known path to
                # a standard library module
                if (self.lhs.is_attribute or self.lhs.is_name) and self.lhs.entry and not self.lhs.entry.known_standard_library_import:
                    stdlib_import_name = self.rhs.get_known_standard_library_import()
                    if stdlib_import_name:
                        self.lhs.entry.known_standard_library_import = stdlib_import_name

    def analyse_types(self, env, use_temp=0):
        from . import ExprNodes

        self.rhs = self.rhs.analyse_types(env)

        unrolled_assignment = self.unroll_rhs(env)
        if unrolled_assignment:
            return unrolled_assignment

        self.lhs = self.lhs.analyse_target_types(env)
        self.lhs.gil_assignment_check(env)
        unrolled_assignment = self.unroll_lhs(env)
        if unrolled_assignment:
            return unrolled_assignment

        if isinstance(self.lhs, ExprNodes.MemoryViewIndexNode):
            self.lhs.analyse_broadcast_operation(self.rhs)
            self.lhs = self.lhs.analyse_as_memview_scalar_assignment(self.rhs)
        elif self.lhs.type.is_array:
            if not isinstance(self.lhs, ExprNodes.SliceIndexNode):
                # cannot assign to C array, only to its full slice
                lhs = ExprNodes.SliceIndexNode(self.lhs.pos, base=self.lhs, start=None, stop=None)
                self.lhs = lhs.analyse_target_types(env)

        if self.lhs.type.is_cpp_class:
            op = env.lookup_operator_for_types(self.pos, '=', [self.lhs.type, self.rhs.type])
            if op:
                rhs = self.rhs
                self.is_overloaded_assignment = True
                self.exception_check = op.type.exception_check
                self.exception_value = op.type.exception_value
                if self.exception_check == '+' and self.exception_value is None:
                    env.use_utility_code(UtilityCode.load_cached("CppExceptionConversion", "CppSupport.cpp"))
            else:
                rhs = self.rhs.coerce_to(self.lhs.type, env)
        else:
            rhs = self.rhs.coerce_to(self.lhs.type, env)

        if use_temp or rhs.is_attribute or (
                not rhs.is_name and not rhs.is_literal and
                rhs.type.is_pyobject):
            # things like (cdef) attribute access are not safe (traverses pointers)
            rhs = rhs.coerce_to_temp(env)
        elif rhs.type.is_pyobject:
            rhs = rhs.coerce_to_simple(env)
        self.rhs = rhs
        return self

    def unroll(self, node, target_size, env):
        from . import ExprNodes, UtilNodes

        base = node
        start_node = stop_node = step_node = check_node = None

        if node.type.is_ctuple:
            slice_size = node.type.size

        elif node.type.is_ptr or node.type.is_array:
            while isinstance(node, ExprNodes.SliceIndexNode) and not (node.start or node.stop):
                base = node = node.base
            if isinstance(node, ExprNodes.SliceIndexNode):
                base = node.base
                start_node = node.start
                if start_node:
                    start_node = start_node.coerce_to(PyrexTypes.c_py_ssize_t_type, env)
                stop_node = node.stop
                if stop_node:
                    stop_node = stop_node.coerce_to(PyrexTypes.c_py_ssize_t_type, env)
                else:
                    if node.type.is_array and node.type.size:
                        stop_node = ExprNodes.IntNode(
                            self.pos, value=str(node.type.size),
                            constant_result=(node.type.size if isinstance(node.type.size, _py_int_types)
                                             else ExprNodes.constant_value_not_set))
                    else:
                        error(self.pos, "C array iteration requires known end index")
                        return
                step_node = None  #node.step
                if step_node:
                    step_node = step_node.coerce_to(PyrexTypes.c_py_ssize_t_type, env)

                # TODO: Factor out SliceIndexNode.generate_slice_guard_code() for use here.
                def get_const(node, none_value):
                    if node is None:
                        return none_value
                    elif node.has_constant_result():
                        return node.constant_result
                    else:
                        raise ValueError("Not a constant.")

                try:
                    slice_size = (get_const(stop_node, None) - get_const(start_node, 0)) / get_const(step_node, 1)
                except ValueError:
                    error(self.pos, "C array assignment currently requires known endpoints")
                    return

            elif node.type.is_array:
                slice_size = node.type.size
                if not isinstance(slice_size, _py_int_types):
                    return  # might still work when coercing to Python
            else:
                return

        else:
            return

        if slice_size != target_size:
            error(self.pos, "Assignment to/from slice of wrong length, expected %s, got %s" % (
                slice_size, target_size))
            return

        items = []
        base = UtilNodes.LetRefNode(base)
        refs = [base]
        if start_node and not start_node.is_literal:
            start_node = UtilNodes.LetRefNode(start_node)
            refs.append(start_node)
        if stop_node and not stop_node.is_literal:
            stop_node = UtilNodes.LetRefNode(stop_node)
            refs.append(stop_node)
        if step_node and not step_node.is_literal:
            step_node = UtilNodes.LetRefNode(step_node)
            refs.append(step_node)

        for ix in range(target_size):
            ix_node = ExprNodes.IntNode(self.pos, value=str(ix), constant_result=ix, type=PyrexTypes.c_py_ssize_t_type)
            if step_node is not None:
                if step_node.has_constant_result():
                    step_value = ix_node.constant_result * step_node.constant_result
                    ix_node = ExprNodes.IntNode(self.pos, value=str(step_value), constant_result=step_value)
                else:
                    ix_node = ExprNodes.MulNode(self.pos, operator='*', operand1=step_node, operand2=ix_node)
            if start_node is not None:
                if start_node.has_constant_result() and ix_node.has_constant_result():
                    index_value = ix_node.constant_result + start_node.constant_result
                    ix_node = ExprNodes.IntNode(self.pos, value=str(index_value), constant_result=index_value)
                else:
                    ix_node = ExprNodes.AddNode(
                        self.pos, operator='+', operand1=start_node, operand2=ix_node)
            items.append(ExprNodes.IndexNode(self.pos, base=base, index=ix_node.analyse_types(env)))
        return check_node, refs, items

    def unroll_assignments(self, refs, check_node, lhs_list, rhs_list, env):
        from . import UtilNodes
        assignments = []
        for lhs, rhs in zip(lhs_list, rhs_list):
            assignments.append(SingleAssignmentNode(self.pos, lhs=lhs, rhs=rhs, first=self.first))
        node = ParallelAssignmentNode(pos=self.pos, stats=assignments).analyse_expressions(env)
        if check_node:
            node = StatListNode(pos=self.pos, stats=[check_node, node])
        for ref in refs[::-1]:
            node = UtilNodes.LetNode(ref, node)
        return node

    def unroll_rhs(self, env):
        from . import ExprNodes
        if not isinstance(self.lhs, ExprNodes.TupleNode):
            return
        if any(arg.is_starred for arg in self.lhs.args):
            return

        unrolled = self.unroll(self.rhs, len(self.lhs.args), env)
        if not unrolled:
            return
        check_node, refs, rhs = unrolled
        return self.unroll_assignments(refs, check_node, self.lhs.args, rhs, env)

    def unroll_lhs(self, env):
        if self.lhs.type.is_ctuple:
            # Handled directly.
            return
        from . import ExprNodes
        if not isinstance(self.rhs, ExprNodes.TupleNode):
            return

        unrolled = self.unroll(self.lhs, len(self.rhs.args), env)
        if not unrolled:
            return
        check_node, refs, lhs = unrolled
        return self.unroll_assignments(refs, check_node, lhs, self.rhs.args, env)

    def generate_rhs_evaluation_code(self, code):
        self.rhs.generate_evaluation_code(code)

    def generate_assignment_code(self, code, overloaded_assignment=False):
        if self.is_overloaded_assignment:
            self.lhs.generate_assignment_code(
                self.rhs,
                code,
                overloaded_assignment=self.is_overloaded_assignment,
                exception_check=self.exception_check,
                exception_value=self.exception_value)
        else:
            self.lhs.generate_assignment_code(self.rhs, code)

    def generate_function_definitions(self, env, code):
        self.rhs.generate_function_definitions(env, code)

    def annotate(self, code):
        self.lhs.annotate(code)
        self.rhs.annotate(code)


class CascadedAssignmentNode(AssignmentNode):
    #  An assignment with multiple left hand sides:
    #
    #    a = b = c
    #
    #  lhs_list   [ExprNode]   Left hand sides
    #  rhs        ExprNode     Right hand sides
    #
    #  Used internally:
    #
    #  coerced_values       [ExprNode]   RHS coerced to all distinct LHS types
    #  cloned_values        [ExprNode]   cloned RHS value for each LHS
    #  assignment_overloads [Bool]       If each assignment uses a C++ operator=

    child_attrs = ["lhs_list", "rhs", "coerced_values", "cloned_values"]
    cloned_values = None
    coerced_values = None
    assignment_overloads = None

    def analyse_declarations(self, env):
        for lhs in self.lhs_list:
            lhs.analyse_target_declaration(env)

    def analyse_types(self, env, use_temp=0):
        from .ExprNodes import CloneNode, ProxyNode

        # collect distinct types used on the LHS
        lhs_types = set()
        for i, lhs in enumerate(self.lhs_list):
            lhs = self.lhs_list[i] = lhs.analyse_target_types(env)
            lhs.gil_assignment_check(env)
            lhs_types.add(lhs.type)

        rhs = self.rhs.analyse_types(env)
        # common special case: only one type needed on the LHS => coerce only once
        if len(lhs_types) == 1:
            # Avoid coercion for overloaded assignment operators.
            if next(iter(lhs_types)).is_cpp_class:
                op = env.lookup_operator('=', [lhs, self.rhs])
                if not op:
                    rhs = rhs.coerce_to(lhs_types.pop(), env)
            else:
                rhs = rhs.coerce_to(lhs_types.pop(), env)

        if not rhs.is_name and not rhs.is_literal and (
                use_temp or rhs.is_attribute or rhs.type.is_pyobject):
            rhs = rhs.coerce_to_temp(env)
        else:
            rhs = rhs.coerce_to_simple(env)
        self.rhs = ProxyNode(rhs) if rhs.is_temp else rhs

        # clone RHS and coerce it to all distinct LHS types
        self.coerced_values = []
        coerced_values = {}
        self.assignment_overloads = []
        for lhs in self.lhs_list:
            overloaded = lhs.type.is_cpp_class and env.lookup_operator('=', [lhs, self.rhs])
            self.assignment_overloads.append(overloaded)
            if lhs.type not in coerced_values and lhs.type != rhs.type:
                rhs = CloneNode(self.rhs)
                if not overloaded:
                    rhs = rhs.coerce_to(lhs.type, env)
                self.coerced_values.append(rhs)
                coerced_values[lhs.type] = rhs

        # clone coerced values for all LHS assignments
        self.cloned_values = []
        for lhs in self.lhs_list:
            rhs = coerced_values.get(lhs.type, self.rhs)
            self.cloned_values.append(CloneNode(rhs))
        return self

    def generate_rhs_evaluation_code(self, code):
        self.rhs.generate_evaluation_code(code)

    def generate_assignment_code(self, code, overloaded_assignment=False):
        # prepare all coercions
        for rhs in self.coerced_values:
            rhs.generate_evaluation_code(code)
        # assign clones to LHS
        for lhs, rhs, overload in zip(self.lhs_list, self.cloned_values, self.assignment_overloads):
            rhs.generate_evaluation_code(code)
            lhs.generate_assignment_code(rhs, code, overloaded_assignment=overload)
        # dispose of coerced values and original RHS
        for rhs_value in self.coerced_values:
            rhs_value.generate_disposal_code(code)
            rhs_value.free_temps(code)
        self.rhs.generate_disposal_code(code)
        self.rhs.free_temps(code)

    def generate_function_definitions(self, env, code):
        self.rhs.generate_function_definitions(env, code)

    def annotate(self, code):
        for rhs in self.coerced_values:
            rhs.annotate(code)
        for lhs, rhs in zip(self.lhs_list, self.cloned_values):
            lhs.annotate(code)
            rhs.annotate(code)
        self.rhs.annotate(code)


class ParallelAssignmentNode(AssignmentNode):
    #  A combined packing/unpacking assignment:
    #
    #    a, b, c =  d, e, f
    #
    #  This has been rearranged by the parser into
    #
    #    a = d ; b = e ; c = f
    #
    #  but we must evaluate all the right hand sides
    #  before assigning to any of the left hand sides.
    #
    #  stats     [AssignmentNode]   The constituent assignments

    child_attrs = ["stats"]

    def analyse_declarations(self, env):
        for stat in self.stats:
            stat.analyse_declarations(env)

    def analyse_expressions(self, env):
        self.stats = [stat.analyse_types(env, use_temp=1)
                      for stat in self.stats]
        return self

#    def analyse_expressions(self, env):
#        for stat in self.stats:
#            stat.analyse_expressions_1(env, use_temp=1)
#        for stat in self.stats:
#            stat.analyse_expressions_2(env)

    def generate_execution_code(self, code):
        code.mark_pos(self.pos)
        for stat in self.stats:
            stat.generate_rhs_evaluation_code(code)
        for stat in self.stats:
            stat.generate_assignment_code(code)

    def generate_function_definitions(self, env, code):
        for stat in self.stats:
            stat.generate_function_definitions(env, code)

    def annotate(self, code):
        for stat in self.stats:
            stat.annotate(code)


class InPlaceAssignmentNode(AssignmentNode):
    #  An in place arithmetic operand:
    #
    #    a += b
    #    a -= b
    #    ...
    #
    #  lhs      ExprNode      Left hand side
    #  rhs      ExprNode      Right hand side
    #  operator char          one of "+-*/%^&|"
    #
    #  This code is a bit tricky because in order to obey Python
    #  semantics the sub-expressions (e.g. indices) of the lhs must
    #  not be evaluated twice. So we must re-use the values calculated
    #  in evaluation phase for the assignment phase as well.
    #  Fortunately, the type of the lhs node is fairly constrained
    #  (it must be a NameNode, AttributeNode, or IndexNode).

    child_attrs = ["lhs", "rhs"]

    def analyse_declarations(self, env):
        self.lhs.analyse_target_declaration(env)

    def analyse_types(self, env):
        self.rhs = self.rhs.analyse_types(env)
        self.lhs = self.lhs.analyse_target_types(env)

        # When assigning to a fully indexed buffer or memoryview, coerce the rhs
        if self.lhs.is_memview_index or self.lhs.is_buffer_access:
            self.rhs = self.rhs.coerce_to(self.lhs.type, env)
        elif self.lhs.type.is_string and self.operator in '+-':
            # use pointer arithmetic for char* LHS instead of string concat
            self.rhs = self.rhs.coerce_to(PyrexTypes.c_py_ssize_t_type, env)
        return self

    def generate_execution_code(self, code):
        code.mark_pos(self.pos)
        lhs, rhs = self.lhs, self.rhs
        rhs.generate_evaluation_code(code)
        lhs.generate_subexpr_evaluation_code(code)
        c_op = self.operator
        if c_op == "//":
            c_op = "/"
        elif c_op == "**":
            error(self.pos, "No C inplace power operator")
        if lhs.is_buffer_access or lhs.is_memview_index:
            if lhs.type.is_pyobject:
                error(self.pos, "In-place operators not allowed on object buffers in this release.")
            if c_op in ('/', '%') and lhs.type.is_int and not code.globalstate.directives['cdivision']:
                error(self.pos, "In-place non-c divide operators not allowed on int buffers.")
            lhs.generate_buffer_setitem_code(rhs, code, c_op)
        elif lhs.is_memview_slice:
            error(self.pos, "Inplace operators not supported on memoryview slices")
        else:
            # C++
            # TODO: make sure overload is declared
            code.putln("%s %s= %s;" % (lhs.result(), c_op, rhs.result()))
        lhs.generate_subexpr_disposal_code(code)
        lhs.free_subexpr_temps(code)
        rhs.generate_disposal_code(code)
        rhs.free_temps(code)

    def annotate(self, code):
        self.lhs.annotate(code)
        self.rhs.annotate(code)

    def create_binop_node(self):
        from . import ExprNodes
        return ExprNodes.binop_node(self.pos, self.operator, self.lhs, self.rhs)


class PrintStatNode(StatNode):
    #  print statement
    #
    #  arg_tuple         TupleNode
    #  stream            ExprNode or None (stdout)
    #  append_newline    boolean

    child_attrs = ["arg_tuple", "stream"]

    def analyse_expressions(self, env):
        if self.stream:
            stream = self.stream.analyse_expressions(env)
            self.stream = stream.coerce_to_pyobject(env)
        arg_tuple = self.arg_tuple.analyse_expressions(env)
        self.arg_tuple = arg_tuple.coerce_to_pyobject(env)
        env.use_utility_code(printing_utility_code)
        if len(self.arg_tuple.args) == 1 and self.append_newline:
            env.use_utility_code(printing_one_utility_code)
        return self

    nogil_check = Node.gil_error
    gil_message = "Python print statement"

    def generate_execution_code(self, code):
        code.mark_pos(self.pos)
        if self.stream:
            self.stream.generate_evaluation_code(code)
            stream_result = self.stream.py_result()
        else:
            stream_result = '0'
        if len(self.arg_tuple.args) == 1 and self.append_newline:
            arg = self.arg_tuple.args[0]
            arg.generate_evaluation_code(code)

            code.putln(
                "if (__Pyx_PrintOne(%s, %s) < 0) %s" % (
                    stream_result,
                    arg.py_result(),
                    code.error_goto(self.pos)))
            arg.generate_disposal_code(code)
            arg.free_temps(code)
        else:
            self.arg_tuple.generate_evaluation_code(code)
            code.putln(
                "if (__Pyx_Print(%s, %s, %d) < 0) %s" % (
                    stream_result,
                    self.arg_tuple.py_result(),
                    self.append_newline,
                    code.error_goto(self.pos)))
            self.arg_tuple.generate_disposal_code(code)
            self.arg_tuple.free_temps(code)

        if self.stream:
            self.stream.generate_disposal_code(code)
            self.stream.free_temps(code)

    def generate_function_definitions(self, env, code):
        if self.stream:
            self.stream.generate_function_definitions(env, code)
        self.arg_tuple.generate_function_definitions(env, code)

    def annotate(self, code):
        if self.stream:
            self.stream.annotate(code)
        self.arg_tuple.annotate(code)


class ExecStatNode(StatNode):
    #  exec statement
    #
    #  args     [ExprNode]

    child_attrs = ["args"]

    def analyse_expressions(self, env):
        for i, arg in enumerate(self.args):
            arg = arg.analyse_expressions(env)
            arg = arg.coerce_to_pyobject(env)
            self.args[i] = arg
        env.use_utility_code(Builtin.pyexec_utility_code)
        return self

    nogil_check = Node.gil_error
    gil_message = "Python exec statement"

    def generate_execution_code(self, code):
        code.mark_pos(self.pos)
        args = []
        for arg in self.args:
            arg.generate_evaluation_code(code)
            args.append(arg.py_result())
        args = tuple(args + ['0', '0'][:3-len(args)])
        temp_result = code.funcstate.allocate_temp(PyrexTypes.py_object_type, manage_ref=True)
        code.putln("%s = __Pyx_PyExec3(%s, %s, %s);" % ((temp_result,) + args))
        for arg in self.args:
            arg.generate_disposal_code(code)
            arg.free_temps(code)
        code.putln(
            code.error_goto_if_null(temp_result, self.pos))
        code.put_gotref(temp_result, py_object_type)
        code.put_decref_clear(temp_result, py_object_type)
        code.funcstate.release_temp(temp_result)

    def annotate(self, code):
        for arg in self.args:
            arg.annotate(code)


class DelStatNode(StatNode):
    #  del statement
    #
    #  args     [ExprNode]

    child_attrs = ["args"]
    ignore_nonexisting = False

    def analyse_declarations(self, env):
        for arg in self.args:
            arg.analyse_target_declaration(env)

    def analyse_expressions(self, env):
        for i, arg in enumerate(self.args):
            arg = self.args[i] = arg.analyse_target_expression(env, None)
            if arg.type.is_pyobject or (arg.is_name and arg.type.is_memoryviewslice):
                if arg.is_name and arg.entry.is_cglobal:
                    error(arg.pos, "Deletion of global C variable")
            elif arg.type.is_ptr and arg.type.base_type.is_cpp_class:
                self.cpp_check(env)
            elif arg.type.is_cpp_class:
                error(arg.pos, "Deletion of non-heap C++ object")
            elif arg.is_subscript and arg.base.type is Builtin.bytearray_type:
                pass  # del ba[i]
            else:
                error(arg.pos, "Deletion of non-Python, non-C++ object")
            #arg.release_target_temp(env)
        return self

    def nogil_check(self, env):
        for arg in self.args:
            if arg.type.is_pyobject:
                self.gil_error()

    gil_message = "Deleting Python object"

    def generate_execution_code(self, code):
        code.mark_pos(self.pos)
        for arg in self.args:
            if (arg.type.is_pyobject or
                    arg.type.is_memoryviewslice or
                    arg.is_subscript and arg.base.type is Builtin.bytearray_type):
                arg.generate_deletion_code(
                    code, ignore_nonexisting=self.ignore_nonexisting)
            elif arg.type.is_ptr and arg.type.base_type.is_cpp_class:
                arg.generate_evaluation_code(code)
                code.putln("delete %s;" % arg.result())
                arg.generate_disposal_code(code)
                arg.free_temps(code)
            # else error reported earlier

    def annotate(self, code):
        for arg in self.args:
            arg.annotate(code)


class PassStatNode(StatNode):
    #  pass statement

    child_attrs = []

    def analyse_expressions(self, env):
        return self

    def generate_execution_code(self, code):
        pass


class IndirectionNode(StatListNode):
    """
    This adds an indirection so that the node can be shared and a subtree can
    be removed at any time by clearing self.stats.
    """

    def __init__(self, stats):
        super(IndirectionNode, self).__init__(stats[0].pos, stats=stats)


class BreakStatNode(StatNode):

    child_attrs = []
    is_terminator = True

    def analyse_expressions(self, env):
        return self

    def generate_execution_code(self, code):
        code.mark_pos(self.pos)
        if not code.break_label:
            error(self.pos, "break statement not inside loop")
        else:
            code.put_goto(code.break_label)


class ContinueStatNode(StatNode):

    child_attrs = []
    is_terminator = True

    def analyse_expressions(self, env):
        return self

    def generate_execution_code(self, code):
        if not code.continue_label:
            error(self.pos, "continue statement not inside loop")
            return
        code.mark_pos(self.pos)
        code.put_goto(code.continue_label)


class ReturnStatNode(StatNode):
    #  return statement
    #
    #  value         ExprNode or None
    #  return_type   PyrexType
    #  in_generator  return inside of generator => raise StopIteration
    #  in_async_gen  return inside of async generator

    child_attrs = ["value"]
    is_terminator = True
    in_generator = False
    in_async_gen = False

    # Whether we are in a parallel section
    in_parallel = False

    def analyse_expressions(self, env):
        return_type = env.return_type
        self.return_type = return_type
        if not return_type:
            error(self.pos, "Return not inside a function body")
            return self
        if self.value:
            if self.in_async_gen:
                error(self.pos, "Return with value in async generator")
            self.value = self.value.analyse_types(env)
            if return_type.is_void or return_type.is_returncode:
                error(self.value.pos, "Return with value in void function")
            else:
                self.value = self.value.coerce_to(env.return_type, env)
        else:
            if (not return_type.is_void
                    and not return_type.is_pyobject
                    and not return_type.is_returncode):
                error(self.pos, "Return value required")
        return self

    def nogil_check(self, env):
        if self.return_type.is_pyobject:
            self.gil_error()

    gil_message = "Returning Python object"

    def generate_execution_code(self, code):
        code.mark_pos(self.pos)
        if not self.return_type:
            # error reported earlier
            return

        value = self.value
        if self.return_type.is_pyobject:
            code.put_xdecref(Naming.retval_cname, self.return_type)
            if value and value.is_none:
                # Use specialised default handling for "return None".
                value = None

        if value:
            value.generate_evaluation_code(code)
            if self.return_type.is_memoryviewslice:
                from . import MemoryView
                MemoryView.put_acquire_memoryviewslice(
                    lhs_cname=Naming.retval_cname,
                    lhs_type=self.return_type,
                    lhs_pos=value.pos,
                    rhs=value,
                    code=code,
                    have_gil=self.in_nogil_context)
                value.generate_post_assignment_code(code)
            elif self.in_generator:
                # return value == raise StopIteration(value), but uncatchable
                code.globalstate.use_utility_code(
                    UtilityCode.load_cached("ReturnWithStopIteration", "Coroutine.c"))
                code.putln("%s = NULL; __Pyx_ReturnWithStopIteration(%s);" % (
                    Naming.retval_cname,
                    value.py_result()))
                value.generate_disposal_code(code)
            else:
                value.make_owned_reference(code)
                code.putln("%s = %s;" % (
                    Naming.retval_cname,
                    value.result_as(self.return_type)))
                value.generate_post_assignment_code(code)
            value.free_temps(code)
        else:
            if self.return_type.is_pyobject:
                if self.in_generator:
                    if self.in_async_gen:
                        code.globalstate.use_utility_code(
                            UtilityCode.load_cached("StopAsyncIteration", "Coroutine.c"))
                        code.put("PyErr_SetNone(__Pyx_PyExc_StopAsyncIteration); ")
                    code.putln("%s = NULL;" % Naming.retval_cname)
                else:
                    code.put_init_to_py_none(Naming.retval_cname, self.return_type)
            elif self.return_type.is_returncode:
                self.put_return(code, self.return_type.default_value)

        for cname, type in code.funcstate.temps_holding_reference():
            code.put_decref_clear(cname, type)

        code.put_goto(code.return_label)

    def put_return(self, code, value):
        if self.in_parallel:
            code.putln_openmp("#pragma omp critical(__pyx_returning)")
        code.putln("%s = %s;" % (Naming.retval_cname, value))

    def generate_function_definitions(self, env, code):
        if self.value is not None:
            self.value.generate_function_definitions(env, code)

    def annotate(self, code):
        if self.value:
            self.value.annotate(code)


class RaiseStatNode(StatNode):
    #  raise statement
    #
    #  exc_type    ExprNode or None
    #  exc_value   ExprNode or None
    #  exc_tb      ExprNode or None
    #  cause       ExprNode or None

    child_attrs = ["exc_type", "exc_value", "exc_tb", "cause"]
    is_terminator = True
    builtin_exc_name = None
    wrap_tuple_value = False

    def analyse_expressions(self, env):
        if self.exc_type:
            exc_type = self.exc_type.analyse_types(env)
            self.exc_type = exc_type.coerce_to_pyobject(env)
        if self.exc_value:
            exc_value = self.exc_value.analyse_types(env)
            if self.wrap_tuple_value:
                if exc_value.type is Builtin.tuple_type or not exc_value.type.is_builtin_type:
                    # prevent tuple values from being interpreted as argument value tuples
                    from .ExprNodes import TupleNode
                    exc_value = TupleNode(exc_value.pos, args=[exc_value.coerce_to_pyobject(env)], slow=True)
                    exc_value = exc_value.analyse_types(env, skip_children=True)
            self.exc_value = exc_value.coerce_to_pyobject(env)
        if self.exc_tb:
            exc_tb = self.exc_tb.analyse_types(env)
            self.exc_tb = exc_tb.coerce_to_pyobject(env)
        if self.cause:
            cause = self.cause.analyse_types(env)
            self.cause = cause.coerce_to_pyobject(env)
        # special cases for builtin exceptions
        if self.exc_type and not self.exc_value and not self.exc_tb:
            exc = self.exc_type
            from . import ExprNodes
            if (isinstance(exc, ExprNodes.SimpleCallNode) and
                    not (exc.args or (exc.arg_tuple is not None and exc.arg_tuple.args))):
                exc = exc.function  # extract the exception type
            if exc.is_name and exc.entry.is_builtin:
                self.builtin_exc_name = exc.name
                if self.builtin_exc_name == 'MemoryError':
                    self.exc_type = None  # has a separate implementation
        return self

    nogil_check = Node.gil_error
    gil_message = "Raising exception"

    def generate_execution_code(self, code):
        code.mark_pos(self.pos)
        if self.builtin_exc_name == 'MemoryError':
            code.putln('PyErr_NoMemory(); %s' % code.error_goto(self.pos))
            return

        if self.exc_type:
            self.exc_type.generate_evaluation_code(code)
            type_code = self.exc_type.py_result()
            if self.exc_type.is_name:
                code.globalstate.use_entry_utility_code(self.exc_type.entry)
        else:
            type_code = "0"
        if self.exc_value:
            self.exc_value.generate_evaluation_code(code)
            value_code = self.exc_value.py_result()
        else:
            value_code = "0"
        if self.exc_tb:
            self.exc_tb.generate_evaluation_code(code)
            tb_code = self.exc_tb.py_result()
        else:
            tb_code = "0"
        if self.cause:
            self.cause.generate_evaluation_code(code)
            cause_code = self.cause.py_result()
        else:
            cause_code = "0"
        code.globalstate.use_utility_code(raise_utility_code)
        code.putln(
            "__Pyx_Raise(%s, %s, %s, %s);" % (
                type_code,
                value_code,
                tb_code,
                cause_code))
        for obj in (self.exc_type, self.exc_value, self.exc_tb, self.cause):
            if obj:
                obj.generate_disposal_code(code)
                obj.free_temps(code)
        code.putln(
            code.error_goto(self.pos))

    def generate_function_definitions(self, env, code):
        if self.exc_type is not None:
            self.exc_type.generate_function_definitions(env, code)
        if self.exc_value is not None:
            self.exc_value.generate_function_definitions(env, code)
        if self.exc_tb is not None:
            self.exc_tb.generate_function_definitions(env, code)
        if self.cause is not None:
            self.cause.generate_function_definitions(env, code)

    def annotate(self, code):
        if self.exc_type:
            self.exc_type.annotate(code)
        if self.exc_value:
            self.exc_value.annotate(code)
        if self.exc_tb:
            self.exc_tb.annotate(code)
        if self.cause:
            self.cause.annotate(code)


class ReraiseStatNode(StatNode):

    child_attrs = []
    is_terminator = True

    def analyse_expressions(self, env):
        return self

    nogil_check = Node.gil_error
    gil_message = "Raising exception"

    def generate_execution_code(self, code):
        code.mark_pos(self.pos)
        vars = code.funcstate.exc_vars
        if vars:
            code.globalstate.use_utility_code(restore_exception_utility_code)
            code.put_giveref(vars[0], py_object_type)
            code.put_giveref(vars[1], py_object_type)
            # fresh exceptions may not have a traceback yet (-> finally!)
            code.put_xgiveref(vars[2], py_object_type)
            code.putln("__Pyx_ErrRestoreWithState(%s, %s, %s);" % tuple(vars))
            for varname in vars:
                code.put("%s = 0; " % varname)
            code.putln()
            code.putln(code.error_goto(self.pos))
        else:
            code.globalstate.use_utility_code(
                UtilityCode.load_cached("ReRaiseException", "Exceptions.c"))
            code.putln("__Pyx_ReraiseException(); %s" % code.error_goto(self.pos))


class AssertStatNode(StatNode):
    #  assert statement
    #
    #  condition    ExprNode
    #  value        ExprNode or None
    #  exception    (Raise/GIL)StatNode   created from 'value' in PostParse transform

    child_attrs = ["condition", "value", "exception"]
    exception = None

    def analyse_declarations(self, env):
        assert self.value is None, "Message should have been replaced in PostParse()"
        assert self.exception is not None, "Message should have been replaced in PostParse()"
        self.exception.analyse_declarations(env)

    def analyse_expressions(self, env):
        self.condition = self.condition.analyse_temp_boolean_expression(env)
        self.exception = self.exception.analyse_expressions(env)
        return self

    def generate_execution_code(self, code):
        code.putln("#ifndef CYTHON_WITHOUT_ASSERTIONS")
        code.putln("if (unlikely(!Py_OptimizeFlag)) {")
        code.mark_pos(self.pos)
        self.condition.generate_evaluation_code(code)
        code.putln(
            "if (unlikely(!%s)) {" % self.condition.result())
        self.exception.generate_execution_code(code)
        code.putln(
            "}")
        self.condition.generate_disposal_code(code)
        self.condition.free_temps(code)
        code.putln(
            "}")
        code.putln("#else")
        # avoid unused labels etc.
        code.putln("if ((1)); else %s" % code.error_goto(self.pos, used=False))
        code.putln("#endif")

    def generate_function_definitions(self, env, code):
        self.condition.generate_function_definitions(env, code)
        self.exception.generate_function_definitions(env, code)

    def annotate(self, code):
        self.condition.annotate(code)
        self.exception.annotate(code)


class IfStatNode(StatNode):
    #  if statement
    #
    #  if_clauses   [IfClauseNode]
    #  else_clause  StatNode or None

    child_attrs = ["if_clauses", "else_clause"]

    def analyse_declarations(self, env):
        for if_clause in self.if_clauses:
            if_clause.analyse_declarations(env)
        if self.else_clause:
            self.else_clause.analyse_declarations(env)

    def analyse_expressions(self, env):
        self.if_clauses = [if_clause.analyse_expressions(env) for if_clause in self.if_clauses]
        if self.else_clause:
            self.else_clause = self.else_clause.analyse_expressions(env)
        return self

    def generate_execution_code(self, code):
        code.mark_pos(self.pos)
        end_label = code.new_label()
        last = len(self.if_clauses)
        if not self.else_clause:
            last -= 1  # avoid redundant goto at end of last if-clause
        for i, if_clause in enumerate(self.if_clauses):
            if_clause.generate_execution_code(code, end_label, is_last=i == last)
        if self.else_clause:
            code.mark_pos(self.else_clause.pos)
            code.putln("/*else*/ {")
            self.else_clause.generate_execution_code(code)
            code.putln("}")
        code.put_label(end_label)

    def generate_function_definitions(self, env, code):
        for clause in self.if_clauses:
            clause.generate_function_definitions(env, code)
        if self.else_clause is not None:
            self.else_clause.generate_function_definitions(env, code)

    def annotate(self, code):
        for if_clause in self.if_clauses:
            if_clause.annotate(code)
        if self.else_clause:
            self.else_clause.annotate(code)


class IfClauseNode(Node):
    #  if or elif clause in an if statement
    #
    #  condition   ExprNode
    #  body        StatNode

    child_attrs = ["condition", "body"]
    branch_hint = None

    def analyse_declarations(self, env):
        self.body.analyse_declarations(env)

    def analyse_expressions(self, env):
        self.condition = self.condition.analyse_temp_boolean_expression(env)
        self.body = self.body.analyse_expressions(env)
        return self

    def generate_execution_code(self, code, end_label, is_last):
        self.condition.generate_evaluation_code(code)
        code.mark_pos(self.pos)
        condition = self.condition.result()
        if self.branch_hint:
            condition = '%s(%s)' % (self.branch_hint, condition)
        code.putln("if (%s) {" % condition)
        self.condition.generate_disposal_code(code)
        self.condition.free_temps(code)
        self.body.generate_execution_code(code)
        code.mark_pos(self.pos, trace=False)
        if not (is_last or self.body.is_terminator):
            code.put_goto(end_label)
        code.putln("}")

    def generate_function_definitions(self, env, code):
        self.condition.generate_function_definitions(env, code)
        self.body.generate_function_definitions(env, code)

    def annotate(self, code):
        self.condition.annotate(code)
        self.body.annotate(code)


class SwitchCaseNode(StatNode):
    # Generated in the optimization of an if-elif-else node
    #
    # conditions    [ExprNode]
    # body          StatNode

    child_attrs = ['conditions', 'body']

    def generate_condition_evaluation_code(self, code):
        for cond in self.conditions:
            cond.generate_evaluation_code(code)

    def generate_execution_code(self, code):
        num_conditions = len(self.conditions)
        line_tracing_enabled = code.globalstate.directives['linetrace']
        for i, cond in enumerate(self.conditions, 1):
            code.putln("case %s:" % cond.result())
            code.mark_pos(cond.pos)  # Tracing code must appear *after* the 'case' statement.
            if line_tracing_enabled and i < num_conditions:
                # Allow fall-through after the line tracing code.
                code.putln('CYTHON_FALLTHROUGH;')
        self.body.generate_execution_code(code)
        code.mark_pos(self.pos, trace=False)
        code.putln("break;")

    def generate_function_definitions(self, env, code):
        for cond in self.conditions:
            cond.generate_function_definitions(env, code)
        self.body.generate_function_definitions(env, code)

    def annotate(self, code):
        for cond in self.conditions:
            cond.annotate(code)
        self.body.annotate(code)


class SwitchStatNode(StatNode):
    # Generated in the optimization of an if-elif-else node
    #
    # test          ExprNode
    # cases         [SwitchCaseNode]
    # else_clause   StatNode or None

    child_attrs = ['test', 'cases', 'else_clause']

    def generate_execution_code(self, code):
        self.test.generate_evaluation_code(code)
        # Make sure all conditions are evaluated before going into the switch() statement.
        # This is required in order to prevent any execution code from leaking into the space between the cases.
        for case in self.cases:
            case.generate_condition_evaluation_code(code)
        code.mark_pos(self.pos)
        code.putln("switch (%s) {" % self.test.result())
        for case in self.cases:
            case.generate_execution_code(code)
        if self.else_clause is not None:
            code.putln("default:")
            self.else_clause.generate_execution_code(code)
            code.putln("break;")
        else:
            # Always generate a default clause to prevent C compiler warnings
            # about unmatched enum values (it was not the user who decided to
            # generate the switch statement, so shouldn't be bothered).
            code.putln("default: break;")
        code.putln("}")
        self.test.generate_disposal_code(code)
        self.test.free_temps(code)

    def generate_function_definitions(self, env, code):
        self.test.generate_function_definitions(env, code)
        for case in self.cases:
            case.generate_function_definitions(env, code)
        if self.else_clause is not None:
            self.else_clause.generate_function_definitions(env, code)

    def annotate(self, code):
        self.test.annotate(code)
        for case in self.cases:
            case.annotate(code)
        if self.else_clause is not None:
            self.else_clause.annotate(code)


class LoopNode(object):
    pass


class WhileStatNode(LoopNode, StatNode):
    #  while statement
    #
    #  condition    ExprNode
    #  body         StatNode
    #  else_clause  StatNode

    child_attrs = ["condition", "body", "else_clause"]

    def analyse_declarations(self, env):
        self.body.analyse_declarations(env)
        if self.else_clause:
            self.else_clause.analyse_declarations(env)

    def analyse_expressions(self, env):
        if self.condition:
            self.condition = self.condition.analyse_temp_boolean_expression(env)
        self.body = self.body.analyse_expressions(env)
        if self.else_clause:
            self.else_clause = self.else_clause.analyse_expressions(env)
        return self

    def generate_execution_code(self, code):
        code.mark_pos(self.pos)
        old_loop_labels = code.new_loop_labels()
        code.putln(
            "while (1) {")
        if self.condition:
            self.condition.generate_evaluation_code(code)
            self.condition.generate_disposal_code(code)
            code.putln(
                "if (!%s) break;" % self.condition.result())
            self.condition.free_temps(code)
        self.body.generate_execution_code(code)
        code.put_label(code.continue_label)
        code.putln("}")
        break_label = code.break_label
        code.set_loop_labels(old_loop_labels)
        if self.else_clause:
            code.mark_pos(self.else_clause.pos)
            code.putln("/*else*/ {")
            self.else_clause.generate_execution_code(code)
            code.putln("}")
        code.put_label(break_label)

    def generate_function_definitions(self, env, code):
        if self.condition:
            self.condition.generate_function_definitions(env, code)
        self.body.generate_function_definitions(env, code)
        if self.else_clause is not None:
            self.else_clause.generate_function_definitions(env, code)

    def annotate(self, code):
        if self.condition:
            self.condition.annotate(code)
        self.body.annotate(code)
        if self.else_clause:
            self.else_clause.annotate(code)


class DictIterationNextNode(Node):
    # Helper node for calling PyDict_Next() inside of a WhileStatNode
    # and checking the dictionary size for changes.  Created in
    # Optimize.py.
    child_attrs = ['dict_obj', 'expected_size', 'pos_index_var',
                   'coerced_key_var', 'coerced_value_var', 'coerced_tuple_var',
                   'key_target', 'value_target', 'tuple_target', 'is_dict_flag']

    coerced_key_var = key_ref = None
    coerced_value_var = value_ref = None
    coerced_tuple_var = tuple_ref = None

    def __init__(self, dict_obj, expected_size, pos_index_var,
                 key_target, value_target, tuple_target, is_dict_flag):
        Node.__init__(
            self, dict_obj.pos,
            dict_obj=dict_obj,
            expected_size=expected_size,
            pos_index_var=pos_index_var,
            key_target=key_target,
            value_target=value_target,
            tuple_target=tuple_target,
            is_dict_flag=is_dict_flag,
            is_temp=True,
            type=PyrexTypes.c_bint_type)

    def analyse_expressions(self, env):
        from . import ExprNodes
        self.dict_obj = self.dict_obj.analyse_types(env)
        self.expected_size = self.expected_size.analyse_types(env)
        if self.pos_index_var:
            self.pos_index_var = self.pos_index_var.analyse_types(env)
        if self.key_target:
            self.key_target = self.key_target.analyse_target_types(env)
            self.key_ref = ExprNodes.TempNode(self.key_target.pos, PyrexTypes.py_object_type)
            self.coerced_key_var = self.key_ref.coerce_to(self.key_target.type, env)
        if self.value_target:
            self.value_target = self.value_target.analyse_target_types(env)
            self.value_ref = ExprNodes.TempNode(self.value_target.pos, type=PyrexTypes.py_object_type)
            self.coerced_value_var = self.value_ref.coerce_to(self.value_target.type, env)
        if self.tuple_target:
            self.tuple_target = self.tuple_target.analyse_target_types(env)
            self.tuple_ref = ExprNodes.TempNode(self.tuple_target.pos, PyrexTypes.py_object_type)
            self.coerced_tuple_var = self.tuple_ref.coerce_to(self.tuple_target.type, env)
        self.is_dict_flag = self.is_dict_flag.analyse_types(env)
        return self

    def generate_function_definitions(self, env, code):
        self.dict_obj.generate_function_definitions(env, code)

    def generate_execution_code(self, code):
        code.globalstate.use_utility_code(UtilityCode.load_cached("dict_iter", "Optimize.c"))
        self.dict_obj.generate_evaluation_code(code)

        assignments = []
        temp_addresses = []
        for var, result, target in [(self.key_ref, self.coerced_key_var, self.key_target),
                                    (self.value_ref, self.coerced_value_var, self.value_target),
                                    (self.tuple_ref, self.coerced_tuple_var, self.tuple_target)]:
            if target is None:
                addr = 'NULL'
            else:
                assignments.append((var, result, target))
                var.allocate(code)
                addr = '&%s' % var.result()
            temp_addresses.append(addr)

        result_temp = code.funcstate.allocate_temp(PyrexTypes.c_int_type, False)
        code.putln("%s = __Pyx_dict_iter_next(%s, %s, &%s, %s, %s, %s, %s);" % (
            result_temp,
            self.dict_obj.py_result(),
            self.expected_size.result(),
            self.pos_index_var.result(),
            temp_addresses[0],
            temp_addresses[1],
            temp_addresses[2],
            self.is_dict_flag.result()
        ))
        code.putln("if (unlikely(%s == 0)) break;" % result_temp)
        code.putln(code.error_goto_if("%s == -1" % result_temp, self.pos))
        code.funcstate.release_temp(result_temp)

        # evaluate all coercions before the assignments
        for var, result, target in assignments:
            var.generate_gotref(code)
        for var, result, target in assignments:
            result.generate_evaluation_code(code)
        for var, result, target in assignments:
            target.generate_assignment_code(result, code)
            var.release(code)


class SetIterationNextNode(Node):
    # Helper node for calling _PySet_NextEntry() inside of a WhileStatNode
    # and checking the set size for changes.  Created in Optimize.py.
    child_attrs = ['set_obj', 'expected_size', 'pos_index_var',
                   'coerced_value_var', 'value_target', 'is_set_flag']

    coerced_value_var = value_ref = None

    def __init__(self, set_obj, expected_size, pos_index_var, value_target, is_set_flag):
        Node.__init__(
            self, set_obj.pos,
            set_obj=set_obj,
            expected_size=expected_size,
            pos_index_var=pos_index_var,
            value_target=value_target,
            is_set_flag=is_set_flag,
            is_temp=True,
            type=PyrexTypes.c_bint_type)

    def analyse_expressions(self, env):
        from . import ExprNodes
        self.set_obj = self.set_obj.analyse_types(env)
        self.expected_size = self.expected_size.analyse_types(env)
        self.pos_index_var = self.pos_index_var.analyse_types(env)
        self.value_target = self.value_target.analyse_target_types(env)
        self.value_ref = ExprNodes.TempNode(self.value_target.pos, type=PyrexTypes.py_object_type)
        self.coerced_value_var = self.value_ref.coerce_to(self.value_target.type, env)
        self.is_set_flag = self.is_set_flag.analyse_types(env)
        return self

    def generate_function_definitions(self, env, code):
        self.set_obj.generate_function_definitions(env, code)

    def generate_execution_code(self, code):
        code.globalstate.use_utility_code(UtilityCode.load_cached("set_iter", "Optimize.c"))
        self.set_obj.generate_evaluation_code(code)

        value_ref = self.value_ref
        value_ref.allocate(code)

        result_temp = code.funcstate.allocate_temp(PyrexTypes.c_int_type, False)
        code.putln("%s = __Pyx_set_iter_next(%s, %s, &%s, &%s, %s);" % (
            result_temp,
            self.set_obj.py_result(),
            self.expected_size.result(),
            self.pos_index_var.result(),
            value_ref.result(),
            self.is_set_flag.result()
        ))
        code.putln("if (unlikely(%s == 0)) break;" % result_temp)
        code.putln(code.error_goto_if("%s == -1" % result_temp, self.pos))
        code.funcstate.release_temp(result_temp)

        # evaluate all coercions before the assignments
        value_ref.generate_gotref(code)
        self.coerced_value_var.generate_evaluation_code(code)
        self.value_target.generate_assignment_code(self.coerced_value_var, code)
        value_ref.release(code)


def ForStatNode(pos, **kw):
    if 'iterator' in kw:
        if kw['iterator'].is_async:
            return AsyncForStatNode(pos, **kw)
        else:
            return ForInStatNode(pos, **kw)
    else:
        return ForFromStatNode(pos, **kw)


class _ForInStatNode(LoopNode, StatNode):
    #  Base class of 'for-in' statements.
    #
    #  target        ExprNode
    #  iterator      IteratorNode | AIterAwaitExprNode(AsyncIteratorNode)
    #  body          StatNode
    #  else_clause   StatNode
    #  item          NextNode | AwaitExprNode(AsyncNextNode)
    #  is_async      boolean        true for 'async for' statements

    child_attrs = ["target", "item", "iterator", "body", "else_clause"]
    item = None
    is_async = False

    def _create_item_node(self):
        raise NotImplementedError("must be implemented by subclasses")

    def analyse_declarations(self, env):
        self.target.analyse_target_declaration(env)
        self.body.analyse_declarations(env)
        if self.else_clause:
            self.else_clause.analyse_declarations(env)
        self._create_item_node()

    def analyse_expressions(self, env):
        self.target = self.target.analyse_target_types(env)
        self.iterator = self.iterator.analyse_expressions(env)
        self._create_item_node()  # must rewrap self.item after analysis
        self.item = self.item.analyse_expressions(env)
        if (not self.is_async and
                (self.iterator.type.is_ptr or self.iterator.type.is_array) and
                self.target.type.assignable_from(self.iterator.type)):
            # C array slice optimization.
            pass
        else:
            self.item = self.item.coerce_to(self.target.type, env)
        self.body = self.body.analyse_expressions(env)
        if self.else_clause:
            self.else_clause = self.else_clause.analyse_expressions(env)
        return self

    def generate_execution_code(self, code):
        code.mark_pos(self.pos)
        old_loop_labels = code.new_loop_labels()
        self.iterator.generate_evaluation_code(code)
        code.putln("for (;;) {")
        self.item.generate_evaluation_code(code)
        self.target.generate_assignment_code(self.item, code)
        self.body.generate_execution_code(code)
        code.mark_pos(self.pos)
        code.put_label(code.continue_label)
        code.putln("}")
        break_label = code.break_label
        code.set_loop_labels(old_loop_labels)

        if self.else_clause:
            # in nested loops, the 'else' block can contain a
            # 'continue' statement for the outer loop, but we may need
            # to generate cleanup code before taking that path, so we
            # intercept it here
            orig_continue_label = code.continue_label
            code.continue_label = code.new_label('outer_continue')

            code.putln("/*else*/ {")
            self.else_clause.generate_execution_code(code)
            code.putln("}")

            if code.label_used(code.continue_label):
                code.put_goto(break_label)
                code.mark_pos(self.pos)
                code.put_label(code.continue_label)
                self.iterator.generate_disposal_code(code)
                code.put_goto(orig_continue_label)
            code.set_loop_labels(old_loop_labels)

        code.mark_pos(self.pos)
        if code.label_used(break_label):
            code.put_label(break_label)
        self.iterator.generate_disposal_code(code)
        self.iterator.free_temps(code)

    def generate_function_definitions(self, env, code):
        self.target.generate_function_definitions(env, code)
        self.iterator.generate_function_definitions(env, code)
        self.body.generate_function_definitions(env, code)
        if self.else_clause is not None:
            self.else_clause.generate_function_definitions(env, code)

    def annotate(self, code):
        self.target.annotate(code)
        self.iterator.annotate(code)
        self.body.annotate(code)
        if self.else_clause:
            self.else_clause.annotate(code)
        self.item.annotate(code)


class ForInStatNode(_ForInStatNode):
    #  'for' statement

    is_async = False

    def _create_item_node(self):
        from .ExprNodes import NextNode
        self.item = NextNode(self.iterator)


class AsyncForStatNode(_ForInStatNode):
    #  'async for' statement
    #
    #  iterator      AIterAwaitExprNode(AsyncIteratorNode)
    #  item          AwaitIterNextExprNode(AsyncIteratorNode)

    is_async = True

    def __init__(self, pos, **kw):
        assert 'item' not in kw
        from . import ExprNodes
        # AwaitExprNodes must appear before running MarkClosureVisitor
        kw['item'] = ExprNodes.AwaitIterNextExprNode(kw['iterator'].pos, arg=None)
        _ForInStatNode.__init__(self, pos, **kw)

    def _create_item_node(self):
        from . import ExprNodes
        self.item.arg = ExprNodes.AsyncNextNode(self.iterator)


class ForFromStatNode(LoopNode, StatNode):
    #  for name from expr rel name rel expr
    #
    #  target        NameNode
    #  bound1        ExprNode
    #  relation1     string
    #  relation2     string
    #  bound2        ExprNode
    #  step          ExprNode or None
    #  body          StatNode
    #  else_clause   StatNode or None
    #
    #  Used internally:
    #
    #  from_range         bool
    #  is_py_target       bool
    #  loopvar_node       ExprNode (usually a NameNode or temp node)
    #  py_loopvar_node    PyTempNode or None
    child_attrs = ["target", "bound1", "bound2", "step", "body", "else_clause"]

    is_py_target = False
    loopvar_node = None
    py_loopvar_node = None
    from_range = False

    gil_message = "For-loop using object bounds or target"

    def nogil_check(self, env):
        for x in (self.target, self.bound1, self.bound2):
            if x.type.is_pyobject:
                self.gil_error()

    def analyse_declarations(self, env):
        self.target.analyse_target_declaration(env)
        self.body.analyse_declarations(env)
        if self.else_clause:
            self.else_clause.analyse_declarations(env)

    def analyse_expressions(self, env):
        from . import ExprNodes
        self.target = self.target.analyse_target_types(env)
        self.bound1 = self.bound1.analyse_types(env)
        self.bound2 = self.bound2.analyse_types(env)
        if self.step is not None:
            if isinstance(self.step, ExprNodes.UnaryMinusNode):
                warning(self.step.pos, "Probable infinite loop in for-from-by statement. "
                        "Consider switching the directions of the relations.", 2)
            self.step = self.step.analyse_types(env)

        self.set_up_loop(env)
        target_type = self.target.type
        if not (target_type.is_pyobject or target_type.is_numeric):
            error(self.target.pos, "for-from loop variable must be c numeric type or Python object")

        self.body = self.body.analyse_expressions(env)
        if self.else_clause:
            self.else_clause = self.else_clause.analyse_expressions(env)
        return self

    def set_up_loop(self, env):
        from . import ExprNodes

        target_type = self.target.type
        if target_type.is_numeric:
            loop_type = target_type
        else:
            if target_type.is_enum:
                warning(self.target.pos,
                        "Integer loops over enum values are fragile. Please cast to a safe integer type instead.")
            loop_type = PyrexTypes.c_long_type if target_type.is_pyobject else PyrexTypes.c_int_type
            if not self.bound1.type.is_pyobject:
                loop_type = PyrexTypes.widest_numeric_type(loop_type, self.bound1.type)
            if not self.bound2.type.is_pyobject:
                loop_type = PyrexTypes.widest_numeric_type(loop_type, self.bound2.type)
            if self.step is not None and not self.step.type.is_pyobject:
                loop_type = PyrexTypes.widest_numeric_type(loop_type, self.step.type)
        self.bound1 = self.bound1.coerce_to(loop_type, env)
        self.bound2 = self.bound2.coerce_to(loop_type, env)
        if not self.bound2.is_literal:
            self.bound2 = self.bound2.coerce_to_temp(env)
        if self.step is not None:
            self.step = self.step.coerce_to(loop_type, env)
            if not self.step.is_literal:
                self.step = self.step.coerce_to_temp(env)

        if target_type.is_numeric or target_type.is_enum:
            self.is_py_target = False
            if isinstance(self.target, ExprNodes.BufferIndexNode):
                raise error(self.pos, "Buffer or memoryview slicing/indexing not allowed as for-loop target.")
            self.loopvar_node = self.target
            self.py_loopvar_node = None
        else:
            self.is_py_target = True
            c_loopvar_node = ExprNodes.TempNode(self.pos, loop_type, env)
            self.loopvar_node = c_loopvar_node
            self.py_loopvar_node = ExprNodes.CloneNode(c_loopvar_node).coerce_to_pyobject(env)

    def generate_execution_code(self, code):
        code.mark_pos(self.pos)
        old_loop_labels = code.new_loop_labels()
        from_range = self.from_range
        self.bound1.generate_evaluation_code(code)
        self.bound2.generate_evaluation_code(code)
        offset, incop = self.relation_table[self.relation1]
        if self.step is not None:
            self.step.generate_evaluation_code(code)
            step = self.step.result()
            incop = "%s=%s" % (incop[0], step)  # e.g. '++' => '+= STEP'
        else:
            step = '1'

        from . import ExprNodes
        if isinstance(self.loopvar_node, ExprNodes.TempNode):
            self.loopvar_node.allocate(code)
        if isinstance(self.py_loopvar_node, ExprNodes.TempNode):
            self.py_loopvar_node.allocate(code)

        loopvar_type = PyrexTypes.c_long_type if self.target.type.is_enum else self.target.type

        if from_range and not self.is_py_target:
            loopvar_name = code.funcstate.allocate_temp(loopvar_type, False)
        else:
            loopvar_name = self.loopvar_node.result()
        if loopvar_type.is_int and not loopvar_type.signed and self.relation2[0] == '>':
            # Handle the case where the endpoint of an unsigned int iteration
            # is within step of 0.
            code.putln("for (%s = %s%s + %s; %s %s %s + %s; ) { %s%s;" % (
                loopvar_name,
                self.bound1.result(), offset, step,
                loopvar_name, self.relation2, self.bound2.result(), step,
                loopvar_name, incop))
        else:
            code.putln("for (%s = %s%s; %s %s %s; %s%s) {" % (
                loopvar_name,
                self.bound1.result(), offset,
                loopvar_name, self.relation2, self.bound2.result(),
                loopvar_name, incop))

        coerced_loopvar_node = self.py_loopvar_node
        if coerced_loopvar_node is None and from_range:
            coerced_loopvar_node = ExprNodes.RawCNameExprNode(self.target.pos, loopvar_type, loopvar_name)
        if coerced_loopvar_node is not None:
            coerced_loopvar_node.generate_evaluation_code(code)
            self.target.generate_assignment_code(coerced_loopvar_node, code)

        self.body.generate_execution_code(code)
        code.put_label(code.continue_label)

        if not from_range and self.py_loopvar_node:
            # This mess is to make for..from loops with python targets behave
            # exactly like those with C targets with regards to re-assignment
            # of the loop variable.
            if self.target.entry.is_pyglobal:
                # We know target is a NameNode, this is the only ugly case.
                target_node = ExprNodes.PyTempNode(self.target.pos, None)
                target_node.allocate(code)
                interned_cname = code.intern_identifier(self.target.entry.name)
                if self.target.entry.scope.is_module_scope:
                    code.globalstate.use_utility_code(
                        UtilityCode.load_cached("GetModuleGlobalName", "ObjectHandling.c"))
                    lookup_func = '__Pyx_GetModuleGlobalName(%s, %s); %s'
                else:
                    code.globalstate.use_utility_code(
                        UtilityCode.load_cached("GetNameInClass", "ObjectHandling.c"))
                    lookup_func = '__Pyx_GetNameInClass(%s, {}, %s); %s'.format(
                        self.target.entry.scope.namespace_cname)
                code.putln(lookup_func % (
                    target_node.result(),
                    interned_cname,
                    code.error_goto_if_null(target_node.result(), self.target.pos)))
                target_node.generate_gotref(code)
            else:
                target_node = self.target
            from_py_node = ExprNodes.CoerceFromPyTypeNode(
                self.loopvar_node.type, target_node, self.target.entry.scope)
            from_py_node.temp_code = loopvar_name
            from_py_node.generate_result_code(code)
            if self.target.entry.is_pyglobal:
                code.put_decref(target_node.result(), target_node.type)
                target_node.release(code)

        code.putln("}")

        if not from_range and self.py_loopvar_node:
            # This is potentially wasteful, but we don't want the semantics to
            # depend on whether or not the loop is a python type.
            self.py_loopvar_node.generate_evaluation_code(code)
            self.target.generate_assignment_code(self.py_loopvar_node, code)
        if from_range and not self.is_py_target:
            code.funcstate.release_temp(loopvar_name)

        break_label = code.break_label
        code.set_loop_labels(old_loop_labels)
        if self.else_clause:
            code.putln("/*else*/ {")
            self.else_clause.generate_execution_code(code)
            code.putln("}")
        code.put_label(break_label)
        self.bound1.generate_disposal_code(code)
        self.bound1.free_temps(code)
        self.bound2.generate_disposal_code(code)
        self.bound2.free_temps(code)
        if isinstance(self.loopvar_node, ExprNodes.TempNode):
            self.loopvar_node.release(code)
        if isinstance(self.py_loopvar_node, ExprNodes.TempNode):
            self.py_loopvar_node.release(code)
        if self.step is not None:
            self.step.generate_disposal_code(code)
            self.step.free_temps(code)

    relation_table = {
        # {relop : (initial offset, increment op)}
        '<=': ("",   "++"),
        '<' : ("+1", "++"),
        '>=': ("",   "--"),
        '>' : ("-1", "--"),
    }

    def generate_function_definitions(self, env, code):
        self.target.generate_function_definitions(env, code)
        self.bound1.generate_function_definitions(env, code)
        self.bound2.generate_function_definitions(env, code)
        if self.step is not None:
            self.step.generate_function_definitions(env, code)
        self.body.generate_function_definitions(env, code)
        if self.else_clause is not None:
            self.else_clause.generate_function_definitions(env, code)

    def annotate(self, code):
        self.target.annotate(code)
        self.bound1.annotate(code)
        self.bound2.annotate(code)
        if self.step:
            self.step.annotate(code)
        self.body.annotate(code)
        if self.else_clause:
            self.else_clause.annotate(code)


class WithStatNode(StatNode):
    """
    Represents a Python with statement.

    Implemented by the WithTransform as follows:

        MGR = EXPR
        EXIT = MGR.__exit__
        VALUE = MGR.__enter__()
        EXC = True
        try:
            try:
                TARGET = VALUE  # optional
                BODY
            except:
                EXC = False
                if not EXIT(*EXCINFO):
                    raise
        finally:
            if EXC:
                EXIT(None, None, None)
            MGR = EXIT = VALUE = None
    """
    #  manager          The with statement manager object
    #  target           ExprNode  the target lhs of the __enter__() call
    #  body             StatNode
    #  enter_call       ExprNode  the call to the __enter__() method
    #  exit_var         String    the cname of the __exit__() method reference

    child_attrs = ["manager", "enter_call", "target", "body"]

    enter_call = None
    target_temp = None

    def analyse_declarations(self, env):
        self.manager.analyse_declarations(env)
        self.enter_call.analyse_declarations(env)
        self.body.analyse_declarations(env)

    def analyse_expressions(self, env):
        self.manager = self.manager.analyse_types(env)
        self.enter_call = self.enter_call.analyse_types(env)
        if self.target:
            # set up target_temp before descending into body (which uses it)
            from .ExprNodes import TempNode
            self.target_temp = TempNode(self.enter_call.pos, self.enter_call.type)
        self.body = self.body.analyse_expressions(env)
        return self

    def generate_function_definitions(self, env, code):
        self.manager.generate_function_definitions(env, code)
        self.enter_call.generate_function_definitions(env, code)
        self.body.generate_function_definitions(env, code)

    def generate_execution_code(self, code):
        code.mark_pos(self.pos)
        code.putln("/*with:*/ {")
        self.manager.generate_evaluation_code(code)
        self.exit_var = code.funcstate.allocate_temp(py_object_type, manage_ref=False)
        code.globalstate.use_utility_code(
            UtilityCode.load_cached("PyObjectLookupSpecial", "ObjectHandling.c"))
        code.putln("%s = __Pyx_PyObject_LookupSpecial(%s, %s); %s" % (
            self.exit_var,
            self.manager.py_result(),
            code.intern_identifier(EncodedString('__aexit__' if self.is_async else '__exit__')),
            code.error_goto_if_null(self.exit_var, self.pos),
            ))
        code.put_gotref(self.exit_var, py_object_type)

        # need to free exit_var in the face of exceptions during setup
        old_error_label = code.new_error_label()
        intermediate_error_label = code.error_label

        self.enter_call.generate_evaluation_code(code)
        if self.target:
            # The temp result will be cleaned up by the WithTargetAssignmentStatNode
            # after assigning its result to the target of the 'with' statement.
            self.target_temp.allocate(code)
            self.enter_call.make_owned_reference(code)
            code.putln("%s = %s;" % (self.target_temp.result(), self.enter_call.result()))
            self.enter_call.generate_post_assignment_code(code)
        else:
            self.enter_call.generate_disposal_code(code)
        self.enter_call.free_temps(code)

        self.manager.generate_disposal_code(code)
        self.manager.free_temps(code)

        code.error_label = old_error_label
        self.body.generate_execution_code(code)

        if code.label_used(intermediate_error_label):
            step_over_label = code.new_label()
            code.put_goto(step_over_label)
            code.put_label(intermediate_error_label)
            code.put_decref_clear(self.exit_var, py_object_type)
            code.put_goto(old_error_label)
            code.put_label(step_over_label)

        code.funcstate.release_temp(self.exit_var)
        code.putln('}')


class WithTargetAssignmentStatNode(AssignmentNode):
    # The target assignment of the 'with' statement value (return
    # value of the __enter__() call).
    #
    # This is a special cased assignment that properly cleans up the RHS.
    #
    # lhs       ExprNode      the assignment target
    # rhs       ExprNode      a (coerced) TempNode for the rhs (from WithStatNode)
    # with_node WithStatNode  the surrounding with-statement

    child_attrs = ["rhs", "lhs"]
    with_node = None
    rhs = None

    def analyse_declarations(self, env):
        self.lhs.analyse_target_declaration(env)

    def analyse_expressions(self, env):
        self.lhs = self.lhs.analyse_target_types(env)
        self.lhs.gil_assignment_check(env)
        self.rhs = self.with_node.target_temp.coerce_to(self.lhs.type, env)
        return self

    def generate_execution_code(self, code):
        self.rhs.generate_evaluation_code(code)
        self.lhs.generate_assignment_code(self.rhs, code)
        self.with_node.target_temp.release(code)

    def annotate(self, code):
        self.lhs.annotate(code)
        self.rhs.annotate(code)


class TryExceptStatNode(StatNode):
    #  try .. except statement
    #
    #  body             StatNode
    #  except_clauses   [ExceptClauseNode]
    #  else_clause      StatNode or None

    child_attrs = ["body", "except_clauses", "else_clause"]
    in_generator = False

    def analyse_declarations(self, env):
        self.body.analyse_declarations(env)
        for except_clause in self.except_clauses:
            except_clause.analyse_declarations(env)
        if self.else_clause:
            self.else_clause.analyse_declarations(env)

    def analyse_expressions(self, env):
        self.body = self.body.analyse_expressions(env)
        default_clause_seen = 0
        for i, except_clause in enumerate(self.except_clauses):
            except_clause = self.except_clauses[i] = except_clause.analyse_expressions(env)
            if default_clause_seen:
                error(except_clause.pos, "default 'except:' must be last")
            if not except_clause.pattern:
                default_clause_seen = 1
        self.has_default_clause = default_clause_seen
        if self.else_clause:
            self.else_clause = self.else_clause.analyse_expressions(env)
        return self

    nogil_check = Node.gil_error
    gil_message = "Try-except statement"

    def generate_execution_code(self, code):
        code.mark_pos(self.pos)  # before changing the error label, in case of tracing errors
        code.putln("{")

        old_return_label = code.return_label
        old_break_label = code.break_label
        old_continue_label = code.continue_label
        old_error_label = code.new_error_label()
        our_error_label = code.error_label
        except_end_label = code.new_label('exception_handled')
        except_error_label = code.new_label('except_error')
        except_return_label = code.new_label('except_return')
        try_return_label = code.new_label('try_return')
        try_break_label = code.new_label('try_break') if old_break_label else None
        try_continue_label = code.new_label('try_continue') if old_continue_label else None
        try_end_label = code.new_label('try_end')

        exc_save_vars = [code.funcstate.allocate_temp(py_object_type, False)
                         for _ in range(3)]
        save_exc = code.insertion_point()
        code.putln(
            "/*try:*/ {")
        code.return_label = try_return_label
        code.break_label = try_break_label
        code.continue_label = try_continue_label
        self.body.generate_execution_code(code)
        code.mark_pos(self.pos, trace=False)
        code.putln(
            "}")
        temps_to_clean_up = code.funcstate.all_free_managed_temps()
        can_raise = code.label_used(our_error_label)

        if can_raise:
            # inject code before the try block to save away the exception state
            code.globalstate.use_utility_code(reset_exception_utility_code)
            if not self.in_generator:
                save_exc.putln("__Pyx_PyThreadState_declare")
                save_exc.putln("__Pyx_PyThreadState_assign")
            save_exc.putln("__Pyx_ExceptionSave(%s);" % (
                ', '.join(['&%s' % var for var in exc_save_vars])))
            for var in exc_save_vars:
                save_exc.put_xgotref(var, py_object_type)

            def restore_saved_exception():
                for name in exc_save_vars:
                    code.put_xgiveref(name, py_object_type)
                code.putln("__Pyx_ExceptionReset(%s);" %
                           ', '.join(exc_save_vars))
        else:
            # try block cannot raise exceptions, but we had to allocate the temps above,
            # so just keep the C compiler from complaining about them being unused
            mark_vars_used = ["(void)%s;" % var for var in exc_save_vars]
            save_exc.putln("%s /* mark used */" % ' '.join(mark_vars_used))

            def restore_saved_exception():
                pass

        code.error_label = except_error_label
        code.return_label = except_return_label
        normal_case_terminates = self.body.is_terminator
        if self.else_clause:
            code.mark_pos(self.else_clause.pos)
            code.putln(
                "/*else:*/ {")
            self.else_clause.generate_execution_code(code)
            code.putln(
                "}")
            if not normal_case_terminates:
                normal_case_terminates = self.else_clause.is_terminator

        if can_raise:
            if not normal_case_terminates:
                for var in exc_save_vars:
                    code.put_xdecref_clear(var, py_object_type)
                code.put_goto(try_end_label)
            code.put_label(our_error_label)
            for temp_name, temp_type in temps_to_clean_up:
                code.put_xdecref_clear(temp_name, temp_type)

            outer_except = code.funcstate.current_except
            # Currently points to self, but the ExceptClauseNode would also be ok. Change if needed.
            code.funcstate.current_except = self
            for except_clause in self.except_clauses:
                except_clause.generate_handling_code(code, except_end_label)
            code.funcstate.current_except = outer_except

            if not self.has_default_clause:
                code.put_goto(except_error_label)

        for exit_label, old_label in [(except_error_label, old_error_label),
                                      (try_break_label, old_break_label),
                                      (try_continue_label, old_continue_label),
                                      (try_return_label, old_return_label),
                                      (except_return_label, old_return_label)]:
            if code.label_used(exit_label):
                if not normal_case_terminates and not code.label_used(try_end_label):
                    code.put_goto(try_end_label)
                code.put_label(exit_label)
                code.mark_pos(self.pos, trace=False)
                if can_raise:
                    restore_saved_exception()
                code.put_goto(old_label)

        if code.label_used(except_end_label):
            if not normal_case_terminates and not code.label_used(try_end_label):
                code.put_goto(try_end_label)
            code.put_label(except_end_label)
            if can_raise:
                restore_saved_exception()
        if code.label_used(try_end_label):
            code.put_label(try_end_label)
        code.putln("}")

        for cname in exc_save_vars:
            code.funcstate.release_temp(cname)

        code.return_label = old_return_label
        code.break_label = old_break_label
        code.continue_label = old_continue_label
        code.error_label = old_error_label

    def generate_function_definitions(self, env, code):
        self.body.generate_function_definitions(env, code)
        for except_clause in self.except_clauses:
            except_clause.generate_function_definitions(env, code)
        if self.else_clause is not None:
            self.else_clause.generate_function_definitions(env, code)

    def annotate(self, code):
        self.body.annotate(code)
        for except_node in self.except_clauses:
            except_node.annotate(code)
        if self.else_clause:
            self.else_clause.annotate(code)


class ExceptClauseNode(Node):
    #  Part of try ... except statement.
    #
    #  pattern        [ExprNode]
    #  target         ExprNode or None
    #  body           StatNode
    #  excinfo_target TupleNode(3*ResultRefNode) or None   optional target for exception info (not owned here!)
    #  match_flag     string             result of exception match
    #  exc_value      ExcValueNode       used internally
    #  function_name  string             qualified name of enclosing function
    #  exc_vars       (string * 3)       local exception variables
    #  is_except_as   bool               Py3-style "except ... as xyz"

    # excinfo_target is never set by the parser, but can be set by a transform
    # in order to extract more extensive information about the exception as a
    # sys.exc_info()-style tuple into a target variable

    child_attrs = ["pattern", "target", "body", "exc_value"]

    exc_value = None
    excinfo_target = None
    is_except_as = False

    def analyse_declarations(self, env):
        if self.target:
            self.target.analyse_target_declaration(env)
        self.body.analyse_declarations(env)

    def analyse_expressions(self, env):
        self.function_name = env.qualified_name
        if self.pattern:
            # normalise/unpack self.pattern into a list
            for i, pattern in enumerate(self.pattern):
                pattern = pattern.analyse_expressions(env)
                self.pattern[i] = pattern.coerce_to_pyobject(env)

        if self.target:
            from . import ExprNodes
            self.exc_value = ExprNodes.ExcValueNode(self.pos)
            self.target = self.target.analyse_target_expression(env, self.exc_value)

        self.body = self.body.analyse_expressions(env)
        return self

    def generate_handling_code(self, code, end_label):
        code.mark_pos(self.pos)

        if self.pattern:
            has_non_literals = not all(
                pattern.is_literal or pattern.is_simple() and not pattern.is_temp
                for pattern in self.pattern)

            if has_non_literals:
                # For non-trivial exception check expressions, hide the live exception from C-API calls.
                exc_vars = [code.funcstate.allocate_temp(py_object_type, manage_ref=True)
                            for _ in range(3)]
                code.globalstate.use_utility_code(UtilityCode.load_cached("PyErrFetchRestore", "Exceptions.c"))
                code.putln("__Pyx_ErrFetch(&%s, &%s, &%s);" % tuple(exc_vars))
                exc_type = exc_vars[0]
            else:
                exc_vars = exc_type = None

            for pattern in self.pattern:
                pattern.generate_evaluation_code(code)
            patterns = [pattern.py_result() for pattern in self.pattern]

            exc_tests = []
            if exc_type:
                code.globalstate.use_utility_code(
                    UtilityCode.load_cached("FastTypeChecks", "ModuleSetupCode.c"))
                if len(patterns) == 2:
                    exc_tests.append("__Pyx_PyErr_GivenExceptionMatches2(%s, %s, %s)" % (
                        exc_type, patterns[0], patterns[1],
                    ))
                else:
                    exc_tests.extend(
                        "__Pyx_PyErr_GivenExceptionMatches(%s, %s)" % (exc_type, pattern)
                        for pattern in patterns
                    )
            elif len(patterns) == 2:
                code.globalstate.use_utility_code(
                    UtilityCode.load_cached("FastTypeChecks", "ModuleSetupCode.c"))
                exc_tests.append("__Pyx_PyErr_ExceptionMatches2(%s, %s)" % (
                    patterns[0], patterns[1],
                ))
            else:
                code.globalstate.use_utility_code(
                    UtilityCode.load_cached("PyErrExceptionMatches", "Exceptions.c"))
                exc_tests.extend(
                    "__Pyx_PyErr_ExceptionMatches(%s)" % pattern
                    for pattern in patterns
                )

            match_flag = code.funcstate.allocate_temp(PyrexTypes.c_int_type, manage_ref=False)
            code.putln("%s = %s;" % (match_flag, ' || '.join(exc_tests)))
            for pattern in self.pattern:
                pattern.generate_disposal_code(code)
                pattern.free_temps(code)

            if exc_vars:
                code.putln("__Pyx_ErrRestore(%s, %s, %s);" % tuple(exc_vars))
                code.putln(' '.join(["%s = 0;" % var for var in exc_vars]))
                for temp in exc_vars:
                    code.funcstate.release_temp(temp)

            code.putln(
                "if (%s) {" %
                    match_flag)
            code.funcstate.release_temp(match_flag)
        else:
            code.putln("/*except:*/ {")

        if (not getattr(self.body, 'stats', True)
                and self.excinfo_target is None
                and self.target is None):
            # most simple case: no exception variable, empty body (pass)
            # => reset the exception state, done
            code.globalstate.use_utility_code(UtilityCode.load_cached("PyErrFetchRestore", "Exceptions.c"))
            code.putln("__Pyx_ErrRestore(0,0,0);")
            code.put_goto(end_label)
            code.putln("}")
            return

        exc_vars = [code.funcstate.allocate_temp(py_object_type, manage_ref=True)
                    for _ in range(3)]
        code.put_add_traceback(self.function_name)
        # We always have to fetch the exception value even if
        # there is no target, because this also normalises the
        # exception and stores it in the thread state.
        code.globalstate.use_utility_code(get_exception_utility_code)
        exc_args = "&%s, &%s, &%s" % tuple(exc_vars)
        code.putln("if (__Pyx_GetException(%s) < 0) %s" % (
            exc_args, code.error_goto(self.pos)))
        for var in exc_vars:
            code.put_gotref(var, py_object_type)
        if self.target:
            self.exc_value.set_var(exc_vars[1])
            self.exc_value.generate_evaluation_code(code)
            self.target.generate_assignment_code(self.exc_value, code)
        if self.excinfo_target is not None:
            for tempvar, node in zip(exc_vars, self.excinfo_target.args):
                node.set_var(tempvar)

        old_break_label, old_continue_label = code.break_label, code.continue_label
        code.break_label = code.new_label('except_break')
        code.continue_label = code.new_label('except_continue')

        old_exc_vars = code.funcstate.exc_vars
        code.funcstate.exc_vars = exc_vars
        self.body.generate_execution_code(code)
        code.funcstate.exc_vars = old_exc_vars

        if not self.body.is_terminator:
            for var in exc_vars:
                # FIXME: XDECREF() is needed to allow re-raising (which clears the exc_vars),
                # but I don't think it's the right solution.
                code.put_xdecref_clear(var, py_object_type)
            code.put_goto(end_label)

        for new_label, old_label in [(code.break_label, old_break_label),
                                     (code.continue_label, old_continue_label)]:
            if code.label_used(new_label):
                code.put_label(new_label)
                for var in exc_vars:
                    code.put_decref_clear(var, py_object_type)
                code.put_goto(old_label)
        code.break_label = old_break_label
        code.continue_label = old_continue_label

        for temp in exc_vars:
            code.funcstate.release_temp(temp)

        code.putln(
            "}")

    def generate_function_definitions(self, env, code):
        if self.target is not None:
            self.target.generate_function_definitions(env, code)
        self.body.generate_function_definitions(env, code)

    def annotate(self, code):
        if self.pattern:
            for pattern in self.pattern:
                pattern.annotate(code)
        if self.target:
            self.target.annotate(code)
        self.body.annotate(code)


class TryFinallyStatNode(StatNode):
    #  try ... finally statement
    #
    #  body             StatNode
    #  finally_clause   StatNode
    #  finally_except_clause  deep-copy of finally_clause for exception case
    #  in_generator     inside of generator => must store away current exception also in return case
    #
    #  Each of the continue, break, return and error gotos runs
    #  into its own deep-copy of the finally block code.
    #  In addition, if we're doing an error, we save the
    #  exception on entry to the finally block and restore
    #  it on exit.

    child_attrs = ["body", "finally_clause", "finally_except_clause"]

    preserve_exception = 1

    # handle exception case, in addition to return/break/continue
    handle_error_case = True
    func_return_type = None
    finally_except_clause = None

    is_try_finally_in_nogil = False
    in_generator = False

    @staticmethod
    def create_analysed(pos, env, body, finally_clause):
        node = TryFinallyStatNode(pos, body=body, finally_clause=finally_clause)
        return node

    def analyse_declarations(self, env):
        self.body.analyse_declarations(env)
        self.finally_except_clause = copy.deepcopy(self.finally_clause)
        self.finally_except_clause.analyse_declarations(env)
        self.finally_clause.analyse_declarations(env)

    def analyse_expressions(self, env):
        self.body = self.body.analyse_expressions(env)
        self.finally_clause = self.finally_clause.analyse_expressions(env)
        self.finally_except_clause = self.finally_except_clause.analyse_expressions(env)
        if env.return_type and not env.return_type.is_void:
            self.func_return_type = env.return_type
        return self

    nogil_check = Node.gil_error
    gil_message = "Try-finally statement"

    def generate_execution_code(self, code):
        code.mark_pos(self.pos)  # before changing the error label, in case of tracing errors
        code.putln("/*try:*/ {")

        old_error_label = code.error_label
        old_labels = code.all_new_labels()
        new_labels = code.get_all_labels()
        new_error_label = code.error_label
        if not self.handle_error_case:
            code.error_label = old_error_label
        catch_label = code.new_label()

        was_in_try_finally = code.funcstate.in_try_finally
        code.funcstate.in_try_finally = 1

        self.body.generate_execution_code(code)

        code.funcstate.in_try_finally = was_in_try_finally
        code.putln("}")

        temps_to_clean_up = code.funcstate.all_free_managed_temps()
        code.mark_pos(self.finally_clause.pos)
        code.putln("/*finally:*/ {")

        # Reset labels only after writing out a potential line trace call for correct nogil error handling.
        code.set_all_labels(old_labels)

        def fresh_finally_clause(_next=[self.finally_clause]):
            # generate the original subtree once and always keep a fresh copy
            node = _next[0]
            node_copy = copy.deepcopy(node)
            if node is self.finally_clause:
                _next[0] = node_copy
            else:
                node = node_copy
            return node

        preserve_error = self.preserve_exception and code.label_used(new_error_label)
        needs_success_cleanup = not self.finally_clause.is_terminator

        if not self.body.is_terminator:
            code.putln('/*normal exit:*/{')
            fresh_finally_clause().generate_execution_code(code)
            if not self.finally_clause.is_terminator:
                code.put_goto(catch_label)
            code.putln('}')

        if preserve_error:
            code.put_label(new_error_label)
            code.putln('/*exception exit:*/{')
            if not self.in_generator:
                code.putln("__Pyx_PyThreadState_declare")
            if self.is_try_finally_in_nogil:
                code.declare_gilstate()
            if needs_success_cleanup:
                exc_lineno_cnames = tuple([
                    code.funcstate.allocate_temp(PyrexTypes.c_int_type, manage_ref=False)
                    for _ in range(2)])
                exc_filename_cname = code.funcstate.allocate_temp(
                    PyrexTypes.CPtrType(PyrexTypes.c_const_type(PyrexTypes.c_char_type)),
                    manage_ref=False)
            else:
                exc_lineno_cnames = exc_filename_cname = None
            exc_vars = tuple([
                code.funcstate.allocate_temp(py_object_type, manage_ref=False)
                for _ in range(6)])
            self.put_error_catcher(
                code, temps_to_clean_up, exc_vars, exc_lineno_cnames, exc_filename_cname)
            finally_old_labels = code.all_new_labels()

            code.putln('{')
            old_exc_vars = code.funcstate.exc_vars
            code.funcstate.exc_vars = exc_vars[:3]
            self.finally_except_clause.generate_execution_code(code)
            code.funcstate.exc_vars = old_exc_vars
            code.putln('}')

            if needs_success_cleanup:
                self.put_error_uncatcher(code, exc_vars, exc_lineno_cnames, exc_filename_cname)
                if exc_lineno_cnames:
                    for cname in exc_lineno_cnames:
                        code.funcstate.release_temp(cname)
                if exc_filename_cname:
                    code.funcstate.release_temp(exc_filename_cname)
                code.put_goto(old_error_label)

            for new_label, old_label in zip(code.get_all_labels(), finally_old_labels):
                if not code.label_used(new_label):
                    continue
                code.put_label(new_label)
                self.put_error_cleaner(code, exc_vars)
                code.put_goto(old_label)

            for cname in exc_vars:
                code.funcstate.release_temp(cname)
            code.putln('}')

        code.set_all_labels(old_labels)
        return_label = code.return_label
        exc_vars = ()

        for i, (new_label, old_label) in enumerate(zip(new_labels, old_labels)):
            if not code.label_used(new_label):
                continue
            if new_label == new_error_label and preserve_error:
                continue  # handled above

            code.putln('%s: {' % new_label)
            ret_temp = None
            if old_label == return_label:
                # return actually raises an (uncatchable) exception in generators that we must preserve
                if self.in_generator:
                    exc_vars = tuple([
                        code.funcstate.allocate_temp(py_object_type, manage_ref=False)
                        for _ in range(6)])
                    self.put_error_catcher(code, [], exc_vars)
                if not self.finally_clause.is_terminator:
                    # store away return value for later reuse
                    if (self.func_return_type and
                            not self.is_try_finally_in_nogil and
                            not isinstance(self.finally_clause, GILExitNode)):
                        ret_temp = code.funcstate.allocate_temp(
                            self.func_return_type, manage_ref=False)
                        code.putln("%s = %s;" % (ret_temp, Naming.retval_cname))
                        if self.func_return_type.is_pyobject:
                            code.putln("%s = 0;" % Naming.retval_cname)

            fresh_finally_clause().generate_execution_code(code)

            if old_label == return_label:
                if ret_temp:
                    code.putln("%s = %s;" % (Naming.retval_cname, ret_temp))
                    if self.func_return_type.is_pyobject:
                        code.putln("%s = 0;" % ret_temp)
                    code.funcstate.release_temp(ret_temp)
                if self.in_generator:
                    self.put_error_uncatcher(code, exc_vars)
                    for cname in exc_vars:
                        code.funcstate.release_temp(cname)

            if not self.finally_clause.is_terminator:
                code.put_goto(old_label)
            code.putln('}')

        # End finally
        code.put_label(catch_label)
        code.putln(
            "}")

    def generate_function_definitions(self, env, code):
        self.body.generate_function_definitions(env, code)
        self.finally_clause.generate_function_definitions(env, code)
        if self.finally_except_clause:
            self.finally_except_clause.generate_function_definitions(env, code)

    def put_error_catcher(self, code, temps_to_clean_up, exc_vars,
                          exc_lineno_cnames=None, exc_filename_cname=None):
        code.globalstate.use_utility_code(restore_exception_utility_code)
        code.globalstate.use_utility_code(get_exception_utility_code)
        code.globalstate.use_utility_code(swap_exception_utility_code)

        if self.is_try_finally_in_nogil:
            code.put_ensure_gil(declare_gilstate=False)
        code.putln("__Pyx_PyThreadState_assign")

        code.putln(' '.join(["%s = 0;" % var for var in exc_vars]))
        for temp_name, type in temps_to_clean_up:
            code.put_xdecref_clear(temp_name, type)

        # not using preprocessor here to avoid warnings about
        # unused utility functions and/or temps
        code.putln("if (PY_MAJOR_VERSION >= 3)"
                   " __Pyx_ExceptionSwap(&%s, &%s, &%s);" % exc_vars[3:])
        code.putln("if ((PY_MAJOR_VERSION < 3) ||"
                   # if __Pyx_GetException() fails in Py3,
                   # store the newly raised exception instead
                   " unlikely(__Pyx_GetException(&%s, &%s, &%s) < 0)) "
                   "__Pyx_ErrFetch(&%s, &%s, &%s);" % (exc_vars[:3] * 2))
        for var in exc_vars:
            code.put_xgotref(var, py_object_type)
        if exc_lineno_cnames:
            code.putln("%s = %s; %s = %s; %s = %s;" % (
                exc_lineno_cnames[0], Naming.lineno_cname,
                exc_lineno_cnames[1], Naming.clineno_cname,
                exc_filename_cname, Naming.filename_cname))

        if self.is_try_finally_in_nogil:
            code.put_release_ensured_gil()

    def put_error_uncatcher(self, code, exc_vars, exc_lineno_cnames=None, exc_filename_cname=None):
        code.globalstate.use_utility_code(restore_exception_utility_code)
        code.globalstate.use_utility_code(reset_exception_utility_code)

        if self.is_try_finally_in_nogil:
            code.put_ensure_gil(declare_gilstate=False)

        # not using preprocessor here to avoid warnings about
        # unused utility functions and/or temps
        code.putln("if (PY_MAJOR_VERSION >= 3) {")
        for var in exc_vars[3:]:
            code.put_xgiveref(var, py_object_type)
        code.putln("__Pyx_ExceptionReset(%s, %s, %s);" % exc_vars[3:])
        code.putln("}")
        for var in exc_vars[:3]:
            code.put_xgiveref(var, py_object_type)
        code.putln("__Pyx_ErrRestore(%s, %s, %s);" % exc_vars[:3])

        if self.is_try_finally_in_nogil:
            code.put_release_ensured_gil()

        code.putln(' '.join(["%s = 0;" % var for var in exc_vars]))
        if exc_lineno_cnames:
            code.putln("%s = %s; %s = %s; %s = %s;" % (
                Naming.lineno_cname, exc_lineno_cnames[0],
                Naming.clineno_cname, exc_lineno_cnames[1],
                Naming.filename_cname, exc_filename_cname))

    def put_error_cleaner(self, code, exc_vars):
        code.globalstate.use_utility_code(reset_exception_utility_code)
        if self.is_try_finally_in_nogil:
            code.put_ensure_gil(declare_gilstate=False)

        # not using preprocessor here to avoid warnings about
        # unused utility functions and/or temps
        code.putln("if (PY_MAJOR_VERSION >= 3) {")
        for var in exc_vars[3:]:
            code.put_xgiveref(var, py_object_type)
        code.putln("__Pyx_ExceptionReset(%s, %s, %s);" % exc_vars[3:])
        code.putln("}")
        for var in exc_vars[:3]:
            code.put_xdecref_clear(var, py_object_type)
        if self.is_try_finally_in_nogil:
            code.put_release_ensured_gil()
        code.putln(' '.join(["%s = 0;"]*3) % exc_vars[3:])

    def annotate(self, code):
        self.body.annotate(code)
        self.finally_clause.annotate(code)


class NogilTryFinallyStatNode(TryFinallyStatNode):
    """
    A try/finally statement that may be used in nogil code sections.
    """

    preserve_exception = False
    nogil_check = None


class GILStatNode(NogilTryFinallyStatNode):
    #  'with gil' or 'with nogil' statement
    #
    #   state   string   'gil' or 'nogil'
    #   scope_gil_state_known  bool  For nogil functions this can be False, since they can also be run with gil
    #                           set to False by GilCheck transform

    child_attrs = ["condition"] + NogilTryFinallyStatNode.child_attrs
    state_temp = None
    scope_gil_state_known = True

    def __init__(self, pos, state, body, condition=None):
        self.state = state
        self.condition = condition
        self.create_state_temp_if_needed(pos, state, body)
        TryFinallyStatNode.__init__(
            self, pos,
            body=body,
            finally_clause=GILExitNode(
                pos, state=state, state_temp=self.state_temp))

    def create_state_temp_if_needed(self, pos, state, body):
        from .ParseTreeTransforms import YieldNodeCollector
        collector = YieldNodeCollector()
        collector.visitchildren(body)
        if not collector.yields:
            return

        if state == 'gil':
            temp_type = PyrexTypes.c_gilstate_type
        else:
            temp_type = PyrexTypes.c_threadstate_ptr_type
        from . import ExprNodes
        self.state_temp = ExprNodes.TempNode(pos, temp_type)

    def analyse_declarations(self, env):
        env._in_with_gil_block = (self.state == 'gil')
        if self.state == 'gil':
            env.has_with_gil_block = True

        if self.condition is not None:
            self.condition.analyse_declarations(env)

        return super(GILStatNode, self).analyse_declarations(env)

    def analyse_expressions(self, env):
        env.use_utility_code(
            UtilityCode.load_cached("ForceInitThreads", "ModuleSetupCode.c"))

        if self.condition is not None:
            self.condition = self.condition.analyse_expressions(env)

        was_nogil = env.nogil
        env.nogil = self.state == 'nogil'
        node = TryFinallyStatNode.analyse_expressions(self, env)
        env.nogil = was_nogil
        return node

    def generate_execution_code(self, code):
        code.mark_pos(self.pos)
        code.begin_block()
        if self.state_temp:
            self.state_temp.allocate(code)
            variable = self.state_temp.result()
        else:
            variable = None

        old_gil_config = code.funcstate.gil_owned
        if self.state == 'gil':
            code.put_ensure_gil(variable=variable)
            code.funcstate.gil_owned = True
        else:
            code.put_release_gil(variable=variable, unknown_gil_state=not self.scope_gil_state_known)
            code.funcstate.gil_owned = False

        TryFinallyStatNode.generate_execution_code(self, code)

        if self.state_temp:
            self.state_temp.release(code)

        code.funcstate.gil_owned = old_gil_config
        code.end_block()


class GILExitNode(StatNode):
    """
    Used as the 'finally' block in a GILStatNode

    state   string   'gil' or 'nogil'
    #   scope_gil_state_known  bool  For nogil functions this can be False, since they can also be run with gil
    #                           set to False by GilCheck transform
    """

    child_attrs = []
    state_temp = None
    scope_gil_state_known = True

    def analyse_expressions(self, env):
        return self

    def generate_execution_code(self, code):
        if self.state_temp:
            variable = self.state_temp.result()
        else:
            variable = None

        if self.state == 'gil':
            code.put_release_ensured_gil(variable)
        else:
            code.put_acquire_gil(variable, unknown_gil_state=not self.scope_gil_state_known)


class EnsureGILNode(GILExitNode):
    """
    Ensure the GIL in nogil functions for cleanup before returning.
    """

    def generate_execution_code(self, code):
        code.put_ensure_gil(declare_gilstate=False)


def cython_view_utility_code():
    from . import MemoryView
    return MemoryView.view_utility_code


utility_code_for_cimports = {
    # utility code (or inlining c) in a pxd (or pyx) file.
    # TODO: Consider a generic user-level mechanism for importing
    'cpython.array'         : lambda : UtilityCode.load_cached("ArrayAPI", "arrayarray.h"),
    'cpython.array.array'   : lambda : UtilityCode.load_cached("ArrayAPI", "arrayarray.h"),
    'cython.view'           : cython_view_utility_code,
}

utility_code_for_imports = {
    # utility code used when special modules are imported.
    # TODO: Consider a generic user-level mechanism for importing
    'asyncio': ("__Pyx_patch_asyncio", "PatchAsyncIO", "Coroutine.c"),
    'inspect': ("__Pyx_patch_inspect", "PatchInspect", "Coroutine.c"),
}

def cimport_numpy_check(node, code):
    # shared code between CImportStatNode and FromCImportStatNode
    # check to ensure that import_array is called
    for mod in code.globalstate.module_node.scope.cimported_modules:
        if mod.name != node.module_name:
            continue
        # there are sometimes several cimported modules with the same name
        # so complete the loop if necessary
        import_array = mod.lookup_here("import_array")
        _import_array = mod.lookup_here("_import_array")
        # at least one entry used
        used = (import_array and import_array.used) or (_import_array and _import_array.used)
        if ((import_array or _import_array)  # at least one entry found
                and not used):
            # sanity check that this is actually numpy and not a user pxd called "numpy"
            if _import_array and _import_array.type.is_cfunction:
                # warning is mainly for the sake of testing
                warning(node.pos, "'numpy.import_array()' has been added automatically "
                        "since 'numpy' was cimported but 'numpy.import_array' was not called.", 0)
                code.globalstate.use_utility_code(
                         UtilityCode.load_cached("NumpyImportArray", "NumpyImportArray.c")
                    )
                return  # no need to continue once the utility code is added



class CImportStatNode(StatNode):
    #  cimport statement
    #
    #  module_name   string           Qualified name of module being imported
    #  as_name       string or None   Name specified in "as" clause, if any
    #  is_absolute   bool             True for absolute imports, False otherwise

    child_attrs = []
    is_absolute = False

    def analyse_declarations(self, env):
        if not env.is_module_scope:
            error(self.pos, "cimport only allowed at module level")
            return
        module_scope = env.find_module(
            self.module_name, self.pos, relative_level=0 if self.is_absolute else -1)
        if "." in self.module_name:
            names = [EncodedString(name) for name in self.module_name.split(".")]
            top_name = names[0]
            top_module_scope = env.context.find_submodule(top_name)
            module_scope = top_module_scope
            for name in names[1:]:
                submodule_scope = module_scope.find_submodule(name)
                module_scope.declare_module(name, submodule_scope, self.pos)
                module_scope = submodule_scope
            if self.as_name:
                env.declare_module(self.as_name, module_scope, self.pos)
            else:
                env.add_imported_module(module_scope)
                env.declare_module(top_name, top_module_scope, self.pos)
        else:
            name = self.as_name or self.module_name
            entry = env.declare_module(name, module_scope, self.pos)
            entry.known_standard_library_import = self.module_name
        if self.module_name in utility_code_for_cimports:
            env.use_utility_code(utility_code_for_cimports[self.module_name]())

    def analyse_expressions(self, env):
        return self

    def generate_execution_code(self, code):
        if self.module_name == "numpy":
            cimport_numpy_check(self, code)


class FromCImportStatNode(StatNode):
    #  from ... cimport statement
    #
    #  module_name     string                        Qualified name of module
    #  relative_level  int or None                   Relative import: number of dots before module_name
    #  imported_names  [(pos, name, as_name, kind)]  Names to be imported

    child_attrs = []
    module_name = None
    relative_level = None
    imported_names = None

    def analyse_declarations(self, env):
        if not env.is_module_scope:
            error(self.pos, "cimport only allowed at module level")
            return
        if self.relative_level and self.relative_level > env.qualified_name.count('.'):
            error(self.pos, "relative cimport beyond main package is not allowed")
            return
        module_scope = env.find_module(self.module_name, self.pos, relative_level=self.relative_level)
        module_name = module_scope.qualified_name
        env.add_imported_module(module_scope)
        for pos, name, as_name, kind in self.imported_names:
            if name == "*":
                for local_name, entry in list(module_scope.entries.items()):
                    env.add_imported_entry(local_name, entry, pos)
            else:
                entry = module_scope.lookup(name)
                if entry:
                    if kind and not self.declaration_matches(entry, kind):
                        entry.redeclared(pos)
                    entry.used = 1
                else:
                    if kind == 'struct' or kind == 'union':
                        entry = module_scope.declare_struct_or_union(
                            name, kind=kind, scope=None, typedef_flag=0, pos=pos)
                    elif kind == 'class':
                        entry = module_scope.declare_c_class(name, pos=pos, module_name=module_name)
                    else:
                        submodule_scope = env.context.find_module(
                            name, relative_to=module_scope, pos=self.pos, absolute_fallback=False)
                        if submodule_scope.parent_module is module_scope:
                            env.declare_module(as_name or name, submodule_scope, self.pos)
                        else:
                            error(pos, "Name '%s' not declared in module '%s'" % (name, module_name))

                if entry:
                    local_name = as_name or name
                    env.add_imported_entry(local_name, entry, pos)

        if module_name.startswith('cpython') or module_name.startswith('cython'):  # enough for now
            if module_name in utility_code_for_cimports:
                env.use_utility_code(utility_code_for_cimports[module_name]())
            for _, name, _, _ in self.imported_names:
                fqname = '%s.%s' % (module_name, name)
                if fqname in utility_code_for_cimports:
                    env.use_utility_code(utility_code_for_cimports[fqname]())

    def declaration_matches(self, entry, kind):
        if not entry.is_type:
            return 0
        type = entry.type
        if kind == 'class':
            if not type.is_extension_type:
                return 0
        else:
            if not type.is_struct_or_union:
                return 0
            if kind != type.kind:
                return 0
        return 1

    def analyse_expressions(self, env):
        return self

    def generate_execution_code(self, code):
        if self.module_name == "numpy":
            cimport_numpy_check(self, code)


class FromImportStatNode(StatNode):
    #  from ... import statement
    #
    #  module           ImportNode
    #  items            [(string, NameNode)]
    #  interned_items   [(string, NameNode, ExprNode)]
    #  item             PyTempNode            used internally
    #  import_star      boolean               used internally

    child_attrs = ["module"]
    import_star = 0

    def analyse_declarations(self, env):
        for name, target in self.items:
            if name == "*":
                if not env.is_module_scope:
                    error(self.pos, "import * only allowed at module level")
                    return
                env.has_import_star = 1
                self.import_star = 1
            else:
                target.analyse_target_declaration(env)
                if target.entry:
                    if target.get_known_standard_library_import() is None:
                        target.entry.known_standard_library_import = EncodedString(
                            "%s.%s" % (self.module.module_name.value, name))
                else:
                    # it isn't unambiguous
                    target.entry.known_standard_library_import = ""


    def analyse_expressions(self, env):
        from . import ExprNodes
        self.module = self.module.analyse_expressions(env)
        self.item = ExprNodes.RawCNameExprNode(self.pos, py_object_type)
        self.interned_items = []
        for name, target in self.items:
            if name == '*':
                for _, entry in env.entries.items():
                    if not entry.is_type and entry.type.is_extension_type:
                        env.use_utility_code(UtilityCode.load_cached("ExtTypeTest", "ObjectHandling.c"))
                        break
            else:
                entry = env.lookup(target.name)
                # check whether or not entry is already cimported
                if (entry.is_type and entry.type.name == name
                        and hasattr(entry.type, 'module_name')):
                    if entry.type.module_name == self.module.module_name.value:
                        # cimported with absolute name
                        continue
                    try:
                        # cimported with relative name
                        module = env.find_module(self.module.module_name.value, pos=self.pos,
                                                 relative_level=self.module.level)
                        if entry.type.module_name == module.qualified_name:
                            continue
                    except AttributeError:
                        pass
                target = target.analyse_target_expression(env, None)  # FIXME?
                if target.type is py_object_type:
                    coerced_item = None
                else:
                    coerced_item = self.item.coerce_to(target.type, env)
                self.interned_items.append((name, target, coerced_item))
        return self

    def generate_execution_code(self, code):
        code.mark_pos(self.pos)
        self.module.generate_evaluation_code(code)
        if self.import_star:
            code.putln(
                'if (%s(%s) < 0) %s;' % (
                    Naming.import_star,
                    self.module.py_result(),
                    code.error_goto(self.pos)))
        item_temp = code.funcstate.allocate_temp(py_object_type, manage_ref=True)
        self.item.set_cname(item_temp)
        if self.interned_items:
            code.globalstate.use_utility_code(
                UtilityCode.load_cached("ImportFrom", "ImportExport.c"))
        for name, target, coerced_item in self.interned_items:
            code.putln(
                '%s = __Pyx_ImportFrom(%s, %s); %s' % (
                    item_temp,
                    self.module.py_result(),
                    code.intern_identifier(name),
                    code.error_goto_if_null(item_temp, self.pos)))
            code.put_gotref(item_temp, py_object_type)
            if coerced_item is None:
                target.generate_assignment_code(self.item, code)
            else:
                coerced_item.allocate_temp_result(code)
                coerced_item.generate_result_code(code)
                target.generate_assignment_code(coerced_item, code)
            code.put_decref_clear(item_temp, py_object_type)
        code.funcstate.release_temp(item_temp)
        self.module.generate_disposal_code(code)
        self.module.free_temps(code)


class ParallelNode(Node):
    """
    Base class for cython.parallel constructs.
    """

    nogil_check = None


class ParallelStatNode(StatNode, ParallelNode):
    """
    Base class for 'with cython.parallel.parallel():' and 'for i in prange():'.

    assignments     { Entry(var) : (var.pos, inplace_operator_or_None) }
                    assignments to variables in this parallel section

    parent          parent ParallelStatNode or None
    is_parallel     indicates whether this node is OpenMP parallel
                    (true for #pragma omp parallel for and
                              #pragma omp parallel)

    is_parallel is true for:

        #pragma omp parallel
        #pragma omp parallel for

    sections, but NOT for

        #pragma omp for

    We need this to determine the sharing attributes.

    privatization_insertion_point   a code insertion point used to make temps
                                    private (esp. the "nsteps" temp)

    args         tuple          the arguments passed to the parallel construct
    kwargs       DictNode       the keyword arguments passed to the parallel
                                construct (replaced by its compile time value)
    """

    child_attrs = ['body', 'num_threads']

    body = None

    is_prange = False
    is_nested_prange = False

    error_label_used = False

    num_threads = None
    chunksize = None

    parallel_exc = (
        Naming.parallel_exc_type,
        Naming.parallel_exc_value,
        Naming.parallel_exc_tb,
    )

    parallel_pos_info = (
        Naming.parallel_filename,
        Naming.parallel_lineno,
        Naming.parallel_clineno,
    )

    pos_info = (
        Naming.filename_cname,
        Naming.lineno_cname,
        Naming.clineno_cname,
    )

    critical_section_counter = 0

    def __init__(self, pos, **kwargs):
        super(ParallelStatNode, self).__init__(pos, **kwargs)

        # All assignments in this scope
        self.assignments = kwargs.get('assignments') or {}

        # All seen closure cnames and their temporary cnames
        self.seen_closure_vars = set()

        # Dict of variables that should be declared (first|last|)private or
        # reduction { Entry: (op, lastprivate) }.
        # If op is not None, it's a reduction.
        self.privates = {}

        # [NameNode]
        self.assigned_nodes = []

    def analyse_declarations(self, env):
        self.body.analyse_declarations(env)

        self.num_threads = None

        if self.kwargs:
            # Try to find num_threads and chunksize keyword arguments
            pairs = []
            seen = set()
            for dictitem in self.kwargs.key_value_pairs:
                if dictitem.key.value in seen:
                    error(self.pos, "Duplicate keyword argument found: %s" % dictitem.key.value)
                seen.add(dictitem.key.value)
                if dictitem.key.value == 'num_threads':
                    if not dictitem.value.is_none:
                        self.num_threads = dictitem.value
                elif self.is_prange and dictitem.key.value == 'chunksize':
                    if not dictitem.value.is_none:
                        self.chunksize = dictitem.value
                else:
                    pairs.append(dictitem)

            self.kwargs.key_value_pairs = pairs

            try:
                self.kwargs = self.kwargs.compile_time_value(env)
            except Exception as e:
                error(self.kwargs.pos, "Only compile-time values may be "
                                       "supplied as keyword arguments")
        else:
            self.kwargs = {}

        for kw, val in self.kwargs.items():
            if kw not in self.valid_keyword_arguments:
                error(self.pos, "Invalid keyword argument: %s" % kw)
            else:
                setattr(self, kw, val)

    def analyse_expressions(self, env):
        if self.num_threads:
            self.num_threads = self.num_threads.analyse_expressions(env)

        if self.chunksize:
            self.chunksize = self.chunksize.analyse_expressions(env)

        self.body = self.body.analyse_expressions(env)
        self.analyse_sharing_attributes(env)

        if self.num_threads is not None:
            if self.parent and self.parent.num_threads is not None and not self.parent.is_prange:
                error(self.pos, "num_threads already declared in outer section")
            elif self.parent and not self.parent.is_prange:
                error(self.pos, "num_threads must be declared in the parent parallel section")
            elif (self.num_threads.type.is_int and
                    self.num_threads.is_literal and
                    self.num_threads.compile_time_value(env) <= 0):
                error(self.pos, "argument to num_threads must be greater than 0")

            if not self.num_threads.is_simple() or self.num_threads.type.is_pyobject:
                self.num_threads = self.num_threads.coerce_to(
                    PyrexTypes.c_int_type, env).coerce_to_temp(env)
        return self

    def analyse_sharing_attributes(self, env):
        """
        Analyse the privates for this block and set them in self.privates.
        This should be called in a post-order fashion during the
        analyse_expressions phase
        """
        for entry, (pos, op) in self.assignments.items():

            if self.is_prange and not self.is_parallel:
                # closely nested prange in a with parallel block, disallow
                # assigning to privates in the with parallel block (we
                # consider it too implicit and magicky for users)
                if entry in self.parent.assignments:
                    error(pos, "Cannot assign to private of outer parallel block")
                    continue

            if not self.is_prange and op:
                # Again possible, but considered to magicky
                error(pos, "Reductions not allowed for parallel blocks")
                continue

            # By default all variables should have the same values as if
            # executed sequentially
            lastprivate = True
            self.propagate_var_privatization(entry, pos, op, lastprivate)

    def propagate_var_privatization(self, entry, pos, op, lastprivate):
        """
        Propagate the sharing attributes of a variable. If the privatization is
        determined by a parent scope, done propagate further.

        If we are a prange, we propagate our sharing attributes outwards to
        other pranges. If we are a prange in parallel block and the parallel
        block does not determine the variable private, we propagate to the
        parent of the parent. Recursion stops at parallel blocks, as they have
        no concept of lastprivate or reduction.

        So the following cases propagate:

            sum is a reduction for all loops:

                for i in prange(n):
                    for j in prange(n):
                        for k in prange(n):
                            sum += i * j * k

            sum is a reduction for both loops, local_var is private to the
            parallel with block:

                for i in prange(n):
                    with parallel:
                        local_var = ... # private to the parallel
                        for j in prange(n):
                            sum += i * j

        Nested with parallel blocks are disallowed, because they wouldn't
        allow you to propagate lastprivates or reductions:

            #pragma omp parallel for lastprivate(i)
            for i in prange(n):

                sum = 0

                #pragma omp parallel private(j, sum)
                with parallel:

                    #pragma omp parallel
                    with parallel:

                        #pragma omp for lastprivate(j) reduction(+:sum)
                        for j in prange(n):
                            sum += i

                    # sum and j are well-defined here

                # sum and j are undefined here

            # sum and j are undefined here
        """
        self.privates[entry] = (op, lastprivate)

        if entry.type.is_memoryviewslice:
            error(pos, "Memoryview slices can only be shared in parallel sections")
            return

        if self.is_prange:
            if not self.is_parallel and entry not in self.parent.assignments:
                # Parent is a parallel with block
                parent = self.parent.parent
            else:
                parent = self.parent

            # We don't need to propagate privates, only reductions and
            # lastprivates
            if parent and (op or lastprivate):
                parent.propagate_var_privatization(entry, pos, op, lastprivate)

    def _allocate_closure_temp(self, code, entry):
        """
        Helper function that allocate a temporary for a closure variable that
        is assigned to.
        """
        if self.parent:
            return self.parent._allocate_closure_temp(code, entry)

        if entry.cname in self.seen_closure_vars:
            return entry.cname

        cname = code.funcstate.allocate_temp(entry.type, True)

        # Add both the actual cname and the temp cname, as the actual cname
        # will be replaced with the temp cname on the entry
        self.seen_closure_vars.add(entry.cname)
        self.seen_closure_vars.add(cname)

        self.modified_entries.append((entry, entry.cname))
        code.putln("%s = %s;" % (cname, entry.cname))
        entry.cname = cname

    def initialize_privates_to_nan(self, code, exclude=None):
        first = True

        for entry, (op, lastprivate) in sorted(self.privates.items()):
            if not op and (not exclude or entry != exclude):
                invalid_value = entry.type.invalid_value()

                if invalid_value:
                    if first:
                        code.putln("/* Initialize private variables to "
                                   "invalid values */")
                        first = False
                    code.putln("%s = %s;" % (entry.cname,
                                             entry.type.cast_code(invalid_value)))

    def evaluate_before_block(self, code, expr):
        c = self.begin_of_parallel_control_block_point_after_decls
        # we need to set the owner to ourselves temporarily, as
        # allocate_temp may generate a comment in the middle of our pragma
        # otherwise when DebugFlags.debug_temp_code_comments is in effect
        owner = c.funcstate.owner
        c.funcstate.owner = c
        expr.generate_evaluation_code(c)
        c.funcstate.owner = owner

        return expr.result()

    def put_num_threads(self, code):
        """
        Write self.num_threads if set as the num_threads OpenMP directive
        """
        if self.num_threads is not None:
            code.put(" num_threads(%s)" % self.evaluate_before_block(code, self.num_threads))


    def declare_closure_privates(self, code):
        """
        If a variable is in a scope object, we need to allocate a temp and
        assign the value from the temp to the variable in the scope object
        after the parallel section. This kind of copying should be done only
        in the outermost parallel section.
        """
        self.modified_entries = []

        for entry in sorted(self.assignments):
            if entry.from_closure or entry.in_closure:
                self._allocate_closure_temp(code, entry)

    def release_closure_privates(self, code):
        """
        Release any temps used for variables in scope objects. As this is the
        outermost parallel block, we don't need to delete the cnames from
        self.seen_closure_vars.
        """
        for entry, original_cname in self.modified_entries:
            code.putln("%s = %s;" % (original_cname, entry.cname))
            code.funcstate.release_temp(entry.cname)
            entry.cname = original_cname

    def privatize_temps(self, code, exclude_temps=()):
        """
        Make any used temporaries private. Before the relevant code block
        code.start_collecting_temps() should have been called.
        """
        c = self.privatization_insertion_point
        self.privatization_insertion_point = None

        if self.is_parallel:
            self.temps = temps = code.funcstate.stop_collecting_temps()
            privates, firstprivates = [], []
            for temp, type in sorted(temps):
                if type.is_pyobject or type.is_memoryviewslice:
                    firstprivates.append(temp)
                else:
                    privates.append(temp)

            if privates:
                c.put(" private(%s)" % ", ".join(privates))
            if firstprivates:
                c.put(" firstprivate(%s)" % ", ".join(firstprivates))

            if self.breaking_label_used:
                shared_vars = [Naming.parallel_why]
                if self.error_label_used:
                    shared_vars.extend(self.parallel_exc)
                    c.put(" private(%s, %s, %s)" % self.pos_info)

                c.put(" shared(%s)" % ', '.join(shared_vars))

    def cleanup_temps(self, code):
        # Now clean up any memoryview slice and object temporaries
        if self.is_parallel and not self.is_nested_prange:
            code.putln("/* Clean up any temporaries */")
            for temp, type in sorted(self.temps):
                code.put_xdecref_clear(temp, type, have_gil=False)

    def setup_parallel_control_flow_block(self, code):
        """
        Sets up a block that surrounds the parallel block to determine
        how the parallel section was exited. Any kind of return is
        trapped (break, continue, return, exceptions). This is the idea:

        {
            int why = 0;

            #pragma omp parallel
            {
                return # -> goto new_return_label;
                goto end_parallel;

            new_return_label:
                why = 3;
                goto end_parallel;

            end_parallel:;
                #pragma omp flush(why) # we need to flush for every iteration
            }

            if (why == 3)
                goto old_return_label;
        }
        """
        self.old_loop_labels = code.new_loop_labels()
        self.old_error_label = code.new_error_label()
        self.old_return_label = code.return_label
        code.return_label = code.new_label(name="return")

        code.begin_block()  # parallel control flow block
        self.begin_of_parallel_control_block_point = code.insertion_point()
        self.begin_of_parallel_control_block_point_after_decls = code.insertion_point()

        self.undef_builtin_expect_apple_gcc_bug(code)

    def begin_parallel_block(self, code):
        """
        Each OpenMP thread in a parallel section that contains a with gil block
        must have the thread-state initialized. The call to
        PyGILState_Release() then deallocates our threadstate. If we wouldn't
        do this, each with gil block would allocate and deallocate one, thereby
        losing exception information before it can be saved before leaving the
        parallel section.
        """
        self.begin_of_parallel_block = code.insertion_point()

    def end_parallel_block(self, code):
        """
        To ensure all OpenMP threads have thread states, we ensure the GIL
        in each thread (which creates a thread state if it doesn't exist),
        after which we release the GIL.
        On exit, reacquire the GIL and release the thread state.

        If compiled without OpenMP support (at the C level), then we still have
        to acquire the GIL to decref any object temporaries.
        """
        begin_code = self.begin_of_parallel_block
        self.begin_of_parallel_block = None

        if self.error_label_used:
            end_code = code

            begin_code.putln("#ifdef _OPENMP")
            begin_code.put_ensure_gil(declare_gilstate=True)
            begin_code.putln("Py_BEGIN_ALLOW_THREADS")
            begin_code.putln("#endif /* _OPENMP */")

            end_code.putln("#ifdef _OPENMP")
            end_code.putln("Py_END_ALLOW_THREADS")
            end_code.putln("#else")
            end_code.put_safe("{\n")
            end_code.put_ensure_gil()
            end_code.putln("#endif /* _OPENMP */")
            self.cleanup_temps(end_code)
            end_code.put_release_ensured_gil()
            end_code.putln("#ifndef _OPENMP")
            end_code.put_safe("}\n")
            end_code.putln("#endif /* _OPENMP */")

    def trap_parallel_exit(self, code, should_flush=False):
        """
        Trap any kind of return inside a parallel construct. 'should_flush'
        indicates whether the variable should be flushed, which is needed by
        prange to skip the loop. It also indicates whether we need to register
        a continue (we need this for parallel blocks, but not for prange
        loops, as it is a direct jump there).

        It uses the same mechanism as try/finally:
            1 continue
            2 break
            3 return
            4 error
        """
        save_lastprivates_label = code.new_label()
        dont_return_label = code.new_label()

        self.any_label_used = False
        self.breaking_label_used = False
        self.error_label_used = False

        self.parallel_private_temps = []

        all_labels = code.get_all_labels()

        # Figure this out before starting to generate any code
        for label in all_labels:
            if code.label_used(label):
                self.breaking_label_used = (self.breaking_label_used or
                                            label != code.continue_label)
                self.any_label_used = True

        if self.any_label_used:
            code.put_goto(dont_return_label)

        for i, label in enumerate(all_labels):
            if not code.label_used(label):
                continue

            is_continue_label = label == code.continue_label

            code.put_label(label)

            if not (should_flush and is_continue_label):
                if label == code.error_label:
                    self.error_label_used = True
                    self.fetch_parallel_exception(code)

                code.putln("%s = %d;" % (Naming.parallel_why, i + 1))

            if (self.breaking_label_used and self.is_prange and not
                    is_continue_label):
                code.put_goto(save_lastprivates_label)
            else:
                code.put_goto(dont_return_label)

        if self.any_label_used:
            if self.is_prange and self.breaking_label_used:
                # Don't rely on lastprivate, save our lastprivates
                code.put_label(save_lastprivates_label)
                self.save_parallel_vars(code)

            code.put_label(dont_return_label)

            if should_flush and self.breaking_label_used:
                code.putln_openmp("#pragma omp flush(%s)" % Naming.parallel_why)

    def save_parallel_vars(self, code):
        """
        The following shenanigans are instated when we break, return or
        propagate errors from a prange. In this case we cannot rely on
        lastprivate() to do its job, as no iterations may have executed yet
        in the last thread, leaving the values undefined. It is most likely
        that the breaking thread has well-defined values of the lastprivate
        variables, so we keep those values.
        """
        section_name = "__pyx_parallel_lastprivates%d" % self.critical_section_counter
        code.putln_openmp("#pragma omp critical(%s)" % section_name)
        ParallelStatNode.critical_section_counter += 1

        code.begin_block()  # begin critical section

        c = self.begin_of_parallel_control_block_point

        temp_count = 0
        for entry, (op, lastprivate) in sorted(self.privates.items()):
            if not lastprivate or entry.type.is_pyobject:
                continue

            if entry.type.is_cpp_class and not entry.type.is_fake_reference and code.globalstate.directives['cpp_locals']:
                type_decl = entry.type.cpp_optional_declaration_code("")
            else:
                type_decl = entry.type.empty_declaration_code()
            temp_cname = "__pyx_parallel_temp%d" % temp_count
            private_cname = entry.cname

            temp_count += 1

            invalid_value = entry.type.invalid_value()
            if invalid_value:
                init = ' = ' + entry.type.cast_code(invalid_value)
            else:
                init = ''
            # Declare the parallel private in the outer block
            c.putln("%s %s%s;" % (type_decl, temp_cname, init))

            self.parallel_private_temps.append((temp_cname, private_cname, entry.type))

            if entry.type.is_cpp_class:
                # moving is fine because we're quitting the loop and so won't be directly accessing the variable again
                code.globalstate.use_utility_code(
                    UtilityCode.load_cached("MoveIfSupported", "CppSupport.cpp"))
                private_cname = "__PYX_STD_MOVE_IF_SUPPORTED(%s)" % private_cname
            # Initialize before escaping
            code.putln("%s = %s;" % (temp_cname, private_cname))



        code.end_block()  # end critical section

    def fetch_parallel_exception(self, code):
        """
        As each OpenMP thread may raise an exception, we need to fetch that
        exception from the threadstate and save it for after the parallel
        section where it can be re-raised in the master thread.

        Although it would seem that __pyx_filename, __pyx_lineno and
        __pyx_clineno are only assigned to under exception conditions (i.e.,
        when we have the GIL), and thus should be allowed to be shared without
        any race condition, they are in fact subject to the same race
        conditions that they were previously when they were global variables
        and functions were allowed to release the GIL:

            thread A                thread B
                acquire
                set lineno
                release
                                        acquire
                                        set lineno
                                        release
                acquire
                fetch exception
                release
                                        skip the fetch

                deallocate threadstate  deallocate threadstate
        """
        code.begin_block()
        code.put_ensure_gil(declare_gilstate=True)

        code.putln_openmp("#pragma omp flush(%s)" % Naming.parallel_exc_type)
        code.putln(
            "if (!%s) {" % Naming.parallel_exc_type)

        code.putln("__Pyx_ErrFetchWithState(&%s, &%s, &%s);" % self.parallel_exc)
        pos_info = chain(*zip(self.parallel_pos_info, self.pos_info))
        code.funcstate.uses_error_indicator = True
        code.putln("%s = %s; %s = %s; %s = %s;" % tuple(pos_info))
        code.put_gotref(Naming.parallel_exc_type, py_object_type)

        code.putln(
            "}")

        code.put_release_ensured_gil()
        code.end_block()

    def restore_parallel_exception(self, code):
        "Re-raise a parallel exception"
        code.begin_block()
        code.put_ensure_gil(declare_gilstate=True)

        code.put_giveref(Naming.parallel_exc_type, py_object_type)
        code.putln("__Pyx_ErrRestoreWithState(%s, %s, %s);" % self.parallel_exc)
        pos_info = chain(*zip(self.pos_info, self.parallel_pos_info))
        code.putln("%s = %s; %s = %s; %s = %s;" % tuple(pos_info))

        code.put_release_ensured_gil()
        code.end_block()

    def restore_labels(self, code):
        """
        Restore all old labels. Call this before the 'else' clause to for
        loops and always before ending the parallel control flow block.
        """
        code.set_all_labels(self.old_loop_labels + (self.old_return_label,
                                                    self.old_error_label))

    def end_parallel_control_flow_block(
            self, code, break_=False, continue_=False, return_=False):
        """
        This ends the parallel control flow block and based on how the parallel
        section was exited, takes the corresponding action. The break_ and
        continue_ parameters indicate whether these should be propagated
        outwards:

            for i in prange(...):
                with cython.parallel.parallel():
                    continue

        Here break should be trapped in the parallel block, and propagated to
        the for loop.
        """
        c = self.begin_of_parallel_control_block_point
        self.begin_of_parallel_control_block_point = None
        self.begin_of_parallel_control_block_point_after_decls = None

        if self.num_threads is not None:
            # FIXME: is it the right place? should not normally produce code.
            self.num_threads.generate_disposal_code(code)
            self.num_threads.free_temps(code)

        # Firstly, always prefer errors over returning, continue or break
        if self.error_label_used:
            c.putln("const char *%s = NULL; int %s = 0, %s = 0;" % self.parallel_pos_info)
            c.putln("PyObject *%s = NULL, *%s = NULL, *%s = NULL;" % self.parallel_exc)

            code.putln(
                "if (%s) {" % Naming.parallel_exc_type)
            code.putln("/* This may have been overridden by a continue, "
                       "break or return in another thread. Prefer the error. */")
            code.putln("%s = 4;" % Naming.parallel_why)
            code.putln(
                "}")

        if continue_:
            any_label_used = self.any_label_used
        else:
            any_label_used = self.breaking_label_used

        if any_label_used:
            # __pyx_parallel_why is used, declare and initialize
            c.putln("int %s;" % Naming.parallel_why)
            c.putln("%s = 0;" % Naming.parallel_why)

            code.putln(
                "if (%s) {" % Naming.parallel_why)

            for temp_cname, private_cname, temp_type in self.parallel_private_temps:
                if temp_type.is_cpp_class:
                    # utility code was loaded earlier
                    temp_cname = "__PYX_STD_MOVE_IF_SUPPORTED(%s)" % temp_cname
                code.putln("%s = %s;" % (private_cname, temp_cname))

            code.putln("switch (%s) {" % Naming.parallel_why)
            if continue_:
                code.put("    case 1: ")
                code.put_goto(code.continue_label)

            if break_:
                code.put("    case 2: ")
                code.put_goto(code.break_label)

            if return_:
                code.put("    case 3: ")
                code.put_goto(code.return_label)

            if self.error_label_used:
                code.globalstate.use_utility_code(restore_exception_utility_code)
                code.putln("    case 4:")
                self.restore_parallel_exception(code)
                code.put_goto(code.error_label)

            code.putln("}")  # end switch
            code.putln(
                "}")  # end if

        code.end_block()  # end parallel control flow block
        self.redef_builtin_expect_apple_gcc_bug(code)

    # FIXME: improve with version number for OS X Lion
    buggy_platform_macro_condition = "(defined(__APPLE__) || defined(__OSX__))"
    have_expect_condition = "(defined(__GNUC__) && " \
                             "(__GNUC__ > 2 || (__GNUC__ == 2 && (__GNUC_MINOR__ > 95))))"
    redef_condition = "(%s && %s)" % (buggy_platform_macro_condition, have_expect_condition)

    def undef_builtin_expect_apple_gcc_bug(self, code):
        """
        A bug on OS X Lion disallows __builtin_expect macros. This code avoids them
        """
        if not self.parent:
            code.undef_builtin_expect(self.redef_condition)

    def redef_builtin_expect_apple_gcc_bug(self, code):
        if not self.parent:
            code.redef_builtin_expect(self.redef_condition)


class ParallelWithBlockNode(ParallelStatNode):
    """
    This node represents a 'with cython.parallel.parallel():' block
    """

    valid_keyword_arguments = ['num_threads']

    num_threads = None

    def analyse_declarations(self, env):
        super(ParallelWithBlockNode, self).analyse_declarations(env)
        if self.args:
            error(self.pos, "cython.parallel.parallel() does not take "
                            "positional arguments")

    def generate_execution_code(self, code):
        self.declare_closure_privates(code)
        self.setup_parallel_control_flow_block(code)

        code.putln("#ifdef _OPENMP")
        code.put("#pragma omp parallel ")

        if self.privates:
            privates = [e.cname for e in self.privates
                        if not e.type.is_pyobject]
            code.put('private(%s)' % ', '.join(sorted(privates)))

        self.privatization_insertion_point = code.insertion_point()
        self.put_num_threads(code)
        code.putln("")

        code.putln("#endif /* _OPENMP */")

        code.begin_block()  # parallel block
        self.begin_parallel_block(code)
        self.initialize_privates_to_nan(code)
        code.funcstate.start_collecting_temps()
        self.body.generate_execution_code(code)
        self.trap_parallel_exit(code)
        self.privatize_temps(code)
        self.end_parallel_block(code)
        code.end_block()  # end parallel block

        continue_ = code.label_used(code.continue_label)
        break_ = code.label_used(code.break_label)
        return_ = code.label_used(code.return_label)

        self.restore_labels(code)
        self.end_parallel_control_flow_block(code, break_=break_,
                                             continue_=continue_,
                                             return_=return_)
        self.release_closure_privates(code)


class ParallelRangeNode(ParallelStatNode):
    """
    This node represents a 'for i in cython.parallel.prange():' construct.

    target       NameNode       the target iteration variable
    else_clause  Node or None   the else clause of this loop
    """

    child_attrs = ['body', 'target', 'else_clause', 'args', 'num_threads',
                   'chunksize']

    body = target = else_clause = args = None

    start = stop = step = None

    is_prange = True

    nogil = None
    schedule = None

    valid_keyword_arguments = ['schedule', 'nogil', 'num_threads', 'chunksize']

    def __init__(self, pos, **kwds):
        super(ParallelRangeNode, self).__init__(pos, **kwds)
        # Pretend to be a ForInStatNode for control flow analysis
        self.iterator = PassStatNode(pos)

    def analyse_declarations(self, env):
        super(ParallelRangeNode, self).analyse_declarations(env)
        self.target.analyse_target_declaration(env)
        if self.else_clause is not None:
            self.else_clause.analyse_declarations(env)

        if not self.args or len(self.args) > 3:
            error(self.pos, "Invalid number of positional arguments to prange")
            return

        if len(self.args) == 1:
            self.stop, = self.args
        elif len(self.args) == 2:
            self.start, self.stop = self.args
        else:
            self.start, self.stop, self.step = self.args

        if self.schedule not in (None, 'static', 'dynamic', 'guided', 'runtime'):
            error(self.pos, "Invalid schedule argument to prange: %s" % (self.schedule,))

    def analyse_expressions(self, env):
        was_nogil = env.nogil
        if self.nogil:
            env.nogil = True

        if self.target is None:
            error(self.pos, "prange() can only be used as part of a for loop")
            return self

        self.target = self.target.analyse_target_types(env)

        if not self.target.type.is_numeric:
            # Not a valid type, assume one for now anyway

            if not self.target.type.is_pyobject:
                # nogil_check will catch the is_pyobject case
                error(self.target.pos,
                      "Must be of numeric type, not %s" % self.target.type)

            self.index_type = PyrexTypes.c_py_ssize_t_type
        else:
            self.index_type = self.target.type

        # Setup start, stop and step, allocating temps if needed
        self.names = 'start', 'stop', 'step'
        start_stop_step = self.start, self.stop, self.step

        for node, name in zip(start_stop_step, self.names):
            if node is not None:
                node.analyse_types(env)
                if not node.type.is_numeric:
                    error(node.pos, "%s argument must be numeric" % name)
                    continue

                if not node.is_literal:
                    node = node.coerce_to_temp(env)
                    setattr(self, name, node)

                # As we range from 0 to nsteps, computing the index along the
                # way, we need a fitting type for 'i' and 'nsteps'
                self.index_type = PyrexTypes.widest_numeric_type(
                    self.index_type, node.type)

        if self.else_clause is not None:
            self.else_clause = self.else_clause.analyse_expressions(env)

        # Although not actually an assignment in this scope, it should be
        # treated as such to ensure it is unpacked if a closure temp, and to
        # ensure lastprivate behaviour and propagation. If the target index is
        # not a NameNode, it won't have an entry, and an error was issued by
        # ParallelRangeTransform
        target_entry = getattr(self.target, 'entry', None)
        if target_entry:
            self.assignments[self.target.entry] = self.target.pos, None

        node = super(ParallelRangeNode, self).analyse_expressions(env)

        if node.chunksize:
            if not node.schedule:
                error(node.chunksize.pos,
                      "Must provide schedule with chunksize")
            elif node.schedule == 'runtime':
                error(node.chunksize.pos,
                      "Chunksize not valid for the schedule runtime")
            elif (node.chunksize.type.is_int and
                  node.chunksize.is_literal and
                  node.chunksize.compile_time_value(env) <= 0):
                error(node.chunksize.pos, "Chunksize must not be negative")

            node.chunksize = node.chunksize.coerce_to(
                PyrexTypes.c_int_type, env).coerce_to_temp(env)

        if node.nogil:
            env.nogil = was_nogil

        node.is_nested_prange = node.parent and node.parent.is_prange
        if node.is_nested_prange:
            parent = node
            while parent.parent and parent.parent.is_prange:
                parent = parent.parent

            parent.assignments.update(node.assignments)
            parent.privates.update(node.privates)
            parent.assigned_nodes.extend(node.assigned_nodes)
        return node

    def nogil_check(self, env):
        names = 'start', 'stop', 'step', 'target'
        nodes = self.start, self.stop, self.step, self.target
        for name, node in zip(names, nodes):
            if node is not None and node.type.is_pyobject:
                error(node.pos, "%s may not be a Python object "
                                "as we don't have the GIL" % name)

    def generate_execution_code(self, code):
        """
        Generate code in the following steps

            1)  copy any closure variables determined thread-private
                into temporaries

            2)  allocate temps for start, stop and step

            3)  generate a loop that calculates the total number of steps,
                which then computes the target iteration variable for every step:

                    for i in prange(start, stop, step):
                        ...

                becomes

                    nsteps = (stop - start) / step;
                    i = start;

                    #pragma omp parallel for lastprivate(i)
                    for (temp = 0; temp < nsteps; temp++) {
                        i = start + step * temp;
                        ...
                    }

                Note that accumulation of 'i' would have a data dependency
                between iterations.

                Also, you can't do this

                    for (i = start; i < stop; i += step)
                        ...

                as the '<' operator should become '>' for descending loops.
                'for i from x < i < y:' does not suffer from this problem
                as the relational operator is known at compile time!

            4) release our temps and write back any private closure variables
        """
        self.declare_closure_privates(code)

        # This can only be a NameNode
        target_index_cname = self.target.entry.cname

        # This will be used as the dict to format our code strings, holding
        # the start, stop , step, temps and target cnames
        fmt_dict = {
            'target': target_index_cname,
            'target_type': self.target.type.empty_declaration_code()
        }

        # Setup start, stop and step, allocating temps if needed
        start_stop_step = self.start, self.stop, self.step
        defaults = '0', '0', '1'
        for node, name, default in zip(start_stop_step, self.names, defaults):
            if node is None:
                result = default
            elif node.is_literal:
                result = node.get_constant_c_result_code()
            else:
                node.generate_evaluation_code(code)
                result = node.result()

            fmt_dict[name] = result

        fmt_dict['i'] = code.funcstate.allocate_temp(self.index_type, False)
        fmt_dict['nsteps'] = code.funcstate.allocate_temp(self.index_type, False)

        # TODO: check if the step is 0 and if so, raise an exception in a
        # 'with gil' block. For now, just abort
        if self.step is not None and self.step.has_constant_result() and self.step.constant_result == 0:
            error(node.pos, "Iteration with step 0 is invalid.")
        elif not fmt_dict['step'].isdigit() or int(fmt_dict['step']) == 0:
            code.putln("if (((%(step)s) == 0)) abort();" % fmt_dict)

        self.setup_parallel_control_flow_block(code)  # parallel control flow block

        # Note: nsteps is private in an outer scope if present
        code.putln("%(nsteps)s = (%(stop)s - %(start)s + %(step)s - %(step)s/abs(%(step)s)) / %(step)s;" % fmt_dict)

        # The target iteration variable might not be initialized, do it only if
        # we are executing at least 1 iteration, otherwise we should leave the
        # target unaffected. The target iteration variable is firstprivate to
        # shut up compiler warnings caused by lastprivate, as the compiler
        # erroneously believes that nsteps may be <= 0, leaving the private
        # target index uninitialized
        code.putln("if (%(nsteps)s > 0)" % fmt_dict)
        code.begin_block()  # if block
        self.generate_loop(code, fmt_dict)
        code.end_block()  # end if block

        self.restore_labels(code)

        if self.else_clause:
            if self.breaking_label_used:
                code.put("if (%s < 2)" % Naming.parallel_why)

            code.begin_block()  # else block
            code.putln("/* else */")
            self.else_clause.generate_execution_code(code)
            code.end_block()  # end else block

        # ------ cleanup ------
        self.end_parallel_control_flow_block(code)  # end parallel control flow block

        # And finally, release our privates and write back any closure
        # variables
        for temp in start_stop_step + (self.chunksize,):
            if temp is not None:
                temp.generate_disposal_code(code)
                temp.free_temps(code)

        code.funcstate.release_temp(fmt_dict['i'])
        code.funcstate.release_temp(fmt_dict['nsteps'])

        self.release_closure_privates(code)

    def generate_loop(self, code, fmt_dict):
        if self.is_nested_prange:
            code.putln("#if 0")
        else:
            code.putln("#ifdef _OPENMP")

        if not self.is_parallel:
            code.put("#pragma omp for")
            self.privatization_insertion_point = code.insertion_point()
            reduction_codepoint = self.parent.privatization_insertion_point
        else:
            code.put("#pragma omp parallel")
            self.privatization_insertion_point = code.insertion_point()
            reduction_codepoint = self.privatization_insertion_point
            code.putln("")
            code.putln("#endif /* _OPENMP */")

            code.begin_block()  # pragma omp parallel begin block

            # Initialize the GIL if needed for this thread
            self.begin_parallel_block(code)

            if self.is_nested_prange:
                code.putln("#if 0")
            else:
                code.putln("#ifdef _OPENMP")
            code.put("#pragma omp for")

        for entry, (op, lastprivate) in sorted(self.privates.items()):
            # Don't declare the index variable as a reduction
            if op and op in "+*-&^|" and entry != self.target.entry:
                if entry.type.is_pyobject:
                    error(self.pos, "Python objects cannot be reductions")
                else:
                    #code.put(" reduction(%s:%s)" % (op, entry.cname))
                    # This is the only way reductions + nesting works in gcc4.5
                    reduction_codepoint.put(
                                " reduction(%s:%s)" % (op, entry.cname))
            else:
                if entry == self.target.entry:
                    code.put(" firstprivate(%s)" % entry.cname)
                    code.put(" lastprivate(%s)" % entry.cname)
                    continue

                if not entry.type.is_pyobject:
                    if lastprivate:
                        private = 'lastprivate'
                    else:
                        private = 'private'

                    code.put(" %s(%s)" % (private, entry.cname))

        if self.schedule:
            if self.chunksize:
                chunksize = ", %s" % self.evaluate_before_block(code, self.chunksize)
            else:
                chunksize = ""

            code.put(" schedule(%s%s)" % (self.schedule, chunksize))

        self.put_num_threads(reduction_codepoint)

        code.putln("")
        code.putln("#endif /* _OPENMP */")

        code.put("for (%(i)s = 0; %(i)s < %(nsteps)s; %(i)s++)" % fmt_dict)
        code.begin_block()  # for loop block

        guard_around_body_codepoint = code.insertion_point()

        # Start if guard block around the body. This may be unnecessary, but
        # at least it doesn't spoil indentation
        code.begin_block()

        code.putln("%(target)s = (%(target_type)s)(%(start)s + %(step)s * %(i)s);" % fmt_dict)
        self.initialize_privates_to_nan(code, exclude=self.target.entry)

        if self.is_parallel and not self.is_nested_prange:
            # nested pranges are not omp'ified, temps go to outer loops
            code.funcstate.start_collecting_temps()

        self.body.generate_execution_code(code)
        self.trap_parallel_exit(code, should_flush=True)
        if self.is_parallel and not self.is_nested_prange:
            # nested pranges are not omp'ified, temps go to outer loops
            self.privatize_temps(code)

        if self.breaking_label_used:
            # Put a guard around the loop body in case return, break or
            # exceptions might be used
            guard_around_body_codepoint.putln("if (%s < 2)" % Naming.parallel_why)

        code.end_block()  # end guard around loop body
        code.end_block()  # end for loop block

        if self.is_parallel:
            # Release the GIL and deallocate the thread state
            self.end_parallel_block(code)
            code.end_block()  # pragma omp parallel end block


class CnameDecoratorNode(StatNode):
    """
    This node is for the cname decorator in CythonUtilityCode:

        @cname('the_cname')
        cdef func(...):
            ...

    In case of a cdef class the cname specifies the objstruct_cname.

    node        the node to which the cname decorator is applied
    cname       the cname the node should get
    """

    child_attrs = ['node']

    def analyse_declarations(self, env):
        self.node.analyse_declarations(env)

        node = self.node
        if isinstance(node, CompilerDirectivesNode):
            node = node.body.stats[0]

        self.is_function = isinstance(node, FuncDefNode)
        is_struct_or_enum = isinstance(node, (CStructOrUnionDefNode, CEnumDefNode))
        e = node.entry

        if self.is_function:
            e.cname = self.cname
            e.func_cname = self.cname
            e.used = True
            if e.pyfunc_cname and '.' in e.pyfunc_cname:
                e.pyfunc_cname = self.mangle(e.pyfunc_cname)
        elif is_struct_or_enum:
            e.cname = e.type.cname = self.cname
        else:
            scope = node.scope

            e.cname = self.cname
            e.type.objstruct_cname = self.cname + '_obj'
            e.type.typeobj_cname = Naming.typeobj_prefix + self.cname
            e.type.typeptr_cname = self.cname + '_type'
            e.type.scope.namespace_cname = e.type.typeptr_cname

            e.as_variable.cname = e.type.typeptr_cname

            scope.scope_prefix = self.cname + "_"

            for name, entry in scope.entries.items():
                if entry.func_cname:
                    entry.func_cname = self.mangle(entry.cname)
                if entry.pyfunc_cname:
                    entry.pyfunc_cname = self.mangle(entry.pyfunc_cname)

    def mangle(self, cname):
        if '.' in cname:
            # remove __pyx_base from func_cname
            cname = cname.split('.')[-1]
        return '%s_%s' % (self.cname, cname)

    def analyse_expressions(self, env):
        self.node = self.node.analyse_expressions(env)
        return self

    def generate_function_definitions(self, env, code):
        "Ensure a prototype for every @cname method in the right place"
        if self.is_function and env.is_c_class_scope:
            # method in cdef class, generate a prototype in the header
            h_code = code.globalstate['utility_code_proto']

            if isinstance(self.node, DefNode):
                self.node.generate_function_header(
                    h_code, with_pymethdef=False, proto_only=True)
            else:
                from . import ModuleNode
                entry = self.node.entry
                cname = entry.cname
                entry.cname = entry.func_cname

                ModuleNode.generate_cfunction_declaration(
                    entry,
                    env.global_scope(),
                    h_code,
                    definition=True)

                entry.cname = cname

        self.node.generate_function_definitions(env, code)

    def generate_execution_code(self, code):
        self.node.generate_execution_code(code)


#------------------------------------------------------------------------------------
#
#  Runtime support code
#
#------------------------------------------------------------------------------------

if Options.gcc_branch_hints:
    branch_prediction_macros = """
/* Test for GCC > 2.95 */
#if defined(__GNUC__) \
    && (__GNUC__ > 2 || (__GNUC__ == 2 && (__GNUC_MINOR__ > 95)))
  #define likely(x)   __builtin_expect(!!(x), 1)
  #define unlikely(x) __builtin_expect(!!(x), 0)
#else /* !__GNUC__ or GCC < 2.95 */
  #define likely(x)   (x)
  #define unlikely(x) (x)
#endif /* __GNUC__ */
"""
else:
    branch_prediction_macros = """
#define likely(x)   (x)
#define unlikely(x) (x)
"""

#------------------------------------------------------------------------------------

printing_utility_code = UtilityCode.load_cached("Print", "Printing.c")
printing_one_utility_code = UtilityCode.load_cached("PrintOne", "Printing.c")

#------------------------------------------------------------------------------------

# Exception raising code
#
# Exceptions are raised by __Pyx_Raise() and stored as plain
# type/value/tb in PyThreadState->curexc_*.  When being caught by an
# 'except' statement, curexc_* is moved over to exc_* by
# __Pyx_GetException()

restore_exception_utility_code = UtilityCode.load_cached("PyErrFetchRestore", "Exceptions.c")
raise_utility_code = UtilityCode.load_cached("RaiseException", "Exceptions.c")
get_exception_utility_code = UtilityCode.load_cached("GetException", "Exceptions.c")
swap_exception_utility_code = UtilityCode.load_cached("SwapException", "Exceptions.c")
reset_exception_utility_code = UtilityCode.load_cached("SaveResetException", "Exceptions.c")
traceback_utility_code = UtilityCode.load_cached("AddTraceback", "Exceptions.c")

#------------------------------------------------------------------------------------

get_exception_tuple_utility_code = UtilityCode(
    proto="""
static PyObject *__Pyx_GetExceptionTuple(PyThreadState *__pyx_tstate); /*proto*/
""",
    # I doubt that calling __Pyx_GetException() here is correct as it moves
    # the exception from tstate->curexc_* to tstate->exc_*, which prevents
    # exception handlers later on from receiving it.
    # NOTE: "__pyx_tstate" may be used by __Pyx_GetException() macro
    impl = """
static PyObject *__Pyx_GetExceptionTuple(CYTHON_UNUSED PyThreadState *__pyx_tstate) {
    PyObject *type = NULL, *value = NULL, *tb = NULL;
    if (__Pyx_GetException(&type, &value, &tb) == 0) {
        PyObject* exc_info = PyTuple_New(3);
        if (exc_info) {
            Py_INCREF(type);
            Py_INCREF(value);
            Py_INCREF(tb);
            PyTuple_SET_ITEM(exc_info, 0, type);
            PyTuple_SET_ITEM(exc_info, 1, value);
            PyTuple_SET_ITEM(exc_info, 2, tb);
            return exc_info;
        }
    }
    return NULL;
}
""",
    requires=[get_exception_utility_code])<|MERGE_RESOLUTION|>--- conflicted
+++ resolved
@@ -729,22 +729,16 @@
                 # Use an explicit exception return value to speed up exception checks.
                 # Even if it is not declared, we can use the default exception value of the return type,
                 # unless the function is some kind of external function that we do not control.
-<<<<<<< HEAD
-                if return_type.exception_value is not None and (visibility != 'extern' and not in_pxd):
+                if (return_type.exception_value is not None and (visibility != 'extern' and not in_pxd)
+                        # Ideally the function-pointer test would be better after self.base is analysed
+                        # however that is hard to do with the current implementation so it lives here
+                        # for now
+                        and not isinstance(self.base, CPtrDeclaratorNode)):
                     # - We skip this optimization for extension types; they are more difficult because
                     #   the signature must match the base type signature.
                     # - Same for function pointers, as we want them to be able to match functions
                     #   with any exception value.
                     if not env.is_c_class_scope and not isinstance(self.base, CPtrDeclaratorNode):
-=======
-                if (return_type.exception_value is not None and (visibility != 'extern' and not in_pxd)
-                        # Ideally the function-pointer test would be better after self.base is analysed
-                        # however that is hard to do with the current implementation so it lives here
-                        # for now
-                        and not isinstance(self.base, CPtrDeclaratorNode)):
-                    # Extension types are more difficult because the signature must match the base type signature.
-                    if not env.is_c_class_scope:
->>>>>>> 9341e73a
                         from .ExprNodes import ConstNode
                         self.exception_value = ConstNode(
                             self.pos, value=return_type.exception_value, type=return_type)
