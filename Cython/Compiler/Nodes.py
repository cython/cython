--- conflicted
+++ resolved
@@ -1356,11 +1356,7 @@
                     error(self.pos, "Function declared nogil has Python locals or temporaries")
 
     def analyse_expressions(self, env):
-<<<<<<< HEAD
-=======
         self.local_scope.directives = env.directives
-        self.analyse_default_values(env)
->>>>>>> 139823ed
         if self.py_func is not None:
             # this will also analyse the default values
             self.py_func.analyse_expressions(env)
