#
#   Parse tree nodes
#

from __future__ import absolute_import

import cython
cython.declare(sys=object, os=object, copy=object,
               Builtin=object, error=object, warning=object, Naming=object, PyrexTypes=object,
               py_object_type=object, ModuleScope=object, LocalScope=object, ClosureScope=object,
               StructOrUnionScope=object, PyClassScope=object,
               CppClassScope=object, UtilityCode=object, EncodedString=object,
               error_type=object, _py_int_types=object)

import sys, os, copy
from itertools import chain

from . import Builtin
from .Errors import error, warning, InternalError, CompileError
from . import Naming
from . import PyrexTypes
from . import TypeSlots
from .PyrexTypes import py_object_type, error_type
from .Symtab import (ModuleScope, LocalScope, ClosureScope, PropertyScope,
                     StructOrUnionScope, PyClassScope, CppClassScope, TemplateScope,
                     CppScopedEnumScope, punycodify_name)
from .Code import UtilityCode
from .StringEncoding import EncodedString
from . import Future
from . import Options
from . import DebugFlags
from .Pythran import has_np_pythran, pythran_type, is_pythran_buffer
from ..Utils import add_metaclass


if sys.version_info[0] >= 3:
    _py_int_types = int
else:
    _py_int_types = (int, long)


IMPLICIT_CLASSMETHODS = {"__init_subclass__", "__class_getitem__"}


def relative_position(pos):
    return (pos[0].get_filenametable_entry(), pos[1])


def embed_position(pos, docstring):
    if not Options.embed_pos_in_docstring:
        return docstring
    pos_line = u'File: %s (starting at line %s)' % relative_position(pos)
    if docstring is None:
        # unicode string
        return EncodedString(pos_line)

    # make sure we can encode the filename in the docstring encoding
    # otherwise make the docstring a unicode string
    encoding = docstring.encoding
    if encoding is not None:
        try:
            pos_line.encode(encoding)
        except UnicodeEncodeError:
            encoding = None

    if not docstring:
        # reuse the string encoding of the original docstring
        doc = EncodedString(pos_line)
    else:
        doc = EncodedString(pos_line + u'\n' + docstring)
    doc.encoding = encoding
    return doc


def write_func_call(func, codewriter_class):
    def f(*args, **kwds):
        if len(args) > 1 and isinstance(args[1], codewriter_class):
            # here we annotate the code with this function call
            # but only if new code is generated
            node, code = args[:2]
            marker = '                    /* %s -> %s.%s %s */' % (
                ' ' * code.call_level,
                node.__class__.__name__,
                func.__name__,
                node.pos[1:],
            )
            insertion_point = code.insertion_point()
            start = code.buffer.stream.tell()
            code.call_level += 4
            res = func(*args, **kwds)
            code.call_level -= 4
            if start != code.buffer.stream.tell():
                code.putln(marker.replace('->', '<-', 1))
                insertion_point.putln(marker)
            return res
        else:
            return func(*args, **kwds)
    return f


class VerboseCodeWriter(type):
    # Set this as a metaclass to trace function calls in code.
    # This slows down code generation and makes much larger files.
    def __new__(cls, name, bases, attrs):
        from types import FunctionType
        from .Code import CCodeWriter
        attrs = dict(attrs)
        for mname, m in attrs.items():
            if isinstance(m, FunctionType):
                attrs[mname] = write_func_call(m, CCodeWriter)
        return super(VerboseCodeWriter, cls).__new__(cls, name, bases, attrs)


class CheckAnalysers(type):
    """Metaclass to check that type analysis functions return a node.
    """
    methods = set(['analyse_types',
                   'analyse_expressions',
                   'analyse_target_types'])

    def __new__(cls, name, bases, attrs):
        from types import FunctionType
        def check(name, func):
            def call(*args, **kwargs):
                retval = func(*args, **kwargs)
                if retval is None:
                    print('%s %s %s' % (name, args, kwargs))
                return retval
            return call

        attrs = dict(attrs)
        for mname, m in attrs.items():
            if isinstance(m, FunctionType) and mname in cls.methods:
                attrs[mname] = check(mname, m)
        return super(CheckAnalysers, cls).__new__(cls, name, bases, attrs)


def _with_metaclass(cls):
    if DebugFlags.debug_trace_code_generation:
        return add_metaclass(VerboseCodeWriter)(cls)
    #return add_metaclass(CheckAnalysers)(cls)
    return cls


@_with_metaclass
class Node(object):
    #  pos         (string, int, int)   Source file position
    #  is_name     boolean              Is a NameNode
    #  is_literal  boolean              Is a ConstNode

    is_name = 0
    is_none = 0
    is_nonecheck = 0
    is_literal = 0
    is_terminator = 0
    is_wrapper = False  # is a DefNode wrapper for a C function
    is_cproperty = False
    temps = None

    # All descendants should set child_attrs to a list of the attributes
    # containing nodes considered "children" in the tree. Each such attribute
    # can either contain a single node or a list of nodes. See Visitor.py.
    child_attrs = None

    # Subset of attributes that are evaluated in the outer scope (e.g. function default arguments).
    outer_attrs = None

    cf_state = None

    # This may be an additional (or 'actual') type that will be checked when
    # this node is coerced to another type. This could be useful to set when
    # the actual type to which it can coerce is known, but you want to leave
    # the type a py_object_type
    coercion_type = None

    def __init__(self, pos, **kw):
        self.pos = pos
        self.__dict__.update(kw)

    gil_message = "Operation"

    nogil_check = None
    in_nogil_context = False  # For use only during code generation.

    def gil_error(self, env=None):
        error(self.pos, "%s not allowed without gil" % self.gil_message)

    cpp_message = "Operation"

    def cpp_check(self, env):
        if not env.is_cpp():
            self.cpp_error()

    def cpp_error(self):
        error(self.pos, "%s only allowed in c++" % self.cpp_message)

    def clone_node(self):
        """Clone the node. This is defined as a shallow copy, except for member lists
           amongst the child attributes (from get_child_accessors) which are also
           copied. Lists containing child nodes are thus seen as a way for the node
           to hold multiple children directly; the list is not treated as a separate
           level in the tree."""
        result = copy.copy(self)
        for attrname in result.child_attrs:
            value = getattr(result, attrname)
            if isinstance(value, list):
                setattr(result, attrname, [x for x in value])
        return result


    #
    #  There are 3 main phases of parse tree processing, applied in order to
    #  all the statements in a given scope-block:
    #
    #  (0) analyse_declarations
    #        Make symbol table entries for all declarations at the current
    #        level, both explicit (def, cdef, etc.) and implicit (assignment
    #        to an otherwise undeclared name).
    #
    #  (1) analyse_expressions
    #         Determine the result types of expressions and fill in the
    #         'type' attribute of each ExprNode. Insert coercion nodes into the
    #         tree where needed to convert to and from Python objects.
    #         Replace tree nodes with more appropriate implementations found by
    #         the type analysis.
    #
    #  (2) generate_code
    #         Emit C code for all declarations, statements and expressions.
    #
    #  These phases are triggered by tree transformations.
    #  See the full pipeline in Pipeline.py.
    #

    def analyse_declarations(self, env):
        pass

    def analyse_expressions(self, env):
        raise InternalError("analyse_expressions not implemented for %s" %
            self.__class__.__name__)

    def generate_code(self, code):
        raise InternalError("generate_code not implemented for %s" %
            self.__class__.__name__)

    def annotate(self, code):
        # mro does the wrong thing
        if isinstance(self, BlockNode):
            self.body.annotate(code)

    def end_pos(self):
        try:
            return self._end_pos
        except AttributeError:
            pos = self.pos
            if not self.child_attrs:
                self._end_pos = pos
                return pos
            for attr in self.child_attrs:
                child = getattr(self, attr)
                # Sometimes lists, sometimes nodes
                if child is None:
                    pass
                elif isinstance(child, list):
                    for c in child:
                        pos = max(pos, c.end_pos())
                else:
                    pos = max(pos, child.end_pos())
            self._end_pos = pos
            return pos

    def dump(self, level=0, filter_out=("pos",), cutoff=100, encountered=None):
        """Debug helper method that returns a recursive string representation of this node.
        """
        if cutoff == 0:
            return "<...nesting level cutoff...>"
        if encountered is None:
            encountered = set()
        if id(self) in encountered:
            return "<%s (0x%x) -- already output>" % (self.__class__.__name__, id(self))
        encountered.add(id(self))

        def dump_child(x, level):
            if isinstance(x, Node):
                return x.dump(level, filter_out, cutoff-1, encountered)
            elif isinstance(x, list):
                return "[%s]" % ", ".join([dump_child(item, level) for item in x])
            else:
                return repr(x)

        attrs = [(key, value) for key, value in self.__dict__.items() if key not in filter_out]
        if len(attrs) == 0:
            return "<%s (0x%x)>" % (self.__class__.__name__, id(self))
        else:
            indent = "  " * level
            res = "<%s (0x%x)\n" % (self.__class__.__name__, id(self))
            for key, value in attrs:
                res += "%s  %s: %s\n" % (indent, key, dump_child(value, level + 1))
            res += "%s>" % indent
            return res

    def dump_pos(self, mark_column=False, marker='(#)'):
        """Debug helper method that returns the source code context of this node as a string.
        """
        if not self.pos:
            return u''
        source_desc, line, col = self.pos
        contents = source_desc.get_lines(encoding='ASCII', error_handling='ignore')
        # line numbers start at 1
        lines = contents[max(0, line-3):line]
        current = lines[-1]
        if mark_column:
            current = current[:col] + marker + current[col:]
        lines[-1] = current.rstrip() + u'             # <<<<<<<<<<<<<<\n'
        lines += contents[line:line+2]
        return u'"%s":%d:%d\n%s\n' % (
            source_desc.get_escaped_description(), line, col, u''.join(lines))

class CompilerDirectivesNode(Node):
    """
    Sets compiler directives for the children nodes
    """
    #  directives     {string:value}  A dictionary holding the right value for
    #                                 *all* possible directives.
    #  body           Node
    child_attrs = ["body"]

    def analyse_declarations(self, env):
        old = env.directives
        env.directives = self.directives
        self.body.analyse_declarations(env)
        env.directives = old

    def analyse_expressions(self, env):
        old = env.directives
        env.directives = self.directives
        self.body = self.body.analyse_expressions(env)
        env.directives = old
        return self

    def generate_function_definitions(self, env, code):
        env_old = env.directives
        code_old = code.globalstate.directives
        code.globalstate.directives = self.directives
        self.body.generate_function_definitions(env, code)
        env.directives = env_old
        code.globalstate.directives = code_old

    def generate_execution_code(self, code):
        old = code.globalstate.directives
        code.globalstate.directives = self.directives
        self.body.generate_execution_code(code)
        code.globalstate.directives = old

    def annotate(self, code):
        old = code.globalstate.directives
        code.globalstate.directives = self.directives
        self.body.annotate(code)
        code.globalstate.directives = old

class BlockNode(object):
    #  Mixin class for nodes representing a declaration block.

    def generate_cached_builtins_decls(self, env, code):
        entries = env.global_scope().undeclared_cached_builtins
        for entry in entries:
            code.globalstate.add_cached_builtin_decl(entry)
        del entries[:]

    def generate_lambda_definitions(self, env, code):
        for node in env.lambda_defs:
            node.generate_function_definitions(env, code)

class StatListNode(Node):
    # stats     a list of StatNode

    child_attrs = ["stats"]

    @staticmethod
    def create_analysed(pos, env, *args, **kw):
        node = StatListNode(pos, *args, **kw)
        return node  # No node-specific analysis needed

    def analyse_declarations(self, env):
        #print "StatListNode.analyse_declarations" ###
        for stat in self.stats:
            stat.analyse_declarations(env)

    def analyse_expressions(self, env):
        #print "StatListNode.analyse_expressions" ###
        self.stats = [stat.analyse_expressions(env)
                      for stat in self.stats]
        return self

    def generate_function_definitions(self, env, code):
        #print "StatListNode.generate_function_definitions" ###
        for stat in self.stats:
            stat.generate_function_definitions(env, code)

    def generate_execution_code(self, code):
        #print "StatListNode.generate_execution_code" ###
        for stat in self.stats:
            code.mark_pos(stat.pos)
            stat.generate_execution_code(code)

    def annotate(self, code):
        for stat in self.stats:
            stat.annotate(code)


class StatNode(Node):
    #
    #  Code generation for statements is split into the following subphases:
    #
    #  (1) generate_function_definitions
    #        Emit C code for the definitions of any structs,
    #        unions, enums and functions defined in the current
    #        scope-block.
    #
    #  (2) generate_execution_code
    #        Emit C code for executable statements.
    #

    def generate_function_definitions(self, env, code):
        pass

    def generate_execution_code(self, code):
        raise InternalError("generate_execution_code not implemented for %s" %
            self.__class__.__name__)


class CDefExternNode(StatNode):
    #  include_file       string or None
    #  verbatim_include   string or None
    #  body               StatListNode

    child_attrs = ["body"]

    def analyse_declarations(self, env):
        old_cinclude_flag = env.in_cinclude
        env.in_cinclude = 1
        self.body.analyse_declarations(env)
        env.in_cinclude = old_cinclude_flag

        if self.include_file or self.verbatim_include:
            # Determine whether include should be late
            stats = self.body.stats
            if not env.directives['preliminary_late_includes_cy28']:
                late = False
            elif not stats:
                # Special case: empty 'cdef extern' blocks are early
                late = False
            else:
                late = all(isinstance(node, CVarDefNode) for node in stats)
            env.add_include_file(self.include_file, self.verbatim_include, late)

    def analyse_expressions(self, env):
        # Allow C properties, inline methods, etc. also in external types.
        self.body = self.body.analyse_expressions(env)
        return self

    def generate_function_definitions(self, env, code):
        self.body.generate_function_definitions(env, code)

    def generate_execution_code(self, code):
        pass

    def annotate(self, code):
        self.body.annotate(code)


class CDeclaratorNode(Node):
    # Part of a C declaration.
    #
    # Processing during analyse_declarations phase:
    #
    #   analyse
    #      Returns (name, type) pair where name is the
    #      CNameDeclaratorNode of the name being declared
    #      and type is the type it is being declared as.
    #
    #  calling_convention  string   Calling convention of CFuncDeclaratorNode
    #                               for which this is a base

    child_attrs = []

    calling_convention = ""

    def declared_name(self):
        return None

    def analyse_templates(self):
        # Only C++ functions have templates.
        return None


class CNameDeclaratorNode(CDeclaratorNode):
    #  name    string             The Cython name being declared
    #  cname   string or None     C name, if specified
    #  default ExprNode or None   the value assigned on declaration

    child_attrs = ['default']

    default = None

    def declared_name(self):
        return self.name

    def analyse(self, base_type, env, nonempty=0, visibility=None, in_pxd=False):
        if nonempty and self.name == '':
            # May have mistaken the name for the type.
            if base_type.is_ptr or base_type.is_array or base_type.is_buffer:
                error(self.pos, "Missing argument name")
            elif base_type.is_void:
                error(self.pos, "Use spam() rather than spam(void) to declare a function with no arguments.")
            else:
                self.name = base_type.declaration_code("", for_display=1, pyrex=1)
                base_type = py_object_type

        if base_type.is_fused and env.fused_to_specific:
            base_type = base_type.specialize(env.fused_to_specific)

        self.type = base_type
        return self, base_type


class CPtrDeclaratorNode(CDeclaratorNode):
    # base     CDeclaratorNode

    child_attrs = ["base"]

    def declared_name(self):
        return self.base.declared_name()

    def analyse_templates(self):
        return self.base.analyse_templates()

    def analyse(self, base_type, env, nonempty=0, visibility=None, in_pxd=False):
        if base_type.is_pyobject:
            error(self.pos, "Pointer base type cannot be a Python object")
        ptr_type = PyrexTypes.c_ptr_type(base_type)
        return self.base.analyse(ptr_type, env, nonempty=nonempty, visibility=visibility, in_pxd=in_pxd)


class CReferenceDeclaratorNode(CDeclaratorNode):
    # base     CDeclaratorNode

    child_attrs = ["base"]

    def declared_name(self):
        return self.base.declared_name()

    def analyse_templates(self):
        return self.base.analyse_templates()

    def analyse(self, base_type, env, nonempty=0, visibility=None, in_pxd=False):
        if base_type.is_pyobject:
            error(self.pos, "Reference base type cannot be a Python object")
        ref_type = PyrexTypes.c_ref_type(base_type)
        return self.base.analyse(ref_type, env, nonempty=nonempty, visibility=visibility, in_pxd=in_pxd)


class CArrayDeclaratorNode(CDeclaratorNode):
    # base        CDeclaratorNode
    # dimension   ExprNode

    child_attrs = ["base", "dimension"]

    def analyse(self, base_type, env, nonempty=0, visibility=None, in_pxd=False):
        if (base_type.is_cpp_class and base_type.is_template_type()) or base_type.is_cfunction:
            from .ExprNodes import TupleNode
            if isinstance(self.dimension, TupleNode):
                args = self.dimension.args
            else:
                args = self.dimension,
            values = [v.analyse_as_type(env) for v in args]
            if None in values:
                ix = values.index(None)
                error(args[ix].pos, "Template parameter not a type")
                base_type = error_type
            else:
                base_type = base_type.specialize_here(self.pos, values)
            return self.base.analyse(base_type, env, nonempty=nonempty, visibility=visibility, in_pxd=in_pxd)
        if self.dimension:
            self.dimension = self.dimension.analyse_const_expression(env)
            if not self.dimension.type.is_int:
                error(self.dimension.pos, "Array dimension not integer")
            size = self.dimension.get_constant_c_result_code()
            if size is not None:
                try:
                    size = int(size)
                except ValueError:
                    # runtime constant?
                    pass
        else:
            size = None
        if not base_type.is_complete():
            error(self.pos, "Array element type '%s' is incomplete" % base_type)
        if base_type.is_pyobject:
            error(self.pos, "Array element cannot be a Python object")
        if base_type.is_cfunction:
            error(self.pos, "Array element cannot be a function")
        array_type = PyrexTypes.c_array_type(base_type, size)
        return self.base.analyse(array_type, env, nonempty=nonempty, visibility=visibility, in_pxd=in_pxd)


class CFuncDeclaratorNode(CDeclaratorNode):
    # base             CDeclaratorNode
    # args             [CArgDeclNode]
    # templates        [TemplatePlaceholderType]
    # has_varargs      boolean
    # exception_value  ConstNode
    # exception_check  boolean    True if PyErr_Occurred check needed
    # nogil            boolean    Can be called without gil
    # with_gil         boolean    Acquire gil around function body
    # is_const_method  boolean    Whether this is a const method

    child_attrs = ["base", "args", "exception_value"]

    overridable = 0
    optional_arg_count = 0
    is_const_method = 0
    templates = None

    def declared_name(self):
        return self.base.declared_name()

    def analyse_templates(self):
        if isinstance(self.base, CArrayDeclaratorNode):
            from .ExprNodes import TupleNode, NameNode
            template_node = self.base.dimension
            if isinstance(template_node, TupleNode):
                template_nodes = template_node.args
            elif isinstance(template_node, NameNode):
                template_nodes = [template_node]
            else:
                error(template_node.pos, "Template arguments must be a list of names")
                return None
            self.templates = []
            for template in template_nodes:
                if isinstance(template, NameNode):
                    self.templates.append(PyrexTypes.TemplatePlaceholderType(template.name))
                else:
                    error(template.pos, "Template arguments must be a list of names")
            self.base = self.base.base
            return self.templates
        else:
            return None

    def analyse(self, return_type, env, nonempty=0, directive_locals=None, visibility=None, in_pxd=False):
        if directive_locals is None:
            directive_locals = {}
        if nonempty:
            nonempty -= 1
        func_type_args = []
        for i, arg_node in enumerate(self.args):
            name_declarator, type = arg_node.analyse(
                env, nonempty=nonempty,
                is_self_arg=(i == 0 and env.is_c_class_scope and 'staticmethod' not in env.directives))
            name = name_declarator.name
            if name in directive_locals:
                type_node = directive_locals[name]
                other_type = type_node.analyse_as_type(env)
                if other_type is None:
                    error(type_node.pos, "Not a type")
                elif (type is not PyrexTypes.py_object_type
                      and not type.same_as(other_type)):
                    error(self.base.pos, "Signature does not agree with previous declaration")
                    error(type_node.pos, "Previous declaration here")
                else:
                    type = other_type
            if name_declarator.cname:
                error(self.pos, "Function argument cannot have C name specification")
            if i == 0 and env.is_c_class_scope and type.is_unspecified:
                # fix the type of self
                type = env.parent_type
            # Turn *[] argument into **
            if type.is_array:
                type = PyrexTypes.c_ptr_type(type.base_type)
            # Catch attempted C-style func(void) decl
            if type.is_void:
                error(arg_node.pos, "Use spam() rather than spam(void) to declare a function with no arguments.")
            func_type_args.append(
                PyrexTypes.CFuncTypeArg(name, type, arg_node.pos))
            if arg_node.default:
                self.optional_arg_count += 1
            elif self.optional_arg_count:
                error(self.pos, "Non-default argument follows default argument")

        exc_val = None
        exc_check = 0
        if self.exception_check == '+':
            env.add_include_file('ios')         # for std::ios_base::failure
            env.add_include_file('new')         # for std::bad_alloc
            env.add_include_file('stdexcept')
            env.add_include_file('typeinfo')    # for std::bad_cast
        if (return_type.is_pyobject
                and (self.exception_value or self.exception_check)
                and self.exception_check != '+'):
            error(self.pos, "Exception clause not allowed for function returning Python object")
        else:
            if self.exception_value is None and self.exception_check and self.exception_check != '+':
                # Use an explicit exception return value to speed up exception checks.
                # Even if it is not declared, we can use the default exception value of the return type,
                # unless the function is some kind of external function that we do not control.
                if return_type.exception_value is not None and (visibility != 'extern' and not in_pxd):
                    # Extension types are more difficult because the signature must match the base type signature.
                    if not env.is_c_class_scope:
                        from .ExprNodes import ConstNode
                        self.exception_value = ConstNode(
                            self.pos, value=return_type.exception_value, type=return_type)
            if self.exception_value:
                if self.exception_check == '+':
                    self.exception_value = self.exception_value.analyse_const_expression(env)
                    exc_val_type = self.exception_value.type
                    if (not exc_val_type.is_error
                            and not exc_val_type.is_pyobject
                            and not (exc_val_type.is_cfunction
                                     and not exc_val_type.return_type.is_pyobject
                                     and not exc_val_type.args)
                            and not (exc_val_type == PyrexTypes.c_char_type
                                     and self.exception_value.value == '*')):
                        error(self.exception_value.pos,
                              "Exception value must be a Python exception or cdef function with no arguments or *.")
                    exc_val = self.exception_value
                else:
                    self.exception_value = self.exception_value.analyse_types(env).coerce_to(
                        return_type, env).analyse_const_expression(env)
                    exc_val = self.exception_value.get_constant_c_result_code()
                    if exc_val is None:
                        error(self.exception_value.pos, "Exception value must be constant")
                    if not return_type.assignable_from(self.exception_value.type):
                        error(self.exception_value.pos,
                              "Exception value incompatible with function return type")
                    if (visibility != 'extern'
                            and (return_type.is_int or return_type.is_float)
                            and self.exception_value.has_constant_result()):
                        try:
                            type_default_value = float(return_type.default_value)
                        except ValueError:
                            pass
                        else:
                            if self.exception_value.constant_result == type_default_value:
                                warning(self.pos, "Ambiguous exception value, same as default return value: %r" %
                                        self.exception_value.constant_result)
            exc_check = self.exception_check
        if return_type.is_cfunction:
            error(self.pos, "Function cannot return a function")
        func_type = PyrexTypes.CFuncType(
            return_type, func_type_args, self.has_varargs,
            optional_arg_count=self.optional_arg_count,
            exception_value=exc_val, exception_check=exc_check,
            calling_convention=self.base.calling_convention,
            nogil=self.nogil, with_gil=self.with_gil, is_overridable=self.overridable,
            is_const_method=self.is_const_method,
            templates=self.templates)

        if self.optional_arg_count:
            if func_type.is_fused:
                # This is a bit of a hack... When we need to create specialized CFuncTypes
                # on the fly because the cdef is defined in a pxd, we need to declare the specialized optional arg
                # struct
                def declare_opt_arg_struct(func_type, fused_cname):
                    self.declare_optional_arg_struct(func_type, env, fused_cname)

                func_type.declare_opt_arg_struct = declare_opt_arg_struct
            else:
                self.declare_optional_arg_struct(func_type, env)

        callspec = env.directives['callspec']
        if callspec:
            current = func_type.calling_convention
            if current and current != callspec:
                error(self.pos, "cannot have both '%s' and '%s' "
                      "calling conventions" % (current, callspec))
            func_type.calling_convention = callspec
        return self.base.analyse(func_type, env, visibility=visibility, in_pxd=in_pxd)

    def declare_optional_arg_struct(self, func_type, env, fused_cname=None):
        """
        Declares the optional argument struct (the struct used to hold the
        values for optional arguments). For fused cdef functions, this is
        deferred as analyse_declarations is called only once (on the fused
        cdef function).
        """
        scope = StructOrUnionScope()
        arg_count_member = '%sn' % Naming.pyrex_prefix
        scope.declare_var(arg_count_member, PyrexTypes.c_int_type, self.pos)

        for arg in func_type.args[len(func_type.args) - self.optional_arg_count:]:
            scope.declare_var(arg.name, arg.type, arg.pos, allow_pyobject=True, allow_memoryview=True)

        struct_cname = env.mangle(Naming.opt_arg_prefix, self.base.name)

        if fused_cname is not None:
            struct_cname = PyrexTypes.get_fused_cname(fused_cname, struct_cname)

        op_args_struct = env.global_scope().declare_struct_or_union(
            name=struct_cname,
            kind='struct',
            scope=scope,
            typedef_flag=0,
            pos=self.pos,
            cname=struct_cname)

        op_args_struct.defined_in_pxd = 1
        op_args_struct.used = 1

        func_type.op_arg_struct = PyrexTypes.c_ptr_type(op_args_struct.type)


class CConstDeclaratorNode(CDeclaratorNode):
    # base     CDeclaratorNode

    child_attrs = ["base"]

    def analyse(self, base_type, env, nonempty=0, visibility=None, in_pxd=False):
        if base_type.is_pyobject:
            error(self.pos,
                  "Const base type cannot be a Python object")
        const = PyrexTypes.c_const_type(base_type)
        return self.base.analyse(const, env, nonempty=nonempty, visibility=visibility, in_pxd=in_pxd)


class CArgDeclNode(Node):
    # Item in a function declaration argument list.
    #
    # base_type      CBaseTypeNode
    # declarator     CDeclaratorNode
    # not_none       boolean            Tagged with 'not None'
    # or_none        boolean            Tagged with 'or None'
    # accept_none    boolean            Resolved boolean for not_none/or_none
    # default        ExprNode or None
    # default_value  PyObjectConst      constant for default value
    # annotation     ExprNode or None   Py3 function arg annotation
    # is_self_arg    boolean            Is the "self" arg of an extension type method
    # is_type_arg    boolean            Is the "class" arg of an extension type classmethod
    # kw_only        boolean            Is a keyword-only argument
    # is_dynamic     boolean            Non-literal arg stored inside CyFunction
    # pos_only       boolean            Is a positional-only argument
    #
    # name_cstring                         property that converts the name to a cstring taking care of unicode
    #                                      and quoting it

    child_attrs = ["base_type", "declarator", "default", "annotation"]
    outer_attrs = ["default", "annotation"]

    is_self_arg = 0
    is_type_arg = 0
    is_generic = 1
    kw_only = 0
    pos_only = 0
    not_none = 0
    or_none = 0
    type = None
    name_declarator = None
    default_value = None
    annotation = None
    is_dynamic = 0

    def declared_name(self):
        return self.declarator.declared_name()

    @property
    def name_cstring(self):
        return self.name.as_c_string_literal()

    @property
    def hdr_cname(self):
        # done lazily - needs self.entry to be set to get the class-mangled
        # name, which means it has to be generated relatively late
        if self.needs_conversion:
            return punycodify_name(Naming.arg_prefix + self.entry.name)
        else:
            return punycodify_name(Naming.var_prefix + self.entry.name)


    def analyse(self, env, nonempty=0, is_self_arg=False):
        if is_self_arg:
            self.base_type.is_self_arg = self.is_self_arg = True
        if self.type is None:
            # The parser may misinterpret names as types. We fix that here.
            if isinstance(self.declarator, CNameDeclaratorNode) and self.declarator.name == '':
                if nonempty:
                    if self.base_type.is_basic_c_type:
                        # char, short, long called "int"
                        type = self.base_type.analyse(env, could_be_name=True)
                        arg_name = type.empty_declaration_code()
                    else:
                        arg_name = self.base_type.name
                    self.declarator.name = EncodedString(arg_name)
                    self.base_type.name = None
                    self.base_type.is_basic_c_type = False
                could_be_name = True
            else:
                could_be_name = False
            self.base_type.is_arg = True
            base_type = self.base_type.analyse(env, could_be_name=could_be_name)
            base_arg_name = getattr(self.base_type, 'arg_name', None)
            if base_arg_name:
                self.declarator.name = base_arg_name

            # The parser is unable to resolve the ambiguity of [] as part of the
            # type (e.g. in buffers) or empty declarator (as with arrays).
            # This is only arises for empty multi-dimensional arrays.
            if (base_type.is_array
                    and isinstance(self.base_type, TemplatedTypeNode)
                    and isinstance(self.declarator, CArrayDeclaratorNode)):
                declarator = self.declarator
                while isinstance(declarator.base, CArrayDeclaratorNode):
                    declarator = declarator.base
                declarator.base = self.base_type.array_declarator
                base_type = base_type.base_type

            # inject type declaration from annotations
            # this is called without 'env' by AdjustDefByDirectives transform before declaration analysis
            if (self.annotation and env and env.directives['annotation_typing']
                    # CSimpleBaseTypeNode has a name attribute; CAnalysedBaseTypeNode
                    # (and maybe other options) doesn't
                    and getattr(self.base_type, "name", None) is None):
                arg_type = self.inject_type_from_annotations(env)
                if arg_type is not None:
                    base_type = arg_type
            return self.declarator.analyse(base_type, env, nonempty=nonempty)
        else:
            return self.name_declarator, self.type

    def inject_type_from_annotations(self, env):
        annotation = self.annotation
        if not annotation:
            return None
        base_type, arg_type = annotation.analyse_type_annotation(env, assigned_value=self.default)
        if base_type is not None:
            self.base_type = base_type
        return arg_type

    def calculate_default_value_code(self, code):
        if self.default_value is None:
            if self.default:
                if self.default.is_literal:
                    # will not output any code, just assign the result_code
                    self.default.generate_evaluation_code(code)
                    return self.type.cast_code(self.default.result())
                self.default_value = code.get_argument_default_const(self.type)
        return self.default_value

    def annotate(self, code):
        if self.default:
            self.default.annotate(code)

    def generate_assignment_code(self, code, target=None, overloaded_assignment=False):
        default = self.default
        if default is None or default.is_literal:
            return
        if target is None:
            target = self.calculate_default_value_code(code)
        default.generate_evaluation_code(code)
        default.make_owned_reference(code)
        result = default.result() if overloaded_assignment else default.result_as(self.type)
        code.putln("%s = %s;" % (target, result))
        code.put_giveref(default.result(), self.type)
        default.generate_post_assignment_code(code)
        default.free_temps(code)


class CBaseTypeNode(Node):
    # Abstract base class for C base type nodes.
    #
    # Processing during analyse_declarations phase:
    #
    #   analyse
    #     Returns the type.

    def analyse_as_type(self, env):
        return self.analyse(env)


class CAnalysedBaseTypeNode(Node):
    # type            type

    child_attrs = []

    def analyse(self, env, could_be_name=False):
        return self.type


class CSimpleBaseTypeNode(CBaseTypeNode):
    # name             string
    # module_path      [string]     Qualifying name components
    # is_basic_c_type  boolean
    # signed           boolean
    # longness         integer
    # complex          boolean
    # is_self_arg      boolean      Is self argument of C method
    # ##is_type_arg      boolean      Is type argument of class method

    child_attrs = []
    arg_name = None   # in case the argument name was interpreted as a type
    module_path = []
    is_basic_c_type = False
    complex = False

    def analyse(self, env, could_be_name=False):
        # Return type descriptor.
        #print "CSimpleBaseTypeNode.analyse: is_self_arg =", self.is_self_arg ###
        type = None
        if self.is_basic_c_type:
            type = PyrexTypes.simple_c_type(self.signed, self.longness, self.name)
            if not type:
                error(self.pos, "Unrecognised type modifier combination")
        elif self.name == "object" and not self.module_path:
            type = py_object_type
        elif self.name is None:
            if self.is_self_arg and env.is_c_class_scope:
                #print "CSimpleBaseTypeNode.analyse: defaulting to parent type" ###
                type = env.parent_type
            ## elif self.is_type_arg and env.is_c_class_scope:
            ##     type = Builtin.type_type
            else:
                type = py_object_type
        else:
            if self.module_path:
                # Maybe it's a nested C++ class.
                scope = env
                for item in self.module_path:
                    entry = scope.lookup(item)
                    if entry is not None and entry.is_cpp_class:
                        scope = entry.type.scope
                    else:
                        scope = None
                        break

                if scope is None:
                    # Maybe it's a cimport.
                    scope = env.find_imported_module(self.module_path, self.pos)
            else:
                scope = env

            if scope:
                if scope.is_c_class_scope:
                    scope = scope.global_scope()

                type = scope.lookup_type(self.name)
                if type is not None:
                    pass
                elif could_be_name:
                    if self.is_self_arg and env.is_c_class_scope:
                        type = env.parent_type
                    ## elif self.is_type_arg and env.is_c_class_scope:
                    ##     type = Builtin.type_type
                    else:
                        type = py_object_type
                    self.arg_name = EncodedString(self.name)
                else:
                    if self.templates:
                        if self.name not in self.templates:
                            error(self.pos, "'%s' is not a type identifier" % self.name)
                        type = PyrexTypes.TemplatePlaceholderType(self.name)
                    else:
                        error(self.pos, "'%s' is not a type identifier" % self.name)
        if self.complex:
            if not type.is_numeric or type.is_complex:
                error(self.pos, "can only complexify c numeric types")
            type = PyrexTypes.CComplexType(type)
            type.create_declaration_utility_code(env)
        elif type is Builtin.complex_type:
            # Special case: optimise builtin complex type into C's
            # double complex.  The parser cannot do this (as for the
            # normal scalar types) as the user may have redeclared the
            # 'complex' type.  Testing for the exact type here works.
            type = PyrexTypes.c_double_complex_type
            type.create_declaration_utility_code(env)
            self.complex = True
        if type:
            return type
        else:
            return PyrexTypes.error_type

class MemoryViewSliceTypeNode(CBaseTypeNode):

    name = 'memoryview'
    child_attrs = ['base_type_node', 'axes']

    def analyse(self, env, could_be_name=False):

        base_type = self.base_type_node.analyse(env)
        if base_type.is_error: return base_type

        from . import MemoryView

        try:
            axes_specs = MemoryView.get_axes_specs(env, self.axes)
        except CompileError as e:
            error(e.position, e.message_only)
            self.type = PyrexTypes.ErrorType()
            return self.type

        if not MemoryView.validate_axes(self.pos, axes_specs):
            self.type = error_type
        else:
            self.type = PyrexTypes.MemoryViewSliceType(base_type, axes_specs)
            self.type.validate_memslice_dtype(self.pos)
            self.use_memview_utilities(env)

        return self.type

    def use_memview_utilities(self, env):
        from . import MemoryView
        env.use_utility_code(MemoryView.view_utility_code)


class CNestedBaseTypeNode(CBaseTypeNode):
    # For C++ classes that live inside other C++ classes.

    # name             string
    # base_type        CBaseTypeNode

    child_attrs = ['base_type']

    def analyse(self, env, could_be_name=None):
        base_type = self.base_type.analyse(env)
        if base_type is PyrexTypes.error_type:
            return PyrexTypes.error_type
        if not base_type.is_cpp_class:
            error(self.pos, "'%s' is not a valid type scope" % base_type)
            return PyrexTypes.error_type
        type_entry = base_type.scope.lookup_here(self.name)
        if not type_entry or not type_entry.is_type:
            error(self.pos, "'%s.%s' is not a type identifier" % (base_type, self.name))
            return PyrexTypes.error_type
        return type_entry.type


class TemplatedTypeNode(CBaseTypeNode):
    #  After parsing:
    #  positional_args  [ExprNode]        List of positional arguments
    #  keyword_args     DictNode          Keyword arguments
    #  base_type_node   CBaseTypeNode

    #  After analysis:
    #  type             PyrexTypes.BufferType or PyrexTypes.CppClassType  ...containing the right options

    child_attrs = ["base_type_node", "positional_args",
                   "keyword_args", "dtype_node"]

    dtype_node = None

    name = None

    def analyse(self, env, could_be_name=False, base_type=None):
        if base_type is None:
            base_type = self.base_type_node.analyse(env)
        if base_type.is_error: return base_type

        if base_type.is_cpp_class and base_type.is_template_type():
            # Templated class
            if self.keyword_args and self.keyword_args.key_value_pairs:
                error(self.pos, "c++ templates cannot take keyword arguments")
                self.type = PyrexTypes.error_type
            else:
                template_types = []
                for template_node in self.positional_args:
                    type = template_node.analyse_as_type(env)
                    if type is None:
                        error(template_node.pos, "unknown type in template argument")
                        type = error_type
                    template_types.append(type)
                self.type = base_type.specialize_here(self.pos, template_types)

        elif base_type.is_pyobject:
            # Buffer
            from . import Buffer

            options = Buffer.analyse_buffer_options(
                self.pos,
                env,
                self.positional_args,
                self.keyword_args,
                base_type.buffer_defaults)

            if sys.version_info[0] < 3:
                # Py 2.x enforces byte strings as keyword arguments ...
                options = dict([(name.encode('ASCII'), value)
                                for name, value in options.items()])

            self.type = PyrexTypes.BufferType(base_type, **options)
            if has_np_pythran(env) and is_pythran_buffer(self.type):
                self.type = PyrexTypes.PythranExpr(pythran_type(self.type), self.type)

        else:
            # Array
            empty_declarator = CNameDeclaratorNode(self.pos, name="", cname=None)
            if len(self.positional_args) > 1 or self.keyword_args.key_value_pairs:
                error(self.pos, "invalid array declaration")
                self.type = PyrexTypes.error_type
            else:
                # It would be nice to merge this class with CArrayDeclaratorNode,
                # but arrays are part of the declaration, not the type...
                if not self.positional_args:
                    dimension = None
                else:
                    dimension = self.positional_args[0]
                self.array_declarator = CArrayDeclaratorNode(
                    self.pos,
                    base=empty_declarator,
                    dimension=dimension)
                self.type = self.array_declarator.analyse(base_type, env)[1]

        if self.type.is_fused and env.fused_to_specific:
            self.type = self.type.specialize(env.fused_to_specific)

        return self.type


class CComplexBaseTypeNode(CBaseTypeNode):
    # base_type   CBaseTypeNode
    # declarator  CDeclaratorNode

    child_attrs = ["base_type", "declarator"]

    def analyse(self, env, could_be_name=False):
        base = self.base_type.analyse(env, could_be_name)
        _, type = self.declarator.analyse(base, env)
        return type


class CTupleBaseTypeNode(CBaseTypeNode):
    # components [CBaseTypeNode]

    child_attrs = ["components"]

    def analyse(self, env, could_be_name=False):
        component_types = []
        for c in self.components:
            type = c.analyse(env)
            if type.is_pyobject:
                error(c.pos, "Tuple types can't (yet) contain Python objects.")
                return error_type
            component_types.append(type)
        entry = env.declare_tuple_type(self.pos, component_types)
        entry.used = True
        return entry.type


class FusedTypeNode(CBaseTypeNode):
    """
    Represents a fused type in a ctypedef statement:

        ctypedef cython.fused_type(int, long, long long) integral

    name            str                     name of this fused type
    types           [CSimpleBaseTypeNode]   is the list of types to be fused
    """

    child_attrs = []

    def analyse_declarations(self, env):
        type = self.analyse(env)
        entry = env.declare_typedef(self.name, type, self.pos)

        # Omit the typedef declaration that self.declarator would produce
        entry.in_cinclude = True

    def analyse(self, env, could_be_name=False):
        types = []
        for type_node in self.types:
            type = type_node.analyse_as_type(env)

            if not type:
                error(type_node.pos, "Not a type")
                continue

            if type in types:
                error(type_node.pos, "Type specified multiple times")
            else:
                types.append(type)

        # if len(self.types) == 1:
        #     return types[0]

        return PyrexTypes.FusedType(types, name=self.name)


class CConstOrVolatileTypeNode(CBaseTypeNode):
    # base_type     CBaseTypeNode
    # is_const      boolean
    # is_volatile   boolean

    child_attrs = ["base_type"]

    def analyse(self, env, could_be_name=False):
        base = self.base_type.analyse(env, could_be_name)
        if base.is_pyobject:
            error(self.pos,
                  "Const/volatile base type cannot be a Python object")
        return PyrexTypes.c_const_or_volatile_type(base, self.is_const, self.is_volatile)


class CVarDefNode(StatNode):
    #  C variable definition or forward/extern function declaration.
    #
    #  visibility    'private' or 'public' or 'extern'
    #  base_type     CBaseTypeNode
    #  declarators   [CDeclaratorNode]
    #  in_pxd        boolean
    #  api           boolean
    #  overridable   boolean        whether it is a cpdef
    #  modifiers     ['inline']

    #  decorators    [cython.locals(...)] or None
    #  directive_locals { string : NameNode } locals defined by cython.locals(...)

    child_attrs = ["base_type", "declarators"]

    decorators = None
    directive_locals = None

    def analyse_declarations(self, env, dest_scope=None):
        if self.directive_locals is None:
            self.directive_locals = {}
        if not dest_scope:
            dest_scope = env
        self.dest_scope = dest_scope

        if self.declarators:
            templates = self.declarators[0].analyse_templates()
        else:
            templates = None
        if templates is not None:
            if self.visibility != 'extern':
                error(self.pos, "Only extern functions allowed")
            if len(self.declarators) > 1:
                error(self.declarators[1].pos, "Can't multiply declare template types")
            env = TemplateScope('func_template', env)
            env.directives = env.outer_scope.directives
            for template_param in templates:
                env.declare_type(template_param.name, template_param, self.pos)

        base_type = self.base_type.analyse(env)

        if base_type.is_fused and not self.in_pxd and (env.is_c_class_scope or
                                                       env.is_module_scope):
            error(self.pos, "Fused types not allowed here")
            return error_type

        self.entry = None
        visibility = self.visibility

        for declarator in self.declarators:

            if (len(self.declarators) > 1
                    and not isinstance(declarator, CNameDeclaratorNode)
                    and env.directives['warn.multiple_declarators']):
                warning(
                    declarator.pos,
                    "Non-trivial type declarators in shared declaration (e.g. mix of pointers and values). "
                    "Each pointer declaration should be on its own line.", 1)

            create_extern_wrapper = (self.overridable
                                     and self.visibility == 'extern'
                                     and env.is_module_scope)
            if create_extern_wrapper:
                declarator.overridable = False
            if isinstance(declarator, CFuncDeclaratorNode):
                name_declarator, type = declarator.analyse(
                    base_type, env, directive_locals=self.directive_locals, visibility=visibility, in_pxd=self.in_pxd)
            else:
                name_declarator, type = declarator.analyse(
                    base_type, env, visibility=visibility, in_pxd=self.in_pxd)
            if not type.is_complete():
                if not (self.visibility == 'extern' and type.is_array or type.is_memoryviewslice):
                    error(declarator.pos, "Variable type '%s' is incomplete" % type)
            if self.visibility == 'extern' and type.is_pyobject:
                error(declarator.pos, "Python object cannot be declared extern")
            name = name_declarator.name
            cname = name_declarator.cname
            if name == '':
                error(declarator.pos, "Missing name in declaration.")
                return
            if type.is_reference and self.visibility != 'extern':
                error(declarator.pos, "C++ references cannot be declared; use a pointer instead")
            if type.is_cfunction:
                if 'staticmethod' in env.directives:
                    type.is_static_method = True
                self.entry = dest_scope.declare_cfunction(
                    name, type, declarator.pos,
                    cname=cname, visibility=self.visibility, in_pxd=self.in_pxd,
                    api=self.api, modifiers=self.modifiers, overridable=self.overridable)
                if self.entry is not None:
                    self.entry.directive_locals = copy.copy(self.directive_locals)
                if create_extern_wrapper:
                    self.entry.type.create_to_py_utility_code(env)
                    self.entry.create_wrapper = True
            else:
                if self.directive_locals:
                    error(self.pos, "Decorators can only be followed by functions")
                self.entry = dest_scope.declare_var(
                    name, type, declarator.pos,
                    cname=cname, visibility=visibility, in_pxd=self.in_pxd,
                    api=self.api, is_cdef=1)
                if Options.docstrings:
                    self.entry.doc = embed_position(self.pos, self.doc)


class CStructOrUnionDefNode(StatNode):
    #  name          string
    #  cname         string or None
    #  kind          "struct" or "union"
    #  typedef_flag  boolean
    #  visibility    "public" or "private"
    #  api           boolean
    #  in_pxd        boolean
    #  attributes    [CVarDefNode] or None
    #  entry         Entry
    #  packed        boolean

    child_attrs = ["attributes"]

    def declare(self, env, scope=None):
        self.entry = env.declare_struct_or_union(
            self.name, self.kind, scope, self.typedef_flag, self.pos,
            self.cname, visibility=self.visibility, api=self.api,
            packed=self.packed)

    def analyse_declarations(self, env):
        scope = None
        if self.attributes is not None:
            scope = StructOrUnionScope(self.name)
        self.declare(env, scope)
        if self.attributes is not None:
            if self.in_pxd and not env.in_cinclude:
                self.entry.defined_in_pxd = 1
            for attr in self.attributes:
                attr.analyse_declarations(env, scope)
            if self.visibility != 'extern':
                for attr in scope.var_entries:
                    type = attr.type
                    while type.is_array:
                        type = type.base_type
                    if type == self.entry.type:
                        error(attr.pos, "Struct cannot contain itself as a member.")

    def analyse_expressions(self, env):
        return self

    def generate_execution_code(self, code):
        pass


class CppClassNode(CStructOrUnionDefNode, BlockNode):

    #  name          string
    #  cname         string or None
    #  visibility    "extern"
    #  in_pxd        boolean
    #  attributes    [CVarDefNode] or None
    #  entry         Entry
    #  base_classes  [CBaseTypeNode]
    #  templates     [(string, bool)] or None
    #  decorators    [DecoratorNode] or None

    decorators = None

    def declare(self, env):
        if self.templates is None:
            template_types = None
        else:
            template_types = [PyrexTypes.TemplatePlaceholderType(template_name, not required)
                              for template_name, required in self.templates]
            num_optional_templates = sum(not required for _, required in self.templates)
            if num_optional_templates and not all(required for _, required in self.templates[:-num_optional_templates]):
                error(self.pos, "Required template parameters must precede optional template parameters.")
        self.entry = env.declare_cpp_class(
            self.name, None, self.pos, self.cname,
            base_classes=[], visibility=self.visibility, templates=template_types)

    def analyse_declarations(self, env):
        if self.templates is None:
            template_types = template_names = None
        else:
            template_names = [template_name for template_name, _ in self.templates]
            template_types = [PyrexTypes.TemplatePlaceholderType(template_name, not required)
                              for template_name, required in self.templates]
        scope = None
        if self.attributes is not None:
            scope = CppClassScope(self.name, env, templates=template_names)
        def base_ok(base_class):
            if base_class.is_cpp_class or base_class.is_struct:
                return True
            else:
                error(self.pos, "Base class '%s' not a struct or class." % base_class)
        base_class_types = filter(base_ok, [b.analyse(scope or env) for b in self.base_classes])
        self.entry = env.declare_cpp_class(
            self.name, scope, self.pos,
            self.cname, base_class_types, visibility=self.visibility, templates=template_types)
        if self.entry is None:
            return
        self.entry.is_cpp_class = 1
        if scope is not None:
            scope.type = self.entry.type
        defined_funcs = []
        def func_attributes(attributes):
            for attr in attributes:
                if isinstance(attr, CFuncDefNode):
                    yield attr
                elif isinstance(attr, CompilerDirectivesNode):
                    for sub_attr in func_attributes(attr.body.stats):
                        yield sub_attr
        if self.attributes is not None:
            if self.in_pxd and not env.in_cinclude:
                self.entry.defined_in_pxd = 1
            for attr in self.attributes:
                declare = getattr(attr, 'declare', None)
                if declare:
                    attr.declare(scope)
                attr.analyse_declarations(scope)
            for func in func_attributes(self.attributes):
                defined_funcs.append(func)
                if self.templates is not None:
                    func.template_declaration = "template <typename %s>" % ", typename ".join(template_names)
        self.body = StatListNode(self.pos, stats=defined_funcs)
        self.scope = scope

    def analyse_expressions(self, env):
        self.body = self.body.analyse_expressions(self.entry.type.scope)
        return self

    def generate_function_definitions(self, env, code):
        self.body.generate_function_definitions(self.entry.type.scope, code)

    def generate_execution_code(self, code):
        self.body.generate_execution_code(code)

    def annotate(self, code):
        self.body.annotate(code)


class CEnumDefNode(StatNode):
    #  name               string or None
    #  cname              string or None
    #  scoped             boolean                Is a C++ scoped enum
    #  underlying_type    CSimpleBaseTypeNode    The underlying value type (int or C++ type)
    #  items              [CEnumDefItemNode]
    #  typedef_flag       boolean
    #  visibility         "public" or "private" or "extern"
    #  api                boolean
    #  in_pxd             boolean
    #  create_wrapper     boolean
    #  entry              Entry

    child_attrs = ["items", "underlying_type"]

    def declare(self, env):
        self.entry = env.declare_enum(
            self.name, self.pos,
            cname=self.cname,
            scoped=self.scoped,
            typedef_flag=self.typedef_flag,
            visibility=self.visibility, api=self.api,
            create_wrapper=self.create_wrapper)

    def analyse_declarations(self, env):
        scope = None
        underlying_type = self.underlying_type.analyse(env)

        if not underlying_type.is_int:
            error(self.underlying_type.pos, "underlying type is not an integral type")

        self.entry.type.underlying_type = underlying_type

        if self.scoped and self.items is not None:
            scope = CppScopedEnumScope(self.name, env)
            scope.type = self.entry.type
        else:
            scope = env

        if self.items is not None:
            if self.in_pxd and not env.in_cinclude:
                self.entry.defined_in_pxd = 1
            for item in self.items:
                item.analyse_declarations(scope, self.entry)

    def analyse_expressions(self, env):
        return self

    def generate_execution_code(self, code):
        if self.scoped:
            return  # nothing to do here for C++ enums
        if self.visibility == 'public' or self.api:
            code.mark_pos(self.pos)
            temp = code.funcstate.allocate_temp(PyrexTypes.py_object_type, manage_ref=True)
            for item in self.entry.enum_values:
                code.putln("%s = PyInt_FromLong(%s); %s" % (
                    temp,
                    item.cname,
                    code.error_goto_if_null(temp, item.pos)))
                code.put_gotref(temp, PyrexTypes.py_object_type)
                code.putln('if (PyDict_SetItemString(%s, "%s", %s) < 0) %s' % (
                    Naming.moddict_cname,
                    item.name,
                    temp,
                    code.error_goto(item.pos)))
                code.put_decref_clear(temp, PyrexTypes.py_object_type)
            code.funcstate.release_temp(temp)


class CEnumDefItemNode(StatNode):
    #  name     string
    #  cname    string or None
    #  value    ExprNode or None

    child_attrs = ["value"]

    def analyse_declarations(self, env, enum_entry):
        if self.value:
            self.value = self.value.analyse_const_expression(env)
            if not self.value.type.is_int:
                self.value = self.value.coerce_to(PyrexTypes.c_int_type, env)
                self.value = self.value.analyse_const_expression(env)

        if enum_entry.type.is_cpp_enum:
            cname = "%s::%s" % (enum_entry.cname, self.name)
        else:
            cname = self.cname

        entry = env.declare_const(
            self.name, enum_entry.type,
            self.value, self.pos, cname=cname,
            visibility=enum_entry.visibility, api=enum_entry.api,
            create_wrapper=enum_entry.create_wrapper and enum_entry.name is None)
        enum_entry.enum_values.append(entry)
        if enum_entry.name:
            enum_entry.type.values.append(entry.name)


class CTypeDefNode(StatNode):
    #  base_type    CBaseTypeNode
    #  declarator   CDeclaratorNode
    #  visibility   "public" or "private"
    #  api          boolean
    #  in_pxd       boolean

    child_attrs = ["base_type", "declarator"]

    def analyse_declarations(self, env):
        base = self.base_type.analyse(env)
        name_declarator, type = self.declarator.analyse(
            base, env, visibility=self.visibility, in_pxd=self.in_pxd)
        name = name_declarator.name
        cname = name_declarator.cname

        entry = env.declare_typedef(
            name, type, self.pos,
            cname=cname, visibility=self.visibility, api=self.api)

        if type.is_fused:
            entry.in_cinclude = True

        if self.in_pxd and not env.in_cinclude:
            entry.defined_in_pxd = 1

    def analyse_expressions(self, env):
        return self

    def generate_execution_code(self, code):
        pass


class FuncDefNode(StatNode, BlockNode):
    #  Base class for function definition nodes.
    #
    #  return_type     PyrexType
    #  #filename        string        C name of filename string const
    #  entry           Symtab.Entry
    #  needs_closure   boolean        Whether or not this function has inner functions/classes/yield
    #  needs_outer_scope boolean      Whether or not this function requires outer scope
    #  pymethdef_required boolean     Force Python method struct generation
    #  directive_locals { string : ExprNode } locals defined by cython.locals(...)
    #  directive_returns [ExprNode] type defined by cython.returns(...)
    #  star_arg      PyArgDeclNode or None  * argument
    #  starstar_arg  PyArgDeclNode or None  ** argument
    #
    #  is_async_def  boolean          is a Coroutine function
    #
    #  has_fused_arguments  boolean
    #       Whether this cdef function has fused parameters. This is needed
    #       by AnalyseDeclarationsTransform, so it can replace CFuncDefNodes
    #       with fused argument types with a FusedCFuncDefNode

    py_func = None
    needs_closure = False
    needs_outer_scope = False
    pymethdef_required = False
    is_generator = False
    is_generator_body = False
    is_async_def = False
    modifiers = []
    has_fused_arguments = False
    star_arg = None
    starstar_arg = None
    is_cyfunction = False
    code_object = None
    return_type_annotation = None

    def analyse_default_values(self, env):
        default_seen = 0
        for arg in self.args:
            if arg.default:
                default_seen = 1
                if arg.is_generic:
                    arg.default = arg.default.analyse_types(env)
                    arg.default = arg.default.coerce_to(arg.type, env)
                else:
                    error(arg.pos, "This argument cannot have a default value")
                    arg.default = None
            elif arg.kw_only:
                default_seen = 1
            elif default_seen:
                error(arg.pos, "Non-default argument following default argument")

    def analyse_annotations(self, env):
        for arg in self.args:
            if arg.annotation:
                arg.annotation = arg.annotation.analyse_types(env)
        if self.return_type_annotation:
            self.return_type_annotation = self.return_type_annotation.analyse_types(env)

    def align_argument_type(self, env, arg):
        # @cython.locals()
        directive_locals = self.directive_locals
        orig_type = arg.type
        if arg.name in directive_locals:
            type_node = directive_locals[arg.name]
            other_type = type_node.analyse_as_type(env)
        elif isinstance(arg, CArgDeclNode) and arg.annotation and env.directives['annotation_typing']:
            type_node = arg.annotation
            other_type = arg.inject_type_from_annotations(env)
            if other_type is None:
                return arg
        else:
            return arg
        if other_type is None:
            error(type_node.pos, "Not a type")
        elif orig_type is not py_object_type and not orig_type.same_as(other_type):
            error(arg.base_type.pos, "Signature does not agree with previous declaration")
            error(type_node.pos, "Previous declaration here")
        else:
            arg.type = other_type
        return arg

    def need_gil_acquisition(self, lenv):
        return 0

    def create_local_scope(self, env):
        genv = env
        while genv.is_py_class_scope or genv.is_c_class_scope:
            genv = genv.outer_scope
        if self.needs_closure:
            lenv = ClosureScope(name=self.entry.name,
                                outer_scope=genv,
                                parent_scope=env,
                                scope_name=self.entry.cname)
        else:
            lenv = LocalScope(name=self.entry.name,
                              outer_scope=genv,
                              parent_scope=env)
        lenv.return_type = self.return_type
        type = self.entry.type
        if type.is_cfunction:
            lenv.nogil = type.nogil and not type.with_gil
        self.local_scope = lenv
        lenv.directives = env.directives
        return lenv

    def generate_function_body(self, env, code):
        self.body.generate_execution_code(code)

    def generate_function_definitions(self, env, code):
        from . import Buffer

        lenv = self.local_scope
        if lenv.is_closure_scope and not lenv.is_passthrough:
            outer_scope_cname = "%s->%s" % (Naming.cur_scope_cname,
                                            Naming.outer_scope_cname)
        else:
            outer_scope_cname = Naming.outer_scope_cname
        lenv.mangle_closure_cnames(outer_scope_cname)
        # Generate closure function definitions
        self.body.generate_function_definitions(lenv, code)
        # generate lambda function definitions
        self.generate_lambda_definitions(lenv, code)

        is_getbuffer_slot = (self.entry.name == "__getbuffer__" and
                             self.entry.scope.is_c_class_scope)
        is_releasebuffer_slot = (self.entry.name == "__releasebuffer__" and
                                 self.entry.scope.is_c_class_scope)
        is_buffer_slot = is_getbuffer_slot or is_releasebuffer_slot
        if is_buffer_slot:
            if 'cython_unused' not in self.modifiers:
                self.modifiers = self.modifiers + ['cython_unused']

        preprocessor_guard = self.get_preprocessor_guard()

        profile = code.globalstate.directives['profile']
        linetrace = code.globalstate.directives['linetrace']
        if profile or linetrace:
            if linetrace:
                code.use_fast_gil_utility_code()
            code.globalstate.use_utility_code(
                UtilityCode.load_cached("Profile", "Profile.c"))

        # Generate C code for header and body of function
        code.enter_cfunc_scope(lenv)
        code.return_from_error_cleanup_label = code.new_label()
        code.funcstate.gil_owned = not lenv.nogil

        # ----- Top-level constants used by this function
        code.mark_pos(self.pos)
        self.generate_cached_builtins_decls(lenv, code)
        # ----- Function header
        code.putln("")

        if preprocessor_guard:
            code.putln(preprocessor_guard)

        with_pymethdef = (self.needs_assignment_synthesis(env, code) or
                          self.pymethdef_required)
        if self.py_func:
            self.py_func.generate_function_header(
                code, with_pymethdef=with_pymethdef, proto_only=True)
        self.generate_function_header(code, with_pymethdef=with_pymethdef)
        # ----- Local variable declarations
        # Find function scope
        cenv = env
        while cenv.is_py_class_scope or cenv.is_c_class_scope:
            cenv = cenv.outer_scope
        if self.needs_closure:
            code.put(lenv.scope_class.type.declaration_code(Naming.cur_scope_cname))
            code.putln(";")
        elif self.needs_outer_scope:
            if lenv.is_passthrough:
                code.put(lenv.scope_class.type.declaration_code(Naming.cur_scope_cname))
                code.putln(";")
            code.put(cenv.scope_class.type.declaration_code(Naming.outer_scope_cname))
            code.putln(";")
        self.generate_argument_declarations(lenv, code)

        for entry in lenv.var_entries:
            if not (entry.in_closure or entry.is_arg):
                code.put_var_declaration(entry)

        # Initialize the return variable __pyx_r
        init = ""
        return_type = self.return_type
        if not return_type.is_void:
            if return_type.is_pyobject:
                init = " = NULL"
            elif return_type.is_memoryviewslice:
                init = ' = ' + return_type.literal_code(return_type.default_value)

            code.putln("%s%s;" % (
                return_type.declaration_code(Naming.retval_cname),
                init))

        tempvardecl_code = code.insertion_point()
        self.generate_keyword_list(code)

        # ----- GIL acquisition
        acquire_gil = self.acquire_gil

        # See if we need to acquire the GIL for variable declarations, or for
        # refnanny only

        # Closures are not currently possible for cdef nogil functions,
        # but check them anyway
        have_object_args = self.needs_closure or self.needs_outer_scope
        for arg in lenv.arg_entries:
            if arg.type.is_pyobject:
                have_object_args = True
                break

        used_buffer_entries = [entry for entry in lenv.buffer_entries if entry.used]

        acquire_gil_for_var_decls_only = (
            lenv.nogil and lenv.has_with_gil_block and
            (have_object_args or used_buffer_entries))

        acquire_gil_for_refnanny_only = (
            lenv.nogil and lenv.has_with_gil_block and not
            acquire_gil_for_var_decls_only)

        use_refnanny = not lenv.nogil or lenv.has_with_gil_block

        gilstate_decl = None
        if acquire_gil or acquire_gil_for_var_decls_only:
            code.put_ensure_gil()
            code.funcstate.gil_owned = True
        else:
            gilstate_decl = code.insertion_point()

        if profile or linetrace:
            if not self.is_generator:
                # generators are traced when iterated, not at creation
                tempvardecl_code.put_trace_declarations()
                code_object = self.code_object.calculate_result_code(code) if self.code_object else None
                code.put_trace_frame_init(code_object)

        # ----- Special check for getbuffer
        if is_getbuffer_slot:
            self.getbuffer_check(code)

        # ----- set up refnanny
        if use_refnanny:
            tempvardecl_code.put_declare_refcount_context()
            code.put_setup_refcount_context(
                self.entry.name, acquire_gil=acquire_gil_for_refnanny_only)

        # ----- Automatic lead-ins for certain special functions
        if is_getbuffer_slot:
            self.getbuffer_init(code)
        # ----- Create closure scope object
        if self.needs_closure:
            tp_slot = TypeSlots.ConstructorSlot("tp_new", '__new__')
            slot_func_cname = TypeSlots.get_slot_function(lenv.scope_class.type.scope, tp_slot)
            if not slot_func_cname:
                slot_func_cname = '%s->tp_new' % lenv.scope_class.type.typeptr_cname
            code.putln("%s = (%s)%s(%s, %s, NULL);" % (
                Naming.cur_scope_cname,
                lenv.scope_class.type.empty_declaration_code(),
                slot_func_cname,
                lenv.scope_class.type.typeptr_cname,
                Naming.empty_tuple))
            code.putln("if (unlikely(!%s)) {" % Naming.cur_scope_cname)
            # Scope unconditionally DECREFed on return.
            code.putln("%s = %s;" % (
                Naming.cur_scope_cname,
                lenv.scope_class.type.cast_code("Py_None")))
            code.put_incref("Py_None", py_object_type)
            code.putln(code.error_goto(self.pos))
            code.putln("} else {")
            code.put_gotref(Naming.cur_scope_cname, lenv.scope_class.type)
            code.putln("}")
            # Note that it is unsafe to decref the scope at this point.
        if self.needs_outer_scope:
            if self.is_cyfunction:
                code.putln("%s = (%s) __Pyx_CyFunction_GetClosure(%s);" % (
                    outer_scope_cname,
                    cenv.scope_class.type.empty_declaration_code(),
                    Naming.self_cname))
            else:
                code.putln("%s = (%s) %s;" % (
                    outer_scope_cname,
                    cenv.scope_class.type.empty_declaration_code(),
                    Naming.self_cname))
            if lenv.is_passthrough:
                code.putln("%s = %s;" % (Naming.cur_scope_cname, outer_scope_cname))
            elif self.needs_closure:
                # inner closures own a reference to their outer parent
                code.put_incref(outer_scope_cname, cenv.scope_class.type)
                code.put_giveref(outer_scope_cname, cenv.scope_class.type)
        # ----- Trace function call
        if profile or linetrace:
            # this looks a bit late, but if we don't get here due to a
            # fatal error before hand, it's not really worth tracing
            if not self.is_generator:
                # generators are traced when iterated, not at creation
                if self.is_wrapper:
                    trace_name = self.entry.name + " (wrapper)"
                else:
                    trace_name = self.entry.name
                code.put_trace_call(
                    trace_name, self.pos, nogil=not code.funcstate.gil_owned)
            code.funcstate.can_trace = True
        # ----- Fetch arguments
        self.generate_argument_parsing_code(env, code)
        # If an argument is assigned to in the body, we must
        # incref it to properly keep track of refcounts.
        is_cdef = isinstance(self, CFuncDefNode)
        for entry in lenv.arg_entries:
            if not entry.type.is_memoryviewslice:
                if (acquire_gil or entry.cf_is_reassigned) and not entry.in_closure:
                    code.put_var_incref(entry)
            # Note: defaults are always incref-ed. For def functions, we
            #       we acquire arguments from object conversion, so we have
            #       new references. If we are a cdef function, we need to
            #       incref our arguments
            elif is_cdef and entry.cf_is_reassigned:
                code.put_var_incref_memoryviewslice(entry,
                                    have_gil=code.funcstate.gil_owned)
        for entry in lenv.var_entries:
            if entry.is_arg and entry.cf_is_reassigned and not entry.in_closure:
                if entry.xdecref_cleanup:
                    code.put_var_xincref(entry)
                else:
                    code.put_var_incref(entry)

        # ----- Initialise local buffer auxiliary variables
        for entry in lenv.var_entries + lenv.arg_entries:
            if entry.type.is_buffer and entry.buffer_aux.buflocal_nd_var.used:
                Buffer.put_init_vars(entry, code)

        # ----- Check and convert arguments
        self.generate_argument_type_tests(code)
        # ----- Acquire buffer arguments
        for entry in lenv.arg_entries:
            if entry.type.is_buffer:
                Buffer.put_acquire_arg_buffer(entry, code, self.pos)

        if acquire_gil_for_var_decls_only:
            code.put_release_ensured_gil()
            code.funcstate.gil_owned = False

        # -------------------------
        # ----- Function body -----
        # -------------------------
        self.generate_function_body(env, code)

        code.mark_pos(self.pos, trace=False)
        code.putln("")
        code.putln("/* function exit code */")

        gil_owned = {
            'success': code.funcstate.gil_owned,
            'error': code.funcstate.gil_owned,
            'gil_state_declared': gilstate_decl is None,
        }
        def assure_gil(code_path, code=code):
            if not gil_owned[code_path]:
                if not gil_owned['gil_state_declared']:
                    gilstate_decl.declare_gilstate()
                    gil_owned['gil_state_declared'] = True
                code.put_ensure_gil(declare_gilstate=False)
                gil_owned[code_path] = True

        # ----- Default return value
        return_type = self.return_type
        if not self.body.is_terminator:
            if return_type.is_pyobject:
                #if return_type.is_extension_type:
                #    lhs = "(PyObject *)%s" % Naming.retval_cname
                #else:
                lhs = Naming.retval_cname
                assure_gil('success')
                code.put_init_to_py_none(lhs, return_type)
            elif not return_type.is_memoryviewslice:
                # memory view structs receive their default value on initialisation
                val = return_type.default_value
                if val:
                    code.putln("%s = %s;" % (Naming.retval_cname, val))
                elif not return_type.is_void:
                    code.putln("__Pyx_pretend_to_initialize(&%s);" % Naming.retval_cname)

        # ----- Error cleanup
        if code.label_used(code.error_label):
            if not self.body.is_terminator:
                code.put_goto(code.return_label)
            code.put_label(code.error_label)
            for cname, type in code.funcstate.all_managed_temps():
                assure_gil('error')
                code.put_xdecref(cname, type, have_gil=gil_owned['error'])

            # Clean up buffers -- this calls a Python function
            # so need to save and restore error state
            buffers_present = len(used_buffer_entries) > 0
            #memslice_entries = [e for e in lenv.entries.values() if e.type.is_memoryviewslice]
            if buffers_present:
                code.globalstate.use_utility_code(restore_exception_utility_code)
                code.putln("{ PyObject *__pyx_type, *__pyx_value, *__pyx_tb;")
                code.putln("__Pyx_PyThreadState_declare")
                assure_gil('error')
                code.putln("__Pyx_PyThreadState_assign")
                code.putln("__Pyx_ErrFetch(&__pyx_type, &__pyx_value, &__pyx_tb);")
                for entry in used_buffer_entries:
                    Buffer.put_release_buffer_code(code, entry)
                    #code.putln("%s = 0;" % entry.cname)
                code.putln("__Pyx_ErrRestore(__pyx_type, __pyx_value, __pyx_tb);}")

            if return_type.is_memoryviewslice:
                from . import MemoryView
                MemoryView.put_init_entry(Naming.retval_cname, code)
                err_val = Naming.retval_cname
            else:
                err_val = self.error_value()

            exc_check = self.caller_will_check_exceptions()
            if err_val is not None or exc_check:
                # TODO: Fix exception tracing (though currently unused by cProfile).
                # code.globalstate.use_utility_code(get_exception_tuple_utility_code)
                # code.put_trace_exception()

                assure_gil('error')
                code.put_add_traceback(self.entry.qualified_name)
            else:
                warning(self.entry.pos,
                        "Unraisable exception in function '%s'." %
                        self.entry.qualified_name, 0)
                assure_gil('error')
                code.put_unraisable(self.entry.qualified_name)
            default_retval = return_type.default_value
            if err_val is None and default_retval:
                err_val = default_retval
            if err_val is not None:
                if err_val != Naming.retval_cname:
                    code.putln("%s = %s;" % (Naming.retval_cname, err_val))
            elif not return_type.is_void:
                code.putln("__Pyx_pretend_to_initialize(&%s);" % Naming.retval_cname)

            if is_getbuffer_slot:
                assure_gil('error')
                self.getbuffer_error_cleanup(code)

            def align_error_path_gil_to_success_path(code=code.insertion_point()):
                # align error and success GIL state when both join
                if gil_owned['success']:
                    assure_gil('error', code=code)
                elif gil_owned['error']:
                    code.put_release_ensured_gil()
                    gil_owned['error'] = False
                assert gil_owned['error'] == gil_owned['success'], "%s: error path %s != success path %s" % (
                    self.pos, gil_owned['error'], gil_owned['success'])

            # If we are using the non-error cleanup section we should
            # jump past it if we have an error. The if-test below determine
            # whether this section is used.
            if buffers_present or is_getbuffer_slot or return_type.is_memoryviewslice:
                # In the buffer cases, we already called assure_gil('error') and own the GIL.
                assert gil_owned['error'] or return_type.is_memoryviewslice
                code.put_goto(code.return_from_error_cleanup_label)
            else:
                # Adapt the GIL state to the success path right now.
                align_error_path_gil_to_success_path()
        else:
            # No error path, no need to adapt the GIL state.
            def align_error_path_gil_to_success_path(): pass

        # ----- Non-error return cleanup
        if code.label_used(code.return_label) or not code.label_used(code.error_label):
            code.put_label(code.return_label)

            for entry in used_buffer_entries:
                assure_gil('success')
                Buffer.put_release_buffer_code(code, entry)
            if is_getbuffer_slot:
                assure_gil('success')
                self.getbuffer_normal_cleanup(code)

            if return_type.is_memoryviewslice:
                # See if our return value is uninitialized on non-error return
                # from . import MemoryView
                # MemoryView.err_if_nogil_initialized_check(self.pos, env)
                cond = code.unlikely(return_type.error_condition(Naming.retval_cname))
                code.putln(
                    'if (%s) {' % cond)
                if not gil_owned['success']:
                    code.put_ensure_gil()
                code.putln(
                    'PyErr_SetString(PyExc_TypeError, "Memoryview return value is not initialized");')
                if not gil_owned['success']:
                    code.put_release_ensured_gil()
                code.putln(
                    '}')

        # ----- Return cleanup for both error and no-error return
        if code.label_used(code.return_from_error_cleanup_label):
            align_error_path_gil_to_success_path()
            code.put_label(code.return_from_error_cleanup_label)

        for entry in lenv.var_entries:
            if not entry.used or entry.in_closure:
                continue

            if entry.type.is_pyobject:
                if entry.is_arg and not entry.cf_is_reassigned:
                    continue
            if entry.type.needs_refcounting:
                assure_gil('success')
            # FIXME ideally use entry.xdecref_cleanup but this currently isn't reliable
            code.put_var_xdecref(entry, have_gil=gil_owned['success'])

        # Decref any increfed args
        for entry in lenv.arg_entries:
            if entry.type.is_memoryviewslice:
                # decref slices of def functions and acquired slices from cdef
                # functions, but not borrowed slices from cdef functions.
                if is_cdef and not entry.cf_is_reassigned:
                    continue
            else:
                if entry.in_closure:
                    continue
                if not acquire_gil and not entry.cf_is_reassigned:
                    continue
                if entry.type.needs_refcounting:
                    assure_gil('success')

            # FIXME use entry.xdecref_cleanup - del arg seems to be the problem
            code.put_var_xdecref(entry, have_gil=gil_owned['success'])
        if self.needs_closure:
            assure_gil('success')
            code.put_decref(Naming.cur_scope_cname, lenv.scope_class.type)

        # ----- Return
        # This code is duplicated in ModuleNode.generate_module_init_func
        if not lenv.nogil:
            default_retval = return_type.default_value
            err_val = self.error_value()
            if err_val is None and default_retval:
                err_val = default_retval  # FIXME: why is err_val not used?
            code.put_xgiveref(Naming.retval_cname, return_type)

        if self.entry.is_special and self.entry.name == "__hash__":
            # Returning -1 for __hash__ is supposed to signal an error
            # We do as Python instances and coerce -1 into -2.
            assure_gil('success')  # in special methods, the GIL is owned anyway
            code.putln("if (unlikely(%s == -1) && !PyErr_Occurred()) %s = -2;" % (
                Naming.retval_cname, Naming.retval_cname))

        if profile or linetrace:
            code.funcstate.can_trace = False
            if not self.is_generator:
                # generators are traced when iterated, not at creation
                if return_type.is_pyobject:
                    code.put_trace_return(
                        Naming.retval_cname, nogil=not gil_owned['success'])
                else:
                    code.put_trace_return(
                        "Py_None", nogil=not gil_owned['success'])

        if use_refnanny:
            code.put_finish_refcount_context(nogil=not gil_owned['success'])

        if acquire_gil or (lenv.nogil and gil_owned['success']):
            # release the GIL (note that with-gil blocks acquire it on exit in their EnsureGILNode)
            code.put_release_ensured_gil()
            code.funcstate.gil_owned = False

        if not return_type.is_void:
            code.putln("return %s;" % Naming.retval_cname)

        code.putln("}")

        if preprocessor_guard:
            code.putln("#endif /*!(%s)*/" % preprocessor_guard)

        # ----- Go back and insert temp variable declarations
        tempvardecl_code.put_temp_declarations(code.funcstate)

        # ----- Python version
        code.exit_cfunc_scope()
        if self.py_func:
            self.py_func.generate_function_definitions(env, code)
        self.generate_wrapper_functions(code)

    def declare_argument(self, env, arg):
        if arg.type.is_void:
            error(arg.pos, "Invalid use of 'void'")
        elif not arg.type.is_complete() and not (arg.type.is_array or arg.type.is_memoryviewslice):
            error(arg.pos, "Argument type '%s' is incomplete" % arg.type)
        entry = env.declare_arg(arg.name, arg.type, arg.pos)
        if arg.annotation:
            entry.annotation = arg.annotation.expr
        return entry

    def generate_arg_type_test(self, arg, code):
        # Generate type test for one argument.
        if arg.type.typeobj_is_available():
            code.globalstate.use_utility_code(
                UtilityCode.load_cached("ArgTypeTest", "FunctionArguments.c"))
            typeptr_cname = arg.type.typeptr_cname
            arg_code = "((PyObject *)%s)" % arg.entry.cname
            code.putln(
                'if (unlikely(!__Pyx_ArgTypeTest(%s, %s, %d, %s, %s))) %s' % (
                    arg_code,
                    typeptr_cname,
                    arg.accept_none,
                    arg.name_cstring,
                    arg.type.is_builtin_type and arg.type.require_exact,
                    code.error_goto(arg.pos)))
        else:
            error(arg.pos, "Cannot test type of extern C class without type object name specification")

    def generate_arg_none_check(self, arg, code):
        # Generate None check for one argument.
        if arg.type.is_memoryviewslice:
            cname = "%s.memview" % arg.entry.cname
        else:
            cname = arg.entry.cname

        code.putln('if (unlikely(((PyObject *)%s) == Py_None)) {' % cname)
        code.putln('''PyErr_Format(PyExc_TypeError, "Argument '%%.%ds' must not be None", %s); %s''' % (
            max(200, len(arg.name_cstring)), arg.name_cstring,
            code.error_goto(arg.pos)))
        code.putln('}')

    def generate_wrapper_functions(self, code):
        pass

    def generate_execution_code(self, code):
        code.mark_pos(self.pos)
        # Evaluate and store argument default values
        for arg in self.args:
            if not arg.is_dynamic:
                arg.generate_assignment_code(code)

    #
    # Special code for the __getbuffer__ function
    #
    def _get_py_buffer_info(self):
        py_buffer = self.local_scope.arg_entries[1]
        try:
            # Check builtin definition of struct Py_buffer
            obj_type = py_buffer.type.base_type.scope.entries['obj'].type
        except (AttributeError, KeyError):
            # User code redeclared struct Py_buffer
            obj_type = None
        return py_buffer, obj_type

    # Old Python 3 used to support write-locks on buffer-like objects by
    # calling PyObject_GetBuffer() with a view==NULL parameter. This obscure
    # feature is obsolete, it was almost never used (only one instance in
    # `Modules/posixmodule.c` in Python 3.1) and it is now officially removed
    # (see bpo-14203). We add an extra check here to prevent legacy code from
    # from trying to use the feature and prevent segmentation faults.
    def getbuffer_check(self, code):
        py_buffer, _ = self._get_py_buffer_info()
        view = py_buffer.cname
        code.putln("if (unlikely(%s == NULL)) {" % view)
        code.putln("PyErr_SetString(PyExc_BufferError, "
                   "\"PyObject_GetBuffer: view==NULL argument is obsolete\");")
        code.putln("return -1;")
        code.putln("}")

    def getbuffer_init(self, code):
        py_buffer, obj_type = self._get_py_buffer_info()
        view = py_buffer.cname
        if obj_type and obj_type.is_pyobject:
            code.put_init_to_py_none("%s->obj" % view, obj_type)
            code.put_giveref("%s->obj" % view, obj_type)  # Do not refnanny object within structs
        else:
            code.putln("%s->obj = NULL;" % view)

    def getbuffer_error_cleanup(self, code):
        py_buffer, obj_type = self._get_py_buffer_info()
        view = py_buffer.cname
        if obj_type and obj_type.is_pyobject:
            code.putln("if (%s->obj != NULL) {" % view)
            code.put_gotref("%s->obj" % view, obj_type)
            code.put_decref_clear("%s->obj" % view, obj_type)
            code.putln("}")
        else:
            code.putln("Py_CLEAR(%s->obj);" % view)

    def getbuffer_normal_cleanup(self, code):
        py_buffer, obj_type = self._get_py_buffer_info()
        view = py_buffer.cname
        if obj_type and obj_type.is_pyobject:
            code.putln("if (%s->obj == Py_None) {" % view)
            code.put_gotref("%s->obj" % view, obj_type)
            code.put_decref_clear("%s->obj" % view, obj_type)
            code.putln("}")

    def get_preprocessor_guard(self):
        if not self.entry.is_special:
            return None
        name = self.entry.name
        slot = TypeSlots.method_name_to_slot.get(name)
        if not slot:
            return None
        if name == '__long__' and not self.entry.scope.lookup_here('__int__'):
            return None
        if name in ("__getbuffer__", "__releasebuffer__") and self.entry.scope.is_c_class_scope:
            return None
        return slot.preprocessor_guard_code()


class CFuncDefNode(FuncDefNode):
    #  C function definition.
    #
    #  modifiers     ['inline']
    #  visibility    'private' or 'public' or 'extern'
    #  base_type     CBaseTypeNode
    #  declarator    CDeclaratorNode
    #  cfunc_declarator  the CFuncDeclarator of this function
    #                    (this is also available through declarator or a
    #                     base thereof)
    #  body          StatListNode
    #  api           boolean
    #  decorators    [DecoratorNode]        list of decorators
    #
    #  with_gil      boolean    Acquire GIL around body
    #  type          CFuncType
    #  py_func       wrapper for calling from Python
    #  overridable   whether or not this is a cpdef function
    #  inline_in_pxd whether this is an inline function in a pxd file
    #  template_declaration  String or None   Used for c++ class methods
    #  is_const_method whether this is a const method
    #  is_static_method whether this is a static method
    #  is_c_class_method whether this is a cclass method

    child_attrs = ["base_type", "declarator", "body", "decorators", "py_func_stat"]
    outer_attrs = ["decorators", "py_func_stat"]

    inline_in_pxd = False
    decorators = None
    directive_locals = None
    directive_returns = None
    override = None
    template_declaration = None
    is_const_method = False
    py_func_stat = None

    def unqualified_name(self):
        return self.entry.name

    def declared_name(self):
        return self.declarator.declared_name()

    @property
    def code_object(self):
        # share the CodeObject with the cpdef wrapper (if available)
        return self.py_func.code_object if self.py_func else None

    def analyse_declarations(self, env):
        self.is_c_class_method = env.is_c_class_scope
        if self.directive_locals is None:
            self.directive_locals = {}
        self.directive_locals.update(env.directives.get('locals', {}))
        if self.directive_returns is not None:
            base_type = self.directive_returns.analyse_as_type(env)
            if base_type is None:
                error(self.directive_returns.pos, "Not a type")
                base_type = PyrexTypes.error_type
        else:
            base_type = self.base_type.analyse(env)
        self.is_static_method = 'staticmethod' in env.directives and not env.lookup_here('staticmethod')
        # The 2 here is because we need both function and argument names.
        if isinstance(self.declarator, CFuncDeclaratorNode):
            name_declarator, typ = self.declarator.analyse(
                base_type, env, nonempty=2 * (self.body is not None),
                directive_locals=self.directive_locals, visibility=self.visibility)
        else:
            name_declarator, typ = self.declarator.analyse(
                base_type, env, nonempty=2 * (self.body is not None), visibility=self.visibility)
        if not typ.is_cfunction:
            error(self.pos, "Suite attached to non-function declaration")
        # Remember the actual type according to the function header
        # written here, because the type in the symbol table entry
        # may be different if we're overriding a C method inherited
        # from the base type of an extension type.
        self.type = typ
        typ.is_overridable = self.overridable
        declarator = self.declarator
        while not hasattr(declarator, 'args'):
            declarator = declarator.base

        self.cfunc_declarator = declarator
        self.args = declarator.args

        opt_arg_count = self.cfunc_declarator.optional_arg_count
        if (self.visibility == 'public' or self.api) and opt_arg_count:
            error(self.cfunc_declarator.pos,
                  "Function with optional arguments may not be declared public or api")

        if typ.exception_check == '+' and self.visibility != 'extern':
            warning(self.cfunc_declarator.pos,
                    "Only extern functions can throw C++ exceptions.")

        for formal_arg, type_arg in zip(self.args, typ.args):
            self.align_argument_type(env, type_arg)
            formal_arg.type = type_arg.type
            formal_arg.name = type_arg.name
            formal_arg.cname = type_arg.cname

            self._validate_type_visibility(type_arg.type, type_arg.pos, env)

            if type_arg.type.is_fused:
                self.has_fused_arguments = True

            if type_arg.type.is_buffer and 'inline' in self.modifiers:
                warning(formal_arg.pos, "Buffer unpacking not optimized away.", 1)

            if type_arg.type.is_buffer or type_arg.type.is_pythran_expr:
                if self.type.nogil:
                    error(formal_arg.pos,
                          "Buffer may not be acquired without the GIL. Consider using memoryview slices instead.")
                elif 'inline' in self.modifiers:
                    warning(formal_arg.pos, "Buffer unpacking not optimized away.", 1)

        self._validate_type_visibility(typ.return_type, self.pos, env)

        name = name_declarator.name
        cname = name_declarator.cname

        typ.is_const_method = self.is_const_method
        typ.is_static_method = self.is_static_method

        self.entry = env.declare_cfunction(
            name, typ, self.pos,
            cname=cname, visibility=self.visibility, api=self.api,
            defining=self.body is not None, modifiers=self.modifiers,
            overridable=self.overridable)
        self.entry.inline_func_in_pxd = self.inline_in_pxd
        self.return_type = typ.return_type
        if self.return_type.is_array and self.visibility != 'extern':
            error(self.pos, "Function cannot return an array")
        if self.return_type.is_cpp_class:
            self.return_type.check_nullary_constructor(self.pos, "used as a return value")

        if self.overridable and not env.is_module_scope and not self.is_static_method:
            if len(self.args) < 1 or not self.args[0].type.is_pyobject:
                # An error will be produced in the cdef function
                self.overridable = False

        self.declare_cpdef_wrapper(env)
        self.create_local_scope(env)

    def declare_cpdef_wrapper(self, env):
        if not self.overridable:
            return
        if self.is_static_method:
            # TODO(robertwb): Finish this up, perhaps via more function refactoring.
            error(self.pos, "static cpdef methods not yet supported")

        name = self.entry.name
        py_func_body = self.call_self_node(is_module_scope=env.is_module_scope)
        if self.is_static_method:
            from .ExprNodes import NameNode
            decorators = [DecoratorNode(self.pos, decorator=NameNode(self.pos, name=EncodedString('staticmethod')))]
            decorators[0].decorator.analyse_types(env)
        else:
            decorators = []
        self.py_func = DefNode(pos=self.pos,
                               name=self.entry.name,
                               args=self.args,
                               star_arg=None,
                               starstar_arg=None,
                               doc=self.doc,
                               body=py_func_body,
                               decorators=decorators,
                               is_wrapper=1)
        self.py_func.is_module_scope = env.is_module_scope
        self.py_func.analyse_declarations(env)
        self.py_func.entry.is_overridable = True
        self.py_func_stat = StatListNode(self.pos, stats=[self.py_func])
        self.py_func.type = PyrexTypes.py_object_type
        self.entry.as_variable = self.py_func.entry
        self.entry.used = self.entry.as_variable.used = True
        # Reset scope entry the above cfunction
        env.entries[name] = self.entry
        if (not self.entry.is_final_cmethod and
                (not env.is_module_scope or Options.lookup_module_cpdef)):
            if self.override:
                # This is a hack: we shouldn't create the wrapper twice, but we do for fused functions.
                assert self.entry.is_fused_specialized  # should not happen for non-fused cpdef functions
                self.override.py_func = self.py_func
            else:
                self.override = OverrideCheckNode(self.pos, py_func=self.py_func)
                self.body = StatListNode(self.pos, stats=[self.override, self.body])

    def _validate_type_visibility(self, type, pos, env):
        """
        Ensure that types used in cdef functions are public or api, or
        defined in a C header.
        """
        public_or_api = (self.visibility == 'public' or self.api)
        entry = getattr(type, 'entry', None)
        if public_or_api and entry and env.is_module_scope:
            if not (entry.visibility in ('public', 'extern') or
                    entry.api or entry.in_cinclude):
                error(pos, "Function declared public or api may not have private types")

    def call_self_node(self, omit_optional_args=0, is_module_scope=0):
        from . import ExprNodes
        args = self.type.args
        if omit_optional_args:
            args = args[:len(args) - self.type.optional_arg_count]
        arg_names = [arg.name for arg in args]
        if is_module_scope:
            cfunc = ExprNodes.NameNode(self.pos, name=self.entry.name)
            call_arg_names = arg_names
            skip_dispatch = Options.lookup_module_cpdef
        elif self.type.is_static_method:
            class_entry = self.entry.scope.parent_type.entry
            class_node = ExprNodes.NameNode(self.pos, name=class_entry.name)
            class_node.entry = class_entry
            cfunc = ExprNodes.AttributeNode(self.pos, obj=class_node, attribute=self.entry.name)
            # Calling static c(p)def methods on an instance disallowed.
            # TODO(robertwb): Support by passing self to check for override?
            skip_dispatch = True
        else:
            type_entry = self.type.args[0].type.entry
            type_arg = ExprNodes.NameNode(self.pos, name=type_entry.name)
            type_arg.entry = type_entry
            cfunc = ExprNodes.AttributeNode(self.pos, obj=type_arg, attribute=self.entry.name)
        skip_dispatch = not is_module_scope or Options.lookup_module_cpdef
        c_call = ExprNodes.SimpleCallNode(
            self.pos,
            function=cfunc,
            args=[ExprNodes.NameNode(self.pos, name=n) for n in arg_names],
            wrapper_call=skip_dispatch)
        return ReturnStatNode(pos=self.pos, return_type=PyrexTypes.py_object_type, value=c_call)

    def declare_arguments(self, env):
        for arg in self.type.args:
            if not arg.name:
                error(arg.pos, "Missing argument name")
            self.declare_argument(env, arg)

    def need_gil_acquisition(self, lenv):
        return self.type.with_gil

    def nogil_check(self, env):
        type = self.type
        with_gil = type.with_gil
        if type.nogil and not with_gil:
            if type.return_type.is_pyobject:
                error(self.pos,
                      "Function with Python return type cannot be declared nogil")
            for entry in self.local_scope.var_entries:
                if entry.type.is_pyobject and not entry.in_with_gil_block:
                    error(self.pos, "Function declared nogil has Python locals or temporaries")

    def analyse_expressions(self, env):
        self.local_scope.directives = env.directives
        if self.py_func_stat is not None:
            # this will also analyse the default values and the function name assignment
            self.py_func_stat = self.py_func_stat.analyse_expressions(env)
        elif self.py_func is not None:
            # this will also analyse the default values
            self.py_func = self.py_func.analyse_expressions(env)
        else:
            self.analyse_default_values(env)
            self.analyse_annotations(env)
        self.acquire_gil = self.need_gil_acquisition(self.local_scope)
        return self

    def needs_assignment_synthesis(self, env, code=None):
        return False

    def generate_function_header(self, code, with_pymethdef, with_opt_args=1, with_dispatch=1, cname=None):
        scope = self.local_scope
        arg_decls = []
        type = self.type
        for arg in type.args[:len(type.args)-type.optional_arg_count]:
            arg_decl = arg.declaration_code()
            entry = scope.lookup(arg.name)
            if not entry.cf_used:
                arg_decl = 'CYTHON_UNUSED %s' % arg_decl
            arg_decls.append(arg_decl)
        if with_dispatch and self.overridable:
            dispatch_arg = PyrexTypes.c_int_type.declaration_code(
                Naming.skip_dispatch_cname)
            if self.override:
                arg_decls.append(dispatch_arg)
            else:
                arg_decls.append('CYTHON_UNUSED %s' % dispatch_arg)
        if type.optional_arg_count and with_opt_args:
            arg_decls.append(type.op_arg_struct.declaration_code(Naming.optional_args_cname))
        if type.has_varargs:
            arg_decls.append("...")
        if not arg_decls:
            arg_decls = ["void"]
        if cname is None:
            cname = self.entry.func_cname
        entity = type.function_header_code(cname, ', '.join(arg_decls))
        if self.entry.visibility == 'private' and '::' not in cname:
            storage_class = "static "
        else:
            storage_class = ""
        dll_linkage = None
        modifiers = code.build_function_modifiers(self.entry.func_modifiers)

        header = self.return_type.declaration_code(entity, dll_linkage=dll_linkage)
        #print (storage_class, modifiers, header)
        needs_proto = self.is_c_class_method or self.entry.is_cproperty
        if self.template_declaration:
            if needs_proto:
                code.globalstate.parts['module_declarations'].putln(self.template_declaration)
            code.putln(self.template_declaration)
        if needs_proto:
            code.globalstate.parts['module_declarations'].putln(
                "%s%s%s; /* proto*/" % (storage_class, modifiers, header))
        code.putln("%s%s%s {" % (storage_class, modifiers, header))

    def generate_argument_declarations(self, env, code):
        scope = self.local_scope
        for arg in self.args:
            if arg.default:
                entry = scope.lookup(arg.name)
                if self.override or entry.cf_used:
                    result = arg.calculate_default_value_code(code)
                    code.putln('%s = %s;' % (
                        arg.type.declaration_code(arg.cname), result))

    def generate_keyword_list(self, code):
        pass

    def generate_argument_parsing_code(self, env, code):
        i = 0
        used = 0
        scope = self.local_scope
        if self.type.optional_arg_count:
            code.putln('if (%s) {' % Naming.optional_args_cname)
            for arg in self.args:
                if arg.default:
                    entry = scope.lookup(arg.name)
                    if self.override or entry.cf_used:
                        code.putln('if (%s->%sn > %s) {' %
                                   (Naming.optional_args_cname,
                                    Naming.pyrex_prefix, i))
                        declarator = arg.declarator
                        while not hasattr(declarator, 'name'):
                            declarator = declarator.base
                        code.putln('%s = %s->%s;' %
                                   (arg.cname, Naming.optional_args_cname,
                                    self.type.opt_arg_cname(declarator.name)))
                        used += 1
                    i += 1
            for _ in range(used):
                code.putln('}')
            code.putln('}')

        # Move arguments into closure if required
        def put_into_closure(entry):
            if entry.in_closure and not arg.default:
                code.putln('%s = %s;' % (entry.cname, entry.original_cname))
                code.put_var_incref(entry)
                code.put_var_giveref(entry)
        for arg in self.args:
            put_into_closure(scope.lookup_here(arg.name))


    def generate_argument_conversion_code(self, code):
        pass

    def generate_argument_type_tests(self, code):
        # Generate type tests for args whose type in a parent
        # class is a supertype of the declared type.
        for arg in self.type.args:
            if arg.needs_type_test:
                self.generate_arg_type_test(arg, code)
            elif arg.type.is_pyobject and not arg.accept_none:
                self.generate_arg_none_check(arg, code)

    def generate_execution_code(self, code):
        if code.globalstate.directives['linetrace']:
            code.mark_pos(self.pos)
            code.putln("")  # generate line tracing code
        super(CFuncDefNode, self).generate_execution_code(code)
        if self.py_func_stat:
            self.py_func_stat.generate_execution_code(code)

    def error_value(self):
        if self.return_type.is_pyobject:
            return "0"
        else:
            #return None
            return self.entry.type.exception_value

    def caller_will_check_exceptions(self):
        return self.entry.type.exception_check

    def generate_wrapper_functions(self, code):
        # If the C signature of a function has changed, we need to generate
        # wrappers to put in the slots here.
        k = 0
        entry = self.entry
        func_type = entry.type
        while entry.prev_entry is not None:
            k += 1
            entry = entry.prev_entry
            entry.func_cname = "%s%swrap_%s" % (self.entry.func_cname, Naming.pyrex_prefix, k)
            code.putln()
            self.generate_function_header(
                code, 0,
                with_dispatch=entry.type.is_overridable,
                with_opt_args=entry.type.optional_arg_count,
                cname=entry.func_cname)
            if not self.return_type.is_void:
                code.put('return ')
            args = self.type.args
            arglist = [arg.cname for arg in args[:len(args)-self.type.optional_arg_count]]
            if entry.type.is_overridable:
                arglist.append(Naming.skip_dispatch_cname)
            elif func_type.is_overridable:
                arglist.append('0')
            if entry.type.optional_arg_count:
                arglist.append(Naming.optional_args_cname)
            elif func_type.optional_arg_count:
                arglist.append('NULL')
            code.putln('%s(%s);' % (self.entry.func_cname, ', '.join(arglist)))
            code.putln('}')


class PyArgDeclNode(Node):
    # Argument which must be a Python object (used
    # for * and ** arguments).
    #
    # name        string
    # entry       Symtab.Entry
    # annotation  ExprNode or None   Py3 argument annotation
    child_attrs = []
    is_self_arg = False
    is_type_arg = False

    def generate_function_definitions(self, env, code):
        self.entry.generate_function_definitions(env, code)


class DecoratorNode(Node):
    # A decorator
    #
    # decorator    NameNode or CallNode or AttributeNode
    child_attrs = ['decorator']


class DefNode(FuncDefNode):
    # A Python function definition.
    #
    # name          string                 the Python name of the function
    # lambda_name   string                 the internal name of a lambda 'function'
    # decorators    [DecoratorNode]        list of decorators
    # args          [CArgDeclNode]         formal arguments
    # doc           EncodedString or None
    # body          StatListNode
    # return_type_annotation
    #               ExprNode or None       the Py3 return type annotation
    #
    #  The following subnode is constructed internally
    #  when the def statement is inside a Python class definition.
    #
    #  fused_py_func        DefNode     The original fused cpdef DefNode
    #                                   (in case this is a specialization)
    #  specialized_cpdefs   [DefNode]   list of specialized cpdef DefNodes
    #  py_cfunc_node  PyCFunctionNode/InnerFunctionNode   The PyCFunction to create and assign
    #
    # decorator_indirection IndirectionNode Used to remove __Pyx_Method_ClassMethod for fused functions

    child_attrs = ["args", "star_arg", "starstar_arg", "body", "decorators", "return_type_annotation"]
    outer_attrs = ["decorators", "return_type_annotation"]

    is_staticmethod = False
    is_classmethod = False

    lambda_name = None
    reqd_kw_flags_cname = "0"
    is_wrapper = 0
    no_assignment_synthesis = 0
    decorators = None
    return_type_annotation = None
    entry = None
    acquire_gil = 0
    self_in_stararg = 0
    py_cfunc_node = None
    requires_classobj = False
    defaults_struct = None  # Dynamic kwrds structure name
    doc = None

    fused_py_func = False
    specialized_cpdefs = None
    py_wrapper = None
    py_wrapper_required = True
    func_cname = None

    defaults_getter = None

    def __init__(self, pos, **kwds):
        FuncDefNode.__init__(self, pos, **kwds)
        p = k = rk = r = 0
        for arg in self.args:
            if arg.pos_only:
                p += 1
            if arg.kw_only:
                k += 1
                if not arg.default:
                    rk += 1
            if not arg.default:
                r += 1
        self.num_posonly_args = p
        self.num_kwonly_args = k
        self.num_required_kw_args = rk
        self.num_required_args = r

    def as_cfunction(self, cfunc=None, scope=None, overridable=True, returns=None, except_val=None, modifiers=None,
                     nogil=False, with_gil=False):
        if self.star_arg:
            error(self.star_arg.pos, "cdef function cannot have star argument")
        if self.starstar_arg:
            error(self.starstar_arg.pos, "cdef function cannot have starstar argument")
        exception_value, exception_check = except_val or (None, False)

        if cfunc is None:
            cfunc_args = []
            for formal_arg in self.args:
                name_declarator, type = formal_arg.analyse(scope, nonempty=1)
                cfunc_args.append(PyrexTypes.CFuncTypeArg(name=name_declarator.name,
                                                          cname=None,
                                                          annotation=formal_arg.annotation,
                                                          type=py_object_type,
                                                          pos=formal_arg.pos))
            cfunc_type = PyrexTypes.CFuncType(return_type=py_object_type,
                                              args=cfunc_args,
                                              has_varargs=False,
                                              exception_value=None,
                                              exception_check=exception_check,
                                              nogil=nogil,
                                              with_gil=with_gil,
                                              is_overridable=overridable)
            cfunc = CVarDefNode(self.pos, type=cfunc_type)
        else:
            if scope is None:
                scope = cfunc.scope
            cfunc_type = cfunc.type
            if len(self.args) != len(cfunc_type.args) or cfunc_type.has_varargs:
                error(self.pos, "wrong number of arguments")
                error(cfunc.pos, "previous declaration here")
            for i, (formal_arg, type_arg) in enumerate(zip(self.args, cfunc_type.args)):
                name_declarator, type = formal_arg.analyse(scope, nonempty=1,
                                                           is_self_arg=(i == 0 and scope.is_c_class_scope))
                if type is None or type is PyrexTypes.py_object_type:
                    formal_arg.type = type_arg.type
                    formal_arg.name_declarator = name_declarator

        if exception_value is None and cfunc_type.exception_value is not None:
            from .ExprNodes import ConstNode
            exception_value = ConstNode(
                self.pos, value=cfunc_type.exception_value, type=cfunc_type.return_type)
        declarator = CFuncDeclaratorNode(self.pos,
                                         base=CNameDeclaratorNode(self.pos, name=self.name, cname=None),
                                         args=self.args,
                                         has_varargs=False,
                                         exception_check=cfunc_type.exception_check,
                                         exception_value=exception_value,
                                         with_gil=cfunc_type.with_gil,
                                         nogil=cfunc_type.nogil)
        return CFuncDefNode(self.pos,
                            modifiers=modifiers or [],
                            base_type=CAnalysedBaseTypeNode(self.pos, type=cfunc_type.return_type),
                            declarator=declarator,
                            body=self.body,
                            doc=self.doc,
                            overridable=cfunc_type.is_overridable,
                            type=cfunc_type,
                            with_gil=cfunc_type.with_gil,
                            nogil=cfunc_type.nogil,
                            visibility='private',
                            api=False,
                            directive_locals=getattr(cfunc, 'directive_locals', {}),
                            directive_returns=returns)

    def is_cdef_func_compatible(self):
        """Determines if the function's signature is compatible with a
        cdef function.  This can be used before calling
        .as_cfunction() to see if that will be successful.
        """
        if self.needs_closure:
            return False
        if self.star_arg or self.starstar_arg:
            return False
        return True

    def analyse_declarations(self, env):
        if self.decorators:
            for decorator in self.decorators:
                func = decorator.decorator
                if func.is_name:
                    self.is_classmethod |= func.name == 'classmethod'
                    self.is_staticmethod |= func.name == 'staticmethod'

        if self.is_classmethod and env.lookup_here('classmethod'):
            # classmethod() was overridden - not much we can do here ...
            self.is_classmethod = False
        if self.is_staticmethod and env.lookup_here('staticmethod'):
            # staticmethod() was overridden - not much we can do here ...
            self.is_staticmethod = False

        if env.is_py_class_scope:
            if self.name == '__new__':
                self.is_staticmethod = True
            elif not self.is_classmethod and self.name in IMPLICIT_CLASSMETHODS:
                self.is_classmethod = True
                # TODO: remove the need to generate a real decorator here, is_classmethod=True should suffice.
                from .ExprNodes import NameNode
                self.decorators = self.decorators or []
                self.decorators.insert(0, DecoratorNode(
                    self.pos, decorator=NameNode(self.pos, name=EncodedString('classmethod'))))

        self.analyse_argument_types(env)
        if self.name == '<lambda>':
            self.declare_lambda_function(env)
        else:
            self.declare_pyfunction(env)

        self.analyse_signature(env)
        self.return_type = self.entry.signature.return_type()
        # if a signature annotation provides a more specific return object type, use it
        if self.return_type is py_object_type and self.return_type_annotation:
            if env.directives['annotation_typing'] and not self.entry.is_special:
                _, return_type = self.return_type_annotation.analyse_type_annotation(env)
                if return_type and return_type.is_pyobject:
                    self.return_type = return_type

        self.create_local_scope(env)

        self.py_wrapper = DefNodeWrapper(
            self.pos,
            target=self,
            name=self.entry.name,
            args=self.args,
            star_arg=self.star_arg,
            starstar_arg=self.starstar_arg,
            return_type=self.return_type)
        self.py_wrapper.analyse_declarations(env)

    def analyse_argument_types(self, env):
        self.directive_locals = env.directives.get('locals', {})
        allow_none_for_extension_args = env.directives['allow_none_for_extension_args']

        f2s = env.fused_to_specific
        env.fused_to_specific = None

        for arg in self.args:
            if hasattr(arg, 'name'):
                name_declarator = None
            else:
                base_type = arg.base_type.analyse(env)
                # If we hare in pythran mode and we got a buffer supported by
                # Pythran, we change this node to a fused type
                if has_np_pythran(env) and base_type.is_pythran_expr:
                    base_type = PyrexTypes.FusedType([
                        base_type,
                        #PyrexTypes.PythranExpr(pythran_type(self.type, "numpy_texpr")),
                        base_type.org_buffer])
                name_declarator, type = \
                    arg.declarator.analyse(base_type, env)
                arg.name = name_declarator.name
                arg.type = type

            self.align_argument_type(env, arg)
            if name_declarator and name_declarator.cname:
                error(self.pos, "Python function argument cannot have C name specification")
            arg.type = arg.type.as_argument_type()
            arg.hdr_type = None
            arg.needs_conversion = 0
            arg.needs_type_test = 0
            arg.is_generic = 1
            if arg.type.is_pyobject or arg.type.is_buffer or arg.type.is_memoryviewslice:
                if arg.or_none:
                    arg.accept_none = True
                elif arg.not_none:
                    arg.accept_none = False
                elif (arg.type.is_extension_type or arg.type.is_builtin_type
                        or arg.type.is_buffer or arg.type.is_memoryviewslice):
                    if arg.default and arg.default.constant_result is None:
                        # special case: def func(MyType obj = None)
                        arg.accept_none = True
                    else:
                        # default depends on compiler directive
                        arg.accept_none = allow_none_for_extension_args
                else:
                    # probably just a plain 'object'
                    arg.accept_none = True
            else:
                arg.accept_none = True  # won't be used, but must be there
                if arg.not_none:
                    error(arg.pos, "Only Python type arguments can have 'not None'")
                if arg.or_none:
                    error(arg.pos, "Only Python type arguments can have 'or None'")

            if arg.type.is_fused:
                self.has_fused_arguments = True
        env.fused_to_specific = f2s

        if has_np_pythran(env):
            self.np_args_idx = [i for i,a in enumerate(self.args) if a.type.is_numpy_buffer]
        else:
            self.np_args_idx = []

    def analyse_signature(self, env):
        if self.entry.is_special:
            if self.decorators:
                error(self.pos, "special functions of cdef classes cannot have decorators")
            self.entry.trivial_signature = len(self.args) == 1 and not (self.star_arg or self.starstar_arg)
        elif not (self.star_arg or self.starstar_arg) and (
                not env.directives['always_allow_keywords']
                or all([arg.pos_only for arg in self.args])):
            # Use the simpler calling signature for zero- and one-argument pos-only functions.
            if self.entry.signature is TypeSlots.pyfunction_signature:
                if len(self.args) == 0:
                    self.entry.signature = TypeSlots.pyfunction_noargs
                elif len(self.args) == 1:
                    if self.args[0].default is None and not self.args[0].kw_only:
                        self.entry.signature = TypeSlots.pyfunction_onearg
            elif self.entry.signature is TypeSlots.pymethod_signature:
                if len(self.args) == 1:
                    self.entry.signature = TypeSlots.unaryfunc
                elif len(self.args) == 2:
                    if self.args[1].default is None and not self.args[1].kw_only:
                        self.entry.signature = TypeSlots.ibinaryfunc

        sig = self.entry.signature
        nfixed = sig.num_fixed_args()
        if (sig is TypeSlots.pymethod_signature and nfixed == 1
               and len(self.args) == 0 and self.star_arg):
            # this is the only case where a diverging number of
            # arguments is not an error - when we have no explicit
            # 'self' parameter as in method(*args)
            sig = self.entry.signature = TypeSlots.pyfunction_signature  # self is not 'really' used
            self.self_in_stararg = 1
            nfixed = 0

        if self.is_staticmethod and env.is_c_class_scope:
            nfixed = 0
            self.self_in_stararg = True  # FIXME: why for staticmethods?

            self.entry.signature = sig = copy.copy(sig)
            sig.fixed_arg_format = "*"
            sig.is_staticmethod = True
            sig.has_generic_args = True

        if ((self.is_classmethod or self.is_staticmethod) and
                self.has_fused_arguments and env.is_c_class_scope):
            del self.decorator_indirection.stats[:]

        for i in range(min(nfixed, len(self.args))):
            arg = self.args[i]
            arg.is_generic = 0
            if sig.is_self_arg(i) and not self.is_staticmethod:
                if self.is_classmethod:
                    arg.is_type_arg = 1
                    arg.hdr_type = arg.type = Builtin.type_type
                else:
                    arg.is_self_arg = 1
                    arg.hdr_type = arg.type = env.parent_type
                arg.needs_conversion = 0
            else:
                arg.hdr_type = sig.fixed_arg_type(i)
                if not arg.type.same_as(arg.hdr_type):
                    if arg.hdr_type.is_pyobject and arg.type.is_pyobject:
                        arg.needs_type_test = 1
                    else:
                        arg.needs_conversion = 1

        if nfixed > len(self.args):
            self.bad_signature()
            return
        elif nfixed < len(self.args):
            if not sig.has_generic_args:
                self.bad_signature()
            for arg in self.args:
                if arg.is_generic and (arg.type.is_extension_type or arg.type.is_builtin_type):
                    arg.needs_type_test = 1

        # Decide whether to use METH_FASTCALL
        # 1. If we use METH_NOARGS or METH_O, keep that. We can only change
        #    METH_VARARGS to METH_FASTCALL
        # 2. Special methods like __call__ always use the METH_VARGARGS
        #    calling convention
        mf = sig.method_flags()
        if mf and TypeSlots.method_varargs in mf and not self.entry.is_special:
            # 3. If the function uses the full args tuple, it's more
            #    efficient to use METH_VARARGS. This happens when the function
            #    takes *args but no other positional arguments (apart from
            #    possibly self). We don't do the analogous check for keyword
            #    arguments since the kwargs dict is copied anyway.
            if self.star_arg:
                uses_args_tuple = True
                for arg in self.args:
                    if (arg.is_generic and not arg.kw_only and
                            not arg.is_self_arg and not arg.is_type_arg):
                        # Other positional argument
                        uses_args_tuple = False
            else:
                uses_args_tuple = False

            if not uses_args_tuple:
                sig = self.entry.signature = sig.with_fastcall()

    def bad_signature(self):
        sig = self.entry.signature
        expected_str = "%d" % sig.num_fixed_args()
        if sig.has_generic_args:
            expected_str += " or more"
        name = self.name
        if name.startswith("__") and name.endswith("__"):
            desc = "Special method"
        else:
            desc = "Method"
        error(self.pos, "%s %s has wrong number of arguments (%d declared, %s expected)" % (
            desc, self.name, len(self.args), expected_str))

    def declare_pyfunction(self, env):
        #print "DefNode.declare_pyfunction:", self.name, "in", env ###
        name = self.name
        entry = env.lookup_here(name)
        if entry:
            if entry.is_final_cmethod and not env.parent_type.is_final_type:
                error(self.pos, "Only final types can have final Python (def/cpdef) methods")
            if entry.type.is_cfunction and not entry.is_builtin_cmethod and not self.is_wrapper:
                warning(self.pos, "Overriding cdef method with def method.", 5)
        entry = env.declare_pyfunction(name, self.pos, allow_redefine=not self.is_wrapper)
        self.entry = entry
        prefix = env.next_id(env.scope_prefix)
        self.entry.pyfunc_cname = punycodify_name(Naming.pyfunc_prefix + prefix + name)
        if Options.docstrings:
            entry.doc = embed_position(self.pos, self.doc)
            entry.doc_cname = punycodify_name(Naming.funcdoc_prefix + prefix + name)
            if entry.is_special:
                if entry.name in TypeSlots.invisible or not entry.doc or (
                        entry.name in '__getattr__' and env.directives['fast_getattr']):
                    entry.wrapperbase_cname = None
                else:
                    entry.wrapperbase_cname = punycodify_name(Naming.wrapperbase_prefix + prefix + name)
        else:
            entry.doc = None

    def declare_lambda_function(self, env):
        entry = env.declare_lambda_function(self.lambda_name, self.pos)
        entry.doc = None
        self.entry = entry
        self.entry.pyfunc_cname = entry.cname

    def declare_arguments(self, env):
        for arg in self.args:
            if not arg.name:
                error(arg.pos, "Missing argument name")
            if arg.needs_conversion:
                arg.entry = env.declare_var(arg.name, arg.type, arg.pos)
                if arg.type.is_pyobject:
                    arg.entry.init = "0"
            else:
                arg.entry = self.declare_argument(env, arg)
            arg.entry.is_arg = 1
            arg.entry.used = 1
            arg.entry.is_self_arg = arg.is_self_arg
        self.declare_python_arg(env, self.star_arg)
        self.declare_python_arg(env, self.starstar_arg)

    def declare_python_arg(self, env, arg):
        if arg:
            if env.directives['infer_types'] != False:
                type = PyrexTypes.unspecified_type
            else:
                type = py_object_type
            entry = env.declare_var(arg.name, type, arg.pos)
            entry.is_arg = 1
            entry.used = 1
            entry.init = "0"
            entry.xdecref_cleanup = 1
            arg.entry = entry

    def analyse_expressions(self, env):
        self.local_scope.directives = env.directives
        self.analyse_default_values(env)
        self.analyse_annotations(env)

        if not self.needs_assignment_synthesis(env) and self.decorators:
            for decorator in self.decorators[::-1]:
                decorator.decorator = decorator.decorator.analyse_expressions(env)

        self.py_wrapper.prepare_argument_coercion(env)
        return self

    def needs_assignment_synthesis(self, env, code=None):
        if self.is_staticmethod:
            return True
        if self.specialized_cpdefs or self.entry.is_fused_specialized:
            return False
        if self.no_assignment_synthesis:
            return False
        if self.entry.is_special:
            return False
        if self.entry.is_anonymous:
            return True
        if env.is_module_scope or env.is_c_class_scope:
            if code is None:
                return self.local_scope.directives['binding']
            else:
                return code.globalstate.directives['binding']
        return env.is_py_class_scope or env.is_closure_scope

    def error_value(self):
        return self.entry.signature.error_value

    def caller_will_check_exceptions(self):
        return self.entry.signature.exception_check

    def generate_function_definitions(self, env, code):
        if self.defaults_getter:
            # defaults getter must never live in class scopes, it's always a module function
            self.defaults_getter.generate_function_definitions(env.global_scope(), code)

        # Before closure cnames are mangled
        if self.py_wrapper_required:
            # func_cname might be modified by @cname
            self.py_wrapper.func_cname = self.entry.func_cname
            self.py_wrapper.generate_function_definitions(env, code)
        FuncDefNode.generate_function_definitions(self, env, code)

    def generate_function_header(self, code, with_pymethdef, proto_only=0):
        if proto_only:
            if self.py_wrapper_required:
                self.py_wrapper.generate_function_header(
                    code, with_pymethdef, True)
            return
        arg_code_list = []
        if self.entry.signature.has_dummy_arg:
            self_arg = 'PyObject *%s' % Naming.self_cname
            if not self.needs_outer_scope:
                self_arg = 'CYTHON_UNUSED ' + self_arg
            arg_code_list.append(self_arg)

        def arg_decl_code(arg):
            entry = arg.entry
            if entry.in_closure:
                cname = entry.original_cname
            else:
                cname = entry.cname
            decl = entry.type.declaration_code(cname)
            if not entry.cf_used:
                decl = 'CYTHON_UNUSED ' + decl
            return decl

        for arg in self.args:
            arg_code_list.append(arg_decl_code(arg))
        if self.star_arg:
            arg_code_list.append(arg_decl_code(self.star_arg))
        if self.starstar_arg:
            arg_code_list.append(arg_decl_code(self.starstar_arg))
        if arg_code_list:
            arg_code = ', '.join(arg_code_list)
        else:
            arg_code = 'void'  # No arguments
        dc = self.return_type.declaration_code(self.entry.pyfunc_cname)

        decls_code = code.globalstate['decls']
        preprocessor_guard = self.get_preprocessor_guard()
        if preprocessor_guard:
            decls_code.putln(preprocessor_guard)
        decls_code.putln(
            "static %s(%s); /* proto */" % (dc, arg_code))
        if preprocessor_guard:
            decls_code.putln("#endif")
        code.putln("static %s(%s) {" % (dc, arg_code))

    def generate_argument_declarations(self, env, code):
        pass

    def generate_keyword_list(self, code):
        pass

    def generate_argument_parsing_code(self, env, code):
        # Move arguments into closure if required
        def put_into_closure(entry):
            if entry.in_closure:
                code.putln('%s = %s;' % (entry.cname, entry.original_cname))
                if entry.xdecref_cleanup:
                    # mostly applies to the starstar arg - this can sometimes be NULL
                    # so must be xincrefed instead
                    code.put_var_xincref(entry)
                    code.put_var_xgiveref(entry)
                else:
                    code.put_var_incref(entry)
                    code.put_var_giveref(entry)
        for arg in self.args:
            put_into_closure(arg.entry)
        for arg in self.star_arg, self.starstar_arg:
            if arg:
                put_into_closure(arg.entry)

    def generate_argument_type_tests(self, code):
        pass


class DefNodeWrapper(FuncDefNode):
    # DefNode python wrapper code generator

    defnode = None
    target = None  # Target DefNode

    def __init__(self, *args, **kwargs):
        FuncDefNode.__init__(self, *args, **kwargs)
        self.num_posonly_args = self.target.num_posonly_args
        self.num_kwonly_args = self.target.num_kwonly_args
        self.num_required_kw_args = self.target.num_required_kw_args
        self.num_required_args = self.target.num_required_args
        self.self_in_stararg = self.target.self_in_stararg
        self.signature = None

    def analyse_declarations(self, env):
        target_entry = self.target.entry
        name = self.name
        prefix = env.next_id(env.scope_prefix)
        target_entry.func_cname = punycodify_name(Naming.pywrap_prefix + prefix + name)
        target_entry.pymethdef_cname = punycodify_name(Naming.pymethdef_prefix + prefix + name)

        self.signature = target_entry.signature

        self.np_args_idx = self.target.np_args_idx

    def prepare_argument_coercion(self, env):
        # This is only really required for Cython utility code at this time,
        # everything else can be done during code generation.  But we expand
        # all utility code here, simply because we cannot easily distinguish
        # different code types.
        for arg in self.args:
            if not arg.type.is_pyobject:
                if not arg.type.create_from_py_utility_code(env):
                    pass  # will fail later
            elif arg.hdr_type and not arg.hdr_type.is_pyobject:
                if not arg.hdr_type.create_to_py_utility_code(env):
                    pass  # will fail later

        if self.starstar_arg and not self.starstar_arg.entry.cf_used:
            # we will set the kwargs argument to NULL instead of a new dict
            # and must therefore correct the control flow state
            entry = self.starstar_arg.entry
            entry.xdecref_cleanup = 1
            for ass in entry.cf_assignments:
                if not ass.is_arg and ass.lhs.is_name:
                    ass.lhs.cf_maybe_null = True

    def signature_has_nongeneric_args(self):
        argcount = len(self.args)
        if argcount == 0 or (
                argcount == 1 and (self.args[0].is_self_arg or
                                   self.args[0].is_type_arg)):
            return 0
        return 1

    def signature_has_generic_args(self):
        return self.signature.has_generic_args

    def generate_function_body(self, code):
        args = []
        if self.signature.has_dummy_arg:
            args.append(Naming.self_cname)
        for arg in self.args:
            if arg.hdr_type and arg.type.is_cpp_class:
                # it's safe to move converted C++ types because they aren't
                # used again afterwards
                code.globalstate.use_utility_code(
                    UtilityCode.load_cached("MoveIfSupported", "CppSupport.cpp"))
                args.append("__PYX_STD_MOVE_IF_SUPPORTED(%s)" % arg.entry.cname)
            elif arg.hdr_type and not (arg.type.is_memoryviewslice or
                                     arg.type.is_struct or
                                     arg.type.is_complex):
                args.append(arg.type.cast_code(arg.entry.cname))
            else:
                args.append(arg.entry.cname)
        if self.star_arg:
            args.append(self.star_arg.entry.cname)
        if self.starstar_arg:
            args.append(self.starstar_arg.entry.cname)
        args = ', '.join(args)
        if not self.return_type.is_void:
            code.put('%s = ' % Naming.retval_cname)
        code.putln('%s(%s);' % (
            self.target.entry.pyfunc_cname, args))

    def generate_function_definitions(self, env, code):
        lenv = self.target.local_scope
        # Generate C code for header and body of function
        code.mark_pos(self.pos)
        code.putln("")
        code.putln("/* Python wrapper */")
        preprocessor_guard = self.target.get_preprocessor_guard()
        if preprocessor_guard:
            code.putln(preprocessor_guard)

        code.enter_cfunc_scope(lenv)
        code.return_from_error_cleanup_label = code.new_label()

        with_pymethdef = (self.target.needs_assignment_synthesis(env, code) or
                          self.target.pymethdef_required)
        self.generate_function_header(code, with_pymethdef)
        self.generate_argument_declarations(lenv, code)
        tempvardecl_code = code.insertion_point()

        if self.return_type.is_pyobject:
            retval_init = ' = 0'
        else:
            retval_init = ''
        if not self.return_type.is_void:
            code.putln('%s%s;' % (
                self.return_type.declaration_code(Naming.retval_cname),
                retval_init))
        code.put_declare_refcount_context()
        code.put_setup_refcount_context(EncodedString('%s (wrapper)' % self.name))

        self.generate_argument_parsing_code(lenv, code)
        self.generate_argument_type_tests(code)
        self.generate_function_body(code)

        # ----- Go back and insert temp variable declarations
        tempvardecl_code.put_temp_declarations(code.funcstate)

        code.mark_pos(self.pos)
        code.putln("")
        code.putln("/* function exit code */")

        # ----- Error cleanup
        if code.error_label in code.labels_used:
            code.put_goto(code.return_label)
            code.put_label(code.error_label)
            for cname, type in code.funcstate.all_managed_temps():
                code.put_xdecref(cname, type)
            err_val = self.error_value()
            if err_val is not None:
                code.putln("%s = %s;" % (Naming.retval_cname, err_val))

        # ----- Non-error return cleanup
        code.put_label(code.return_label)
        for entry in lenv.var_entries:
            if entry.is_arg and entry.type.is_pyobject:
                if entry.xdecref_cleanup:
                    code.put_var_xdecref(entry)
                else:
                    code.put_var_decref(entry)

        code.put_finish_refcount_context()
        if not self.return_type.is_void:
            code.putln("return %s;" % Naming.retval_cname)
        code.putln('}')
        code.exit_cfunc_scope()
        if preprocessor_guard:
            code.putln("#endif /*!(%s)*/" % preprocessor_guard)

    def generate_function_header(self, code, with_pymethdef, proto_only=0):
        arg_code_list = []
        sig = self.signature

        if sig.has_dummy_arg or self.self_in_stararg:
            arg_code = "PyObject *%s" % Naming.self_cname
            if not sig.has_dummy_arg:
                arg_code = 'CYTHON_UNUSED ' + arg_code
            arg_code_list.append(arg_code)

        for arg in self.args:
            if not arg.is_generic:
                if arg.is_self_arg or arg.is_type_arg:
                    arg_code_list.append("PyObject *%s" % arg.hdr_cname)
                else:
                    arg_code_list.append(
                        arg.hdr_type.declaration_code(arg.hdr_cname))
        entry = self.target.entry
        if not entry.is_special and sig.method_flags() == [TypeSlots.method_noargs]:
            arg_code_list.append("CYTHON_UNUSED PyObject *unused")
        if entry.scope.is_c_class_scope and entry.name == "__ipow__":
            arg_code_list.append("CYTHON_UNUSED PyObject *unused")
        if sig.has_generic_args:
            varargs_args = "PyObject *%s, PyObject *%s" % (
                    Naming.args_cname, Naming.kwds_cname)
            if sig.use_fastcall:
                fastcall_args = "PyObject *const *%s, Py_ssize_t %s, PyObject *%s" % (
                        Naming.args_cname, Naming.nargs_cname, Naming.kwds_cname)
                arg_code_list.append(
                    "\n#if CYTHON_METH_FASTCALL\n%s\n#else\n%s\n#endif\n" % (
                        fastcall_args, varargs_args))
            else:
                arg_code_list.append(varargs_args)
        arg_code = ", ".join(arg_code_list)

        # Prevent warning: unused function '__pyx_pw_5numpy_7ndarray_1__getbuffer__'
        mf = ""
        if (entry.name in ("__getbuffer__", "__releasebuffer__")
                and entry.scope.is_c_class_scope):
            mf = "CYTHON_UNUSED "
            with_pymethdef = False

        dc = self.return_type.declaration_code(entry.func_cname)
        header = "static %s%s(%s)" % (mf, dc, arg_code)
        code.putln("%s; /*proto*/" % header)

        if proto_only:
            if self.target.fused_py_func:
                # If we are the specialized version of the cpdef, we still
                # want the prototype for the "fused cpdef", in case we're
                # checking to see if our method was overridden in Python
                self.target.fused_py_func.generate_function_header(
                    code, with_pymethdef, proto_only=True)
            return

        if (Options.docstrings and entry.doc and
                not self.target.fused_py_func and
                not entry.scope.is_property_scope and
                (not entry.is_special or entry.wrapperbase_cname)):
            # h_code = code.globalstate['h_code']
            docstr = entry.doc

            if docstr.is_unicode:
                docstr = docstr.as_utf8_string()

            if not (entry.is_special and entry.name in ('__getbuffer__', '__releasebuffer__')):
                code.putln('PyDoc_STRVAR(%s, %s);' % (
                    entry.doc_cname,
                    docstr.as_c_string_literal()))

            if entry.is_special:
                code.putln('#if CYTHON_COMPILING_IN_CPYTHON')
                code.putln(
                    "struct wrapperbase %s;" % entry.wrapperbase_cname)
                code.putln('#endif')

        if with_pymethdef or self.target.fused_py_func:
            code.put(
                "static PyMethodDef %s = " % entry.pymethdef_cname)
            code.put_pymethoddef(self.target.entry, ";", allow_skip=False)
        code.putln("%s {" % header)

    def generate_argument_declarations(self, env, code):
        for arg in self.args:
            if arg.is_generic:
                if arg.needs_conversion:
                    code.putln("PyObject *%s = 0;" % arg.hdr_cname)
                else:
                    code.put_var_declaration(arg.entry)
        for entry in env.var_entries:
            if entry.is_arg:
                code.put_var_declaration(entry)

        # Assign nargs variable as len(args), but avoid an "unused" warning in the few cases where we don't need it.
        if self.signature_has_generic_args():
            nargs_code = "CYTHON_UNUSED const Py_ssize_t %s = PyTuple_GET_SIZE(%s);" % (
                        Naming.nargs_cname, Naming.args_cname)
            if self.signature.use_fastcall:
                code.putln("#if !CYTHON_METH_FASTCALL")
                code.putln(nargs_code)
                code.putln("#endif")
            else:
                code.putln(nargs_code)

        # Array containing the values of keyword arguments when using METH_FASTCALL.
        code.globalstate.use_utility_code(
            UtilityCode.load_cached("fastcall", "FunctionArguments.c"))
        code.putln('CYTHON_UNUSED PyObject *const *%s = __Pyx_KwValues_%s(%s, %s);' % (
            Naming.kwvalues_cname, self.signature.fastvar, Naming.args_cname, Naming.nargs_cname))

    def generate_argument_parsing_code(self, env, code):
        # Generate fast equivalent of PyArg_ParseTuple call for
        # generic arguments, if any, including args/kwargs
        old_error_label = code.new_error_label()
        our_error_label = code.error_label
        end_label = code.new_label("argument_unpacking_done")

        has_kwonly_args = self.num_kwonly_args > 0
        has_star_or_kw_args = self.star_arg is not None \
            or self.starstar_arg is not None or has_kwonly_args

        for arg in self.args:
            if not arg.type.is_pyobject:
                if not arg.type.create_from_py_utility_code(env):
                    pass  # will fail later

        if not self.signature_has_generic_args():
            if has_star_or_kw_args:
                error(self.pos, "This method cannot have * or keyword arguments")
            self.generate_argument_conversion_code(code)

        elif not self.signature_has_nongeneric_args():
            # func(*args) or func(**kw) or func(*args, **kw)
            # possibly with a "self" argument but no other non-star
            # arguments
            self.generate_stararg_copy_code(code)

        else:
            self.generate_tuple_and_keyword_parsing_code(self.args, end_label, code)

        code.error_label = old_error_label
        if code.label_used(our_error_label):
            if not code.label_used(end_label):
                code.put_goto(end_label)
            code.put_label(our_error_label)
            if has_star_or_kw_args:
                self.generate_arg_decref(self.star_arg, code)
                if self.starstar_arg:
                    if self.starstar_arg.entry.xdecref_cleanup:
                        code.put_var_xdecref_clear(self.starstar_arg.entry)
                    else:
                        code.put_var_decref_clear(self.starstar_arg.entry)
            code.put_add_traceback(self.target.entry.qualified_name)
            code.put_finish_refcount_context()
            code.putln("return %s;" % self.error_value())
        if code.label_used(end_label):
            code.put_label(end_label)

    def generate_arg_xdecref(self, arg, code):
        if arg:
            code.put_var_xdecref_clear(arg.entry)

    def generate_arg_decref(self, arg, code):
        if arg:
            code.put_var_decref_clear(arg.entry)

    def generate_stararg_copy_code(self, code):
        if not self.star_arg:
            code.globalstate.use_utility_code(
                UtilityCode.load_cached("RaiseArgTupleInvalid", "FunctionArguments.c"))
            code.putln("if (unlikely(%s > 0)) {" % Naming.nargs_cname)
            code.put('__Pyx_RaiseArgtupleInvalid(%s, 1, 0, 0, %s); return %s;' % (
                self.name.as_c_string_literal(), Naming.nargs_cname, self.error_value()))
            code.putln("}")

        if self.starstar_arg:
            if self.star_arg or not self.starstar_arg.entry.cf_used:
                kwarg_check = "unlikely(%s)" % Naming.kwds_cname
            else:
                kwarg_check = "%s" % Naming.kwds_cname
        else:
            kwarg_check = "unlikely(%s) && __Pyx_NumKwargs_%s(%s)" % (
                Naming.kwds_cname, self.signature.fastvar, Naming.kwds_cname)
        code.globalstate.use_utility_code(
            UtilityCode.load_cached("KeywordStringCheck", "FunctionArguments.c"))
        code.putln(
            "if (%s && unlikely(!__Pyx_CheckKeywordStrings(%s, %s, %d))) return %s;" % (
                kwarg_check, Naming.kwds_cname, self.name.as_c_string_literal(),
                bool(self.starstar_arg), self.error_value()))

        if self.starstar_arg and self.starstar_arg.entry.cf_used:
            code.putln("if (%s) {" % kwarg_check)
            code.putln("%s = __Pyx_KwargsAsDict_%s(%s, %s);" % (
                self.starstar_arg.entry.cname,
                self.signature.fastvar,
                Naming.kwds_cname,
                Naming.kwvalues_cname))
            code.putln("if (unlikely(!%s)) return %s;" % (
                self.starstar_arg.entry.cname, self.error_value()))
            code.put_gotref(self.starstar_arg.entry.cname, py_object_type)
            code.putln("} else {")
            allow_null = all(ref.node.allow_null for ref in self.starstar_arg.entry.cf_references)
            if allow_null:
                code.putln("%s = NULL;" % (self.starstar_arg.entry.cname,))
            else:
                code.putln("%s = PyDict_New();" % (self.starstar_arg.entry.cname,))
                code.putln("if (unlikely(!%s)) return %s;" % (
                    self.starstar_arg.entry.cname, self.error_value()))
                code.put_var_gotref(self.starstar_arg.entry)
            self.starstar_arg.entry.xdecref_cleanup = allow_null
            code.putln("}")

        if self.self_in_stararg and not self.target.is_staticmethod:
            assert not self.signature.use_fastcall
            # need to create a new tuple with 'self' inserted as first item
            code.put("%s = PyTuple_New(%s + 1); if (unlikely(!%s)) " % (
                self.star_arg.entry.cname,
                Naming.nargs_cname,
                self.star_arg.entry.cname))
            if self.starstar_arg and self.starstar_arg.entry.cf_used:
                code.putln("{")
                code.put_var_xdecref_clear(self.starstar_arg.entry)
                code.putln("return %s;" % self.error_value())
                code.putln("}")
            else:
                code.putln("return %s;" % self.error_value())
            code.put_var_gotref(self.star_arg.entry)
            code.put_incref(Naming.self_cname, py_object_type)
            code.put_giveref(Naming.self_cname, py_object_type)
            code.putln("PyTuple_SET_ITEM(%s, 0, %s);" % (
                self.star_arg.entry.cname, Naming.self_cname))
            temp = code.funcstate.allocate_temp(PyrexTypes.c_py_ssize_t_type, manage_ref=False)
            code.putln("for (%s=0; %s < %s; %s++) {" % (
                temp, temp, Naming.nargs_cname, temp))
            code.putln("PyObject* item = PyTuple_GET_ITEM(%s, %s);" % (
                Naming.args_cname, temp))
            code.put_incref("item", py_object_type)
            code.put_giveref("item", py_object_type)
            code.putln("PyTuple_SET_ITEM(%s, %s+1, item);" % (
                self.star_arg.entry.cname, temp))
            code.putln("}")
            code.funcstate.release_temp(temp)
            self.star_arg.entry.xdecref_cleanup = 0
        elif self.star_arg:
            assert not self.signature.use_fastcall
            code.put_incref(Naming.args_cname, py_object_type)
            code.putln("%s = %s;" % (
                self.star_arg.entry.cname,
                Naming.args_cname))
            self.star_arg.entry.xdecref_cleanup = 0

    def generate_tuple_and_keyword_parsing_code(self, args, success_label, code):
        code.globalstate.use_utility_code(
            UtilityCode.load_cached("fastcall", "FunctionArguments.c"))

        self_name_csafe = self.name.as_c_string_literal()

        argtuple_error_label = code.new_label("argtuple_error")

        positional_args = []
        required_kw_only_args = []
        optional_kw_only_args = []
        num_pos_only_args = 0
        for arg in args:
            if arg.is_generic:
                if arg.default:
                    if not arg.is_self_arg and not arg.is_type_arg:
                        if arg.kw_only:
                            optional_kw_only_args.append(arg)
                        else:
                            positional_args.append(arg)
                elif arg.kw_only:
                    required_kw_only_args.append(arg)
                elif not arg.is_self_arg and not arg.is_type_arg:
                    positional_args.append(arg)
                if arg.pos_only:
                    num_pos_only_args += 1

        # sort required kw-only args before optional ones to avoid special
        # cases in the unpacking code
        kw_only_args = required_kw_only_args + optional_kw_only_args

        min_positional_args = self.num_required_args - self.num_required_kw_args
        if len(args) > 0 and (args[0].is_self_arg or args[0].is_type_arg):
            min_positional_args -= 1
        max_positional_args = len(positional_args)
        has_fixed_positional_count = not self.star_arg and \
            min_positional_args == max_positional_args
        has_kw_only_args = bool(kw_only_args)

        if self.starstar_arg or self.star_arg:
            self.generate_stararg_init_code(max_positional_args, code)

        code.putln('{')
        all_args = tuple(positional_args) + tuple(kw_only_args)
        non_posonly_args = [arg for arg in all_args if not arg.pos_only]
        non_pos_args_id = ','.join(
            ['&%s' % code.intern_identifier(arg.entry.name) for arg in non_posonly_args] + ['0'])
        code.putln("#if CYTHON_USE_MODULE_STATE")
        code.putln("PyObject **%s[] = {%s};" % (
            Naming.pykwdlist_cname,
            non_pos_args_id))
        code.putln("#else")
        code.putln("static PyObject **%s[] = {%s};" % (
            Naming.pykwdlist_cname,
            non_pos_args_id))
        code.putln("#endif")

        # Before being converted and assigned to the target variables,
        # borrowed references to all unpacked argument values are
        # collected into a local PyObject* array called "values",
        # regardless if they were taken from default arguments,
        # positional arguments or keyword arguments.  Note that
        # C-typed default arguments are handled at conversion time,
        # so their array value is NULL in the end if no argument
        # was passed for them.
        self.generate_argument_values_setup_code(all_args, code)

        # If all args are positional-only, we can raise an error
        # straight away if we receive a non-empty kw-dict.
        # This requires a PyDict_Size call.  This call is wasteful
        # for functions which do accept kw-args, so we do not generate
        # the PyDict_Size call unless all args are positional-only.
        accept_kwd_args = non_posonly_args or self.starstar_arg
        if accept_kwd_args:
            kw_unpacking_condition = Naming.kwds_cname
        else:
            kw_unpacking_condition = "%s && __Pyx_NumKwargs_%s(%s) > 0" % (
                Naming.kwds_cname, self.signature.fastvar, Naming.kwds_cname)

        if self.num_required_kw_args > 0:
            kw_unpacking_condition = "likely(%s)" % kw_unpacking_condition

        # --- optimised code when we receive keyword arguments
        code.putln("if (%s) {" % kw_unpacking_condition)

        if accept_kwd_args:
            self.generate_keyword_unpacking_code(
                min_positional_args, max_positional_args,
                has_fixed_positional_count, has_kw_only_args, all_args, argtuple_error_label, code)
        else:
            # Here we do not accept kw-args but we are passed a non-empty kw-dict.
            # We call ParseOptionalKeywords which will raise an appropriate error if
            # the kw-args dict passed is non-empty (which it will be, since kw_unpacking_condition is true)
            code.globalstate.use_utility_code(
                UtilityCode.load_cached("ParseKeywords", "FunctionArguments.c"))
            code.putln('if (likely(__Pyx_ParseOptionalKeywords(%s, %s, %s, %s, %s, %s, %s) < 0)) %s' % (
                Naming.kwds_cname,
                Naming.kwvalues_cname,
                Naming.pykwdlist_cname,
                self.starstar_arg.entry.cname if self.starstar_arg else 0,
                'values',
                0,
                self_name_csafe,
                code.error_goto(self.pos)))

        # --- optimised code when we do not receive any keyword arguments
        if (self.num_required_kw_args and min_positional_args > 0) or min_positional_args == max_positional_args:
            # Python raises arg tuple related errors first, so we must
            # check the length here
            if min_positional_args == max_positional_args and not self.star_arg:
                compare = '!='
            else:
                compare = '<'
            code.putln('} else if (unlikely(%s %s %d)) {' % (
                Naming.nargs_cname, compare, min_positional_args))
            code.put_goto(argtuple_error_label)

        if self.num_required_kw_args:
            # pure error case: keywords required but not passed
            if max_positional_args > min_positional_args and not self.star_arg:
                code.putln('} else if (unlikely(%s > %d)) {' % (
                    Naming.nargs_cname, max_positional_args))
                code.put_goto(argtuple_error_label)
            code.putln('} else {')
            for i, arg in enumerate(kw_only_args):
                if not arg.default:
                    pystring_cname = code.intern_identifier(arg.entry.name)
                    # required keyword-only argument missing
                    code.globalstate.use_utility_code(
                        UtilityCode.load_cached("RaiseKeywordRequired", "FunctionArguments.c"))
                    code.put('__Pyx_RaiseKeywordRequired("%s", %s); ' % (
                        self.name,
                        pystring_cname))
                    code.putln(code.error_goto(self.pos))
                    break

        else:
            # optimised tuple unpacking code
            code.putln('} else {')
            if min_positional_args == max_positional_args:
                # parse the exact number of positional arguments from
                # the args tuple
                for i, arg in enumerate(positional_args):
                    code.putln("values[%d] = __Pyx_Arg_%s(%s, %d);" % (
                            i, self.signature.fastvar, Naming.args_cname, i))
            else:
                # parse the positional arguments from the variable length
                # args tuple and reject illegal argument tuple sizes
                code.putln('switch (%s) {' % Naming.nargs_cname)
                if self.star_arg:
                    code.putln('default:')
                reversed_args = list(enumerate(positional_args))[::-1]
                for i, arg in reversed_args:
                    if i >= min_positional_args-1:
                        if i != reversed_args[0][0]:
                            code.putln('CYTHON_FALLTHROUGH;')
                        code.put('case %2d: ' % (i+1))
                    code.putln("values[%d] = __Pyx_Arg_%s(%s, %d);" % (
                            i, self.signature.fastvar, Naming.args_cname, i))
                if min_positional_args == 0:
                    code.putln('CYTHON_FALLTHROUGH;')
                    code.put('case  0: ')
                code.putln('break;')
                if self.star_arg:
                    if min_positional_args:
                        for i in range(min_positional_args-1, -1, -1):
                            code.putln('case %2d:' % i)
                        code.put_goto(argtuple_error_label)
                else:
                    code.put('default: ')
                    code.put_goto(argtuple_error_label)
                code.putln('}')

        code.putln('}')  # end of the conditional unpacking blocks

        # Convert arg values to their final type and assign them.
        # Also inject non-Python default arguments, which do cannot
        # live in the values[] array.
        for i, arg in enumerate(all_args):
            self.generate_arg_assignment(arg, "values[%d]" % i, code)

        code.putln('}')  # end of the whole argument unpacking block

        if code.label_used(argtuple_error_label):
            code.put_goto(success_label)
            code.put_label(argtuple_error_label)
            code.globalstate.use_utility_code(
                UtilityCode.load_cached("RaiseArgTupleInvalid", "FunctionArguments.c"))
            code.put('__Pyx_RaiseArgtupleInvalid(%s, %d, %d, %d, %s); ' % (
                self_name_csafe, has_fixed_positional_count,
                min_positional_args, max_positional_args,
                Naming.nargs_cname))
            code.putln(code.error_goto(self.pos))

    def generate_arg_assignment(self, arg, item, code):
        if arg.type.is_pyobject:
            # Python default arguments were already stored in 'item' at the very beginning
            if arg.is_generic:
                item = PyrexTypes.typecast(arg.type, PyrexTypes.py_object_type, item)
            entry = arg.entry
            code.putln("%s = %s;" % (entry.cname, item))
        else:
            if arg.type.from_py_function:
                if arg.default:
                    # C-typed default arguments must be handled here
                    code.putln('if (%s) {' % item)
                code.putln(arg.type.from_py_call_code(
                    item, arg.entry.cname, arg.pos, code))
                if arg.default:
                    code.putln('} else {')
                    code.putln("%s = %s;" % (
                        arg.entry.cname,
                        arg.calculate_default_value_code(code)))
                    if arg.type.is_memoryviewslice:
                        code.put_var_incref_memoryviewslice(arg.entry, have_gil=True)
                    code.putln('}')
            else:
                error(arg.pos, "Cannot convert Python object argument to type '%s'" % arg.type)

    def generate_stararg_init_code(self, max_positional_args, code):
        if self.starstar_arg:
            self.starstar_arg.entry.xdecref_cleanup = 0
            code.putln('%s = PyDict_New(); if (unlikely(!%s)) return %s;' % (
                self.starstar_arg.entry.cname,
                self.starstar_arg.entry.cname,
                self.error_value()))
            code.put_var_gotref(self.starstar_arg.entry)
        if self.star_arg:
            self.star_arg.entry.xdecref_cleanup = 0
            if max_positional_args == 0:
                # If there are no positional arguments, use the args tuple
                # directly
                assert not self.signature.use_fastcall
                code.put_incref(Naming.args_cname, py_object_type)
                code.putln("%s = %s;" % (self.star_arg.entry.cname, Naming.args_cname))
            else:
                # It is possible that this is a slice of "negative" length,
                # as in args[5:3]. That's not a problem, the function below
                # handles that efficiently and returns the empty tuple.
                code.putln('%s = __Pyx_ArgsSlice_%s(%s, %d, %s);' % (
                    self.star_arg.entry.cname, self.signature.fastvar,
                    Naming.args_cname, max_positional_args, Naming.nargs_cname))
                code.putln("if (unlikely(!%s)) {" %
                           self.star_arg.entry.type.nullcheck_string(self.star_arg.entry.cname))
                if self.starstar_arg:
                    code.put_var_decref_clear(self.starstar_arg.entry)
                code.put_finish_refcount_context()
                code.putln('return %s;' % self.error_value())
                code.putln('}')
                code.put_var_gotref(self.star_arg.entry)

    def generate_argument_values_setup_code(self, args, code):
        max_args = len(args)
        # the 'values' array collects borrowed references to arguments
        # before doing any type coercion etc.
        code.putln("PyObject* values[%d] = {%s};" % (
            max_args, ','.join('0'*max_args)))

        if self.target.defaults_struct:
            code.putln('%s *%s = __Pyx_CyFunction_Defaults(%s, %s);' % (
                self.target.defaults_struct, Naming.dynamic_args_cname,
                self.target.defaults_struct, Naming.self_cname))

        # assign borrowed Python default values to the values array,
        # so that they can be overwritten by received arguments below
        for i, arg in enumerate(args):
            if arg.default and arg.type.is_pyobject:
                default_value = arg.calculate_default_value_code(code)
                code.putln('values[%d] = %s;' % (i, arg.type.as_pyobject(default_value)))

    def generate_keyword_unpacking_code(self, min_positional_args, max_positional_args,
                                        has_fixed_positional_count,
                                        has_kw_only_args, all_args, argtuple_error_label, code):
        # First we count how many arguments must be passed as positional
        num_required_posonly_args = num_pos_only_args = 0
        for i, arg in enumerate(all_args):
            if arg.pos_only:
                num_pos_only_args += 1
                if not arg.default:
                    num_required_posonly_args += 1

        code.putln('Py_ssize_t kw_args;')
        # copy the values from the args tuple and check that it's not too long
        code.putln('switch (%s) {' % Naming.nargs_cname)
        if self.star_arg:
            code.putln('default:')

        for i in range(max_positional_args-1, num_required_posonly_args-1, -1):
            code.put('case %2d: ' % (i+1))
            code.putln("values[%d] = __Pyx_Arg_%s(%s, %d);" % (
                i, self.signature.fastvar, Naming.args_cname, i))
            code.putln('CYTHON_FALLTHROUGH;')
        if num_required_posonly_args > 0:
            code.put('case %2d: ' % num_required_posonly_args)
            for i in range(num_required_posonly_args-1, -1, -1):
                code.putln("values[%d] = __Pyx_Arg_%s(%s, %d);" % (
                    i, self.signature.fastvar, Naming.args_cname, i))
            code.putln('break;')
        for i in range(num_required_posonly_args-2, -1, -1):
            code.put('case %2d: ' % (i+1))
            code.putln('CYTHON_FALLTHROUGH;')

        code.put('case  0: ')
        if num_required_posonly_args == 0:
            code.putln('break;')
        else:
            # catch-all for not enough pos-only args passed
            code.put_goto(argtuple_error_label)
        if not self.star_arg:
            code.put('default: ')  # more arguments than allowed
            code.put_goto(argtuple_error_label)
        code.putln('}')

        # The code above is very often (but not always) the same as
        # the optimised non-kwargs tuple unpacking code, so we keep
        # the code block above at the very top, before the following
        # 'external' PyDict_Size() call, to make it easy for the C
        # compiler to merge the two separate tuple unpacking
        # implementations into one when they turn out to be identical.

        # If we received kwargs, fill up the positional/required
        # arguments with values from the kw dict
        self_name_csafe = self.name.as_c_string_literal()

        code.putln('kw_args = __Pyx_NumKwargs_%s(%s);' % (
                self.signature.fastvar, Naming.kwds_cname))
        if self.num_required_args or max_positional_args > 0:
            last_required_arg = -1
            for i, arg in enumerate(all_args):
                if not arg.default:
                    last_required_arg = i
            if last_required_arg < max_positional_args:
                last_required_arg = max_positional_args-1
            if max_positional_args > num_pos_only_args:
                code.putln('switch (%s) {' % Naming.nargs_cname)
            for i, arg in enumerate(all_args[num_pos_only_args:last_required_arg+1], num_pos_only_args):
                if max_positional_args > num_pos_only_args and i <= max_positional_args:
                    if i != num_pos_only_args:
                        code.putln('CYTHON_FALLTHROUGH;')
                    if self.star_arg and i == max_positional_args:
                        code.putln('default:')
                    else:
                        code.putln('case %2d:' % i)
                pystring_cname = code.intern_identifier(arg.entry.name)
                if arg.default:
                    if arg.kw_only:
                        # optional kw-only args are handled separately below
                        continue
                    code.putln('if (kw_args > 0) {')
                    # don't overwrite default argument
                    code.putln('PyObject* value = __Pyx_GetKwValue_%s(%s, %s, %s);' % (
                        self.signature.fastvar, Naming.kwds_cname, Naming.kwvalues_cname, pystring_cname))
                    code.putln('if (value) { values[%d] = value; kw_args--; }' % i)
                    code.putln('else if (unlikely(PyErr_Occurred())) %s' % code.error_goto(self.pos))
                    code.putln('}')
                else:
                    code.putln('if (likely((values[%d] = __Pyx_GetKwValue_%s(%s, %s, %s)) != 0)) kw_args--;' % (
                        i, self.signature.fastvar, Naming.kwds_cname, Naming.kwvalues_cname, pystring_cname))
                    code.putln('else if (unlikely(PyErr_Occurred())) %s' % code.error_goto(self.pos))
                    if i < min_positional_args:
                        if i == 0:
                            # special case: we know arg 0 is missing
                            code.put('else ')
                            code.put_goto(argtuple_error_label)
                        else:
                            # print the correct number of values (args or
                            # kwargs) that were passed into positional
                            # arguments up to this point
                            code.putln('else {')
                            code.globalstate.use_utility_code(
                                UtilityCode.load_cached("RaiseArgTupleInvalid", "FunctionArguments.c"))
                            code.put('__Pyx_RaiseArgtupleInvalid(%s, %d, %d, %d, %d); ' % (
                                self_name_csafe, has_fixed_positional_count,
                                min_positional_args, max_positional_args, i))
                            code.putln(code.error_goto(self.pos))
                            code.putln('}')
                    elif arg.kw_only:
                        code.putln('else {')
                        code.globalstate.use_utility_code(
                            UtilityCode.load_cached("RaiseKeywordRequired", "FunctionArguments.c"))
                        code.put('__Pyx_RaiseKeywordRequired(%s, %s); ' % (
                            self_name_csafe, pystring_cname))
                        code.putln(code.error_goto(self.pos))
                        code.putln('}')
            if max_positional_args > num_pos_only_args:
                code.putln('}')

        if has_kw_only_args:
            # unpack optional keyword-only arguments separately because
            # checking for interned strings in a dict is faster than iterating
            self.generate_optional_kwonly_args_unpacking_code(all_args, code)

        code.putln('if (unlikely(kw_args > 0)) {')
        # non-positional/-required kw args left in dict: default args,
        # kw-only args, **kwargs or error
        #
        # This is sort of a catch-all: except for checking required
        # arguments, this will always do the right thing for unpacking
        # keyword arguments, so that we can concentrate on optimising
        # common cases above.
        #
        # ParseOptionalKeywords() needs to know how many of the arguments
        # that could be passed as keywords have in fact been passed as
        # positional args.
        if num_pos_only_args > 0:
            # There are positional-only arguments which we don't want to count,
            # since they cannot be keyword arguments.  Subtract the number of
            # pos-only arguments from the number of positional arguments we got.
            # If we get a negative number then none of the keyword arguments were
            # passed as positional args.
            code.putln('const Py_ssize_t kwd_pos_args = (unlikely(%s < %d)) ? 0 : %s - %d;' % (
                Naming.nargs_cname, num_pos_only_args,
                Naming.nargs_cname, num_pos_only_args,
            ))
        elif max_positional_args > 0:
            code.putln('const Py_ssize_t kwd_pos_args = %s;' % Naming.nargs_cname)

        if max_positional_args == 0:
            pos_arg_count = "0"
        elif self.star_arg:
            # If there is a *arg, the number of used positional args could be larger than
            # the number of possible keyword arguments.  But ParseOptionalKeywords() uses the
            # number of positional args as an index into the keyword argument name array,
            # if this is larger than the number of kwd args we get a segfault.  So round
            # this down to max_positional_args - num_pos_only_args (= num possible kwd args).
            code.putln("const Py_ssize_t used_pos_args = (kwd_pos_args < %d) ? kwd_pos_args : %d;" % (
                max_positional_args - num_pos_only_args, max_positional_args - num_pos_only_args))
            pos_arg_count = "used_pos_args"
        else:
            pos_arg_count = "kwd_pos_args"
        if num_pos_only_args < len(all_args):
            values_array = 'values + %d' % num_pos_only_args
        else:
            values_array = 'values'
        code.globalstate.use_utility_code(
            UtilityCode.load_cached("ParseKeywords", "FunctionArguments.c"))
        code.putln('if (unlikely(__Pyx_ParseOptionalKeywords(%s, %s, %s, %s, %s, %s, %s) < 0)) %s' % (
            Naming.kwds_cname,
            Naming.kwvalues_cname,
            Naming.pykwdlist_cname,
            self.starstar_arg and self.starstar_arg.entry.cname or '0',
            values_array,
            pos_arg_count,
            self_name_csafe,
            code.error_goto(self.pos)))
        code.putln('}')

    def generate_optional_kwonly_args_unpacking_code(self, all_args, code):
        optional_args = []
        first_optional_arg = -1
        num_posonly_args = 0
        for i, arg in enumerate(all_args):
            if arg.pos_only:
                num_posonly_args += 1
            if not arg.kw_only or not arg.default:
                continue
            if not optional_args:
                first_optional_arg = i
            optional_args.append(arg.name)
        if num_posonly_args > 0:
            posonly_correction = '-%d' % num_posonly_args
        else:
            posonly_correction = ''
        if optional_args:
            if len(optional_args) > 1:
                # if we receive more than the named kwargs, we either have **kwargs
                # (in which case we must iterate anyway) or it's an error (which we
                # also handle during iteration) => skip this part if there are more
                code.putln('if (kw_args > 0 && %s(kw_args <= %d)) {' % (
                    not self.starstar_arg and 'likely' or '',
                    len(optional_args)))
                code.putln('Py_ssize_t index;')
                # not unrolling the loop here reduces the C code overhead
                code.putln('for (index = %d; index < %d && kw_args > 0; index++) {' % (
                    first_optional_arg, first_optional_arg + len(optional_args)))
            else:
                code.putln('if (kw_args == 1) {')
                code.putln('const Py_ssize_t index = %d;' % first_optional_arg)
            code.putln('PyObject* value = __Pyx_GetKwValue_%s(%s, %s, *%s[index%s]);' % (
                self.signature.fastvar,
                Naming.kwds_cname,
                Naming.kwvalues_cname,
                Naming.pykwdlist_cname,
                posonly_correction))
            code.putln('if (value) { values[index] = value; kw_args--; }')
            code.putln('else if (unlikely(PyErr_Occurred())) %s' % code.error_goto(self.pos))
            if len(optional_args) > 1:
                code.putln('}')
            code.putln('}')

    def generate_argument_conversion_code(self, code):
        # Generate code to convert arguments from signature type to
        # declared type, if needed.  Also copies signature arguments
        # into closure fields.
        for arg in self.args:
            if arg.needs_conversion:
                self.generate_arg_conversion(arg, code)

    def generate_arg_conversion(self, arg, code):
        # Generate conversion code for one argument.
        old_type = arg.hdr_type
        new_type = arg.type
        if old_type.is_pyobject:
            if arg.default:
                code.putln("if (%s) {" % arg.hdr_cname)
            else:
                code.putln("assert(%s); {" % arg.hdr_cname)
            self.generate_arg_conversion_from_pyobject(arg, code)
            code.putln("}")
        elif new_type.is_pyobject:
            self.generate_arg_conversion_to_pyobject(arg, code)
        else:
            if new_type.assignable_from(old_type):
                code.putln("%s = %s;" % (arg.entry.cname, arg.hdr_cname))
            else:
                error(arg.pos, "Cannot convert 1 argument from '%s' to '%s'" % (old_type, new_type))

    def generate_arg_conversion_from_pyobject(self, arg, code):
        new_type = arg.type
        # copied from CoerceFromPyTypeNode
        if new_type.from_py_function:
            code.putln(new_type.from_py_call_code(
                arg.hdr_cname,
                arg.entry.cname,
                arg.pos,
                code,
            ))
        else:
            error(arg.pos, "Cannot convert Python object argument to type '%s'" % new_type)

    def generate_arg_conversion_to_pyobject(self, arg, code):
        old_type = arg.hdr_type
        func = old_type.to_py_function
        if func:
            code.putln("%s = %s(%s); %s" % (
                arg.entry.cname,
                func,
                arg.hdr_cname,
                code.error_goto_if_null(arg.entry.cname, arg.pos)))
            code.put_var_gotref(arg.entry)
        else:
            error(arg.pos, "Cannot convert argument of type '%s' to Python object" % old_type)

    def generate_argument_type_tests(self, code):
        # Generate type tests for args whose signature
        # type is PyObject * and whose declared type is
        # a subtype thereof.
        for arg in self.args:
            if arg.needs_type_test:
                self.generate_arg_type_test(arg, code)
            elif not arg.accept_none and (arg.type.is_pyobject or
                                          arg.type.is_buffer or
                                          arg.type.is_memoryviewslice):
                self.generate_arg_none_check(arg, code)

    def error_value(self):
        return self.signature.error_value


class GeneratorDefNode(DefNode):
    # Generator function node that creates a new generator instance when called.
    #
    # gbody          GeneratorBodyDefNode   the function implementing the generator
    #

    is_generator = True
    is_coroutine = False
    is_iterable_coroutine = False
    is_asyncgen = False
    gen_type_name = 'Generator'
    needs_closure = True

    child_attrs = DefNode.child_attrs + ["gbody"]

    def __init__(self, pos, **kwargs):
        # XXX: don't actually needs a body
        kwargs['body'] = StatListNode(pos, stats=[], is_terminator=True)
        super(GeneratorDefNode, self).__init__(pos, **kwargs)

    def analyse_declarations(self, env):
        super(GeneratorDefNode, self).analyse_declarations(env)
        self.gbody.local_scope = self.local_scope
        self.gbody.analyse_declarations(env)

    def generate_function_body(self, env, code):
        body_cname = self.gbody.entry.func_cname
        name = code.intern_identifier(self.name)
        qualname = code.intern_identifier(self.qualname)
        module_name = code.intern_identifier(self.module_name)

        code.putln('{')
        code.putln('__pyx_CoroutineObject *gen = __Pyx_%s_New('
                   '(__pyx_coroutine_body_t) %s, %s, (PyObject *) %s, %s, %s, %s); %s' % (
                       self.gen_type_name,
                       body_cname, self.code_object.calculate_result_code(code) if self.code_object else 'NULL',
                       Naming.cur_scope_cname, name, qualname, module_name,
                       code.error_goto_if_null('gen', self.pos)))
        code.put_decref(Naming.cur_scope_cname, py_object_type)
        if self.requires_classobj:
            classobj_cname = 'gen->classobj'
            code.putln('%s = __Pyx_CyFunction_GetClassObj(%s);' % (
                classobj_cname, Naming.self_cname))
            code.put_incref(classobj_cname, py_object_type)
            code.put_giveref(classobj_cname, py_object_type)
        code.put_finish_refcount_context()
        code.putln('return (PyObject *) gen;')
        code.putln('}')

    def generate_function_definitions(self, env, code):
        env.use_utility_code(UtilityCode.load_cached(self.gen_type_name, "Coroutine.c"))
        self.gbody.generate_function_header(code, proto=True)
        super(GeneratorDefNode, self).generate_function_definitions(env, code)
        self.gbody.generate_function_definitions(env, code)


class AsyncDefNode(GeneratorDefNode):
    gen_type_name = 'Coroutine'
    is_coroutine = True


class IterableAsyncDefNode(AsyncDefNode):
    gen_type_name = 'IterableCoroutine'
    is_iterable_coroutine = True


class AsyncGenNode(AsyncDefNode):
    gen_type_name = 'AsyncGen'
    is_asyncgen = True


class GeneratorBodyDefNode(DefNode):
    # Main code body of a generator implemented as a DefNode.
    #

    is_generator_body = True
    is_inlined = False
    is_async_gen_body = False
    inlined_comprehension_type = None  # container type for inlined comprehensions

    def __init__(self, pos=None, name=None, body=None, is_async_gen_body=False):
        super(GeneratorBodyDefNode, self).__init__(
            pos=pos, body=body, name=name, is_async_gen_body=is_async_gen_body,
            doc=None, args=[], star_arg=None, starstar_arg=None)

    def declare_generator_body(self, env):
        prefix = env.next_id(env.scope_prefix)
        name = env.next_id('generator')
        cname = Naming.genbody_prefix + prefix + name
        entry = env.declare_var(None, py_object_type, self.pos,
                                cname=cname, visibility='private')
        entry.func_cname = cname
        entry.qualified_name = EncodedString(self.name)
        self.entry = entry

    def analyse_declarations(self, env):
        self.analyse_argument_types(env)
        self.declare_generator_body(env)

    def generate_function_header(self, code, proto=False):
        header = "static PyObject *%s(__pyx_CoroutineObject *%s, CYTHON_UNUSED PyThreadState *%s, PyObject *%s)" % (
            self.entry.func_cname,
            Naming.generator_cname,
            Naming.local_tstate_cname,
            Naming.sent_value_cname)
        if proto:
            code.putln('%s; /* proto */' % header)
        else:
            code.putln('%s /* generator body */\n{' % header)

    def generate_function_definitions(self, env, code):
        lenv = self.local_scope

        # Generate closure function definitions
        self.body.generate_function_definitions(lenv, code)

        # Generate C code for header and body of function
        code.enter_cfunc_scope(lenv)
        code.return_from_error_cleanup_label = code.new_label()

        # ----- Top-level constants used by this function
        code.mark_pos(self.pos)
        self.generate_cached_builtins_decls(lenv, code)
        # ----- Function header
        code.putln("")
        self.generate_function_header(code)
        closure_init_code = code.insertion_point()
        # ----- Local variables
        code.putln("PyObject *%s = NULL;" % Naming.retval_cname)
        tempvardecl_code = code.insertion_point()
        code.put_declare_refcount_context()
        code.put_setup_refcount_context(self.entry.name or self.entry.qualified_name)
        profile = code.globalstate.directives['profile']
        linetrace = code.globalstate.directives['linetrace']
        if profile or linetrace:
            tempvardecl_code.put_trace_declarations()
            code.funcstate.can_trace = True
            code_object = self.code_object.calculate_result_code(code) if self.code_object else None
            code.put_trace_frame_init(code_object)

        # ----- Resume switch point.
        code.funcstate.init_closure_temps(lenv.scope_class.type.scope)
        resume_code = code.insertion_point()
        first_run_label = code.new_label('first_run')
        code.use_label(first_run_label)
        code.put_label(first_run_label)
        code.putln('%s' %
                   (code.error_goto_if_null(Naming.sent_value_cname, self.pos)))

        # ----- prepare target container for inlined comprehension
        if self.is_inlined and self.inlined_comprehension_type is not None:
            target_type = self.inlined_comprehension_type
            if target_type is Builtin.list_type:
                comp_init = 'PyList_New(0)'
            elif target_type is Builtin.set_type:
                comp_init = 'PySet_New(NULL)'
            elif target_type is Builtin.dict_type:
                comp_init = 'PyDict_New()'
            else:
                raise InternalError(
                    "invalid type of inlined comprehension: %s" % target_type)
            code.putln("%s = %s; %s" % (
                Naming.retval_cname, comp_init,
                code.error_goto_if_null(Naming.retval_cname, self.pos)))
            code.put_gotref(Naming.retval_cname, py_object_type)

        # ----- Function body
        self.generate_function_body(env, code)
        # ----- Closure initialization
        if lenv.scope_class.type.scope.var_entries:
            closure_init_code.putln('%s = %s;' % (
                lenv.scope_class.type.declaration_code(Naming.cur_scope_cname),
                lenv.scope_class.type.cast_code('%s->closure' %
                                                Naming.generator_cname)))
            # FIXME: this silences a potential "unused" warning => try to avoid unused closures in more cases
            code.putln("CYTHON_MAYBE_UNUSED_VAR(%s);" % Naming.cur_scope_cname)

        if profile or linetrace:
            code.funcstate.can_trace = False

        code.mark_pos(self.pos)
        code.putln("")
        code.putln("/* function exit code */")

        # on normal generator termination, we do not take the exception propagation
        # path: no traceback info is required and not creating it is much faster
        if not self.is_inlined and not self.body.is_terminator:
            if self.is_async_gen_body:
                code.globalstate.use_utility_code(
                    UtilityCode.load_cached("StopAsyncIteration", "Coroutine.c"))
            code.putln('PyErr_SetNone(%s);' % (
                '__Pyx_PyExc_StopAsyncIteration' if self.is_async_gen_body else 'PyExc_StopIteration'))
        # ----- Error cleanup
        if code.label_used(code.error_label):
            if not self.body.is_terminator:
                code.put_goto(code.return_label)
            code.put_label(code.error_label)
            if self.is_inlined and self.inlined_comprehension_type is not None:
                code.put_xdecref_clear(Naming.retval_cname, py_object_type)
            if Future.generator_stop in env.global_scope().context.future_directives:
                # PEP 479: turn accidental StopIteration exceptions into a RuntimeError
                code.globalstate.use_utility_code(UtilityCode.load_cached("pep479", "Coroutine.c"))
                code.putln("__Pyx_Generator_Replace_StopIteration(%d);" % bool(self.is_async_gen_body))
            for cname, type in code.funcstate.all_managed_temps():
                code.put_xdecref(cname, type)
            code.put_add_traceback(self.entry.qualified_name)

        # ----- Non-error return cleanup
        code.put_label(code.return_label)
        if self.is_inlined:
            code.put_xgiveref(Naming.retval_cname, py_object_type)
        else:
            code.put_xdecref_clear(Naming.retval_cname, py_object_type)
        # For Py3.7, clearing is already done below.
        code.putln("#if !CYTHON_USE_EXC_INFO_STACK")
        code.putln("__Pyx_Coroutine_ResetAndClearException(%s);" % Naming.generator_cname)
        code.putln("#endif")
        code.putln('%s->resume_label = -1;' % Naming.generator_cname)
        # clean up as early as possible to help breaking any reference cycles
        code.putln('__Pyx_Coroutine_clear((PyObject*)%s);' % Naming.generator_cname)
        if profile or linetrace:
            code.put_trace_return(Naming.retval_cname,
                                  nogil=not code.funcstate.gil_owned)
        code.put_finish_refcount_context()
        code.putln("return %s;" % Naming.retval_cname)
        code.putln("}")

        # ----- Go back and insert temp variable declarations
        tempvardecl_code.put_temp_declarations(code.funcstate)
        # ----- Generator resume code
        if profile or linetrace:
            resume_code.put_trace_call(self.entry.qualified_name, self.pos,
                                       nogil=not code.funcstate.gil_owned)
        resume_code.putln("switch (%s->resume_label) {" % (
                       Naming.generator_cname))

        resume_code.putln("case 0: goto %s;" % first_run_label)

        for i, label in code.yield_labels:
            resume_code.putln("case %d: goto %s;" % (i, label))
        resume_code.putln("default: /* CPython raises the right error here */")
        if profile or linetrace:
            resume_code.put_trace_return("Py_None",
                                         nogil=not code.funcstate.gil_owned)
        resume_code.put_finish_refcount_context()
        resume_code.putln("return NULL;")
        resume_code.putln("}")

        code.exit_cfunc_scope()


class OverrideCheckNode(StatNode):
    # A Node for dispatching to the def method if it
    # is overridden.
    #
    #  py_func
    #
    #  args
    #  func_temp
    #  body

    child_attrs = ['body']

    body = None

    def analyse_expressions(self, env):
        self.args = env.arg_entries
        if self.py_func.is_module_scope:
            first_arg = 0
        else:
            first_arg = 1
        from . import ExprNodes
        self.func_node = ExprNodes.RawCNameExprNode(self.pos, py_object_type)
        call_node = ExprNodes.SimpleCallNode(
            self.pos, function=self.func_node,
            args=[ExprNodes.NameNode(self.pos, name=arg.name)
                  for arg in self.args[first_arg:]])
        if env.return_type.is_void or env.return_type.is_returncode:
            self.body = StatListNode(self.pos, stats=[
                ExprStatNode(self.pos, expr=call_node),
                ReturnStatNode(self.pos, value=None)])
        else:
            self.body = ReturnStatNode(self.pos, value=call_node)
        self.body = self.body.analyse_expressions(env)
        return self

    def generate_execution_code(self, code):
        interned_attr_cname = code.intern_identifier(self.py_func.entry.name)
        # Check to see if we are an extension type
        if self.py_func.is_module_scope:
            self_arg = "((PyObject *)%s)" % Naming.module_cname
        else:
            self_arg = "((PyObject *)%s)" % self.args[0].cname
        code.putln("/* Check if called by wrapper */")
        code.putln("if (unlikely(%s)) ;" % Naming.skip_dispatch_cname)
        code.putln("/* Check if overridden in Python */")
        if self.py_func.is_module_scope:
            code.putln("else {")
        else:
            code.putln("else if (unlikely((Py_TYPE(%s)->tp_dictoffset != 0) || "
                       "__Pyx_PyType_HasFeature(Py_TYPE(%s), (Py_TPFLAGS_IS_ABSTRACT | Py_TPFLAGS_HEAPTYPE)))) {" % (
                self_arg, self_arg))

        code.putln("#if CYTHON_USE_DICT_VERSIONS && CYTHON_USE_PYTYPE_LOOKUP && CYTHON_USE_TYPE_SLOTS")
        code.globalstate.use_utility_code(
            UtilityCode.load_cached("PyDictVersioning", "ObjectHandling.c"))
        # TODO: remove the object dict version check by 'inlining' the getattr implementation for methods.
        # This would allow checking the dict versions around _PyType_Lookup() if it returns a descriptor,
        # and would (tada!) make this check a pure type based thing instead of supporting only a single
        # instance at a time.
        code.putln("static PY_UINT64_T %s = __PYX_DICT_VERSION_INIT, %s = __PYX_DICT_VERSION_INIT;" % (
            Naming.tp_dict_version_temp, Naming.obj_dict_version_temp))
        code.putln("if (unlikely(!__Pyx_object_dict_version_matches(%s, %s, %s))) {" % (
            self_arg, Naming.tp_dict_version_temp, Naming.obj_dict_version_temp))
        code.putln("PY_UINT64_T %s = __Pyx_get_tp_dict_version(%s);" % (
            Naming.type_dict_guard_temp, self_arg))
        code.putln("#endif")

        func_node_temp = code.funcstate.allocate_temp(py_object_type, manage_ref=True)
        self.func_node.set_cname(func_node_temp)
        # need to get attribute manually--scope would return cdef method
        code.globalstate.use_utility_code(
            UtilityCode.load_cached("PyObjectGetAttrStr", "ObjectHandling.c"))
        err = code.error_goto_if_null(func_node_temp, self.pos)
        code.putln("%s = __Pyx_PyObject_GetAttrStr(%s, %s); %s" % (
            func_node_temp, self_arg, interned_attr_cname, err))
        code.put_gotref(func_node_temp, py_object_type)

        is_builtin_function_or_method = "PyCFunction_Check(%s)" % func_node_temp
        is_overridden = "(PyCFunction_GET_FUNCTION(%s) != (PyCFunction)(void*)%s)" % (
            func_node_temp, self.py_func.entry.func_cname)
        code.putln("if (!%s || %s) {" % (is_builtin_function_or_method, is_overridden))
        self.body.generate_execution_code(code)
        code.putln("}")

        # NOTE: it's not 100% sure that we catch the exact versions here that were used for the lookup,
        # but it is very unlikely that the versions change during lookup, and the type dict safe guard
        # should increase the chance of detecting such a case.
        code.putln("#if CYTHON_USE_DICT_VERSIONS && CYTHON_USE_PYTYPE_LOOKUP && CYTHON_USE_TYPE_SLOTS")
        code.putln("%s = __Pyx_get_tp_dict_version(%s);" % (
            Naming.tp_dict_version_temp, self_arg))
        code.putln("%s = __Pyx_get_object_dict_version(%s);" % (
            Naming.obj_dict_version_temp, self_arg))
        # Safety check that the type dict didn't change during the lookup.  Since CPython looks up the
        # attribute (descriptor) first in the type dict and then in the instance dict or through the
        # descriptor, the only really far-away lookup when we get here is one in the type dict. So we
        # double check the type dict version before and afterwards to guard against later changes of
        # the type dict during the lookup process.
        code.putln("if (unlikely(%s != %s)) {" % (
            Naming.type_dict_guard_temp, Naming.tp_dict_version_temp))
        code.putln("%s = %s = __PYX_DICT_VERSION_INIT;" % (
            Naming.tp_dict_version_temp, Naming.obj_dict_version_temp))
        code.putln("}")
        code.putln("#endif")

        code.put_decref_clear(func_node_temp, PyrexTypes.py_object_type)
        code.funcstate.release_temp(func_node_temp)

        code.putln("#if CYTHON_USE_DICT_VERSIONS && CYTHON_USE_PYTYPE_LOOKUP && CYTHON_USE_TYPE_SLOTS")
        code.putln("}")
        code.putln("#endif")

        code.putln("}")


class ClassDefNode(StatNode, BlockNode):
    pass


class PyClassDefNode(ClassDefNode):
    #  A Python class definition.
    #
    #  name     EncodedString   Name of the class
    #  doc      string or None  The class docstring
    #  body     StatNode        Attribute definition code
    #  entry    Symtab.Entry
    #  scope    PyClassScope
    #  decorators    [DecoratorNode]        list of decorators or None
    #
    #  The following subnodes are constructed internally:
    #
    #  doc_node NameNode   '__doc__' name that is made available to the class body
    #  dict     DictNode   Class dictionary or Py3 namespace
    #  classobj ClassNode  Class object
    #  target   NameNode   Variable to assign class object to

    child_attrs = ["doc_node", "body", "dict", "metaclass", "mkw", "bases", "class_result",
                   "target", "class_cell", "decorators"]
    decorators = None
    class_result = None
    is_py3_style_class = False  # Python3 style class (kwargs)
    metaclass = None
    mkw = None
    doc_node = None

    def __init__(self, pos, name, bases, doc, body, decorators=None,
                 keyword_args=None, force_py3_semantics=False):
        StatNode.__init__(self, pos)
        self.name = name
        self.doc = doc
        self.body = body
        self.decorators = decorators
        self.bases = bases
        from . import ExprNodes
        if self.doc and Options.docstrings:
            doc = embed_position(self.pos, self.doc)
            doc_node = ExprNodes.StringNode(pos, value=doc)
            self.doc_node = ExprNodes.NameNode(name=EncodedString('__doc__'), type=py_object_type, pos=pos)
        else:
            doc_node = None

        allow_py2_metaclass = not force_py3_semantics
        if keyword_args:
            allow_py2_metaclass = False
            self.is_py3_style_class = True
            if keyword_args.is_dict_literal:
                if keyword_args.key_value_pairs:
                    for i, item in list(enumerate(keyword_args.key_value_pairs))[::-1]:
                        if item.key.value == 'metaclass':
                            if self.metaclass is not None:
                                error(item.pos, "keyword argument 'metaclass' passed multiple times")
                            # special case: we already know the metaclass,
                            # so we don't need to do the "build kwargs,
                            # find metaclass" dance at runtime
                            self.metaclass = item.value
                            del keyword_args.key_value_pairs[i]
                    self.mkw = keyword_args
                else:
                    assert self.metaclass is not None
            else:
                # MergedDictNode
                self.mkw = ExprNodes.ProxyNode(keyword_args)

        if force_py3_semantics or self.bases or self.mkw or self.metaclass:
            if self.metaclass is None:
                if keyword_args and not keyword_args.is_dict_literal:
                    # **kwargs may contain 'metaclass' arg
                    mkdict = self.mkw
                else:
                    mkdict = None
                if (not mkdict and
                        self.bases.is_sequence_constructor and
                        not self.bases.args):
                    pass  # no base classes => no inherited metaclass
                else:
                    self.metaclass = ExprNodes.PyClassMetaclassNode(
                        pos, class_def_node=self)
                needs_metaclass_calculation = False
            else:
                needs_metaclass_calculation = True

            self.dict = ExprNodes.PyClassNamespaceNode(
                pos, name=name, doc=doc_node, class_def_node=self)
            self.classobj = ExprNodes.Py3ClassNode(
                pos, name=name, class_def_node=self, doc=doc_node,
                calculate_metaclass=needs_metaclass_calculation,
                allow_py2_metaclass=allow_py2_metaclass,
                force_type=force_py3_semantics,
            )
        else:
            # no bases, no metaclass => old style class creation
            self.dict = ExprNodes.DictNode(pos, key_value_pairs=[])
            self.classobj = ExprNodes.ClassNode(
                pos, name=name, class_def_node=self, doc=doc_node)

        self.target = ExprNodes.NameNode(pos, name=name)
        self.class_cell = ExprNodes.ClassCellInjectorNode(self.pos)

    def as_cclass(self):
        """
        Return this node as if it were declared as an extension class
        """
        if self.is_py3_style_class:
            error(self.classobj.pos, "Python3 style class could not be represented as C class")
            return

        from . import ExprNodes
        return CClassDefNode(self.pos,
                             visibility='private',
                             module_name=None,
                             class_name=self.name,
                             bases=self.bases or ExprNodes.TupleNode(self.pos, args=[]),
                             decorators=self.decorators,
                             body=self.body,
                             in_pxd=False,
                             doc=self.doc)

    def create_scope(self, env):
        genv = env
        while genv.is_py_class_scope or genv.is_c_class_scope:
            genv = genv.outer_scope
        cenv = self.scope = PyClassScope(name=self.name, outer_scope=genv)
        return cenv

    def analyse_declarations(self, env):
        class_result = self.classobj
        if self.decorators:
            from .ExprNodes import SimpleCallNode
            for decorator in self.decorators[::-1]:
                class_result = SimpleCallNode(
                    decorator.pos,
                    function=decorator.decorator,
                    args=[class_result])
            self.decorators = None
        self.class_result = class_result
        if self.bases:
            self.bases.analyse_declarations(env)
        if self.mkw:
            self.mkw.analyse_declarations(env)
        self.class_result.analyse_declarations(env)
        self.target.analyse_target_declaration(env)
        cenv = self.create_scope(env)
        cenv.directives = env.directives
        cenv.class_obj_cname = self.target.entry.cname
        if self.doc_node:
            self.doc_node.analyse_target_declaration(cenv)
        self.body.analyse_declarations(cenv)

    def analyse_expressions(self, env):
        if self.bases:
            self.bases = self.bases.analyse_expressions(env)
        if self.mkw:
            self.mkw = self.mkw.analyse_expressions(env)
        if self.metaclass:
            self.metaclass = self.metaclass.analyse_expressions(env)
        self.dict = self.dict.analyse_expressions(env)
        self.class_result = self.class_result.analyse_expressions(env)
        cenv = self.scope
        self.body = self.body.analyse_expressions(cenv)
        self.target.analyse_target_expression(env, self.classobj)
        self.class_cell = self.class_cell.analyse_expressions(cenv)
        return self

    def generate_function_definitions(self, env, code):
        self.generate_lambda_definitions(self.scope, code)
        self.body.generate_function_definitions(self.scope, code)

    def generate_execution_code(self, code):
        code.mark_pos(self.pos)
        code.pyclass_stack.append(self)
        cenv = self.scope
        if self.bases:
            self.bases.generate_evaluation_code(code)
        if self.mkw:
            self.mkw.generate_evaluation_code(code)
        if self.metaclass:
            self.metaclass.generate_evaluation_code(code)
        self.dict.generate_evaluation_code(code)
        cenv.namespace_cname = cenv.class_obj_cname = self.dict.result()

        class_cell = self.class_cell
        if class_cell is not None and not class_cell.is_active:
            class_cell = None

        if class_cell is not None:
            class_cell.generate_evaluation_code(code)
        self.body.generate_execution_code(code)
        self.class_result.generate_evaluation_code(code)
        if class_cell is not None:
            class_cell.generate_injection_code(
                code, self.class_result.result())
        if class_cell is not None:
            class_cell.generate_disposal_code(code)
            class_cell.free_temps(code)

        cenv.namespace_cname = cenv.class_obj_cname = self.classobj.result()
        self.target.generate_assignment_code(self.class_result, code)
        self.dict.generate_disposal_code(code)
        self.dict.free_temps(code)
        if self.metaclass:
            self.metaclass.generate_disposal_code(code)
            self.metaclass.free_temps(code)
        if self.mkw:
            self.mkw.generate_disposal_code(code)
            self.mkw.free_temps(code)
        if self.bases:
            self.bases.generate_disposal_code(code)
            self.bases.free_temps(code)
        code.pyclass_stack.pop()


class CClassDefNode(ClassDefNode):
    #  An extension type definition.
    #
    #  visibility         'private' or 'public' or 'extern'
    #  typedef_flag       boolean
    #  api                boolean
    #  module_name        string or None    For import of extern type objects
    #  class_name         string            Unqualified name of class
    #  as_name            string or None    Name to declare as in this scope
    #  bases              TupleNode         Base class(es)
    #  objstruct_name     string or None    Specified C name of object struct
    #  typeobj_name       string or None    Specified C name of type object
    #  check_size         'warn', 'error', 'ignore'     What to do if tp_basicsize does not match
    #  in_pxd             boolean           Is in a .pxd file
    #  decorators         [DecoratorNode]   list of decorators or None
    #  doc                string or None
    #  body               StatNode or None
    #  entry              Symtab.Entry
    #  base_type          PyExtensionType or None
    #  buffer_defaults_node DictNode or None Declares defaults for a buffer
    #  buffer_defaults_pos

    child_attrs = ["body"]
    buffer_defaults_node = None
    buffer_defaults_pos = None
    typedef_flag = False
    api = False
    objstruct_name = None
    typeobj_name = None
    check_size = None
    decorators = None
    shadow = False

    @property
    def punycode_class_name(self):
        return punycodify_name(self.class_name)

    def buffer_defaults(self, env):
        if not hasattr(self, '_buffer_defaults'):
            from . import Buffer
            if self.buffer_defaults_node:
                self._buffer_defaults = Buffer.analyse_buffer_options(
                    self.buffer_defaults_pos,
                    env, [], self.buffer_defaults_node,
                    need_complete=False)
            else:
                self._buffer_defaults = None
        return self._buffer_defaults

    def declare(self, env):
        if self.module_name and self.visibility != 'extern':
            module_path = self.module_name.split(".")
            home_scope = env.find_imported_module(module_path, self.pos)
            if not home_scope:
                return None
        else:
            home_scope = env

        self.entry = home_scope.declare_c_class(
            name=self.class_name,
            pos=self.pos,
            defining=0,
            implementing=0,
            module_name=self.module_name,
            base_type=None,
            objstruct_cname=self.objstruct_name,
            typeobj_cname=self.typeobj_name,
            visibility=self.visibility,
            typedef_flag=self.typedef_flag,
            check_size = self.check_size,
            api=self.api,
            buffer_defaults=self.buffer_defaults(env),
            shadow=self.shadow)

    def analyse_declarations(self, env):
        #print "CClassDefNode.analyse_declarations:", self.class_name
        #print "...visibility =", self.visibility
        #print "...module_name =", self.module_name

        if env.in_cinclude and not self.objstruct_name:
            error(self.pos, "Object struct name specification required for C class defined in 'extern from' block")
        if self.decorators:
            error(self.pos, "Decorators not allowed on cdef classes (used on type '%s')" % self.class_name)
        self.base_type = None
        # Now that module imports are cached, we need to
        # import the modules for extern classes.
        if self.module_name:
            self.module = None
            for module in env.cimported_modules:
                if module.name == self.module_name:
                    self.module = module
            if self.module is None:
                self.module = ModuleScope(self.module_name, None, env.context)
                self.module.has_extern_class = 1
                env.add_imported_module(self.module)

        if self.bases.args:
            base = self.bases.args[0]
            base_type = base.analyse_as_type(env)
            if base_type in (PyrexTypes.c_int_type, PyrexTypes.c_long_type, PyrexTypes.c_float_type):
                # Use the Python rather than C variant of these types.
                base_type = env.lookup(base_type.sign_and_name()).type
            if base_type is None:
                error(base.pos, "First base of '%s' is not an extension type" % self.class_name)
            elif base_type == PyrexTypes.py_object_type:
                base_class_scope = None
            elif not base_type.is_extension_type and \
                     not (base_type.is_builtin_type and base_type.objstruct_cname):
                error(base.pos, "'%s' is not an extension type" % base_type)
            elif not base_type.is_complete():
                error(base.pos, "Base class '%s' of type '%s' is incomplete" % (
                    base_type.name, self.class_name))
            elif base_type.scope and base_type.scope.directives and \
                     base_type.is_final_type:
                error(base.pos, "Base class '%s' of type '%s' is final" % (
                    base_type, self.class_name))
            elif base_type.is_builtin_type and \
                     base_type.name in ('tuple', 'str', 'bytes'):
                error(base.pos, "inheritance from PyVarObject types like '%s' is not currently supported"
                      % base_type.name)
            else:
                self.base_type = base_type
            if env.directives.get('freelist', 0) > 0 and base_type != PyrexTypes.py_object_type:
                warning(self.pos, "freelists cannot be used on subtypes, only the base class can manage them", 1)

        has_body = self.body is not None
        if has_body and self.base_type and not self.base_type.scope:
            # To properly initialize inherited attributes, the base type must
            # be analysed before this type.
            self.base_type.defered_declarations.append(lambda : self.analyse_declarations(env))
            return

        if self.module_name and self.visibility != 'extern':
            module_path = self.module_name.split(".")
            home_scope = env.find_imported_module(module_path, self.pos)
            if not home_scope:
                return
        else:
            home_scope = env

        if self.visibility == 'extern':
            if (self.module_name == '__builtin__' and
                    self.class_name in Builtin.builtin_types and
                    env.qualified_name[:8] != 'cpython.'):  # allow overloaded names for cimporting from cpython
                warning(self.pos, "%s already a builtin Cython type" % self.class_name, 1)

        self.entry = home_scope.declare_c_class(
            name=self.class_name,
            pos=self.pos,
            defining=has_body and self.in_pxd,
            implementing=has_body and not self.in_pxd,
            module_name=self.module_name,
            base_type=self.base_type,
            objstruct_cname=self.objstruct_name,
            typeobj_cname=self.typeobj_name,
            check_size=self.check_size,
            visibility=self.visibility,
            typedef_flag=self.typedef_flag,
            api=self.api,
            buffer_defaults=self.buffer_defaults(env),
            shadow=self.shadow)

        if self.shadow:
            home_scope.lookup(self.class_name).as_variable = self.entry
        if home_scope is not env and self.visibility == 'extern':
            env.add_imported_entry(self.class_name, self.entry, self.pos)
        self.scope = scope = self.entry.type.scope
        if scope is not None:
            scope.directives = env.directives

        if self.doc and Options.docstrings:
            scope.doc = embed_position(self.pos, self.doc)

        if has_body:
            self.body.analyse_declarations(scope)
            dict_entry = self.scope.lookup_here("__dict__")
            if dict_entry and dict_entry.is_variable and (not scope.defined and not scope.implemented):
                dict_entry.getter_cname = self.scope.mangle_internal("__dict__getter")
                self.scope.declare_property("__dict__", dict_entry.doc, dict_entry.pos)
            if self.in_pxd:
                scope.defined = 1
            else:
                scope.implemented = 1

        if len(self.bases.args) > 1:
            if not has_body or self.in_pxd:
                error(self.bases.args[1].pos, "Only declare first base in declaration.")
            # At runtime, we check that the other bases are heap types
            # and that a __dict__ is added if required.
            for other_base in self.bases.args[1:]:
                if other_base.analyse_as_type(env):
                    error(other_base.pos, "Only one extension type base class allowed.")
            self.entry.type.early_init = 0
            from . import ExprNodes
            self.type_init_args = ExprNodes.TupleNode(
                self.pos,
                args=[ExprNodes.IdentifierStringNode(self.pos, value=self.class_name),
                      self.bases,
                      ExprNodes.DictNode(self.pos, key_value_pairs=[])])
        elif self.base_type:
            self.entry.type.early_init = self.base_type.is_external or self.base_type.early_init
            self.type_init_args = None
        else:
            self.entry.type.early_init = 1
            self.type_init_args = None

        env.allocate_vtable_names(self.entry)

        for thunk in self.entry.type.defered_declarations:
            thunk()

    def analyse_expressions(self, env):
        if self.body:
            scope = self.entry.type.scope
            self.body = self.body.analyse_expressions(scope)
        if self.type_init_args:
            self.type_init_args.analyse_expressions(env)
        return self

    def generate_function_definitions(self, env, code):
        if self.body:
            self.generate_lambda_definitions(self.scope, code)
            self.body.generate_function_definitions(self.scope, code)

    def generate_execution_code(self, code):
        # This is needed to generate evaluation code for
        # default values of method arguments.
        code.mark_pos(self.pos)
        if not self.entry.type.early_init:
            bases = None
            if self.type_init_args:
                # Extract bases tuple and validate 'best base' by actually calling 'type()'.
                bases = code.funcstate.allocate_temp(PyrexTypes.py_object_type, manage_ref=True)

                self.type_init_args.generate_evaluation_code(code)
                code.putln("%s = PyTuple_GET_ITEM(%s, 1);" % (bases, self.type_init_args.result()))
                code.put_incref(bases, PyrexTypes.py_object_type)

                first_base = "((PyTypeObject*)PyTuple_GET_ITEM(%s, 0))" % bases
                # Let Python do the base types compatibility checking.
                trial_type = code.funcstate.allocate_temp(PyrexTypes.py_object_type, manage_ref=True)
                code.putln("%s = PyType_Type.tp_new(&PyType_Type, %s, NULL);" % (
                    trial_type, self.type_init_args.result()))
                code.putln(code.error_goto_if_null(trial_type, self.pos))
                code.put_gotref(trial_type, py_object_type)
                code.putln("if (((PyTypeObject*) %s)->tp_base != %s) {" % (
                    trial_type, first_base))
                code.putln("__Pyx_TypeName base_name = __Pyx_PyType_GetName(((PyTypeObject*) %s)->tp_base);" % trial_type)
                code.putln("__Pyx_TypeName type_name = __Pyx_PyType_GetName(%s);" % first_base)
                code.putln("PyErr_Format(PyExc_TypeError, "
                    "\"best base '\" __Pyx_FMT_TYPENAME \"' must be equal to first base '\" __Pyx_FMT_TYPENAME \"'\",")
                code.putln("             base_name, type_name);")
                code.putln("__Pyx_DECREF_TypeName(base_name);")
                code.putln("__Pyx_DECREF_TypeName(type_name);")
                code.putln(code.error_goto(self.pos))
                code.putln("}")

                code.put_decref_clear(trial_type, PyrexTypes.py_object_type)
                code.funcstate.release_temp(trial_type)

                self.type_init_args.generate_disposal_code(code)
                self.type_init_args.free_temps(code)

            self.generate_type_ready_code(self.entry, code, bases_tuple_cname=bases, check_heap_type_bases=True)
            if bases is not None:
                code.put_decref_clear(bases, PyrexTypes.py_object_type)
                code.funcstate.release_temp(bases)

        if self.body:
            self.body.generate_execution_code(code)

    # Also called from ModuleNode for early init types.
    @staticmethod
    def generate_type_ready_code(entry, code, bases_tuple_cname=None, check_heap_type_bases=False):
        # Generate a call to PyType_Ready for an extension
        # type defined in this module.
        type = entry.type
        typeptr_cname = type.typeptr_cname
        scope = type.scope
        if not scope:  # could be None if there was an error
            return
<<<<<<< HEAD
        if entry.visibility == 'extern':
            # Generate code to initialise the typeptr of an external extension
            # type defined in this module to point to its type object.
            if type.typeobj_cname:
                # FIXME: this should not normally be set :-?
                assert not type.typeobj_cname
                code.putln("%s = &%s;" % (
                    type.typeptr_cname,
                    type.typeobj_cname,
                ))
            return
        # TODO: remove 'else:' and dedent
        else:
            assert typeptr_cname
            assert type.typeobj_cname
            typespec_cname = "%s_spec" % type.typeobj_cname
            code.putln("#if CYTHON_USE_TYPE_SPECS")
            tuple_temp = None
            if not bases_tuple_cname and scope.parent_type.base_type:
                tuple_temp = code.funcstate.allocate_temp(py_object_type, manage_ref=True)
                code.putln("%s = PyTuple_Pack(1, (PyObject *)%s); %s" % (
=======
        if entry.visibility != 'extern':
            code.putln("#if CYTHON_COMPILING_IN_LIMITED_API")
            base_type = scope.parent_type.base_type
            if base_type:
                tuple_temp = code.funcstate.allocate_temp(py_object_type, manage_ref=True)
                code.putln(
                    "%s = PyTuple_Pack(1, (PyObject *)%s); %s" % (
>>>>>>> 75f4aff7
                    tuple_temp,
                    scope.parent_type.base_type.typeptr_cname,
                    code.error_goto_if_null(tuple_temp, entry.pos),
                ))
                code.put_gotref(tuple_temp, py_object_type)

            if bases_tuple_cname or tuple_temp:
                if check_heap_type_bases:
                    code.globalstate.use_utility_code(
                        UtilityCode.load_cached('ValidateBasesTuple', 'ExtensionTypes.c'))
                    code.put_error_if_neg(entry.pos, "__Pyx_validate_bases_tuple(%s.name, %s, %s)" % (
                        typespec_cname,
                        TypeSlots.get_slot_by_name("tp_dictoffset").slot_code(scope),
                        bases_tuple_cname or tuple_temp,
                    ))

                code.putln("%s = (PyTypeObject *) __Pyx_PyType_FromModuleAndSpec(%s, &%s, %s);" % (
                    typeptr_cname,
                    Naming.module_cname,
                    typespec_cname,
                    bases_tuple_cname or tuple_temp,
                ))
                if tuple_temp:
                    code.put_xdecref_clear(tuple_temp, type=py_object_type)
                    code.funcstate.release_temp(tuple_temp)
                code.putln(code.error_goto_if_null(typeptr_cname, entry.pos))
            else:
                code.putln(
                    "%s = (PyTypeObject *) __Pyx_PyType_FromModuleAndSpec(%s, &%s, NULL); %s" % (
                        typeptr_cname,
                        Naming.module_cname,
                        typespec_cname,
                        code.error_goto_if_null(typeptr_cname, entry.pos),
                    ))

            # The buffer interface is not currently supported by PyType_FromSpec().
            buffer_slot = TypeSlots.get_slot_by_name("tp_as_buffer")
            if not buffer_slot.is_empty(scope):
                code.putln("#if !CYTHON_COMPILING_IN_LIMITED_API")
                code.putln("%s->%s = %s;" % (
                    typeptr_cname,
                    buffer_slot.slot_name,
                    buffer_slot.slot_code(scope),
                ))
                # Still need to inherit buffer methods since PyType_Ready() didn't do it for us.
                for buffer_method_name in ("__getbuffer__", "__releasebuffer__"):
                    buffer_slot = TypeSlots.get_slot_by_method_name(buffer_method_name)
                    if buffer_slot.slot_code(scope) == "0" and not TypeSlots.get_base_slot_function(scope, buffer_slot):
                        code.putln("if (!%s->tp_as_buffer->%s &&"
                                   " %s->tp_base->tp_as_buffer &&"
                                   " %s->tp_base->tp_as_buffer->%s) {" % (
                            typeptr_cname, buffer_slot.slot_name,
                            typeptr_cname,
                            typeptr_cname, buffer_slot.slot_name,
                        ))
                        code.putln("%s->tp_as_buffer->%s = %s->tp_base->tp_as_buffer->%s;" % (
                            typeptr_cname, buffer_slot.slot_name,
                            typeptr_cname, buffer_slot.slot_name,
                        ))
                        code.putln("}")
                code.putln("#else")
                code.putln("#warning The buffer protocol is not supported in the Limited C-API.")
                code.putln("#endif")

            code.globalstate.use_utility_code(
                UtilityCode.load_cached("FixUpExtensionType", "ExtensionTypes.c"))
            code.put_error_if_neg(entry.pos, "__Pyx_fix_up_extension_type_from_spec(&%s, %s)" % (
                typespec_cname, typeptr_cname))

            code.putln("#else")
            if bases_tuple_cname:
                code.put_incref(bases_tuple_cname, py_object_type)
                code.put_giveref(bases_tuple_cname, py_object_type)
                code.putln("%s.tp_bases = %s;" % (type.typeobj_cname, bases_tuple_cname))
            code.putln("%s = &%s;" % (
                typeptr_cname,
                type.typeobj_cname,
            ))
            code.putln("#endif")  # if CYTHON_USE_TYPE_SPECS

            code.putln("#if !CYTHON_COMPILING_IN_LIMITED_API")
            # FIXME: these still need to get initialised even with the limited-API
            for slot in TypeSlots.slot_table:
                slot.generate_dynamic_init_code(scope, code)
            code.putln("#endif")

            code.putln("#if !CYTHON_USE_TYPE_SPECS")
            if check_heap_type_bases:
                code.globalstate.use_utility_code(
                    UtilityCode.load_cached('PyType_Ready', 'ExtensionTypes.c'))
                readyfunc = "__Pyx_PyType_Ready"
            else:
                readyfunc = "PyType_Ready"
            code.put_error_if_neg(entry.pos, "%s(%s)" % (readyfunc, typeptr_cname))
            code.putln("#endif")

            # Don't inherit tp_print from builtin types in Python 2, restoring the
            # behavior of using tp_repr or tp_str instead.
            # ("tp_print" was renamed to "tp_vectorcall_offset" in Py3.8b1)
            code.putln("#if PY_MAJOR_VERSION < 3")
            code.putln("%s->tp_print = 0;" % typeptr_cname)
            code.putln("#endif")

            # Use specialised attribute lookup for types with generic lookup but no instance dict.
            getattr_slot_func = TypeSlots.get_slot_code_by_name(scope, 'tp_getattro')
            dictoffset_slot_func = TypeSlots.get_slot_code_by_name(scope, 'tp_dictoffset')
            if getattr_slot_func == '0' and dictoffset_slot_func == '0':
                code.putln("#if !CYTHON_COMPILING_IN_LIMITED_API")  # FIXME
                if type.is_final_type:
                    py_cfunc = "__Pyx_PyObject_GenericGetAttrNoDict"  # grepable
                    utility_func = "PyObject_GenericGetAttrNoDict"
                else:
                    py_cfunc = "__Pyx_PyObject_GenericGetAttr"
                    utility_func = "PyObject_GenericGetAttr"
                code.globalstate.use_utility_code(UtilityCode.load_cached(utility_func, "ObjectHandling.c"))

                code.putln("if ((CYTHON_USE_TYPE_SLOTS && CYTHON_USE_PYTYPE_LOOKUP) &&"
                           " likely(!%s->tp_dictoffset && %s->tp_getattro == PyObject_GenericGetAttr)) {" % (
                    typeptr_cname, typeptr_cname))
                code.putln("%s->tp_getattro = %s;" % (
                    typeptr_cname, py_cfunc))
                code.putln("}")
                code.putln("#endif")  # if !CYTHON_COMPILING_IN_LIMITED_API

            # Fix special method docstrings. This is a bit of a hack, but
            # unless we let PyType_Ready create the slot wrappers we have
            # a significant performance hit. (See trac #561.)
            for func in entry.type.scope.pyfunc_entries:
                is_buffer = func.name in ('__getbuffer__', '__releasebuffer__')
                if (func.is_special and Options.docstrings and
                        func.wrapperbase_cname and not is_buffer):
                    slot = TypeSlots.method_name_to_slot.get(func.name)
                    preprocessor_guard = slot.preprocessor_guard_code() if slot else None
                    if preprocessor_guard:
                        code.putln(preprocessor_guard)
                    code.putln('#if CYTHON_COMPILING_IN_CPYTHON')
                    code.putln("{")
                    code.putln(
                        'PyObject *wrapper = PyObject_GetAttrString((PyObject *)%s, "%s"); %s' % (
                            typeptr_cname,
                            func.name,
                            code.error_goto_if_null('wrapper', entry.pos)))
                    code.putln(
                        "if (__Pyx_IS_TYPE(wrapper, &PyWrapperDescr_Type)) {")
                    code.putln(
                        "%s = *((PyWrapperDescrObject *)wrapper)->d_base;" % (
                            func.wrapperbase_cname))
                    code.putln(
                        "%s.doc = %s;" % (func.wrapperbase_cname, func.doc_cname))
                    code.putln(
                        "((PyWrapperDescrObject *)wrapper)->d_base = &%s;" % (
                            func.wrapperbase_cname))
                    code.putln("}")
                    code.putln("}")
                    code.putln('#endif')
                    if preprocessor_guard:
                        code.putln('#endif')
            if type.vtable_cname:
                code.globalstate.use_utility_code(
                    UtilityCode.load_cached('SetVTable', 'ImportExport.c'))
                code.put_error_if_neg(entry.pos, "__Pyx_SetVtable(%s, %s)" % (
                    typeptr_cname,
                    type.vtabptr_cname,
                ))
                if bases_tuple_cname:
                    code.globalstate.use_utility_code(
                        UtilityCode.load_cached('MergeVTables', 'ImportExport.c'))
                    code.put_error_if_neg(entry.pos, "__Pyx_MergeVtables(%s)" % typeptr_cname)
            if not type.scope.is_internal and not type.scope.directives.get('internal'):
                # scope.is_internal is set for types defined by
                # Cython (such as closures), the 'internal'
                # directive is set by users
                code.put_error_if_neg(entry.pos, "PyObject_SetAttr(%s, %s, (PyObject *) %s)" % (
                    Naming.module_cname,
                    code.intern_identifier(scope.class_name),
                    typeptr_cname,
                ))
            weakref_entry = scope.lookup_here("__weakref__") if not scope.is_closure_class_scope else None
            if weakref_entry:
                if weakref_entry.type is py_object_type:
                    tp_weaklistoffset = "%s->tp_weaklistoffset" % typeptr_cname
                    if type.typedef_flag:
                        objstruct = type.objstruct_cname
                    else:
                        objstruct = "struct %s" % type.objstruct_cname
                    code.putln("if (%s == 0) %s = offsetof(%s, %s);" % (
                        tp_weaklistoffset,
                        tp_weaklistoffset,
                        objstruct,
                        weakref_entry.cname))
                else:
                    error(weakref_entry.pos, "__weakref__ slot must be of type 'object'")
            if scope.lookup_here("__reduce_cython__") if not scope.is_closure_class_scope else None:
                # Unfortunately, we cannot reliably detect whether a
                # superclass defined __reduce__ at compile time, so we must
                # do so at runtime.
                code.globalstate.use_utility_code(
                    UtilityCode.load_cached('SetupReduce', 'ExtensionTypes.c'))
                code.putln("#if !CYTHON_COMPILING_IN_LIMITED_API")  # FIXME
                code.put_error_if_neg(entry.pos, "__Pyx_setup_reduce((PyObject *) %s)" % typeptr_cname)
                code.putln("#endif")

    def annotate(self, code):
        if self.type_init_args:
            self.type_init_args.annotate(code)
        if self.body:
            self.body.annotate(code)


class PropertyNode(StatNode):
    #  Definition of a property in an extension type.
    #
    #  name   string
    #  doc    EncodedString or None    Doc string
    #  entry  Symtab.Entry             The Entry of the property attribute
    #  body   StatListNode

    child_attrs = ["body"]

    def analyse_declarations(self, env):
        self.entry = env.declare_property(self.name, self.doc, self.pos)
        self.body.analyse_declarations(self.entry.scope)

    def analyse_expressions(self, env):
        self.body = self.body.analyse_expressions(env)
        return self

    def generate_function_definitions(self, env, code):
        self.body.generate_function_definitions(env, code)

    def generate_execution_code(self, code):
        pass

    def annotate(self, code):
        self.body.annotate(code)


class CPropertyNode(StatNode):
    """Definition of a C property, backed by a CFuncDefNode getter.
    """
    #  name   string
    #  doc    EncodedString or None        Doc string of the property
    #  entry  Symtab.Entry                 The Entry of the property attribute
    #  body   StatListNode[CFuncDefNode]   (for compatibility with PropertyNode)

    child_attrs = ["body"]
    is_cproperty = True

    @property
    def cfunc(self):
        stats = self.body.stats
        assert stats and isinstance(stats[0], CFuncDefNode), stats
        return stats[0]

    def analyse_declarations(self, env):
        scope = PropertyScope(self.name, class_scope=env)
        self.body.analyse_declarations(scope)
        entry = self.entry = env.declare_property(
            self.name, self.doc, self.pos, ctype=self.cfunc.return_type, property_scope=scope)
        entry.getter_cname = self.cfunc.entry.cname

    def analyse_expressions(self, env):
        self.body = self.body.analyse_expressions(env)
        return self

    def generate_function_definitions(self, env, code):
        self.body.generate_function_definitions(env, code)

    def generate_execution_code(self, code):
        pass

    def annotate(self, code):
        self.body.annotate(code)


class GlobalNode(StatNode):
    # Global variable declaration.
    #
    # names    [string]

    child_attrs = []

    def analyse_declarations(self, env):
        for name in self.names:
            env.declare_global(name, self.pos)

    def analyse_expressions(self, env):
        return self

    def generate_execution_code(self, code):
        pass


class NonlocalNode(StatNode):
    # Nonlocal variable declaration via the 'nonlocal' keyword.
    #
    # names    [string]

    child_attrs = []

    def analyse_declarations(self, env):
        for name in self.names:
            env.declare_nonlocal(name, self.pos)

    def analyse_expressions(self, env):
        return self

    def generate_execution_code(self, code):
        pass


class ExprStatNode(StatNode):
    #  Expression used as a statement.
    #
    #  expr   ExprNode

    child_attrs = ["expr"]

    def analyse_declarations(self, env):
        from . import ExprNodes
        expr = self.expr
        if isinstance(expr, ExprNodes.GeneralCallNode):
            func = expr.function.as_cython_attribute()
            if func == u'declare':
                args, kwds = expr.explicit_args_kwds()
                if len(args):
                    error(expr.pos, "Variable names must be specified.")
                for var, type_node in kwds.key_value_pairs:
                    type = type_node.analyse_as_type(env)
                    if type is None:
                        error(type_node.pos, "Unknown type")
                    else:
                        env.declare_var(var.value, type, var.pos, is_cdef=True)
                self.__class__ = PassStatNode
        elif getattr(expr, 'annotation', None) is not None:
            if expr.is_name:
                # non-code variable annotation, e.g. "name: type"
                expr.declare_from_annotation(env)
                self.__class__ = PassStatNode
            elif expr.is_attribute or expr.is_subscript:
                # unused expression with annotation, e.g. "a[0]: type" or "a.xyz : type"
                self.__class__ = PassStatNode

    def analyse_expressions(self, env):
        self.expr.result_is_used = False  # hint that .result() may safely be left empty
        self.expr = self.expr.analyse_expressions(env)
        # Repeat in case of node replacement.
        self.expr.result_is_used = False  # hint that .result() may safely be left empty
        return self

    def nogil_check(self, env):
        if self.expr.type.is_pyobject and self.expr.is_temp:
            self.gil_error()

    gil_message = "Discarding owned Python object"

    def generate_execution_code(self, code):
        code.mark_pos(self.pos)
        self.expr.result_is_used = False  # hint that .result() may safely be left empty
        self.expr.generate_evaluation_code(code)
        if not self.expr.is_temp and self.expr.result():
            result = self.expr.result()
            if not self.expr.type.is_void:
                result = "(void)(%s)" % result
            code.putln("%s;" % result)
        self.expr.generate_disposal_code(code)
        self.expr.free_temps(code)

    def generate_function_definitions(self, env, code):
        self.expr.generate_function_definitions(env, code)

    def annotate(self, code):
        self.expr.annotate(code)


class AssignmentNode(StatNode):
    #  Abstract base class for assignment nodes.
    #
    #  The analyse_expressions and generate_execution_code
    #  phases of assignments are split into two sub-phases
    #  each, to enable all the right hand sides of a
    #  parallel assignment to be evaluated before assigning
    #  to any of the left hand sides.

    def analyse_expressions(self, env):
        node = self.analyse_types(env)
        if isinstance(node, AssignmentNode) and not isinstance(node, ParallelAssignmentNode):
            if node.rhs.type.is_ptr and node.rhs.is_ephemeral():
                error(self.pos, "Storing unsafe C derivative of temporary Python reference")
        return node

#       def analyse_expressions(self, env):
#           self.analyse_expressions_1(env)
#           self.analyse_expressions_2(env)

    def generate_execution_code(self, code):
        code.mark_pos(self.pos)
        self.generate_rhs_evaluation_code(code)
        self.generate_assignment_code(code)


class SingleAssignmentNode(AssignmentNode):
    #  The simplest case:
    #
    #    a = b
    #
    #  lhs                      ExprNode      Left hand side
    #  rhs                      ExprNode      Right hand side
    #  first                    bool          Is this guaranteed the first assignment to lhs?
    #  is_overloaded_assignment bool          Is this assignment done via an overloaded operator=
    #  exception_check
    #  exception_value

    child_attrs = ["lhs", "rhs"]
    first = False
    is_overloaded_assignment = False
    declaration_only = False

    def analyse_declarations(self, env):
        from . import ExprNodes

        # handle declarations of the form x = cython.foo()
        if isinstance(self.rhs, ExprNodes.CallNode):
            func_name = self.rhs.function.as_cython_attribute()
            if func_name:
                args, kwds = self.rhs.explicit_args_kwds()
                if func_name in ['declare', 'typedef']:
                    if len(args) > 2:
                        error(args[2].pos, "Invalid positional argument.")
                        return
                    if kwds is not None:
                        kwdict = kwds.compile_time_value(None)
                        if func_name == 'typedef' or 'visibility' not in kwdict:
                            error(kwds.pos, "Invalid keyword argument.")
                            return
                        visibility = kwdict['visibility']
                    else:
                        visibility = 'private'
                    type = args[0].analyse_as_type(env)
                    if type is None:
                        error(args[0].pos, "Unknown type")
                        return
                    lhs = self.lhs
                    if func_name == 'declare':
                        if isinstance(lhs, ExprNodes.NameNode):
                            vars = [(lhs.name, lhs.pos)]
                        elif isinstance(lhs, ExprNodes.TupleNode):
                            vars = [(var.name, var.pos) for var in lhs.args]
                        else:
                            error(lhs.pos, "Invalid declaration")
                            return
                        for var, pos in vars:
                            env.declare_var(var, type, pos, is_cdef=True, visibility=visibility)
                        if len(args) == 2:
                            # we have a value
                            self.rhs = args[1]
                        else:
                            self.declaration_only = True
                    else:
                        self.declaration_only = True
                        if not isinstance(lhs, ExprNodes.NameNode):
                            error(lhs.pos, "Invalid declaration.")
                        env.declare_typedef(lhs.name, type, self.pos, visibility='private')

                elif func_name in ['struct', 'union']:
                    self.declaration_only = True
                    if len(args) > 0 or kwds is None:
                        error(self.rhs.pos, "Struct or union members must be given by name.")
                        return
                    members = []
                    for member, type_node in kwds.key_value_pairs:
                        type = type_node.analyse_as_type(env)
                        if type is None:
                            error(type_node.pos, "Unknown type")
                        else:
                            members.append((member.value, type, member.pos))
                    if len(members) < len(kwds.key_value_pairs):
                        return
                    if not isinstance(self.lhs, ExprNodes.NameNode):
                        error(self.lhs.pos, "Invalid declaration.")
                    name = self.lhs.name
                    scope = StructOrUnionScope(name)
                    env.declare_struct_or_union(name, func_name, scope, False, self.rhs.pos)
                    for member, type, pos in members:
                        scope.declare_var(member, type, pos)

                elif func_name == 'fused_type':
                    # dtype = cython.fused_type(...)
                    self.declaration_only = True
                    if kwds:
                        error(self.rhs.function.pos,
                              "fused_type does not take keyword arguments")

                    fusednode = FusedTypeNode(self.rhs.pos,
                                              name=self.lhs.name, types=args)
                    fusednode.analyse_declarations(env)

        if self.declaration_only:
            return
        else:
            self.lhs.analyse_target_declaration(env)

    def analyse_types(self, env, use_temp=0):
        from . import ExprNodes

        self.rhs = self.rhs.analyse_types(env)

        unrolled_assignment = self.unroll_rhs(env)
        if unrolled_assignment:
            return unrolled_assignment

        self.lhs = self.lhs.analyse_target_types(env)
        self.lhs.gil_assignment_check(env)
        unrolled_assignment = self.unroll_lhs(env)
        if unrolled_assignment:
            return unrolled_assignment

        if isinstance(self.lhs, ExprNodes.MemoryViewIndexNode):
            self.lhs.analyse_broadcast_operation(self.rhs)
            self.lhs = self.lhs.analyse_as_memview_scalar_assignment(self.rhs)
        elif self.lhs.type.is_array:
            if not isinstance(self.lhs, ExprNodes.SliceIndexNode):
                # cannot assign to C array, only to its full slice
                self.lhs = ExprNodes.SliceIndexNode(self.lhs.pos, base=self.lhs, start=None, stop=None)
                self.lhs = self.lhs.analyse_target_types(env)

        if self.lhs.type.is_cpp_class:
            op = env.lookup_operator_for_types(self.pos, '=', [self.lhs.type, self.rhs.type])
            if op:
                rhs = self.rhs
                self.is_overloaded_assignment = True
                self.exception_check = op.type.exception_check
                self.exception_value = op.type.exception_value
                if self.exception_check == '+' and self.exception_value is None:
                    env.use_utility_code(UtilityCode.load_cached("CppExceptionConversion", "CppSupport.cpp"))
            else:
                rhs = self.rhs.coerce_to(self.lhs.type, env)
        else:
            rhs = self.rhs.coerce_to(self.lhs.type, env)

        if use_temp or rhs.is_attribute or (
                not rhs.is_name and not rhs.is_literal and
                rhs.type.is_pyobject):
            # things like (cdef) attribute access are not safe (traverses pointers)
            rhs = rhs.coerce_to_temp(env)
        elif rhs.type.is_pyobject:
            rhs = rhs.coerce_to_simple(env)
        self.rhs = rhs
        return self

    def unroll(self, node, target_size, env):
        from . import ExprNodes, UtilNodes

        base = node
        start_node = stop_node = step_node = check_node = None

        if node.type.is_ctuple:
            slice_size = node.type.size

        elif node.type.is_ptr or node.type.is_array:
            while isinstance(node, ExprNodes.SliceIndexNode) and not (node.start or node.stop):
                base = node = node.base
            if isinstance(node, ExprNodes.SliceIndexNode):
                base = node.base
                start_node = node.start
                if start_node:
                    start_node = start_node.coerce_to(PyrexTypes.c_py_ssize_t_type, env)
                stop_node = node.stop
                if stop_node:
                    stop_node = stop_node.coerce_to(PyrexTypes.c_py_ssize_t_type, env)
                else:
                    if node.type.is_array and node.type.size:
                        stop_node = ExprNodes.IntNode(
                            self.pos, value=str(node.type.size),
                            constant_result=(node.type.size if isinstance(node.type.size, _py_int_types)
                                             else ExprNodes.constant_value_not_set))
                    else:
                        error(self.pos, "C array iteration requires known end index")
                        return
                step_node = None  #node.step
                if step_node:
                    step_node = step_node.coerce_to(PyrexTypes.c_py_ssize_t_type, env)

                # TODO: Factor out SliceIndexNode.generate_slice_guard_code() for use here.
                def get_const(node, none_value):
                    if node is None:
                        return none_value
                    elif node.has_constant_result():
                        return node.constant_result
                    else:
                        raise ValueError("Not a constant.")

                try:
                    slice_size = (get_const(stop_node, None) - get_const(start_node, 0)) / get_const(step_node, 1)
                except ValueError:
                    error(self.pos, "C array assignment currently requires known endpoints")
                    return

            elif node.type.is_array:
                slice_size = node.type.size
                if not isinstance(slice_size, _py_int_types):
                    return  # might still work when coercing to Python
            else:
                return

        else:
            return

        if slice_size != target_size:
            error(self.pos, "Assignment to/from slice of wrong length, expected %s, got %s" % (
                slice_size, target_size))
            return

        items = []
        base = UtilNodes.LetRefNode(base)
        refs = [base]
        if start_node and not start_node.is_literal:
            start_node = UtilNodes.LetRefNode(start_node)
            refs.append(start_node)
        if stop_node and not stop_node.is_literal:
            stop_node = UtilNodes.LetRefNode(stop_node)
            refs.append(stop_node)
        if step_node and not step_node.is_literal:
            step_node = UtilNodes.LetRefNode(step_node)
            refs.append(step_node)

        for ix in range(target_size):
            ix_node = ExprNodes.IntNode(self.pos, value=str(ix), constant_result=ix, type=PyrexTypes.c_py_ssize_t_type)
            if step_node is not None:
                if step_node.has_constant_result():
                    step_value = ix_node.constant_result * step_node.constant_result
                    ix_node = ExprNodes.IntNode(self.pos, value=str(step_value), constant_result=step_value)
                else:
                    ix_node = ExprNodes.MulNode(self.pos, operator='*', operand1=step_node, operand2=ix_node)
            if start_node is not None:
                if start_node.has_constant_result() and ix_node.has_constant_result():
                    index_value = ix_node.constant_result + start_node.constant_result
                    ix_node = ExprNodes.IntNode(self.pos, value=str(index_value), constant_result=index_value)
                else:
                    ix_node = ExprNodes.AddNode(
                        self.pos, operator='+', operand1=start_node, operand2=ix_node)
            items.append(ExprNodes.IndexNode(self.pos, base=base, index=ix_node.analyse_types(env)))
        return check_node, refs, items

    def unroll_assignments(self, refs, check_node, lhs_list, rhs_list, env):
        from . import UtilNodes
        assignments = []
        for lhs, rhs in zip(lhs_list, rhs_list):
            assignments.append(SingleAssignmentNode(self.pos, lhs=lhs, rhs=rhs, first=self.first))
        node = ParallelAssignmentNode(pos=self.pos, stats=assignments).analyse_expressions(env)
        if check_node:
            node = StatListNode(pos=self.pos, stats=[check_node, node])
        for ref in refs[::-1]:
            node = UtilNodes.LetNode(ref, node)
        return node

    def unroll_rhs(self, env):
        from . import ExprNodes
        if not isinstance(self.lhs, ExprNodes.TupleNode):
            return
        if any(arg.is_starred for arg in self.lhs.args):
            return

        unrolled = self.unroll(self.rhs, len(self.lhs.args), env)
        if not unrolled:
            return
        check_node, refs, rhs = unrolled
        return self.unroll_assignments(refs, check_node, self.lhs.args, rhs, env)

    def unroll_lhs(self, env):
        if self.lhs.type.is_ctuple:
            # Handled directly.
            return
        from . import ExprNodes
        if not isinstance(self.rhs, ExprNodes.TupleNode):
            return

        unrolled = self.unroll(self.lhs, len(self.rhs.args), env)
        if not unrolled:
            return
        check_node, refs, lhs = unrolled
        return self.unroll_assignments(refs, check_node, lhs, self.rhs.args, env)

    def generate_rhs_evaluation_code(self, code):
        self.rhs.generate_evaluation_code(code)

    def generate_assignment_code(self, code, overloaded_assignment=False):
        if self.is_overloaded_assignment:
            self.lhs.generate_assignment_code(
                self.rhs,
                code,
                overloaded_assignment=self.is_overloaded_assignment,
                exception_check=self.exception_check,
                exception_value=self.exception_value)
        else:
            self.lhs.generate_assignment_code(self.rhs, code)

    def generate_function_definitions(self, env, code):
        self.rhs.generate_function_definitions(env, code)

    def annotate(self, code):
        self.lhs.annotate(code)
        self.rhs.annotate(code)


class CascadedAssignmentNode(AssignmentNode):
    #  An assignment with multiple left hand sides:
    #
    #    a = b = c
    #
    #  lhs_list   [ExprNode]   Left hand sides
    #  rhs        ExprNode     Right hand sides
    #
    #  Used internally:
    #
    #  coerced_values       [ExprNode]   RHS coerced to all distinct LHS types
    #  cloned_values        [ExprNode]   cloned RHS value for each LHS
    #  assignment_overloads [Bool]       If each assignment uses a C++ operator=

    child_attrs = ["lhs_list", "rhs", "coerced_values", "cloned_values"]
    cloned_values = None
    coerced_values = None
    assignment_overloads = None

    def analyse_declarations(self, env):
        for lhs in self.lhs_list:
            lhs.analyse_target_declaration(env)

    def analyse_types(self, env, use_temp=0):
        from .ExprNodes import CloneNode, ProxyNode

        # collect distinct types used on the LHS
        lhs_types = set()
        for i, lhs in enumerate(self.lhs_list):
            lhs = self.lhs_list[i] = lhs.analyse_target_types(env)
            lhs.gil_assignment_check(env)
            lhs_types.add(lhs.type)

        rhs = self.rhs.analyse_types(env)
        # common special case: only one type needed on the LHS => coerce only once
        if len(lhs_types) == 1:
            # Avoid coercion for overloaded assignment operators.
            if next(iter(lhs_types)).is_cpp_class:
                op = env.lookup_operator('=', [lhs, self.rhs])
                if not op:
                    rhs = rhs.coerce_to(lhs_types.pop(), env)
            else:
                rhs = rhs.coerce_to(lhs_types.pop(), env)

        if not rhs.is_name and not rhs.is_literal and (
                use_temp or rhs.is_attribute or rhs.type.is_pyobject):
            rhs = rhs.coerce_to_temp(env)
        else:
            rhs = rhs.coerce_to_simple(env)
        self.rhs = ProxyNode(rhs) if rhs.is_temp else rhs

        # clone RHS and coerce it to all distinct LHS types
        self.coerced_values = []
        coerced_values = {}
        self.assignment_overloads = []
        for lhs in self.lhs_list:
            overloaded = lhs.type.is_cpp_class and env.lookup_operator('=', [lhs, self.rhs])
            self.assignment_overloads.append(overloaded)
            if lhs.type not in coerced_values and lhs.type != rhs.type:
                rhs = CloneNode(self.rhs)
                if not overloaded:
                    rhs = rhs.coerce_to(lhs.type, env)
                self.coerced_values.append(rhs)
                coerced_values[lhs.type] = rhs

        # clone coerced values for all LHS assignments
        self.cloned_values = []
        for lhs in self.lhs_list:
            rhs = coerced_values.get(lhs.type, self.rhs)
            self.cloned_values.append(CloneNode(rhs))
        return self

    def generate_rhs_evaluation_code(self, code):
        self.rhs.generate_evaluation_code(code)

    def generate_assignment_code(self, code, overloaded_assignment=False):
        # prepare all coercions
        for rhs in self.coerced_values:
            rhs.generate_evaluation_code(code)
        # assign clones to LHS
        for lhs, rhs, overload in zip(self.lhs_list, self.cloned_values, self.assignment_overloads):
            rhs.generate_evaluation_code(code)
            lhs.generate_assignment_code(rhs, code, overloaded_assignment=overload)
        # dispose of coerced values and original RHS
        for rhs_value in self.coerced_values:
            rhs_value.generate_disposal_code(code)
            rhs_value.free_temps(code)
        self.rhs.generate_disposal_code(code)
        self.rhs.free_temps(code)

    def generate_function_definitions(self, env, code):
        self.rhs.generate_function_definitions(env, code)

    def annotate(self, code):
        for rhs in self.coerced_values:
            rhs.annotate(code)
        for lhs, rhs in zip(self.lhs_list, self.cloned_values):
            lhs.annotate(code)
            rhs.annotate(code)
        self.rhs.annotate(code)


class ParallelAssignmentNode(AssignmentNode):
    #  A combined packing/unpacking assignment:
    #
    #    a, b, c =  d, e, f
    #
    #  This has been rearranged by the parser into
    #
    #    a = d ; b = e ; c = f
    #
    #  but we must evaluate all the right hand sides
    #  before assigning to any of the left hand sides.
    #
    #  stats     [AssignmentNode]   The constituent assignments

    child_attrs = ["stats"]

    def analyse_declarations(self, env):
        for stat in self.stats:
            stat.analyse_declarations(env)

    def analyse_expressions(self, env):
        self.stats = [stat.analyse_types(env, use_temp=1)
                      for stat in self.stats]
        return self

#    def analyse_expressions(self, env):
#        for stat in self.stats:
#            stat.analyse_expressions_1(env, use_temp=1)
#        for stat in self.stats:
#            stat.analyse_expressions_2(env)

    def generate_execution_code(self, code):
        code.mark_pos(self.pos)
        for stat in self.stats:
            stat.generate_rhs_evaluation_code(code)
        for stat in self.stats:
            stat.generate_assignment_code(code)

    def generate_function_definitions(self, env, code):
        for stat in self.stats:
            stat.generate_function_definitions(env, code)

    def annotate(self, code):
        for stat in self.stats:
            stat.annotate(code)


class InPlaceAssignmentNode(AssignmentNode):
    #  An in place arithmetic operand:
    #
    #    a += b
    #    a -= b
    #    ...
    #
    #  lhs      ExprNode      Left hand side
    #  rhs      ExprNode      Right hand side
    #  operator char          one of "+-*/%^&|"
    #
    #  This code is a bit tricky because in order to obey Python
    #  semantics the sub-expressions (e.g. indices) of the lhs must
    #  not be evaluated twice. So we must re-use the values calculated
    #  in evaluation phase for the assignment phase as well.
    #  Fortunately, the type of the lhs node is fairly constrained
    #  (it must be a NameNode, AttributeNode, or IndexNode).

    child_attrs = ["lhs", "rhs"]

    def analyse_declarations(self, env):
        self.lhs.analyse_target_declaration(env)

    def analyse_types(self, env):
        self.rhs = self.rhs.analyse_types(env)
        self.lhs = self.lhs.analyse_target_types(env)

        # When assigning to a fully indexed buffer or memoryview, coerce the rhs
        if self.lhs.is_memview_index or self.lhs.is_buffer_access:
            self.rhs = self.rhs.coerce_to(self.lhs.type, env)
        elif self.lhs.type.is_string and self.operator in '+-':
            # use pointer arithmetic for char* LHS instead of string concat
            self.rhs = self.rhs.coerce_to(PyrexTypes.c_py_ssize_t_type, env)
        return self

    def generate_execution_code(self, code):
        code.mark_pos(self.pos)
        lhs, rhs = self.lhs, self.rhs
        rhs.generate_evaluation_code(code)
        lhs.generate_subexpr_evaluation_code(code)
        c_op = self.operator
        if c_op == "//":
            c_op = "/"
        elif c_op == "**":
            error(self.pos, "No C inplace power operator")
        if lhs.is_buffer_access or lhs.is_memview_index:
            if lhs.type.is_pyobject:
                error(self.pos, "In-place operators not allowed on object buffers in this release.")
            if c_op in ('/', '%') and lhs.type.is_int and not code.globalstate.directives['cdivision']:
                error(self.pos, "In-place non-c divide operators not allowed on int buffers.")
            lhs.generate_buffer_setitem_code(rhs, code, c_op)
        elif lhs.is_memview_slice:
            error(self.pos, "Inplace operators not supported on memoryview slices")
        else:
            # C++
            # TODO: make sure overload is declared
            code.putln("%s %s= %s;" % (lhs.result(), c_op, rhs.result()))
        lhs.generate_subexpr_disposal_code(code)
        lhs.free_subexpr_temps(code)
        rhs.generate_disposal_code(code)
        rhs.free_temps(code)

    def annotate(self, code):
        self.lhs.annotate(code)
        self.rhs.annotate(code)

    def create_binop_node(self):
        from . import ExprNodes
        return ExprNodes.binop_node(self.pos, self.operator, self.lhs, self.rhs)


class PrintStatNode(StatNode):
    #  print statement
    #
    #  arg_tuple         TupleNode
    #  stream            ExprNode or None (stdout)
    #  append_newline    boolean

    child_attrs = ["arg_tuple", "stream"]

    def analyse_expressions(self, env):
        if self.stream:
            stream = self.stream.analyse_expressions(env)
            self.stream = stream.coerce_to_pyobject(env)
        arg_tuple = self.arg_tuple.analyse_expressions(env)
        self.arg_tuple = arg_tuple.coerce_to_pyobject(env)
        env.use_utility_code(printing_utility_code)
        if len(self.arg_tuple.args) == 1 and self.append_newline:
            env.use_utility_code(printing_one_utility_code)
        return self

    nogil_check = Node.gil_error
    gil_message = "Python print statement"

    def generate_execution_code(self, code):
        code.mark_pos(self.pos)
        if self.stream:
            self.stream.generate_evaluation_code(code)
            stream_result = self.stream.py_result()
        else:
            stream_result = '0'
        if len(self.arg_tuple.args) == 1 and self.append_newline:
            arg = self.arg_tuple.args[0]
            arg.generate_evaluation_code(code)

            code.putln(
                "if (__Pyx_PrintOne(%s, %s) < 0) %s" % (
                    stream_result,
                    arg.py_result(),
                    code.error_goto(self.pos)))
            arg.generate_disposal_code(code)
            arg.free_temps(code)
        else:
            self.arg_tuple.generate_evaluation_code(code)
            code.putln(
                "if (__Pyx_Print(%s, %s, %d) < 0) %s" % (
                    stream_result,
                    self.arg_tuple.py_result(),
                    self.append_newline,
                    code.error_goto(self.pos)))
            self.arg_tuple.generate_disposal_code(code)
            self.arg_tuple.free_temps(code)

        if self.stream:
            self.stream.generate_disposal_code(code)
            self.stream.free_temps(code)

    def generate_function_definitions(self, env, code):
        if self.stream:
            self.stream.generate_function_definitions(env, code)
        self.arg_tuple.generate_function_definitions(env, code)

    def annotate(self, code):
        if self.stream:
            self.stream.annotate(code)
        self.arg_tuple.annotate(code)


class ExecStatNode(StatNode):
    #  exec statement
    #
    #  args     [ExprNode]

    child_attrs = ["args"]

    def analyse_expressions(self, env):
        for i, arg in enumerate(self.args):
            arg = arg.analyse_expressions(env)
            arg = arg.coerce_to_pyobject(env)
            self.args[i] = arg
        env.use_utility_code(Builtin.pyexec_utility_code)
        return self

    nogil_check = Node.gil_error
    gil_message = "Python exec statement"

    def generate_execution_code(self, code):
        code.mark_pos(self.pos)
        args = []
        for arg in self.args:
            arg.generate_evaluation_code(code)
            args.append(arg.py_result())
        args = tuple(args + ['0', '0'][:3-len(args)])
        temp_result = code.funcstate.allocate_temp(PyrexTypes.py_object_type, manage_ref=True)
        code.putln("%s = __Pyx_PyExec3(%s, %s, %s);" % ((temp_result,) + args))
        for arg in self.args:
            arg.generate_disposal_code(code)
            arg.free_temps(code)
        code.putln(
            code.error_goto_if_null(temp_result, self.pos))
        code.put_gotref(temp_result, py_object_type)
        code.put_decref_clear(temp_result, py_object_type)
        code.funcstate.release_temp(temp_result)

    def annotate(self, code):
        for arg in self.args:
            arg.annotate(code)


class DelStatNode(StatNode):
    #  del statement
    #
    #  args     [ExprNode]

    child_attrs = ["args"]
    ignore_nonexisting = False

    def analyse_declarations(self, env):
        for arg in self.args:
            arg.analyse_target_declaration(env)

    def analyse_expressions(self, env):
        for i, arg in enumerate(self.args):
            arg = self.args[i] = arg.analyse_target_expression(env, None)
            if arg.type.is_pyobject or (arg.is_name and arg.type.is_memoryviewslice):
                if arg.is_name and arg.entry.is_cglobal:
                    error(arg.pos, "Deletion of global C variable")
            elif arg.type.is_ptr and arg.type.base_type.is_cpp_class:
                self.cpp_check(env)
            elif arg.type.is_cpp_class:
                error(arg.pos, "Deletion of non-heap C++ object")
            elif arg.is_subscript and arg.base.type is Builtin.bytearray_type:
                pass  # del ba[i]
            else:
                error(arg.pos, "Deletion of non-Python, non-C++ object")
            #arg.release_target_temp(env)
        return self

    def nogil_check(self, env):
        for arg in self.args:
            if arg.type.is_pyobject:
                self.gil_error()

    gil_message = "Deleting Python object"

    def generate_execution_code(self, code):
        code.mark_pos(self.pos)
        for arg in self.args:
            if (arg.type.is_pyobject or
                    arg.type.is_memoryviewslice or
                    arg.is_subscript and arg.base.type is Builtin.bytearray_type):
                arg.generate_deletion_code(
                    code, ignore_nonexisting=self.ignore_nonexisting)
            elif arg.type.is_ptr and arg.type.base_type.is_cpp_class:
                arg.generate_evaluation_code(code)
                code.putln("delete %s;" % arg.result())
                arg.generate_disposal_code(code)
                arg.free_temps(code)
            # else error reported earlier

    def annotate(self, code):
        for arg in self.args:
            arg.annotate(code)


class PassStatNode(StatNode):
    #  pass statement

    child_attrs = []

    def analyse_expressions(self, env):
        return self

    def generate_execution_code(self, code):
        pass


class IndirectionNode(StatListNode):
    """
    This adds an indirection so that the node can be shared and a subtree can
    be removed at any time by clearing self.stats.
    """

    def __init__(self, stats):
        super(IndirectionNode, self).__init__(stats[0].pos, stats=stats)


class BreakStatNode(StatNode):

    child_attrs = []
    is_terminator = True

    def analyse_expressions(self, env):
        return self

    def generate_execution_code(self, code):
        code.mark_pos(self.pos)
        if not code.break_label:
            error(self.pos, "break statement not inside loop")
        else:
            code.put_goto(code.break_label)


class ContinueStatNode(StatNode):

    child_attrs = []
    is_terminator = True

    def analyse_expressions(self, env):
        return self

    def generate_execution_code(self, code):
        if not code.continue_label:
            error(self.pos, "continue statement not inside loop")
            return
        code.mark_pos(self.pos)
        code.put_goto(code.continue_label)


class ReturnStatNode(StatNode):
    #  return statement
    #
    #  value         ExprNode or None
    #  return_type   PyrexType
    #  in_generator  return inside of generator => raise StopIteration
    #  in_async_gen  return inside of async generator

    child_attrs = ["value"]
    is_terminator = True
    in_generator = False
    in_async_gen = False

    # Whether we are in a parallel section
    in_parallel = False

    def analyse_expressions(self, env):
        return_type = env.return_type
        self.return_type = return_type
        if not return_type:
            error(self.pos, "Return not inside a function body")
            return self
        if self.value:
            if self.in_async_gen:
                error(self.pos, "Return with value in async generator")
            self.value = self.value.analyse_types(env)
            if return_type.is_void or return_type.is_returncode:
                error(self.value.pos, "Return with value in void function")
            else:
                self.value = self.value.coerce_to(env.return_type, env)
        else:
            if (not return_type.is_void
                    and not return_type.is_pyobject
                    and not return_type.is_returncode):
                error(self.pos, "Return value required")
        return self

    def nogil_check(self, env):
        if self.return_type.is_pyobject:
            self.gil_error()

    gil_message = "Returning Python object"

    def generate_execution_code(self, code):
        code.mark_pos(self.pos)
        if not self.return_type:
            # error reported earlier
            return

        value = self.value
        if self.return_type.is_pyobject:
            code.put_xdecref(Naming.retval_cname, self.return_type)
            if value and value.is_none:
                # Use specialised default handling for "return None".
                value = None

        if value:
            value.generate_evaluation_code(code)
            if self.return_type.is_memoryviewslice:
                from . import MemoryView
                MemoryView.put_acquire_memoryviewslice(
                    lhs_cname=Naming.retval_cname,
                    lhs_type=self.return_type,
                    lhs_pos=value.pos,
                    rhs=value,
                    code=code,
                    have_gil=self.in_nogil_context)
                value.generate_post_assignment_code(code)
            elif self.in_generator:
                # return value == raise StopIteration(value), but uncatchable
                code.globalstate.use_utility_code(
                    UtilityCode.load_cached("ReturnWithStopIteration", "Coroutine.c"))
                code.putln("%s = NULL; __Pyx_ReturnWithStopIteration(%s);" % (
                    Naming.retval_cname,
                    value.py_result()))
                value.generate_disposal_code(code)
            else:
                value.make_owned_reference(code)
                code.putln("%s = %s;" % (
                    Naming.retval_cname,
                    value.result_as(self.return_type)))
                value.generate_post_assignment_code(code)
            value.free_temps(code)
        else:
            if self.return_type.is_pyobject:
                if self.in_generator:
                    if self.in_async_gen:
                        code.globalstate.use_utility_code(
                            UtilityCode.load_cached("StopAsyncIteration", "Coroutine.c"))
                        code.put("PyErr_SetNone(__Pyx_PyExc_StopAsyncIteration); ")
                    code.putln("%s = NULL;" % Naming.retval_cname)
                else:
                    code.put_init_to_py_none(Naming.retval_cname, self.return_type)
            elif self.return_type.is_returncode:
                self.put_return(code, self.return_type.default_value)

        for cname, type in code.funcstate.temps_holding_reference():
            code.put_decref_clear(cname, type)

        code.put_goto(code.return_label)

    def put_return(self, code, value):
        if self.in_parallel:
            code.putln_openmp("#pragma omp critical(__pyx_returning)")
        code.putln("%s = %s;" % (Naming.retval_cname, value))

    def generate_function_definitions(self, env, code):
        if self.value is not None:
            self.value.generate_function_definitions(env, code)

    def annotate(self, code):
        if self.value:
            self.value.annotate(code)


class RaiseStatNode(StatNode):
    #  raise statement
    #
    #  exc_type    ExprNode or None
    #  exc_value   ExprNode or None
    #  exc_tb      ExprNode or None
    #  cause       ExprNode or None

    child_attrs = ["exc_type", "exc_value", "exc_tb", "cause"]
    is_terminator = True
    builtin_exc_name = None
    wrap_tuple_value = False

    def analyse_expressions(self, env):
        if self.exc_type:
            exc_type = self.exc_type.analyse_types(env)
            self.exc_type = exc_type.coerce_to_pyobject(env)
        if self.exc_value:
            exc_value = self.exc_value.analyse_types(env)
            if self.wrap_tuple_value:
                if exc_value.type is Builtin.tuple_type or not exc_value.type.is_builtin_type:
                    # prevent tuple values from being interpreted as argument value tuples
                    from .ExprNodes import TupleNode
                    exc_value = TupleNode(exc_value.pos, args=[exc_value.coerce_to_pyobject(env)], slow=True)
                    exc_value = exc_value.analyse_types(env, skip_children=True)
            self.exc_value = exc_value.coerce_to_pyobject(env)
        if self.exc_tb:
            exc_tb = self.exc_tb.analyse_types(env)
            self.exc_tb = exc_tb.coerce_to_pyobject(env)
        if self.cause:
            cause = self.cause.analyse_types(env)
            self.cause = cause.coerce_to_pyobject(env)
        # special cases for builtin exceptions
        if self.exc_type and not self.exc_value and not self.exc_tb:
            exc = self.exc_type
            from . import ExprNodes
            if (isinstance(exc, ExprNodes.SimpleCallNode) and
                    not (exc.args or (exc.arg_tuple is not None and exc.arg_tuple.args))):
                exc = exc.function  # extract the exception type
            if exc.is_name and exc.entry.is_builtin:
                self.builtin_exc_name = exc.name
                if self.builtin_exc_name == 'MemoryError':
                    self.exc_type = None  # has a separate implementation
        return self

    nogil_check = Node.gil_error
    gil_message = "Raising exception"

    def generate_execution_code(self, code):
        code.mark_pos(self.pos)
        if self.builtin_exc_name == 'MemoryError':
            code.putln('PyErr_NoMemory(); %s' % code.error_goto(self.pos))
            return

        if self.exc_type:
            self.exc_type.generate_evaluation_code(code)
            type_code = self.exc_type.py_result()
            if self.exc_type.is_name:
                code.globalstate.use_entry_utility_code(self.exc_type.entry)
        else:
            type_code = "0"
        if self.exc_value:
            self.exc_value.generate_evaluation_code(code)
            value_code = self.exc_value.py_result()
        else:
            value_code = "0"
        if self.exc_tb:
            self.exc_tb.generate_evaluation_code(code)
            tb_code = self.exc_tb.py_result()
        else:
            tb_code = "0"
        if self.cause:
            self.cause.generate_evaluation_code(code)
            cause_code = self.cause.py_result()
        else:
            cause_code = "0"
        code.globalstate.use_utility_code(raise_utility_code)
        code.putln(
            "__Pyx_Raise(%s, %s, %s, %s);" % (
                type_code,
                value_code,
                tb_code,
                cause_code))
        for obj in (self.exc_type, self.exc_value, self.exc_tb, self.cause):
            if obj:
                obj.generate_disposal_code(code)
                obj.free_temps(code)
        code.putln(
            code.error_goto(self.pos))

    def generate_function_definitions(self, env, code):
        if self.exc_type is not None:
            self.exc_type.generate_function_definitions(env, code)
        if self.exc_value is not None:
            self.exc_value.generate_function_definitions(env, code)
        if self.exc_tb is not None:
            self.exc_tb.generate_function_definitions(env, code)
        if self.cause is not None:
            self.cause.generate_function_definitions(env, code)

    def annotate(self, code):
        if self.exc_type:
            self.exc_type.annotate(code)
        if self.exc_value:
            self.exc_value.annotate(code)
        if self.exc_tb:
            self.exc_tb.annotate(code)
        if self.cause:
            self.cause.annotate(code)


class ReraiseStatNode(StatNode):

    child_attrs = []
    is_terminator = True

    def analyse_expressions(self, env):
        return self

    nogil_check = Node.gil_error
    gil_message = "Raising exception"

    def generate_execution_code(self, code):
        code.mark_pos(self.pos)
        vars = code.funcstate.exc_vars
        if vars:
            code.globalstate.use_utility_code(restore_exception_utility_code)
            code.put_giveref(vars[0], py_object_type)
            code.put_giveref(vars[1], py_object_type)
            # fresh exceptions may not have a traceback yet (-> finally!)
            code.put_xgiveref(vars[2], py_object_type)
            code.putln("__Pyx_ErrRestoreWithState(%s, %s, %s);" % tuple(vars))
            for varname in vars:
                code.put("%s = 0; " % varname)
            code.putln()
            code.putln(code.error_goto(self.pos))
        else:
            code.globalstate.use_utility_code(
                UtilityCode.load_cached("ReRaiseException", "Exceptions.c"))
            code.putln("__Pyx_ReraiseException(); %s" % code.error_goto(self.pos))


class AssertStatNode(StatNode):
    #  assert statement
    #
    #  condition    ExprNode
    #  value        ExprNode or None
    #  exception    (Raise/GIL)StatNode   created from 'value' in PostParse transform

    child_attrs = ["condition", "value", "exception"]
    exception = None

    def analyse_declarations(self, env):
        assert self.value is None, "Message should have been replaced in PostParse()"
        assert self.exception is not None, "Message should have been replaced in PostParse()"
        self.exception.analyse_declarations(env)

    def analyse_expressions(self, env):
        self.condition = self.condition.analyse_temp_boolean_expression(env)
        self.exception = self.exception.analyse_expressions(env)
        return self

    def generate_execution_code(self, code):
        code.putln("#ifndef CYTHON_WITHOUT_ASSERTIONS")
        code.putln("if (unlikely(!Py_OptimizeFlag)) {")
        code.mark_pos(self.pos)
        self.condition.generate_evaluation_code(code)
        code.putln(
            "if (unlikely(!%s)) {" % self.condition.result())
        self.exception.generate_execution_code(code)
        code.putln(
            "}")
        self.condition.generate_disposal_code(code)
        self.condition.free_temps(code)
        code.putln(
            "}")
        code.putln("#else")
        # avoid unused labels etc.
        code.putln("if ((1)); else %s" % code.error_goto(self.pos, used=False))
        code.putln("#endif")

    def generate_function_definitions(self, env, code):
        self.condition.generate_function_definitions(env, code)
        self.exception.generate_function_definitions(env, code)

    def annotate(self, code):
        self.condition.annotate(code)
        self.exception.annotate(code)


class IfStatNode(StatNode):
    #  if statement
    #
    #  if_clauses   [IfClauseNode]
    #  else_clause  StatNode or None

    child_attrs = ["if_clauses", "else_clause"]

    def analyse_declarations(self, env):
        for if_clause in self.if_clauses:
            if_clause.analyse_declarations(env)
        if self.else_clause:
            self.else_clause.analyse_declarations(env)

    def analyse_expressions(self, env):
        self.if_clauses = [if_clause.analyse_expressions(env) for if_clause in self.if_clauses]
        if self.else_clause:
            self.else_clause = self.else_clause.analyse_expressions(env)
        return self

    def generate_execution_code(self, code):
        code.mark_pos(self.pos)
        end_label = code.new_label()
        last = len(self.if_clauses)
        if not self.else_clause:
            last -= 1  # avoid redundant goto at end of last if-clause
        for i, if_clause in enumerate(self.if_clauses):
            if_clause.generate_execution_code(code, end_label, is_last=i == last)
        if self.else_clause:
            code.mark_pos(self.else_clause.pos)
            code.putln("/*else*/ {")
            self.else_clause.generate_execution_code(code)
            code.putln("}")
        code.put_label(end_label)

    def generate_function_definitions(self, env, code):
        for clause in self.if_clauses:
            clause.generate_function_definitions(env, code)
        if self.else_clause is not None:
            self.else_clause.generate_function_definitions(env, code)

    def annotate(self, code):
        for if_clause in self.if_clauses:
            if_clause.annotate(code)
        if self.else_clause:
            self.else_clause.annotate(code)


class IfClauseNode(Node):
    #  if or elif clause in an if statement
    #
    #  condition   ExprNode
    #  body        StatNode

    child_attrs = ["condition", "body"]
    branch_hint = None

    def analyse_declarations(self, env):
        self.body.analyse_declarations(env)

    def analyse_expressions(self, env):
        self.condition = self.condition.analyse_temp_boolean_expression(env)
        self.body = self.body.analyse_expressions(env)
        return self

    def generate_execution_code(self, code, end_label, is_last):
        self.condition.generate_evaluation_code(code)
        code.mark_pos(self.pos)
        condition = self.condition.result()
        if self.branch_hint:
            condition = '%s(%s)' % (self.branch_hint, condition)
        code.putln("if (%s) {" % condition)
        self.condition.generate_disposal_code(code)
        self.condition.free_temps(code)
        self.body.generate_execution_code(code)
        code.mark_pos(self.pos, trace=False)
        if not (is_last or self.body.is_terminator):
            code.put_goto(end_label)
        code.putln("}")

    def generate_function_definitions(self, env, code):
        self.condition.generate_function_definitions(env, code)
        self.body.generate_function_definitions(env, code)

    def annotate(self, code):
        self.condition.annotate(code)
        self.body.annotate(code)


class SwitchCaseNode(StatNode):
    # Generated in the optimization of an if-elif-else node
    #
    # conditions    [ExprNode]
    # body          StatNode

    child_attrs = ['conditions', 'body']

    def generate_condition_evaluation_code(self, code):
        for cond in self.conditions:
            cond.generate_evaluation_code(code)

    def generate_execution_code(self, code):
        num_conditions = len(self.conditions)
        line_tracing_enabled = code.globalstate.directives['linetrace']
        for i, cond in enumerate(self.conditions, 1):
            code.putln("case %s:" % cond.result())
            code.mark_pos(cond.pos)  # Tracing code must appear *after* the 'case' statement.
            if line_tracing_enabled and i < num_conditions:
                # Allow fall-through after the line tracing code.
                code.putln('CYTHON_FALLTHROUGH;')
        self.body.generate_execution_code(code)
        code.mark_pos(self.pos, trace=False)
        code.putln("break;")

    def generate_function_definitions(self, env, code):
        for cond in self.conditions:
            cond.generate_function_definitions(env, code)
        self.body.generate_function_definitions(env, code)

    def annotate(self, code):
        for cond in self.conditions:
            cond.annotate(code)
        self.body.annotate(code)


class SwitchStatNode(StatNode):
    # Generated in the optimization of an if-elif-else node
    #
    # test          ExprNode
    # cases         [SwitchCaseNode]
    # else_clause   StatNode or None

    child_attrs = ['test', 'cases', 'else_clause']

    def generate_execution_code(self, code):
        self.test.generate_evaluation_code(code)
        # Make sure all conditions are evaluated before going into the switch() statement.
        # This is required in order to prevent any execution code from leaking into the space between the cases.
        for case in self.cases:
            case.generate_condition_evaluation_code(code)
        code.mark_pos(self.pos)
        code.putln("switch (%s) {" % self.test.result())
        for case in self.cases:
            case.generate_execution_code(code)
        if self.else_clause is not None:
            code.putln("default:")
            self.else_clause.generate_execution_code(code)
            code.putln("break;")
        else:
            # Always generate a default clause to prevent C compiler warnings
            # about unmatched enum values (it was not the user who decided to
            # generate the switch statement, so shouldn't be bothered).
            code.putln("default: break;")
        code.putln("}")
        self.test.generate_disposal_code(code)
        self.test.free_temps(code)

    def generate_function_definitions(self, env, code):
        self.test.generate_function_definitions(env, code)
        for case in self.cases:
            case.generate_function_definitions(env, code)
        if self.else_clause is not None:
            self.else_clause.generate_function_definitions(env, code)

    def annotate(self, code):
        self.test.annotate(code)
        for case in self.cases:
            case.annotate(code)
        if self.else_clause is not None:
            self.else_clause.annotate(code)


class LoopNode(object):
    pass


class WhileStatNode(LoopNode, StatNode):
    #  while statement
    #
    #  condition    ExprNode
    #  body         StatNode
    #  else_clause  StatNode

    child_attrs = ["condition", "body", "else_clause"]

    def analyse_declarations(self, env):
        self.body.analyse_declarations(env)
        if self.else_clause:
            self.else_clause.analyse_declarations(env)

    def analyse_expressions(self, env):
        if self.condition:
            self.condition = self.condition.analyse_temp_boolean_expression(env)
        self.body = self.body.analyse_expressions(env)
        if self.else_clause:
            self.else_clause = self.else_clause.analyse_expressions(env)
        return self

    def generate_execution_code(self, code):
        code.mark_pos(self.pos)
        old_loop_labels = code.new_loop_labels()
        code.putln(
            "while (1) {")
        if self.condition:
            self.condition.generate_evaluation_code(code)
            self.condition.generate_disposal_code(code)
            code.putln(
                "if (!%s) break;" % self.condition.result())
            self.condition.free_temps(code)
        self.body.generate_execution_code(code)
        code.put_label(code.continue_label)
        code.putln("}")
        break_label = code.break_label
        code.set_loop_labels(old_loop_labels)
        if self.else_clause:
            code.mark_pos(self.else_clause.pos)
            code.putln("/*else*/ {")
            self.else_clause.generate_execution_code(code)
            code.putln("}")
        code.put_label(break_label)

    def generate_function_definitions(self, env, code):
        if self.condition:
            self.condition.generate_function_definitions(env, code)
        self.body.generate_function_definitions(env, code)
        if self.else_clause is not None:
            self.else_clause.generate_function_definitions(env, code)

    def annotate(self, code):
        if self.condition:
            self.condition.annotate(code)
        self.body.annotate(code)
        if self.else_clause:
            self.else_clause.annotate(code)


class DictIterationNextNode(Node):
    # Helper node for calling PyDict_Next() inside of a WhileStatNode
    # and checking the dictionary size for changes.  Created in
    # Optimize.py.
    child_attrs = ['dict_obj', 'expected_size', 'pos_index_var',
                   'coerced_key_var', 'coerced_value_var', 'coerced_tuple_var',
                   'key_target', 'value_target', 'tuple_target', 'is_dict_flag']

    coerced_key_var = key_ref = None
    coerced_value_var = value_ref = None
    coerced_tuple_var = tuple_ref = None

    def __init__(self, dict_obj, expected_size, pos_index_var,
                 key_target, value_target, tuple_target, is_dict_flag):
        Node.__init__(
            self, dict_obj.pos,
            dict_obj=dict_obj,
            expected_size=expected_size,
            pos_index_var=pos_index_var,
            key_target=key_target,
            value_target=value_target,
            tuple_target=tuple_target,
            is_dict_flag=is_dict_flag,
            is_temp=True,
            type=PyrexTypes.c_bint_type)

    def analyse_expressions(self, env):
        from . import ExprNodes
        self.dict_obj = self.dict_obj.analyse_types(env)
        self.expected_size = self.expected_size.analyse_types(env)
        if self.pos_index_var:
            self.pos_index_var = self.pos_index_var.analyse_types(env)
        if self.key_target:
            self.key_target = self.key_target.analyse_target_types(env)
            self.key_ref = ExprNodes.TempNode(self.key_target.pos, PyrexTypes.py_object_type)
            self.coerced_key_var = self.key_ref.coerce_to(self.key_target.type, env)
        if self.value_target:
            self.value_target = self.value_target.analyse_target_types(env)
            self.value_ref = ExprNodes.TempNode(self.value_target.pos, type=PyrexTypes.py_object_type)
            self.coerced_value_var = self.value_ref.coerce_to(self.value_target.type, env)
        if self.tuple_target:
            self.tuple_target = self.tuple_target.analyse_target_types(env)
            self.tuple_ref = ExprNodes.TempNode(self.tuple_target.pos, PyrexTypes.py_object_type)
            self.coerced_tuple_var = self.tuple_ref.coerce_to(self.tuple_target.type, env)
        self.is_dict_flag = self.is_dict_flag.analyse_types(env)
        return self

    def generate_function_definitions(self, env, code):
        self.dict_obj.generate_function_definitions(env, code)

    def generate_execution_code(self, code):
        code.globalstate.use_utility_code(UtilityCode.load_cached("dict_iter", "Optimize.c"))
        self.dict_obj.generate_evaluation_code(code)

        assignments = []
        temp_addresses = []
        for var, result, target in [(self.key_ref, self.coerced_key_var, self.key_target),
                                    (self.value_ref, self.coerced_value_var, self.value_target),
                                    (self.tuple_ref, self.coerced_tuple_var, self.tuple_target)]:
            if target is None:
                addr = 'NULL'
            else:
                assignments.append((var, result, target))
                var.allocate(code)
                addr = '&%s' % var.result()
            temp_addresses.append(addr)

        result_temp = code.funcstate.allocate_temp(PyrexTypes.c_int_type, False)
        code.putln("%s = __Pyx_dict_iter_next(%s, %s, &%s, %s, %s, %s, %s);" % (
            result_temp,
            self.dict_obj.py_result(),
            self.expected_size.result(),
            self.pos_index_var.result(),
            temp_addresses[0],
            temp_addresses[1],
            temp_addresses[2],
            self.is_dict_flag.result()
        ))
        code.putln("if (unlikely(%s == 0)) break;" % result_temp)
        code.putln(code.error_goto_if("%s == -1" % result_temp, self.pos))
        code.funcstate.release_temp(result_temp)

        # evaluate all coercions before the assignments
        for var, result, target in assignments:
            var.generate_gotref(code)
        for var, result, target in assignments:
            result.generate_evaluation_code(code)
        for var, result, target in assignments:
            target.generate_assignment_code(result, code)
            var.release(code)


class SetIterationNextNode(Node):
    # Helper node for calling _PySet_NextEntry() inside of a WhileStatNode
    # and checking the set size for changes.  Created in Optimize.py.
    child_attrs = ['set_obj', 'expected_size', 'pos_index_var',
                   'coerced_value_var', 'value_target', 'is_set_flag']

    coerced_value_var = value_ref = None

    def __init__(self, set_obj, expected_size, pos_index_var, value_target, is_set_flag):
        Node.__init__(
            self, set_obj.pos,
            set_obj=set_obj,
            expected_size=expected_size,
            pos_index_var=pos_index_var,
            value_target=value_target,
            is_set_flag=is_set_flag,
            is_temp=True,
            type=PyrexTypes.c_bint_type)

    def analyse_expressions(self, env):
        from . import ExprNodes
        self.set_obj = self.set_obj.analyse_types(env)
        self.expected_size = self.expected_size.analyse_types(env)
        self.pos_index_var = self.pos_index_var.analyse_types(env)
        self.value_target = self.value_target.analyse_target_types(env)
        self.value_ref = ExprNodes.TempNode(self.value_target.pos, type=PyrexTypes.py_object_type)
        self.coerced_value_var = self.value_ref.coerce_to(self.value_target.type, env)
        self.is_set_flag = self.is_set_flag.analyse_types(env)
        return self

    def generate_function_definitions(self, env, code):
        self.set_obj.generate_function_definitions(env, code)

    def generate_execution_code(self, code):
        code.globalstate.use_utility_code(UtilityCode.load_cached("set_iter", "Optimize.c"))
        self.set_obj.generate_evaluation_code(code)

        value_ref = self.value_ref
        value_ref.allocate(code)

        result_temp = code.funcstate.allocate_temp(PyrexTypes.c_int_type, False)
        code.putln("%s = __Pyx_set_iter_next(%s, %s, &%s, &%s, %s);" % (
            result_temp,
            self.set_obj.py_result(),
            self.expected_size.result(),
            self.pos_index_var.result(),
            value_ref.result(),
            self.is_set_flag.result()
        ))
        code.putln("if (unlikely(%s == 0)) break;" % result_temp)
        code.putln(code.error_goto_if("%s == -1" % result_temp, self.pos))
        code.funcstate.release_temp(result_temp)

        # evaluate all coercions before the assignments
        value_ref.generate_gotref(code)
        self.coerced_value_var.generate_evaluation_code(code)
        self.value_target.generate_assignment_code(self.coerced_value_var, code)
        value_ref.release(code)


def ForStatNode(pos, **kw):
    if 'iterator' in kw:
        if kw['iterator'].is_async:
            return AsyncForStatNode(pos, **kw)
        else:
            return ForInStatNode(pos, **kw)
    else:
        return ForFromStatNode(pos, **kw)


class _ForInStatNode(LoopNode, StatNode):
    #  Base class of 'for-in' statements.
    #
    #  target        ExprNode
    #  iterator      IteratorNode | AIterAwaitExprNode(AsyncIteratorNode)
    #  body          StatNode
    #  else_clause   StatNode
    #  item          NextNode | AwaitExprNode(AsyncNextNode)
    #  is_async      boolean        true for 'async for' statements

    child_attrs = ["target", "item", "iterator", "body", "else_clause"]
    item = None
    is_async = False

    def _create_item_node(self):
        raise NotImplementedError("must be implemented by subclasses")

    def analyse_declarations(self, env):
        self.target.analyse_target_declaration(env)
        self.body.analyse_declarations(env)
        if self.else_clause:
            self.else_clause.analyse_declarations(env)
        self._create_item_node()

    def analyse_expressions(self, env):
        self.target = self.target.analyse_target_types(env)
        self.iterator = self.iterator.analyse_expressions(env)
        self._create_item_node()  # must rewrap self.item after analysis
        self.item = self.item.analyse_expressions(env)
        if (not self.is_async and
                (self.iterator.type.is_ptr or self.iterator.type.is_array) and
                self.target.type.assignable_from(self.iterator.type)):
            # C array slice optimization.
            pass
        else:
            self.item = self.item.coerce_to(self.target.type, env)
        self.body = self.body.analyse_expressions(env)
        if self.else_clause:
            self.else_clause = self.else_clause.analyse_expressions(env)
        return self

    def generate_execution_code(self, code):
        code.mark_pos(self.pos)
        old_loop_labels = code.new_loop_labels()
        self.iterator.generate_evaluation_code(code)
        code.putln("for (;;) {")
        self.item.generate_evaluation_code(code)
        self.target.generate_assignment_code(self.item, code)
        self.body.generate_execution_code(code)
        code.mark_pos(self.pos)
        code.put_label(code.continue_label)
        code.putln("}")
        break_label = code.break_label
        code.set_loop_labels(old_loop_labels)

        if self.else_clause:
            # in nested loops, the 'else' block can contain a
            # 'continue' statement for the outer loop, but we may need
            # to generate cleanup code before taking that path, so we
            # intercept it here
            orig_continue_label = code.continue_label
            code.continue_label = code.new_label('outer_continue')

            code.putln("/*else*/ {")
            self.else_clause.generate_execution_code(code)
            code.putln("}")

            if code.label_used(code.continue_label):
                code.put_goto(break_label)
                code.mark_pos(self.pos)
                code.put_label(code.continue_label)
                self.iterator.generate_disposal_code(code)
                code.put_goto(orig_continue_label)
            code.set_loop_labels(old_loop_labels)

        code.mark_pos(self.pos)
        if code.label_used(break_label):
            code.put_label(break_label)
        self.iterator.generate_disposal_code(code)
        self.iterator.free_temps(code)

    def generate_function_definitions(self, env, code):
        self.target.generate_function_definitions(env, code)
        self.iterator.generate_function_definitions(env, code)
        self.body.generate_function_definitions(env, code)
        if self.else_clause is not None:
            self.else_clause.generate_function_definitions(env, code)

    def annotate(self, code):
        self.target.annotate(code)
        self.iterator.annotate(code)
        self.body.annotate(code)
        if self.else_clause:
            self.else_clause.annotate(code)
        self.item.annotate(code)


class ForInStatNode(_ForInStatNode):
    #  'for' statement

    is_async = False

    def _create_item_node(self):
        from .ExprNodes import NextNode
        self.item = NextNode(self.iterator)


class AsyncForStatNode(_ForInStatNode):
    #  'async for' statement
    #
    #  iterator      AIterAwaitExprNode(AsyncIteratorNode)
    #  item          AwaitIterNextExprNode(AsyncIteratorNode)

    is_async = True

    def __init__(self, pos, **kw):
        assert 'item' not in kw
        from . import ExprNodes
        # AwaitExprNodes must appear before running MarkClosureVisitor
        kw['item'] = ExprNodes.AwaitIterNextExprNode(kw['iterator'].pos, arg=None)
        _ForInStatNode.__init__(self, pos, **kw)

    def _create_item_node(self):
        from . import ExprNodes
        self.item.arg = ExprNodes.AsyncNextNode(self.iterator)


class ForFromStatNode(LoopNode, StatNode):
    #  for name from expr rel name rel expr
    #
    #  target        NameNode
    #  bound1        ExprNode
    #  relation1     string
    #  relation2     string
    #  bound2        ExprNode
    #  step          ExprNode or None
    #  body          StatNode
    #  else_clause   StatNode or None
    #
    #  Used internally:
    #
    #  from_range         bool
    #  is_py_target       bool
    #  loopvar_node       ExprNode (usually a NameNode or temp node)
    #  py_loopvar_node    PyTempNode or None
    child_attrs = ["target", "bound1", "bound2", "step", "body", "else_clause"]

    is_py_target = False
    loopvar_node = None
    py_loopvar_node = None
    from_range = False

    gil_message = "For-loop using object bounds or target"

    def nogil_check(self, env):
        for x in (self.target, self.bound1, self.bound2):
            if x.type.is_pyobject:
                self.gil_error()

    def analyse_declarations(self, env):
        self.target.analyse_target_declaration(env)
        self.body.analyse_declarations(env)
        if self.else_clause:
            self.else_clause.analyse_declarations(env)

    def analyse_expressions(self, env):
        from . import ExprNodes
        self.target = self.target.analyse_target_types(env)
        self.bound1 = self.bound1.analyse_types(env)
        self.bound2 = self.bound2.analyse_types(env)
        if self.step is not None:
            if isinstance(self.step, ExprNodes.UnaryMinusNode):
                warning(self.step.pos, "Probable infinite loop in for-from-by statement. "
                        "Consider switching the directions of the relations.", 2)
            self.step = self.step.analyse_types(env)

        self.set_up_loop(env)
        target_type = self.target.type
        if not (target_type.is_pyobject or target_type.is_numeric):
            error(self.target.pos, "for-from loop variable must be c numeric type or Python object")

        self.body = self.body.analyse_expressions(env)
        if self.else_clause:
            self.else_clause = self.else_clause.analyse_expressions(env)
        return self

    def set_up_loop(self, env):
        from . import ExprNodes

        target_type = self.target.type
        if target_type.is_numeric:
            loop_type = target_type
        else:
            if target_type.is_enum:
                warning(self.target.pos,
                        "Integer loops over enum values are fragile. Please cast to a safe integer type instead.")
            loop_type = PyrexTypes.c_long_type if target_type.is_pyobject else PyrexTypes.c_int_type
            if not self.bound1.type.is_pyobject:
                loop_type = PyrexTypes.widest_numeric_type(loop_type, self.bound1.type)
            if not self.bound2.type.is_pyobject:
                loop_type = PyrexTypes.widest_numeric_type(loop_type, self.bound2.type)
            if self.step is not None and not self.step.type.is_pyobject:
                loop_type = PyrexTypes.widest_numeric_type(loop_type, self.step.type)
        self.bound1 = self.bound1.coerce_to(loop_type, env)
        self.bound2 = self.bound2.coerce_to(loop_type, env)
        if not self.bound2.is_literal:
            self.bound2 = self.bound2.coerce_to_temp(env)
        if self.step is not None:
            self.step = self.step.coerce_to(loop_type, env)
            if not self.step.is_literal:
                self.step = self.step.coerce_to_temp(env)

        if target_type.is_numeric or target_type.is_enum:
            self.is_py_target = False
            if isinstance(self.target, ExprNodes.BufferIndexNode):
                raise error(self.pos, "Buffer or memoryview slicing/indexing not allowed as for-loop target.")
            self.loopvar_node = self.target
            self.py_loopvar_node = None
        else:
            self.is_py_target = True
            c_loopvar_node = ExprNodes.TempNode(self.pos, loop_type, env)
            self.loopvar_node = c_loopvar_node
            self.py_loopvar_node = ExprNodes.CloneNode(c_loopvar_node).coerce_to_pyobject(env)

    def generate_execution_code(self, code):
        code.mark_pos(self.pos)
        old_loop_labels = code.new_loop_labels()
        from_range = self.from_range
        self.bound1.generate_evaluation_code(code)
        self.bound2.generate_evaluation_code(code)
        offset, incop = self.relation_table[self.relation1]
        if self.step is not None:
            self.step.generate_evaluation_code(code)
            step = self.step.result()
            incop = "%s=%s" % (incop[0], step)  # e.g. '++' => '+= STEP'
        else:
            step = '1'

        from . import ExprNodes
        if isinstance(self.loopvar_node, ExprNodes.TempNode):
            self.loopvar_node.allocate(code)
        if isinstance(self.py_loopvar_node, ExprNodes.TempNode):
            self.py_loopvar_node.allocate(code)

        loopvar_type = PyrexTypes.c_long_type if self.target.type.is_enum else self.target.type

        if from_range and not self.is_py_target:
            loopvar_name = code.funcstate.allocate_temp(loopvar_type, False)
        else:
            loopvar_name = self.loopvar_node.result()
        if loopvar_type.is_int and not loopvar_type.signed and self.relation2[0] == '>':
            # Handle the case where the endpoint of an unsigned int iteration
            # is within step of 0.
            code.putln("for (%s = %s%s + %s; %s %s %s + %s; ) { %s%s;" % (
                loopvar_name,
                self.bound1.result(), offset, step,
                loopvar_name, self.relation2, self.bound2.result(), step,
                loopvar_name, incop))
        else:
            code.putln("for (%s = %s%s; %s %s %s; %s%s) {" % (
                loopvar_name,
                self.bound1.result(), offset,
                loopvar_name, self.relation2, self.bound2.result(),
                loopvar_name, incop))

        coerced_loopvar_node = self.py_loopvar_node
        if coerced_loopvar_node is None and from_range:
            coerced_loopvar_node = ExprNodes.RawCNameExprNode(self.target.pos, loopvar_type, loopvar_name)
        if coerced_loopvar_node is not None:
            coerced_loopvar_node.generate_evaluation_code(code)
            self.target.generate_assignment_code(coerced_loopvar_node, code)

        self.body.generate_execution_code(code)
        code.put_label(code.continue_label)

        if not from_range and self.py_loopvar_node:
            # This mess is to make for..from loops with python targets behave
            # exactly like those with C targets with regards to re-assignment
            # of the loop variable.
            if self.target.entry.is_pyglobal:
                # We know target is a NameNode, this is the only ugly case.
                target_node = ExprNodes.PyTempNode(self.target.pos, None)
                target_node.allocate(code)
                interned_cname = code.intern_identifier(self.target.entry.name)
                if self.target.entry.scope.is_module_scope:
                    code.globalstate.use_utility_code(
                        UtilityCode.load_cached("GetModuleGlobalName", "ObjectHandling.c"))
                    lookup_func = '__Pyx_GetModuleGlobalName(%s, %s); %s'
                else:
                    code.globalstate.use_utility_code(
                        UtilityCode.load_cached("GetNameInClass", "ObjectHandling.c"))
                    lookup_func = '__Pyx_GetNameInClass(%s, {}, %s); %s'.format(
                        self.target.entry.scope.namespace_cname)
                code.putln(lookup_func % (
                    target_node.result(),
                    interned_cname,
                    code.error_goto_if_null(target_node.result(), self.target.pos)))
                target_node.generate_gotref(code)
            else:
                target_node = self.target
            from_py_node = ExprNodes.CoerceFromPyTypeNode(
                self.loopvar_node.type, target_node, self.target.entry.scope)
            from_py_node.temp_code = loopvar_name
            from_py_node.generate_result_code(code)
            if self.target.entry.is_pyglobal:
                code.put_decref(target_node.result(), target_node.type)
                target_node.release(code)

        code.putln("}")

        if not from_range and self.py_loopvar_node:
            # This is potentially wasteful, but we don't want the semantics to
            # depend on whether or not the loop is a python type.
            self.py_loopvar_node.generate_evaluation_code(code)
            self.target.generate_assignment_code(self.py_loopvar_node, code)
        if from_range and not self.is_py_target:
            code.funcstate.release_temp(loopvar_name)

        break_label = code.break_label
        code.set_loop_labels(old_loop_labels)
        if self.else_clause:
            code.putln("/*else*/ {")
            self.else_clause.generate_execution_code(code)
            code.putln("}")
        code.put_label(break_label)
        self.bound1.generate_disposal_code(code)
        self.bound1.free_temps(code)
        self.bound2.generate_disposal_code(code)
        self.bound2.free_temps(code)
        if isinstance(self.loopvar_node, ExprNodes.TempNode):
            self.loopvar_node.release(code)
        if isinstance(self.py_loopvar_node, ExprNodes.TempNode):
            self.py_loopvar_node.release(code)
        if self.step is not None:
            self.step.generate_disposal_code(code)
            self.step.free_temps(code)

    relation_table = {
        # {relop : (initial offset, increment op)}
        '<=': ("",   "++"),
        '<' : ("+1", "++"),
        '>=': ("",   "--"),
        '>' : ("-1", "--"),
    }

    def generate_function_definitions(self, env, code):
        self.target.generate_function_definitions(env, code)
        self.bound1.generate_function_definitions(env, code)
        self.bound2.generate_function_definitions(env, code)
        if self.step is not None:
            self.step.generate_function_definitions(env, code)
        self.body.generate_function_definitions(env, code)
        if self.else_clause is not None:
            self.else_clause.generate_function_definitions(env, code)

    def annotate(self, code):
        self.target.annotate(code)
        self.bound1.annotate(code)
        self.bound2.annotate(code)
        if self.step:
            self.step.annotate(code)
        self.body.annotate(code)
        if self.else_clause:
            self.else_clause.annotate(code)


class WithStatNode(StatNode):
    """
    Represents a Python with statement.

    Implemented by the WithTransform as follows:

        MGR = EXPR
        EXIT = MGR.__exit__
        VALUE = MGR.__enter__()
        EXC = True
        try:
            try:
                TARGET = VALUE  # optional
                BODY
            except:
                EXC = False
                if not EXIT(*EXCINFO):
                    raise
        finally:
            if EXC:
                EXIT(None, None, None)
            MGR = EXIT = VALUE = None
    """
    #  manager          The with statement manager object
    #  target           ExprNode  the target lhs of the __enter__() call
    #  body             StatNode
    #  enter_call       ExprNode  the call to the __enter__() method
    #  exit_var         String    the cname of the __exit__() method reference

    child_attrs = ["manager", "enter_call", "target", "body"]

    enter_call = None
    target_temp = None

    def analyse_declarations(self, env):
        self.manager.analyse_declarations(env)
        self.enter_call.analyse_declarations(env)
        self.body.analyse_declarations(env)

    def analyse_expressions(self, env):
        self.manager = self.manager.analyse_types(env)
        self.enter_call = self.enter_call.analyse_types(env)
        if self.target:
            # set up target_temp before descending into body (which uses it)
            from .ExprNodes import TempNode
            self.target_temp = TempNode(self.enter_call.pos, self.enter_call.type)
        self.body = self.body.analyse_expressions(env)
        return self

    def generate_function_definitions(self, env, code):
        self.manager.generate_function_definitions(env, code)
        self.enter_call.generate_function_definitions(env, code)
        self.body.generate_function_definitions(env, code)

    def generate_execution_code(self, code):
        code.mark_pos(self.pos)
        code.putln("/*with:*/ {")
        self.manager.generate_evaluation_code(code)
        self.exit_var = code.funcstate.allocate_temp(py_object_type, manage_ref=False)
        code.globalstate.use_utility_code(
            UtilityCode.load_cached("PyObjectLookupSpecial", "ObjectHandling.c"))
        code.putln("%s = __Pyx_PyObject_LookupSpecial(%s, %s); %s" % (
            self.exit_var,
            self.manager.py_result(),
            code.intern_identifier(EncodedString('__aexit__' if self.is_async else '__exit__')),
            code.error_goto_if_null(self.exit_var, self.pos),
            ))
        code.put_gotref(self.exit_var, py_object_type)

        # need to free exit_var in the face of exceptions during setup
        old_error_label = code.new_error_label()
        intermediate_error_label = code.error_label

        self.enter_call.generate_evaluation_code(code)
        if self.target:
            # The temp result will be cleaned up by the WithTargetAssignmentStatNode
            # after assigning its result to the target of the 'with' statement.
            self.target_temp.allocate(code)
            self.enter_call.make_owned_reference(code)
            code.putln("%s = %s;" % (self.target_temp.result(), self.enter_call.result()))
            self.enter_call.generate_post_assignment_code(code)
        else:
            self.enter_call.generate_disposal_code(code)
        self.enter_call.free_temps(code)

        self.manager.generate_disposal_code(code)
        self.manager.free_temps(code)

        code.error_label = old_error_label
        self.body.generate_execution_code(code)

        if code.label_used(intermediate_error_label):
            step_over_label = code.new_label()
            code.put_goto(step_over_label)
            code.put_label(intermediate_error_label)
            code.put_decref_clear(self.exit_var, py_object_type)
            code.put_goto(old_error_label)
            code.put_label(step_over_label)

        code.funcstate.release_temp(self.exit_var)
        code.putln('}')


class WithTargetAssignmentStatNode(AssignmentNode):
    # The target assignment of the 'with' statement value (return
    # value of the __enter__() call).
    #
    # This is a special cased assignment that properly cleans up the RHS.
    #
    # lhs       ExprNode      the assignment target
    # rhs       ExprNode      a (coerced) TempNode for the rhs (from WithStatNode)
    # with_node WithStatNode  the surrounding with-statement

    child_attrs = ["rhs", "lhs"]
    with_node = None
    rhs = None

    def analyse_declarations(self, env):
        self.lhs.analyse_target_declaration(env)

    def analyse_expressions(self, env):
        self.lhs = self.lhs.analyse_target_types(env)
        self.lhs.gil_assignment_check(env)
        self.rhs = self.with_node.target_temp.coerce_to(self.lhs.type, env)
        return self

    def generate_execution_code(self, code):
        self.rhs.generate_evaluation_code(code)
        self.lhs.generate_assignment_code(self.rhs, code)
        self.with_node.target_temp.release(code)

    def annotate(self, code):
        self.lhs.annotate(code)
        self.rhs.annotate(code)


class TryExceptStatNode(StatNode):
    #  try .. except statement
    #
    #  body             StatNode
    #  except_clauses   [ExceptClauseNode]
    #  else_clause      StatNode or None

    child_attrs = ["body", "except_clauses", "else_clause"]
    in_generator = False

    def analyse_declarations(self, env):
        self.body.analyse_declarations(env)
        for except_clause in self.except_clauses:
            except_clause.analyse_declarations(env)
        if self.else_clause:
            self.else_clause.analyse_declarations(env)

    def analyse_expressions(self, env):
        self.body = self.body.analyse_expressions(env)
        default_clause_seen = 0
        for i, except_clause in enumerate(self.except_clauses):
            except_clause = self.except_clauses[i] = except_clause.analyse_expressions(env)
            if default_clause_seen:
                error(except_clause.pos, "default 'except:' must be last")
            if not except_clause.pattern:
                default_clause_seen = 1
        self.has_default_clause = default_clause_seen
        if self.else_clause:
            self.else_clause = self.else_clause.analyse_expressions(env)
        return self

    nogil_check = Node.gil_error
    gil_message = "Try-except statement"

    def generate_execution_code(self, code):
        code.mark_pos(self.pos)  # before changing the error label, in case of tracing errors
        code.putln("{")

        old_return_label = code.return_label
        old_break_label = code.break_label
        old_continue_label = code.continue_label
        old_error_label = code.new_error_label()
        our_error_label = code.error_label
        except_end_label = code.new_label('exception_handled')
        except_error_label = code.new_label('except_error')
        except_return_label = code.new_label('except_return')
        try_return_label = code.new_label('try_return')
        try_break_label = code.new_label('try_break') if old_break_label else None
        try_continue_label = code.new_label('try_continue') if old_continue_label else None
        try_end_label = code.new_label('try_end')

        exc_save_vars = [code.funcstate.allocate_temp(py_object_type, False)
                         for _ in range(3)]
        save_exc = code.insertion_point()
        code.putln(
            "/*try:*/ {")
        code.return_label = try_return_label
        code.break_label = try_break_label
        code.continue_label = try_continue_label
        self.body.generate_execution_code(code)
        code.mark_pos(self.pos, trace=False)
        code.putln(
            "}")
        temps_to_clean_up = code.funcstate.all_free_managed_temps()
        can_raise = code.label_used(our_error_label)

        if can_raise:
            # inject code before the try block to save away the exception state
            code.globalstate.use_utility_code(reset_exception_utility_code)
            if not self.in_generator:
                save_exc.putln("__Pyx_PyThreadState_declare")
                save_exc.putln("__Pyx_PyThreadState_assign")
            save_exc.putln("__Pyx_ExceptionSave(%s);" % (
                ', '.join(['&%s' % var for var in exc_save_vars])))
            for var in exc_save_vars:
                save_exc.put_xgotref(var, py_object_type)

            def restore_saved_exception():
                for name in exc_save_vars:
                    code.put_xgiveref(name, py_object_type)
                code.putln("__Pyx_ExceptionReset(%s);" %
                           ', '.join(exc_save_vars))
        else:
            # try block cannot raise exceptions, but we had to allocate the temps above,
            # so just keep the C compiler from complaining about them being unused
            mark_vars_used = ["(void)%s;" % var for var in exc_save_vars]
            save_exc.putln("%s /* mark used */" % ' '.join(mark_vars_used))

            def restore_saved_exception():
                pass

        code.error_label = except_error_label
        code.return_label = except_return_label
        normal_case_terminates = self.body.is_terminator
        if self.else_clause:
            code.mark_pos(self.else_clause.pos)
            code.putln(
                "/*else:*/ {")
            self.else_clause.generate_execution_code(code)
            code.putln(
                "}")
            if not normal_case_terminates:
                normal_case_terminates = self.else_clause.is_terminator

        if can_raise:
            if not normal_case_terminates:
                for var in exc_save_vars:
                    code.put_xdecref_clear(var, py_object_type)
                code.put_goto(try_end_label)
            code.put_label(our_error_label)
            for temp_name, temp_type in temps_to_clean_up:
                code.put_xdecref_clear(temp_name, temp_type)

            outer_except = code.funcstate.current_except
            # Currently points to self, but the ExceptClauseNode would also be ok. Change if needed.
            code.funcstate.current_except = self
            for except_clause in self.except_clauses:
                except_clause.generate_handling_code(code, except_end_label)
            code.funcstate.current_except = outer_except

            if not self.has_default_clause:
                code.put_goto(except_error_label)

        for exit_label, old_label in [(except_error_label, old_error_label),
                                      (try_break_label, old_break_label),
                                      (try_continue_label, old_continue_label),
                                      (try_return_label, old_return_label),
                                      (except_return_label, old_return_label)]:
            if code.label_used(exit_label):
                if not normal_case_terminates and not code.label_used(try_end_label):
                    code.put_goto(try_end_label)
                code.put_label(exit_label)
                code.mark_pos(self.pos, trace=False)
                if can_raise:
                    restore_saved_exception()
                code.put_goto(old_label)

        if code.label_used(except_end_label):
            if not normal_case_terminates and not code.label_used(try_end_label):
                code.put_goto(try_end_label)
            code.put_label(except_end_label)
            if can_raise:
                restore_saved_exception()
        if code.label_used(try_end_label):
            code.put_label(try_end_label)
        code.putln("}")

        for cname in exc_save_vars:
            code.funcstate.release_temp(cname)

        code.return_label = old_return_label
        code.break_label = old_break_label
        code.continue_label = old_continue_label
        code.error_label = old_error_label

    def generate_function_definitions(self, env, code):
        self.body.generate_function_definitions(env, code)
        for except_clause in self.except_clauses:
            except_clause.generate_function_definitions(env, code)
        if self.else_clause is not None:
            self.else_clause.generate_function_definitions(env, code)

    def annotate(self, code):
        self.body.annotate(code)
        for except_node in self.except_clauses:
            except_node.annotate(code)
        if self.else_clause:
            self.else_clause.annotate(code)


class ExceptClauseNode(Node):
    #  Part of try ... except statement.
    #
    #  pattern        [ExprNode]
    #  target         ExprNode or None
    #  body           StatNode
    #  excinfo_target TupleNode(3*ResultRefNode) or None   optional target for exception info (not owned here!)
    #  match_flag     string             result of exception match
    #  exc_value      ExcValueNode       used internally
    #  function_name  string             qualified name of enclosing function
    #  exc_vars       (string * 3)       local exception variables
    #  is_except_as   bool               Py3-style "except ... as xyz"

    # excinfo_target is never set by the parser, but can be set by a transform
    # in order to extract more extensive information about the exception as a
    # sys.exc_info()-style tuple into a target variable

    child_attrs = ["pattern", "target", "body", "exc_value"]

    exc_value = None
    excinfo_target = None
    is_except_as = False

    def analyse_declarations(self, env):
        if self.target:
            self.target.analyse_target_declaration(env)
        self.body.analyse_declarations(env)

    def analyse_expressions(self, env):
        self.function_name = env.qualified_name
        if self.pattern:
            # normalise/unpack self.pattern into a list
            for i, pattern in enumerate(self.pattern):
                pattern = pattern.analyse_expressions(env)
                self.pattern[i] = pattern.coerce_to_pyobject(env)

        if self.target:
            from . import ExprNodes
            self.exc_value = ExprNodes.ExcValueNode(self.pos)
            self.target = self.target.analyse_target_expression(env, self.exc_value)

        self.body = self.body.analyse_expressions(env)
        return self

    def generate_handling_code(self, code, end_label):
        code.mark_pos(self.pos)

        if self.pattern:
            has_non_literals = not all(
                pattern.is_literal or pattern.is_simple() and not pattern.is_temp
                for pattern in self.pattern)

            if has_non_literals:
                # For non-trivial exception check expressions, hide the live exception from C-API calls.
                exc_vars = [code.funcstate.allocate_temp(py_object_type, manage_ref=True)
                            for _ in range(3)]
                code.globalstate.use_utility_code(UtilityCode.load_cached("PyErrFetchRestore", "Exceptions.c"))
                code.putln("__Pyx_ErrFetch(&%s, &%s, &%s);" % tuple(exc_vars))
                exc_type = exc_vars[0]
            else:
                exc_vars = exc_type = None

            for pattern in self.pattern:
                pattern.generate_evaluation_code(code)
            patterns = [pattern.py_result() for pattern in self.pattern]

            exc_tests = []
            if exc_type:
                code.globalstate.use_utility_code(
                    UtilityCode.load_cached("FastTypeChecks", "ModuleSetupCode.c"))
                if len(patterns) == 2:
                    exc_tests.append("__Pyx_PyErr_GivenExceptionMatches2(%s, %s, %s)" % (
                        exc_type, patterns[0], patterns[1],
                    ))
                else:
                    exc_tests.extend(
                        "__Pyx_PyErr_GivenExceptionMatches(%s, %s)" % (exc_type, pattern)
                        for pattern in patterns
                    )
            elif len(patterns) == 2:
                code.globalstate.use_utility_code(
                    UtilityCode.load_cached("FastTypeChecks", "ModuleSetupCode.c"))
                exc_tests.append("__Pyx_PyErr_ExceptionMatches2(%s, %s)" % (
                    patterns[0], patterns[1],
                ))
            else:
                code.globalstate.use_utility_code(
                    UtilityCode.load_cached("PyErrExceptionMatches", "Exceptions.c"))
                exc_tests.extend(
                    "__Pyx_PyErr_ExceptionMatches(%s)" % pattern
                    for pattern in patterns
                )

            match_flag = code.funcstate.allocate_temp(PyrexTypes.c_int_type, manage_ref=False)
            code.putln("%s = %s;" % (match_flag, ' || '.join(exc_tests)))
            for pattern in self.pattern:
                pattern.generate_disposal_code(code)
                pattern.free_temps(code)

            if exc_vars:
                code.putln("__Pyx_ErrRestore(%s, %s, %s);" % tuple(exc_vars))
                code.putln(' '.join(["%s = 0;" % var for var in exc_vars]))
                for temp in exc_vars:
                    code.funcstate.release_temp(temp)

            code.putln(
                "if (%s) {" %
                    match_flag)
            code.funcstate.release_temp(match_flag)
        else:
            code.putln("/*except:*/ {")

        if (not getattr(self.body, 'stats', True)
                and self.excinfo_target is None
                and self.target is None):
            # most simple case: no exception variable, empty body (pass)
            # => reset the exception state, done
            code.globalstate.use_utility_code(UtilityCode.load_cached("PyErrFetchRestore", "Exceptions.c"))
            code.putln("__Pyx_ErrRestore(0,0,0);")
            code.put_goto(end_label)
            code.putln("}")
            return

        exc_vars = [code.funcstate.allocate_temp(py_object_type, manage_ref=True)
                    for _ in range(3)]
        code.put_add_traceback(self.function_name)
        # We always have to fetch the exception value even if
        # there is no target, because this also normalises the
        # exception and stores it in the thread state.
        code.globalstate.use_utility_code(get_exception_utility_code)
        exc_args = "&%s, &%s, &%s" % tuple(exc_vars)
        code.putln("if (__Pyx_GetException(%s) < 0) %s" % (
            exc_args, code.error_goto(self.pos)))
        for var in exc_vars:
            code.put_gotref(var, py_object_type)
        if self.target:
            self.exc_value.set_var(exc_vars[1])
            self.exc_value.generate_evaluation_code(code)
            self.target.generate_assignment_code(self.exc_value, code)
        if self.excinfo_target is not None:
            for tempvar, node in zip(exc_vars, self.excinfo_target.args):
                node.set_var(tempvar)

        old_break_label, old_continue_label = code.break_label, code.continue_label
        code.break_label = code.new_label('except_break')
        code.continue_label = code.new_label('except_continue')

        old_exc_vars = code.funcstate.exc_vars
        code.funcstate.exc_vars = exc_vars
        self.body.generate_execution_code(code)
        code.funcstate.exc_vars = old_exc_vars

        if not self.body.is_terminator:
            for var in exc_vars:
                # FIXME: XDECREF() is needed to allow re-raising (which clears the exc_vars),
                # but I don't think it's the right solution.
                code.put_xdecref_clear(var, py_object_type)
            code.put_goto(end_label)

        for new_label, old_label in [(code.break_label, old_break_label),
                                     (code.continue_label, old_continue_label)]:
            if code.label_used(new_label):
                code.put_label(new_label)
                for var in exc_vars:
                    code.put_decref_clear(var, py_object_type)
                code.put_goto(old_label)
        code.break_label = old_break_label
        code.continue_label = old_continue_label

        for temp in exc_vars:
            code.funcstate.release_temp(temp)

        code.putln(
            "}")

    def generate_function_definitions(self, env, code):
        if self.target is not None:
            self.target.generate_function_definitions(env, code)
        self.body.generate_function_definitions(env, code)

    def annotate(self, code):
        if self.pattern:
            for pattern in self.pattern:
                pattern.annotate(code)
        if self.target:
            self.target.annotate(code)
        self.body.annotate(code)


class TryFinallyStatNode(StatNode):
    #  try ... finally statement
    #
    #  body             StatNode
    #  finally_clause   StatNode
    #  finally_except_clause  deep-copy of finally_clause for exception case
    #  in_generator     inside of generator => must store away current exception also in return case
    #
    #  Each of the continue, break, return and error gotos runs
    #  into its own deep-copy of the finally block code.
    #  In addition, if we're doing an error, we save the
    #  exception on entry to the finally block and restore
    #  it on exit.

    child_attrs = ["body", "finally_clause", "finally_except_clause"]

    preserve_exception = 1

    # handle exception case, in addition to return/break/continue
    handle_error_case = True
    func_return_type = None
    finally_except_clause = None

    is_try_finally_in_nogil = False
    in_generator = False

    @staticmethod
    def create_analysed(pos, env, body, finally_clause):
        node = TryFinallyStatNode(pos, body=body, finally_clause=finally_clause)
        return node

    def analyse_declarations(self, env):
        self.body.analyse_declarations(env)
        self.finally_except_clause = copy.deepcopy(self.finally_clause)
        self.finally_except_clause.analyse_declarations(env)
        self.finally_clause.analyse_declarations(env)

    def analyse_expressions(self, env):
        self.body = self.body.analyse_expressions(env)
        self.finally_clause = self.finally_clause.analyse_expressions(env)
        self.finally_except_clause = self.finally_except_clause.analyse_expressions(env)
        if env.return_type and not env.return_type.is_void:
            self.func_return_type = env.return_type
        return self

    nogil_check = Node.gil_error
    gil_message = "Try-finally statement"

    def generate_execution_code(self, code):
        code.mark_pos(self.pos)  # before changing the error label, in case of tracing errors
        code.putln("/*try:*/ {")

        old_error_label = code.error_label
        old_labels = code.all_new_labels()
        new_labels = code.get_all_labels()
        new_error_label = code.error_label
        if not self.handle_error_case:
            code.error_label = old_error_label
        catch_label = code.new_label()

        was_in_try_finally = code.funcstate.in_try_finally
        code.funcstate.in_try_finally = 1

        self.body.generate_execution_code(code)

        code.funcstate.in_try_finally = was_in_try_finally
        code.putln("}")

        temps_to_clean_up = code.funcstate.all_free_managed_temps()
        code.mark_pos(self.finally_clause.pos)
        code.putln("/*finally:*/ {")

        # Reset labels only after writing out a potential line trace call for correct nogil error handling.
        code.set_all_labels(old_labels)

        def fresh_finally_clause(_next=[self.finally_clause]):
            # generate the original subtree once and always keep a fresh copy
            node = _next[0]
            node_copy = copy.deepcopy(node)
            if node is self.finally_clause:
                _next[0] = node_copy
            else:
                node = node_copy
            return node

        preserve_error = self.preserve_exception and code.label_used(new_error_label)
        needs_success_cleanup = not self.finally_clause.is_terminator

        if not self.body.is_terminator:
            code.putln('/*normal exit:*/{')
            fresh_finally_clause().generate_execution_code(code)
            if not self.finally_clause.is_terminator:
                code.put_goto(catch_label)
            code.putln('}')

        if preserve_error:
            code.put_label(new_error_label)
            code.putln('/*exception exit:*/{')
            if not self.in_generator:
                code.putln("__Pyx_PyThreadState_declare")
            if self.is_try_finally_in_nogil:
                code.declare_gilstate()
            if needs_success_cleanup:
                exc_lineno_cnames = tuple([
                    code.funcstate.allocate_temp(PyrexTypes.c_int_type, manage_ref=False)
                    for _ in range(2)])
                exc_filename_cname = code.funcstate.allocate_temp(
                    PyrexTypes.CPtrType(PyrexTypes.c_const_type(PyrexTypes.c_char_type)),
                    manage_ref=False)
            else:
                exc_lineno_cnames = exc_filename_cname = None
            exc_vars = tuple([
                code.funcstate.allocate_temp(py_object_type, manage_ref=False)
                for _ in range(6)])
            self.put_error_catcher(
                code, temps_to_clean_up, exc_vars, exc_lineno_cnames, exc_filename_cname)
            finally_old_labels = code.all_new_labels()

            code.putln('{')
            old_exc_vars = code.funcstate.exc_vars
            code.funcstate.exc_vars = exc_vars[:3]
            self.finally_except_clause.generate_execution_code(code)
            code.funcstate.exc_vars = old_exc_vars
            code.putln('}')

            if needs_success_cleanup:
                self.put_error_uncatcher(code, exc_vars, exc_lineno_cnames, exc_filename_cname)
                if exc_lineno_cnames:
                    for cname in exc_lineno_cnames:
                        code.funcstate.release_temp(cname)
                if exc_filename_cname:
                    code.funcstate.release_temp(exc_filename_cname)
                code.put_goto(old_error_label)

            for new_label, old_label in zip(code.get_all_labels(), finally_old_labels):
                if not code.label_used(new_label):
                    continue
                code.put_label(new_label)
                self.put_error_cleaner(code, exc_vars)
                code.put_goto(old_label)

            for cname in exc_vars:
                code.funcstate.release_temp(cname)
            code.putln('}')

        code.set_all_labels(old_labels)
        return_label = code.return_label
        exc_vars = ()

        for i, (new_label, old_label) in enumerate(zip(new_labels, old_labels)):
            if not code.label_used(new_label):
                continue
            if new_label == new_error_label and preserve_error:
                continue  # handled above

            code.putln('%s: {' % new_label)
            ret_temp = None
            if old_label == return_label:
                # return actually raises an (uncatchable) exception in generators that we must preserve
                if self.in_generator:
                    exc_vars = tuple([
                        code.funcstate.allocate_temp(py_object_type, manage_ref=False)
                        for _ in range(6)])
                    self.put_error_catcher(code, [], exc_vars)
                if not self.finally_clause.is_terminator:
                    # store away return value for later reuse
                    if (self.func_return_type and
                            not self.is_try_finally_in_nogil and
                            not isinstance(self.finally_clause, GILExitNode)):
                        ret_temp = code.funcstate.allocate_temp(
                            self.func_return_type, manage_ref=False)
                        code.putln("%s = %s;" % (ret_temp, Naming.retval_cname))
                        if self.func_return_type.is_pyobject:
                            code.putln("%s = 0;" % Naming.retval_cname)

            fresh_finally_clause().generate_execution_code(code)

            if old_label == return_label:
                if ret_temp:
                    code.putln("%s = %s;" % (Naming.retval_cname, ret_temp))
                    if self.func_return_type.is_pyobject:
                        code.putln("%s = 0;" % ret_temp)
                    code.funcstate.release_temp(ret_temp)
                if self.in_generator:
                    self.put_error_uncatcher(code, exc_vars)
                    for cname in exc_vars:
                        code.funcstate.release_temp(cname)

            if not self.finally_clause.is_terminator:
                code.put_goto(old_label)
            code.putln('}')

        # End finally
        code.put_label(catch_label)
        code.putln(
            "}")

    def generate_function_definitions(self, env, code):
        self.body.generate_function_definitions(env, code)
        self.finally_clause.generate_function_definitions(env, code)

    def put_error_catcher(self, code, temps_to_clean_up, exc_vars,
                          exc_lineno_cnames=None, exc_filename_cname=None):
        code.globalstate.use_utility_code(restore_exception_utility_code)
        code.globalstate.use_utility_code(get_exception_utility_code)
        code.globalstate.use_utility_code(swap_exception_utility_code)

        if self.is_try_finally_in_nogil:
            code.put_ensure_gil(declare_gilstate=False)
        code.putln("__Pyx_PyThreadState_assign")

        code.putln(' '.join(["%s = 0;" % var for var in exc_vars]))
        for temp_name, type in temps_to_clean_up:
            code.put_xdecref_clear(temp_name, type)

        # not using preprocessor here to avoid warnings about
        # unused utility functions and/or temps
        code.putln("if (PY_MAJOR_VERSION >= 3)"
                   " __Pyx_ExceptionSwap(&%s, &%s, &%s);" % exc_vars[3:])
        code.putln("if ((PY_MAJOR_VERSION < 3) ||"
                   # if __Pyx_GetException() fails in Py3,
                   # store the newly raised exception instead
                   " unlikely(__Pyx_GetException(&%s, &%s, &%s) < 0)) "
                   "__Pyx_ErrFetch(&%s, &%s, &%s);" % (exc_vars[:3] * 2))
        for var in exc_vars:
            code.put_xgotref(var, py_object_type)
        if exc_lineno_cnames:
            code.putln("%s = %s; %s = %s; %s = %s;" % (
                exc_lineno_cnames[0], Naming.lineno_cname,
                exc_lineno_cnames[1], Naming.clineno_cname,
                exc_filename_cname, Naming.filename_cname))

        if self.is_try_finally_in_nogil:
            code.put_release_ensured_gil()

    def put_error_uncatcher(self, code, exc_vars, exc_lineno_cnames=None, exc_filename_cname=None):
        code.globalstate.use_utility_code(restore_exception_utility_code)
        code.globalstate.use_utility_code(reset_exception_utility_code)

        if self.is_try_finally_in_nogil:
            code.put_ensure_gil(declare_gilstate=False)

        # not using preprocessor here to avoid warnings about
        # unused utility functions and/or temps
        code.putln("if (PY_MAJOR_VERSION >= 3) {")
        for var in exc_vars[3:]:
            code.put_xgiveref(var, py_object_type)
        code.putln("__Pyx_ExceptionReset(%s, %s, %s);" % exc_vars[3:])
        code.putln("}")
        for var in exc_vars[:3]:
            code.put_xgiveref(var, py_object_type)
        code.putln("__Pyx_ErrRestore(%s, %s, %s);" % exc_vars[:3])

        if self.is_try_finally_in_nogil:
            code.put_release_ensured_gil()

        code.putln(' '.join(["%s = 0;" % var for var in exc_vars]))
        if exc_lineno_cnames:
            code.putln("%s = %s; %s = %s; %s = %s;" % (
                Naming.lineno_cname, exc_lineno_cnames[0],
                Naming.clineno_cname, exc_lineno_cnames[1],
                Naming.filename_cname, exc_filename_cname))

    def put_error_cleaner(self, code, exc_vars):
        code.globalstate.use_utility_code(reset_exception_utility_code)
        if self.is_try_finally_in_nogil:
            code.put_ensure_gil(declare_gilstate=False)

        # not using preprocessor here to avoid warnings about
        # unused utility functions and/or temps
        code.putln("if (PY_MAJOR_VERSION >= 3) {")
        for var in exc_vars[3:]:
            code.put_xgiveref(var, py_object_type)
        code.putln("__Pyx_ExceptionReset(%s, %s, %s);" % exc_vars[3:])
        code.putln("}")
        for var in exc_vars[:3]:
            code.put_xdecref_clear(var, py_object_type)
        if self.is_try_finally_in_nogil:
            code.put_release_ensured_gil()
        code.putln(' '.join(["%s = 0;"]*3) % exc_vars[3:])

    def annotate(self, code):
        self.body.annotate(code)
        self.finally_clause.annotate(code)


class NogilTryFinallyStatNode(TryFinallyStatNode):
    """
    A try/finally statement that may be used in nogil code sections.
    """

    preserve_exception = False
    nogil_check = None


class GILStatNode(NogilTryFinallyStatNode):
    #  'with gil' or 'with nogil' statement
    #
    #   state   string   'gil' or 'nogil'

    child_attrs = ["condition"] + NogilTryFinallyStatNode.child_attrs
    state_temp = None

    def __init__(self, pos, state, body, condition=None):
        self.state = state
        self.condition = condition
        self.create_state_temp_if_needed(pos, state, body)
        TryFinallyStatNode.__init__(
            self, pos,
            body=body,
            finally_clause=GILExitNode(
                pos, state=state, state_temp=self.state_temp))

    def create_state_temp_if_needed(self, pos, state, body):
        from .ParseTreeTransforms import YieldNodeCollector
        collector = YieldNodeCollector()
        collector.visitchildren(body)
        if not collector.yields:
            return

        if state == 'gil':
            temp_type = PyrexTypes.c_gilstate_type
        else:
            temp_type = PyrexTypes.c_threadstate_ptr_type
        from . import ExprNodes
        self.state_temp = ExprNodes.TempNode(pos, temp_type)

    def analyse_declarations(self, env):
        env._in_with_gil_block = (self.state == 'gil')
        if self.state == 'gil':
            env.has_with_gil_block = True

        if self.condition is not None:
            self.condition.analyse_declarations(env)

        return super(GILStatNode, self).analyse_declarations(env)

    def analyse_expressions(self, env):
        env.use_utility_code(
            UtilityCode.load_cached("ForceInitThreads", "ModuleSetupCode.c"))

        if self.condition is not None:
            self.condition = self.condition.analyse_expressions(env)

        was_nogil = env.nogil
        env.nogil = self.state == 'nogil'
        node = TryFinallyStatNode.analyse_expressions(self, env)
        env.nogil = was_nogil
        return node

    def generate_execution_code(self, code):
        code.mark_pos(self.pos)
        code.begin_block()
        if self.state_temp:
            self.state_temp.allocate(code)
            variable = self.state_temp.result()
        else:
            variable = None

        old_gil_config = code.funcstate.gil_owned
        if self.state == 'gil':
            code.put_ensure_gil(variable=variable)
            code.funcstate.gil_owned = True
        else:
            code.put_release_gil(variable=variable)
            code.funcstate.gil_owned = False

        TryFinallyStatNode.generate_execution_code(self, code)

        if self.state_temp:
            self.state_temp.release(code)

        code.funcstate.gil_owned = old_gil_config
        code.end_block()


class GILExitNode(StatNode):
    """
    Used as the 'finally' block in a GILStatNode

    state   string   'gil' or 'nogil'
    """

    child_attrs = []
    state_temp = None

    def analyse_expressions(self, env):
        return self

    def generate_execution_code(self, code):
        if self.state_temp:
            variable = self.state_temp.result()
        else:
            variable = None

        if self.state == 'gil':
            code.put_release_ensured_gil(variable)
        else:
            code.put_acquire_gil(variable)


class EnsureGILNode(GILExitNode):
    """
    Ensure the GIL in nogil functions for cleanup before returning.
    """

    def generate_execution_code(self, code):
        code.put_ensure_gil(declare_gilstate=False)


def cython_view_utility_code():
    from . import MemoryView
    return MemoryView.view_utility_code


utility_code_for_cimports = {
    # utility code (or inlining c) in a pxd (or pyx) file.
    # TODO: Consider a generic user-level mechanism for importing
    'cpython.array'         : lambda : UtilityCode.load_cached("ArrayAPI", "arrayarray.h"),
    'cpython.array.array'   : lambda : UtilityCode.load_cached("ArrayAPI", "arrayarray.h"),
    'cython.view'           : cython_view_utility_code,
}

utility_code_for_imports = {
    # utility code used when special modules are imported.
    # TODO: Consider a generic user-level mechanism for importing
    'asyncio': ("__Pyx_patch_asyncio", "PatchAsyncIO", "Coroutine.c"),
    'inspect': ("__Pyx_patch_inspect", "PatchInspect", "Coroutine.c"),
}

def cimport_numpy_check(node, code):
    # shared code between CImportStatNode and FromCImportStatNode
    # check to ensure that import_array is called
    for mod in code.globalstate.module_node.scope.cimported_modules:
        if mod.name != node.module_name:
            continue
        # there are sometimes several cimported modules with the same name
        # so complete the loop if necessary
        import_array = mod.lookup_here("import_array")
        _import_array = mod.lookup_here("_import_array")
        # at least one entry used
        used = (import_array and import_array.used) or (_import_array and _import_array.used)
        if ((import_array or _import_array)  # at least one entry found
                and not used):
            # sanity check that this is actually numpy and not a user pxd called "numpy"
            if _import_array and _import_array.type.is_cfunction:
                # warning is mainly for the sake of testing
                warning(node.pos, "'numpy.import_array()' has been added automatically "
                        "since 'numpy' was cimported but 'numpy.import_array' was not called.", 0)
                from .Code import TempitaUtilityCode
                code.globalstate.use_utility_code(
                         TempitaUtilityCode.load_cached("NumpyImportArray", "NumpyImportArray.c",
                                            context = {'err_goto': code.error_goto(node.pos)})
                    )
                return  # no need to continue once the utility code is added



class CImportStatNode(StatNode):
    #  cimport statement
    #
    #  module_name   string           Qualified name of module being imported
    #  as_name       string or None   Name specified in "as" clause, if any
    #  is_absolute   bool             True for absolute imports, False otherwise

    child_attrs = []
    is_absolute = False

    def analyse_declarations(self, env):
        if not env.is_module_scope:
            error(self.pos, "cimport only allowed at module level")
            return
        module_scope = env.find_module(
            self.module_name, self.pos, relative_level=0 if self.is_absolute else -1)
        if "." in self.module_name:
            names = [EncodedString(name) for name in self.module_name.split(".")]
            top_name = names[0]
            top_module_scope = env.context.find_submodule(top_name)
            module_scope = top_module_scope
            for name in names[1:]:
                submodule_scope = module_scope.find_submodule(name)
                module_scope.declare_module(name, submodule_scope, self.pos)
                module_scope = submodule_scope
            if self.as_name:
                env.declare_module(self.as_name, module_scope, self.pos)
            else:
                env.add_imported_module(module_scope)
                env.declare_module(top_name, top_module_scope, self.pos)
        else:
            name = self.as_name or self.module_name
            env.declare_module(name, module_scope, self.pos)
        if self.module_name in utility_code_for_cimports:
            env.use_utility_code(utility_code_for_cimports[self.module_name]())

    def analyse_expressions(self, env):
        return self

    def generate_execution_code(self, code):
        if self.module_name == "numpy":
            cimport_numpy_check(self, code)


class FromCImportStatNode(StatNode):
    #  from ... cimport statement
    #
    #  module_name     string                        Qualified name of module
    #  relative_level  int or None                   Relative import: number of dots before module_name
    #  imported_names  [(pos, name, as_name, kind)]  Names to be imported

    child_attrs = []
    module_name = None
    relative_level = None
    imported_names = None

    def analyse_declarations(self, env):
        if not env.is_module_scope:
            error(self.pos, "cimport only allowed at module level")
            return
        if self.relative_level and self.relative_level > env.qualified_name.count('.'):
            error(self.pos, "relative cimport beyond main package is not allowed")
            return
        module_scope = env.find_module(self.module_name, self.pos, relative_level=self.relative_level)
        module_name = module_scope.qualified_name
        env.add_imported_module(module_scope)
        for pos, name, as_name, kind in self.imported_names:
            if name == "*":
                for local_name, entry in list(module_scope.entries.items()):
                    env.add_imported_entry(local_name, entry, pos)
            else:
                entry = module_scope.lookup(name)
                if entry:
                    if kind and not self.declaration_matches(entry, kind):
                        entry.redeclared(pos)
                    entry.used = 1
                else:
                    if kind == 'struct' or kind == 'union':
                        entry = module_scope.declare_struct_or_union(
                            name, kind=kind, scope=None, typedef_flag=0, pos=pos)
                    elif kind == 'class':
                        entry = module_scope.declare_c_class(name, pos=pos, module_name=module_name)
                    else:
                        submodule_scope = env.context.find_module(
                            name, relative_to=module_scope, pos=self.pos, absolute_fallback=False)
                        if submodule_scope.parent_module is module_scope:
                            env.declare_module(as_name or name, submodule_scope, self.pos)
                        else:
                            error(pos, "Name '%s' not declared in module '%s'" % (name, module_name))

                if entry:
                    local_name = as_name or name
                    env.add_imported_entry(local_name, entry, pos)

        if module_name.startswith('cpython') or module_name.startswith('cython'):  # enough for now
            if module_name in utility_code_for_cimports:
                env.use_utility_code(utility_code_for_cimports[module_name]())
            for _, name, _, _ in self.imported_names:
                fqname = '%s.%s' % (module_name, name)
                if fqname in utility_code_for_cimports:
                    env.use_utility_code(utility_code_for_cimports[fqname]())

    def declaration_matches(self, entry, kind):
        if not entry.is_type:
            return 0
        type = entry.type
        if kind == 'class':
            if not type.is_extension_type:
                return 0
        else:
            if not type.is_struct_or_union:
                return 0
            if kind != type.kind:
                return 0
        return 1

    def analyse_expressions(self, env):
        return self

    def generate_execution_code(self, code):
        if self.module_name == "numpy":
            cimport_numpy_check(self, code)


class FromImportStatNode(StatNode):
    #  from ... import statement
    #
    #  module           ImportNode
    #  items            [(string, NameNode)]
    #  interned_items   [(string, NameNode, ExprNode)]
    #  item             PyTempNode            used internally
    #  import_star      boolean               used internally

    child_attrs = ["module"]
    import_star = 0

    def analyse_declarations(self, env):
        for name, target in self.items:
            if name == "*":
                if not env.is_module_scope:
                    error(self.pos, "import * only allowed at module level")
                    return
                env.has_import_star = 1
                self.import_star = 1
            else:
                target.analyse_target_declaration(env)

    def analyse_expressions(self, env):
        from . import ExprNodes
        self.module = self.module.analyse_expressions(env)
        self.item = ExprNodes.RawCNameExprNode(self.pos, py_object_type)
        self.interned_items = []
        for name, target in self.items:
            if name == '*':
                for _, entry in env.entries.items():
                    if not entry.is_type and entry.type.is_extension_type:
                        env.use_utility_code(UtilityCode.load_cached("ExtTypeTest", "ObjectHandling.c"))
                        break
            else:
                entry = env.lookup(target.name)
                # check whether or not entry is already cimported
                if (entry.is_type and entry.type.name == name
                        and hasattr(entry.type, 'module_name')):
                    if entry.type.module_name == self.module.module_name.value:
                        # cimported with absolute name
                        continue
                    try:
                        # cimported with relative name
                        module = env.find_module(self.module.module_name.value, pos=self.pos,
                                                 relative_level=self.module.level)
                        if entry.type.module_name == module.qualified_name:
                            continue
                    except AttributeError:
                        pass
                target = target.analyse_target_expression(env, None)  # FIXME?
                if target.type is py_object_type:
                    coerced_item = None
                else:
                    coerced_item = self.item.coerce_to(target.type, env)
                self.interned_items.append((name, target, coerced_item))
        return self

    def generate_execution_code(self, code):
        code.mark_pos(self.pos)
        self.module.generate_evaluation_code(code)
        if self.import_star:
            code.putln(
                'if (%s(%s) < 0) %s;' % (
                    Naming.import_star,
                    self.module.py_result(),
                    code.error_goto(self.pos)))
        item_temp = code.funcstate.allocate_temp(py_object_type, manage_ref=True)
        self.item.set_cname(item_temp)
        if self.interned_items:
            code.globalstate.use_utility_code(
                UtilityCode.load_cached("ImportFrom", "ImportExport.c"))
        for name, target, coerced_item in self.interned_items:
            code.putln(
                '%s = __Pyx_ImportFrom(%s, %s); %s' % (
                    item_temp,
                    self.module.py_result(),
                    code.intern_identifier(name),
                    code.error_goto_if_null(item_temp, self.pos)))
            code.put_gotref(item_temp, py_object_type)
            if coerced_item is None:
                target.generate_assignment_code(self.item, code)
            else:
                coerced_item.allocate_temp_result(code)
                coerced_item.generate_result_code(code)
                target.generate_assignment_code(coerced_item, code)
            code.put_decref_clear(item_temp, py_object_type)
        code.funcstate.release_temp(item_temp)
        self.module.generate_disposal_code(code)
        self.module.free_temps(code)


class ParallelNode(Node):
    """
    Base class for cython.parallel constructs.
    """

    nogil_check = None


class ParallelStatNode(StatNode, ParallelNode):
    """
    Base class for 'with cython.parallel.parallel():' and 'for i in prange():'.

    assignments     { Entry(var) : (var.pos, inplace_operator_or_None) }
                    assignments to variables in this parallel section

    parent          parent ParallelStatNode or None
    is_parallel     indicates whether this node is OpenMP parallel
                    (true for #pragma omp parallel for and
                              #pragma omp parallel)

    is_parallel is true for:

        #pragma omp parallel
        #pragma omp parallel for

    sections, but NOT for

        #pragma omp for

    We need this to determine the sharing attributes.

    privatization_insertion_point   a code insertion point used to make temps
                                    private (esp. the "nsteps" temp)

    args         tuple          the arguments passed to the parallel construct
    kwargs       DictNode       the keyword arguments passed to the parallel
                                construct (replaced by its compile time value)
    """

    child_attrs = ['body', 'num_threads']

    body = None

    is_prange = False
    is_nested_prange = False

    error_label_used = False

    num_threads = None
    chunksize = None

    parallel_exc = (
        Naming.parallel_exc_type,
        Naming.parallel_exc_value,
        Naming.parallel_exc_tb,
    )

    parallel_pos_info = (
        Naming.parallel_filename,
        Naming.parallel_lineno,
        Naming.parallel_clineno,
    )

    pos_info = (
        Naming.filename_cname,
        Naming.lineno_cname,
        Naming.clineno_cname,
    )

    critical_section_counter = 0

    def __init__(self, pos, **kwargs):
        super(ParallelStatNode, self).__init__(pos, **kwargs)

        # All assignments in this scope
        self.assignments = kwargs.get('assignments') or {}

        # All seen closure cnames and their temporary cnames
        self.seen_closure_vars = set()

        # Dict of variables that should be declared (first|last|)private or
        # reduction { Entry: (op, lastprivate) }.
        # If op is not None, it's a reduction.
        self.privates = {}

        # [NameNode]
        self.assigned_nodes = []

    def analyse_declarations(self, env):
        self.body.analyse_declarations(env)

        self.num_threads = None

        if self.kwargs:
            # Try to find num_threads and chunksize keyword arguments
            pairs = []
            seen = set()
            for dictitem in self.kwargs.key_value_pairs:
                if dictitem.key.value in seen:
                    error(self.pos, "Duplicate keyword argument found: %s" % dictitem.key.value)
                seen.add(dictitem.key.value)
                if dictitem.key.value == 'num_threads':
                    if not dictitem.value.is_none:
                        self.num_threads = dictitem.value
                elif self.is_prange and dictitem.key.value == 'chunksize':
                    if not dictitem.value.is_none:
                        self.chunksize = dictitem.value
                else:
                    pairs.append(dictitem)

            self.kwargs.key_value_pairs = pairs

            try:
                self.kwargs = self.kwargs.compile_time_value(env)
            except Exception as e:
                error(self.kwargs.pos, "Only compile-time values may be "
                                       "supplied as keyword arguments")
        else:
            self.kwargs = {}

        for kw, val in self.kwargs.items():
            if kw not in self.valid_keyword_arguments:
                error(self.pos, "Invalid keyword argument: %s" % kw)
            else:
                setattr(self, kw, val)

    def analyse_expressions(self, env):
        if self.num_threads:
            self.num_threads = self.num_threads.analyse_expressions(env)

        if self.chunksize:
            self.chunksize = self.chunksize.analyse_expressions(env)

        self.body = self.body.analyse_expressions(env)
        self.analyse_sharing_attributes(env)

        if self.num_threads is not None:
            if self.parent and self.parent.num_threads is not None and not self.parent.is_prange:
                error(self.pos, "num_threads already declared in outer section")
            elif self.parent and not self.parent.is_prange:
                error(self.pos, "num_threads must be declared in the parent parallel section")
            elif (self.num_threads.type.is_int and
                    self.num_threads.is_literal and
                    self.num_threads.compile_time_value(env) <= 0):
                error(self.pos, "argument to num_threads must be greater than 0")

            if not self.num_threads.is_simple() or self.num_threads.type.is_pyobject:
                self.num_threads = self.num_threads.coerce_to(
                    PyrexTypes.c_int_type, env).coerce_to_temp(env)
        return self

    def analyse_sharing_attributes(self, env):
        """
        Analyse the privates for this block and set them in self.privates.
        This should be called in a post-order fashion during the
        analyse_expressions phase
        """
        for entry, (pos, op) in self.assignments.items():

            if self.is_prange and not self.is_parallel:
                # closely nested prange in a with parallel block, disallow
                # assigning to privates in the with parallel block (we
                # consider it too implicit and magicky for users)
                if entry in self.parent.assignments:
                    error(pos, "Cannot assign to private of outer parallel block")
                    continue

            if not self.is_prange and op:
                # Again possible, but considered to magicky
                error(pos, "Reductions not allowed for parallel blocks")
                continue

            # By default all variables should have the same values as if
            # executed sequentially
            lastprivate = True
            self.propagate_var_privatization(entry, pos, op, lastprivate)

    def propagate_var_privatization(self, entry, pos, op, lastprivate):
        """
        Propagate the sharing attributes of a variable. If the privatization is
        determined by a parent scope, done propagate further.

        If we are a prange, we propagate our sharing attributes outwards to
        other pranges. If we are a prange in parallel block and the parallel
        block does not determine the variable private, we propagate to the
        parent of the parent. Recursion stops at parallel blocks, as they have
        no concept of lastprivate or reduction.

        So the following cases propagate:

            sum is a reduction for all loops:

                for i in prange(n):
                    for j in prange(n):
                        for k in prange(n):
                            sum += i * j * k

            sum is a reduction for both loops, local_var is private to the
            parallel with block:

                for i in prange(n):
                    with parallel:
                        local_var = ... # private to the parallel
                        for j in prange(n):
                            sum += i * j

        Nested with parallel blocks are disallowed, because they wouldn't
        allow you to propagate lastprivates or reductions:

            #pragma omp parallel for lastprivate(i)
            for i in prange(n):

                sum = 0

                #pragma omp parallel private(j, sum)
                with parallel:

                    #pragma omp parallel
                    with parallel:

                        #pragma omp for lastprivate(j) reduction(+:sum)
                        for j in prange(n):
                            sum += i

                    # sum and j are well-defined here

                # sum and j are undefined here

            # sum and j are undefined here
        """
        self.privates[entry] = (op, lastprivate)

        if entry.type.is_memoryviewslice:
            error(pos, "Memoryview slices can only be shared in parallel sections")
            return

        if self.is_prange:
            if not self.is_parallel and entry not in self.parent.assignments:
                # Parent is a parallel with block
                parent = self.parent.parent
            else:
                parent = self.parent

            # We don't need to propagate privates, only reductions and
            # lastprivates
            if parent and (op or lastprivate):
                parent.propagate_var_privatization(entry, pos, op, lastprivate)

    def _allocate_closure_temp(self, code, entry):
        """
        Helper function that allocate a temporary for a closure variable that
        is assigned to.
        """
        if self.parent:
            return self.parent._allocate_closure_temp(code, entry)

        if entry.cname in self.seen_closure_vars:
            return entry.cname

        cname = code.funcstate.allocate_temp(entry.type, True)

        # Add both the actual cname and the temp cname, as the actual cname
        # will be replaced with the temp cname on the entry
        self.seen_closure_vars.add(entry.cname)
        self.seen_closure_vars.add(cname)

        self.modified_entries.append((entry, entry.cname))
        code.putln("%s = %s;" % (cname, entry.cname))
        entry.cname = cname

    def initialize_privates_to_nan(self, code, exclude=None):
        first = True

        for entry, (op, lastprivate) in sorted(self.privates.items()):
            if not op and (not exclude or entry != exclude):
                invalid_value = entry.type.invalid_value()

                if invalid_value:
                    if first:
                        code.putln("/* Initialize private variables to "
                                   "invalid values */")
                        first = False
                    code.putln("%s = %s;" % (entry.cname,
                                             entry.type.cast_code(invalid_value)))

    def evaluate_before_block(self, code, expr):
        c = self.begin_of_parallel_control_block_point_after_decls
        # we need to set the owner to ourselves temporarily, as
        # allocate_temp may generate a comment in the middle of our pragma
        # otherwise when DebugFlags.debug_temp_code_comments is in effect
        owner = c.funcstate.owner
        c.funcstate.owner = c
        expr.generate_evaluation_code(c)
        c.funcstate.owner = owner

        return expr.result()

    def put_num_threads(self, code):
        """
        Write self.num_threads if set as the num_threads OpenMP directive
        """
        if self.num_threads is not None:
            code.put(" num_threads(%s)" % self.evaluate_before_block(code, self.num_threads))


    def declare_closure_privates(self, code):
        """
        If a variable is in a scope object, we need to allocate a temp and
        assign the value from the temp to the variable in the scope object
        after the parallel section. This kind of copying should be done only
        in the outermost parallel section.
        """
        self.modified_entries = []

        for entry in sorted(self.assignments):
            if entry.from_closure or entry.in_closure:
                self._allocate_closure_temp(code, entry)

    def release_closure_privates(self, code):
        """
        Release any temps used for variables in scope objects. As this is the
        outermost parallel block, we don't need to delete the cnames from
        self.seen_closure_vars.
        """
        for entry, original_cname in self.modified_entries:
            code.putln("%s = %s;" % (original_cname, entry.cname))
            code.funcstate.release_temp(entry.cname)
            entry.cname = original_cname

    def privatize_temps(self, code, exclude_temps=()):
        """
        Make any used temporaries private. Before the relevant code block
        code.start_collecting_temps() should have been called.
        """
        c = self.privatization_insertion_point
        self.privatization_insertion_point = None

        if self.is_parallel:
            self.temps = temps = code.funcstate.stop_collecting_temps()
            privates, firstprivates = [], []
            for temp, type in sorted(temps):
                if type.is_pyobject or type.is_memoryviewslice:
                    firstprivates.append(temp)
                else:
                    privates.append(temp)

            if privates:
                c.put(" private(%s)" % ", ".join(privates))
            if firstprivates:
                c.put(" firstprivate(%s)" % ", ".join(firstprivates))

            if self.breaking_label_used:
                shared_vars = [Naming.parallel_why]
                if self.error_label_used:
                    shared_vars.extend(self.parallel_exc)
                    c.put(" private(%s, %s, %s)" % self.pos_info)

                c.put(" shared(%s)" % ', '.join(shared_vars))

    def cleanup_temps(self, code):
        # Now clean up any memoryview slice and object temporaries
        if self.is_parallel and not self.is_nested_prange:
            code.putln("/* Clean up any temporaries */")
            for temp, type in sorted(self.temps):
                code.put_xdecref_clear(temp, type, have_gil=False)

    def setup_parallel_control_flow_block(self, code):
        """
        Sets up a block that surrounds the parallel block to determine
        how the parallel section was exited. Any kind of return is
        trapped (break, continue, return, exceptions). This is the idea:

        {
            int why = 0;

            #pragma omp parallel
            {
                return # -> goto new_return_label;
                goto end_parallel;

            new_return_label:
                why = 3;
                goto end_parallel;

            end_parallel:;
                #pragma omp flush(why) # we need to flush for every iteration
            }

            if (why == 3)
                goto old_return_label;
        }
        """
        self.old_loop_labels = code.new_loop_labels()
        self.old_error_label = code.new_error_label()
        self.old_return_label = code.return_label
        code.return_label = code.new_label(name="return")

        code.begin_block()  # parallel control flow block
        self.begin_of_parallel_control_block_point = code.insertion_point()
        self.begin_of_parallel_control_block_point_after_decls = code.insertion_point()

        self.undef_builtin_expect_apple_gcc_bug(code)

    def begin_parallel_block(self, code):
        """
        Each OpenMP thread in a parallel section that contains a with gil block
        must have the thread-state initialized. The call to
        PyGILState_Release() then deallocates our threadstate. If we wouldn't
        do this, each with gil block would allocate and deallocate one, thereby
        losing exception information before it can be saved before leaving the
        parallel section.
        """
        self.begin_of_parallel_block = code.insertion_point()

    def end_parallel_block(self, code):
        """
        To ensure all OpenMP threads have thread states, we ensure the GIL
        in each thread (which creates a thread state if it doesn't exist),
        after which we release the GIL.
        On exit, reacquire the GIL and release the thread state.

        If compiled without OpenMP support (at the C level), then we still have
        to acquire the GIL to decref any object temporaries.
        """
        begin_code = self.begin_of_parallel_block
        self.begin_of_parallel_block = None

        if self.error_label_used:
            end_code = code

            begin_code.putln("#ifdef _OPENMP")
            begin_code.put_ensure_gil(declare_gilstate=True)
            begin_code.putln("Py_BEGIN_ALLOW_THREADS")
            begin_code.putln("#endif /* _OPENMP */")

            end_code.putln("#ifdef _OPENMP")
            end_code.putln("Py_END_ALLOW_THREADS")
            end_code.putln("#else")
            end_code.put_safe("{\n")
            end_code.put_ensure_gil()
            end_code.putln("#endif /* _OPENMP */")
            self.cleanup_temps(end_code)
            end_code.put_release_ensured_gil()
            end_code.putln("#ifndef _OPENMP")
            end_code.put_safe("}\n")
            end_code.putln("#endif /* _OPENMP */")

    def trap_parallel_exit(self, code, should_flush=False):
        """
        Trap any kind of return inside a parallel construct. 'should_flush'
        indicates whether the variable should be flushed, which is needed by
        prange to skip the loop. It also indicates whether we need to register
        a continue (we need this for parallel blocks, but not for prange
        loops, as it is a direct jump there).

        It uses the same mechanism as try/finally:
            1 continue
            2 break
            3 return
            4 error
        """
        save_lastprivates_label = code.new_label()
        dont_return_label = code.new_label()

        self.any_label_used = False
        self.breaking_label_used = False
        self.error_label_used = False

        self.parallel_private_temps = []

        all_labels = code.get_all_labels()

        # Figure this out before starting to generate any code
        for label in all_labels:
            if code.label_used(label):
                self.breaking_label_used = (self.breaking_label_used or
                                            label != code.continue_label)
                self.any_label_used = True

        if self.any_label_used:
            code.put_goto(dont_return_label)

        for i, label in enumerate(all_labels):
            if not code.label_used(label):
                continue

            is_continue_label = label == code.continue_label

            code.put_label(label)

            if not (should_flush and is_continue_label):
                if label == code.error_label:
                    self.error_label_used = True
                    self.fetch_parallel_exception(code)

                code.putln("%s = %d;" % (Naming.parallel_why, i + 1))

            if (self.breaking_label_used and self.is_prange and not
                    is_continue_label):
                code.put_goto(save_lastprivates_label)
            else:
                code.put_goto(dont_return_label)

        if self.any_label_used:
            if self.is_prange and self.breaking_label_used:
                # Don't rely on lastprivate, save our lastprivates
                code.put_label(save_lastprivates_label)
                self.save_parallel_vars(code)

            code.put_label(dont_return_label)

            if should_flush and self.breaking_label_used:
                code.putln_openmp("#pragma omp flush(%s)" % Naming.parallel_why)

    def save_parallel_vars(self, code):
        """
        The following shenanigans are instated when we break, return or
        propagate errors from a prange. In this case we cannot rely on
        lastprivate() to do its job, as no iterations may have executed yet
        in the last thread, leaving the values undefined. It is most likely
        that the breaking thread has well-defined values of the lastprivate
        variables, so we keep those values.
        """
        section_name = "__pyx_parallel_lastprivates%d" % self.critical_section_counter
        code.putln_openmp("#pragma omp critical(%s)" % section_name)
        ParallelStatNode.critical_section_counter += 1

        code.begin_block()  # begin critical section

        c = self.begin_of_parallel_control_block_point

        temp_count = 0
        for entry, (op, lastprivate) in sorted(self.privates.items()):
            if not lastprivate or entry.type.is_pyobject:
                continue

            type_decl = entry.type.empty_declaration_code()
            temp_cname = "__pyx_parallel_temp%d" % temp_count
            private_cname = entry.cname

            temp_count += 1

            invalid_value = entry.type.invalid_value()
            if invalid_value:
                init = ' = ' + entry.type.cast_code(invalid_value)
            else:
                init = ''
            # Declare the parallel private in the outer block
            c.putln("%s %s%s;" % (type_decl, temp_cname, init))

            # Initialize before escaping
            code.putln("%s = %s;" % (temp_cname, private_cname))

            self.parallel_private_temps.append((temp_cname, private_cname))

        code.end_block()  # end critical section

    def fetch_parallel_exception(self, code):
        """
        As each OpenMP thread may raise an exception, we need to fetch that
        exception from the threadstate and save it for after the parallel
        section where it can be re-raised in the master thread.

        Although it would seem that __pyx_filename, __pyx_lineno and
        __pyx_clineno are only assigned to under exception conditions (i.e.,
        when we have the GIL), and thus should be allowed to be shared without
        any race condition, they are in fact subject to the same race
        conditions that they were previously when they were global variables
        and functions were allowed to release the GIL:

            thread A                thread B
                acquire
                set lineno
                release
                                        acquire
                                        set lineno
                                        release
                acquire
                fetch exception
                release
                                        skip the fetch

                deallocate threadstate  deallocate threadstate
        """
        code.begin_block()
        code.put_ensure_gil(declare_gilstate=True)

        code.putln_openmp("#pragma omp flush(%s)" % Naming.parallel_exc_type)
        code.putln(
            "if (!%s) {" % Naming.parallel_exc_type)

        code.putln("__Pyx_ErrFetchWithState(&%s, &%s, &%s);" % self.parallel_exc)
        pos_info = chain(*zip(self.parallel_pos_info, self.pos_info))
        code.funcstate.uses_error_indicator = True
        code.putln("%s = %s; %s = %s; %s = %s;" % tuple(pos_info))
        code.put_gotref(Naming.parallel_exc_type, py_object_type)

        code.putln(
            "}")

        code.put_release_ensured_gil()
        code.end_block()

    def restore_parallel_exception(self, code):
        "Re-raise a parallel exception"
        code.begin_block()
        code.put_ensure_gil(declare_gilstate=True)

        code.put_giveref(Naming.parallel_exc_type, py_object_type)
        code.putln("__Pyx_ErrRestoreWithState(%s, %s, %s);" % self.parallel_exc)
        pos_info = chain(*zip(self.pos_info, self.parallel_pos_info))
        code.putln("%s = %s; %s = %s; %s = %s;" % tuple(pos_info))

        code.put_release_ensured_gil()
        code.end_block()

    def restore_labels(self, code):
        """
        Restore all old labels. Call this before the 'else' clause to for
        loops and always before ending the parallel control flow block.
        """
        code.set_all_labels(self.old_loop_labels + (self.old_return_label,
                                                    self.old_error_label))

    def end_parallel_control_flow_block(
            self, code, break_=False, continue_=False, return_=False):
        """
        This ends the parallel control flow block and based on how the parallel
        section was exited, takes the corresponding action. The break_ and
        continue_ parameters indicate whether these should be propagated
        outwards:

            for i in prange(...):
                with cython.parallel.parallel():
                    continue

        Here break should be trapped in the parallel block, and propagated to
        the for loop.
        """
        c = self.begin_of_parallel_control_block_point
        self.begin_of_parallel_control_block_point = None
        self.begin_of_parallel_control_block_point_after_decls = None

        if self.num_threads is not None:
            # FIXME: is it the right place? should not normally produce code.
            self.num_threads.generate_disposal_code(code)
            self.num_threads.free_temps(code)

        # Firstly, always prefer errors over returning, continue or break
        if self.error_label_used:
            c.putln("const char *%s = NULL; int %s = 0, %s = 0;" % self.parallel_pos_info)
            c.putln("PyObject *%s = NULL, *%s = NULL, *%s = NULL;" % self.parallel_exc)

            code.putln(
                "if (%s) {" % Naming.parallel_exc_type)
            code.putln("/* This may have been overridden by a continue, "
                       "break or return in another thread. Prefer the error. */")
            code.putln("%s = 4;" % Naming.parallel_why)
            code.putln(
                "}")

        if continue_:
            any_label_used = self.any_label_used
        else:
            any_label_used = self.breaking_label_used

        if any_label_used:
            # __pyx_parallel_why is used, declare and initialize
            c.putln("int %s;" % Naming.parallel_why)
            c.putln("%s = 0;" % Naming.parallel_why)

            code.putln(
                "if (%s) {" % Naming.parallel_why)

            for temp_cname, private_cname in self.parallel_private_temps:
                code.putln("%s = %s;" % (private_cname, temp_cname))

            code.putln("switch (%s) {" % Naming.parallel_why)
            if continue_:
                code.put("    case 1: ")
                code.put_goto(code.continue_label)

            if break_:
                code.put("    case 2: ")
                code.put_goto(code.break_label)

            if return_:
                code.put("    case 3: ")
                code.put_goto(code.return_label)

            if self.error_label_used:
                code.globalstate.use_utility_code(restore_exception_utility_code)
                code.putln("    case 4:")
                self.restore_parallel_exception(code)
                code.put_goto(code.error_label)

            code.putln("}")  # end switch
            code.putln(
                "}")  # end if

        code.end_block()  # end parallel control flow block
        self.redef_builtin_expect_apple_gcc_bug(code)

    # FIXME: improve with version number for OS X Lion
    buggy_platform_macro_condition = "(defined(__APPLE__) || defined(__OSX__))"
    have_expect_condition = "(defined(__GNUC__) && " \
                             "(__GNUC__ > 2 || (__GNUC__ == 2 && (__GNUC_MINOR__ > 95))))"
    redef_condition = "(%s && %s)" % (buggy_platform_macro_condition, have_expect_condition)

    def undef_builtin_expect_apple_gcc_bug(self, code):
        """
        A bug on OS X Lion disallows __builtin_expect macros. This code avoids them
        """
        if not self.parent:
            code.undef_builtin_expect(self.redef_condition)

    def redef_builtin_expect_apple_gcc_bug(self, code):
        if not self.parent:
            code.redef_builtin_expect(self.redef_condition)


class ParallelWithBlockNode(ParallelStatNode):
    """
    This node represents a 'with cython.parallel.parallel():' block
    """

    valid_keyword_arguments = ['num_threads']

    num_threads = None

    def analyse_declarations(self, env):
        super(ParallelWithBlockNode, self).analyse_declarations(env)
        if self.args:
            error(self.pos, "cython.parallel.parallel() does not take "
                            "positional arguments")

    def generate_execution_code(self, code):
        self.declare_closure_privates(code)
        self.setup_parallel_control_flow_block(code)

        code.putln("#ifdef _OPENMP")
        code.put("#pragma omp parallel ")

        if self.privates:
            privates = [e.cname for e in self.privates
                        if not e.type.is_pyobject]
            code.put('private(%s)' % ', '.join(sorted(privates)))

        self.privatization_insertion_point = code.insertion_point()
        self.put_num_threads(code)
        code.putln("")

        code.putln("#endif /* _OPENMP */")

        code.begin_block()  # parallel block
        self.begin_parallel_block(code)
        self.initialize_privates_to_nan(code)
        code.funcstate.start_collecting_temps()
        self.body.generate_execution_code(code)
        self.trap_parallel_exit(code)
        self.privatize_temps(code)
        self.end_parallel_block(code)
        code.end_block()  # end parallel block

        continue_ = code.label_used(code.continue_label)
        break_ = code.label_used(code.break_label)
        return_ = code.label_used(code.return_label)

        self.restore_labels(code)
        self.end_parallel_control_flow_block(code, break_=break_,
                                             continue_=continue_,
                                             return_=return_)
        self.release_closure_privates(code)


class ParallelRangeNode(ParallelStatNode):
    """
    This node represents a 'for i in cython.parallel.prange():' construct.

    target       NameNode       the target iteration variable
    else_clause  Node or None   the else clause of this loop
    """

    child_attrs = ['body', 'target', 'else_clause', 'args', 'num_threads',
                   'chunksize']

    body = target = else_clause = args = None

    start = stop = step = None

    is_prange = True

    nogil = None
    schedule = None

    valid_keyword_arguments = ['schedule', 'nogil', 'num_threads', 'chunksize']

    def __init__(self, pos, **kwds):
        super(ParallelRangeNode, self).__init__(pos, **kwds)
        # Pretend to be a ForInStatNode for control flow analysis
        self.iterator = PassStatNode(pos)

    def analyse_declarations(self, env):
        super(ParallelRangeNode, self).analyse_declarations(env)
        self.target.analyse_target_declaration(env)
        if self.else_clause is not None:
            self.else_clause.analyse_declarations(env)

        if not self.args or len(self.args) > 3:
            error(self.pos, "Invalid number of positional arguments to prange")
            return

        if len(self.args) == 1:
            self.stop, = self.args
        elif len(self.args) == 2:
            self.start, self.stop = self.args
        else:
            self.start, self.stop, self.step = self.args

        if self.schedule not in (None, 'static', 'dynamic', 'guided', 'runtime'):
            error(self.pos, "Invalid schedule argument to prange: %s" % (self.schedule,))

    def analyse_expressions(self, env):
        was_nogil = env.nogil
        if self.nogil:
            env.nogil = True

        if self.target is None:
            error(self.pos, "prange() can only be used as part of a for loop")
            return self

        self.target = self.target.analyse_target_types(env)

        if not self.target.type.is_numeric:
            # Not a valid type, assume one for now anyway

            if not self.target.type.is_pyobject:
                # nogil_check will catch the is_pyobject case
                error(self.target.pos,
                      "Must be of numeric type, not %s" % self.target.type)

            self.index_type = PyrexTypes.c_py_ssize_t_type
        else:
            self.index_type = self.target.type
            if not self.index_type.signed:
                warning(self.target.pos,
                        "Unsigned index type not allowed before OpenMP 3.0",
                        level=2)

        # Setup start, stop and step, allocating temps if needed
        self.names = 'start', 'stop', 'step'
        start_stop_step = self.start, self.stop, self.step

        for node, name in zip(start_stop_step, self.names):
            if node is not None:
                node.analyse_types(env)
                if not node.type.is_numeric:
                    error(node.pos, "%s argument must be numeric" % name)
                    continue

                if not node.is_literal:
                    node = node.coerce_to_temp(env)
                    setattr(self, name, node)

                # As we range from 0 to nsteps, computing the index along the
                # way, we need a fitting type for 'i' and 'nsteps'
                self.index_type = PyrexTypes.widest_numeric_type(
                    self.index_type, node.type)

        if self.else_clause is not None:
            self.else_clause = self.else_clause.analyse_expressions(env)

        # Although not actually an assignment in this scope, it should be
        # treated as such to ensure it is unpacked if a closure temp, and to
        # ensure lastprivate behaviour and propagation. If the target index is
        # not a NameNode, it won't have an entry, and an error was issued by
        # ParallelRangeTransform
        target_entry = getattr(self.target, 'entry', None)
        if target_entry:
            self.assignments[self.target.entry] = self.target.pos, None

        node = super(ParallelRangeNode, self).analyse_expressions(env)

        if node.chunksize:
            if not node.schedule:
                error(node.chunksize.pos,
                      "Must provide schedule with chunksize")
            elif node.schedule == 'runtime':
                error(node.chunksize.pos,
                      "Chunksize not valid for the schedule runtime")
            elif (node.chunksize.type.is_int and
                  node.chunksize.is_literal and
                  node.chunksize.compile_time_value(env) <= 0):
                error(node.chunksize.pos, "Chunksize must not be negative")

            node.chunksize = node.chunksize.coerce_to(
                PyrexTypes.c_int_type, env).coerce_to_temp(env)

        if node.nogil:
            env.nogil = was_nogil

        node.is_nested_prange = node.parent and node.parent.is_prange
        if node.is_nested_prange:
            parent = node
            while parent.parent and parent.parent.is_prange:
                parent = parent.parent

            parent.assignments.update(node.assignments)
            parent.privates.update(node.privates)
            parent.assigned_nodes.extend(node.assigned_nodes)
        return node

    def nogil_check(self, env):
        names = 'start', 'stop', 'step', 'target'
        nodes = self.start, self.stop, self.step, self.target
        for name, node in zip(names, nodes):
            if node is not None and node.type.is_pyobject:
                error(node.pos, "%s may not be a Python object "
                                "as we don't have the GIL" % name)

    def generate_execution_code(self, code):
        """
        Generate code in the following steps

            1)  copy any closure variables determined thread-private
                into temporaries

            2)  allocate temps for start, stop and step

            3)  generate a loop that calculates the total number of steps,
                which then computes the target iteration variable for every step:

                    for i in prange(start, stop, step):
                        ...

                becomes

                    nsteps = (stop - start) / step;
                    i = start;

                    #pragma omp parallel for lastprivate(i)
                    for (temp = 0; temp < nsteps; temp++) {
                        i = start + step * temp;
                        ...
                    }

                Note that accumulation of 'i' would have a data dependency
                between iterations.

                Also, you can't do this

                    for (i = start; i < stop; i += step)
                        ...

                as the '<' operator should become '>' for descending loops.
                'for i from x < i < y:' does not suffer from this problem
                as the relational operator is known at compile time!

            4) release our temps and write back any private closure variables
        """
        self.declare_closure_privates(code)

        # This can only be a NameNode
        target_index_cname = self.target.entry.cname

        # This will be used as the dict to format our code strings, holding
        # the start, stop , step, temps and target cnames
        fmt_dict = {
            'target': target_index_cname,
            'target_type': self.target.type.empty_declaration_code()
        }

        # Setup start, stop and step, allocating temps if needed
        start_stop_step = self.start, self.stop, self.step
        defaults = '0', '0', '1'
        for node, name, default in zip(start_stop_step, self.names, defaults):
            if node is None:
                result = default
            elif node.is_literal:
                result = node.get_constant_c_result_code()
            else:
                node.generate_evaluation_code(code)
                result = node.result()

            fmt_dict[name] = result

        fmt_dict['i'] = code.funcstate.allocate_temp(self.index_type, False)
        fmt_dict['nsteps'] = code.funcstate.allocate_temp(self.index_type, False)

        # TODO: check if the step is 0 and if so, raise an exception in a
        # 'with gil' block. For now, just abort
        if self.step is not None and self.step.has_constant_result() and self.step.constant_result == 0:
            error(node.pos, "Iteration with step 0 is invalid.")
        elif not fmt_dict['step'].isdigit() or int(fmt_dict['step']) == 0:
            code.putln("if (((%(step)s) == 0)) abort();" % fmt_dict)

        self.setup_parallel_control_flow_block(code)  # parallel control flow block

        # Note: nsteps is private in an outer scope if present
        code.putln("%(nsteps)s = (%(stop)s - %(start)s + %(step)s - %(step)s/abs(%(step)s)) / %(step)s;" % fmt_dict)

        # The target iteration variable might not be initialized, do it only if
        # we are executing at least 1 iteration, otherwise we should leave the
        # target unaffected. The target iteration variable is firstprivate to
        # shut up compiler warnings caused by lastprivate, as the compiler
        # erroneously believes that nsteps may be <= 0, leaving the private
        # target index uninitialized
        code.putln("if (%(nsteps)s > 0)" % fmt_dict)
        code.begin_block()  # if block
        self.generate_loop(code, fmt_dict)
        code.end_block()  # end if block

        self.restore_labels(code)

        if self.else_clause:
            if self.breaking_label_used:
                code.put("if (%s < 2)" % Naming.parallel_why)

            code.begin_block()  # else block
            code.putln("/* else */")
            self.else_clause.generate_execution_code(code)
            code.end_block()  # end else block

        # ------ cleanup ------
        self.end_parallel_control_flow_block(code)  # end parallel control flow block

        # And finally, release our privates and write back any closure
        # variables
        for temp in start_stop_step + (self.chunksize,):
            if temp is not None:
                temp.generate_disposal_code(code)
                temp.free_temps(code)

        code.funcstate.release_temp(fmt_dict['i'])
        code.funcstate.release_temp(fmt_dict['nsteps'])

        self.release_closure_privates(code)

    def generate_loop(self, code, fmt_dict):
        if self.is_nested_prange:
            code.putln("#if 0")
        else:
            code.putln("#ifdef _OPENMP")

        if not self.is_parallel:
            code.put("#pragma omp for")
            self.privatization_insertion_point = code.insertion_point()
            reduction_codepoint = self.parent.privatization_insertion_point
        else:
            code.put("#pragma omp parallel")
            self.privatization_insertion_point = code.insertion_point()
            reduction_codepoint = self.privatization_insertion_point
            code.putln("")
            code.putln("#endif /* _OPENMP */")

            code.begin_block()  # pragma omp parallel begin block

            # Initialize the GIL if needed for this thread
            self.begin_parallel_block(code)

            if self.is_nested_prange:
                code.putln("#if 0")
            else:
                code.putln("#ifdef _OPENMP")
            code.put("#pragma omp for")

        for entry, (op, lastprivate) in sorted(self.privates.items()):
            # Don't declare the index variable as a reduction
            if op and op in "+*-&^|" and entry != self.target.entry:
                if entry.type.is_pyobject:
                    error(self.pos, "Python objects cannot be reductions")
                else:
                    #code.put(" reduction(%s:%s)" % (op, entry.cname))
                    # This is the only way reductions + nesting works in gcc4.5
                    reduction_codepoint.put(
                                " reduction(%s:%s)" % (op, entry.cname))
            else:
                if entry == self.target.entry:
                    code.put(" firstprivate(%s)" % entry.cname)
                    code.put(" lastprivate(%s)" % entry.cname)
                    continue

                if not entry.type.is_pyobject:
                    if lastprivate:
                        private = 'lastprivate'
                    else:
                        private = 'private'

                    code.put(" %s(%s)" % (private, entry.cname))

        if self.schedule:
            if self.chunksize:
                chunksize = ", %s" % self.evaluate_before_block(code, self.chunksize)
            else:
                chunksize = ""

            code.put(" schedule(%s%s)" % (self.schedule, chunksize))

        self.put_num_threads(reduction_codepoint)

        code.putln("")
        code.putln("#endif /* _OPENMP */")

        code.put("for (%(i)s = 0; %(i)s < %(nsteps)s; %(i)s++)" % fmt_dict)
        code.begin_block()  # for loop block

        guard_around_body_codepoint = code.insertion_point()

        # Start if guard block around the body. This may be unnecessary, but
        # at least it doesn't spoil indentation
        code.begin_block()

        code.putln("%(target)s = (%(target_type)s)(%(start)s + %(step)s * %(i)s);" % fmt_dict)
        self.initialize_privates_to_nan(code, exclude=self.target.entry)

        if self.is_parallel and not self.is_nested_prange:
            # nested pranges are not omp'ified, temps go to outer loops
            code.funcstate.start_collecting_temps()

        self.body.generate_execution_code(code)
        self.trap_parallel_exit(code, should_flush=True)
        if self.is_parallel and not self.is_nested_prange:
            # nested pranges are not omp'ified, temps go to outer loops
            self.privatize_temps(code)

        if self.breaking_label_used:
            # Put a guard around the loop body in case return, break or
            # exceptions might be used
            guard_around_body_codepoint.putln("if (%s < 2)" % Naming.parallel_why)

        code.end_block()  # end guard around loop body
        code.end_block()  # end for loop block

        if self.is_parallel:
            # Release the GIL and deallocate the thread state
            self.end_parallel_block(code)
            code.end_block()  # pragma omp parallel end block


class CnameDecoratorNode(StatNode):
    """
    This node is for the cname decorator in CythonUtilityCode:

        @cname('the_cname')
        cdef func(...):
            ...

    In case of a cdef class the cname specifies the objstruct_cname.

    node        the node to which the cname decorator is applied
    cname       the cname the node should get
    """

    child_attrs = ['node']

    def analyse_declarations(self, env):
        self.node.analyse_declarations(env)

        node = self.node
        if isinstance(node, CompilerDirectivesNode):
            node = node.body.stats[0]

        self.is_function = isinstance(node, FuncDefNode)
        is_struct_or_enum = isinstance(node, (CStructOrUnionDefNode, CEnumDefNode))
        e = node.entry

        if self.is_function:
            e.cname = self.cname
            e.func_cname = self.cname
            e.used = True
            if e.pyfunc_cname and '.' in e.pyfunc_cname:
                e.pyfunc_cname = self.mangle(e.pyfunc_cname)
        elif is_struct_or_enum:
            e.cname = e.type.cname = self.cname
        else:
            scope = node.scope

            e.cname = self.cname
            e.type.objstruct_cname = self.cname + '_obj'
            e.type.typeobj_cname = Naming.typeobj_prefix + self.cname
            e.type.typeptr_cname = self.cname + '_type'
            e.type.scope.namespace_cname = e.type.typeptr_cname

            e.as_variable.cname = e.type.typeptr_cname

            scope.scope_prefix = self.cname + "_"

            for name, entry in scope.entries.items():
                if entry.func_cname:
                    entry.func_cname = self.mangle(entry.cname)
                if entry.pyfunc_cname:
                    entry.pyfunc_cname = self.mangle(entry.pyfunc_cname)

    def mangle(self, cname):
        if '.' in cname:
            # remove __pyx_base from func_cname
            cname = cname.split('.')[-1]
        return '%s_%s' % (self.cname, cname)

    def analyse_expressions(self, env):
        self.node = self.node.analyse_expressions(env)
        return self

    def generate_function_definitions(self, env, code):
        "Ensure a prototype for every @cname method in the right place"
        if self.is_function and env.is_c_class_scope:
            # method in cdef class, generate a prototype in the header
            h_code = code.globalstate['utility_code_proto']

            if isinstance(self.node, DefNode):
                self.node.generate_function_header(
                    h_code, with_pymethdef=False, proto_only=True)
            else:
                from . import ModuleNode
                entry = self.node.entry
                cname = entry.cname
                entry.cname = entry.func_cname

                ModuleNode.generate_cfunction_declaration(
                    entry,
                    env.global_scope(),
                    h_code,
                    definition=True)

                entry.cname = cname

        self.node.generate_function_definitions(env, code)

    def generate_execution_code(self, code):
        self.node.generate_execution_code(code)


#------------------------------------------------------------------------------------
#
#  Runtime support code
#
#------------------------------------------------------------------------------------

if Options.gcc_branch_hints:
    branch_prediction_macros = """
/* Test for GCC > 2.95 */
#if defined(__GNUC__) \
    && (__GNUC__ > 2 || (__GNUC__ == 2 && (__GNUC_MINOR__ > 95)))
  #define likely(x)   __builtin_expect(!!(x), 1)
  #define unlikely(x) __builtin_expect(!!(x), 0)
#else /* !__GNUC__ or GCC < 2.95 */
  #define likely(x)   (x)
  #define unlikely(x) (x)
#endif /* __GNUC__ */
"""
else:
    branch_prediction_macros = """
#define likely(x)   (x)
#define unlikely(x) (x)
"""

#------------------------------------------------------------------------------------

printing_utility_code = UtilityCode.load_cached("Print", "Printing.c")
printing_one_utility_code = UtilityCode.load_cached("PrintOne", "Printing.c")

#------------------------------------------------------------------------------------

# Exception raising code
#
# Exceptions are raised by __Pyx_Raise() and stored as plain
# type/value/tb in PyThreadState->curexc_*.  When being caught by an
# 'except' statement, curexc_* is moved over to exc_* by
# __Pyx_GetException()

restore_exception_utility_code = UtilityCode.load_cached("PyErrFetchRestore", "Exceptions.c")
raise_utility_code = UtilityCode.load_cached("RaiseException", "Exceptions.c")
get_exception_utility_code = UtilityCode.load_cached("GetException", "Exceptions.c")
swap_exception_utility_code = UtilityCode.load_cached("SwapException", "Exceptions.c")
reset_exception_utility_code = UtilityCode.load_cached("SaveResetException", "Exceptions.c")
traceback_utility_code = UtilityCode.load_cached("AddTraceback", "Exceptions.c")

#------------------------------------------------------------------------------------

get_exception_tuple_utility_code = UtilityCode(
    proto="""
static PyObject *__Pyx_GetExceptionTuple(PyThreadState *__pyx_tstate); /*proto*/
""",
    # I doubt that calling __Pyx_GetException() here is correct as it moves
    # the exception from tstate->curexc_* to tstate->exc_*, which prevents
    # exception handlers later on from receiving it.
    # NOTE: "__pyx_tstate" may be used by __Pyx_GetException() macro
    impl = """
static PyObject *__Pyx_GetExceptionTuple(CYTHON_UNUSED PyThreadState *__pyx_tstate) {
    PyObject *type = NULL, *value = NULL, *tb = NULL;
    if (__Pyx_GetException(&type, &value, &tb) == 0) {
        PyObject* exc_info = PyTuple_New(3);
        if (exc_info) {
            Py_INCREF(type);
            Py_INCREF(value);
            Py_INCREF(tb);
            PyTuple_SET_ITEM(exc_info, 0, type);
            PyTuple_SET_ITEM(exc_info, 1, value);
            PyTuple_SET_ITEM(exc_info, 2, tb);
            return exc_info;
        }
    }
    return NULL;
}
""",
    requires=[get_exception_utility_code])<|MERGE_RESOLUTION|>--- conflicted
+++ resolved
@@ -5196,7 +5196,6 @@
         scope = type.scope
         if not scope:  # could be None if there was an error
             return
-<<<<<<< HEAD
         if entry.visibility == 'extern':
             # Generate code to initialise the typeptr of an external extension
             # type defined in this module to point to its type object.
@@ -5218,15 +5217,6 @@
             if not bases_tuple_cname and scope.parent_type.base_type:
                 tuple_temp = code.funcstate.allocate_temp(py_object_type, manage_ref=True)
                 code.putln("%s = PyTuple_Pack(1, (PyObject *)%s); %s" % (
-=======
-        if entry.visibility != 'extern':
-            code.putln("#if CYTHON_COMPILING_IN_LIMITED_API")
-            base_type = scope.parent_type.base_type
-            if base_type:
-                tuple_temp = code.funcstate.allocate_temp(py_object_type, manage_ref=True)
-                code.putln(
-                    "%s = PyTuple_Pack(1, (PyObject *)%s); %s" % (
->>>>>>> 75f4aff7
                     tuple_temp,
                     scope.parent_type.base_type.typeptr_cname,
                     code.error_goto_if_null(tuple_temp, entry.pos),
