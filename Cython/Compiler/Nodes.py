#
#   Parse tree nodes
#

from __future__ import absolute_import

import cython

cython.declare(sys=object, os=object, copy=object,
               Builtin=object, error=object, warning=object, Naming=object, PyrexTypes=object,
               py_object_type=object, ModuleScope=object, LocalScope=object, ClosureScope=object,
               StructOrUnionScope=object, PyClassScope=object,
               CppClassScope=object, UtilityCode=object, EncodedString=object,
               error_type=object, _py_int_types=object)

import sys, os, copy
from itertools import chain

from . import Builtin
from .Errors import error, warning, InternalError, CompileError, CannotSpecialize
from . import Naming
from . import PyrexTypes
from . import TypeSlots
from .PyrexTypes import py_object_type, error_type
from .Symtab import (ModuleScope, LocalScope, ClosureScope, PropertyScope,
                     StructOrUnionScope, PyClassScope, CppClassScope, TemplateScope,
                     CppScopedEnumScope, punycodify_name)
from .Code import UtilityCode
from .StringEncoding import EncodedString
from . import Future
from . import Options
from . import DebugFlags
from .Pythran import has_np_pythran, pythran_type, is_pythran_buffer
from ..Utils import add_metaclass


if sys.version_info[0] >= 3:
    _py_int_types = int
else:
    _py_int_types = (int, long)


IMPLICIT_CLASSMETHODS = {"__init_subclass__", "__class_getitem__"}


def relative_position(pos):
    return (pos[0].get_filenametable_entry(), pos[1])


def embed_position(pos, docstring):
    if not Options.embed_pos_in_docstring:
        return docstring
    pos_line = u'File: %s (starting at line %s)' % relative_position(pos)
    if docstring is None:
        # unicode string
        return EncodedString(pos_line)

    # make sure we can encode the filename in the docstring encoding
    # otherwise make the docstring a unicode string
    encoding = docstring.encoding
    if encoding is not None:
        try:
            pos_line.encode(encoding)
        except UnicodeEncodeError:
            encoding = None

    if not docstring:
        # reuse the string encoding of the original docstring
        doc = EncodedString(pos_line)
    else:
        doc = EncodedString(pos_line + u'\n' + docstring)
    doc.encoding = encoding
    return doc


def write_func_call(func, codewriter_class):
    def f(*args, **kwds):
        if len(args) > 1 and isinstance(args[1], codewriter_class):
            # here we annotate the code with this function call
            # but only if new code is generated
            node, code = args[:2]
            marker = '                    /* %s -> %s.%s %s */' % (
                ' ' * code.call_level,
                node.__class__.__name__,
                func.__name__,
                node.pos[1:],
            )
            insertion_point = code.insertion_point()
            start = code.buffer.stream.tell()
            code.call_level += 4
            res = func(*args, **kwds)
            code.call_level -= 4
            if start != code.buffer.stream.tell():
                code.putln(marker.replace('->', '<-', 1))
                insertion_point.putln(marker)
            return res
        else:
            return func(*args, **kwds)
    return f


class VerboseCodeWriter(type):
    # Set this as a metaclass to trace function calls in code.
    # This slows down code generation and makes much larger files.
    def __new__(cls, name, bases, attrs):
        from types import FunctionType
        from .Code import CCodeWriter
        attrs = dict(attrs)
        for mname, m in attrs.items():
            if isinstance(m, FunctionType):
                attrs[mname] = write_func_call(m, CCodeWriter)
        return super(VerboseCodeWriter, cls).__new__(cls, name, bases, attrs)


class CheckAnalysers(type):
    """Metaclass to check that type analysis functions return a node.
    """
    methods = frozenset({
        'analyse_types',
        'analyse_expressions',
        'analyse_target_types',
    })

    def __new__(cls, name, bases, attrs):
        from types import FunctionType
        def check(name, func):
            def call(*args, **kwargs):
                retval = func(*args, **kwargs)
                if retval is None:
                    print('%s %s %s' % (name, args, kwargs))
                return retval
            return call

        attrs = dict(attrs)
        for mname, m in attrs.items():
            if isinstance(m, FunctionType) and mname in cls.methods:
                attrs[mname] = check(mname, m)
        return super(CheckAnalysers, cls).__new__(cls, name, bases, attrs)


def _with_metaclass(cls):
    if DebugFlags.debug_trace_code_generation:
        return add_metaclass(VerboseCodeWriter)(cls)
    #return add_metaclass(CheckAnalysers)(cls)
    return cls


@_with_metaclass
class Node(object):
    #  pos         (string, int, int)   Source file position
    #  is_name     boolean              Is a NameNode
    #  is_literal  boolean              Is a ConstNode

    is_name = 0
    is_none = 0
    is_nonecheck = 0
    is_literal = 0
    is_terminator = 0
    is_wrapper = False  # is a DefNode wrapper for a C function
    is_cproperty = False
    temps = None

    # All descendants should set child_attrs to a list of the attributes
    # containing nodes considered "children" in the tree. Each such attribute
    # can either contain a single node or a list of nodes. See Visitor.py.
    child_attrs = None

    # Subset of attributes that are evaluated in the outer scope (e.g. function default arguments).
    outer_attrs = None

    cf_state = None

    # This may be an additional (or 'actual') type that will be checked when
    # this node is coerced to another type. This could be useful to set when
    # the actual type to which it can coerce is known, but you want to leave
    # the type a py_object_type
    coercion_type = None

    def __init__(self, pos, **kw):
        self.pos = pos
        self.__dict__.update(kw)

    gil_message = "Operation"

    nogil_check = None
    in_nogil_context = False  # For use only during code generation.

    def gil_error(self, env=None):
        error(self.pos, "%s not allowed without gil" % self.gil_message)

    cpp_message = "Operation"

    def cpp_check(self, env):
        if not env.is_cpp():
            self.cpp_error()

    def cpp_error(self):
        error(self.pos, "%s only allowed in c++" % self.cpp_message)

    def clone_node(self):
        """Clone the node. This is defined as a shallow copy, except for member lists
           amongst the child attributes (from get_child_accessors) which are also
           copied. Lists containing child nodes are thus seen as a way for the node
           to hold multiple children directly; the list is not treated as a separate
           level in the tree."""
        result = copy.copy(self)
        for attrname in result.child_attrs:
            value = getattr(result, attrname)
            if isinstance(value, list):
                setattr(result, attrname, [x for x in value])
        return result


    #
    #  There are 3 main phases of parse tree processing, applied in order to
    #  all the statements in a given scope-block:
    #
    #  (0) analyse_declarations
    #        Make symbol table entries for all declarations at the current
    #        level, both explicit (def, cdef, etc.) and implicit (assignment
    #        to an otherwise undeclared name).
    #
    #  (1) analyse_expressions
    #         Determine the result types of expressions and fill in the
    #         'type' attribute of each ExprNode. Insert coercion nodes into the
    #         tree where needed to convert to and from Python objects.
    #         Replace tree nodes with more appropriate implementations found by
    #         the type analysis.
    #
    #  (2) generate_code
    #         Emit C code for all declarations, statements and expressions.
    #
    #  These phases are triggered by tree transformations.
    #  See the full pipeline in Pipeline.py.
    #

    def analyse_declarations(self, env):
        pass

    def analyse_expressions(self, env):
        raise InternalError("analyse_expressions not implemented for %s" %
            self.__class__.__name__)

    def generate_code(self, code):
        raise InternalError("generate_code not implemented for %s" %
            self.__class__.__name__)

    def annotate(self, code):
        # mro does the wrong thing
        if isinstance(self, BlockNode):
            self.body.annotate(code)

    def end_pos(self):
        try:
            return self._end_pos
        except AttributeError:
            pos = self.pos
            if not self.child_attrs:
                self._end_pos = pos
                return pos
            for attr in self.child_attrs:
                child = getattr(self, attr)
                # Sometimes lists, sometimes nodes
                if child is None:
                    pass
                elif isinstance(child, list):
                    for c in child:
                        pos = max(pos, c.end_pos())
                else:
                    pos = max(pos, child.end_pos())
            self._end_pos = pos
            return pos

    def dump(self, level=0, filter_out=("pos",), cutoff=100, encountered=None):
        """Debug helper method that returns a recursive string representation of this node.
        """
        if cutoff == 0:
            return "<...nesting level cutoff...>"
        if encountered is None:
            encountered = set()
        if id(self) in encountered:
            return "<%s (0x%x) -- already output>" % (self.__class__.__name__, id(self))
        encountered.add(id(self))

        def dump_child(x, level):
            if isinstance(x, Node):
                return x.dump(level, filter_out, cutoff-1, encountered)
            elif isinstance(x, list):
                return "[%s]" % ", ".join([dump_child(item, level) for item in x])
            else:
                return repr(x)

        attrs = [(key, value) for key, value in self.__dict__.items() if key not in filter_out]
        if len(attrs) == 0:
            return "<%s (0x%x)>" % (self.__class__.__name__, id(self))
        else:
            indent = "  " * level
            res = "<%s (0x%x)\n" % (self.__class__.__name__, id(self))
            for key, value in attrs:
                res += "%s  %s: %s\n" % (indent, key, dump_child(value, level + 1))
            res += "%s>" % indent
            return res

    def dump_pos(self, mark_column=False, marker='(#)'):
        """Debug helper method that returns the source code context of this node as a string.
        """
        if not self.pos:
            return u''
        source_desc, line, col = self.pos
        contents = source_desc.get_lines(encoding='ASCII', error_handling='ignore')
        # line numbers start at 1
        lines = contents[max(0, line-3):line]
        current = lines[-1]
        if mark_column:
            current = current[:col] + marker + current[col:]
        lines[-1] = current.rstrip() + u'             # <<<<<<<<<<<<<<\n'
        lines += contents[line:line+2]
        return u'"%s":%d:%d\n%s\n' % (
            source_desc.get_escaped_description(), line, col, u''.join(lines))

class CompilerDirectivesNode(Node):
    """
    Sets compiler directives for the children nodes
    """
    #  directives     {string:value}  A dictionary holding the right value for
    #                                 *all* possible directives.
    #  body           Node
    child_attrs = ["body"]

    def analyse_declarations(self, env):
        old = env.directives
        env.directives = self.directives
        self.body.analyse_declarations(env)
        env.directives = old

    def analyse_expressions(self, env):
        old = env.directives
        env.directives = self.directives
        self.body = self.body.analyse_expressions(env)
        env.directives = old
        return self

    def generate_function_definitions(self, env, code):
        env_old = env.directives
        code_old = code.globalstate.directives
        code.globalstate.directives = self.directives
        self.body.generate_function_definitions(env, code)
        env.directives = env_old
        code.globalstate.directives = code_old

    def generate_execution_code(self, code):
        old = code.globalstate.directives
        code.globalstate.directives = self.directives
        self.body.generate_execution_code(code)
        code.globalstate.directives = old

    def annotate(self, code):
        old = code.globalstate.directives
        code.globalstate.directives = self.directives
        self.body.annotate(code)
        code.globalstate.directives = old

class BlockNode(object):
    #  Mixin class for nodes representing a declaration block.

    def generate_cached_builtins_decls(self, env, code):
        entries = env.global_scope().undeclared_cached_builtins
        for entry in entries:
            code.globalstate.add_cached_builtin_decl(entry)
        del entries[:]

    def generate_lambda_definitions(self, env, code):
        for node in env.lambda_defs:
            node.generate_function_definitions(env, code)

class StatListNode(Node):
    # stats     a list of StatNode

    child_attrs = ["stats"]

    @staticmethod
    def create_analysed(pos, env, *args, **kw):
        node = StatListNode(pos, *args, **kw)
        return node  # No node-specific analysis needed

    def analyse_declarations(self, env):
        #print "StatListNode.analyse_declarations" ###
        for stat in self.stats:
            stat.analyse_declarations(env)

    def analyse_expressions(self, env):
        #print "StatListNode.analyse_expressions" ###
        self.stats = [stat.analyse_expressions(env)
                      for stat in self.stats]
        return self

    def generate_function_definitions(self, env, code):
        #print "StatListNode.generate_function_definitions" ###
        for stat in self.stats:
            stat.generate_function_definitions(env, code)

    def generate_execution_code(self, code):
        #print "StatListNode.generate_execution_code" ###
        for stat in self.stats:
            code.mark_pos(stat.pos)
            stat.generate_execution_code(code)

    def annotate(self, code):
        for stat in self.stats:
            stat.annotate(code)


class StatNode(Node):
    #
    #  Code generation for statements is split into the following subphases:
    #
    #  (1) generate_function_definitions
    #        Emit C code for the definitions of any structs,
    #        unions, enums and functions defined in the current
    #        scope-block.
    #
    #  (2) generate_execution_code
    #        Emit C code for executable statements.
    #

    def generate_function_definitions(self, env, code):
        pass

    def generate_execution_code(self, code):
        raise InternalError("generate_execution_code not implemented for %s" %
            self.__class__.__name__)


class CDefExternNode(StatNode):
    #  include_file       string or None
    #  verbatim_include   string or None
    #  body               StatListNode

    child_attrs = ["body"]

    def analyse_declarations(self, env):
        old_cinclude_flag = env.in_cinclude
        env.in_cinclude = 1
        self.body.analyse_declarations(env)
        env.in_cinclude = old_cinclude_flag

        if self.include_file or self.verbatim_include:
            # Determine whether include should be late
            stats = self.body.stats
            if not env.directives['preliminary_late_includes_cy28']:
                late = False
            elif not stats:
                # Special case: empty 'cdef extern' blocks are early
                late = False
            else:
                late = all(isinstance(node, CVarDefNode) for node in stats)
            env.add_include_file(self.include_file, self.verbatim_include, late)

    def analyse_expressions(self, env):
        # Allow C properties, inline methods, etc. also in external types.
        self.body = self.body.analyse_expressions(env)
        return self

    def generate_function_definitions(self, env, code):
        self.body.generate_function_definitions(env, code)

    def generate_execution_code(self, code):
        pass

    def annotate(self, code):
        self.body.annotate(code)


class CDeclaratorNode(Node):
    # Part of a C declaration.
    #
    # Processing during analyse_declarations phase:
    #
    #   analyse
    #      Returns (name, type) pair where name is the
    #      CNameDeclaratorNode of the name being declared
    #      and type is the type it is being declared as.
    #
    #  calling_convention  string   Calling convention of CFuncDeclaratorNode
    #                               for which this is a base

    child_attrs = []

    calling_convention = ""

    def declared_name(self):
        return None

    def analyse_templates(self):
        # Only C++ functions have templates.
        return None


class CNameDeclaratorNode(CDeclaratorNode):
    #  name    string             The Cython name being declared
    #  cname   string or None     C name, if specified
    #  default ExprNode or None   the value assigned on declaration

    child_attrs = ['default']

    default = None

    def declared_name(self):
        return self.name

    def analyse(self, base_type, env, nonempty=0, visibility=None, in_pxd=False):
        if nonempty and self.name == '':
            # May have mistaken the name for the type.
            if base_type.is_ptr or base_type.is_array or base_type.is_buffer:
                error(self.pos, "Missing argument name")
            elif base_type.is_void:
                error(self.pos, "Use spam() rather than spam(void) to declare a function with no arguments.")
            else:
                self.name = base_type.declaration_code("", for_display=1, pyrex=1)
                base_type = py_object_type

        if base_type.is_fused and env.fused_to_specific:
            try:
                base_type = base_type.specialize(env.fused_to_specific)
            except CannotSpecialize:
                error(self.pos,
                      "'%s' cannot be specialized since its type is not a fused argument to this function" %
                      self.name)

        self.type = base_type
        return self, base_type


class CPtrDeclaratorNode(CDeclaratorNode):
    # base     CDeclaratorNode

    child_attrs = ["base"]

    def declared_name(self):
        return self.base.declared_name()

    def analyse_templates(self):
        return self.base.analyse_templates()

    def analyse(self, base_type, env, nonempty=0, visibility=None, in_pxd=False):
        if base_type.is_pyobject:
            error(self.pos, "Pointer base type cannot be a Python object")
        ptr_type = PyrexTypes.c_ptr_type(base_type)
        return self.base.analyse(ptr_type, env, nonempty=nonempty, visibility=visibility, in_pxd=in_pxd)


class _CReferenceDeclaratorBaseNode(CDeclaratorNode):
    child_attrs = ["base"]

    def declared_name(self):
        return self.base.declared_name()

    def analyse_templates(self):
        return self.base.analyse_templates()


class CReferenceDeclaratorNode(_CReferenceDeclaratorBaseNode):
    def analyse(self, base_type, env, nonempty=0, visibility=None, in_pxd=False):
        if base_type.is_pyobject:
            error(self.pos, "Reference base type cannot be a Python object")
        ref_type = PyrexTypes.c_ref_type(base_type)
        return self.base.analyse(ref_type, env, nonempty=nonempty, visibility=visibility, in_pxd=in_pxd)


class CppRvalueReferenceDeclaratorNode(_CReferenceDeclaratorBaseNode):
    def analyse(self, base_type, env, nonempty=0, visibility=None, in_pxd=False):
        if base_type.is_pyobject:
            error(self.pos, "Rvalue-reference base type cannot be a Python object")
        ref_type = PyrexTypes.cpp_rvalue_ref_type(base_type)
        return self.base.analyse(ref_type, env, nonempty=nonempty, visibility=visibility, in_pxd=in_pxd)


class CArrayDeclaratorNode(CDeclaratorNode):
    # base        CDeclaratorNode
    # dimension   ExprNode

    child_attrs = ["base", "dimension"]

    def analyse(self, base_type, env, nonempty=0, visibility=None, in_pxd=False):
        if (base_type.is_cpp_class and base_type.is_template_type()) or base_type.is_cfunction:
            from .ExprNodes import TupleNode
            if isinstance(self.dimension, TupleNode):
                args = self.dimension.args
            else:
                args = self.dimension,
            values = [v.analyse_as_type(env) for v in args]
            if None in values:
                ix = values.index(None)
                error(args[ix].pos, "Template parameter not a type")
                base_type = error_type
            else:
                base_type = base_type.specialize_here(self.pos, values)
            return self.base.analyse(base_type, env, nonempty=nonempty, visibility=visibility, in_pxd=in_pxd)
        if self.dimension:
            self.dimension = self.dimension.analyse_const_expression(env)
            if not self.dimension.type.is_int:
                error(self.dimension.pos, "Array dimension not integer")
            size = self.dimension.get_constant_c_result_code()
            if size is not None:
                try:
                    size = int(size)
                except ValueError:
                    # runtime constant?
                    pass
        else:
            size = None
        if not base_type.is_complete():
            error(self.pos, "Array element type '%s' is incomplete" % base_type)
        if base_type.is_pyobject:
            error(self.pos, "Array element cannot be a Python object")
        if base_type.is_cfunction:
            error(self.pos, "Array element cannot be a function")
        array_type = PyrexTypes.c_array_type(base_type, size)
        return self.base.analyse(array_type, env, nonempty=nonempty, visibility=visibility, in_pxd=in_pxd)


class CFuncDeclaratorNode(CDeclaratorNode):
    # base             CDeclaratorNode
    # args             [CArgDeclNode]
    # templates        [TemplatePlaceholderType]
    # has_varargs      boolean
    # exception_value  ConstNode
    # exception_check  boolean    True if PyErr_Occurred check needed
    # nogil            boolean    Can be called without gil
    # with_gil         boolean    Acquire gil around function body
    # is_const_method  boolean    Whether this is a const method

    child_attrs = ["base", "args", "exception_value"]

    overridable = 0
    optional_arg_count = 0
    is_const_method = 0
    templates = None

    def declared_name(self):
        return self.base.declared_name()

    def analyse_templates(self):
        if isinstance(self.base, CArrayDeclaratorNode):
            from .ExprNodes import TupleNode, NameNode
            template_node = self.base.dimension
            if isinstance(template_node, TupleNode):
                template_nodes = template_node.args
            elif isinstance(template_node, NameNode):
                template_nodes = [template_node]
            else:
                error(template_node.pos, "Template arguments must be a list of names")
                return None
            self.templates = []
            for template in template_nodes:
                if isinstance(template, NameNode):
                    self.templates.append(PyrexTypes.TemplatePlaceholderType(template.name))
                else:
                    error(template.pos, "Template arguments must be a list of names")
            self.base = self.base.base
            return self.templates
        else:
            return None

    def analyse(self, return_type, env, nonempty=0, directive_locals=None, visibility=None, in_pxd=False):
        if directive_locals is None:
            directive_locals = {}
        if nonempty:
            nonempty -= 1
        func_type_args = []
        for i, arg_node in enumerate(self.args):
            name_declarator, type = arg_node.analyse(
                env, nonempty=nonempty,
                is_self_arg=(i == 0 and env.is_c_class_scope and 'staticmethod' not in env.directives))
            name = name_declarator.name
            if name in directive_locals:
                type_node = directive_locals[name]
                other_type = type_node.analyse_as_type(env)
                if other_type is None:
                    error(type_node.pos, "Not a type")
                elif (type is not PyrexTypes.py_object_type
                      and not type.same_as(other_type)):
                    error(self.base.pos, "Signature does not agree with previous declaration")
                    error(type_node.pos, "Previous declaration here")
                else:
                    type = other_type
            if name_declarator.cname:
                error(self.pos, "Function argument cannot have C name specification")
            if i == 0 and env.is_c_class_scope and type.is_unspecified:
                # fix the type of self
                type = env.parent_type
            # Turn *[] argument into **
            if type.is_array:
                type = PyrexTypes.c_ptr_type(type.base_type)
            # Catch attempted C-style func(void) decl
            if type.is_void:
                error(arg_node.pos, "Use spam() rather than spam(void) to declare a function with no arguments.")
            func_type_args.append(
                PyrexTypes.CFuncTypeArg(name, type, arg_node.pos))
            if arg_node.default:
                self.optional_arg_count += 1
            elif self.optional_arg_count:
                error(self.pos, "Non-default argument follows default argument")

        exc_val = None
        exc_check = 0
        if self.exception_check == '+':
            env.add_include_file('ios')         # for std::ios_base::failure
            env.add_include_file('new')         # for std::bad_alloc
            env.add_include_file('stdexcept')
            env.add_include_file('typeinfo')    # for std::bad_cast
        if (return_type.is_pyobject
                and (self.exception_value or self.exception_check)
                and self.exception_check != '+'):
            error(self.pos, "Exception clause not allowed for function returning Python object")
        else:
            if self.exception_value is None and self.exception_check and self.exception_check != '+':
                # Use an explicit exception return value to speed up exception checks.
                # Even if it is not declared, we can use the default exception value of the return type,
                # unless the function is some kind of external function that we do not control.
                if return_type.exception_value is not None and (visibility != 'extern' and not in_pxd):
                    # Extension types are more difficult because the signature must match the base type signature.
                    if not env.is_c_class_scope:
                        from .ExprNodes import ConstNode
                        self.exception_value = ConstNode(
                            self.pos, value=return_type.exception_value, type=return_type)
            if self.exception_value:
                if self.exception_check == '+':
                    self.exception_value = self.exception_value.analyse_const_expression(env)
                    exc_val_type = self.exception_value.type
                    if (not exc_val_type.is_error
                            and not exc_val_type.is_pyobject
                            and not (exc_val_type.is_cfunction
                                     and not exc_val_type.return_type.is_pyobject
                                     and not exc_val_type.args)
                            and not (exc_val_type == PyrexTypes.c_char_type
                                     and self.exception_value.value == '*')):
                        error(self.exception_value.pos,
                              "Exception value must be a Python exception or cdef function with no arguments or *.")
                    exc_val = self.exception_value
                else:
                    self.exception_value = self.exception_value.analyse_types(env).coerce_to(
                        return_type, env).analyse_const_expression(env)
                    exc_val = self.exception_value.get_constant_c_result_code()
                    if exc_val is None:
                        error(self.exception_value.pos, "Exception value must be constant")
                    if not return_type.assignable_from(self.exception_value.type):
                        error(self.exception_value.pos,
                              "Exception value incompatible with function return type")
                    if (visibility != 'extern'
                            and (return_type.is_int or return_type.is_float)
                            and self.exception_value.has_constant_result()):
                        try:
                            type_default_value = float(return_type.default_value)
                        except ValueError:
                            pass
                        else:
                            if self.exception_value.constant_result == type_default_value:
                                warning(self.pos, "Ambiguous exception value, same as default return value: %r" %
                                        self.exception_value.constant_result)
            exc_check = self.exception_check
        if return_type.is_cfunction:
            error(self.pos, "Function cannot return a function")
        func_type = PyrexTypes.CFuncType(
            return_type, func_type_args, self.has_varargs,
            optional_arg_count=self.optional_arg_count,
            exception_value=exc_val, exception_check=exc_check,
            calling_convention=self.base.calling_convention,
            nogil=self.nogil, with_gil=self.with_gil, is_overridable=self.overridable,
            is_const_method=self.is_const_method,
            templates=self.templates)

        if self.optional_arg_count:
            if func_type.is_fused:
                # This is a bit of a hack... When we need to create specialized CFuncTypes
                # on the fly because the cdef is defined in a pxd, we need to declare the specialized optional arg
                # struct
                def declare_opt_arg_struct(func_type, fused_cname):
                    self.declare_optional_arg_struct(func_type, env, fused_cname)

                func_type.declare_opt_arg_struct = declare_opt_arg_struct
            else:
                self.declare_optional_arg_struct(func_type, env)

        callspec = env.directives['callspec']
        if callspec:
            current = func_type.calling_convention
            if current and current != callspec:
                error(self.pos, "cannot have both '%s' and '%s' "
                      "calling conventions" % (current, callspec))
            func_type.calling_convention = callspec

        if func_type.return_type.is_rvalue_reference:
            warning(self.pos, "Rvalue-reference as function return type not supported", 1)
        for arg in func_type.args:
            if arg.type.is_rvalue_reference and not arg.is_forwarding_reference():
                warning(self.pos, "Rvalue-reference as function argument not supported", 1)

        return self.base.analyse(func_type, env, visibility=visibility, in_pxd=in_pxd)

    def declare_optional_arg_struct(self, func_type, env, fused_cname=None):
        """
        Declares the optional argument struct (the struct used to hold the
        values for optional arguments). For fused cdef functions, this is
        deferred as analyse_declarations is called only once (on the fused
        cdef function).
        """
        scope = StructOrUnionScope()
        arg_count_member = '%sn' % Naming.pyrex_prefix
        scope.declare_var(arg_count_member, PyrexTypes.c_int_type, self.pos)

        for arg in func_type.args[len(func_type.args) - self.optional_arg_count:]:
            scope.declare_var(arg.name, arg.type, arg.pos, allow_pyobject=True, allow_memoryview=True)

        struct_cname = env.mangle(Naming.opt_arg_prefix, self.base.name)

        if fused_cname is not None:
            struct_cname = PyrexTypes.get_fused_cname(fused_cname, struct_cname)

        op_args_struct = env.global_scope().declare_struct_or_union(
            name=struct_cname,
            kind='struct',
            scope=scope,
            typedef_flag=0,
            pos=self.pos,
            cname=struct_cname)

        op_args_struct.defined_in_pxd = 1
        op_args_struct.used = 1

        func_type.op_arg_struct = PyrexTypes.c_ptr_type(op_args_struct.type)


class CConstDeclaratorNode(CDeclaratorNode):
    # base     CDeclaratorNode

    child_attrs = ["base"]

    def analyse(self, base_type, env, nonempty=0, visibility=None, in_pxd=False):
        if base_type.is_pyobject:
            error(self.pos,
                  "Const base type cannot be a Python object")
        const = PyrexTypes.c_const_type(base_type)
        return self.base.analyse(const, env, nonempty=nonempty, visibility=visibility, in_pxd=in_pxd)


class CArgDeclNode(Node):
    # Item in a function declaration argument list.
    #
    # base_type      CBaseTypeNode
    # declarator     CDeclaratorNode
    # not_none       boolean            Tagged with 'not None'
    # or_none        boolean            Tagged with 'or None'
    # accept_none    boolean            Resolved boolean for not_none/or_none
    # default        ExprNode or None
    # default_value  PyObjectConst      constant for default value
    # annotation     ExprNode or None   Py3 function arg annotation
    # is_self_arg    boolean            Is the "self" arg of an extension type method
    # is_type_arg    boolean            Is the "class" arg of an extension type classmethod
    # kw_only        boolean            Is a keyword-only argument
    # is_dynamic     boolean            Non-literal arg stored inside CyFunction
    # pos_only       boolean            Is a positional-only argument
    #
    # name_cstring                         property that converts the name to a cstring taking care of unicode
    #                                      and quoting it

    child_attrs = ["base_type", "declarator", "default", "annotation"]
    outer_attrs = ["default", "annotation"]

    is_self_arg = 0
    is_type_arg = 0
    is_generic = 1
    kw_only = 0
    pos_only = 0
    not_none = 0
    or_none = 0
    type = None
    name_declarator = None
    default_value = None
    annotation = None
    is_dynamic = 0

    def declared_name(self):
        return self.declarator.declared_name()

    @property
    def name_cstring(self):
        return self.name.as_c_string_literal()

    @property
    def hdr_cname(self):
        # done lazily - needs self.entry to be set to get the class-mangled
        # name, which means it has to be generated relatively late
        if self.needs_conversion:
            return punycodify_name(Naming.arg_prefix + self.entry.name)
        else:
            return punycodify_name(Naming.var_prefix + self.entry.name)


    def analyse(self, env, nonempty=0, is_self_arg=False):
        if is_self_arg:
            self.base_type.is_self_arg = self.is_self_arg = True
        if self.type is None:
            # The parser may misinterpret names as types. We fix that here.
            if isinstance(self.declarator, CNameDeclaratorNode) and self.declarator.name == '':
                if nonempty:
                    if self.base_type.is_basic_c_type:
                        # char, short, long called "int"
                        type = self.base_type.analyse(env, could_be_name=True)
                        arg_name = type.empty_declaration_code()
                    else:
                        arg_name = self.base_type.name
                    self.declarator.name = EncodedString(arg_name)
                    self.base_type.name = None
                    self.base_type.is_basic_c_type = False
                could_be_name = True
            else:
                could_be_name = False
            self.base_type.is_arg = True
            base_type = self.base_type.analyse(env, could_be_name=could_be_name)
            base_arg_name = getattr(self.base_type, 'arg_name', None)
            if base_arg_name:
                self.declarator.name = base_arg_name

            # The parser is unable to resolve the ambiguity of [] as part of the
            # type (e.g. in buffers) or empty declarator (as with arrays).
            # This is only arises for empty multi-dimensional arrays.
            if (base_type.is_array
                    and isinstance(self.base_type, TemplatedTypeNode)
                    and isinstance(self.declarator, CArrayDeclaratorNode)):
                declarator = self.declarator
                while isinstance(declarator.base, CArrayDeclaratorNode):
                    declarator = declarator.base
                declarator.base = self.base_type.array_declarator
                base_type = base_type.base_type

            # inject type declaration from annotations
            # this is called without 'env' by AdjustDefByDirectives transform before declaration analysis
            if (self.annotation and env and env.directives['annotation_typing']
                    # CSimpleBaseTypeNode has a name attribute; CAnalysedBaseTypeNode
                    # (and maybe other options) doesn't
                    and getattr(self.base_type, "name", None) is None):
                arg_type = self.inject_type_from_annotations(env)
                if arg_type is not None:
                    base_type = arg_type
            return self.declarator.analyse(base_type, env, nonempty=nonempty)
        else:
            return self.name_declarator, self.type

    def inject_type_from_annotations(self, env):
        annotation = self.annotation
        if not annotation:
            return None
        base_type, arg_type = annotation.analyse_type_annotation(env, assigned_value=self.default)
        if base_type is not None:
            self.base_type = base_type
        return arg_type

    def calculate_default_value_code(self, code):
        if self.default_value is None:
            if self.default:
                if self.default.is_literal:
                    # will not output any code, just assign the result_code
                    self.default.generate_evaluation_code(code)
                    return self.type.cast_code(self.default.result())
                self.default_value = code.get_argument_default_const(self.type)
        return self.default_value

    def annotate(self, code):
        if self.default:
            self.default.annotate(code)

    def generate_assignment_code(self, code, target=None, overloaded_assignment=False):
        default = self.default
        if default is None or default.is_literal:
            return
        if target is None:
            target = self.calculate_default_value_code(code)
        default.generate_evaluation_code(code)
        default.make_owned_reference(code)
        result = default.result() if overloaded_assignment else default.result_as(self.type)
        code.putln("%s = %s;" % (target, result))
        code.put_giveref(default.result(), self.type)
        default.generate_post_assignment_code(code)
        default.free_temps(code)


class CBaseTypeNode(Node):
    # Abstract base class for C base type nodes.
    #
    # Processing during analyse_declarations phase:
    #
    #   analyse
    #     Returns the type.

    def analyse_as_type(self, env):
        return self.analyse(env)


class CAnalysedBaseTypeNode(Node):
    # type            type

    child_attrs = []

    def analyse(self, env, could_be_name=False):
        return self.type


class CSimpleBaseTypeNode(CBaseTypeNode):
    # name             string
    # module_path      [string]     Qualifying name components
    # is_basic_c_type  boolean
    # signed           boolean
    # longness         integer
    # complex          boolean
    # is_self_arg      boolean      Is self argument of C method
    # ##is_type_arg      boolean      Is type argument of class method

    child_attrs = []
    arg_name = None   # in case the argument name was interpreted as a type
    module_path = []
    is_basic_c_type = False
    complex = False

    def analyse(self, env, could_be_name=False):
        # Return type descriptor.
        #print "CSimpleBaseTypeNode.analyse: is_self_arg =", self.is_self_arg ###
        type = None
        if self.is_basic_c_type:
            type = PyrexTypes.simple_c_type(self.signed, self.longness, self.name)
            if not type:
                error(self.pos, "Unrecognised type modifier combination")
        elif self.name == "object" and not self.module_path:
            type = py_object_type
        elif self.name is None:
            if self.is_self_arg and env.is_c_class_scope:
                #print "CSimpleBaseTypeNode.analyse: defaulting to parent type" ###
                type = env.parent_type
            ## elif self.is_type_arg and env.is_c_class_scope:
            ##     type = Builtin.type_type
            else:
                type = py_object_type
        else:
            if self.module_path:
                # Maybe it's a nested C++ class.
                scope = env
                for item in self.module_path:
                    entry = scope.lookup(item)
                    if entry is not None and (
                        entry.is_cpp_class or
                        entry.is_type and entry.type.is_cpp_class
                    ):
                        scope = entry.type.scope
                    else:
                        scope = None
                        break

                if scope is None:
                    # Maybe it's a cimport.
                    scope = env.find_imported_module(self.module_path, self.pos)
            else:
                scope = env

            if scope:
                if scope.is_c_class_scope:
                    scope = scope.global_scope()

                type = scope.lookup_type(self.name)
                if type is not None:
                    pass
                elif could_be_name:
                    if self.is_self_arg and env.is_c_class_scope:
                        type = env.parent_type
                    ## elif self.is_type_arg and env.is_c_class_scope:
                    ##     type = Builtin.type_type
                    else:
                        type = py_object_type
                    self.arg_name = EncodedString(self.name)
                else:
                    if self.templates:
                        if self.name not in self.templates:
                            error(self.pos, "'%s' is not a type identifier" % self.name)
                        type = PyrexTypes.TemplatePlaceholderType(self.name)
                    else:
                        error(self.pos, "'%s' is not a type identifier" % self.name)
        if type and type.is_fused and env.fused_to_specific:
            type = type.specialize(env.fused_to_specific)
        if self.complex:
            if not type.is_numeric or type.is_complex:
                error(self.pos, "can only complexify c numeric types")
            type = PyrexTypes.CComplexType(type)
            type.create_declaration_utility_code(env)
        elif type is Builtin.complex_type:
            # Special case: optimise builtin complex type into C's
            # double complex.  The parser cannot do this (as for the
            # normal scalar types) as the user may have redeclared the
            # 'complex' type.  Testing for the exact type here works.
            type = PyrexTypes.c_double_complex_type
            type.create_declaration_utility_code(env)
            self.complex = True
        if type:
            return type
        else:
            return PyrexTypes.error_type

class MemoryViewSliceTypeNode(CBaseTypeNode):

    name = 'memoryview'
    child_attrs = ['base_type_node', 'axes']

    def analyse(self, env, could_be_name=False):

        base_type = self.base_type_node.analyse(env)
        if base_type.is_error: return base_type

        from . import MemoryView

        try:
            axes_specs = MemoryView.get_axes_specs(env, self.axes)
        except CompileError as e:
            error(e.position, e.message_only)
            self.type = PyrexTypes.ErrorType()
            return self.type

        if not MemoryView.validate_axes(self.pos, axes_specs):
            self.type = error_type
        else:
            self.type = PyrexTypes.MemoryViewSliceType(base_type, axes_specs)
            self.type.validate_memslice_dtype(self.pos)
            self.use_memview_utilities(env)

        return self.type

    def use_memview_utilities(self, env):
        from . import MemoryView
        env.use_utility_code(MemoryView.view_utility_code)


class CNestedBaseTypeNode(CBaseTypeNode):
    # For C++ classes that live inside other C++ classes.

    # name             string
    # base_type        CBaseTypeNode

    child_attrs = ['base_type']

    def analyse(self, env, could_be_name=None):
        base_type = self.base_type.analyse(env)
        if base_type is PyrexTypes.error_type:
            return PyrexTypes.error_type
        if not base_type.is_cpp_class:
            error(self.pos, "'%s' is not a valid type scope" % base_type)
            return PyrexTypes.error_type
        type_entry = base_type.scope.lookup_here(self.name)
        if not type_entry or not type_entry.is_type:
            error(self.pos, "'%s.%s' is not a type identifier" % (base_type, self.name))
            return PyrexTypes.error_type
        return type_entry.type


class TemplatedTypeNode(CBaseTypeNode):
    #  After parsing:
    #  positional_args  [ExprNode]        List of positional arguments
    #  keyword_args     DictNode          Keyword arguments
    #  base_type_node   CBaseTypeNode

    #  After analysis:
    #  type             PyrexTypes.BufferType or PyrexTypes.CppClassType  ...containing the right options

    child_attrs = ["base_type_node", "positional_args",
                   "keyword_args", "dtype_node"]

    dtype_node = None

    name = None

    def analyse(self, env, could_be_name=False, base_type=None):
        if base_type is None:
            base_type = self.base_type_node.analyse(env)
        if base_type.is_error: return base_type

        if base_type.is_cpp_class and base_type.is_template_type():
            # Templated class
            if self.keyword_args and self.keyword_args.key_value_pairs:
                error(self.pos, "c++ templates cannot take keyword arguments")
                self.type = PyrexTypes.error_type
            else:
                template_types = []
                for template_node in self.positional_args:
                    type = template_node.analyse_as_type(env)
                    if type is None:
                        error(template_node.pos, "unknown type in template argument")
                        type = error_type
                    template_types.append(type)
                self.type = base_type.specialize_here(self.pos, template_types)

        elif base_type.is_pyobject:
            # Buffer
            from . import Buffer

            options = Buffer.analyse_buffer_options(
                self.pos,
                env,
                self.positional_args,
                self.keyword_args,
                base_type.buffer_defaults)

            if sys.version_info[0] < 3:
                # Py 2.x enforces byte strings as keyword arguments ...
                options = dict([(name.encode('ASCII'), value)
                                for name, value in options.items()])

            self.type = PyrexTypes.BufferType(base_type, **options)
            if has_np_pythran(env) and is_pythran_buffer(self.type):
                self.type = PyrexTypes.PythranExpr(pythran_type(self.type), self.type)

        else:
            # Array
            empty_declarator = CNameDeclaratorNode(self.pos, name="", cname=None)
            if len(self.positional_args) > 1 or self.keyword_args.key_value_pairs:
                error(self.pos, "invalid array declaration")
                self.type = PyrexTypes.error_type
            else:
                # It would be nice to merge this class with CArrayDeclaratorNode,
                # but arrays are part of the declaration, not the type...
                if not self.positional_args:
                    dimension = None
                else:
                    dimension = self.positional_args[0]
                self.array_declarator = CArrayDeclaratorNode(
                    self.pos,
                    base=empty_declarator,
                    dimension=dimension)
                self.type = self.array_declarator.analyse(base_type, env)[1]

        if self.type.is_fused and env.fused_to_specific:
            try:
                self.type = self.type.specialize(env.fused_to_specific)
            except CannotSpecialize:
                error(self.pos,
                      "'%s' cannot be specialized since its type is not a fused argument to this function" %
                      self.name)

        return self.type


class CComplexBaseTypeNode(CBaseTypeNode):
    # base_type   CBaseTypeNode
    # declarator  CDeclaratorNode

    child_attrs = ["base_type", "declarator"]

    def analyse(self, env, could_be_name=False):
        base = self.base_type.analyse(env, could_be_name)
        _, type = self.declarator.analyse(base, env)
        return type


class CTupleBaseTypeNode(CBaseTypeNode):
    # components [CBaseTypeNode]

    child_attrs = ["components"]

    def analyse(self, env, could_be_name=False):
        component_types = []
        for c in self.components:
            type = c.analyse(env)
            if type.is_pyobject:
                error(c.pos, "Tuple types can't (yet) contain Python objects.")
                return error_type
            component_types.append(type)
        entry = env.declare_tuple_type(self.pos, component_types)
        entry.used = True
        return entry.type


class FusedTypeNode(CBaseTypeNode):
    """
    Represents a fused type in a ctypedef statement:

        ctypedef cython.fused_type(int, long, long long) integral

    name            str                     name of this fused type
    types           [CSimpleBaseTypeNode]   is the list of types to be fused
    """

    child_attrs = []

    def analyse_declarations(self, env):
        type = self.analyse(env)
        entry = env.declare_typedef(self.name, type, self.pos)

        # Omit the typedef declaration that self.declarator would produce
        entry.in_cinclude = True

    def analyse(self, env, could_be_name=False):
        types = []
        for type_node in self.types:
            type = type_node.analyse_as_type(env)

            if not type:
                error(type_node.pos, "Not a type")
                continue

            if type in types:
                error(type_node.pos, "Type specified multiple times")
            else:
                types.append(type)

        # if len(self.types) == 1:
        #     return types[0]

        return PyrexTypes.FusedType(types, name=self.name)


class CConstOrVolatileTypeNode(CBaseTypeNode):
    # base_type     CBaseTypeNode
    # is_const      boolean
    # is_volatile   boolean

    child_attrs = ["base_type"]

    def analyse(self, env, could_be_name=False):
        base = self.base_type.analyse(env, could_be_name)
        if base.is_pyobject:
            error(self.pos,
                  "Const/volatile base type cannot be a Python object")
        return PyrexTypes.c_const_or_volatile_type(base, self.is_const, self.is_volatile)


class CVarDefNode(StatNode):
    #  C variable definition or forward/extern function declaration.
    #
    #  visibility    'private' or 'public' or 'extern'
    #  base_type     CBaseTypeNode
    #  declarators   [CDeclaratorNode]
    #  in_pxd        boolean
    #  api           boolean
    #  overridable   boolean        whether it is a cpdef
    #  modifiers     ['inline']

    #  decorators    [cython.locals(...)] or None
    #  directive_locals { string : NameNode } locals defined by cython.locals(...)

    child_attrs = ["base_type", "declarators"]

    decorators = None
    directive_locals = None

    def analyse_declarations(self, env, dest_scope=None):
        if self.directive_locals is None:
            self.directive_locals = {}
        if not dest_scope:
            dest_scope = env
        self.dest_scope = dest_scope

        if self.declarators:
            templates = self.declarators[0].analyse_templates()
        else:
            templates = None
        if templates is not None:
            if self.visibility != 'extern':
                error(self.pos, "Only extern functions allowed")
            if len(self.declarators) > 1:
                error(self.declarators[1].pos, "Can't multiply declare template types")
            env = TemplateScope('func_template', env)
            env.directives = env.outer_scope.directives
            for template_param in templates:
                env.declare_type(template_param.name, template_param, self.pos)

        base_type = self.base_type.analyse(env)

        if base_type.is_fused and not self.in_pxd and (env.is_c_class_scope or
                                                       env.is_module_scope):
            error(self.pos, "Fused types not allowed here")
            return error_type

        self.entry = None
        visibility = self.visibility

        for declarator in self.declarators:

            if (len(self.declarators) > 1
                    and not isinstance(declarator, CNameDeclaratorNode)
                    and env.directives['warn.multiple_declarators']):
                warning(
                    declarator.pos,
                    "Non-trivial type declarators in shared declaration (e.g. mix of pointers and values). "
                    "Each pointer declaration should be on its own line.", 1)

            create_extern_wrapper = (self.overridable
                                     and self.visibility == 'extern'
                                     and env.is_module_scope)
            if create_extern_wrapper:
                declarator.overridable = False
            if isinstance(declarator, CFuncDeclaratorNode):
                name_declarator, type = declarator.analyse(
                    base_type, env, directive_locals=self.directive_locals, visibility=visibility, in_pxd=self.in_pxd)
            else:
                name_declarator, type = declarator.analyse(
                    base_type, env, visibility=visibility, in_pxd=self.in_pxd)
            if not type.is_complete():
                if not (self.visibility == 'extern' and type.is_array or type.is_memoryviewslice):
                    error(declarator.pos, "Variable type '%s' is incomplete" % type)
            if self.visibility == 'extern' and type.is_pyobject:
                error(declarator.pos, "Python object cannot be declared extern")
            name = name_declarator.name
            cname = name_declarator.cname
            if name == '':
                error(declarator.pos, "Missing name in declaration.")
                return
            if type.is_reference and self.visibility != 'extern':
                error(declarator.pos, "C++ references cannot be declared; use a pointer instead")
            if type.is_rvalue_reference and self.visibility != 'extern':
                error(declarator.pos, "C++ rvalue-references cannot be declared")
            if type.is_cfunction:
                if 'staticmethod' in env.directives:
                    type.is_static_method = True
                self.entry = dest_scope.declare_cfunction(
                    name, type, declarator.pos,
                    cname=cname, visibility=self.visibility, in_pxd=self.in_pxd,
                    api=self.api, modifiers=self.modifiers, overridable=self.overridable)
                if self.entry is not None:
                    self.entry.directive_locals = copy.copy(self.directive_locals)
                if create_extern_wrapper:
                    self.entry.type.create_to_py_utility_code(env)
                    self.entry.create_wrapper = True
            else:
                if self.overridable:
                    warning(self.pos, "cpdef variables will not be supported in Cython 3; "
                            "currently they are no different from cdef variables", 2)
                if self.directive_locals:
                    error(self.pos, "Decorators can only be followed by functions")
                self.entry = dest_scope.declare_var(
                    name, type, declarator.pos,
                    cname=cname, visibility=visibility, in_pxd=self.in_pxd,
                    api=self.api, is_cdef=1)
                if Options.docstrings:
                    self.entry.doc = embed_position(self.pos, self.doc)


class CStructOrUnionDefNode(StatNode):
    #  name          string
    #  cname         string or None
    #  kind          "struct" or "union"
    #  typedef_flag  boolean
    #  visibility    "public" or "private"
    #  api           boolean
    #  in_pxd        boolean
    #  attributes    [CVarDefNode] or None
    #  entry         Entry
    #  packed        boolean

    child_attrs = ["attributes"]

    def declare(self, env, scope=None):
        self.entry = env.declare_struct_or_union(
            self.name, self.kind, scope, self.typedef_flag, self.pos,
            self.cname, visibility=self.visibility, api=self.api,
            packed=self.packed)

    def analyse_declarations(self, env):
        scope = None
        if self.attributes is not None:
            scope = StructOrUnionScope(self.name)
        self.declare(env, scope)
        if self.attributes is not None:
            if self.in_pxd and not env.in_cinclude:
                self.entry.defined_in_pxd = 1
            for attr in self.attributes:
                attr.analyse_declarations(env, scope)
            if self.visibility != 'extern':
                for attr in scope.var_entries:
                    type = attr.type
                    while type.is_array:
                        type = type.base_type
                    if type == self.entry.type:
                        error(attr.pos, "Struct cannot contain itself as a member.")

    def analyse_expressions(self, env):
        return self

    def generate_execution_code(self, code):
        pass


class CppClassNode(CStructOrUnionDefNode, BlockNode):

    #  name          string
    #  cname         string or None
    #  visibility    "extern"
    #  in_pxd        boolean
    #  attributes    [CVarDefNode] or None
    #  entry         Entry
    #  base_classes  [CBaseTypeNode]
    #  templates     [(string, bool)] or None
    #  decorators    [DecoratorNode] or None

    decorators = None

    def declare(self, env):
        if self.templates is None:
            template_types = None
        else:
            template_types = [PyrexTypes.TemplatePlaceholderType(template_name, not required)
                              for template_name, required in self.templates]
            num_optional_templates = sum(not required for _, required in self.templates)
            if num_optional_templates and not all(required for _, required in self.templates[:-num_optional_templates]):
                error(self.pos, "Required template parameters must precede optional template parameters.")
        self.entry = env.declare_cpp_class(
            self.name, None, self.pos, self.cname,
            base_classes=[], visibility=self.visibility, templates=template_types)

    def analyse_declarations(self, env):
        if self.templates is None:
            template_types = template_names = None
        else:
            template_names = [template_name for template_name, _ in self.templates]
            template_types = [PyrexTypes.TemplatePlaceholderType(template_name, not required)
                              for template_name, required in self.templates]
        scope = None
        if self.attributes is not None:
            scope = CppClassScope(self.name, env, templates=template_names)
        def base_ok(base_class):
            if base_class.is_cpp_class or base_class.is_struct:
                return True
            else:
                error(self.pos, "Base class '%s' not a struct or class." % base_class)
        base_class_types = filter(base_ok, [b.analyse(scope or env) for b in self.base_classes])
        self.entry = env.declare_cpp_class(
            self.name, scope, self.pos,
            self.cname, base_class_types, visibility=self.visibility, templates=template_types)
        if self.entry is None:
            return
        self.entry.is_cpp_class = 1
        if scope is not None:
            scope.type = self.entry.type
        defined_funcs = []
        def func_attributes(attributes):
            for attr in attributes:
                if isinstance(attr, CFuncDefNode):
                    yield attr
                elif isinstance(attr, CompilerDirectivesNode):
                    for sub_attr in func_attributes(attr.body.stats):
                        yield sub_attr
        if self.attributes is not None:
            if self.in_pxd and not env.in_cinclude:
                self.entry.defined_in_pxd = 1
            for attr in self.attributes:
                declare = getattr(attr, 'declare', None)
                if declare:
                    attr.declare(scope)
                attr.analyse_declarations(scope)
            for func in func_attributes(self.attributes):
                defined_funcs.append(func)
                if self.templates is not None:
                    func.template_declaration = "template <typename %s>" % ", typename ".join(template_names)
        self.body = StatListNode(self.pos, stats=defined_funcs)
        self.scope = scope

    def analyse_expressions(self, env):
        self.body = self.body.analyse_expressions(self.entry.type.scope)
        return self

    def generate_function_definitions(self, env, code):
        self.body.generate_function_definitions(self.entry.type.scope, code)

    def generate_execution_code(self, code):
        self.body.generate_execution_code(code)

    def annotate(self, code):
        self.body.annotate(code)


class CEnumDefNode(StatNode):
    #  name               string or None
    #  cname              string or None
    #  scoped             boolean                Is a C++ scoped enum
    #  underlying_type    CSimpleBaseTypeNode    The underlying value type (int or C++ type)
    #  items              [CEnumDefItemNode]
    #  typedef_flag       boolean
    #  visibility         "public" or "private" or "extern"
    #  api                boolean
    #  in_pxd             boolean
    #  create_wrapper     boolean
    #  entry              Entry
    #  doc                EncodedString or None    Doc string

    child_attrs = ["items", "underlying_type"]
    doc = None

    def declare(self, env):
        doc = None
        if Options.docstrings:
            doc = embed_position(self.pos, self.doc)

        self.entry = env.declare_enum(
            self.name, self.pos,
            cname=self.cname,
            scoped=self.scoped,
            typedef_flag=self.typedef_flag,
            visibility=self.visibility, api=self.api,
            create_wrapper=self.create_wrapper, doc=doc)

    def analyse_declarations(self, env):
        scope = None
        underlying_type = self.underlying_type.analyse(env)

        if not underlying_type.is_int:
            error(self.underlying_type.pos, "underlying type is not an integral type")

        self.entry.type.underlying_type = underlying_type

        if self.scoped and self.items is not None:
            scope = CppScopedEnumScope(self.name, env)
            scope.type = self.entry.type
        else:
            scope = env

        if self.items is not None:
            if self.in_pxd and not env.in_cinclude:
                self.entry.defined_in_pxd = 1
            for item in self.items:
                item.analyse_declarations(scope, self.entry)

    def analyse_expressions(self, env):
        return self

    def generate_execution_code(self, code):
        if self.scoped:
            return  # nothing to do here for C++ enums
        if self.visibility == 'public' or self.api:
            code.mark_pos(self.pos)
            temp = code.funcstate.allocate_temp(PyrexTypes.py_object_type, manage_ref=True)
            for item in self.entry.enum_values:
                code.putln("%s = PyInt_FromLong(%s); %s" % (
                    temp,
                    item.cname,
                    code.error_goto_if_null(temp, item.pos)))
                code.put_gotref(temp, PyrexTypes.py_object_type)
                code.putln('if (PyDict_SetItemString(%s, "%s", %s) < 0) %s' % (
                    Naming.moddict_cname,
                    item.name,
                    temp,
                    code.error_goto(item.pos)))
                code.put_decref_clear(temp, PyrexTypes.py_object_type)
            code.funcstate.release_temp(temp)


class CEnumDefItemNode(StatNode):
    #  name     string
    #  cname    string or None
    #  value    ExprNode or None

    child_attrs = ["value"]

    def analyse_declarations(self, env, enum_entry):
        if self.value:
            self.value = self.value.analyse_const_expression(env)
            if not self.value.type.is_int:
                self.value = self.value.coerce_to(PyrexTypes.c_int_type, env)
                self.value = self.value.analyse_const_expression(env)

        if enum_entry.type.is_cpp_enum:
            cname = "%s::%s" % (enum_entry.cname, self.name)
        else:
            cname = self.cname

        entry = env.declare_const(
            self.name, enum_entry.type,
            self.value, self.pos, cname=cname,
            visibility=enum_entry.visibility, api=enum_entry.api,
            create_wrapper=enum_entry.create_wrapper and enum_entry.name is None)
        enum_entry.enum_values.append(entry)
        if enum_entry.name:
            enum_entry.type.values.append(entry.name)


class CTypeDefNode(StatNode):
    #  base_type    CBaseTypeNode
    #  declarator   CDeclaratorNode
    #  visibility   "public" or "private"
    #  api          boolean
    #  in_pxd       boolean

    child_attrs = ["base_type", "declarator"]

    def analyse_declarations(self, env):
        base = self.base_type.analyse(env)
        name_declarator, type = self.declarator.analyse(
            base, env, visibility=self.visibility, in_pxd=self.in_pxd)
        name = name_declarator.name
        cname = name_declarator.cname

        entry = env.declare_typedef(
            name, type, self.pos,
            cname=cname, visibility=self.visibility, api=self.api)

        if type.is_fused:
            entry.in_cinclude = True

        if self.in_pxd and not env.in_cinclude:
            entry.defined_in_pxd = 1

    def analyse_expressions(self, env):
        return self

    def generate_execution_code(self, code):
        pass


class FuncDefNode(StatNode, BlockNode):
    #  Base class for function definition nodes.
    #
    #  return_type     PyrexType
    #  #filename        string        C name of filename string const
    #  entry           Symtab.Entry
    #  needs_closure   boolean        Whether or not this function has inner functions/classes/yield
    #  needs_outer_scope boolean      Whether or not this function requires outer scope
    #  pymethdef_required boolean     Force Python method struct generation
    #  directive_locals { string : ExprNode } locals defined by cython.locals(...)
    #  directive_returns [ExprNode] type defined by cython.returns(...)
    #  star_arg      PyArgDeclNode or None  * argument
    #  starstar_arg  PyArgDeclNode or None  ** argument
    #
    #  is_async_def  boolean          is a Coroutine function
    #
    #  has_fused_arguments  boolean
    #       Whether this cdef function has fused parameters. This is needed
    #       by AnalyseDeclarationsTransform, so it can replace CFuncDefNodes
    #       with fused argument types with a FusedCFuncDefNode

    py_func = None
    needs_closure = False
    needs_outer_scope = False
    pymethdef_required = False
    is_generator = False
    is_coroutine = False
    is_asyncgen = False
    is_generator_body = False
    is_async_def = False
    modifiers = []
    has_fused_arguments = False
    star_arg = None
    starstar_arg = None
    is_cyfunction = False
    code_object = None
    return_type_annotation = None

    def analyse_default_values(self, env):
        default_seen = 0
        for arg in self.args:
            if arg.default:
                default_seen = 1
                if arg.is_generic:
                    arg.default = arg.default.analyse_types(env)
                    arg.default = arg.default.coerce_to(arg.type, env)
                else:
                    error(arg.pos, "This argument cannot have a default value")
                    arg.default = None
            elif arg.kw_only:
                default_seen = 1
            elif default_seen:
                error(arg.pos, "Non-default argument following default argument")

    def analyse_annotations(self, env):
        for arg in self.args:
            if arg.annotation:
                arg.annotation = arg.annotation.analyse_types(env)
        if self.return_type_annotation:
            self.return_type_annotation = self.return_type_annotation.analyse_types(env)

    def align_argument_type(self, env, arg):
        # @cython.locals()
        directive_locals = self.directive_locals
        orig_type = arg.type
        if arg.name in directive_locals:
            type_node = directive_locals[arg.name]
            other_type = type_node.analyse_as_type(env)
        elif isinstance(arg, CArgDeclNode) and arg.annotation and env.directives['annotation_typing']:
            type_node = arg.annotation
            other_type = arg.inject_type_from_annotations(env)
            if other_type is None:
                return arg
        else:
            return arg
        if other_type is None:
            error(type_node.pos, "Not a type")
        elif orig_type is not py_object_type and not orig_type.same_as(other_type):
            error(arg.base_type.pos, "Signature does not agree with previous declaration")
            error(type_node.pos, "Previous declaration here")
        else:
            arg.type = other_type
            if arg.type.is_complex:
                # utility code for complex types is special-cased and also important to ensure that it's run
                arg.type.create_declaration_utility_code(env)
        return arg

    def need_gil_acquisition(self, lenv):
        return 0

    def create_local_scope(self, env):
        genv = env
        while genv.is_py_class_scope or genv.is_c_class_scope:
            genv = genv.outer_scope
        if self.needs_closure:
            lenv = ClosureScope(name=self.entry.name,
                                outer_scope=genv,
                                parent_scope=env,
                                scope_name=self.entry.cname)
        else:
            lenv = LocalScope(name=self.entry.name,
                              outer_scope=genv,
                              parent_scope=env)
        lenv.return_type = self.return_type
        type = self.entry.type
        if type.is_cfunction:
            lenv.nogil = type.nogil and not type.with_gil
        self.local_scope = lenv
        lenv.directives = env.directives
        return lenv

    def generate_function_body(self, env, code):
        self.body.generate_execution_code(code)

    def generate_function_definitions(self, env, code):
        from . import Buffer

        lenv = self.local_scope
        if lenv.is_closure_scope and not lenv.is_passthrough:
            outer_scope_cname = "%s->%s" % (Naming.cur_scope_cname,
                                            Naming.outer_scope_cname)
        else:
            outer_scope_cname = Naming.outer_scope_cname
        lenv.mangle_closure_cnames(outer_scope_cname)
        # Generate closure function definitions
        self.body.generate_function_definitions(lenv, code)
        # generate lambda function definitions
        self.generate_lambda_definitions(lenv, code)

        is_getbuffer_slot = (self.entry.name == "__getbuffer__" and
                             self.entry.scope.is_c_class_scope)
        is_releasebuffer_slot = (self.entry.name == "__releasebuffer__" and
                                 self.entry.scope.is_c_class_scope)
        is_buffer_slot = is_getbuffer_slot or is_releasebuffer_slot
        if is_buffer_slot:
            if 'cython_unused' not in self.modifiers:
                self.modifiers = self.modifiers + ['cython_unused']

        preprocessor_guard = self.get_preprocessor_guard()

        profile = code.globalstate.directives['profile']
        linetrace = code.globalstate.directives['linetrace']
        if profile or linetrace:
            if linetrace:
                code.use_fast_gil_utility_code()
            code.globalstate.use_utility_code(
                UtilityCode.load_cached("Profile", "Profile.c"))

        # Generate C code for header and body of function
        code.enter_cfunc_scope(lenv)
        code.return_from_error_cleanup_label = code.new_label()
        code.funcstate.gil_owned = not lenv.nogil

        # ----- Top-level constants used by this function
        code.mark_pos(self.pos)
        self.generate_cached_builtins_decls(lenv, code)
        # ----- Function header
        code.putln("")

        if preprocessor_guard:
            code.putln(preprocessor_guard)

        with_pymethdef = (self.needs_assignment_synthesis(env, code) or
                          self.pymethdef_required)
        if self.py_func:
            self.py_func.generate_function_header(
                code, with_pymethdef=with_pymethdef, proto_only=True)
        self.generate_function_header(code, with_pymethdef=with_pymethdef)
        # ----- Local variable declarations
        # Find function scope
        cenv = env
        while cenv.is_py_class_scope or cenv.is_c_class_scope:
            cenv = cenv.outer_scope
        if self.needs_closure:
            code.put(lenv.scope_class.type.declaration_code(Naming.cur_scope_cname))
            code.putln(";")
        elif self.needs_outer_scope:
            if lenv.is_passthrough:
                code.put(lenv.scope_class.type.declaration_code(Naming.cur_scope_cname))
                code.putln(";")
            code.put(cenv.scope_class.type.declaration_code(Naming.outer_scope_cname))
            code.putln(";")
        self.generate_argument_declarations(lenv, code)

        for entry in lenv.var_entries:
            if not (entry.in_closure or entry.is_arg):
                code.put_var_declaration(entry)

        # Initialize the return variable __pyx_r
        init = ""
        return_type = self.return_type
        if not return_type.is_void:
            if return_type.is_pyobject:
                init = " = NULL"
            elif return_type.is_memoryviewslice:
                init = ' = ' + return_type.literal_code(return_type.default_value)

            code.putln("%s%s;" % (
                return_type.declaration_code(Naming.retval_cname),
                init))

        tempvardecl_code = code.insertion_point()
        self.generate_keyword_list(code)

        # ----- GIL acquisition
        acquire_gil = self.acquire_gil

        # See if we need to acquire the GIL for variable declarations, or for
        # refnanny only

        # Closures are not currently possible for cdef nogil functions,
        # but check them anyway
        have_object_args = self.needs_closure or self.needs_outer_scope
        for arg in lenv.arg_entries:
            if arg.type.is_pyobject:
                have_object_args = True
                break

        used_buffer_entries = [entry for entry in lenv.buffer_entries if entry.used]

        acquire_gil_for_var_decls_only = (
            lenv.nogil and lenv.has_with_gil_block and
            (have_object_args or used_buffer_entries))

        acquire_gil_for_refnanny_only = (
            lenv.nogil and lenv.has_with_gil_block and not
            acquire_gil_for_var_decls_only)

        use_refnanny = not lenv.nogil or lenv.has_with_gil_block

        gilstate_decl = None
        if acquire_gil or acquire_gil_for_var_decls_only:
            code.put_ensure_gil()
            code.funcstate.gil_owned = True
        else:
            gilstate_decl = code.insertion_point()

        if profile or linetrace:
            if not self.is_generator:
                # generators are traced when iterated, not at creation
                tempvardecl_code.put_trace_declarations()
                code_object = self.code_object.calculate_result_code(code) if self.code_object else None
                code.put_trace_frame_init(code_object)

        # ----- Special check for getbuffer
        if is_getbuffer_slot:
            self.getbuffer_check(code)

        # ----- set up refnanny
        if use_refnanny:
            tempvardecl_code.put_declare_refcount_context()
            code.put_setup_refcount_context(
                self.entry.name, acquire_gil=acquire_gil_for_refnanny_only)

        # ----- Automatic lead-ins for certain special functions
        if is_getbuffer_slot:
            self.getbuffer_init(code)
        # ----- Create closure scope object
        if self.needs_closure:
            tp_slot = TypeSlots.ConstructorSlot("tp_new", '__new__')
            slot_func_cname = TypeSlots.get_slot_function(lenv.scope_class.type.scope, tp_slot)
            if not slot_func_cname:
                slot_func_cname = '%s->tp_new' % lenv.scope_class.type.typeptr_cname
            code.putln("%s = (%s)%s(%s, %s, NULL);" % (
                Naming.cur_scope_cname,
                lenv.scope_class.type.empty_declaration_code(),
                slot_func_cname,
                lenv.scope_class.type.typeptr_cname,
                Naming.empty_tuple))
            code.putln("if (unlikely(!%s)) {" % Naming.cur_scope_cname)
            # Scope unconditionally DECREFed on return.
            code.putln("%s = %s;" % (
                Naming.cur_scope_cname,
                lenv.scope_class.type.cast_code("Py_None")))
            code.put_incref("Py_None", py_object_type)
            code.putln(code.error_goto(self.pos))
            code.putln("} else {")
            code.put_gotref(Naming.cur_scope_cname, lenv.scope_class.type)
            code.putln("}")
            # Note that it is unsafe to decref the scope at this point.
        if self.needs_outer_scope:
            if self.is_cyfunction:
                code.putln("%s = (%s) __Pyx_CyFunction_GetClosure(%s);" % (
                    outer_scope_cname,
                    cenv.scope_class.type.empty_declaration_code(),
                    Naming.self_cname))
            else:
                code.putln("%s = (%s) %s;" % (
                    outer_scope_cname,
                    cenv.scope_class.type.empty_declaration_code(),
                    Naming.self_cname))
            if lenv.is_passthrough:
                code.putln("%s = %s;" % (Naming.cur_scope_cname, outer_scope_cname))
            elif self.needs_closure:
                # inner closures own a reference to their outer parent
                code.put_incref(outer_scope_cname, cenv.scope_class.type)
                code.put_giveref(outer_scope_cname, cenv.scope_class.type)
        # ----- Trace function call
        if profile or linetrace:
            # this looks a bit late, but if we don't get here due to a
            # fatal error before hand, it's not really worth tracing
            if not self.is_generator:
                # generators are traced when iterated, not at creation
                if self.is_wrapper:
                    trace_name = self.entry.name + " (wrapper)"
                else:
                    trace_name = self.entry.name
                code.put_trace_call(
                    trace_name, self.pos, nogil=not code.funcstate.gil_owned)
            code.funcstate.can_trace = True
        # ----- Fetch arguments
        self.generate_argument_parsing_code(env, code)
        # If an argument is assigned to in the body, we must
        # incref it to properly keep track of refcounts.
        is_cdef = isinstance(self, CFuncDefNode)
        for entry in lenv.arg_entries:
            if not entry.type.is_memoryviewslice:
                if (acquire_gil or entry.cf_is_reassigned) and not entry.in_closure:
                    code.put_var_incref(entry)
            # Note: defaults are always incref-ed. For def functions, we
            #       we acquire arguments from object conversion, so we have
            #       new references. If we are a cdef function, we need to
            #       incref our arguments
            elif is_cdef and entry.cf_is_reassigned:
                code.put_var_incref_memoryviewslice(entry,
                                    have_gil=code.funcstate.gil_owned)
        for entry in lenv.var_entries:
            if entry.is_arg and entry.cf_is_reassigned and not entry.in_closure:
                if entry.xdecref_cleanup:
                    code.put_var_xincref(entry)
                else:
                    code.put_var_incref(entry)

        # ----- Initialise local buffer auxiliary variables
        for entry in lenv.var_entries + lenv.arg_entries:
            if entry.type.is_buffer and entry.buffer_aux.buflocal_nd_var.used:
                Buffer.put_init_vars(entry, code)

        # ----- Check and convert arguments
        self.generate_argument_type_tests(code)
        # ----- Acquire buffer arguments
        for entry in lenv.arg_entries:
            if entry.type.is_buffer:
                Buffer.put_acquire_arg_buffer(entry, code, self.pos)

        if acquire_gil_for_var_decls_only:
            code.put_release_ensured_gil()
            code.funcstate.gil_owned = False

        # -------------------------
        # ----- Function body -----
        # -------------------------
        self.generate_function_body(env, code)

        code.mark_pos(self.pos, trace=False)
        code.putln("")
        code.putln("/* function exit code */")

        gil_owned = {
            'success': code.funcstate.gil_owned,
            'error': code.funcstate.gil_owned,
            'gil_state_declared': gilstate_decl is None,
        }
        def assure_gil(code_path, code=code):
            if not gil_owned[code_path]:
                if not gil_owned['gil_state_declared']:
                    gilstate_decl.declare_gilstate()
                    gil_owned['gil_state_declared'] = True
                code.put_ensure_gil(declare_gilstate=False)
                gil_owned[code_path] = True

        # ----- Default return value
        return_type = self.return_type
        if not self.body.is_terminator:
            if return_type.is_pyobject:
                #if return_type.is_extension_type:
                #    lhs = "(PyObject *)%s" % Naming.retval_cname
                #else:
                lhs = Naming.retval_cname
                assure_gil('success')
                code.put_init_to_py_none(lhs, return_type)
            elif not return_type.is_memoryviewslice:
                # memory view structs receive their default value on initialisation
                val = return_type.default_value
                if val:
                    code.putln("%s = %s;" % (Naming.retval_cname, val))
                elif not return_type.is_void:
                    code.putln("__Pyx_pretend_to_initialize(&%s);" % Naming.retval_cname)

        # ----- Error cleanup
        if code.label_used(code.error_label):
            if not self.body.is_terminator:
                code.put_goto(code.return_label)
            code.put_label(code.error_label)
            for cname, type in code.funcstate.all_managed_temps():
                assure_gil('error')
                code.put_xdecref(cname, type, have_gil=gil_owned['error'])

            # Clean up buffers -- this calls a Python function
            # so need to save and restore error state
            buffers_present = len(used_buffer_entries) > 0
            #memslice_entries = [e for e in lenv.entries.values() if e.type.is_memoryviewslice]
            if buffers_present:
                code.globalstate.use_utility_code(restore_exception_utility_code)
                code.putln("{ PyObject *__pyx_type, *__pyx_value, *__pyx_tb;")
                code.putln("__Pyx_PyThreadState_declare")
                assure_gil('error')
                code.putln("__Pyx_PyThreadState_assign")
                code.putln("__Pyx_ErrFetch(&__pyx_type, &__pyx_value, &__pyx_tb);")
                for entry in used_buffer_entries:
                    Buffer.put_release_buffer_code(code, entry)
                    #code.putln("%s = 0;" % entry.cname)
                code.putln("__Pyx_ErrRestore(__pyx_type, __pyx_value, __pyx_tb);}")

            if return_type.is_memoryviewslice:
                from . import MemoryView
                MemoryView.put_init_entry(Naming.retval_cname, code)
                err_val = Naming.retval_cname
            else:
                err_val = self.error_value()

            exc_check = self.caller_will_check_exceptions()
            if err_val is not None or exc_check:
                # TODO: Fix exception tracing (though currently unused by cProfile).
                # code.globalstate.use_utility_code(get_exception_tuple_utility_code)
                # code.put_trace_exception()

                assure_gil('error')
                code.put_add_traceback(self.entry.qualified_name)
            else:
                warning(self.entry.pos,
                        "Unraisable exception in function '%s'." %
                        self.entry.qualified_name, 0)
                assure_gil('error')
                code.put_unraisable(self.entry.qualified_name)
            default_retval = return_type.default_value
            if err_val is None and default_retval:
                err_val = default_retval
            if err_val is not None:
                if err_val != Naming.retval_cname:
                    code.putln("%s = %s;" % (Naming.retval_cname, err_val))
            elif not return_type.is_void:
                code.putln("__Pyx_pretend_to_initialize(&%s);" % Naming.retval_cname)

            if is_getbuffer_slot:
                assure_gil('error')
                self.getbuffer_error_cleanup(code)

            def align_error_path_gil_to_success_path(code=code.insertion_point()):
                # align error and success GIL state when both join
                if gil_owned['success']:
                    assure_gil('error', code=code)
                elif gil_owned['error']:
                    code.put_release_ensured_gil()
                    gil_owned['error'] = False
                assert gil_owned['error'] == gil_owned['success'], "%s: error path %s != success path %s" % (
                    self.pos, gil_owned['error'], gil_owned['success'])

            # If we are using the non-error cleanup section we should
            # jump past it if we have an error. The if-test below determine
            # whether this section is used.
            if buffers_present or is_getbuffer_slot or return_type.is_memoryviewslice:
                # In the buffer cases, we already called assure_gil('error') and own the GIL.
                assert gil_owned['error'] or return_type.is_memoryviewslice
                code.put_goto(code.return_from_error_cleanup_label)
            else:
                # Adapt the GIL state to the success path right now.
                align_error_path_gil_to_success_path()
        else:
            # No error path, no need to adapt the GIL state.
            def align_error_path_gil_to_success_path(): pass

        # ----- Non-error return cleanup
        if code.label_used(code.return_label) or not code.label_used(code.error_label):
            code.put_label(code.return_label)

            for entry in used_buffer_entries:
                assure_gil('success')
                Buffer.put_release_buffer_code(code, entry)
            if is_getbuffer_slot:
                assure_gil('success')
                self.getbuffer_normal_cleanup(code)

            if return_type.is_memoryviewslice:
                # See if our return value is uninitialized on non-error return
                # from . import MemoryView
                # MemoryView.err_if_nogil_initialized_check(self.pos, env)
                cond = code.unlikely(return_type.error_condition(Naming.retval_cname))
                code.putln(
                    'if (%s) {' % cond)
                if not gil_owned['success']:
                    code.put_ensure_gil()
                code.putln(
                    'PyErr_SetString(PyExc_TypeError, "Memoryview return value is not initialized");')
                if not gil_owned['success']:
                    code.put_release_ensured_gil()
                code.putln(
                    '}')

        # ----- Return cleanup for both error and no-error return
        if code.label_used(code.return_from_error_cleanup_label):
            align_error_path_gil_to_success_path()
            code.put_label(code.return_from_error_cleanup_label)

        for entry in lenv.var_entries:
            if not entry.used or entry.in_closure:
                continue

            if entry.type.is_pyobject:
                if entry.is_arg and not entry.cf_is_reassigned:
                    continue
            if entry.type.needs_refcounting:
                assure_gil('success')
            # FIXME ideally use entry.xdecref_cleanup but this currently isn't reliable
            code.put_var_xdecref(entry, have_gil=gil_owned['success'])

        # Decref any increfed args
        for entry in lenv.arg_entries:
            if entry.type.is_memoryviewslice:
                # decref slices of def functions and acquired slices from cdef
                # functions, but not borrowed slices from cdef functions.
                if is_cdef and not entry.cf_is_reassigned:
                    continue
            else:
                if entry.in_closure:
                    continue
                if not acquire_gil and not entry.cf_is_reassigned:
                    continue
                if entry.type.needs_refcounting:
                    assure_gil('success')

            # FIXME use entry.xdecref_cleanup - del arg seems to be the problem
            code.put_var_xdecref(entry, have_gil=gil_owned['success'])
        if self.needs_closure:
            assure_gil('success')
            code.put_decref(Naming.cur_scope_cname, lenv.scope_class.type)

        # ----- Return
        # This code is duplicated in ModuleNode.generate_module_init_func
        if not lenv.nogil:
            default_retval = return_type.default_value
            err_val = self.error_value()
            if err_val is None and default_retval:
                err_val = default_retval  # FIXME: why is err_val not used?
            code.put_xgiveref(Naming.retval_cname, return_type)

        if self.entry.is_special and self.entry.name == "__hash__":
            # Returning -1 for __hash__ is supposed to signal an error
            # We do as Python instances and coerce -1 into -2.
            assure_gil('success')  # in special methods, the GIL is owned anyway
            code.putln("if (unlikely(%s == -1) && !PyErr_Occurred()) %s = -2;" % (
                Naming.retval_cname, Naming.retval_cname))

        if profile or linetrace:
            code.funcstate.can_trace = False
            if not self.is_generator:
                # generators are traced when iterated, not at creation
                if return_type.is_pyobject:
                    code.put_trace_return(
                        Naming.retval_cname, nogil=not gil_owned['success'])
                else:
                    code.put_trace_return(
                        "Py_None", nogil=not gil_owned['success'])

        if use_refnanny:
            code.put_finish_refcount_context(nogil=not gil_owned['success'])

        if acquire_gil or (lenv.nogil and gil_owned['success']):
            # release the GIL (note that with-gil blocks acquire it on exit in their EnsureGILNode)
            code.put_release_ensured_gil()
            code.funcstate.gil_owned = False

        if not return_type.is_void:
            code.putln("return %s;" % Naming.retval_cname)

        code.putln("}")

        if preprocessor_guard:
            code.putln("#endif /*!(%s)*/" % preprocessor_guard)

        # ----- Go back and insert temp variable declarations
        tempvardecl_code.put_temp_declarations(code.funcstate)

        # ----- Python version
        code.exit_cfunc_scope()
        if self.py_func:
            self.py_func.generate_function_definitions(env, code)
        self.generate_wrapper_functions(code)

    def declare_argument(self, env, arg):
        if arg.type.is_void:
            error(arg.pos, "Invalid use of 'void'")
        elif not arg.type.is_complete() and not (arg.type.is_array or arg.type.is_memoryviewslice):
            error(arg.pos, "Argument type '%s' is incomplete" % arg.type)
        entry = env.declare_arg(arg.name, arg.type, arg.pos)
        if arg.annotation:
            entry.annotation = arg.annotation
        return entry

    def generate_arg_type_test(self, arg, code):
        # Generate type test for one argument.
        if arg.type.typeobj_is_available():
            code.globalstate.use_utility_code(
                UtilityCode.load_cached("ArgTypeTest", "FunctionArguments.c"))
            typeptr_cname = arg.type.typeptr_cname
            arg_code = "((PyObject *)%s)" % arg.entry.cname
            code.putln(
                'if (unlikely(!__Pyx_ArgTypeTest(%s, %s, %d, %s, %s))) %s' % (
                    arg_code,
                    typeptr_cname,
                    arg.accept_none,
                    arg.name_cstring,
                    arg.type.is_builtin_type and arg.type.require_exact,
                    code.error_goto(arg.pos)))
        else:
            error(arg.pos, "Cannot test type of extern C class without type object name specification")

    def generate_arg_none_check(self, arg, code):
        # Generate None check for one argument.
        if arg.type.is_memoryviewslice:
            cname = "%s.memview" % arg.entry.cname
        else:
            cname = arg.entry.cname

        code.putln('if (unlikely(((PyObject *)%s) == Py_None)) {' % cname)
        code.putln('''PyErr_Format(PyExc_TypeError, "Argument '%%.%ds' must not be None", %s); %s''' % (
            max(200, len(arg.name_cstring)), arg.name_cstring,
            code.error_goto(arg.pos)))
        code.putln('}')

    def generate_wrapper_functions(self, code):
        pass

    def generate_execution_code(self, code):
        code.mark_pos(self.pos)
        # Evaluate and store argument default values
        for arg in self.args:
            if not arg.is_dynamic:
                arg.generate_assignment_code(code)

    #
    # Special code for the __getbuffer__ function
    #
    def _get_py_buffer_info(self):
        py_buffer = self.local_scope.arg_entries[1]
        try:
            # Check builtin definition of struct Py_buffer
            obj_type = py_buffer.type.base_type.scope.entries['obj'].type
        except (AttributeError, KeyError):
            # User code redeclared struct Py_buffer
            obj_type = None
        return py_buffer, obj_type

    # Old Python 3 used to support write-locks on buffer-like objects by
    # calling PyObject_GetBuffer() with a view==NULL parameter. This obscure
    # feature is obsolete, it was almost never used (only one instance in
    # `Modules/posixmodule.c` in Python 3.1) and it is now officially removed
    # (see bpo-14203). We add an extra check here to prevent legacy code from
    # from trying to use the feature and prevent segmentation faults.
    def getbuffer_check(self, code):
        py_buffer, _ = self._get_py_buffer_info()
        view = py_buffer.cname
        code.putln("if (unlikely(%s == NULL)) {" % view)
        code.putln("PyErr_SetString(PyExc_BufferError, "
                   "\"PyObject_GetBuffer: view==NULL argument is obsolete\");")
        code.putln("return -1;")
        code.putln("}")

    def getbuffer_init(self, code):
        py_buffer, obj_type = self._get_py_buffer_info()
        view = py_buffer.cname
        if obj_type and obj_type.is_pyobject:
            code.put_init_to_py_none("%s->obj" % view, obj_type)
            code.put_giveref("%s->obj" % view, obj_type)  # Do not refnanny object within structs
        else:
            code.putln("%s->obj = NULL;" % view)

    def getbuffer_error_cleanup(self, code):
        py_buffer, obj_type = self._get_py_buffer_info()
        view = py_buffer.cname
        if obj_type and obj_type.is_pyobject:
            code.putln("if (%s->obj != NULL) {" % view)
            code.put_gotref("%s->obj" % view, obj_type)
            code.put_decref_clear("%s->obj" % view, obj_type)
            code.putln("}")
        else:
            code.putln("Py_CLEAR(%s->obj);" % view)

    def getbuffer_normal_cleanup(self, code):
        py_buffer, obj_type = self._get_py_buffer_info()
        view = py_buffer.cname
        if obj_type and obj_type.is_pyobject:
            code.putln("if (%s->obj == Py_None) {" % view)
            code.put_gotref("%s->obj" % view, obj_type)
            code.put_decref_clear("%s->obj" % view, obj_type)
            code.putln("}")

    def get_preprocessor_guard(self):
        if not self.entry.is_special:
            return None
        name = self.entry.name
        slot = TypeSlots.method_name_to_slot.get(name)
        if not slot:
            return None
        if name == '__long__' and not self.entry.scope.lookup_here('__int__'):
            return None
        if name in ("__getbuffer__", "__releasebuffer__") and self.entry.scope.is_c_class_scope:
            return None
        return slot.preprocessor_guard_code()


class CFuncDefNode(FuncDefNode):
    #  C function definition.
    #
    #  modifiers     ['inline']
    #  visibility    'private' or 'public' or 'extern'
    #  base_type     CBaseTypeNode
    #  declarator    CDeclaratorNode
    #  cfunc_declarator  the CFuncDeclarator of this function
    #                    (this is also available through declarator or a
    #                     base thereof)
    #  body          StatListNode
    #  api           boolean
    #  decorators    [DecoratorNode]        list of decorators
    #
    #  with_gil      boolean    Acquire GIL around body
    #  type          CFuncType
    #  py_func       wrapper for calling from Python
    #  overridable   whether or not this is a cpdef function
    #  inline_in_pxd whether this is an inline function in a pxd file
    #  template_declaration  String or None   Used for c++ class methods
    #  is_const_method whether this is a const method
    #  is_static_method whether this is a static method
    #  is_c_class_method whether this is a cclass method

    child_attrs = ["base_type", "declarator", "body", "decorators", "py_func_stat"]
    outer_attrs = ["decorators", "py_func_stat"]

    inline_in_pxd = False
    decorators = None
    directive_locals = None
    directive_returns = None
    override = None
    template_declaration = None
    is_const_method = False
    py_func_stat = None

    def unqualified_name(self):
        return self.entry.name

    def declared_name(self):
        return self.declarator.declared_name()

    @property
    def code_object(self):
        # share the CodeObject with the cpdef wrapper (if available)
        return self.py_func.code_object if self.py_func else None

    def analyse_declarations(self, env):
        self.is_c_class_method = env.is_c_class_scope
        if self.directive_locals is None:
            self.directive_locals = {}
        self.directive_locals.update(env.directives.get('locals', {}))
        if self.directive_returns is not None:
            base_type = self.directive_returns.analyse_as_type(env)
            if base_type is None:
                error(self.directive_returns.pos, "Not a type")
                base_type = PyrexTypes.error_type
        else:
            base_type = self.base_type.analyse(env)
        self.is_static_method = 'staticmethod' in env.directives and not env.lookup_here('staticmethod')
        # The 2 here is because we need both function and argument names.
        if isinstance(self.declarator, CFuncDeclaratorNode):
            name_declarator, typ = self.declarator.analyse(
                base_type, env, nonempty=2 * (self.body is not None),
                directive_locals=self.directive_locals, visibility=self.visibility)
        else:
            name_declarator, typ = self.declarator.analyse(
                base_type, env, nonempty=2 * (self.body is not None), visibility=self.visibility)
        if not typ.is_cfunction:
            error(self.pos, "Suite attached to non-function declaration")
        # Remember the actual type according to the function header
        # written here, because the type in the symbol table entry
        # may be different if we're overriding a C method inherited
        # from the base type of an extension type.
        self.type = typ
        typ.is_overridable = self.overridable
        declarator = self.declarator
        while not hasattr(declarator, 'args'):
            declarator = declarator.base

        self.cfunc_declarator = declarator
        self.args = declarator.args

        opt_arg_count = self.cfunc_declarator.optional_arg_count
        if (self.visibility == 'public' or self.api) and opt_arg_count:
            error(self.cfunc_declarator.pos,
                  "Function with optional arguments may not be declared public or api")

        if typ.exception_check == '+' and self.visibility != 'extern':
            warning(self.cfunc_declarator.pos,
                    "Only extern functions can throw C++ exceptions.")

        for formal_arg, type_arg in zip(self.args, typ.args):
            self.align_argument_type(env, type_arg)
            formal_arg.type = type_arg.type
            formal_arg.name = type_arg.name
            formal_arg.cname = type_arg.cname

            self._validate_type_visibility(type_arg.type, type_arg.pos, env)

            if type_arg.type.is_fused:
                self.has_fused_arguments = True

            if type_arg.type.is_buffer and 'inline' in self.modifiers:
                warning(formal_arg.pos, "Buffer unpacking not optimized away.", 1)

            if type_arg.type.is_buffer or type_arg.type.is_pythran_expr:
                if self.type.nogil:
                    error(formal_arg.pos,
                          "Buffer may not be acquired without the GIL. Consider using memoryview slices instead.")
                elif 'inline' in self.modifiers:
                    warning(formal_arg.pos, "Buffer unpacking not optimized away.", 1)

        self._validate_type_visibility(typ.return_type, self.pos, env)

        name = name_declarator.name
        cname = name_declarator.cname

        typ.is_const_method = self.is_const_method
        typ.is_static_method = self.is_static_method

        self.entry = env.declare_cfunction(
            name, typ, self.pos,
            cname=cname, visibility=self.visibility, api=self.api,
            defining=self.body is not None, modifiers=self.modifiers,
            overridable=self.overridable)
        self.entry.inline_func_in_pxd = self.inline_in_pxd
        self.return_type = typ.return_type
        if self.return_type.is_array and self.visibility != 'extern':
            error(self.pos, "Function cannot return an array")
        if self.return_type.is_cpp_class:
            self.return_type.check_nullary_constructor(self.pos, "used as a return value")

        if self.overridable and not env.is_module_scope and not self.is_static_method:
            if len(self.args) < 1 or not self.args[0].type.is_pyobject:
                # An error will be produced in the cdef function
                self.overridable = False

        self.declare_cpdef_wrapper(env)
        self.create_local_scope(env)

    def declare_cpdef_wrapper(self, env):
        if not self.overridable:
            return
        if self.is_static_method:
            # TODO(robertwb): Finish this up, perhaps via more function refactoring.
            error(self.pos, "static cpdef methods not yet supported")

        name = self.entry.name
        py_func_body = self.call_self_node(is_module_scope=env.is_module_scope)
        if self.is_static_method:
            from .ExprNodes import NameNode
            decorators = [DecoratorNode(self.pos, decorator=NameNode(self.pos, name=EncodedString('staticmethod')))]
            decorators[0].decorator.analyse_types(env)
        else:
            decorators = []
        self.py_func = DefNode(pos=self.pos,
                               name=self.entry.name,
                               args=self.args,
                               star_arg=None,
                               starstar_arg=None,
                               doc=self.doc,
                               body=py_func_body,
                               decorators=decorators,
                               is_wrapper=1)
        self.py_func.is_module_scope = env.is_module_scope
        self.py_func.analyse_declarations(env)
        self.py_func.entry.is_overridable = True
        self.py_func_stat = StatListNode(self.pos, stats=[self.py_func])
        self.py_func.type = PyrexTypes.py_object_type
        self.entry.as_variable = self.py_func.entry
        self.entry.used = self.entry.as_variable.used = True
        # Reset scope entry the above cfunction
        env.entries[name] = self.entry
        if (not self.entry.is_final_cmethod and
                (not env.is_module_scope or Options.lookup_module_cpdef)):
            if self.override:
                # This is a hack: we shouldn't create the wrapper twice, but we do for fused functions.
                assert self.entry.is_fused_specialized  # should not happen for non-fused cpdef functions
                self.override.py_func = self.py_func
            else:
                self.override = OverrideCheckNode(self.pos, py_func=self.py_func)
                self.body = StatListNode(self.pos, stats=[self.override, self.body])

    def _validate_type_visibility(self, type, pos, env):
        """
        Ensure that types used in cdef functions are public or api, or
        defined in a C header.
        """
        public_or_api = (self.visibility == 'public' or self.api)
        entry = getattr(type, 'entry', None)
        if public_or_api and entry and env.is_module_scope:
            if not (entry.visibility in ('public', 'extern') or
                    entry.api or entry.in_cinclude):
                error(pos, "Function declared public or api may not have private types")

    def call_self_node(self, omit_optional_args=0, is_module_scope=0):
        from . import ExprNodes
        args = self.type.args
        if omit_optional_args:
            args = args[:len(args) - self.type.optional_arg_count]
        arg_names = [arg.name for arg in args]
        if is_module_scope:
            cfunc = ExprNodes.NameNode(self.pos, name=self.entry.name)
            call_arg_names = arg_names
            skip_dispatch = Options.lookup_module_cpdef
        elif self.type.is_static_method:
            class_entry = self.entry.scope.parent_type.entry
            class_node = ExprNodes.NameNode(self.pos, name=class_entry.name)
            class_node.entry = class_entry
            cfunc = ExprNodes.AttributeNode(self.pos, obj=class_node, attribute=self.entry.name)
            # Calling static c(p)def methods on an instance disallowed.
            # TODO(robertwb): Support by passing self to check for override?
            skip_dispatch = True
        else:
            type_entry = self.type.args[0].type.entry
            type_arg = ExprNodes.NameNode(self.pos, name=type_entry.name)
            type_arg.entry = type_entry
            cfunc = ExprNodes.AttributeNode(self.pos, obj=type_arg, attribute=self.entry.name)
        skip_dispatch = not is_module_scope or Options.lookup_module_cpdef
        c_call = ExprNodes.SimpleCallNode(
            self.pos,
            function=cfunc,
            args=[ExprNodes.NameNode(self.pos, name=n) for n in arg_names],
            wrapper_call=skip_dispatch)
        return ReturnStatNode(pos=self.pos, return_type=PyrexTypes.py_object_type, value=c_call)

    def declare_arguments(self, env):
        for arg in self.type.args:
            if not arg.name:
                error(arg.pos, "Missing argument name")
            self.declare_argument(env, arg)

    def need_gil_acquisition(self, lenv):
        return self.type.with_gil

    def nogil_check(self, env):
        type = self.type
        with_gil = type.with_gil
        if type.nogil and not with_gil:
            if type.return_type.is_pyobject:
                error(self.pos,
                      "Function with Python return type cannot be declared nogil")
            for entry in self.local_scope.var_entries:
                if entry.type.is_pyobject and not entry.in_with_gil_block:
                    error(self.pos, "Function declared nogil has Python locals or temporaries")

    def analyse_expressions(self, env):
        self.local_scope.directives = env.directives
        if self.py_func_stat is not None:
            # this will also analyse the default values and the function name assignment
            self.py_func_stat = self.py_func_stat.analyse_expressions(env)
        elif self.py_func is not None:
            # this will also analyse the default values
            self.py_func = self.py_func.analyse_expressions(env)
        else:
            self.analyse_default_values(env)
            self.analyse_annotations(env)
        self.acquire_gil = self.need_gil_acquisition(self.local_scope)
        return self

    def needs_assignment_synthesis(self, env, code=None):
        return False

    def generate_function_header(self, code, with_pymethdef, with_opt_args=1, with_dispatch=1, cname=None):
        scope = self.local_scope
        arg_decls = []
        type = self.type
        for arg in type.args[:len(type.args)-type.optional_arg_count]:
            arg_decl = arg.declaration_code()
            entry = scope.lookup(arg.name)
            if not entry.cf_used:
                arg_decl = 'CYTHON_UNUSED %s' % arg_decl
            arg_decls.append(arg_decl)
        if with_dispatch and self.overridable:
            dispatch_arg = PyrexTypes.c_int_type.declaration_code(
                Naming.skip_dispatch_cname)
            if self.override:
                arg_decls.append(dispatch_arg)
            else:
                arg_decls.append('CYTHON_UNUSED %s' % dispatch_arg)
        if type.optional_arg_count and with_opt_args:
            arg_decls.append(type.op_arg_struct.declaration_code(Naming.optional_args_cname))
        if type.has_varargs:
            arg_decls.append("...")
        if not arg_decls:
            arg_decls = ["void"]
        if cname is None:
            cname = self.entry.func_cname
        entity = type.function_header_code(cname, ', '.join(arg_decls))
        if self.entry.visibility == 'private' and '::' not in cname:
            storage_class = "static "
        else:
            storage_class = ""
        dll_linkage = None
        modifiers = code.build_function_modifiers(self.entry.func_modifiers)

        header = self.return_type.declaration_code(entity, dll_linkage=dll_linkage)
        #print (storage_class, modifiers, header)
        needs_proto = self.is_c_class_method or self.entry.is_cproperty
        if self.template_declaration:
            if needs_proto:
                code.globalstate.parts['module_declarations'].putln(self.template_declaration)
            code.putln(self.template_declaration)
        if needs_proto:
            code.globalstate.parts['module_declarations'].putln(
                "%s%s%s; /* proto*/" % (storage_class, modifiers, header))
        code.putln("%s%s%s {" % (storage_class, modifiers, header))

    def generate_argument_declarations(self, env, code):
        scope = self.local_scope
        for arg in self.args:
            if arg.default:
                entry = scope.lookup(arg.name)
                if self.override or entry.cf_used:
                    result = arg.calculate_default_value_code(code)
                    code.putln('%s = %s;' % (
                        arg.type.declaration_code(arg.cname), result))

    def generate_keyword_list(self, code):
        pass

    def generate_argument_parsing_code(self, env, code):
        i = 0
        used = 0
        scope = self.local_scope
        if self.type.optional_arg_count:
            code.putln('if (%s) {' % Naming.optional_args_cname)
            for arg in self.args:
                if arg.default:
                    entry = scope.lookup(arg.name)
                    if self.override or entry.cf_used:
                        code.putln('if (%s->%sn > %s) {' %
                                   (Naming.optional_args_cname,
                                    Naming.pyrex_prefix, i))
                        declarator = arg.declarator
                        while not hasattr(declarator, 'name'):
                            declarator = declarator.base
                        code.putln('%s = %s->%s;' %
                                   (arg.cname, Naming.optional_args_cname,
                                    self.type.opt_arg_cname(declarator.name)))
                        used += 1
                    i += 1
            for _ in range(used):
                code.putln('}')
            code.putln('}')

        # Move arguments into closure if required
        def put_into_closure(entry):
            if entry.in_closure and not arg.default:
                code.putln('%s = %s;' % (entry.cname, entry.original_cname))
                code.put_var_incref(entry)
                code.put_var_giveref(entry)
        for arg in self.args:
            put_into_closure(scope.lookup_here(arg.name))


    def generate_argument_conversion_code(self, code):
        pass

    def generate_argument_type_tests(self, code):
        # Generate type tests for args whose type in a parent
        # class is a supertype of the declared type.
        for arg in self.type.args:
            if arg.needs_type_test:
                self.generate_arg_type_test(arg, code)
            elif arg.type.is_pyobject and not arg.accept_none:
                self.generate_arg_none_check(arg, code)

    def generate_execution_code(self, code):
        if code.globalstate.directives['linetrace']:
            code.mark_pos(self.pos)
            code.putln("")  # generate line tracing code
        super(CFuncDefNode, self).generate_execution_code(code)
        if self.py_func_stat:
            self.py_func_stat.generate_execution_code(code)

    def error_value(self):
        if self.return_type.is_pyobject:
            return "0"
        else:
            #return None
            return self.entry.type.exception_value

    def caller_will_check_exceptions(self):
        return self.entry.type.exception_check

    def generate_wrapper_functions(self, code):
        # If the C signature of a function has changed, we need to generate
        # wrappers to put in the slots here.
        k = 0
        entry = self.entry
        func_type = entry.type
        while entry.prev_entry is not None:
            k += 1
            entry = entry.prev_entry
            entry.func_cname = "%s%swrap_%s" % (self.entry.func_cname, Naming.pyrex_prefix, k)
            code.putln()
            self.generate_function_header(
                code, 0,
                with_dispatch=entry.type.is_overridable,
                with_opt_args=entry.type.optional_arg_count,
                cname=entry.func_cname)
            if not self.return_type.is_void:
                code.put('return ')
            args = self.type.args
            arglist = [arg.cname for arg in args[:len(args)-self.type.optional_arg_count]]
            if entry.type.is_overridable:
                arglist.append(Naming.skip_dispatch_cname)
            elif func_type.is_overridable:
                arglist.append('0')
            if entry.type.optional_arg_count:
                arglist.append(Naming.optional_args_cname)
            elif func_type.optional_arg_count:
                arglist.append('NULL')
            code.putln('%s(%s);' % (self.entry.func_cname, ', '.join(arglist)))
            code.putln('}')


class PyArgDeclNode(Node):
    # Argument which must be a Python object (used
    # for * and ** arguments).
    #
    # name        string
    # entry       Symtab.Entry
    # annotation  ExprNode or None   Py3 argument annotation
    child_attrs = []
    is_self_arg = False
    is_type_arg = False

    def generate_function_definitions(self, env, code):
        self.entry.generate_function_definitions(env, code)


class DecoratorNode(Node):
    # A decorator
    #
    # decorator    NameNode or CallNode or AttributeNode
    child_attrs = ['decorator']


class DefNode(FuncDefNode):
    # A Python function definition.
    #
    # name          string                 the Python name of the function
    # lambda_name   string                 the internal name of a lambda 'function'
    # decorators    [DecoratorNode]        list of decorators
    # args          [CArgDeclNode]         formal arguments
    # doc           EncodedString or None
    # body          StatListNode
    # return_type_annotation
    #               ExprNode or None       the Py3 return type annotation
    #
    #  The following subnode is constructed internally
    #  when the def statement is inside a Python class definition.
    #
    #  fused_py_func        DefNode     The original fused cpdef DefNode
    #                                   (in case this is a specialization)
    #  specialized_cpdefs   [DefNode]   list of specialized cpdef DefNodes
    #  py_cfunc_node  PyCFunctionNode/InnerFunctionNode   The PyCFunction to create and assign
    #
    # decorator_indirection IndirectionNode Used to remove __Pyx_Method_ClassMethod for fused functions

    child_attrs = ["args", "star_arg", "starstar_arg", "body", "decorators", "return_type_annotation"]
    outer_attrs = ["decorators", "return_type_annotation"]

    is_staticmethod = False
    is_classmethod = False

    lambda_name = None
    reqd_kw_flags_cname = "0"
    is_wrapper = 0
    no_assignment_synthesis = 0
    decorators = None
    return_type_annotation = None
    entry = None
    acquire_gil = 0
    self_in_stararg = 0
    py_cfunc_node = None
    requires_classobj = False
    defaults_struct = None  # Dynamic kwrds structure name
    doc = None

    fused_py_func = False
    specialized_cpdefs = None
    py_wrapper = None
    py_wrapper_required = True
    func_cname = None

    defaults_getter = None

    def __init__(self, pos, **kwds):
        FuncDefNode.__init__(self, pos, **kwds)
        p = k = rk = r = 0
        for arg in self.args:
            if arg.pos_only:
                p += 1
            if arg.kw_only:
                k += 1
                if not arg.default:
                    rk += 1
            if not arg.default:
                r += 1
        self.num_posonly_args = p
        self.num_kwonly_args = k
        self.num_required_kw_args = rk
        self.num_required_args = r

    def as_cfunction(self, cfunc=None, scope=None, overridable=True, returns=None, except_val=None, modifiers=None,
                     nogil=False, with_gil=False):
        if self.star_arg:
            error(self.star_arg.pos, "cdef function cannot have star argument")
        if self.starstar_arg:
            error(self.starstar_arg.pos, "cdef function cannot have starstar argument")
        exception_value, exception_check = except_val or (None, False)

        if cfunc is None:
            cfunc_args = []
            for formal_arg in self.args:
                name_declarator, type = formal_arg.analyse(scope, nonempty=1)
                cfunc_args.append(PyrexTypes.CFuncTypeArg(name=name_declarator.name,
                                                          cname=None,
                                                          annotation=formal_arg.annotation,
                                                          type=py_object_type,
                                                          pos=formal_arg.pos))
            cfunc_type = PyrexTypes.CFuncType(return_type=py_object_type,
                                              args=cfunc_args,
                                              has_varargs=False,
                                              exception_value=None,
                                              exception_check=exception_check,
                                              nogil=nogil,
                                              with_gil=with_gil,
                                              is_overridable=overridable)
            cfunc = CVarDefNode(self.pos, type=cfunc_type)
        else:
            if scope is None:
                scope = cfunc.scope
            cfunc_type = cfunc.type
            if len(self.args) != len(cfunc_type.args) or cfunc_type.has_varargs:
                error(self.pos, "wrong number of arguments")
                error(cfunc.pos, "previous declaration here")
            for i, (formal_arg, type_arg) in enumerate(zip(self.args, cfunc_type.args)):
                name_declarator, type = formal_arg.analyse(scope, nonempty=1,
                                                           is_self_arg=(i == 0 and scope.is_c_class_scope))
                if type is None or type is PyrexTypes.py_object_type:
                    formal_arg.type = type_arg.type
                    formal_arg.name_declarator = name_declarator

        if exception_value is None and cfunc_type.exception_value is not None:
            from .ExprNodes import ConstNode
            exception_value = ConstNode(
                self.pos, value=cfunc_type.exception_value, type=cfunc_type.return_type)
        declarator = CFuncDeclaratorNode(self.pos,
                                         base=CNameDeclaratorNode(self.pos, name=self.name, cname=None),
                                         args=self.args,
                                         has_varargs=False,
                                         exception_check=cfunc_type.exception_check,
                                         exception_value=exception_value,
                                         with_gil=cfunc_type.with_gil,
                                         nogil=cfunc_type.nogil)
        return CFuncDefNode(self.pos,
                            modifiers=modifiers or [],
                            base_type=CAnalysedBaseTypeNode(self.pos, type=cfunc_type.return_type),
                            declarator=declarator,
                            body=self.body,
                            doc=self.doc,
                            overridable=cfunc_type.is_overridable,
                            type=cfunc_type,
                            with_gil=cfunc_type.with_gil,
                            nogil=cfunc_type.nogil,
                            visibility='private',
                            api=False,
                            directive_locals=getattr(cfunc, 'directive_locals', {}),
                            directive_returns=returns)

    def is_cdef_func_compatible(self):
        """Determines if the function's signature is compatible with a
        cdef function.  This can be used before calling
        .as_cfunction() to see if that will be successful.
        """
        if self.needs_closure:
            return False
        if self.star_arg or self.starstar_arg:
            return False
        return True

    def analyse_declarations(self, env):
        if self.decorators:
            for decorator in self.decorators:
                func = decorator.decorator
                if func.is_name:
                    self.is_classmethod |= func.name == 'classmethod'
                    self.is_staticmethod |= func.name == 'staticmethod'

        if self.is_classmethod and env.lookup_here('classmethod'):
            # classmethod() was overridden - not much we can do here ...
            self.is_classmethod = False
        if self.is_staticmethod and env.lookup_here('staticmethod'):
            # staticmethod() was overridden - not much we can do here ...
            self.is_staticmethod = False

        if env.is_py_class_scope or env.is_c_class_scope:
            if self.name == '__new__' and env.is_py_class_scope:
                self.is_staticmethod = True
            elif self.name == '__init_subclass__' and env.is_c_class_scope:
                error(self.pos, "'__init_subclass__' is not supported by extension class")
            elif self.name in IMPLICIT_CLASSMETHODS and not self.is_classmethod:
                self.is_classmethod = True
                # TODO: remove the need to generate a real decorator here, is_classmethod=True should suffice.
                from .ExprNodes import NameNode
                self.decorators = self.decorators or []
                self.decorators.insert(0, DecoratorNode(
                    self.pos, decorator=NameNode(self.pos, name=EncodedString('classmethod'))))

        self.analyse_argument_types(env)
        if self.name == '<lambda>':
            self.declare_lambda_function(env)
        else:
            self.declare_pyfunction(env)

        self.analyse_signature(env)
        self.return_type = self.entry.signature.return_type()
        # if a signature annotation provides a more specific return object type, use it
        if self.return_type is py_object_type and self.return_type_annotation:
            if env.directives['annotation_typing'] and not self.entry.is_special:
                _, return_type = self.return_type_annotation.analyse_type_annotation(env)
                if return_type and return_type.is_pyobject:
                    self.return_type = return_type

        self.create_local_scope(env)

        self.py_wrapper = DefNodeWrapper(
            self.pos,
            target=self,
            name=self.entry.name,
            args=self.args,
            star_arg=self.star_arg,
            starstar_arg=self.starstar_arg,
            return_type=self.return_type)
        self.py_wrapper.analyse_declarations(env)

    def analyse_argument_types(self, env):
        self.directive_locals = env.directives.get('locals', {})
        allow_none_for_extension_args = env.directives['allow_none_for_extension_args']

        f2s = env.fused_to_specific
        env.fused_to_specific = None

        for arg in self.args:
            if hasattr(arg, 'name'):
                name_declarator = None
            else:
                base_type = arg.base_type.analyse(env)
                # If we hare in pythran mode and we got a buffer supported by
                # Pythran, we change this node to a fused type
                if has_np_pythran(env) and base_type.is_pythran_expr:
                    base_type = PyrexTypes.FusedType([
                        base_type,
                        #PyrexTypes.PythranExpr(pythran_type(self.type, "numpy_texpr")),
                        base_type.org_buffer])
                name_declarator, type = \
                    arg.declarator.analyse(base_type, env)
                arg.name = name_declarator.name
                arg.type = type

            self.align_argument_type(env, arg)
            if name_declarator and name_declarator.cname:
                error(self.pos, "Python function argument cannot have C name specification")
            arg.type = arg.type.as_argument_type()
            arg.hdr_type = None
            arg.needs_conversion = 0
            arg.needs_type_test = 0
            arg.is_generic = 1
            if arg.type.is_pyobject or arg.type.is_buffer or arg.type.is_memoryviewslice:
                if arg.or_none:
                    arg.accept_none = True
                elif arg.not_none:
                    arg.accept_none = False
                elif (arg.type.is_extension_type or arg.type.is_builtin_type
                        or arg.type.is_buffer or arg.type.is_memoryviewslice):
                    if arg.default and arg.default.constant_result is None:
                        # special case: def func(MyType obj = None)
                        arg.accept_none = True
                    else:
                        # default depends on compiler directive
                        arg.accept_none = allow_none_for_extension_args
                else:
                    # probably just a plain 'object'
                    arg.accept_none = True
            else:
                arg.accept_none = True  # won't be used, but must be there
                if arg.not_none:
                    error(arg.pos, "Only Python type arguments can have 'not None'")
                if arg.or_none:
                    error(arg.pos, "Only Python type arguments can have 'or None'")

            if arg.type.is_fused:
                self.has_fused_arguments = True
        env.fused_to_specific = f2s

        if has_np_pythran(env):
            self.np_args_idx = [i for i,a in enumerate(self.args) if a.type.is_numpy_buffer]
        else:
            self.np_args_idx = []

    def analyse_signature(self, env):
        if self.entry.is_special:
            if self.decorators:
                error(self.pos, "special functions of cdef classes cannot have decorators")
            self.entry.trivial_signature = len(self.args) == 1 and not (self.star_arg or self.starstar_arg)
        elif not (self.star_arg or self.starstar_arg) and (
                not env.directives['always_allow_keywords']
                or all([arg.pos_only for arg in self.args])):
            # Use the simpler calling signature for zero- and one-argument pos-only functions.
            if self.entry.signature is TypeSlots.pyfunction_signature:
                if len(self.args) == 0:
                    self.entry.signature = TypeSlots.pyfunction_noargs
                elif len(self.args) == 1:
                    if self.args[0].default is None and not self.args[0].kw_only:
                        self.entry.signature = TypeSlots.pyfunction_onearg
            elif self.entry.signature is TypeSlots.pymethod_signature:
                if len(self.args) == 1:
                    self.entry.signature = TypeSlots.unaryfunc
                elif len(self.args) == 2:
                    if self.args[1].default is None and not self.args[1].kw_only:
                        self.entry.signature = TypeSlots.ibinaryfunc

        sig = self.entry.signature
        nfixed = sig.num_fixed_args()
        if (sig is TypeSlots.pymethod_signature and nfixed == 1
               and len(self.args) == 0 and self.star_arg):
            # this is the only case where a diverging number of
            # arguments is not an error - when we have no explicit
            # 'self' parameter as in method(*args)
            sig = self.entry.signature = TypeSlots.pyfunction_signature  # self is not 'really' used
            self.self_in_stararg = 1
            nfixed = 0

        if self.is_staticmethod and env.is_c_class_scope:
            nfixed = 0
            self.self_in_stararg = True  # FIXME: why for staticmethods?

            self.entry.signature = sig = copy.copy(sig)
            sig.fixed_arg_format = "*"
            sig.is_staticmethod = True
            sig.has_generic_args = True

        if ((self.is_classmethod or self.is_staticmethod) and
                self.has_fused_arguments and env.is_c_class_scope):
            del self.decorator_indirection.stats[:]

        for i in range(min(nfixed, len(self.args))):
            arg = self.args[i]
            arg.is_generic = 0
            if sig.is_self_arg(i) and not self.is_staticmethod:
                if self.is_classmethod:
                    arg.is_type_arg = 1
                    arg.hdr_type = arg.type = Builtin.type_type
                else:
                    arg.is_self_arg = 1
                    arg.hdr_type = arg.type = env.parent_type
                arg.needs_conversion = 0
            else:
                arg.hdr_type = sig.fixed_arg_type(i)
                if not arg.type.same_as(arg.hdr_type):
                    if arg.hdr_type.is_pyobject and arg.type.is_pyobject:
                        arg.needs_type_test = 1
                    else:
                        arg.needs_conversion = 1

        if nfixed > len(self.args):
            self.bad_signature()
            return
        elif nfixed < len(self.args):
            if not sig.has_generic_args:
                self.bad_signature()
            for arg in self.args:
                if arg.is_generic and (arg.type.is_extension_type or arg.type.is_builtin_type):
                    arg.needs_type_test = 1

        # Decide whether to use METH_FASTCALL
        # 1. If we use METH_NOARGS or METH_O, keep that. We can only change
        #    METH_VARARGS to METH_FASTCALL
        # 2. Special methods like __call__ always use the METH_VARGARGS
        #    calling convention
        mf = sig.method_flags()
        if mf and TypeSlots.method_varargs in mf and not self.entry.is_special:
            # 3. If the function uses the full args tuple, it's more
            #    efficient to use METH_VARARGS. This happens when the function
            #    takes *args but no other positional arguments (apart from
            #    possibly self). We don't do the analogous check for keyword
            #    arguments since the kwargs dict is copied anyway.
            if self.star_arg:
                uses_args_tuple = True
                for arg in self.args:
                    if (arg.is_generic and not arg.kw_only and
                            not arg.is_self_arg and not arg.is_type_arg):
                        # Other positional argument
                        uses_args_tuple = False
            else:
                uses_args_tuple = False

            if not uses_args_tuple:
                sig = self.entry.signature = sig.with_fastcall()

    def bad_signature(self):
        sig = self.entry.signature
        expected_str = "%d" % sig.num_fixed_args()
        if sig.has_generic_args:
            expected_str += " or more"
        name = self.name
        if name.startswith("__") and name.endswith("__"):
            desc = "Special method"
        else:
            desc = "Method"
        error(self.pos, "%s %s has wrong number of arguments (%d declared, %s expected)" % (
            desc, self.name, len(self.args), expected_str))

    def declare_pyfunction(self, env):
        #print "DefNode.declare_pyfunction:", self.name, "in", env ###
        name = self.name
        entry = env.lookup_here(name)
        if entry:
            if entry.is_final_cmethod and not env.parent_type.is_final_type:
                error(self.pos, "Only final types can have final Python (def/cpdef) methods")
            if entry.type.is_cfunction and not entry.is_builtin_cmethod and not self.is_wrapper:
                warning(self.pos, "Overriding cdef method with def method.", 5)
        entry = env.declare_pyfunction(name, self.pos, allow_redefine=not self.is_wrapper)
        self.entry = entry
        prefix = env.next_id(env.scope_prefix)
        self.entry.pyfunc_cname = punycodify_name(Naming.pyfunc_prefix + prefix + name)
        if Options.docstrings:
            entry.doc = embed_position(self.pos, self.doc)
            entry.doc_cname = punycodify_name(Naming.funcdoc_prefix + prefix + name)
            if entry.is_special:
                if entry.name in TypeSlots.invisible or not entry.doc or (
                        entry.name in '__getattr__' and env.directives['fast_getattr']):
                    entry.wrapperbase_cname = None
                else:
                    entry.wrapperbase_cname = punycodify_name(Naming.wrapperbase_prefix + prefix + name)
        else:
            entry.doc = None

    def declare_lambda_function(self, env):
        entry = env.declare_lambda_function(self.lambda_name, self.pos)
        entry.doc = None
        self.entry = entry
        self.entry.pyfunc_cname = entry.cname

    def declare_arguments(self, env):
        for arg in self.args:
            if not arg.name:
                error(arg.pos, "Missing argument name")
            if arg.needs_conversion:
                arg.entry = env.declare_var(arg.name, arg.type, arg.pos)
                if arg.type.is_pyobject:
                    arg.entry.init = "0"
            else:
                arg.entry = self.declare_argument(env, arg)
            arg.entry.is_arg = 1
            arg.entry.used = 1
            arg.entry.is_self_arg = arg.is_self_arg
        self.declare_python_arg(env, self.star_arg)
        self.declare_python_arg(env, self.starstar_arg)

    def declare_python_arg(self, env, arg):
        if arg:
            if env.directives['infer_types'] != False:
                type = PyrexTypes.unspecified_type
            else:
                type = py_object_type
            entry = env.declare_var(arg.name, type, arg.pos)
            entry.is_arg = 1
            entry.used = 1
            entry.init = "0"
            entry.xdecref_cleanup = 1
            arg.entry = entry

    def analyse_expressions(self, env):
        self.local_scope.directives = env.directives
        self.analyse_default_values(env)
        self.analyse_annotations(env)

        if not self.needs_assignment_synthesis(env) and self.decorators:
            for decorator in self.decorators[::-1]:
                decorator.decorator = decorator.decorator.analyse_expressions(env)

        self.py_wrapper.prepare_argument_coercion(env)
        return self

    def needs_assignment_synthesis(self, env, code=None):
        if self.is_staticmethod:
            return True
        if self.specialized_cpdefs or self.entry.is_fused_specialized:
            return False
        if self.no_assignment_synthesis:
            return False
        if self.entry.is_special:
            return False
        if self.entry.is_anonymous:
            return True
        if env.is_module_scope or env.is_c_class_scope:
            if code is None:
                return self.local_scope.directives['binding']
            else:
                return code.globalstate.directives['binding']
        return env.is_py_class_scope or env.is_closure_scope

    def error_value(self):
        return self.entry.signature.error_value

    def caller_will_check_exceptions(self):
        return self.entry.signature.exception_check

    def generate_function_definitions(self, env, code):
        if self.defaults_getter:
            # defaults getter must never live in class scopes, it's always a module function
            self.defaults_getter.generate_function_definitions(env.global_scope(), code)

        # Before closure cnames are mangled
        if self.py_wrapper_required:
            # func_cname might be modified by @cname
            self.py_wrapper.func_cname = self.entry.func_cname
            self.py_wrapper.generate_function_definitions(env, code)
        FuncDefNode.generate_function_definitions(self, env, code)

    def generate_function_header(self, code, with_pymethdef, proto_only=0):
        if proto_only:
            if self.py_wrapper_required:
                self.py_wrapper.generate_function_header(
                    code, with_pymethdef, True)
            return
        arg_code_list = []
        if self.entry.signature.has_dummy_arg:
            self_arg = 'PyObject *%s' % Naming.self_cname
            if not self.needs_outer_scope:
                self_arg = 'CYTHON_UNUSED ' + self_arg
            arg_code_list.append(self_arg)

        def arg_decl_code(arg):
            entry = arg.entry
            if entry.in_closure:
                cname = entry.original_cname
            else:
                cname = entry.cname
            decl = entry.type.declaration_code(cname)
            if not entry.cf_used:
                decl = 'CYTHON_UNUSED ' + decl
            return decl

        for arg in self.args:
            arg_code_list.append(arg_decl_code(arg))
        if self.star_arg:
            arg_code_list.append(arg_decl_code(self.star_arg))
        if self.starstar_arg:
            arg_code_list.append(arg_decl_code(self.starstar_arg))
        if arg_code_list:
            arg_code = ', '.join(arg_code_list)
        else:
            arg_code = 'void'  # No arguments
        dc = self.return_type.declaration_code(self.entry.pyfunc_cname)

        decls_code = code.globalstate['decls']
        preprocessor_guard = self.get_preprocessor_guard()
        if preprocessor_guard:
            decls_code.putln(preprocessor_guard)
        decls_code.putln(
            "static %s(%s); /* proto */" % (dc, arg_code))
        if preprocessor_guard:
            decls_code.putln("#endif")
        code.putln("static %s(%s) {" % (dc, arg_code))

    def generate_argument_declarations(self, env, code):
        pass

    def generate_keyword_list(self, code):
        pass

    def generate_argument_parsing_code(self, env, code):
        # Move arguments into closure if required
        def put_into_closure(entry):
            if entry.in_closure:
                code.putln('%s = %s;' % (entry.cname, entry.original_cname))
                if entry.xdecref_cleanup:
                    # mostly applies to the starstar arg - this can sometimes be NULL
                    # so must be xincrefed instead
                    code.put_var_xincref(entry)
                    code.put_var_xgiveref(entry)
                else:
                    code.put_var_incref(entry)
                    code.put_var_giveref(entry)
        for arg in self.args:
            put_into_closure(arg.entry)
        for arg in self.star_arg, self.starstar_arg:
            if arg:
                put_into_closure(arg.entry)

    def generate_argument_type_tests(self, code):
        pass


class DefNodeWrapper(FuncDefNode):
    # DefNode python wrapper code generator

    defnode = None
    target = None  # Target DefNode

    def __init__(self, *args, **kwargs):
        FuncDefNode.__init__(self, *args, **kwargs)
        self.num_posonly_args = self.target.num_posonly_args
        self.num_kwonly_args = self.target.num_kwonly_args
        self.num_required_kw_args = self.target.num_required_kw_args
        self.num_required_args = self.target.num_required_args
        self.self_in_stararg = self.target.self_in_stararg
        self.signature = None

    def analyse_declarations(self, env):
        target_entry = self.target.entry
        name = self.name
        prefix = env.next_id(env.scope_prefix)
        target_entry.func_cname = punycodify_name(Naming.pywrap_prefix + prefix + name)
        target_entry.pymethdef_cname = punycodify_name(Naming.pymethdef_prefix + prefix + name)

        self.signature = target_entry.signature

        self.np_args_idx = self.target.np_args_idx

    def prepare_argument_coercion(self, env):
        # This is only really required for Cython utility code at this time,
        # everything else can be done during code generation.  But we expand
        # all utility code here, simply because we cannot easily distinguish
        # different code types.
        for arg in self.args:
            if not arg.type.is_pyobject:
                if not arg.type.create_from_py_utility_code(env):
                    pass  # will fail later
            elif arg.hdr_type and not arg.hdr_type.is_pyobject:
                if not arg.hdr_type.create_to_py_utility_code(env):
                    pass  # will fail later

        if self.starstar_arg and not self.starstar_arg.entry.cf_used:
            # we will set the kwargs argument to NULL instead of a new dict
            # and must therefore correct the control flow state
            entry = self.starstar_arg.entry
            entry.xdecref_cleanup = 1
            for ass in entry.cf_assignments:
                if not ass.is_arg and ass.lhs.is_name:
                    ass.lhs.cf_maybe_null = True

    def signature_has_nongeneric_args(self):
        argcount = len(self.args)
        if argcount == 0 or (
                argcount == 1 and (self.args[0].is_self_arg or
                                   self.args[0].is_type_arg)):
            return 0
        return 1

    def signature_has_generic_args(self):
        return self.signature.has_generic_args

    def generate_function_body(self, code):
        args = []
        if self.signature.has_dummy_arg:
            args.append(Naming.self_cname)
        for arg in self.args:
            if arg.hdr_type and arg.type.is_cpp_class:
                # it's safe to move converted C++ types because they aren't
                # used again afterwards
                code.globalstate.use_utility_code(
                    UtilityCode.load_cached("MoveIfSupported", "CppSupport.cpp"))
                args.append("__PYX_STD_MOVE_IF_SUPPORTED(%s)" % arg.entry.cname)
            elif arg.hdr_type and not (arg.type.is_memoryviewslice or
                                     arg.type.is_struct or
                                     arg.type.is_complex):
                args.append(arg.type.cast_code(arg.entry.cname))
            else:
                args.append(arg.entry.cname)
        if self.star_arg:
            args.append(self.star_arg.entry.cname)
        if self.starstar_arg:
            args.append(self.starstar_arg.entry.cname)
        args = ', '.join(args)
        if not self.return_type.is_void:
            code.put('%s = ' % Naming.retval_cname)
        code.putln('%s(%s);' % (
            self.target.entry.pyfunc_cname, args))

    def generate_function_definitions(self, env, code):
        lenv = self.target.local_scope
        # Generate C code for header and body of function
        code.mark_pos(self.pos)
        code.putln("")
        code.putln("/* Python wrapper */")
        preprocessor_guard = self.target.get_preprocessor_guard()
        if preprocessor_guard:
            code.putln(preprocessor_guard)

        code.enter_cfunc_scope(lenv)
        code.return_from_error_cleanup_label = code.new_label()

        with_pymethdef = (self.target.needs_assignment_synthesis(env, code) or
                          self.target.pymethdef_required)
        self.generate_function_header(code, with_pymethdef)
        self.generate_argument_declarations(lenv, code)
        tempvardecl_code = code.insertion_point()

        if self.return_type.is_pyobject:
            retval_init = ' = 0'
        else:
            retval_init = ''
        if not self.return_type.is_void:
            code.putln('%s%s;' % (
                self.return_type.declaration_code(Naming.retval_cname),
                retval_init))
        code.put_declare_refcount_context()
        code.put_setup_refcount_context(EncodedString('%s (wrapper)' % self.name))

        self.generate_argument_parsing_code(lenv, code)
        self.generate_argument_type_tests(code)
        self.generate_function_body(code)

        # ----- Go back and insert temp variable declarations
        tempvardecl_code.put_temp_declarations(code.funcstate)

        code.mark_pos(self.pos)
        code.putln("")
        code.putln("/* function exit code */")

        # ----- Error cleanup
        if code.error_label in code.labels_used:
            code.put_goto(code.return_label)
            code.put_label(code.error_label)
            for cname, type in code.funcstate.all_managed_temps():
                code.put_xdecref(cname, type)
            err_val = self.error_value()
            if err_val is not None:
                code.putln("%s = %s;" % (Naming.retval_cname, err_val))

        # ----- Non-error return cleanup
        code.put_label(code.return_label)
        for entry in lenv.var_entries:
            if entry.is_arg and entry.type.is_pyobject:
                if entry.xdecref_cleanup:
                    code.put_var_xdecref(entry)
                else:
                    code.put_var_decref(entry)

        code.put_finish_refcount_context()
        if not self.return_type.is_void:
            code.putln("return %s;" % Naming.retval_cname)
        code.putln('}')
        code.exit_cfunc_scope()
        if preprocessor_guard:
            code.putln("#endif /*!(%s)*/" % preprocessor_guard)

    def generate_function_header(self, code, with_pymethdef, proto_only=0):
        arg_code_list = []
        sig = self.signature

        if sig.has_dummy_arg or self.self_in_stararg:
            arg_code = "PyObject *%s" % Naming.self_cname
            if not sig.has_dummy_arg:
                arg_code = 'CYTHON_UNUSED ' + arg_code
            arg_code_list.append(arg_code)

        for arg in self.args:
            if not arg.is_generic:
                if arg.is_self_arg or arg.is_type_arg:
                    arg_code_list.append("PyObject *%s" % arg.hdr_cname)
                else:
                    arg_code_list.append(
                        arg.hdr_type.declaration_code(arg.hdr_cname))
        entry = self.target.entry
        if not entry.is_special and sig.method_flags() == [TypeSlots.method_noargs]:
            arg_code_list.append("CYTHON_UNUSED PyObject *unused")
        if entry.scope.is_c_class_scope and entry.name == "__ipow__":
            arg_code_list.append("CYTHON_UNUSED PyObject *unused")
        if sig.has_generic_args:
            varargs_args = "PyObject *%s, PyObject *%s" % (
                    Naming.args_cname, Naming.kwds_cname)
            if sig.use_fastcall:
                fastcall_args = "PyObject *const *%s, Py_ssize_t %s, PyObject *%s" % (
                        Naming.args_cname, Naming.nargs_cname, Naming.kwds_cname)
                arg_code_list.append(
                    "\n#if CYTHON_METH_FASTCALL\n%s\n#else\n%s\n#endif\n" % (
                        fastcall_args, varargs_args))
            else:
                arg_code_list.append(varargs_args)
        arg_code = ", ".join(arg_code_list)

        # Prevent warning: unused function '__pyx_pw_5numpy_7ndarray_1__getbuffer__'
        mf = ""
        if (entry.name in ("__getbuffer__", "__releasebuffer__")
                and entry.scope.is_c_class_scope):
            mf = "CYTHON_UNUSED "
            with_pymethdef = False

        dc = self.return_type.declaration_code(entry.func_cname)
        header = "static %s%s(%s)" % (mf, dc, arg_code)
        code.putln("%s; /*proto*/" % header)

        if proto_only:
            if self.target.fused_py_func:
                # If we are the specialized version of the cpdef, we still
                # want the prototype for the "fused cpdef", in case we're
                # checking to see if our method was overridden in Python
                self.target.fused_py_func.generate_function_header(
                    code, with_pymethdef, proto_only=True)
            return

        if (Options.docstrings and entry.doc and
                not self.target.fused_py_func and
                not entry.scope.is_property_scope and
                (not entry.is_special or entry.wrapperbase_cname)):
            # h_code = code.globalstate['h_code']
            docstr = entry.doc

            if docstr.is_unicode:
                docstr = docstr.as_utf8_string()

            if not (entry.is_special and entry.name in ('__getbuffer__', '__releasebuffer__')):
                code.putln('PyDoc_STRVAR(%s, %s);' % (
                    entry.doc_cname,
                    docstr.as_c_string_literal()))

            if entry.is_special:
                code.putln('#if CYTHON_COMPILING_IN_CPYTHON')
                code.putln(
                    "struct wrapperbase %s;" % entry.wrapperbase_cname)
                code.putln('#endif')

        if with_pymethdef or self.target.fused_py_func:
            code.put(
                "static PyMethodDef %s = " % entry.pymethdef_cname)
            code.put_pymethoddef(self.target.entry, ";", allow_skip=False)
        code.putln("%s {" % header)

    def generate_argument_declarations(self, env, code):
        for arg in self.args:
            if arg.is_generic:
                if arg.needs_conversion:
                    code.putln("PyObject *%s = 0;" % arg.hdr_cname)
                else:
                    code.put_var_declaration(arg.entry)
        for entry in env.var_entries:
            if entry.is_arg:
                code.put_var_declaration(entry)

        # Assign nargs variable as len(args), but avoid an "unused" warning in the few cases where we don't need it.
        if self.signature_has_generic_args():
            nargs_code = "CYTHON_UNUSED const Py_ssize_t %s = PyTuple_GET_SIZE(%s);" % (
                        Naming.nargs_cname, Naming.args_cname)
            if self.signature.use_fastcall:
                code.putln("#if !CYTHON_METH_FASTCALL")
                code.putln(nargs_code)
                code.putln("#endif")
            else:
                code.putln(nargs_code)

        # Array containing the values of keyword arguments when using METH_FASTCALL.
        code.globalstate.use_utility_code(
            UtilityCode.load_cached("fastcall", "FunctionArguments.c"))
        code.putln('CYTHON_UNUSED PyObject *const *%s = __Pyx_KwValues_%s(%s, %s);' % (
            Naming.kwvalues_cname, self.signature.fastvar, Naming.args_cname, Naming.nargs_cname))

    def generate_argument_parsing_code(self, env, code):
        # Generate fast equivalent of PyArg_ParseTuple call for
        # generic arguments, if any, including args/kwargs
        old_error_label = code.new_error_label()
        our_error_label = code.error_label
        end_label = code.new_label("argument_unpacking_done")

        has_kwonly_args = self.num_kwonly_args > 0
        has_star_or_kw_args = self.star_arg is not None \
            or self.starstar_arg is not None or has_kwonly_args

        for arg in self.args:
            if not arg.type.is_pyobject:
                if not arg.type.create_from_py_utility_code(env):
                    pass  # will fail later

        if not self.signature_has_generic_args():
            if has_star_or_kw_args:
                error(self.pos, "This method cannot have * or keyword arguments")
            self.generate_argument_conversion_code(code)

        elif not self.signature_has_nongeneric_args():
            # func(*args) or func(**kw) or func(*args, **kw)
            # possibly with a "self" argument but no other non-star
            # arguments
            self.generate_stararg_copy_code(code)

        else:
            self.generate_tuple_and_keyword_parsing_code(self.args, end_label, code)

        code.error_label = old_error_label
        if code.label_used(our_error_label):
            if not code.label_used(end_label):
                code.put_goto(end_label)
            code.put_label(our_error_label)
            if has_star_or_kw_args:
                self.generate_arg_decref(self.star_arg, code)
                if self.starstar_arg:
                    if self.starstar_arg.entry.xdecref_cleanup:
                        code.put_var_xdecref_clear(self.starstar_arg.entry)
                    else:
                        code.put_var_decref_clear(self.starstar_arg.entry)
            code.put_add_traceback(self.target.entry.qualified_name)
            code.put_finish_refcount_context()
            code.putln("return %s;" % self.error_value())
        if code.label_used(end_label):
            code.put_label(end_label)

    def generate_arg_xdecref(self, arg, code):
        if arg:
            code.put_var_xdecref_clear(arg.entry)

    def generate_arg_decref(self, arg, code):
        if arg:
            code.put_var_decref_clear(arg.entry)

    def generate_stararg_copy_code(self, code):
        if not self.star_arg:
            code.globalstate.use_utility_code(
                UtilityCode.load_cached("RaiseArgTupleInvalid", "FunctionArguments.c"))
            code.putln("if (unlikely(%s > 0)) {" % Naming.nargs_cname)
            code.put('__Pyx_RaiseArgtupleInvalid(%s, 1, 0, 0, %s); return %s;' % (
                self.name.as_c_string_literal(), Naming.nargs_cname, self.error_value()))
            code.putln("}")

        if self.starstar_arg:
            if self.star_arg or not self.starstar_arg.entry.cf_used:
                kwarg_check = "unlikely(%s)" % Naming.kwds_cname
            else:
                kwarg_check = "%s" % Naming.kwds_cname
        else:
            kwarg_check = "unlikely(%s) && __Pyx_NumKwargs_%s(%s)" % (
                Naming.kwds_cname, self.signature.fastvar, Naming.kwds_cname)
        code.globalstate.use_utility_code(
            UtilityCode.load_cached("KeywordStringCheck", "FunctionArguments.c"))
        code.putln(
            "if (%s && unlikely(!__Pyx_CheckKeywordStrings(%s, %s, %d))) return %s;" % (
                kwarg_check, Naming.kwds_cname, self.name.as_c_string_literal(),
                bool(self.starstar_arg), self.error_value()))

        if self.starstar_arg and self.starstar_arg.entry.cf_used:
            code.putln("if (%s) {" % kwarg_check)
            code.putln("%s = __Pyx_KwargsAsDict_%s(%s, %s);" % (
                self.starstar_arg.entry.cname,
                self.signature.fastvar,
                Naming.kwds_cname,
                Naming.kwvalues_cname))
            code.putln("if (unlikely(!%s)) return %s;" % (
                self.starstar_arg.entry.cname, self.error_value()))
            code.put_gotref(self.starstar_arg.entry.cname, py_object_type)
            code.putln("} else {")
            allow_null = all(ref.node.allow_null for ref in self.starstar_arg.entry.cf_references)
            if allow_null:
                code.putln("%s = NULL;" % (self.starstar_arg.entry.cname,))
            else:
                code.putln("%s = PyDict_New();" % (self.starstar_arg.entry.cname,))
                code.putln("if (unlikely(!%s)) return %s;" % (
                    self.starstar_arg.entry.cname, self.error_value()))
                code.put_var_gotref(self.starstar_arg.entry)
            self.starstar_arg.entry.xdecref_cleanup = allow_null
            code.putln("}")

        if self.self_in_stararg and not self.target.is_staticmethod:
            assert not self.signature.use_fastcall
            # need to create a new tuple with 'self' inserted as first item
            code.put("%s = PyTuple_New(%s + 1); if (unlikely(!%s)) " % (
                self.star_arg.entry.cname,
                Naming.nargs_cname,
                self.star_arg.entry.cname))
            if self.starstar_arg and self.starstar_arg.entry.cf_used:
                code.putln("{")
                code.put_var_xdecref_clear(self.starstar_arg.entry)
                code.putln("return %s;" % self.error_value())
                code.putln("}")
            else:
                code.putln("return %s;" % self.error_value())
            code.put_var_gotref(self.star_arg.entry)
            code.put_incref(Naming.self_cname, py_object_type)
            code.put_giveref(Naming.self_cname, py_object_type)
            code.putln("PyTuple_SET_ITEM(%s, 0, %s);" % (
                self.star_arg.entry.cname, Naming.self_cname))
            temp = code.funcstate.allocate_temp(PyrexTypes.c_py_ssize_t_type, manage_ref=False)
            code.putln("for (%s=0; %s < %s; %s++) {" % (
                temp, temp, Naming.nargs_cname, temp))
            code.putln("PyObject* item = PyTuple_GET_ITEM(%s, %s);" % (
                Naming.args_cname, temp))
            code.put_incref("item", py_object_type)
            code.put_giveref("item", py_object_type)
            code.putln("PyTuple_SET_ITEM(%s, %s+1, item);" % (
                self.star_arg.entry.cname, temp))
            code.putln("}")
            code.funcstate.release_temp(temp)
            self.star_arg.entry.xdecref_cleanup = 0
        elif self.star_arg:
            assert not self.signature.use_fastcall
            code.put_incref(Naming.args_cname, py_object_type)
            code.putln("%s = %s;" % (
                self.star_arg.entry.cname,
                Naming.args_cname))
            self.star_arg.entry.xdecref_cleanup = 0

    def generate_tuple_and_keyword_parsing_code(self, args, success_label, code):
        code.globalstate.use_utility_code(
            UtilityCode.load_cached("fastcall", "FunctionArguments.c"))

        self_name_csafe = self.name.as_c_string_literal()

        argtuple_error_label = code.new_label("argtuple_error")

        positional_args = []
        required_kw_only_args = []
        optional_kw_only_args = []
        num_pos_only_args = 0
        for arg in args:
            if arg.is_generic:
                if arg.default:
                    if not arg.is_self_arg and not arg.is_type_arg:
                        if arg.kw_only:
                            optional_kw_only_args.append(arg)
                        else:
                            positional_args.append(arg)
                elif arg.kw_only:
                    required_kw_only_args.append(arg)
                elif not arg.is_self_arg and not arg.is_type_arg:
                    positional_args.append(arg)
                if arg.pos_only:
                    num_pos_only_args += 1

        # sort required kw-only args before optional ones to avoid special
        # cases in the unpacking code
        kw_only_args = required_kw_only_args + optional_kw_only_args

        min_positional_args = self.num_required_args - self.num_required_kw_args
        if len(args) > 0 and (args[0].is_self_arg or args[0].is_type_arg):
            min_positional_args -= 1
        max_positional_args = len(positional_args)
        has_fixed_positional_count = not self.star_arg and \
            min_positional_args == max_positional_args
        has_kw_only_args = bool(kw_only_args)

        if self.starstar_arg or self.star_arg:
            self.generate_stararg_init_code(max_positional_args, code)

        code.putln('{')
        all_args = tuple(positional_args) + tuple(kw_only_args)
        non_posonly_args = [arg for arg in all_args if not arg.pos_only]
        non_pos_args_id = ','.join(
            ['&%s' % code.intern_identifier(arg.entry.name) for arg in non_posonly_args] + ['0'])
        code.putln("#if CYTHON_USE_MODULE_STATE")
        code.putln("PyObject **%s[] = {%s};" % (
            Naming.pykwdlist_cname,
            non_pos_args_id))
        code.putln("#else")
        code.putln("static PyObject **%s[] = {%s};" % (
            Naming.pykwdlist_cname,
            non_pos_args_id))
        code.putln("#endif")

        # Before being converted and assigned to the target variables,
        # borrowed references to all unpacked argument values are
        # collected into a local PyObject* array called "values",
        # regardless if they were taken from default arguments,
        # positional arguments or keyword arguments.  Note that
        # C-typed default arguments are handled at conversion time,
        # so their array value is NULL in the end if no argument
        # was passed for them.
        self.generate_argument_values_setup_code(all_args, code)

        # If all args are positional-only, we can raise an error
        # straight away if we receive a non-empty kw-dict.
        # This requires a PyDict_Size call.  This call is wasteful
        # for functions which do accept kw-args, so we do not generate
        # the PyDict_Size call unless all args are positional-only.
        accept_kwd_args = non_posonly_args or self.starstar_arg
        if accept_kwd_args:
            kw_unpacking_condition = Naming.kwds_cname
        else:
            kw_unpacking_condition = "%s && __Pyx_NumKwargs_%s(%s) > 0" % (
                Naming.kwds_cname, self.signature.fastvar, Naming.kwds_cname)

        if self.num_required_kw_args > 0:
            kw_unpacking_condition = "likely(%s)" % kw_unpacking_condition

        # --- optimised code when we receive keyword arguments
        code.putln("if (%s) {" % kw_unpacking_condition)

        if accept_kwd_args:
            self.generate_keyword_unpacking_code(
                min_positional_args, max_positional_args,
                has_fixed_positional_count, has_kw_only_args, all_args, argtuple_error_label, code)
        else:
            # Here we do not accept kw-args but we are passed a non-empty kw-dict.
            # We call ParseOptionalKeywords which will raise an appropriate error if
            # the kw-args dict passed is non-empty (which it will be, since kw_unpacking_condition is true)
            code.globalstate.use_utility_code(
                UtilityCode.load_cached("ParseKeywords", "FunctionArguments.c"))
            code.putln('if (likely(__Pyx_ParseOptionalKeywords(%s, %s, %s, %s, %s, %s, %s) < 0)) %s' % (
                Naming.kwds_cname,
                Naming.kwvalues_cname,
                Naming.pykwdlist_cname,
                self.starstar_arg.entry.cname if self.starstar_arg else 0,
                'values',
                0,
                self_name_csafe,
                code.error_goto(self.pos)))

        # --- optimised code when we do not receive any keyword arguments
        if (self.num_required_kw_args and min_positional_args > 0) or min_positional_args == max_positional_args:
            # Python raises arg tuple related errors first, so we must
            # check the length here
            if min_positional_args == max_positional_args and not self.star_arg:
                compare = '!='
            else:
                compare = '<'
            code.putln('} else if (unlikely(%s %s %d)) {' % (
                Naming.nargs_cname, compare, min_positional_args))
            code.put_goto(argtuple_error_label)

        if self.num_required_kw_args:
            # pure error case: keywords required but not passed
            if max_positional_args > min_positional_args and not self.star_arg:
                code.putln('} else if (unlikely(%s > %d)) {' % (
                    Naming.nargs_cname, max_positional_args))
                code.put_goto(argtuple_error_label)
            code.putln('} else {')
            for i, arg in enumerate(kw_only_args):
                if not arg.default:
                    pystring_cname = code.intern_identifier(arg.entry.name)
                    # required keyword-only argument missing
                    code.globalstate.use_utility_code(
                        UtilityCode.load_cached("RaiseKeywordRequired", "FunctionArguments.c"))
                    code.put('__Pyx_RaiseKeywordRequired("%s", %s); ' % (
                        self.name,
                        pystring_cname))
                    code.putln(code.error_goto(self.pos))
                    break

        else:
            # optimised tuple unpacking code
            code.putln('} else {')
            if min_positional_args == max_positional_args:
                # parse the exact number of positional arguments from
                # the args tuple
                for i, arg in enumerate(positional_args):
                    code.putln("values[%d] = __Pyx_Arg_%s(%s, %d);" % (
                            i, self.signature.fastvar, Naming.args_cname, i))
            else:
                # parse the positional arguments from the variable length
                # args tuple and reject illegal argument tuple sizes
                code.putln('switch (%s) {' % Naming.nargs_cname)
                if self.star_arg:
                    code.putln('default:')
                reversed_args = list(enumerate(positional_args))[::-1]
                for i, arg in reversed_args:
                    if i >= min_positional_args-1:
                        if i != reversed_args[0][0]:
                            code.putln('CYTHON_FALLTHROUGH;')
                        code.put('case %2d: ' % (i+1))
                    code.putln("values[%d] = __Pyx_Arg_%s(%s, %d);" % (
                            i, self.signature.fastvar, Naming.args_cname, i))
                if min_positional_args == 0:
                    code.putln('CYTHON_FALLTHROUGH;')
                    code.put('case  0: ')
                code.putln('break;')
                if self.star_arg:
                    if min_positional_args:
                        for i in range(min_positional_args-1, -1, -1):
                            code.putln('case %2d:' % i)
                        code.put_goto(argtuple_error_label)
                else:
                    code.put('default: ')
                    code.put_goto(argtuple_error_label)
                code.putln('}')

        code.putln('}')  # end of the conditional unpacking blocks

        # Convert arg values to their final type and assign them.
        # Also inject non-Python default arguments, which do cannot
        # live in the values[] array.
        for i, arg in enumerate(all_args):
            self.generate_arg_assignment(arg, "values[%d]" % i, code)

        code.putln('}')  # end of the whole argument unpacking block

        if code.label_used(argtuple_error_label):
            code.put_goto(success_label)
            code.put_label(argtuple_error_label)
            code.globalstate.use_utility_code(
                UtilityCode.load_cached("RaiseArgTupleInvalid", "FunctionArguments.c"))
            code.put('__Pyx_RaiseArgtupleInvalid(%s, %d, %d, %d, %s); ' % (
                self_name_csafe, has_fixed_positional_count,
                min_positional_args, max_positional_args,
                Naming.nargs_cname))
            code.putln(code.error_goto(self.pos))

    def generate_arg_assignment(self, arg, item, code):
        if arg.type.is_pyobject:
            # Python default arguments were already stored in 'item' at the very beginning
            if arg.is_generic:
                item = PyrexTypes.typecast(arg.type, PyrexTypes.py_object_type, item)
            entry = arg.entry
            code.putln("%s = %s;" % (entry.cname, item))
        else:
            if arg.type.from_py_function:
                if arg.default:
                    # C-typed default arguments must be handled here
                    code.putln('if (%s) {' % item)
                code.putln(arg.type.from_py_call_code(
                    item, arg.entry.cname, arg.pos, code))
                if arg.default:
                    code.putln('} else {')
                    code.putln("%s = %s;" % (
                        arg.entry.cname,
                        arg.calculate_default_value_code(code)))
                    if arg.type.is_memoryviewslice:
                        code.put_var_incref_memoryviewslice(arg.entry, have_gil=True)
                    code.putln('}')
            else:
                error(arg.pos, "Cannot convert Python object argument to type '%s'" % arg.type)

    def generate_stararg_init_code(self, max_positional_args, code):
        if self.starstar_arg:
            self.starstar_arg.entry.xdecref_cleanup = 0
            code.putln('%s = PyDict_New(); if (unlikely(!%s)) return %s;' % (
                self.starstar_arg.entry.cname,
                self.starstar_arg.entry.cname,
                self.error_value()))
            code.put_var_gotref(self.starstar_arg.entry)
        if self.star_arg:
            self.star_arg.entry.xdecref_cleanup = 0
            if max_positional_args == 0:
                # If there are no positional arguments, use the args tuple
                # directly
                assert not self.signature.use_fastcall
                code.put_incref(Naming.args_cname, py_object_type)
                code.putln("%s = %s;" % (self.star_arg.entry.cname, Naming.args_cname))
            else:
                # It is possible that this is a slice of "negative" length,
                # as in args[5:3]. That's not a problem, the function below
                # handles that efficiently and returns the empty tuple.
                code.putln('%s = __Pyx_ArgsSlice_%s(%s, %d, %s);' % (
                    self.star_arg.entry.cname, self.signature.fastvar,
                    Naming.args_cname, max_positional_args, Naming.nargs_cname))
                code.putln("if (unlikely(!%s)) {" %
                           self.star_arg.entry.type.nullcheck_string(self.star_arg.entry.cname))
                if self.starstar_arg:
                    code.put_var_decref_clear(self.starstar_arg.entry)
                code.put_finish_refcount_context()
                code.putln('return %s;' % self.error_value())
                code.putln('}')
                code.put_var_gotref(self.star_arg.entry)

    def generate_argument_values_setup_code(self, args, code):
        max_args = len(args)
        # the 'values' array collects borrowed references to arguments
        # before doing any type coercion etc.
        code.putln("PyObject* values[%d] = {%s};" % (
            max_args, ','.join('0'*max_args)))

        if self.target.defaults_struct:
            code.putln('%s *%s = __Pyx_CyFunction_Defaults(%s, %s);' % (
                self.target.defaults_struct, Naming.dynamic_args_cname,
                self.target.defaults_struct, Naming.self_cname))

        # assign borrowed Python default values to the values array,
        # so that they can be overwritten by received arguments below
        for i, arg in enumerate(args):
            if arg.default and arg.type.is_pyobject:
                default_value = arg.calculate_default_value_code(code)
                code.putln('values[%d] = %s;' % (i, arg.type.as_pyobject(default_value)))

    def generate_keyword_unpacking_code(self, min_positional_args, max_positional_args,
                                        has_fixed_positional_count,
                                        has_kw_only_args, all_args, argtuple_error_label, code):
        # First we count how many arguments must be passed as positional
        num_required_posonly_args = num_pos_only_args = 0
        for i, arg in enumerate(all_args):
            if arg.pos_only:
                num_pos_only_args += 1
                if not arg.default:
                    num_required_posonly_args += 1

        code.putln('Py_ssize_t kw_args;')
        # copy the values from the args tuple and check that it's not too long
        code.putln('switch (%s) {' % Naming.nargs_cname)
        if self.star_arg:
            code.putln('default:')

        for i in range(max_positional_args-1, num_required_posonly_args-1, -1):
            code.put('case %2d: ' % (i+1))
            code.putln("values[%d] = __Pyx_Arg_%s(%s, %d);" % (
                i, self.signature.fastvar, Naming.args_cname, i))
            code.putln('CYTHON_FALLTHROUGH;')
        if num_required_posonly_args > 0:
            code.put('case %2d: ' % num_required_posonly_args)
            for i in range(num_required_posonly_args-1, -1, -1):
                code.putln("values[%d] = __Pyx_Arg_%s(%s, %d);" % (
                    i, self.signature.fastvar, Naming.args_cname, i))
            code.putln('break;')
        for i in range(num_required_posonly_args-2, -1, -1):
            code.put('case %2d: ' % (i+1))
            code.putln('CYTHON_FALLTHROUGH;')

        code.put('case  0: ')
        if num_required_posonly_args == 0:
            code.putln('break;')
        else:
            # catch-all for not enough pos-only args passed
            code.put_goto(argtuple_error_label)
        if not self.star_arg:
            code.put('default: ')  # more arguments than allowed
            code.put_goto(argtuple_error_label)
        code.putln('}')

        # The code above is very often (but not always) the same as
        # the optimised non-kwargs tuple unpacking code, so we keep
        # the code block above at the very top, before the following
        # 'external' PyDict_Size() call, to make it easy for the C
        # compiler to merge the two separate tuple unpacking
        # implementations into one when they turn out to be identical.

        # If we received kwargs, fill up the positional/required
        # arguments with values from the kw dict
        self_name_csafe = self.name.as_c_string_literal()

        code.putln('kw_args = __Pyx_NumKwargs_%s(%s);' % (
                self.signature.fastvar, Naming.kwds_cname))
        if self.num_required_args or max_positional_args > 0:
            last_required_arg = -1
            for i, arg in enumerate(all_args):
                if not arg.default:
                    last_required_arg = i
            if last_required_arg < max_positional_args:
                last_required_arg = max_positional_args-1
            if max_positional_args > num_pos_only_args:
                code.putln('switch (%s) {' % Naming.nargs_cname)
            for i, arg in enumerate(all_args[num_pos_only_args:last_required_arg+1], num_pos_only_args):
                if max_positional_args > num_pos_only_args and i <= max_positional_args:
                    if i != num_pos_only_args:
                        code.putln('CYTHON_FALLTHROUGH;')
                    if self.star_arg and i == max_positional_args:
                        code.putln('default:')
                    else:
                        code.putln('case %2d:' % i)
                pystring_cname = code.intern_identifier(arg.entry.name)
                if arg.default:
                    if arg.kw_only:
                        # optional kw-only args are handled separately below
                        continue
                    code.putln('if (kw_args > 0) {')
                    # don't overwrite default argument
                    code.putln('PyObject* value = __Pyx_GetKwValue_%s(%s, %s, %s);' % (
                        self.signature.fastvar, Naming.kwds_cname, Naming.kwvalues_cname, pystring_cname))
                    code.putln('if (value) { values[%d] = value; kw_args--; }' % i)
                    code.putln('else if (unlikely(PyErr_Occurred())) %s' % code.error_goto(self.pos))
                    code.putln('}')
                else:
                    code.putln('if (likely((values[%d] = __Pyx_GetKwValue_%s(%s, %s, %s)) != 0)) kw_args--;' % (
                        i, self.signature.fastvar, Naming.kwds_cname, Naming.kwvalues_cname, pystring_cname))
                    code.putln('else if (unlikely(PyErr_Occurred())) %s' % code.error_goto(self.pos))
                    if i < min_positional_args:
                        if i == 0:
                            # special case: we know arg 0 is missing
                            code.put('else ')
                            code.put_goto(argtuple_error_label)
                        else:
                            # print the correct number of values (args or
                            # kwargs) that were passed into positional
                            # arguments up to this point
                            code.putln('else {')
                            code.globalstate.use_utility_code(
                                UtilityCode.load_cached("RaiseArgTupleInvalid", "FunctionArguments.c"))
                            code.put('__Pyx_RaiseArgtupleInvalid(%s, %d, %d, %d, %d); ' % (
                                self_name_csafe, has_fixed_positional_count,
                                min_positional_args, max_positional_args, i))
                            code.putln(code.error_goto(self.pos))
                            code.putln('}')
                    elif arg.kw_only:
                        code.putln('else {')
                        code.globalstate.use_utility_code(
                            UtilityCode.load_cached("RaiseKeywordRequired", "FunctionArguments.c"))
                        code.put('__Pyx_RaiseKeywordRequired(%s, %s); ' % (
                            self_name_csafe, pystring_cname))
                        code.putln(code.error_goto(self.pos))
                        code.putln('}')
            if max_positional_args > num_pos_only_args:
                code.putln('}')

        if has_kw_only_args:
            # unpack optional keyword-only arguments separately because
            # checking for interned strings in a dict is faster than iterating
            self.generate_optional_kwonly_args_unpacking_code(all_args, code)

        code.putln('if (unlikely(kw_args > 0)) {')
        # non-positional/-required kw args left in dict: default args,
        # kw-only args, **kwargs or error
        #
        # This is sort of a catch-all: except for checking required
        # arguments, this will always do the right thing for unpacking
        # keyword arguments, so that we can concentrate on optimising
        # common cases above.
        #
        # ParseOptionalKeywords() needs to know how many of the arguments
        # that could be passed as keywords have in fact been passed as
        # positional args.
        if num_pos_only_args > 0:
            # There are positional-only arguments which we don't want to count,
            # since they cannot be keyword arguments.  Subtract the number of
            # pos-only arguments from the number of positional arguments we got.
            # If we get a negative number then none of the keyword arguments were
            # passed as positional args.
            code.putln('const Py_ssize_t kwd_pos_args = (unlikely(%s < %d)) ? 0 : %s - %d;' % (
                Naming.nargs_cname, num_pos_only_args,
                Naming.nargs_cname, num_pos_only_args,
            ))
        elif max_positional_args > 0:
            code.putln('const Py_ssize_t kwd_pos_args = %s;' % Naming.nargs_cname)

        if max_positional_args == 0:
            pos_arg_count = "0"
        elif self.star_arg:
            # If there is a *arg, the number of used positional args could be larger than
            # the number of possible keyword arguments.  But ParseOptionalKeywords() uses the
            # number of positional args as an index into the keyword argument name array,
            # if this is larger than the number of kwd args we get a segfault.  So round
            # this down to max_positional_args - num_pos_only_args (= num possible kwd args).
            code.putln("const Py_ssize_t used_pos_args = (kwd_pos_args < %d) ? kwd_pos_args : %d;" % (
                max_positional_args - num_pos_only_args, max_positional_args - num_pos_only_args))
            pos_arg_count = "used_pos_args"
        else:
            pos_arg_count = "kwd_pos_args"
        if num_pos_only_args < len(all_args):
            values_array = 'values + %d' % num_pos_only_args
        else:
            values_array = 'values'
        code.globalstate.use_utility_code(
            UtilityCode.load_cached("ParseKeywords", "FunctionArguments.c"))
        code.putln('if (unlikely(__Pyx_ParseOptionalKeywords(%s, %s, %s, %s, %s, %s, %s) < 0)) %s' % (
            Naming.kwds_cname,
            Naming.kwvalues_cname,
            Naming.pykwdlist_cname,
            self.starstar_arg and self.starstar_arg.entry.cname or '0',
            values_array,
            pos_arg_count,
            self_name_csafe,
            code.error_goto(self.pos)))
        code.putln('}')

    def generate_optional_kwonly_args_unpacking_code(self, all_args, code):
        optional_args = []
        first_optional_arg = -1
        num_posonly_args = 0
        for i, arg in enumerate(all_args):
            if arg.pos_only:
                num_posonly_args += 1
            if not arg.kw_only or not arg.default:
                continue
            if not optional_args:
                first_optional_arg = i
            optional_args.append(arg.name)
        if num_posonly_args > 0:
            posonly_correction = '-%d' % num_posonly_args
        else:
            posonly_correction = ''
        if optional_args:
            if len(optional_args) > 1:
                # if we receive more than the named kwargs, we either have **kwargs
                # (in which case we must iterate anyway) or it's an error (which we
                # also handle during iteration) => skip this part if there are more
                code.putln('if (kw_args > 0 && %s(kw_args <= %d)) {' % (
                    not self.starstar_arg and 'likely' or '',
                    len(optional_args)))
                code.putln('Py_ssize_t index;')
                # not unrolling the loop here reduces the C code overhead
                code.putln('for (index = %d; index < %d && kw_args > 0; index++) {' % (
                    first_optional_arg, first_optional_arg + len(optional_args)))
            else:
                code.putln('if (kw_args == 1) {')
                code.putln('const Py_ssize_t index = %d;' % first_optional_arg)
            code.putln('PyObject* value = __Pyx_GetKwValue_%s(%s, %s, *%s[index%s]);' % (
                self.signature.fastvar,
                Naming.kwds_cname,
                Naming.kwvalues_cname,
                Naming.pykwdlist_cname,
                posonly_correction))
            code.putln('if (value) { values[index] = value; kw_args--; }')
            code.putln('else if (unlikely(PyErr_Occurred())) %s' % code.error_goto(self.pos))
            if len(optional_args) > 1:
                code.putln('}')
            code.putln('}')

    def generate_argument_conversion_code(self, code):
        # Generate code to convert arguments from signature type to
        # declared type, if needed.  Also copies signature arguments
        # into closure fields.
        for arg in self.args:
            if arg.needs_conversion:
                self.generate_arg_conversion(arg, code)

    def generate_arg_conversion(self, arg, code):
        # Generate conversion code for one argument.
        old_type = arg.hdr_type
        new_type = arg.type
        if old_type.is_pyobject:
            if arg.default:
                code.putln("if (%s) {" % arg.hdr_cname)
            else:
                code.putln("assert(%s); {" % arg.hdr_cname)
            self.generate_arg_conversion_from_pyobject(arg, code)
            code.putln("}")
        elif new_type.is_pyobject:
            self.generate_arg_conversion_to_pyobject(arg, code)
        else:
            if new_type.assignable_from(old_type):
                code.putln("%s = %s;" % (arg.entry.cname, arg.hdr_cname))
            else:
                error(arg.pos, "Cannot convert 1 argument from '%s' to '%s'" % (old_type, new_type))

    def generate_arg_conversion_from_pyobject(self, arg, code):
        new_type = arg.type
        # copied from CoerceFromPyTypeNode
        if new_type.from_py_function:
            code.putln(new_type.from_py_call_code(
                arg.hdr_cname,
                arg.entry.cname,
                arg.pos,
                code,
            ))
        else:
            error(arg.pos, "Cannot convert Python object argument to type '%s'" % new_type)

    def generate_arg_conversion_to_pyobject(self, arg, code):
        old_type = arg.hdr_type
        func = old_type.to_py_function
        if func:
            code.putln("%s = %s(%s); %s" % (
                arg.entry.cname,
                func,
                arg.hdr_cname,
                code.error_goto_if_null(arg.entry.cname, arg.pos)))
            code.put_var_gotref(arg.entry)
        else:
            error(arg.pos, "Cannot convert argument of type '%s' to Python object" % old_type)

    def generate_argument_type_tests(self, code):
        # Generate type tests for args whose signature
        # type is PyObject * and whose declared type is
        # a subtype thereof.
        for arg in self.args:
            if arg.needs_type_test:
                self.generate_arg_type_test(arg, code)
            elif not arg.accept_none and (arg.type.is_pyobject or
                                          arg.type.is_buffer or
                                          arg.type.is_memoryviewslice):
                self.generate_arg_none_check(arg, code)

    def error_value(self):
        return self.signature.error_value


class GeneratorDefNode(DefNode):
    # Generator function node that creates a new generator instance when called.
    #
    # gbody          GeneratorBodyDefNode   the function implementing the generator
    #

    is_generator = True
    is_iterable_coroutine = False
    gen_type_name = 'Generator'
    needs_closure = True

    child_attrs = DefNode.child_attrs + ["gbody"]

    def __init__(self, pos, **kwargs):
        # XXX: don't actually needs a body
        kwargs['body'] = StatListNode(pos, stats=[], is_terminator=True)
        super(GeneratorDefNode, self).__init__(pos, **kwargs)

    def analyse_declarations(self, env):
        super(GeneratorDefNode, self).analyse_declarations(env)
        self.gbody.local_scope = self.local_scope
        self.gbody.analyse_declarations(env)

    def generate_function_body(self, env, code):
        body_cname = self.gbody.entry.func_cname
        name = code.intern_identifier(self.name)
        qualname = code.intern_identifier(self.qualname)
        module_name = code.intern_identifier(self.module_name)

        code.putln('{')
        code.putln('__pyx_CoroutineObject *gen = __Pyx_%s_New('
                   '(__pyx_coroutine_body_t) %s, %s, (PyObject *) %s, %s, %s, %s); %s' % (
                       self.gen_type_name,
                       body_cname, self.code_object.calculate_result_code(code) if self.code_object else 'NULL',
                       Naming.cur_scope_cname, name, qualname, module_name,
                       code.error_goto_if_null('gen', self.pos)))
        code.put_decref(Naming.cur_scope_cname, py_object_type)
        if self.requires_classobj:
            classobj_cname = 'gen->classobj'
            code.putln('%s = __Pyx_CyFunction_GetClassObj(%s);' % (
                classobj_cname, Naming.self_cname))
            code.put_incref(classobj_cname, py_object_type)
            code.put_giveref(classobj_cname, py_object_type)
        code.put_finish_refcount_context()
        code.putln('return (PyObject *) gen;')
        code.putln('}')

    def generate_function_definitions(self, env, code):
        env.use_utility_code(UtilityCode.load_cached(self.gen_type_name, "Coroutine.c"))
        self.gbody.generate_function_header(code, proto=True)
        super(GeneratorDefNode, self).generate_function_definitions(env, code)
        self.gbody.generate_function_definitions(env, code)


class AsyncDefNode(GeneratorDefNode):
    gen_type_name = 'Coroutine'
    is_coroutine = True


class IterableAsyncDefNode(AsyncDefNode):
    gen_type_name = 'IterableCoroutine'
    is_iterable_coroutine = True


class AsyncGenNode(AsyncDefNode):
    gen_type_name = 'AsyncGen'
    is_asyncgen = True


class GeneratorBodyDefNode(DefNode):
    # Main code body of a generator implemented as a DefNode.
    #

    is_generator_body = True
    is_inlined = False
    is_async_gen_body = False
    inlined_comprehension_type = None  # container type for inlined comprehensions

    def __init__(self, pos=None, name=None, body=None, is_async_gen_body=False):
        super(GeneratorBodyDefNode, self).__init__(
            pos=pos, body=body, name=name, is_async_gen_body=is_async_gen_body,
            doc=None, args=[], star_arg=None, starstar_arg=None)

    def declare_generator_body(self, env):
        prefix = env.next_id(env.scope_prefix)
        name = env.next_id('generator')
        cname = Naming.genbody_prefix + prefix + name
        entry = env.declare_var(None, py_object_type, self.pos,
                                cname=cname, visibility='private')
        entry.func_cname = cname
        entry.qualified_name = EncodedString(self.name)
        self.entry = entry

    def analyse_declarations(self, env):
        self.analyse_argument_types(env)
        self.declare_generator_body(env)

    def generate_function_header(self, code, proto=False):
        header = "static PyObject *%s(__pyx_CoroutineObject *%s, CYTHON_UNUSED PyThreadState *%s, PyObject *%s)" % (
            self.entry.func_cname,
            Naming.generator_cname,
            Naming.local_tstate_cname,
            Naming.sent_value_cname)
        if proto:
            code.putln('%s; /* proto */' % header)
        else:
            code.putln('%s /* generator body */\n{' % header)

    def generate_function_definitions(self, env, code):
        lenv = self.local_scope

        # Generate closure function definitions
        self.body.generate_function_definitions(lenv, code)

        # Generate C code for header and body of function
        code.enter_cfunc_scope(lenv)
        code.return_from_error_cleanup_label = code.new_label()

        # ----- Top-level constants used by this function
        code.mark_pos(self.pos)
        self.generate_cached_builtins_decls(lenv, code)
        # ----- Function header
        code.putln("")
        self.generate_function_header(code)
        closure_init_code = code.insertion_point()
        # ----- Local variables
        code.putln("PyObject *%s = NULL;" % Naming.retval_cname)
        tempvardecl_code = code.insertion_point()
        code.put_declare_refcount_context()
        code.put_setup_refcount_context(self.entry.name or self.entry.qualified_name)
        profile = code.globalstate.directives['profile']
        linetrace = code.globalstate.directives['linetrace']
        if profile or linetrace:
            tempvardecl_code.put_trace_declarations()
            code.funcstate.can_trace = True
            code_object = self.code_object.calculate_result_code(code) if self.code_object else None
            code.put_trace_frame_init(code_object)

        # ----- Resume switch point.
        code.funcstate.init_closure_temps(lenv.scope_class.type.scope)
        resume_code = code.insertion_point()
        first_run_label = code.new_label('first_run')
        code.use_label(first_run_label)
        code.put_label(first_run_label)
        code.putln('%s' %
                   (code.error_goto_if_null(Naming.sent_value_cname, self.pos)))

        # ----- prepare target container for inlined comprehension
        if self.is_inlined and self.inlined_comprehension_type is not None:
            target_type = self.inlined_comprehension_type
            if target_type is Builtin.list_type:
                comp_init = 'PyList_New(0)'
            elif target_type is Builtin.set_type:
                comp_init = 'PySet_New(NULL)'
            elif target_type is Builtin.dict_type:
                comp_init = 'PyDict_New()'
            else:
                raise InternalError(
                    "invalid type of inlined comprehension: %s" % target_type)
            code.putln("%s = %s; %s" % (
                Naming.retval_cname, comp_init,
                code.error_goto_if_null(Naming.retval_cname, self.pos)))
            code.put_gotref(Naming.retval_cname, py_object_type)

        # ----- Function body
        self.generate_function_body(env, code)
        # ----- Closure initialization
        if lenv.scope_class.type.scope.var_entries:
            closure_init_code.putln('%s = %s;' % (
                lenv.scope_class.type.declaration_code(Naming.cur_scope_cname),
                lenv.scope_class.type.cast_code('%s->closure' %
                                                Naming.generator_cname)))
            # FIXME: this silences a potential "unused" warning => try to avoid unused closures in more cases
            code.putln("CYTHON_MAYBE_UNUSED_VAR(%s);" % Naming.cur_scope_cname)

        if profile or linetrace:
            code.funcstate.can_trace = False

        code.mark_pos(self.pos)
        code.putln("")
        code.putln("/* function exit code */")

        # on normal generator termination, we do not take the exception propagation
        # path: no traceback info is required and not creating it is much faster
        if not self.is_inlined and not self.body.is_terminator:
            if self.is_async_gen_body:
                code.globalstate.use_utility_code(
                    UtilityCode.load_cached("StopAsyncIteration", "Coroutine.c"))
            code.putln('PyErr_SetNone(%s);' % (
                '__Pyx_PyExc_StopAsyncIteration' if self.is_async_gen_body else 'PyExc_StopIteration'))
        # ----- Error cleanup
        if code.label_used(code.error_label):
            if not self.body.is_terminator:
                code.put_goto(code.return_label)
            code.put_label(code.error_label)
            if self.is_inlined and self.inlined_comprehension_type is not None:
                code.put_xdecref_clear(Naming.retval_cname, py_object_type)
            if Future.generator_stop in env.global_scope().context.future_directives:
                # PEP 479: turn accidental StopIteration exceptions into a RuntimeError
                code.globalstate.use_utility_code(UtilityCode.load_cached("pep479", "Coroutine.c"))
                code.putln("__Pyx_Generator_Replace_StopIteration(%d);" % bool(self.is_async_gen_body))
            for cname, type in code.funcstate.all_managed_temps():
                code.put_xdecref(cname, type)
            code.put_add_traceback(self.entry.qualified_name)

        # ----- Non-error return cleanup
        code.put_label(code.return_label)
        if self.is_inlined:
            code.put_xgiveref(Naming.retval_cname, py_object_type)
        else:
            code.put_xdecref_clear(Naming.retval_cname, py_object_type)
        # For Py3.7, clearing is already done below.
        code.putln("#if !CYTHON_USE_EXC_INFO_STACK")
        code.putln("__Pyx_Coroutine_ResetAndClearException(%s);" % Naming.generator_cname)
        code.putln("#endif")
        code.putln('%s->resume_label = -1;' % Naming.generator_cname)
        # clean up as early as possible to help breaking any reference cycles
        code.putln('__Pyx_Coroutine_clear((PyObject*)%s);' % Naming.generator_cname)
        if profile or linetrace:
            code.put_trace_return(Naming.retval_cname,
                                  nogil=not code.funcstate.gil_owned)
        code.put_finish_refcount_context()
        code.putln("return %s;" % Naming.retval_cname)
        code.putln("}")

        # ----- Go back and insert temp variable declarations
        tempvardecl_code.put_temp_declarations(code.funcstate)
        # ----- Generator resume code
        if profile or linetrace:
            resume_code.put_trace_call(self.entry.qualified_name, self.pos,
                                       nogil=not code.funcstate.gil_owned)
        resume_code.putln("switch (%s->resume_label) {" % (
                       Naming.generator_cname))

        resume_code.putln("case 0: goto %s;" % first_run_label)

        for i, label in code.yield_labels:
            resume_code.putln("case %d: goto %s;" % (i, label))
        resume_code.putln("default: /* CPython raises the right error here */")
        if profile or linetrace:
            resume_code.put_trace_return("Py_None",
                                         nogil=not code.funcstate.gil_owned)
        resume_code.put_finish_refcount_context()
        resume_code.putln("return NULL;")
        resume_code.putln("}")

        code.exit_cfunc_scope()


class OverrideCheckNode(StatNode):
    # A Node for dispatching to the def method if it
    # is overridden.
    #
    #  py_func
    #
    #  args
    #  func_temp
    #  body

    child_attrs = ['body']

    body = None

    def analyse_expressions(self, env):
        self.args = env.arg_entries
        if self.py_func.is_module_scope:
            first_arg = 0
        else:
            first_arg = 1
        from . import ExprNodes
        self.func_node = ExprNodes.RawCNameExprNode(self.pos, py_object_type)
        call_node = ExprNodes.SimpleCallNode(
            self.pos, function=self.func_node,
            args=[ExprNodes.NameNode(self.pos, name=arg.name)
                  for arg in self.args[first_arg:]])
        if env.return_type.is_void or env.return_type.is_returncode:
            self.body = StatListNode(self.pos, stats=[
                ExprStatNode(self.pos, expr=call_node),
                ReturnStatNode(self.pos, value=None)])
        else:
            self.body = ReturnStatNode(self.pos, value=call_node)
        self.body = self.body.analyse_expressions(env)
        return self

    def generate_execution_code(self, code):
        # For fused functions, look up the dispatch function, not the specialisation.
        method_entry = self.py_func.fused_py_func.entry if self.py_func.fused_py_func else self.py_func.entry
        interned_attr_cname = code.intern_identifier(method_entry.name)

        # Check to see if we are an extension type
        if self.py_func.is_module_scope:
            self_arg = "((PyObject *)%s)" % Naming.module_cname
        else:
            self_arg = "((PyObject *)%s)" % self.args[0].cname
        code.putln("/* Check if called by wrapper */")
        code.putln("if (unlikely(%s)) ;" % Naming.skip_dispatch_cname)
        code.putln("/* Check if overridden in Python */")
        if self.py_func.is_module_scope:
            code.putln("else {")
        else:
            code.putln("else if (unlikely((Py_TYPE(%s)->tp_dictoffset != 0) || "
                       "__Pyx_PyType_HasFeature(Py_TYPE(%s), (Py_TPFLAGS_IS_ABSTRACT | Py_TPFLAGS_HEAPTYPE)))) {" % (
                self_arg, self_arg))

        code.putln("#if CYTHON_USE_DICT_VERSIONS && CYTHON_USE_PYTYPE_LOOKUP && CYTHON_USE_TYPE_SLOTS")
        code.globalstate.use_utility_code(
            UtilityCode.load_cached("PyDictVersioning", "ObjectHandling.c"))
        # TODO: remove the object dict version check by 'inlining' the getattr implementation for methods.
        # This would allow checking the dict versions around _PyType_Lookup() if it returns a descriptor,
        # and would (tada!) make this check a pure type based thing instead of supporting only a single
        # instance at a time.
        code.putln("static PY_UINT64_T %s = __PYX_DICT_VERSION_INIT, %s = __PYX_DICT_VERSION_INIT;" % (
            Naming.tp_dict_version_temp, Naming.obj_dict_version_temp))
        code.putln("if (unlikely(!__Pyx_object_dict_version_matches(%s, %s, %s))) {" % (
            self_arg, Naming.tp_dict_version_temp, Naming.obj_dict_version_temp))
        code.putln("PY_UINT64_T %s = __Pyx_get_tp_dict_version(%s);" % (
            Naming.type_dict_guard_temp, self_arg))
        code.putln("#endif")

        func_node_temp = code.funcstate.allocate_temp(py_object_type, manage_ref=True)
        self.func_node.set_cname(func_node_temp)
        # need to get attribute manually--scope would return cdef method
        code.globalstate.use_utility_code(
            UtilityCode.load_cached("PyObjectGetAttrStr", "ObjectHandling.c"))
        err = code.error_goto_if_null(func_node_temp, self.pos)
        code.putln("%s = __Pyx_PyObject_GetAttrStr(%s, %s); %s" % (
            func_node_temp, self_arg, interned_attr_cname, err))
        code.put_gotref(func_node_temp, py_object_type)

        is_overridden = "(PyCFunction_GET_FUNCTION(%s) != (PyCFunction)(void*)%s)" % (
            func_node_temp, method_entry.func_cname)
        code.putln("#ifdef __Pyx_CyFunction_USED")
        code.putln("if (!__Pyx_IsCyOrPyCFunction(%s)" % func_node_temp)
        code.putln("#else")
        code.putln("if (!PyCFunction_Check(%s)" % func_node_temp)
        code.putln("#endif")
        code.putln("        || %s) {" % is_overridden)
        self.body.generate_execution_code(code)
        code.putln("}")

        # NOTE: it's not 100% sure that we catch the exact versions here that were used for the lookup,
        # but it is very unlikely that the versions change during lookup, and the type dict safe guard
        # should increase the chance of detecting such a case.
        code.putln("#if CYTHON_USE_DICT_VERSIONS && CYTHON_USE_PYTYPE_LOOKUP && CYTHON_USE_TYPE_SLOTS")
        code.putln("%s = __Pyx_get_tp_dict_version(%s);" % (
            Naming.tp_dict_version_temp, self_arg))
        code.putln("%s = __Pyx_get_object_dict_version(%s);" % (
            Naming.obj_dict_version_temp, self_arg))
        # Safety check that the type dict didn't change during the lookup.  Since CPython looks up the
        # attribute (descriptor) first in the type dict and then in the instance dict or through the
        # descriptor, the only really far-away lookup when we get here is one in the type dict. So we
        # double check the type dict version before and afterwards to guard against later changes of
        # the type dict during the lookup process.
        code.putln("if (unlikely(%s != %s)) {" % (
            Naming.type_dict_guard_temp, Naming.tp_dict_version_temp))
        code.putln("%s = %s = __PYX_DICT_VERSION_INIT;" % (
            Naming.tp_dict_version_temp, Naming.obj_dict_version_temp))
        code.putln("}")
        code.putln("#endif")

        code.put_decref_clear(func_node_temp, PyrexTypes.py_object_type)
        code.funcstate.release_temp(func_node_temp)

        code.putln("#if CYTHON_USE_DICT_VERSIONS && CYTHON_USE_PYTYPE_LOOKUP && CYTHON_USE_TYPE_SLOTS")
        code.putln("}")
        code.putln("#endif")

        code.putln("}")


class ClassDefNode(StatNode, BlockNode):
    pass


class PyClassDefNode(ClassDefNode):
    #  A Python class definition.
    #
    #  name     EncodedString   Name of the class
    #  doc      string or None  The class docstring
    #  body     StatNode        Attribute definition code
    #  entry    Symtab.Entry
    #  scope    PyClassScope
    #  decorators    [DecoratorNode]        list of decorators or None
    #  bases    ExprNode        Expression that evaluates to a tuple of base classes
    #
    #  The following subnodes are constructed internally:
    #
    #  doc_node NameNode   '__doc__' name that is made available to the class body
    #  dict     DictNode   Class dictionary or Py3 namespace
    #  classobj ClassNode  Class object
    #  target   NameNode   Variable to assign class object to
    #  orig_bases  None or ExprNode  "bases" before transformation by PEP560 __mro_entries__,
    #                                used to create the __orig_bases__ attribute

    child_attrs = ["doc_node", "body", "dict", "metaclass", "mkw", "bases", "class_result",
                   "target", "class_cell", "decorators", "orig_bases"]
    decorators = None
    class_result = None
    is_py3_style_class = False  # Python3 style class (kwargs)
    metaclass = None
    mkw = None
    doc_node = None
    orig_bases = None

    def __init__(self, pos, name, bases, doc, body, decorators=None,
                 keyword_args=None, force_py3_semantics=False):
        StatNode.__init__(self, pos)
        self.name = name
        self.doc = doc
        self.body = body
        self.decorators = decorators
        self.bases = bases
        from . import ExprNodes
        if self.doc and Options.docstrings:
            doc = embed_position(self.pos, self.doc)
            doc_node = ExprNodes.StringNode(pos, value=doc)
            self.doc_node = ExprNodes.NameNode(name=EncodedString('__doc__'), type=py_object_type, pos=pos)
        else:
            doc_node = None

        allow_py2_metaclass = not force_py3_semantics
        if keyword_args:
            allow_py2_metaclass = False
            self.is_py3_style_class = True
            if keyword_args.is_dict_literal:
                if keyword_args.key_value_pairs:
                    for i, item in list(enumerate(keyword_args.key_value_pairs))[::-1]:
                        if item.key.value == 'metaclass':
                            if self.metaclass is not None:
                                error(item.pos, "keyword argument 'metaclass' passed multiple times")
                            # special case: we already know the metaclass,
                            # so we don't need to do the "build kwargs,
                            # find metaclass" dance at runtime
                            self.metaclass = item.value
                            del keyword_args.key_value_pairs[i]
                    self.mkw = keyword_args
                else:
                    assert self.metaclass is not None
            else:
                # MergedDictNode
                self.mkw = ExprNodes.ProxyNode(keyword_args)

        if force_py3_semantics or self.bases or self.mkw or self.metaclass:
            if self.metaclass is None:
                if keyword_args and not keyword_args.is_dict_literal:
                    # **kwargs may contain 'metaclass' arg
                    mkdict = self.mkw
                else:
                    mkdict = None
                if (not mkdict and
                        self.bases.is_sequence_constructor and
                        not self.bases.args):
                    pass  # no base classes => no inherited metaclass
                else:
                    self.metaclass = ExprNodes.PyClassMetaclassNode(
                        pos, class_def_node=self)
                needs_metaclass_calculation = False
            else:
                needs_metaclass_calculation = True

            self.dict = ExprNodes.PyClassNamespaceNode(
                pos, name=name, doc=doc_node, class_def_node=self)
            self.classobj = ExprNodes.Py3ClassNode(
                pos, name=name, class_def_node=self, doc=doc_node,
                calculate_metaclass=needs_metaclass_calculation,
                allow_py2_metaclass=allow_py2_metaclass,
                force_type=force_py3_semantics,
            )
        else:
            # no bases, no metaclass => old style class creation
            self.dict = ExprNodes.DictNode(pos, key_value_pairs=[])
            self.classobj = ExprNodes.ClassNode(
                pos, name=name, class_def_node=self, doc=doc_node)

        self.target = ExprNodes.NameNode(pos, name=name)
        self.class_cell = ExprNodes.ClassCellInjectorNode(self.pos)

    def as_cclass(self):
        """
        Return this node as if it were declared as an extension class
        """
        if self.is_py3_style_class:
            error(self.classobj.pos, "Python3 style class could not be represented as C class")
            return

        from . import ExprNodes
        return CClassDefNode(self.pos,
                             visibility='private',
                             module_name=None,
                             class_name=self.name,
                             bases=self.bases or ExprNodes.TupleNode(self.pos, args=[]),
                             decorators=self.decorators,
                             body=self.body,
                             in_pxd=False,
                             doc=self.doc)

    def create_scope(self, env):
        genv = env
        while genv.is_py_class_scope or genv.is_c_class_scope:
            genv = genv.outer_scope
        cenv = self.scope = PyClassScope(name=self.name, outer_scope=genv)
        return cenv

    def analyse_declarations(self, env):
        class_result = self.classobj
        if self.decorators:
            from .ExprNodes import SimpleCallNode
            for decorator in self.decorators[::-1]:
                class_result = SimpleCallNode(
                    decorator.pos,
                    function=decorator.decorator,
                    args=[class_result])
            self.decorators = None
        self.class_result = class_result
        if self.bases:
            self.bases.analyse_declarations(env)
        if self.mkw:
            self.mkw.analyse_declarations(env)
        self.class_result.analyse_declarations(env)
        self.target.analyse_target_declaration(env)
        cenv = self.create_scope(env)
        cenv.directives = env.directives
        cenv.class_obj_cname = self.target.entry.cname
        if self.doc_node:
            self.doc_node.analyse_target_declaration(cenv)
        self.body.analyse_declarations(cenv)
        self.class_result.analyse_annotations(cenv)

    update_bases_functype = PyrexTypes.CFuncType(
        PyrexTypes.py_object_type, [
            PyrexTypes.CFuncTypeArg("bases",  PyrexTypes.py_object_type, None)
        ])

    def analyse_expressions(self, env):
        if self.bases and not (self.bases.is_sequence_constructor and len(self.bases.args) == 0):
            from .ExprNodes import PythonCapiCallNode, CloneNode
            # handle the Python 3.7 __mro_entries__ transformation
            orig_bases = self.bases.analyse_expressions(env)
            self.bases = PythonCapiCallNode(orig_bases.pos,
                function_name="__Pyx_PEP560_update_bases",
                func_type=self.update_bases_functype,
                utility_code=UtilityCode.load_cached('Py3UpdateBases', 'ObjectHandling.c'),
                args=[CloneNode(orig_bases)])
            self.orig_bases = orig_bases
        if self.bases:
            self.bases = self.bases.analyse_expressions(env)
        if self.mkw:
            self.mkw = self.mkw.analyse_expressions(env)
        if self.metaclass:
            self.metaclass = self.metaclass.analyse_expressions(env)
        self.dict = self.dict.analyse_expressions(env)
        self.class_result = self.class_result.analyse_expressions(env)
        cenv = self.scope
        self.body = self.body.analyse_expressions(cenv)
        self.target.analyse_target_expression(env, self.classobj)
        self.class_cell = self.class_cell.analyse_expressions(cenv)
        return self

    def generate_function_definitions(self, env, code):
        self.generate_lambda_definitions(self.scope, code)
        self.body.generate_function_definitions(self.scope, code)

    def generate_execution_code(self, code):
        code.mark_pos(self.pos)
        code.pyclass_stack.append(self)
        cenv = self.scope
        if self.orig_bases:
            self.orig_bases.generate_evaluation_code(code)
        if self.bases:
            self.bases.generate_evaluation_code(code)
        if self.mkw:
            self.mkw.generate_evaluation_code(code)
        if self.metaclass:
            self.metaclass.generate_evaluation_code(code)
        self.dict.generate_evaluation_code(code)
        if self.orig_bases:
            # update __orig_bases__ if needed
            code.putln("if (%s != %s) {" % (self.bases.result(), self.orig_bases.result()))
            code.putln(
                code.error_goto_if_neg('PyDict_SetItemString(%s, "__orig_bases__", %s)' % (
                    self.dict.result(), self.orig_bases.result()),
                    self.pos
            ))
            code.putln("}")
            self.orig_bases.generate_disposal_code(code)
            self.orig_bases.free_temps(code)
        cenv.namespace_cname = cenv.class_obj_cname = self.dict.result()

        class_cell = self.class_cell
        if class_cell is not None and not class_cell.is_active:
            class_cell = None

        if class_cell is not None:
            class_cell.generate_evaluation_code(code)
        self.body.generate_execution_code(code)
        self.class_result.generate_evaluation_code(code)
        if class_cell is not None:
            class_cell.generate_injection_code(
                code, self.class_result.result())
        if class_cell is not None:
            class_cell.generate_disposal_code(code)
            class_cell.free_temps(code)

        cenv.namespace_cname = cenv.class_obj_cname = self.classobj.result()
        self.target.generate_assignment_code(self.class_result, code)
        self.dict.generate_disposal_code(code)
        self.dict.free_temps(code)
        if self.metaclass:
            self.metaclass.generate_disposal_code(code)
            self.metaclass.free_temps(code)
        if self.mkw:
            self.mkw.generate_disposal_code(code)
            self.mkw.free_temps(code)
        if self.bases:
            self.bases.generate_disposal_code(code)
            self.bases.free_temps(code)
        code.pyclass_stack.pop()


class CClassDefNode(ClassDefNode):
    #  An extension type definition.
    #
    #  visibility         'private' or 'public' or 'extern'
    #  typedef_flag       boolean
    #  api                boolean
    #  module_name        string or None    For import of extern type objects
    #  class_name         string            Unqualified name of class
    #  as_name            string or None    Name to declare as in this scope
    #  bases              TupleNode         Base class(es)
    #  objstruct_name     string or None    Specified C name of object struct
    #  typeobj_name       string or None    Specified C name of type object
    #  check_size         'warn', 'error', 'ignore'     What to do if tp_basicsize does not match
    #  in_pxd             boolean           Is in a .pxd file
    #  decorators         [DecoratorNode]   list of decorators or None
    #  doc                string or None
    #  body               StatNode or None
    #  entry              Symtab.Entry
    #  base_type          PyExtensionType or None
    #  buffer_defaults_node DictNode or None Declares defaults for a buffer
    #  buffer_defaults_pos

    child_attrs = ["body"]
    buffer_defaults_node = None
    buffer_defaults_pos = None
    typedef_flag = False
    api = False
    objstruct_name = None
    typeobj_name = None
    check_size = None
    decorators = None
    shadow = False

    @property
    def punycode_class_name(self):
        return punycodify_name(self.class_name)

    def buffer_defaults(self, env):
        if not hasattr(self, '_buffer_defaults'):
            from . import Buffer
            if self.buffer_defaults_node:
                self._buffer_defaults = Buffer.analyse_buffer_options(
                    self.buffer_defaults_pos,
                    env, [], self.buffer_defaults_node,
                    need_complete=False)
            else:
                self._buffer_defaults = None
        return self._buffer_defaults

    def declare(self, env):
        if self.module_name and self.visibility != 'extern':
            module_path = self.module_name.split(".")
            home_scope = env.find_imported_module(module_path, self.pos)
            if not home_scope:
                return None
        else:
            home_scope = env

        self.entry = home_scope.declare_c_class(
            name=self.class_name,
            pos=self.pos,
            defining=0,
            implementing=0,
            module_name=self.module_name,
            base_type=None,
            objstruct_cname=self.objstruct_name,
            typeobj_cname=self.typeobj_name,
            visibility=self.visibility,
            typedef_flag=self.typedef_flag,
            check_size = self.check_size,
            api=self.api,
            buffer_defaults=self.buffer_defaults(env),
            shadow=self.shadow)

    def analyse_declarations(self, env):
        #print "CClassDefNode.analyse_declarations:", self.class_name
        #print "...visibility =", self.visibility
        #print "...module_name =", self.module_name

        if env.in_cinclude and not self.objstruct_name:
            error(self.pos, "Object struct name specification required for C class defined in 'extern from' block")
        if self.decorators:
            error(self.pos, "Decorators not allowed on cdef classes (used on type '%s')" % self.class_name)
        self.base_type = None
        # Now that module imports are cached, we need to
        # import the modules for extern classes.
        if self.module_name:
            self.module = None
            for module in env.cimported_modules:
                if module.name == self.module_name:
                    self.module = module
            if self.module is None:
                self.module = ModuleScope(self.module_name, None, env.context)
                self.module.has_extern_class = 1
                env.add_imported_module(self.module)

        if self.bases.args:
            base = self.bases.args[0]
            base_type = base.analyse_as_type(env)
            if base_type in (PyrexTypes.c_int_type, PyrexTypes.c_long_type, PyrexTypes.c_float_type):
                # Use the Python rather than C variant of these types.
                base_type = env.lookup(base_type.sign_and_name()).type
            if base_type is None:
                error(base.pos, "First base of '%s' is not an extension type" % self.class_name)
            elif base_type == PyrexTypes.py_object_type:
                base_class_scope = None
            elif not base_type.is_extension_type and \
                     not (base_type.is_builtin_type and base_type.objstruct_cname):
                error(base.pos, "'%s' is not an extension type" % base_type)
            elif not base_type.is_complete():
                error(base.pos, "Base class '%s' of type '%s' is incomplete" % (
                    base_type.name, self.class_name))
            elif base_type.scope and base_type.scope.directives and \
                     base_type.is_final_type:
                error(base.pos, "Base class '%s' of type '%s' is final" % (
                    base_type, self.class_name))
            elif base_type.is_builtin_type and \
                     base_type.name in ('tuple', 'str', 'bytes'):
                error(base.pos, "inheritance from PyVarObject types like '%s' is not currently supported"
                      % base_type.name)
            else:
                self.base_type = base_type
            if env.directives.get('freelist', 0) > 0 and base_type != PyrexTypes.py_object_type:
                warning(self.pos, "freelists cannot be used on subtypes, only the base class can manage them", 1)

        has_body = self.body is not None
        if has_body and self.base_type and not self.base_type.scope:
            # To properly initialize inherited attributes, the base type must
            # be analysed before this type.
            self.base_type.defered_declarations.append(lambda : self.analyse_declarations(env))
            return

        if self.module_name and self.visibility != 'extern':
            module_path = self.module_name.split(".")
            home_scope = env.find_imported_module(module_path, self.pos)
            if not home_scope:
                return
        else:
            home_scope = env

        if self.visibility == 'extern':
            if (self.module_name == '__builtin__' and
                    self.class_name in Builtin.builtin_types and
                    env.qualified_name[:8] != 'cpython.'):  # allow overloaded names for cimporting from cpython
                warning(self.pos, "%s already a builtin Cython type" % self.class_name, 1)

        self.entry = home_scope.declare_c_class(
            name=self.class_name,
            pos=self.pos,
            defining=has_body and self.in_pxd,
            implementing=has_body and not self.in_pxd,
            module_name=self.module_name,
            base_type=self.base_type,
            objstruct_cname=self.objstruct_name,
            typeobj_cname=self.typeobj_name,
            check_size=self.check_size,
            visibility=self.visibility,
            typedef_flag=self.typedef_flag,
            api=self.api,
            buffer_defaults=self.buffer_defaults(env),
            shadow=self.shadow)

        if self.shadow:
            home_scope.lookup(self.class_name).as_variable = self.entry
        if home_scope is not env and self.visibility == 'extern':
            env.add_imported_entry(self.class_name, self.entry, self.pos)
        self.scope = scope = self.entry.type.scope
        if scope is not None:
            scope.directives = env.directives

        if self.doc and Options.docstrings:
            scope.doc = embed_position(self.pos, self.doc)

        if has_body:
            self.body.analyse_declarations(scope)
            dict_entry = self.scope.lookup_here("__dict__")
            if dict_entry and dict_entry.is_variable and (not scope.defined and not scope.implemented):
                dict_entry.getter_cname = self.scope.mangle_internal("__dict__getter")
                self.scope.declare_property("__dict__", dict_entry.doc, dict_entry.pos)
            if self.in_pxd:
                scope.defined = 1
            else:
                scope.implemented = 1

        if len(self.bases.args) > 1:
            if not has_body or self.in_pxd:
                error(self.bases.args[1].pos, "Only declare first base in declaration.")
            # At runtime, we check that the other bases are heap types
            # and that a __dict__ is added if required.
            for other_base in self.bases.args[1:]:
                if other_base.analyse_as_type(env):
                    error(other_base.pos, "Only one extension type base class allowed.")
            self.entry.type.early_init = 0
            from . import ExprNodes
            self.type_init_args = ExprNodes.TupleNode(
                self.pos,
                args=[ExprNodes.IdentifierStringNode(self.pos, value=self.class_name),
                      self.bases,
                      ExprNodes.DictNode(self.pos, key_value_pairs=[])])
        elif self.base_type:
            self.entry.type.early_init = self.base_type.is_external or self.base_type.early_init
            self.type_init_args = None
        else:
            self.entry.type.early_init = 1
            self.type_init_args = None

        env.allocate_vtable_names(self.entry)

        for thunk in self.entry.type.defered_declarations:
            thunk()

    def analyse_expressions(self, env):
        if self.body:
            scope = self.entry.type.scope
            self.body = self.body.analyse_expressions(scope)
        if self.type_init_args:
            self.type_init_args.analyse_expressions(env)
        return self

    def generate_function_definitions(self, env, code):
        if self.body:
            self.generate_lambda_definitions(self.scope, code)
            self.body.generate_function_definitions(self.scope, code)

    def generate_execution_code(self, code):
        # This is needed to generate evaluation code for
        # default values of method arguments.
        code.mark_pos(self.pos)
        if not self.entry.type.early_init:
            bases = None
            if self.type_init_args:
                # Extract bases tuple and validate 'best base' by actually calling 'type()'.
                bases = code.funcstate.allocate_temp(PyrexTypes.py_object_type, manage_ref=True)

                self.type_init_args.generate_evaluation_code(code)
                code.putln("%s = PyTuple_GET_ITEM(%s, 1);" % (bases, self.type_init_args.result()))
                code.put_incref(bases, PyrexTypes.py_object_type)

                first_base = "((PyTypeObject*)PyTuple_GET_ITEM(%s, 0))" % bases
                # Let Python do the base types compatibility checking.
                trial_type = code.funcstate.allocate_temp(PyrexTypes.py_object_type, manage_ref=True)
                code.putln("%s = PyType_Type.tp_new(&PyType_Type, %s, NULL);" % (
                    trial_type, self.type_init_args.result()))
                code.putln(code.error_goto_if_null(trial_type, self.pos))
                code.put_gotref(trial_type, py_object_type)
                code.putln("if (((PyTypeObject*) %s)->tp_base != %s) {" % (
                    trial_type, first_base))
                code.putln("__Pyx_TypeName base_name = __Pyx_PyType_GetName(((PyTypeObject*) %s)->tp_base);" % trial_type)
                code.putln("__Pyx_TypeName type_name = __Pyx_PyType_GetName(%s);" % first_base)
                code.putln("PyErr_Format(PyExc_TypeError, "
                    "\"best base '\" __Pyx_FMT_TYPENAME \"' must be equal to first base '\" __Pyx_FMT_TYPENAME \"'\",")
                code.putln("             base_name, type_name);")
                code.putln("__Pyx_DECREF_TypeName(base_name);")
                code.putln("__Pyx_DECREF_TypeName(type_name);")
                code.putln(code.error_goto(self.pos))
                code.putln("}")

                code.put_decref_clear(trial_type, PyrexTypes.py_object_type)
                code.funcstate.release_temp(trial_type)

                self.type_init_args.generate_disposal_code(code)
                self.type_init_args.free_temps(code)

            self.generate_type_ready_code(self.entry, code, bases_tuple_cname=bases, check_heap_type_bases=True)
            if bases is not None:
                code.put_decref_clear(bases, PyrexTypes.py_object_type)
                code.funcstate.release_temp(bases)

        if self.body:
            self.body.generate_execution_code(code)

    # Also called from ModuleNode for early init types.
    @staticmethod
    def generate_type_ready_code(entry, code, bases_tuple_cname=None, check_heap_type_bases=False):
        # Generate a call to PyType_Ready for an extension
        # type defined in this module.
        type = entry.type
        typeptr_cname = type.typeptr_cname
        scope = type.scope
        if not scope:  # could be None if there was an error
            return
        if entry.visibility == 'extern':
            # Generate code to initialise the typeptr of an external extension
            # type defined in this module to point to its type object.
            if type.typeobj_cname:
                # FIXME: this should not normally be set :-?
                assert not type.typeobj_cname
                code.putln("%s = &%s;" % (
                    type.typeptr_cname,
                    type.typeobj_cname,
                ))
            return
        # TODO: remove 'else:' and dedent
        else:
            assert typeptr_cname
            assert type.typeobj_cname
            typespec_cname = "%s_spec" % type.typeobj_cname
            code.putln("#if CYTHON_USE_TYPE_SPECS")
            tuple_temp = None
            if not bases_tuple_cname and scope.parent_type.base_type:
                tuple_temp = code.funcstate.allocate_temp(py_object_type, manage_ref=True)
                code.putln("%s = PyTuple_Pack(1, (PyObject *)%s); %s" % (
                    tuple_temp,
                    scope.parent_type.base_type.typeptr_cname,
                    code.error_goto_if_null(tuple_temp, entry.pos),
                ))
                code.put_gotref(tuple_temp, py_object_type)

            if bases_tuple_cname or tuple_temp:
                if check_heap_type_bases:
                    code.globalstate.use_utility_code(
                        UtilityCode.load_cached('ValidateBasesTuple', 'ExtensionTypes.c'))
                    code.put_error_if_neg(entry.pos, "__Pyx_validate_bases_tuple(%s.name, %s, %s)" % (
                        typespec_cname,
                        TypeSlots.get_slot_by_name("tp_dictoffset").slot_code(scope),
                        bases_tuple_cname or tuple_temp,
                    ))

                code.putln("%s = (PyTypeObject *) __Pyx_PyType_FromModuleAndSpec(%s, &%s, %s);" % (
                    typeptr_cname,
                    Naming.module_cname,
                    typespec_cname,
                    bases_tuple_cname or tuple_temp,
                ))
                if tuple_temp:
                    code.put_xdecref_clear(tuple_temp, type=py_object_type)
                    code.funcstate.release_temp(tuple_temp)
                code.putln(code.error_goto_if_null(typeptr_cname, entry.pos))
            else:
                code.putln(
                    "%s = (PyTypeObject *) __Pyx_PyType_FromModuleAndSpec(%s, &%s, NULL); %s" % (
                        typeptr_cname,
                        Naming.module_cname,
                        typespec_cname,
                        code.error_goto_if_null(typeptr_cname, entry.pos),
                    ))

            # The buffer interface is not currently supported by PyType_FromSpec().
            buffer_slot = TypeSlots.get_slot_by_name("tp_as_buffer")
            if not buffer_slot.is_empty(scope):
                code.putln("#if !CYTHON_COMPILING_IN_LIMITED_API")
                code.putln("%s->%s = %s;" % (
                    typeptr_cname,
                    buffer_slot.slot_name,
                    buffer_slot.slot_code(scope),
                ))
                # Still need to inherit buffer methods since PyType_Ready() didn't do it for us.
                for buffer_method_name in ("__getbuffer__", "__releasebuffer__"):
                    buffer_slot = TypeSlots.get_slot_by_method_name(buffer_method_name)
                    if buffer_slot.slot_code(scope) == "0" and not TypeSlots.get_base_slot_function(scope, buffer_slot):
                        code.putln("if (!%s->tp_as_buffer->%s &&"
                                   " %s->tp_base->tp_as_buffer &&"
                                   " %s->tp_base->tp_as_buffer->%s) {" % (
                            typeptr_cname, buffer_slot.slot_name,
                            typeptr_cname,
                            typeptr_cname, buffer_slot.slot_name,
                        ))
                        code.putln("%s->tp_as_buffer->%s = %s->tp_base->tp_as_buffer->%s;" % (
                            typeptr_cname, buffer_slot.slot_name,
                            typeptr_cname, buffer_slot.slot_name,
                        ))
                        code.putln("}")
                code.putln("#else")
                code.putln("#warning The buffer protocol is not supported in the Limited C-API.")
                code.putln("#endif")

            code.globalstate.use_utility_code(
                UtilityCode.load_cached("FixUpExtensionType", "ExtensionTypes.c"))
            code.put_error_if_neg(entry.pos, "__Pyx_fix_up_extension_type_from_spec(&%s, %s)" % (
                typespec_cname, typeptr_cname))

            code.putln("#else")
            if bases_tuple_cname:
                code.put_incref(bases_tuple_cname, py_object_type)
                code.put_giveref(bases_tuple_cname, py_object_type)
                code.putln("%s.tp_bases = %s;" % (type.typeobj_cname, bases_tuple_cname))
            code.putln("%s = &%s;" % (
                typeptr_cname,
                type.typeobj_cname,
            ))
            code.putln("#endif")  # if CYTHON_USE_TYPE_SPECS

            code.putln("#if !CYTHON_COMPILING_IN_LIMITED_API")
            # FIXME: these still need to get initialised even with the limited-API
            for slot in TypeSlots.slot_table:
                slot.generate_dynamic_init_code(scope, code)
            code.putln("#endif")

            code.putln("#if !CYTHON_USE_TYPE_SPECS")
            code.globalstate.use_utility_code(
                UtilityCode.load_cached('PyType_Ready', 'ExtensionTypes.c'))
            code.put_error_if_neg(entry.pos, "__Pyx_PyType_Ready(%s)" % typeptr_cname)
            code.putln("#endif")

            # Don't inherit tp_print from builtin types in Python 2, restoring the
            # behavior of using tp_repr or tp_str instead.
            # ("tp_print" was renamed to "tp_vectorcall_offset" in Py3.8b1)
            code.putln("#if PY_MAJOR_VERSION < 3")
            code.putln("%s->tp_print = 0;" % typeptr_cname)
            code.putln("#endif")

            # Use specialised attribute lookup for types with generic lookup but no instance dict.
            getattr_slot_func = TypeSlots.get_slot_code_by_name(scope, 'tp_getattro')
            dictoffset_slot_func = TypeSlots.get_slot_code_by_name(scope, 'tp_dictoffset')
            if getattr_slot_func == '0' and dictoffset_slot_func == '0':
                code.putln("#if !CYTHON_COMPILING_IN_LIMITED_API")  # FIXME
                if type.is_final_type:
                    py_cfunc = "__Pyx_PyObject_GenericGetAttrNoDict"  # grepable
                    utility_func = "PyObject_GenericGetAttrNoDict"
                else:
                    py_cfunc = "__Pyx_PyObject_GenericGetAttr"
                    utility_func = "PyObject_GenericGetAttr"
                code.globalstate.use_utility_code(UtilityCode.load_cached(utility_func, "ObjectHandling.c"))

                code.putln("if ((CYTHON_USE_TYPE_SLOTS && CYTHON_USE_PYTYPE_LOOKUP) &&"
                           " likely(!%s->tp_dictoffset && %s->tp_getattro == PyObject_GenericGetAttr)) {" % (
                    typeptr_cname, typeptr_cname))
                code.putln("%s->tp_getattro = %s;" % (
                    typeptr_cname, py_cfunc))
                code.putln("}")
                code.putln("#endif")  # if !CYTHON_COMPILING_IN_LIMITED_API

            # Fix special method docstrings. This is a bit of a hack, but
            # unless we let PyType_Ready create the slot wrappers we have
            # a significant performance hit. (See trac #561.)
            for func in entry.type.scope.pyfunc_entries:
                is_buffer = func.name in ('__getbuffer__', '__releasebuffer__')
                if (func.is_special and Options.docstrings and
                        func.wrapperbase_cname and not is_buffer):
                    slot = TypeSlots.method_name_to_slot.get(func.name)
                    preprocessor_guard = slot.preprocessor_guard_code() if slot else None
                    if preprocessor_guard:
                        code.putln(preprocessor_guard)
                    code.putln('#if CYTHON_COMPILING_IN_CPYTHON')
                    code.putln("{")
                    code.putln(
                        'PyObject *wrapper = PyObject_GetAttrString((PyObject *)%s, "%s"); %s' % (
                            typeptr_cname,
                            func.name,
                            code.error_goto_if_null('wrapper', entry.pos)))
                    code.putln(
                        "if (__Pyx_IS_TYPE(wrapper, &PyWrapperDescr_Type)) {")
                    code.putln(
                        "%s = *((PyWrapperDescrObject *)wrapper)->d_base;" % (
                            func.wrapperbase_cname))
                    code.putln(
                        "%s.doc = %s;" % (func.wrapperbase_cname, func.doc_cname))
                    code.putln(
                        "((PyWrapperDescrObject *)wrapper)->d_base = &%s;" % (
                            func.wrapperbase_cname))
                    code.putln("}")
                    code.putln("}")
                    code.putln('#endif')
                    if preprocessor_guard:
                        code.putln('#endif')

            if type.vtable_cname:
                code.globalstate.use_utility_code(
                    UtilityCode.load_cached('SetVTable', 'ImportExport.c'))
<<<<<<< HEAD
                code.put_error_if_neg(entry.pos, "__Pyx_SetVtable(%s, %s)" % (
                    typeptr_cname,
                    type.vtabptr_cname,
                ))
                if bases_tuple_cname:
                    code.globalstate.use_utility_code(
                        UtilityCode.load_cached('MergeVTables', 'ImportExport.c'))
                    code.put_error_if_neg(entry.pos, "__Pyx_MergeVtables(%s)" % typeptr_cname)

=======
                code.putln("#if CYTHON_COMPILING_IN_LIMITED_API")
                code.putln(
                    "if (__Pyx_SetVtable(%s, %s) < 0) %s" % (
                        typeobj_cname,
                        type.vtabptr_cname,
                        code.error_goto(entry.pos)))
                code.putln("#else")
                code.putln(
                    "if (__Pyx_SetVtable(%s.tp_dict, %s) < 0) %s" % (
                        typeobj_cname,
                        type.vtabptr_cname,
                        code.error_goto(entry.pos)))
                # TODO: find a way to make this work with the Limited API!
                code.globalstate.use_utility_code(
                    UtilityCode.load_cached('MergeVTables', 'ImportExport.c'))
                code.putln("if (__Pyx_MergeVtables(&%s) < 0) %s" % (
                    typeobj_cname,
                    code.error_goto(entry.pos)))
                code.putln("#endif")
>>>>>>> 3048be77
            if not type.scope.is_internal and not type.scope.directives.get('internal'):
                # scope.is_internal is set for types defined by
                # Cython (such as closures), the 'internal'
                # directive is set by users
                code.put_error_if_neg(entry.pos, "PyObject_SetAttr(%s, %s, (PyObject *) %s)" % (
                    Naming.module_cname,
                    code.intern_identifier(scope.class_name),
                    typeptr_cname,
                ))

            weakref_entry = scope.lookup_here("__weakref__") if not scope.is_closure_class_scope else None
            if weakref_entry:
                if weakref_entry.type is py_object_type:
                    tp_weaklistoffset = "%s->tp_weaklistoffset" % typeptr_cname
                    if type.typedef_flag:
                        objstruct = type.objstruct_cname
                    else:
                        objstruct = "struct %s" % type.objstruct_cname
                    code.putln("if (%s == 0) %s = offsetof(%s, %s);" % (
                        tp_weaklistoffset,
                        tp_weaklistoffset,
                        objstruct,
                        weakref_entry.cname))
                else:
                    error(weakref_entry.pos, "__weakref__ slot must be of type 'object'")

            if scope.lookup_here("__reduce_cython__") if not scope.is_closure_class_scope else None:
                # Unfortunately, we cannot reliably detect whether a
                # superclass defined __reduce__ at compile time, so we must
                # do so at runtime.
                code.globalstate.use_utility_code(
                    UtilityCode.load_cached('SetupReduce', 'ExtensionTypes.c'))
                code.putln("#if !CYTHON_COMPILING_IN_LIMITED_API")  # FIXME
                code.put_error_if_neg(entry.pos, "__Pyx_setup_reduce((PyObject *) %s)" % typeptr_cname)
                code.putln("#endif")

    def annotate(self, code):
        if self.type_init_args:
            self.type_init_args.annotate(code)
        if self.body:
            self.body.annotate(code)


class PropertyNode(StatNode):
    #  Definition of a property in an extension type.
    #
    #  name   string
    #  doc    EncodedString or None    Doc string
    #  entry  Symtab.Entry             The Entry of the property attribute
    #  body   StatListNode

    child_attrs = ["body"]

    def analyse_declarations(self, env):
        self.entry = env.declare_property(self.name, self.doc, self.pos)
        self.body.analyse_declarations(self.entry.scope)

    def analyse_expressions(self, env):
        self.body = self.body.analyse_expressions(env)
        return self

    def generate_function_definitions(self, env, code):
        self.body.generate_function_definitions(env, code)

    def generate_execution_code(self, code):
        pass

    def annotate(self, code):
        self.body.annotate(code)


class CPropertyNode(StatNode):
    """Definition of a C property, backed by a CFuncDefNode getter.
    """
    #  name   string
    #  doc    EncodedString or None        Doc string of the property
    #  entry  Symtab.Entry                 The Entry of the property attribute
    #  body   StatListNode[CFuncDefNode]   (for compatibility with PropertyNode)

    child_attrs = ["body"]
    is_cproperty = True

    @property
    def cfunc(self):
        stats = self.body.stats
        assert stats and isinstance(stats[0], CFuncDefNode), stats
        return stats[0]

    def analyse_declarations(self, env):
        scope = PropertyScope(self.name, class_scope=env)
        self.body.analyse_declarations(scope)
        entry = self.entry = env.declare_property(
            self.name, self.doc, self.pos, ctype=self.cfunc.return_type, property_scope=scope)
        entry.getter_cname = self.cfunc.entry.cname

    def analyse_expressions(self, env):
        self.body = self.body.analyse_expressions(env)
        return self

    def generate_function_definitions(self, env, code):
        self.body.generate_function_definitions(env, code)

    def generate_execution_code(self, code):
        pass

    def annotate(self, code):
        self.body.annotate(code)


class GlobalNode(StatNode):
    # Global variable declaration.
    #
    # names    [string]

    child_attrs = []

    def analyse_declarations(self, env):
        for name in self.names:
            env.declare_global(name, self.pos)

    def analyse_expressions(self, env):
        return self

    def generate_execution_code(self, code):
        pass


class NonlocalNode(StatNode):
    # Nonlocal variable declaration via the 'nonlocal' keyword.
    #
    # names    [string]

    child_attrs = []

    def analyse_declarations(self, env):
        for name in self.names:
            env.declare_nonlocal(name, self.pos)

    def analyse_expressions(self, env):
        return self

    def generate_execution_code(self, code):
        pass


class ExprStatNode(StatNode):
    #  Expression used as a statement.
    #
    #  expr   ExprNode

    child_attrs = ["expr"]

    def analyse_declarations(self, env):
        from . import ExprNodes
        expr = self.expr
        if isinstance(expr, ExprNodes.GeneralCallNode):
            func = expr.function.as_cython_attribute()
            if func == u'declare':
                args, kwds = expr.explicit_args_kwds()
                if len(args):
                    error(expr.pos, "Variable names must be specified.")
                for var, type_node in kwds.key_value_pairs:
                    type = type_node.analyse_as_type(env)
                    if type is None:
                        error(type_node.pos, "Unknown type")
                    else:
                        env.declare_var(var.value, type, var.pos, is_cdef=True)
                self.__class__ = PassStatNode
        elif getattr(expr, 'annotation', None) is not None:
            if expr.is_name:
                # non-code variable annotation, e.g. "name: type"
                expr.declare_from_annotation(env)
                self.__class__ = PassStatNode
            elif expr.is_attribute or expr.is_subscript:
                # unused expression with annotation, e.g. "a[0]: type" or "a.xyz : type"
                self.__class__ = PassStatNode

    def analyse_expressions(self, env):
        self.expr.result_is_used = False  # hint that .result() may safely be left empty
        self.expr = self.expr.analyse_expressions(env)
        # Repeat in case of node replacement.
        self.expr.result_is_used = False  # hint that .result() may safely be left empty
        return self

    def nogil_check(self, env):
        if self.expr.type.is_pyobject and self.expr.is_temp:
            self.gil_error()

    gil_message = "Discarding owned Python object"

    def generate_execution_code(self, code):
        code.mark_pos(self.pos)
        self.expr.result_is_used = False  # hint that .result() may safely be left empty
        self.expr.generate_evaluation_code(code)
        if not self.expr.is_temp and self.expr.result():
            result = self.expr.result()
            if not self.expr.type.is_void:
                result = "(void)(%s)" % result
            code.putln("%s;" % result)
        self.expr.generate_disposal_code(code)
        self.expr.free_temps(code)

    def generate_function_definitions(self, env, code):
        self.expr.generate_function_definitions(env, code)

    def annotate(self, code):
        self.expr.annotate(code)


class AssignmentNode(StatNode):
    #  Abstract base class for assignment nodes.
    #
    #  The analyse_expressions and generate_execution_code
    #  phases of assignments are split into two sub-phases
    #  each, to enable all the right hand sides of a
    #  parallel assignment to be evaluated before assigning
    #  to any of the left hand sides.

    def analyse_expressions(self, env):
        node = self.analyse_types(env)
        if isinstance(node, AssignmentNode) and not isinstance(node, ParallelAssignmentNode):
            if node.rhs.type.is_ptr and node.rhs.is_ephemeral():
                error(self.pos, "Storing unsafe C derivative of temporary Python reference")
        return node

#       def analyse_expressions(self, env):
#           self.analyse_expressions_1(env)
#           self.analyse_expressions_2(env)

    def generate_execution_code(self, code):
        code.mark_pos(self.pos)
        self.generate_rhs_evaluation_code(code)
        self.generate_assignment_code(code)


class SingleAssignmentNode(AssignmentNode):
    #  The simplest case:
    #
    #    a = b
    #
    #  lhs                      ExprNode      Left hand side
    #  rhs                      ExprNode      Right hand side
    #  first                    bool          Is this guaranteed the first assignment to lhs?
    #  is_overloaded_assignment bool          Is this assignment done via an overloaded operator=
    #  exception_check
    #  exception_value

    child_attrs = ["lhs", "rhs"]
    first = False
    is_overloaded_assignment = False
    declaration_only = False

    def analyse_declarations(self, env):
        from . import ExprNodes

        # handle declarations of the form x = cython.foo()
        if isinstance(self.rhs, ExprNodes.CallNode):
            func_name = self.rhs.function.as_cython_attribute()
            if func_name:
                args, kwds = self.rhs.explicit_args_kwds()
                if func_name in ['declare', 'typedef']:
                    if len(args) > 2:
                        error(args[2].pos, "Invalid positional argument.")
                        return
                    if kwds is not None:
                        kwdict = kwds.compile_time_value(None)
                        if func_name == 'typedef' or 'visibility' not in kwdict:
                            error(kwds.pos, "Invalid keyword argument.")
                            return
                        visibility = kwdict['visibility']
                    else:
                        visibility = 'private'
                    type = args[0].analyse_as_type(env)
                    if type is None:
                        error(args[0].pos, "Unknown type")
                        return
                    lhs = self.lhs
                    if func_name == 'declare':
                        if isinstance(lhs, ExprNodes.NameNode):
                            vars = [(lhs.name, lhs.pos)]
                        elif isinstance(lhs, ExprNodes.TupleNode):
                            vars = [(var.name, var.pos) for var in lhs.args]
                        else:
                            error(lhs.pos, "Invalid declaration")
                            return
                        for var, pos in vars:
                            env.declare_var(var, type, pos, is_cdef=True, visibility=visibility)
                        if len(args) == 2:
                            # we have a value
                            self.rhs = args[1]
                        else:
                            self.declaration_only = True
                    else:
                        self.declaration_only = True
                        if not isinstance(lhs, ExprNodes.NameNode):
                            error(lhs.pos, "Invalid declaration.")
                        env.declare_typedef(lhs.name, type, self.pos, visibility='private')

                elif func_name in ['struct', 'union']:
                    self.declaration_only = True
                    if len(args) > 0 or kwds is None:
                        error(self.rhs.pos, "Struct or union members must be given by name.")
                        return
                    members = []
                    for member, type_node in kwds.key_value_pairs:
                        type = type_node.analyse_as_type(env)
                        if type is None:
                            error(type_node.pos, "Unknown type")
                        else:
                            members.append((member.value, type, member.pos))
                    if len(members) < len(kwds.key_value_pairs):
                        return
                    if not isinstance(self.lhs, ExprNodes.NameNode):
                        error(self.lhs.pos, "Invalid declaration.")
                    name = self.lhs.name
                    scope = StructOrUnionScope(name)
                    env.declare_struct_or_union(name, func_name, scope, False, self.rhs.pos)
                    for member, type, pos in members:
                        scope.declare_var(member, type, pos)

                elif func_name == 'fused_type':
                    # dtype = cython.fused_type(...)
                    self.declaration_only = True
                    if kwds:
                        error(self.rhs.function.pos,
                              "fused_type does not take keyword arguments")

                    fusednode = FusedTypeNode(self.rhs.pos,
                                              name=self.lhs.name, types=args)
                    fusednode.analyse_declarations(env)

        if self.declaration_only:
            return
        else:
            self.lhs.analyse_target_declaration(env)

    def analyse_types(self, env, use_temp=0):
        from . import ExprNodes

        self.rhs = self.rhs.analyse_types(env)

        unrolled_assignment = self.unroll_rhs(env)
        if unrolled_assignment:
            return unrolled_assignment

        self.lhs = self.lhs.analyse_target_types(env)
        self.lhs.gil_assignment_check(env)
        unrolled_assignment = self.unroll_lhs(env)
        if unrolled_assignment:
            return unrolled_assignment

        if isinstance(self.lhs, ExprNodes.MemoryViewIndexNode):
            self.lhs.analyse_broadcast_operation(self.rhs)
            self.lhs = self.lhs.analyse_as_memview_scalar_assignment(self.rhs)
        elif self.lhs.type.is_array:
            if not isinstance(self.lhs, ExprNodes.SliceIndexNode):
                # cannot assign to C array, only to its full slice
                self.lhs = ExprNodes.SliceIndexNode(self.lhs.pos, base=self.lhs, start=None, stop=None)
                self.lhs = self.lhs.analyse_target_types(env)

        if self.lhs.type.is_cpp_class:
            op = env.lookup_operator_for_types(self.pos, '=', [self.lhs.type, self.rhs.type])
            if op:
                rhs = self.rhs
                self.is_overloaded_assignment = True
                self.exception_check = op.type.exception_check
                self.exception_value = op.type.exception_value
                if self.exception_check == '+' and self.exception_value is None:
                    env.use_utility_code(UtilityCode.load_cached("CppExceptionConversion", "CppSupport.cpp"))
            else:
                rhs = self.rhs.coerce_to(self.lhs.type, env)
        else:
            rhs = self.rhs.coerce_to(self.lhs.type, env)

        if use_temp or rhs.is_attribute or (
                not rhs.is_name and not rhs.is_literal and
                rhs.type.is_pyobject):
            # things like (cdef) attribute access are not safe (traverses pointers)
            rhs = rhs.coerce_to_temp(env)
        elif rhs.type.is_pyobject:
            rhs = rhs.coerce_to_simple(env)
        self.rhs = rhs
        return self

    def unroll(self, node, target_size, env):
        from . import ExprNodes, UtilNodes

        base = node
        start_node = stop_node = step_node = check_node = None

        if node.type.is_ctuple:
            slice_size = node.type.size

        elif node.type.is_ptr or node.type.is_array:
            while isinstance(node, ExprNodes.SliceIndexNode) and not (node.start or node.stop):
                base = node = node.base
            if isinstance(node, ExprNodes.SliceIndexNode):
                base = node.base
                start_node = node.start
                if start_node:
                    start_node = start_node.coerce_to(PyrexTypes.c_py_ssize_t_type, env)
                stop_node = node.stop
                if stop_node:
                    stop_node = stop_node.coerce_to(PyrexTypes.c_py_ssize_t_type, env)
                else:
                    if node.type.is_array and node.type.size:
                        stop_node = ExprNodes.IntNode(
                            self.pos, value=str(node.type.size),
                            constant_result=(node.type.size if isinstance(node.type.size, _py_int_types)
                                             else ExprNodes.constant_value_not_set))
                    else:
                        error(self.pos, "C array iteration requires known end index")
                        return
                step_node = None  #node.step
                if step_node:
                    step_node = step_node.coerce_to(PyrexTypes.c_py_ssize_t_type, env)

                # TODO: Factor out SliceIndexNode.generate_slice_guard_code() for use here.
                def get_const(node, none_value):
                    if node is None:
                        return none_value
                    elif node.has_constant_result():
                        return node.constant_result
                    else:
                        raise ValueError("Not a constant.")

                try:
                    slice_size = (get_const(stop_node, None) - get_const(start_node, 0)) / get_const(step_node, 1)
                except ValueError:
                    error(self.pos, "C array assignment currently requires known endpoints")
                    return

            elif node.type.is_array:
                slice_size = node.type.size
                if not isinstance(slice_size, _py_int_types):
                    return  # might still work when coercing to Python
            else:
                return

        else:
            return

        if slice_size != target_size:
            error(self.pos, "Assignment to/from slice of wrong length, expected %s, got %s" % (
                slice_size, target_size))
            return

        items = []
        base = UtilNodes.LetRefNode(base)
        refs = [base]
        if start_node and not start_node.is_literal:
            start_node = UtilNodes.LetRefNode(start_node)
            refs.append(start_node)
        if stop_node and not stop_node.is_literal:
            stop_node = UtilNodes.LetRefNode(stop_node)
            refs.append(stop_node)
        if step_node and not step_node.is_literal:
            step_node = UtilNodes.LetRefNode(step_node)
            refs.append(step_node)

        for ix in range(target_size):
            ix_node = ExprNodes.IntNode(self.pos, value=str(ix), constant_result=ix, type=PyrexTypes.c_py_ssize_t_type)
            if step_node is not None:
                if step_node.has_constant_result():
                    step_value = ix_node.constant_result * step_node.constant_result
                    ix_node = ExprNodes.IntNode(self.pos, value=str(step_value), constant_result=step_value)
                else:
                    ix_node = ExprNodes.MulNode(self.pos, operator='*', operand1=step_node, operand2=ix_node)
            if start_node is not None:
                if start_node.has_constant_result() and ix_node.has_constant_result():
                    index_value = ix_node.constant_result + start_node.constant_result
                    ix_node = ExprNodes.IntNode(self.pos, value=str(index_value), constant_result=index_value)
                else:
                    ix_node = ExprNodes.AddNode(
                        self.pos, operator='+', operand1=start_node, operand2=ix_node)
            items.append(ExprNodes.IndexNode(self.pos, base=base, index=ix_node.analyse_types(env)))
        return check_node, refs, items

    def unroll_assignments(self, refs, check_node, lhs_list, rhs_list, env):
        from . import UtilNodes
        assignments = []
        for lhs, rhs in zip(lhs_list, rhs_list):
            assignments.append(SingleAssignmentNode(self.pos, lhs=lhs, rhs=rhs, first=self.first))
        node = ParallelAssignmentNode(pos=self.pos, stats=assignments).analyse_expressions(env)
        if check_node:
            node = StatListNode(pos=self.pos, stats=[check_node, node])
        for ref in refs[::-1]:
            node = UtilNodes.LetNode(ref, node)
        return node

    def unroll_rhs(self, env):
        from . import ExprNodes
        if not isinstance(self.lhs, ExprNodes.TupleNode):
            return
        if any(arg.is_starred for arg in self.lhs.args):
            return

        unrolled = self.unroll(self.rhs, len(self.lhs.args), env)
        if not unrolled:
            return
        check_node, refs, rhs = unrolled
        return self.unroll_assignments(refs, check_node, self.lhs.args, rhs, env)

    def unroll_lhs(self, env):
        if self.lhs.type.is_ctuple:
            # Handled directly.
            return
        from . import ExprNodes
        if not isinstance(self.rhs, ExprNodes.TupleNode):
            return

        unrolled = self.unroll(self.lhs, len(self.rhs.args), env)
        if not unrolled:
            return
        check_node, refs, lhs = unrolled
        return self.unroll_assignments(refs, check_node, lhs, self.rhs.args, env)

    def generate_rhs_evaluation_code(self, code):
        self.rhs.generate_evaluation_code(code)

    def generate_assignment_code(self, code, overloaded_assignment=False):
        if self.is_overloaded_assignment:
            self.lhs.generate_assignment_code(
                self.rhs,
                code,
                overloaded_assignment=self.is_overloaded_assignment,
                exception_check=self.exception_check,
                exception_value=self.exception_value)
        else:
            self.lhs.generate_assignment_code(self.rhs, code)

    def generate_function_definitions(self, env, code):
        self.rhs.generate_function_definitions(env, code)

    def annotate(self, code):
        self.lhs.annotate(code)
        self.rhs.annotate(code)


class CascadedAssignmentNode(AssignmentNode):
    #  An assignment with multiple left hand sides:
    #
    #    a = b = c
    #
    #  lhs_list   [ExprNode]   Left hand sides
    #  rhs        ExprNode     Right hand sides
    #
    #  Used internally:
    #
    #  coerced_values       [ExprNode]   RHS coerced to all distinct LHS types
    #  cloned_values        [ExprNode]   cloned RHS value for each LHS
    #  assignment_overloads [Bool]       If each assignment uses a C++ operator=

    child_attrs = ["lhs_list", "rhs", "coerced_values", "cloned_values"]
    cloned_values = None
    coerced_values = None
    assignment_overloads = None

    def analyse_declarations(self, env):
        for lhs in self.lhs_list:
            lhs.analyse_target_declaration(env)

    def analyse_types(self, env, use_temp=0):
        from .ExprNodes import CloneNode, ProxyNode

        # collect distinct types used on the LHS
        lhs_types = set()
        for i, lhs in enumerate(self.lhs_list):
            lhs = self.lhs_list[i] = lhs.analyse_target_types(env)
            lhs.gil_assignment_check(env)
            lhs_types.add(lhs.type)

        rhs = self.rhs.analyse_types(env)
        # common special case: only one type needed on the LHS => coerce only once
        if len(lhs_types) == 1:
            # Avoid coercion for overloaded assignment operators.
            if next(iter(lhs_types)).is_cpp_class:
                op = env.lookup_operator('=', [lhs, self.rhs])
                if not op:
                    rhs = rhs.coerce_to(lhs_types.pop(), env)
            else:
                rhs = rhs.coerce_to(lhs_types.pop(), env)

        if not rhs.is_name and not rhs.is_literal and (
                use_temp or rhs.is_attribute or rhs.type.is_pyobject):
            rhs = rhs.coerce_to_temp(env)
        else:
            rhs = rhs.coerce_to_simple(env)
        self.rhs = ProxyNode(rhs) if rhs.is_temp else rhs

        # clone RHS and coerce it to all distinct LHS types
        self.coerced_values = []
        coerced_values = {}
        self.assignment_overloads = []
        for lhs in self.lhs_list:
            overloaded = lhs.type.is_cpp_class and env.lookup_operator('=', [lhs, self.rhs])
            self.assignment_overloads.append(overloaded)
            if lhs.type not in coerced_values and lhs.type != rhs.type:
                rhs = CloneNode(self.rhs)
                if not overloaded:
                    rhs = rhs.coerce_to(lhs.type, env)
                self.coerced_values.append(rhs)
                coerced_values[lhs.type] = rhs

        # clone coerced values for all LHS assignments
        self.cloned_values = []
        for lhs in self.lhs_list:
            rhs = coerced_values.get(lhs.type, self.rhs)
            self.cloned_values.append(CloneNode(rhs))
        return self

    def generate_rhs_evaluation_code(self, code):
        self.rhs.generate_evaluation_code(code)

    def generate_assignment_code(self, code, overloaded_assignment=False):
        # prepare all coercions
        for rhs in self.coerced_values:
            rhs.generate_evaluation_code(code)
        # assign clones to LHS
        for lhs, rhs, overload in zip(self.lhs_list, self.cloned_values, self.assignment_overloads):
            rhs.generate_evaluation_code(code)
            lhs.generate_assignment_code(rhs, code, overloaded_assignment=overload)
        # dispose of coerced values and original RHS
        for rhs_value in self.coerced_values:
            rhs_value.generate_disposal_code(code)
            rhs_value.free_temps(code)
        self.rhs.generate_disposal_code(code)
        self.rhs.free_temps(code)

    def generate_function_definitions(self, env, code):
        self.rhs.generate_function_definitions(env, code)

    def annotate(self, code):
        for rhs in self.coerced_values:
            rhs.annotate(code)
        for lhs, rhs in zip(self.lhs_list, self.cloned_values):
            lhs.annotate(code)
            rhs.annotate(code)
        self.rhs.annotate(code)


class ParallelAssignmentNode(AssignmentNode):
    #  A combined packing/unpacking assignment:
    #
    #    a, b, c =  d, e, f
    #
    #  This has been rearranged by the parser into
    #
    #    a = d ; b = e ; c = f
    #
    #  but we must evaluate all the right hand sides
    #  before assigning to any of the left hand sides.
    #
    #  stats     [AssignmentNode]   The constituent assignments

    child_attrs = ["stats"]

    def analyse_declarations(self, env):
        for stat in self.stats:
            stat.analyse_declarations(env)

    def analyse_expressions(self, env):
        self.stats = [stat.analyse_types(env, use_temp=1)
                      for stat in self.stats]
        return self

#    def analyse_expressions(self, env):
#        for stat in self.stats:
#            stat.analyse_expressions_1(env, use_temp=1)
#        for stat in self.stats:
#            stat.analyse_expressions_2(env)

    def generate_execution_code(self, code):
        code.mark_pos(self.pos)
        for stat in self.stats:
            stat.generate_rhs_evaluation_code(code)
        for stat in self.stats:
            stat.generate_assignment_code(code)

    def generate_function_definitions(self, env, code):
        for stat in self.stats:
            stat.generate_function_definitions(env, code)

    def annotate(self, code):
        for stat in self.stats:
            stat.annotate(code)


class InPlaceAssignmentNode(AssignmentNode):
    #  An in place arithmetic operand:
    #
    #    a += b
    #    a -= b
    #    ...
    #
    #  lhs      ExprNode      Left hand side
    #  rhs      ExprNode      Right hand side
    #  operator char          one of "+-*/%^&|"
    #
    #  This code is a bit tricky because in order to obey Python
    #  semantics the sub-expressions (e.g. indices) of the lhs must
    #  not be evaluated twice. So we must re-use the values calculated
    #  in evaluation phase for the assignment phase as well.
    #  Fortunately, the type of the lhs node is fairly constrained
    #  (it must be a NameNode, AttributeNode, or IndexNode).

    child_attrs = ["lhs", "rhs"]

    def analyse_declarations(self, env):
        self.lhs.analyse_target_declaration(env)

    def analyse_types(self, env):
        self.rhs = self.rhs.analyse_types(env)
        self.lhs = self.lhs.analyse_target_types(env)

        # When assigning to a fully indexed buffer or memoryview, coerce the rhs
        if self.lhs.is_memview_index or self.lhs.is_buffer_access:
            self.rhs = self.rhs.coerce_to(self.lhs.type, env)
        elif self.lhs.type.is_string and self.operator in '+-':
            # use pointer arithmetic for char* LHS instead of string concat
            self.rhs = self.rhs.coerce_to(PyrexTypes.c_py_ssize_t_type, env)
        return self

    def generate_execution_code(self, code):
        code.mark_pos(self.pos)
        lhs, rhs = self.lhs, self.rhs
        rhs.generate_evaluation_code(code)
        lhs.generate_subexpr_evaluation_code(code)
        c_op = self.operator
        if c_op == "//":
            c_op = "/"
        elif c_op == "**":
            error(self.pos, "No C inplace power operator")
        if lhs.is_buffer_access or lhs.is_memview_index:
            if lhs.type.is_pyobject:
                error(self.pos, "In-place operators not allowed on object buffers in this release.")
            if c_op in ('/', '%') and lhs.type.is_int and not code.globalstate.directives['cdivision']:
                error(self.pos, "In-place non-c divide operators not allowed on int buffers.")
            lhs.generate_buffer_setitem_code(rhs, code, c_op)
        elif lhs.is_memview_slice:
            error(self.pos, "Inplace operators not supported on memoryview slices")
        else:
            # C++
            # TODO: make sure overload is declared
            code.putln("%s %s= %s;" % (lhs.result(), c_op, rhs.result()))
        lhs.generate_subexpr_disposal_code(code)
        lhs.free_subexpr_temps(code)
        rhs.generate_disposal_code(code)
        rhs.free_temps(code)

    def annotate(self, code):
        self.lhs.annotate(code)
        self.rhs.annotate(code)

    def create_binop_node(self):
        from . import ExprNodes
        return ExprNodes.binop_node(self.pos, self.operator, self.lhs, self.rhs)


class PrintStatNode(StatNode):
    #  print statement
    #
    #  arg_tuple         TupleNode
    #  stream            ExprNode or None (stdout)
    #  append_newline    boolean

    child_attrs = ["arg_tuple", "stream"]

    def analyse_expressions(self, env):
        if self.stream:
            stream = self.stream.analyse_expressions(env)
            self.stream = stream.coerce_to_pyobject(env)
        arg_tuple = self.arg_tuple.analyse_expressions(env)
        self.arg_tuple = arg_tuple.coerce_to_pyobject(env)
        env.use_utility_code(printing_utility_code)
        if len(self.arg_tuple.args) == 1 and self.append_newline:
            env.use_utility_code(printing_one_utility_code)
        return self

    nogil_check = Node.gil_error
    gil_message = "Python print statement"

    def generate_execution_code(self, code):
        code.mark_pos(self.pos)
        if self.stream:
            self.stream.generate_evaluation_code(code)
            stream_result = self.stream.py_result()
        else:
            stream_result = '0'
        if len(self.arg_tuple.args) == 1 and self.append_newline:
            arg = self.arg_tuple.args[0]
            arg.generate_evaluation_code(code)

            code.putln(
                "if (__Pyx_PrintOne(%s, %s) < 0) %s" % (
                    stream_result,
                    arg.py_result(),
                    code.error_goto(self.pos)))
            arg.generate_disposal_code(code)
            arg.free_temps(code)
        else:
            self.arg_tuple.generate_evaluation_code(code)
            code.putln(
                "if (__Pyx_Print(%s, %s, %d) < 0) %s" % (
                    stream_result,
                    self.arg_tuple.py_result(),
                    self.append_newline,
                    code.error_goto(self.pos)))
            self.arg_tuple.generate_disposal_code(code)
            self.arg_tuple.free_temps(code)

        if self.stream:
            self.stream.generate_disposal_code(code)
            self.stream.free_temps(code)

    def generate_function_definitions(self, env, code):
        if self.stream:
            self.stream.generate_function_definitions(env, code)
        self.arg_tuple.generate_function_definitions(env, code)

    def annotate(self, code):
        if self.stream:
            self.stream.annotate(code)
        self.arg_tuple.annotate(code)


class ExecStatNode(StatNode):
    #  exec statement
    #
    #  args     [ExprNode]

    child_attrs = ["args"]

    def analyse_expressions(self, env):
        for i, arg in enumerate(self.args):
            arg = arg.analyse_expressions(env)
            arg = arg.coerce_to_pyobject(env)
            self.args[i] = arg
        env.use_utility_code(Builtin.pyexec_utility_code)
        return self

    nogil_check = Node.gil_error
    gil_message = "Python exec statement"

    def generate_execution_code(self, code):
        code.mark_pos(self.pos)
        args = []
        for arg in self.args:
            arg.generate_evaluation_code(code)
            args.append(arg.py_result())
        args = tuple(args + ['0', '0'][:3-len(args)])
        temp_result = code.funcstate.allocate_temp(PyrexTypes.py_object_type, manage_ref=True)
        code.putln("%s = __Pyx_PyExec3(%s, %s, %s);" % ((temp_result,) + args))
        for arg in self.args:
            arg.generate_disposal_code(code)
            arg.free_temps(code)
        code.putln(
            code.error_goto_if_null(temp_result, self.pos))
        code.put_gotref(temp_result, py_object_type)
        code.put_decref_clear(temp_result, py_object_type)
        code.funcstate.release_temp(temp_result)

    def annotate(self, code):
        for arg in self.args:
            arg.annotate(code)


class DelStatNode(StatNode):
    #  del statement
    #
    #  args     [ExprNode]

    child_attrs = ["args"]
    ignore_nonexisting = False

    def analyse_declarations(self, env):
        for arg in self.args:
            arg.analyse_target_declaration(env)

    def analyse_expressions(self, env):
        for i, arg in enumerate(self.args):
            arg = self.args[i] = arg.analyse_target_expression(env, None)
            if arg.type.is_pyobject or (arg.is_name and arg.type.is_memoryviewslice):
                if arg.is_name and arg.entry.is_cglobal:
                    error(arg.pos, "Deletion of global C variable")
            elif arg.type.is_ptr and arg.type.base_type.is_cpp_class:
                self.cpp_check(env)
            elif arg.type.is_cpp_class:
                error(arg.pos, "Deletion of non-heap C++ object")
            elif arg.is_subscript and arg.base.type is Builtin.bytearray_type:
                pass  # del ba[i]
            else:
                error(arg.pos, "Deletion of non-Python, non-C++ object")
            #arg.release_target_temp(env)
        return self

    def nogil_check(self, env):
        for arg in self.args:
            if arg.type.is_pyobject:
                self.gil_error()

    gil_message = "Deleting Python object"

    def generate_execution_code(self, code):
        code.mark_pos(self.pos)
        for arg in self.args:
            if (arg.type.is_pyobject or
                    arg.type.is_memoryviewslice or
                    arg.is_subscript and arg.base.type is Builtin.bytearray_type):
                arg.generate_deletion_code(
                    code, ignore_nonexisting=self.ignore_nonexisting)
            elif arg.type.is_ptr and arg.type.base_type.is_cpp_class:
                arg.generate_evaluation_code(code)
                code.putln("delete %s;" % arg.result())
                arg.generate_disposal_code(code)
                arg.free_temps(code)
            # else error reported earlier

    def annotate(self, code):
        for arg in self.args:
            arg.annotate(code)


class PassStatNode(StatNode):
    #  pass statement

    child_attrs = []

    def analyse_expressions(self, env):
        return self

    def generate_execution_code(self, code):
        pass


class IndirectionNode(StatListNode):
    """
    This adds an indirection so that the node can be shared and a subtree can
    be removed at any time by clearing self.stats.
    """

    def __init__(self, stats):
        super(IndirectionNode, self).__init__(stats[0].pos, stats=stats)


class BreakStatNode(StatNode):

    child_attrs = []
    is_terminator = True

    def analyse_expressions(self, env):
        return self

    def generate_execution_code(self, code):
        code.mark_pos(self.pos)
        if not code.break_label:
            error(self.pos, "break statement not inside loop")
        else:
            code.put_goto(code.break_label)


class ContinueStatNode(StatNode):

    child_attrs = []
    is_terminator = True

    def analyse_expressions(self, env):
        return self

    def generate_execution_code(self, code):
        if not code.continue_label:
            error(self.pos, "continue statement not inside loop")
            return
        code.mark_pos(self.pos)
        code.put_goto(code.continue_label)


class ReturnStatNode(StatNode):
    #  return statement
    #
    #  value         ExprNode or None
    #  return_type   PyrexType
    #  in_generator  return inside of generator => raise StopIteration
    #  in_async_gen  return inside of async generator

    child_attrs = ["value"]
    is_terminator = True
    in_generator = False
    in_async_gen = False

    # Whether we are in a parallel section
    in_parallel = False

    def analyse_expressions(self, env):
        return_type = env.return_type
        self.return_type = return_type
        if not return_type:
            error(self.pos, "Return not inside a function body")
            return self
        if self.value:
            if self.in_async_gen:
                error(self.pos, "Return with value in async generator")
            self.value = self.value.analyse_types(env)
            if return_type.is_void or return_type.is_returncode:
                error(self.value.pos, "Return with value in void function")
            else:
                self.value = self.value.coerce_to(env.return_type, env)
        else:
            if (not return_type.is_void
                    and not return_type.is_pyobject
                    and not return_type.is_returncode):
                error(self.pos, "Return value required")
        return self

    def nogil_check(self, env):
        if self.return_type.is_pyobject:
            self.gil_error()

    gil_message = "Returning Python object"

    def generate_execution_code(self, code):
        code.mark_pos(self.pos)
        if not self.return_type:
            # error reported earlier
            return

        value = self.value
        if self.return_type.is_pyobject:
            code.put_xdecref(Naming.retval_cname, self.return_type)
            if value and value.is_none:
                # Use specialised default handling for "return None".
                value = None

        if value:
            value.generate_evaluation_code(code)
            if self.return_type.is_memoryviewslice:
                from . import MemoryView
                MemoryView.put_acquire_memoryviewslice(
                    lhs_cname=Naming.retval_cname,
                    lhs_type=self.return_type,
                    lhs_pos=value.pos,
                    rhs=value,
                    code=code,
                    have_gil=self.in_nogil_context)
                value.generate_post_assignment_code(code)
            elif self.in_generator:
                # return value == raise StopIteration(value), but uncatchable
                code.globalstate.use_utility_code(
                    UtilityCode.load_cached("ReturnWithStopIteration", "Coroutine.c"))
                code.putln("%s = NULL; __Pyx_ReturnWithStopIteration(%s);" % (
                    Naming.retval_cname,
                    value.py_result()))
                value.generate_disposal_code(code)
            else:
                value.make_owned_reference(code)
                code.putln("%s = %s;" % (
                    Naming.retval_cname,
                    value.result_as(self.return_type)))
                value.generate_post_assignment_code(code)
            value.free_temps(code)
        else:
            if self.return_type.is_pyobject:
                if self.in_generator:
                    if self.in_async_gen:
                        code.globalstate.use_utility_code(
                            UtilityCode.load_cached("StopAsyncIteration", "Coroutine.c"))
                        code.put("PyErr_SetNone(__Pyx_PyExc_StopAsyncIteration); ")
                    code.putln("%s = NULL;" % Naming.retval_cname)
                else:
                    code.put_init_to_py_none(Naming.retval_cname, self.return_type)
            elif self.return_type.is_returncode:
                self.put_return(code, self.return_type.default_value)

        for cname, type in code.funcstate.temps_holding_reference():
            code.put_decref_clear(cname, type)

        code.put_goto(code.return_label)

    def put_return(self, code, value):
        if self.in_parallel:
            code.putln_openmp("#pragma omp critical(__pyx_returning)")
        code.putln("%s = %s;" % (Naming.retval_cname, value))

    def generate_function_definitions(self, env, code):
        if self.value is not None:
            self.value.generate_function_definitions(env, code)

    def annotate(self, code):
        if self.value:
            self.value.annotate(code)


class RaiseStatNode(StatNode):
    #  raise statement
    #
    #  exc_type    ExprNode or None
    #  exc_value   ExprNode or None
    #  exc_tb      ExprNode or None
    #  cause       ExprNode or None

    child_attrs = ["exc_type", "exc_value", "exc_tb", "cause"]
    is_terminator = True
    builtin_exc_name = None
    wrap_tuple_value = False

    def analyse_expressions(self, env):
        if self.exc_type:
            exc_type = self.exc_type.analyse_types(env)
            self.exc_type = exc_type.coerce_to_pyobject(env)
        if self.exc_value:
            exc_value = self.exc_value.analyse_types(env)
            if self.wrap_tuple_value:
                if exc_value.type is Builtin.tuple_type or not exc_value.type.is_builtin_type:
                    # prevent tuple values from being interpreted as argument value tuples
                    from .ExprNodes import TupleNode
                    exc_value = TupleNode(exc_value.pos, args=[exc_value.coerce_to_pyobject(env)], slow=True)
                    exc_value = exc_value.analyse_types(env, skip_children=True)
            self.exc_value = exc_value.coerce_to_pyobject(env)
        if self.exc_tb:
            exc_tb = self.exc_tb.analyse_types(env)
            self.exc_tb = exc_tb.coerce_to_pyobject(env)
        if self.cause:
            cause = self.cause.analyse_types(env)
            self.cause = cause.coerce_to_pyobject(env)
        # special cases for builtin exceptions
        if self.exc_type and not self.exc_value and not self.exc_tb:
            exc = self.exc_type
            from . import ExprNodes
            if (isinstance(exc, ExprNodes.SimpleCallNode) and
                    not (exc.args or (exc.arg_tuple is not None and exc.arg_tuple.args))):
                exc = exc.function  # extract the exception type
            if exc.is_name and exc.entry.is_builtin:
                self.builtin_exc_name = exc.name
                if self.builtin_exc_name == 'MemoryError':
                    self.exc_type = None  # has a separate implementation
        return self

    nogil_check = Node.gil_error
    gil_message = "Raising exception"

    def generate_execution_code(self, code):
        code.mark_pos(self.pos)
        if self.builtin_exc_name == 'MemoryError':
            code.putln('PyErr_NoMemory(); %s' % code.error_goto(self.pos))
            return

        if self.exc_type:
            self.exc_type.generate_evaluation_code(code)
            type_code = self.exc_type.py_result()
            if self.exc_type.is_name:
                code.globalstate.use_entry_utility_code(self.exc_type.entry)
        else:
            type_code = "0"
        if self.exc_value:
            self.exc_value.generate_evaluation_code(code)
            value_code = self.exc_value.py_result()
        else:
            value_code = "0"
        if self.exc_tb:
            self.exc_tb.generate_evaluation_code(code)
            tb_code = self.exc_tb.py_result()
        else:
            tb_code = "0"
        if self.cause:
            self.cause.generate_evaluation_code(code)
            cause_code = self.cause.py_result()
        else:
            cause_code = "0"
        code.globalstate.use_utility_code(raise_utility_code)
        code.putln(
            "__Pyx_Raise(%s, %s, %s, %s);" % (
                type_code,
                value_code,
                tb_code,
                cause_code))
        for obj in (self.exc_type, self.exc_value, self.exc_tb, self.cause):
            if obj:
                obj.generate_disposal_code(code)
                obj.free_temps(code)
        code.putln(
            code.error_goto(self.pos))

    def generate_function_definitions(self, env, code):
        if self.exc_type is not None:
            self.exc_type.generate_function_definitions(env, code)
        if self.exc_value is not None:
            self.exc_value.generate_function_definitions(env, code)
        if self.exc_tb is not None:
            self.exc_tb.generate_function_definitions(env, code)
        if self.cause is not None:
            self.cause.generate_function_definitions(env, code)

    def annotate(self, code):
        if self.exc_type:
            self.exc_type.annotate(code)
        if self.exc_value:
            self.exc_value.annotate(code)
        if self.exc_tb:
            self.exc_tb.annotate(code)
        if self.cause:
            self.cause.annotate(code)


class ReraiseStatNode(StatNode):

    child_attrs = []
    is_terminator = True

    def analyse_expressions(self, env):
        return self

    nogil_check = Node.gil_error
    gil_message = "Raising exception"

    def generate_execution_code(self, code):
        code.mark_pos(self.pos)
        vars = code.funcstate.exc_vars
        if vars:
            code.globalstate.use_utility_code(restore_exception_utility_code)
            code.put_giveref(vars[0], py_object_type)
            code.put_giveref(vars[1], py_object_type)
            # fresh exceptions may not have a traceback yet (-> finally!)
            code.put_xgiveref(vars[2], py_object_type)
            code.putln("__Pyx_ErrRestoreWithState(%s, %s, %s);" % tuple(vars))
            for varname in vars:
                code.put("%s = 0; " % varname)
            code.putln()
            code.putln(code.error_goto(self.pos))
        else:
            code.globalstate.use_utility_code(
                UtilityCode.load_cached("ReRaiseException", "Exceptions.c"))
            code.putln("__Pyx_ReraiseException(); %s" % code.error_goto(self.pos))


class AssertStatNode(StatNode):
    #  assert statement
    #
    #  condition    ExprNode
    #  value        ExprNode or None
    #  exception    (Raise/GIL)StatNode   created from 'value' in PostParse transform

    child_attrs = ["condition", "value", "exception"]
    exception = None

    def analyse_declarations(self, env):
        assert self.value is None, "Message should have been replaced in PostParse()"
        assert self.exception is not None, "Message should have been replaced in PostParse()"
        self.exception.analyse_declarations(env)

    def analyse_expressions(self, env):
        self.condition = self.condition.analyse_temp_boolean_expression(env)
        self.exception = self.exception.analyse_expressions(env)
        return self

    def generate_execution_code(self, code):
        code.putln("#ifndef CYTHON_WITHOUT_ASSERTIONS")
        code.putln("if (unlikely(!Py_OptimizeFlag)) {")
        code.mark_pos(self.pos)
        self.condition.generate_evaluation_code(code)
        code.putln(
            "if (unlikely(!%s)) {" % self.condition.result())
        self.exception.generate_execution_code(code)
        code.putln(
            "}")
        self.condition.generate_disposal_code(code)
        self.condition.free_temps(code)
        code.putln(
            "}")
        code.putln("#else")
        # avoid unused labels etc.
        code.putln("if ((1)); else %s" % code.error_goto(self.pos, used=False))
        code.putln("#endif")

    def generate_function_definitions(self, env, code):
        self.condition.generate_function_definitions(env, code)
        self.exception.generate_function_definitions(env, code)

    def annotate(self, code):
        self.condition.annotate(code)
        self.exception.annotate(code)


class IfStatNode(StatNode):
    #  if statement
    #
    #  if_clauses   [IfClauseNode]
    #  else_clause  StatNode or None

    child_attrs = ["if_clauses", "else_clause"]

    def analyse_declarations(self, env):
        for if_clause in self.if_clauses:
            if_clause.analyse_declarations(env)
        if self.else_clause:
            self.else_clause.analyse_declarations(env)

    def analyse_expressions(self, env):
        self.if_clauses = [if_clause.analyse_expressions(env) for if_clause in self.if_clauses]
        if self.else_clause:
            self.else_clause = self.else_clause.analyse_expressions(env)
        return self

    def generate_execution_code(self, code):
        code.mark_pos(self.pos)
        end_label = code.new_label()
        last = len(self.if_clauses)
        if not self.else_clause:
            last -= 1  # avoid redundant goto at end of last if-clause
        for i, if_clause in enumerate(self.if_clauses):
            if_clause.generate_execution_code(code, end_label, is_last=i == last)
        if self.else_clause:
            code.mark_pos(self.else_clause.pos)
            code.putln("/*else*/ {")
            self.else_clause.generate_execution_code(code)
            code.putln("}")
        code.put_label(end_label)

    def generate_function_definitions(self, env, code):
        for clause in self.if_clauses:
            clause.generate_function_definitions(env, code)
        if self.else_clause is not None:
            self.else_clause.generate_function_definitions(env, code)

    def annotate(self, code):
        for if_clause in self.if_clauses:
            if_clause.annotate(code)
        if self.else_clause:
            self.else_clause.annotate(code)


class IfClauseNode(Node):
    #  if or elif clause in an if statement
    #
    #  condition   ExprNode
    #  body        StatNode

    child_attrs = ["condition", "body"]
    branch_hint = None

    def analyse_declarations(self, env):
        self.body.analyse_declarations(env)

    def analyse_expressions(self, env):
        self.condition = self.condition.analyse_temp_boolean_expression(env)
        self.body = self.body.analyse_expressions(env)
        return self

    def generate_execution_code(self, code, end_label, is_last):
        self.condition.generate_evaluation_code(code)
        code.mark_pos(self.pos)
        condition = self.condition.result()
        if self.branch_hint:
            condition = '%s(%s)' % (self.branch_hint, condition)
        code.putln("if (%s) {" % condition)
        self.condition.generate_disposal_code(code)
        self.condition.free_temps(code)
        self.body.generate_execution_code(code)
        code.mark_pos(self.pos, trace=False)
        if not (is_last or self.body.is_terminator):
            code.put_goto(end_label)
        code.putln("}")

    def generate_function_definitions(self, env, code):
        self.condition.generate_function_definitions(env, code)
        self.body.generate_function_definitions(env, code)

    def annotate(self, code):
        self.condition.annotate(code)
        self.body.annotate(code)


class SwitchCaseNode(StatNode):
    # Generated in the optimization of an if-elif-else node
    #
    # conditions    [ExprNode]
    # body          StatNode

    child_attrs = ['conditions', 'body']

    def generate_condition_evaluation_code(self, code):
        for cond in self.conditions:
            cond.generate_evaluation_code(code)

    def generate_execution_code(self, code):
        num_conditions = len(self.conditions)
        line_tracing_enabled = code.globalstate.directives['linetrace']
        for i, cond in enumerate(self.conditions, 1):
            code.putln("case %s:" % cond.result())
            code.mark_pos(cond.pos)  # Tracing code must appear *after* the 'case' statement.
            if line_tracing_enabled and i < num_conditions:
                # Allow fall-through after the line tracing code.
                code.putln('CYTHON_FALLTHROUGH;')
        self.body.generate_execution_code(code)
        code.mark_pos(self.pos, trace=False)
        code.putln("break;")

    def generate_function_definitions(self, env, code):
        for cond in self.conditions:
            cond.generate_function_definitions(env, code)
        self.body.generate_function_definitions(env, code)

    def annotate(self, code):
        for cond in self.conditions:
            cond.annotate(code)
        self.body.annotate(code)


class SwitchStatNode(StatNode):
    # Generated in the optimization of an if-elif-else node
    #
    # test          ExprNode
    # cases         [SwitchCaseNode]
    # else_clause   StatNode or None

    child_attrs = ['test', 'cases', 'else_clause']

    def generate_execution_code(self, code):
        self.test.generate_evaluation_code(code)
        # Make sure all conditions are evaluated before going into the switch() statement.
        # This is required in order to prevent any execution code from leaking into the space between the cases.
        for case in self.cases:
            case.generate_condition_evaluation_code(code)
        code.mark_pos(self.pos)
        code.putln("switch (%s) {" % self.test.result())
        for case in self.cases:
            case.generate_execution_code(code)
        if self.else_clause is not None:
            code.putln("default:")
            self.else_clause.generate_execution_code(code)
            code.putln("break;")
        else:
            # Always generate a default clause to prevent C compiler warnings
            # about unmatched enum values (it was not the user who decided to
            # generate the switch statement, so shouldn't be bothered).
            code.putln("default: break;")
        code.putln("}")
        self.test.generate_disposal_code(code)
        self.test.free_temps(code)

    def generate_function_definitions(self, env, code):
        self.test.generate_function_definitions(env, code)
        for case in self.cases:
            case.generate_function_definitions(env, code)
        if self.else_clause is not None:
            self.else_clause.generate_function_definitions(env, code)

    def annotate(self, code):
        self.test.annotate(code)
        for case in self.cases:
            case.annotate(code)
        if self.else_clause is not None:
            self.else_clause.annotate(code)


class LoopNode(object):
    pass


class WhileStatNode(LoopNode, StatNode):
    #  while statement
    #
    #  condition    ExprNode
    #  body         StatNode
    #  else_clause  StatNode

    child_attrs = ["condition", "body", "else_clause"]

    def analyse_declarations(self, env):
        self.body.analyse_declarations(env)
        if self.else_clause:
            self.else_clause.analyse_declarations(env)

    def analyse_expressions(self, env):
        if self.condition:
            self.condition = self.condition.analyse_temp_boolean_expression(env)
        self.body = self.body.analyse_expressions(env)
        if self.else_clause:
            self.else_clause = self.else_clause.analyse_expressions(env)
        return self

    def generate_execution_code(self, code):
        code.mark_pos(self.pos)
        old_loop_labels = code.new_loop_labels()
        code.putln(
            "while (1) {")
        if self.condition:
            self.condition.generate_evaluation_code(code)
            self.condition.generate_disposal_code(code)
            code.putln(
                "if (!%s) break;" % self.condition.result())
            self.condition.free_temps(code)
        self.body.generate_execution_code(code)
        code.put_label(code.continue_label)
        code.putln("}")
        break_label = code.break_label
        code.set_loop_labels(old_loop_labels)
        if self.else_clause:
            code.mark_pos(self.else_clause.pos)
            code.putln("/*else*/ {")
            self.else_clause.generate_execution_code(code)
            code.putln("}")
        code.put_label(break_label)

    def generate_function_definitions(self, env, code):
        if self.condition:
            self.condition.generate_function_definitions(env, code)
        self.body.generate_function_definitions(env, code)
        if self.else_clause is not None:
            self.else_clause.generate_function_definitions(env, code)

    def annotate(self, code):
        if self.condition:
            self.condition.annotate(code)
        self.body.annotate(code)
        if self.else_clause:
            self.else_clause.annotate(code)


class DictIterationNextNode(Node):
    # Helper node for calling PyDict_Next() inside of a WhileStatNode
    # and checking the dictionary size for changes.  Created in
    # Optimize.py.
    child_attrs = ['dict_obj', 'expected_size', 'pos_index_var',
                   'coerced_key_var', 'coerced_value_var', 'coerced_tuple_var',
                   'key_target', 'value_target', 'tuple_target', 'is_dict_flag']

    coerced_key_var = key_ref = None
    coerced_value_var = value_ref = None
    coerced_tuple_var = tuple_ref = None

    def __init__(self, dict_obj, expected_size, pos_index_var,
                 key_target, value_target, tuple_target, is_dict_flag):
        Node.__init__(
            self, dict_obj.pos,
            dict_obj=dict_obj,
            expected_size=expected_size,
            pos_index_var=pos_index_var,
            key_target=key_target,
            value_target=value_target,
            tuple_target=tuple_target,
            is_dict_flag=is_dict_flag,
            is_temp=True,
            type=PyrexTypes.c_bint_type)

    def analyse_expressions(self, env):
        from . import ExprNodes
        self.dict_obj = self.dict_obj.analyse_types(env)
        self.expected_size = self.expected_size.analyse_types(env)
        if self.pos_index_var:
            self.pos_index_var = self.pos_index_var.analyse_types(env)
        if self.key_target:
            self.key_target = self.key_target.analyse_target_types(env)
            self.key_ref = ExprNodes.TempNode(self.key_target.pos, PyrexTypes.py_object_type)
            self.coerced_key_var = self.key_ref.coerce_to(self.key_target.type, env)
        if self.value_target:
            self.value_target = self.value_target.analyse_target_types(env)
            self.value_ref = ExprNodes.TempNode(self.value_target.pos, type=PyrexTypes.py_object_type)
            self.coerced_value_var = self.value_ref.coerce_to(self.value_target.type, env)
        if self.tuple_target:
            self.tuple_target = self.tuple_target.analyse_target_types(env)
            self.tuple_ref = ExprNodes.TempNode(self.tuple_target.pos, PyrexTypes.py_object_type)
            self.coerced_tuple_var = self.tuple_ref.coerce_to(self.tuple_target.type, env)
        self.is_dict_flag = self.is_dict_flag.analyse_types(env)
        return self

    def generate_function_definitions(self, env, code):
        self.dict_obj.generate_function_definitions(env, code)

    def generate_execution_code(self, code):
        code.globalstate.use_utility_code(UtilityCode.load_cached("dict_iter", "Optimize.c"))
        self.dict_obj.generate_evaluation_code(code)

        assignments = []
        temp_addresses = []
        for var, result, target in [(self.key_ref, self.coerced_key_var, self.key_target),
                                    (self.value_ref, self.coerced_value_var, self.value_target),
                                    (self.tuple_ref, self.coerced_tuple_var, self.tuple_target)]:
            if target is None:
                addr = 'NULL'
            else:
                assignments.append((var, result, target))
                var.allocate(code)
                addr = '&%s' % var.result()
            temp_addresses.append(addr)

        result_temp = code.funcstate.allocate_temp(PyrexTypes.c_int_type, False)
        code.putln("%s = __Pyx_dict_iter_next(%s, %s, &%s, %s, %s, %s, %s);" % (
            result_temp,
            self.dict_obj.py_result(),
            self.expected_size.result(),
            self.pos_index_var.result(),
            temp_addresses[0],
            temp_addresses[1],
            temp_addresses[2],
            self.is_dict_flag.result()
        ))
        code.putln("if (unlikely(%s == 0)) break;" % result_temp)
        code.putln(code.error_goto_if("%s == -1" % result_temp, self.pos))
        code.funcstate.release_temp(result_temp)

        # evaluate all coercions before the assignments
        for var, result, target in assignments:
            var.generate_gotref(code)
        for var, result, target in assignments:
            result.generate_evaluation_code(code)
        for var, result, target in assignments:
            target.generate_assignment_code(result, code)
            var.release(code)


class SetIterationNextNode(Node):
    # Helper node for calling _PySet_NextEntry() inside of a WhileStatNode
    # and checking the set size for changes.  Created in Optimize.py.
    child_attrs = ['set_obj', 'expected_size', 'pos_index_var',
                   'coerced_value_var', 'value_target', 'is_set_flag']

    coerced_value_var = value_ref = None

    def __init__(self, set_obj, expected_size, pos_index_var, value_target, is_set_flag):
        Node.__init__(
            self, set_obj.pos,
            set_obj=set_obj,
            expected_size=expected_size,
            pos_index_var=pos_index_var,
            value_target=value_target,
            is_set_flag=is_set_flag,
            is_temp=True,
            type=PyrexTypes.c_bint_type)

    def analyse_expressions(self, env):
        from . import ExprNodes
        self.set_obj = self.set_obj.analyse_types(env)
        self.expected_size = self.expected_size.analyse_types(env)
        self.pos_index_var = self.pos_index_var.analyse_types(env)
        self.value_target = self.value_target.analyse_target_types(env)
        self.value_ref = ExprNodes.TempNode(self.value_target.pos, type=PyrexTypes.py_object_type)
        self.coerced_value_var = self.value_ref.coerce_to(self.value_target.type, env)
        self.is_set_flag = self.is_set_flag.analyse_types(env)
        return self

    def generate_function_definitions(self, env, code):
        self.set_obj.generate_function_definitions(env, code)

    def generate_execution_code(self, code):
        code.globalstate.use_utility_code(UtilityCode.load_cached("set_iter", "Optimize.c"))
        self.set_obj.generate_evaluation_code(code)

        value_ref = self.value_ref
        value_ref.allocate(code)

        result_temp = code.funcstate.allocate_temp(PyrexTypes.c_int_type, False)
        code.putln("%s = __Pyx_set_iter_next(%s, %s, &%s, &%s, %s);" % (
            result_temp,
            self.set_obj.py_result(),
            self.expected_size.result(),
            self.pos_index_var.result(),
            value_ref.result(),
            self.is_set_flag.result()
        ))
        code.putln("if (unlikely(%s == 0)) break;" % result_temp)
        code.putln(code.error_goto_if("%s == -1" % result_temp, self.pos))
        code.funcstate.release_temp(result_temp)

        # evaluate all coercions before the assignments
        value_ref.generate_gotref(code)
        self.coerced_value_var.generate_evaluation_code(code)
        self.value_target.generate_assignment_code(self.coerced_value_var, code)
        value_ref.release(code)


def ForStatNode(pos, **kw):
    if 'iterator' in kw:
        if kw['iterator'].is_async:
            return AsyncForStatNode(pos, **kw)
        else:
            return ForInStatNode(pos, **kw)
    else:
        return ForFromStatNode(pos, **kw)


class _ForInStatNode(LoopNode, StatNode):
    #  Base class of 'for-in' statements.
    #
    #  target        ExprNode
    #  iterator      IteratorNode | AIterAwaitExprNode(AsyncIteratorNode)
    #  body          StatNode
    #  else_clause   StatNode
    #  item          NextNode | AwaitExprNode(AsyncNextNode)
    #  is_async      boolean        true for 'async for' statements

    child_attrs = ["target", "item", "iterator", "body", "else_clause"]
    item = None
    is_async = False

    def _create_item_node(self):
        raise NotImplementedError("must be implemented by subclasses")

    def analyse_declarations(self, env):
        self.target.analyse_target_declaration(env)
        self.body.analyse_declarations(env)
        if self.else_clause:
            self.else_clause.analyse_declarations(env)
        self._create_item_node()

    def analyse_expressions(self, env):
        self.target = self.target.analyse_target_types(env)
        self.iterator = self.iterator.analyse_expressions(env)
        self._create_item_node()  # must rewrap self.item after analysis
        self.item = self.item.analyse_expressions(env)
        if (not self.is_async and
                (self.iterator.type.is_ptr or self.iterator.type.is_array) and
                self.target.type.assignable_from(self.iterator.type)):
            # C array slice optimization.
            pass
        else:
            self.item = self.item.coerce_to(self.target.type, env)
        self.body = self.body.analyse_expressions(env)
        if self.else_clause:
            self.else_clause = self.else_clause.analyse_expressions(env)
        return self

    def generate_execution_code(self, code):
        code.mark_pos(self.pos)
        old_loop_labels = code.new_loop_labels()
        self.iterator.generate_evaluation_code(code)
        code.putln("for (;;) {")
        self.item.generate_evaluation_code(code)
        self.target.generate_assignment_code(self.item, code)
        self.body.generate_execution_code(code)
        code.mark_pos(self.pos)
        code.put_label(code.continue_label)
        code.putln("}")
        break_label = code.break_label
        code.set_loop_labels(old_loop_labels)

        if self.else_clause:
            # in nested loops, the 'else' block can contain a
            # 'continue' statement for the outer loop, but we may need
            # to generate cleanup code before taking that path, so we
            # intercept it here
            orig_continue_label = code.continue_label
            code.continue_label = code.new_label('outer_continue')

            code.putln("/*else*/ {")
            self.else_clause.generate_execution_code(code)
            code.putln("}")

            if code.label_used(code.continue_label):
                code.put_goto(break_label)
                code.mark_pos(self.pos)
                code.put_label(code.continue_label)
                self.iterator.generate_disposal_code(code)
                code.put_goto(orig_continue_label)
            code.set_loop_labels(old_loop_labels)

        code.mark_pos(self.pos)
        if code.label_used(break_label):
            code.put_label(break_label)
        self.iterator.generate_disposal_code(code)
        self.iterator.free_temps(code)

    def generate_function_definitions(self, env, code):
        self.target.generate_function_definitions(env, code)
        self.iterator.generate_function_definitions(env, code)
        self.body.generate_function_definitions(env, code)
        if self.else_clause is not None:
            self.else_clause.generate_function_definitions(env, code)

    def annotate(self, code):
        self.target.annotate(code)
        self.iterator.annotate(code)
        self.body.annotate(code)
        if self.else_clause:
            self.else_clause.annotate(code)
        self.item.annotate(code)


class ForInStatNode(_ForInStatNode):
    #  'for' statement

    is_async = False

    def _create_item_node(self):
        from .ExprNodes import NextNode
        self.item = NextNode(self.iterator)


class AsyncForStatNode(_ForInStatNode):
    #  'async for' statement
    #
    #  iterator      AIterAwaitExprNode(AsyncIteratorNode)
    #  item          AwaitIterNextExprNode(AsyncIteratorNode)

    is_async = True

    def __init__(self, pos, **kw):
        assert 'item' not in kw
        from . import ExprNodes
        # AwaitExprNodes must appear before running MarkClosureVisitor
        kw['item'] = ExprNodes.AwaitIterNextExprNode(kw['iterator'].pos, arg=None)
        _ForInStatNode.__init__(self, pos, **kw)

    def _create_item_node(self):
        from . import ExprNodes
        self.item.arg = ExprNodes.AsyncNextNode(self.iterator)


class ForFromStatNode(LoopNode, StatNode):
    #  for name from expr rel name rel expr
    #
    #  target        NameNode
    #  bound1        ExprNode
    #  relation1     string
    #  relation2     string
    #  bound2        ExprNode
    #  step          ExprNode or None
    #  body          StatNode
    #  else_clause   StatNode or None
    #
    #  Used internally:
    #
    #  from_range         bool
    #  is_py_target       bool
    #  loopvar_node       ExprNode (usually a NameNode or temp node)
    #  py_loopvar_node    PyTempNode or None
    child_attrs = ["target", "bound1", "bound2", "step", "body", "else_clause"]

    is_py_target = False
    loopvar_node = None
    py_loopvar_node = None
    from_range = False

    gil_message = "For-loop using object bounds or target"

    def nogil_check(self, env):
        for x in (self.target, self.bound1, self.bound2):
            if x.type.is_pyobject:
                self.gil_error()

    def analyse_declarations(self, env):
        self.target.analyse_target_declaration(env)
        self.body.analyse_declarations(env)
        if self.else_clause:
            self.else_clause.analyse_declarations(env)

    def analyse_expressions(self, env):
        from . import ExprNodes
        self.target = self.target.analyse_target_types(env)
        self.bound1 = self.bound1.analyse_types(env)
        self.bound2 = self.bound2.analyse_types(env)
        if self.step is not None:
            if isinstance(self.step, ExprNodes.UnaryMinusNode):
                warning(self.step.pos, "Probable infinite loop in for-from-by statement. "
                        "Consider switching the directions of the relations.", 2)
            self.step = self.step.analyse_types(env)

        self.set_up_loop(env)
        target_type = self.target.type
        if not (target_type.is_pyobject or target_type.is_numeric):
            error(self.target.pos, "for-from loop variable must be c numeric type or Python object")

        self.body = self.body.analyse_expressions(env)
        if self.else_clause:
            self.else_clause = self.else_clause.analyse_expressions(env)
        return self

    def set_up_loop(self, env):
        from . import ExprNodes

        target_type = self.target.type
        if target_type.is_numeric:
            loop_type = target_type
        else:
            if target_type.is_enum:
                warning(self.target.pos,
                        "Integer loops over enum values are fragile. Please cast to a safe integer type instead.")
            loop_type = PyrexTypes.c_long_type if target_type.is_pyobject else PyrexTypes.c_int_type
            if not self.bound1.type.is_pyobject:
                loop_type = PyrexTypes.widest_numeric_type(loop_type, self.bound1.type)
            if not self.bound2.type.is_pyobject:
                loop_type = PyrexTypes.widest_numeric_type(loop_type, self.bound2.type)
            if self.step is not None and not self.step.type.is_pyobject:
                loop_type = PyrexTypes.widest_numeric_type(loop_type, self.step.type)
        self.bound1 = self.bound1.coerce_to(loop_type, env)
        self.bound2 = self.bound2.coerce_to(loop_type, env)
        if not self.bound2.is_literal:
            self.bound2 = self.bound2.coerce_to_temp(env)
        if self.step is not None:
            self.step = self.step.coerce_to(loop_type, env)
            if not self.step.is_literal:
                self.step = self.step.coerce_to_temp(env)

        if target_type.is_numeric or target_type.is_enum:
            self.is_py_target = False
            if isinstance(self.target, ExprNodes.BufferIndexNode):
                raise error(self.pos, "Buffer or memoryview slicing/indexing not allowed as for-loop target.")
            self.loopvar_node = self.target
            self.py_loopvar_node = None
        else:
            self.is_py_target = True
            c_loopvar_node = ExprNodes.TempNode(self.pos, loop_type, env)
            self.loopvar_node = c_loopvar_node
            self.py_loopvar_node = ExprNodes.CloneNode(c_loopvar_node).coerce_to_pyobject(env)

    def generate_execution_code(self, code):
        code.mark_pos(self.pos)
        old_loop_labels = code.new_loop_labels()
        from_range = self.from_range
        self.bound1.generate_evaluation_code(code)
        self.bound2.generate_evaluation_code(code)
        offset, incop = self.relation_table[self.relation1]
        if self.step is not None:
            self.step.generate_evaluation_code(code)
            step = self.step.result()
            incop = "%s=%s" % (incop[0], step)  # e.g. '++' => '+= STEP'
        else:
            step = '1'

        from . import ExprNodes
        if isinstance(self.loopvar_node, ExprNodes.TempNode):
            self.loopvar_node.allocate(code)
        if isinstance(self.py_loopvar_node, ExprNodes.TempNode):
            self.py_loopvar_node.allocate(code)

        loopvar_type = PyrexTypes.c_long_type if self.target.type.is_enum else self.target.type

        if from_range and not self.is_py_target:
            loopvar_name = code.funcstate.allocate_temp(loopvar_type, False)
        else:
            loopvar_name = self.loopvar_node.result()
        if loopvar_type.is_int and not loopvar_type.signed and self.relation2[0] == '>':
            # Handle the case where the endpoint of an unsigned int iteration
            # is within step of 0.
            code.putln("for (%s = %s%s + %s; %s %s %s + %s; ) { %s%s;" % (
                loopvar_name,
                self.bound1.result(), offset, step,
                loopvar_name, self.relation2, self.bound2.result(), step,
                loopvar_name, incop))
        else:
            code.putln("for (%s = %s%s; %s %s %s; %s%s) {" % (
                loopvar_name,
                self.bound1.result(), offset,
                loopvar_name, self.relation2, self.bound2.result(),
                loopvar_name, incop))

        coerced_loopvar_node = self.py_loopvar_node
        if coerced_loopvar_node is None and from_range:
            coerced_loopvar_node = ExprNodes.RawCNameExprNode(self.target.pos, loopvar_type, loopvar_name)
        if coerced_loopvar_node is not None:
            coerced_loopvar_node.generate_evaluation_code(code)
            self.target.generate_assignment_code(coerced_loopvar_node, code)

        self.body.generate_execution_code(code)
        code.put_label(code.continue_label)

        if not from_range and self.py_loopvar_node:
            # This mess is to make for..from loops with python targets behave
            # exactly like those with C targets with regards to re-assignment
            # of the loop variable.
            if self.target.entry.is_pyglobal:
                # We know target is a NameNode, this is the only ugly case.
                target_node = ExprNodes.PyTempNode(self.target.pos, None)
                target_node.allocate(code)
                interned_cname = code.intern_identifier(self.target.entry.name)
                if self.target.entry.scope.is_module_scope:
                    code.globalstate.use_utility_code(
                        UtilityCode.load_cached("GetModuleGlobalName", "ObjectHandling.c"))
                    lookup_func = '__Pyx_GetModuleGlobalName(%s, %s); %s'
                else:
                    code.globalstate.use_utility_code(
                        UtilityCode.load_cached("GetNameInClass", "ObjectHandling.c"))
                    lookup_func = '__Pyx_GetNameInClass(%s, {}, %s); %s'.format(
                        self.target.entry.scope.namespace_cname)
                code.putln(lookup_func % (
                    target_node.result(),
                    interned_cname,
                    code.error_goto_if_null(target_node.result(), self.target.pos)))
                target_node.generate_gotref(code)
            else:
                target_node = self.target
            from_py_node = ExprNodes.CoerceFromPyTypeNode(
                self.loopvar_node.type, target_node, self.target.entry.scope)
            from_py_node.temp_code = loopvar_name
            from_py_node.generate_result_code(code)
            if self.target.entry.is_pyglobal:
                code.put_decref(target_node.result(), target_node.type)
                target_node.release(code)

        code.putln("}")

        if not from_range and self.py_loopvar_node:
            # This is potentially wasteful, but we don't want the semantics to
            # depend on whether or not the loop is a python type.
            self.py_loopvar_node.generate_evaluation_code(code)
            self.target.generate_assignment_code(self.py_loopvar_node, code)
        if from_range and not self.is_py_target:
            code.funcstate.release_temp(loopvar_name)

        break_label = code.break_label
        code.set_loop_labels(old_loop_labels)
        if self.else_clause:
            code.putln("/*else*/ {")
            self.else_clause.generate_execution_code(code)
            code.putln("}")
        code.put_label(break_label)
        self.bound1.generate_disposal_code(code)
        self.bound1.free_temps(code)
        self.bound2.generate_disposal_code(code)
        self.bound2.free_temps(code)
        if isinstance(self.loopvar_node, ExprNodes.TempNode):
            self.loopvar_node.release(code)
        if isinstance(self.py_loopvar_node, ExprNodes.TempNode):
            self.py_loopvar_node.release(code)
        if self.step is not None:
            self.step.generate_disposal_code(code)
            self.step.free_temps(code)

    relation_table = {
        # {relop : (initial offset, increment op)}
        '<=': ("",   "++"),
        '<' : ("+1", "++"),
        '>=': ("",   "--"),
        '>' : ("-1", "--"),
    }

    def generate_function_definitions(self, env, code):
        self.target.generate_function_definitions(env, code)
        self.bound1.generate_function_definitions(env, code)
        self.bound2.generate_function_definitions(env, code)
        if self.step is not None:
            self.step.generate_function_definitions(env, code)
        self.body.generate_function_definitions(env, code)
        if self.else_clause is not None:
            self.else_clause.generate_function_definitions(env, code)

    def annotate(self, code):
        self.target.annotate(code)
        self.bound1.annotate(code)
        self.bound2.annotate(code)
        if self.step:
            self.step.annotate(code)
        self.body.annotate(code)
        if self.else_clause:
            self.else_clause.annotate(code)


class WithStatNode(StatNode):
    """
    Represents a Python with statement.

    Implemented by the WithTransform as follows:

        MGR = EXPR
        EXIT = MGR.__exit__
        VALUE = MGR.__enter__()
        EXC = True
        try:
            try:
                TARGET = VALUE  # optional
                BODY
            except:
                EXC = False
                if not EXIT(*EXCINFO):
                    raise
        finally:
            if EXC:
                EXIT(None, None, None)
            MGR = EXIT = VALUE = None
    """
    #  manager          The with statement manager object
    #  target           ExprNode  the target lhs of the __enter__() call
    #  body             StatNode
    #  enter_call       ExprNode  the call to the __enter__() method
    #  exit_var         String    the cname of the __exit__() method reference

    child_attrs = ["manager", "enter_call", "target", "body"]

    enter_call = None
    target_temp = None

    def analyse_declarations(self, env):
        self.manager.analyse_declarations(env)
        self.enter_call.analyse_declarations(env)
        self.body.analyse_declarations(env)

    def analyse_expressions(self, env):
        self.manager = self.manager.analyse_types(env)
        self.enter_call = self.enter_call.analyse_types(env)
        if self.target:
            # set up target_temp before descending into body (which uses it)
            from .ExprNodes import TempNode
            self.target_temp = TempNode(self.enter_call.pos, self.enter_call.type)
        self.body = self.body.analyse_expressions(env)
        return self

    def generate_function_definitions(self, env, code):
        self.manager.generate_function_definitions(env, code)
        self.enter_call.generate_function_definitions(env, code)
        self.body.generate_function_definitions(env, code)

    def generate_execution_code(self, code):
        code.mark_pos(self.pos)
        code.putln("/*with:*/ {")
        self.manager.generate_evaluation_code(code)
        self.exit_var = code.funcstate.allocate_temp(py_object_type, manage_ref=False)
        code.globalstate.use_utility_code(
            UtilityCode.load_cached("PyObjectLookupSpecial", "ObjectHandling.c"))
        code.putln("%s = __Pyx_PyObject_LookupSpecial(%s, %s); %s" % (
            self.exit_var,
            self.manager.py_result(),
            code.intern_identifier(EncodedString('__aexit__' if self.is_async else '__exit__')),
            code.error_goto_if_null(self.exit_var, self.pos),
            ))
        code.put_gotref(self.exit_var, py_object_type)

        # need to free exit_var in the face of exceptions during setup
        old_error_label = code.new_error_label()
        intermediate_error_label = code.error_label

        self.enter_call.generate_evaluation_code(code)
        if self.target:
            # The temp result will be cleaned up by the WithTargetAssignmentStatNode
            # after assigning its result to the target of the 'with' statement.
            self.target_temp.allocate(code)
            self.enter_call.make_owned_reference(code)
            code.putln("%s = %s;" % (self.target_temp.result(), self.enter_call.result()))
            self.enter_call.generate_post_assignment_code(code)
        else:
            self.enter_call.generate_disposal_code(code)
        self.enter_call.free_temps(code)

        self.manager.generate_disposal_code(code)
        self.manager.free_temps(code)

        code.error_label = old_error_label
        self.body.generate_execution_code(code)

        if code.label_used(intermediate_error_label):
            step_over_label = code.new_label()
            code.put_goto(step_over_label)
            code.put_label(intermediate_error_label)
            code.put_decref_clear(self.exit_var, py_object_type)
            code.put_goto(old_error_label)
            code.put_label(step_over_label)

        code.funcstate.release_temp(self.exit_var)
        code.putln('}')


class WithTargetAssignmentStatNode(AssignmentNode):
    # The target assignment of the 'with' statement value (return
    # value of the __enter__() call).
    #
    # This is a special cased assignment that properly cleans up the RHS.
    #
    # lhs       ExprNode      the assignment target
    # rhs       ExprNode      a (coerced) TempNode for the rhs (from WithStatNode)
    # with_node WithStatNode  the surrounding with-statement

    child_attrs = ["rhs", "lhs"]
    with_node = None
    rhs = None

    def analyse_declarations(self, env):
        self.lhs.analyse_target_declaration(env)

    def analyse_expressions(self, env):
        self.lhs = self.lhs.analyse_target_types(env)
        self.lhs.gil_assignment_check(env)
        self.rhs = self.with_node.target_temp.coerce_to(self.lhs.type, env)
        return self

    def generate_execution_code(self, code):
        self.rhs.generate_evaluation_code(code)
        self.lhs.generate_assignment_code(self.rhs, code)
        self.with_node.target_temp.release(code)

    def annotate(self, code):
        self.lhs.annotate(code)
        self.rhs.annotate(code)


class TryExceptStatNode(StatNode):
    #  try .. except statement
    #
    #  body             StatNode
    #  except_clauses   [ExceptClauseNode]
    #  else_clause      StatNode or None

    child_attrs = ["body", "except_clauses", "else_clause"]
    in_generator = False

    def analyse_declarations(self, env):
        self.body.analyse_declarations(env)
        for except_clause in self.except_clauses:
            except_clause.analyse_declarations(env)
        if self.else_clause:
            self.else_clause.analyse_declarations(env)

    def analyse_expressions(self, env):
        self.body = self.body.analyse_expressions(env)
        default_clause_seen = 0
        for i, except_clause in enumerate(self.except_clauses):
            except_clause = self.except_clauses[i] = except_clause.analyse_expressions(env)
            if default_clause_seen:
                error(except_clause.pos, "default 'except:' must be last")
            if not except_clause.pattern:
                default_clause_seen = 1
        self.has_default_clause = default_clause_seen
        if self.else_clause:
            self.else_clause = self.else_clause.analyse_expressions(env)
        return self

    nogil_check = Node.gil_error
    gil_message = "Try-except statement"

    def generate_execution_code(self, code):
        code.mark_pos(self.pos)  # before changing the error label, in case of tracing errors
        code.putln("{")

        old_return_label = code.return_label
        old_break_label = code.break_label
        old_continue_label = code.continue_label
        old_error_label = code.new_error_label()
        our_error_label = code.error_label
        except_end_label = code.new_label('exception_handled')
        except_error_label = code.new_label('except_error')
        except_return_label = code.new_label('except_return')
        try_return_label = code.new_label('try_return')
        try_break_label = code.new_label('try_break') if old_break_label else None
        try_continue_label = code.new_label('try_continue') if old_continue_label else None
        try_end_label = code.new_label('try_end')

        exc_save_vars = [code.funcstate.allocate_temp(py_object_type, False)
                         for _ in range(3)]
        save_exc = code.insertion_point()
        code.putln(
            "/*try:*/ {")
        code.return_label = try_return_label
        code.break_label = try_break_label
        code.continue_label = try_continue_label
        self.body.generate_execution_code(code)
        code.mark_pos(self.pos, trace=False)
        code.putln(
            "}")
        temps_to_clean_up = code.funcstate.all_free_managed_temps()
        can_raise = code.label_used(our_error_label)

        if can_raise:
            # inject code before the try block to save away the exception state
            code.globalstate.use_utility_code(reset_exception_utility_code)
            if not self.in_generator:
                save_exc.putln("__Pyx_PyThreadState_declare")
                save_exc.putln("__Pyx_PyThreadState_assign")
            save_exc.putln("__Pyx_ExceptionSave(%s);" % (
                ', '.join(['&%s' % var for var in exc_save_vars])))
            for var in exc_save_vars:
                save_exc.put_xgotref(var, py_object_type)

            def restore_saved_exception():
                for name in exc_save_vars:
                    code.put_xgiveref(name, py_object_type)
                code.putln("__Pyx_ExceptionReset(%s);" %
                           ', '.join(exc_save_vars))
        else:
            # try block cannot raise exceptions, but we had to allocate the temps above,
            # so just keep the C compiler from complaining about them being unused
            mark_vars_used = ["(void)%s;" % var for var in exc_save_vars]
            save_exc.putln("%s /* mark used */" % ' '.join(mark_vars_used))

            def restore_saved_exception():
                pass

        code.error_label = except_error_label
        code.return_label = except_return_label
        normal_case_terminates = self.body.is_terminator
        if self.else_clause:
            code.mark_pos(self.else_clause.pos)
            code.putln(
                "/*else:*/ {")
            self.else_clause.generate_execution_code(code)
            code.putln(
                "}")
            if not normal_case_terminates:
                normal_case_terminates = self.else_clause.is_terminator

        if can_raise:
            if not normal_case_terminates:
                for var in exc_save_vars:
                    code.put_xdecref_clear(var, py_object_type)
                code.put_goto(try_end_label)
            code.put_label(our_error_label)
            for temp_name, temp_type in temps_to_clean_up:
                code.put_xdecref_clear(temp_name, temp_type)

            outer_except = code.funcstate.current_except
            # Currently points to self, but the ExceptClauseNode would also be ok. Change if needed.
            code.funcstate.current_except = self
            for except_clause in self.except_clauses:
                except_clause.generate_handling_code(code, except_end_label)
            code.funcstate.current_except = outer_except

            if not self.has_default_clause:
                code.put_goto(except_error_label)

        for exit_label, old_label in [(except_error_label, old_error_label),
                                      (try_break_label, old_break_label),
                                      (try_continue_label, old_continue_label),
                                      (try_return_label, old_return_label),
                                      (except_return_label, old_return_label)]:
            if code.label_used(exit_label):
                if not normal_case_terminates and not code.label_used(try_end_label):
                    code.put_goto(try_end_label)
                code.put_label(exit_label)
                code.mark_pos(self.pos, trace=False)
                if can_raise:
                    restore_saved_exception()
                code.put_goto(old_label)

        if code.label_used(except_end_label):
            if not normal_case_terminates and not code.label_used(try_end_label):
                code.put_goto(try_end_label)
            code.put_label(except_end_label)
            if can_raise:
                restore_saved_exception()
        if code.label_used(try_end_label):
            code.put_label(try_end_label)
        code.putln("}")

        for cname in exc_save_vars:
            code.funcstate.release_temp(cname)

        code.return_label = old_return_label
        code.break_label = old_break_label
        code.continue_label = old_continue_label
        code.error_label = old_error_label

    def generate_function_definitions(self, env, code):
        self.body.generate_function_definitions(env, code)
        for except_clause in self.except_clauses:
            except_clause.generate_function_definitions(env, code)
        if self.else_clause is not None:
            self.else_clause.generate_function_definitions(env, code)

    def annotate(self, code):
        self.body.annotate(code)
        for except_node in self.except_clauses:
            except_node.annotate(code)
        if self.else_clause:
            self.else_clause.annotate(code)


class ExceptClauseNode(Node):
    #  Part of try ... except statement.
    #
    #  pattern        [ExprNode]
    #  target         ExprNode or None
    #  body           StatNode
    #  excinfo_target TupleNode(3*ResultRefNode) or None   optional target for exception info (not owned here!)
    #  match_flag     string             result of exception match
    #  exc_value      ExcValueNode       used internally
    #  function_name  string             qualified name of enclosing function
    #  exc_vars       (string * 3)       local exception variables
    #  is_except_as   bool               Py3-style "except ... as xyz"

    # excinfo_target is never set by the parser, but can be set by a transform
    # in order to extract more extensive information about the exception as a
    # sys.exc_info()-style tuple into a target variable

    child_attrs = ["pattern", "target", "body", "exc_value"]

    exc_value = None
    excinfo_target = None
    is_except_as = False

    def analyse_declarations(self, env):
        if self.target:
            self.target.analyse_target_declaration(env)
        self.body.analyse_declarations(env)

    def analyse_expressions(self, env):
        self.function_name = env.qualified_name
        if self.pattern:
            # normalise/unpack self.pattern into a list
            for i, pattern in enumerate(self.pattern):
                pattern = pattern.analyse_expressions(env)
                self.pattern[i] = pattern.coerce_to_pyobject(env)

        if self.target:
            from . import ExprNodes
            self.exc_value = ExprNodes.ExcValueNode(self.pos)
            self.target = self.target.analyse_target_expression(env, self.exc_value)

        self.body = self.body.analyse_expressions(env)
        return self

    def generate_handling_code(self, code, end_label):
        code.mark_pos(self.pos)

        if self.pattern:
            has_non_literals = not all(
                pattern.is_literal or pattern.is_simple() and not pattern.is_temp
                for pattern in self.pattern)

            if has_non_literals:
                # For non-trivial exception check expressions, hide the live exception from C-API calls.
                exc_vars = [code.funcstate.allocate_temp(py_object_type, manage_ref=True)
                            for _ in range(3)]
                code.globalstate.use_utility_code(UtilityCode.load_cached("PyErrFetchRestore", "Exceptions.c"))
                code.putln("__Pyx_ErrFetch(&%s, &%s, &%s);" % tuple(exc_vars))
                exc_type = exc_vars[0]
            else:
                exc_vars = exc_type = None

            for pattern in self.pattern:
                pattern.generate_evaluation_code(code)
            patterns = [pattern.py_result() for pattern in self.pattern]

            exc_tests = []
            if exc_type:
                code.globalstate.use_utility_code(
                    UtilityCode.load_cached("FastTypeChecks", "ModuleSetupCode.c"))
                if len(patterns) == 2:
                    exc_tests.append("__Pyx_PyErr_GivenExceptionMatches2(%s, %s, %s)" % (
                        exc_type, patterns[0], patterns[1],
                    ))
                else:
                    exc_tests.extend(
                        "__Pyx_PyErr_GivenExceptionMatches(%s, %s)" % (exc_type, pattern)
                        for pattern in patterns
                    )
            elif len(patterns) == 2:
                code.globalstate.use_utility_code(
                    UtilityCode.load_cached("FastTypeChecks", "ModuleSetupCode.c"))
                exc_tests.append("__Pyx_PyErr_ExceptionMatches2(%s, %s)" % (
                    patterns[0], patterns[1],
                ))
            else:
                code.globalstate.use_utility_code(
                    UtilityCode.load_cached("PyErrExceptionMatches", "Exceptions.c"))
                exc_tests.extend(
                    "__Pyx_PyErr_ExceptionMatches(%s)" % pattern
                    for pattern in patterns
                )

            match_flag = code.funcstate.allocate_temp(PyrexTypes.c_int_type, manage_ref=False)
            code.putln("%s = %s;" % (match_flag, ' || '.join(exc_tests)))
            for pattern in self.pattern:
                pattern.generate_disposal_code(code)
                pattern.free_temps(code)

            if exc_vars:
                code.putln("__Pyx_ErrRestore(%s, %s, %s);" % tuple(exc_vars))
                code.putln(' '.join(["%s = 0;" % var for var in exc_vars]))
                for temp in exc_vars:
                    code.funcstate.release_temp(temp)

            code.putln(
                "if (%s) {" %
                    match_flag)
            code.funcstate.release_temp(match_flag)
        else:
            code.putln("/*except:*/ {")

        if (not getattr(self.body, 'stats', True)
                and self.excinfo_target is None
                and self.target is None):
            # most simple case: no exception variable, empty body (pass)
            # => reset the exception state, done
            code.globalstate.use_utility_code(UtilityCode.load_cached("PyErrFetchRestore", "Exceptions.c"))
            code.putln("__Pyx_ErrRestore(0,0,0);")
            code.put_goto(end_label)
            code.putln("}")
            return

        exc_vars = [code.funcstate.allocate_temp(py_object_type, manage_ref=True)
                    for _ in range(3)]
        code.put_add_traceback(self.function_name)
        # We always have to fetch the exception value even if
        # there is no target, because this also normalises the
        # exception and stores it in the thread state.
        code.globalstate.use_utility_code(get_exception_utility_code)
        exc_args = "&%s, &%s, &%s" % tuple(exc_vars)
        code.putln("if (__Pyx_GetException(%s) < 0) %s" % (
            exc_args, code.error_goto(self.pos)))
        for var in exc_vars:
            code.put_gotref(var, py_object_type)
        if self.target:
            self.exc_value.set_var(exc_vars[1])
            self.exc_value.generate_evaluation_code(code)
            self.target.generate_assignment_code(self.exc_value, code)
        if self.excinfo_target is not None:
            for tempvar, node in zip(exc_vars, self.excinfo_target.args):
                node.set_var(tempvar)

        old_break_label, old_continue_label = code.break_label, code.continue_label
        code.break_label = code.new_label('except_break')
        code.continue_label = code.new_label('except_continue')

        old_exc_vars = code.funcstate.exc_vars
        code.funcstate.exc_vars = exc_vars
        self.body.generate_execution_code(code)
        code.funcstate.exc_vars = old_exc_vars

        if not self.body.is_terminator:
            for var in exc_vars:
                # FIXME: XDECREF() is needed to allow re-raising (which clears the exc_vars),
                # but I don't think it's the right solution.
                code.put_xdecref_clear(var, py_object_type)
            code.put_goto(end_label)

        for new_label, old_label in [(code.break_label, old_break_label),
                                     (code.continue_label, old_continue_label)]:
            if code.label_used(new_label):
                code.put_label(new_label)
                for var in exc_vars:
                    code.put_decref_clear(var, py_object_type)
                code.put_goto(old_label)
        code.break_label = old_break_label
        code.continue_label = old_continue_label

        for temp in exc_vars:
            code.funcstate.release_temp(temp)

        code.putln(
            "}")

    def generate_function_definitions(self, env, code):
        if self.target is not None:
            self.target.generate_function_definitions(env, code)
        self.body.generate_function_definitions(env, code)

    def annotate(self, code):
        if self.pattern:
            for pattern in self.pattern:
                pattern.annotate(code)
        if self.target:
            self.target.annotate(code)
        self.body.annotate(code)


class TryFinallyStatNode(StatNode):
    #  try ... finally statement
    #
    #  body             StatNode
    #  finally_clause   StatNode
    #  finally_except_clause  deep-copy of finally_clause for exception case
    #  in_generator     inside of generator => must store away current exception also in return case
    #
    #  Each of the continue, break, return and error gotos runs
    #  into its own deep-copy of the finally block code.
    #  In addition, if we're doing an error, we save the
    #  exception on entry to the finally block and restore
    #  it on exit.

    child_attrs = ["body", "finally_clause", "finally_except_clause"]

    preserve_exception = 1

    # handle exception case, in addition to return/break/continue
    handle_error_case = True
    func_return_type = None
    finally_except_clause = None

    is_try_finally_in_nogil = False
    in_generator = False

    @staticmethod
    def create_analysed(pos, env, body, finally_clause):
        node = TryFinallyStatNode(pos, body=body, finally_clause=finally_clause)
        return node

    def analyse_declarations(self, env):
        self.body.analyse_declarations(env)
        self.finally_except_clause = copy.deepcopy(self.finally_clause)
        self.finally_except_clause.analyse_declarations(env)
        self.finally_clause.analyse_declarations(env)

    def analyse_expressions(self, env):
        self.body = self.body.analyse_expressions(env)
        self.finally_clause = self.finally_clause.analyse_expressions(env)
        self.finally_except_clause = self.finally_except_clause.analyse_expressions(env)
        if env.return_type and not env.return_type.is_void:
            self.func_return_type = env.return_type
        return self

    nogil_check = Node.gil_error
    gil_message = "Try-finally statement"

    def generate_execution_code(self, code):
        code.mark_pos(self.pos)  # before changing the error label, in case of tracing errors
        code.putln("/*try:*/ {")

        old_error_label = code.error_label
        old_labels = code.all_new_labels()
        new_labels = code.get_all_labels()
        new_error_label = code.error_label
        if not self.handle_error_case:
            code.error_label = old_error_label
        catch_label = code.new_label()

        was_in_try_finally = code.funcstate.in_try_finally
        code.funcstate.in_try_finally = 1

        self.body.generate_execution_code(code)

        code.funcstate.in_try_finally = was_in_try_finally
        code.putln("}")

        temps_to_clean_up = code.funcstate.all_free_managed_temps()
        code.mark_pos(self.finally_clause.pos)
        code.putln("/*finally:*/ {")

        # Reset labels only after writing out a potential line trace call for correct nogil error handling.
        code.set_all_labels(old_labels)

        def fresh_finally_clause(_next=[self.finally_clause]):
            # generate the original subtree once and always keep a fresh copy
            node = _next[0]
            node_copy = copy.deepcopy(node)
            if node is self.finally_clause:
                _next[0] = node_copy
            else:
                node = node_copy
            return node

        preserve_error = self.preserve_exception and code.label_used(new_error_label)
        needs_success_cleanup = not self.finally_clause.is_terminator

        if not self.body.is_terminator:
            code.putln('/*normal exit:*/{')
            fresh_finally_clause().generate_execution_code(code)
            if not self.finally_clause.is_terminator:
                code.put_goto(catch_label)
            code.putln('}')

        if preserve_error:
            code.put_label(new_error_label)
            code.putln('/*exception exit:*/{')
            if not self.in_generator:
                code.putln("__Pyx_PyThreadState_declare")
            if self.is_try_finally_in_nogil:
                code.declare_gilstate()
            if needs_success_cleanup:
                exc_lineno_cnames = tuple([
                    code.funcstate.allocate_temp(PyrexTypes.c_int_type, manage_ref=False)
                    for _ in range(2)])
                exc_filename_cname = code.funcstate.allocate_temp(
                    PyrexTypes.CPtrType(PyrexTypes.c_const_type(PyrexTypes.c_char_type)),
                    manage_ref=False)
            else:
                exc_lineno_cnames = exc_filename_cname = None
            exc_vars = tuple([
                code.funcstate.allocate_temp(py_object_type, manage_ref=False)
                for _ in range(6)])
            self.put_error_catcher(
                code, temps_to_clean_up, exc_vars, exc_lineno_cnames, exc_filename_cname)
            finally_old_labels = code.all_new_labels()

            code.putln('{')
            old_exc_vars = code.funcstate.exc_vars
            code.funcstate.exc_vars = exc_vars[:3]
            self.finally_except_clause.generate_execution_code(code)
            code.funcstate.exc_vars = old_exc_vars
            code.putln('}')

            if needs_success_cleanup:
                self.put_error_uncatcher(code, exc_vars, exc_lineno_cnames, exc_filename_cname)
                if exc_lineno_cnames:
                    for cname in exc_lineno_cnames:
                        code.funcstate.release_temp(cname)
                if exc_filename_cname:
                    code.funcstate.release_temp(exc_filename_cname)
                code.put_goto(old_error_label)

            for new_label, old_label in zip(code.get_all_labels(), finally_old_labels):
                if not code.label_used(new_label):
                    continue
                code.put_label(new_label)
                self.put_error_cleaner(code, exc_vars)
                code.put_goto(old_label)

            for cname in exc_vars:
                code.funcstate.release_temp(cname)
            code.putln('}')

        code.set_all_labels(old_labels)
        return_label = code.return_label
        exc_vars = ()

        for i, (new_label, old_label) in enumerate(zip(new_labels, old_labels)):
            if not code.label_used(new_label):
                continue
            if new_label == new_error_label and preserve_error:
                continue  # handled above

            code.putln('%s: {' % new_label)
            ret_temp = None
            if old_label == return_label:
                # return actually raises an (uncatchable) exception in generators that we must preserve
                if self.in_generator:
                    exc_vars = tuple([
                        code.funcstate.allocate_temp(py_object_type, manage_ref=False)
                        for _ in range(6)])
                    self.put_error_catcher(code, [], exc_vars)
                if not self.finally_clause.is_terminator:
                    # store away return value for later reuse
                    if (self.func_return_type and
                            not self.is_try_finally_in_nogil and
                            not isinstance(self.finally_clause, GILExitNode)):
                        ret_temp = code.funcstate.allocate_temp(
                            self.func_return_type, manage_ref=False)
                        code.putln("%s = %s;" % (ret_temp, Naming.retval_cname))
                        if self.func_return_type.is_pyobject:
                            code.putln("%s = 0;" % Naming.retval_cname)

            fresh_finally_clause().generate_execution_code(code)

            if old_label == return_label:
                if ret_temp:
                    code.putln("%s = %s;" % (Naming.retval_cname, ret_temp))
                    if self.func_return_type.is_pyobject:
                        code.putln("%s = 0;" % ret_temp)
                    code.funcstate.release_temp(ret_temp)
                if self.in_generator:
                    self.put_error_uncatcher(code, exc_vars)
                    for cname in exc_vars:
                        code.funcstate.release_temp(cname)

            if not self.finally_clause.is_terminator:
                code.put_goto(old_label)
            code.putln('}')

        # End finally
        code.put_label(catch_label)
        code.putln(
            "}")

    def generate_function_definitions(self, env, code):
        self.body.generate_function_definitions(env, code)
        self.finally_clause.generate_function_definitions(env, code)

    def put_error_catcher(self, code, temps_to_clean_up, exc_vars,
                          exc_lineno_cnames=None, exc_filename_cname=None):
        code.globalstate.use_utility_code(restore_exception_utility_code)
        code.globalstate.use_utility_code(get_exception_utility_code)
        code.globalstate.use_utility_code(swap_exception_utility_code)

        if self.is_try_finally_in_nogil:
            code.put_ensure_gil(declare_gilstate=False)
        code.putln("__Pyx_PyThreadState_assign")

        code.putln(' '.join(["%s = 0;" % var for var in exc_vars]))
        for temp_name, type in temps_to_clean_up:
            code.put_xdecref_clear(temp_name, type)

        # not using preprocessor here to avoid warnings about
        # unused utility functions and/or temps
        code.putln("if (PY_MAJOR_VERSION >= 3)"
                   " __Pyx_ExceptionSwap(&%s, &%s, &%s);" % exc_vars[3:])
        code.putln("if ((PY_MAJOR_VERSION < 3) ||"
                   # if __Pyx_GetException() fails in Py3,
                   # store the newly raised exception instead
                   " unlikely(__Pyx_GetException(&%s, &%s, &%s) < 0)) "
                   "__Pyx_ErrFetch(&%s, &%s, &%s);" % (exc_vars[:3] * 2))
        for var in exc_vars:
            code.put_xgotref(var, py_object_type)
        if exc_lineno_cnames:
            code.putln("%s = %s; %s = %s; %s = %s;" % (
                exc_lineno_cnames[0], Naming.lineno_cname,
                exc_lineno_cnames[1], Naming.clineno_cname,
                exc_filename_cname, Naming.filename_cname))

        if self.is_try_finally_in_nogil:
            code.put_release_ensured_gil()

    def put_error_uncatcher(self, code, exc_vars, exc_lineno_cnames=None, exc_filename_cname=None):
        code.globalstate.use_utility_code(restore_exception_utility_code)
        code.globalstate.use_utility_code(reset_exception_utility_code)

        if self.is_try_finally_in_nogil:
            code.put_ensure_gil(declare_gilstate=False)

        # not using preprocessor here to avoid warnings about
        # unused utility functions and/or temps
        code.putln("if (PY_MAJOR_VERSION >= 3) {")
        for var in exc_vars[3:]:
            code.put_xgiveref(var, py_object_type)
        code.putln("__Pyx_ExceptionReset(%s, %s, %s);" % exc_vars[3:])
        code.putln("}")
        for var in exc_vars[:3]:
            code.put_xgiveref(var, py_object_type)
        code.putln("__Pyx_ErrRestore(%s, %s, %s);" % exc_vars[:3])

        if self.is_try_finally_in_nogil:
            code.put_release_ensured_gil()

        code.putln(' '.join(["%s = 0;" % var for var in exc_vars]))
        if exc_lineno_cnames:
            code.putln("%s = %s; %s = %s; %s = %s;" % (
                Naming.lineno_cname, exc_lineno_cnames[0],
                Naming.clineno_cname, exc_lineno_cnames[1],
                Naming.filename_cname, exc_filename_cname))

    def put_error_cleaner(self, code, exc_vars):
        code.globalstate.use_utility_code(reset_exception_utility_code)
        if self.is_try_finally_in_nogil:
            code.put_ensure_gil(declare_gilstate=False)

        # not using preprocessor here to avoid warnings about
        # unused utility functions and/or temps
        code.putln("if (PY_MAJOR_VERSION >= 3) {")
        for var in exc_vars[3:]:
            code.put_xgiveref(var, py_object_type)
        code.putln("__Pyx_ExceptionReset(%s, %s, %s);" % exc_vars[3:])
        code.putln("}")
        for var in exc_vars[:3]:
            code.put_xdecref_clear(var, py_object_type)
        if self.is_try_finally_in_nogil:
            code.put_release_ensured_gil()
        code.putln(' '.join(["%s = 0;"]*3) % exc_vars[3:])

    def annotate(self, code):
        self.body.annotate(code)
        self.finally_clause.annotate(code)


class NogilTryFinallyStatNode(TryFinallyStatNode):
    """
    A try/finally statement that may be used in nogil code sections.
    """

    preserve_exception = False
    nogil_check = None


class GILStatNode(NogilTryFinallyStatNode):
    #  'with gil' or 'with nogil' statement
    #
    #   state   string   'gil' or 'nogil'

    child_attrs = ["condition"] + NogilTryFinallyStatNode.child_attrs
    state_temp = None

    def __init__(self, pos, state, body, condition=None):
        self.state = state
        self.condition = condition
        self.create_state_temp_if_needed(pos, state, body)
        TryFinallyStatNode.__init__(
            self, pos,
            body=body,
            finally_clause=GILExitNode(
                pos, state=state, state_temp=self.state_temp))

    def create_state_temp_if_needed(self, pos, state, body):
        from .ParseTreeTransforms import YieldNodeCollector
        collector = YieldNodeCollector()
        collector.visitchildren(body)
        if not collector.yields:
            return

        if state == 'gil':
            temp_type = PyrexTypes.c_gilstate_type
        else:
            temp_type = PyrexTypes.c_threadstate_ptr_type
        from . import ExprNodes
        self.state_temp = ExprNodes.TempNode(pos, temp_type)

    def analyse_declarations(self, env):
        env._in_with_gil_block = (self.state == 'gil')
        if self.state == 'gil':
            env.has_with_gil_block = True

        if self.condition is not None:
            self.condition.analyse_declarations(env)

        return super(GILStatNode, self).analyse_declarations(env)

    def analyse_expressions(self, env):
        env.use_utility_code(
            UtilityCode.load_cached("ForceInitThreads", "ModuleSetupCode.c"))

        if self.condition is not None:
            self.condition = self.condition.analyse_expressions(env)

        was_nogil = env.nogil
        env.nogil = self.state == 'nogil'
        node = TryFinallyStatNode.analyse_expressions(self, env)
        env.nogil = was_nogil
        return node

    def generate_execution_code(self, code):
        code.mark_pos(self.pos)
        code.begin_block()
        if self.state_temp:
            self.state_temp.allocate(code)
            variable = self.state_temp.result()
        else:
            variable = None

        old_gil_config = code.funcstate.gil_owned
        if self.state == 'gil':
            code.put_ensure_gil(variable=variable)
            code.funcstate.gil_owned = True
        else:
            code.put_release_gil(variable=variable)
            code.funcstate.gil_owned = False

        TryFinallyStatNode.generate_execution_code(self, code)

        if self.state_temp:
            self.state_temp.release(code)

        code.funcstate.gil_owned = old_gil_config
        code.end_block()


class GILExitNode(StatNode):
    """
    Used as the 'finally' block in a GILStatNode

    state   string   'gil' or 'nogil'
    """

    child_attrs = []
    state_temp = None

    def analyse_expressions(self, env):
        return self

    def generate_execution_code(self, code):
        if self.state_temp:
            variable = self.state_temp.result()
        else:
            variable = None

        if self.state == 'gil':
            code.put_release_ensured_gil(variable)
        else:
            code.put_acquire_gil(variable)


class EnsureGILNode(GILExitNode):
    """
    Ensure the GIL in nogil functions for cleanup before returning.
    """

    def generate_execution_code(self, code):
        code.put_ensure_gil(declare_gilstate=False)


def cython_view_utility_code():
    from . import MemoryView
    return MemoryView.view_utility_code


utility_code_for_cimports = {
    # utility code (or inlining c) in a pxd (or pyx) file.
    # TODO: Consider a generic user-level mechanism for importing
    'cpython.array'         : lambda : UtilityCode.load_cached("ArrayAPI", "arrayarray.h"),
    'cpython.array.array'   : lambda : UtilityCode.load_cached("ArrayAPI", "arrayarray.h"),
    'cython.view'           : cython_view_utility_code,
}

utility_code_for_imports = {
    # utility code used when special modules are imported.
    # TODO: Consider a generic user-level mechanism for importing
    'asyncio': ("__Pyx_patch_asyncio", "PatchAsyncIO", "Coroutine.c"),
    'inspect': ("__Pyx_patch_inspect", "PatchInspect", "Coroutine.c"),
}

def cimport_numpy_check(node, code):
    # shared code between CImportStatNode and FromCImportStatNode
    # check to ensure that import_array is called
    for mod in code.globalstate.module_node.scope.cimported_modules:
        if mod.name != node.module_name:
            continue
        # there are sometimes several cimported modules with the same name
        # so complete the loop if necessary
        import_array = mod.lookup_here("import_array")
        _import_array = mod.lookup_here("_import_array")
        # at least one entry used
        used = (import_array and import_array.used) or (_import_array and _import_array.used)
        if ((import_array or _import_array)  # at least one entry found
                and not used):
            # sanity check that this is actually numpy and not a user pxd called "numpy"
            if _import_array and _import_array.type.is_cfunction:
                # warning is mainly for the sake of testing
                warning(node.pos, "'numpy.import_array()' has been added automatically "
                        "since 'numpy' was cimported but 'numpy.import_array' was not called.", 0)
                from .Code import TempitaUtilityCode
                code.globalstate.use_utility_code(
                         TempitaUtilityCode.load_cached("NumpyImportArray", "NumpyImportArray.c",
                                            context = {'err_goto': code.error_goto(node.pos)})
                    )
                return  # no need to continue once the utility code is added



class CImportStatNode(StatNode):
    #  cimport statement
    #
    #  module_name   string           Qualified name of module being imported
    #  as_name       string or None   Name specified in "as" clause, if any
    #  is_absolute   bool             True for absolute imports, False otherwise

    child_attrs = []
    is_absolute = False

    def analyse_declarations(self, env):
        if not env.is_module_scope:
            error(self.pos, "cimport only allowed at module level")
            return
        module_scope = env.find_module(
            self.module_name, self.pos, relative_level=0 if self.is_absolute else -1)
        if "." in self.module_name:
            names = [EncodedString(name) for name in self.module_name.split(".")]
            top_name = names[0]
            top_module_scope = env.context.find_submodule(top_name)
            module_scope = top_module_scope
            for name in names[1:]:
                submodule_scope = module_scope.find_submodule(name)
                module_scope.declare_module(name, submodule_scope, self.pos)
                module_scope = submodule_scope
            if self.as_name:
                env.declare_module(self.as_name, module_scope, self.pos)
            else:
                env.add_imported_module(module_scope)
                env.declare_module(top_name, top_module_scope, self.pos)
        else:
            name = self.as_name or self.module_name
            env.declare_module(name, module_scope, self.pos)
        if self.module_name in utility_code_for_cimports:
            env.use_utility_code(utility_code_for_cimports[self.module_name]())

    def analyse_expressions(self, env):
        return self

    def generate_execution_code(self, code):
        if self.module_name == "numpy":
            cimport_numpy_check(self, code)


class FromCImportStatNode(StatNode):
    #  from ... cimport statement
    #
    #  module_name     string                        Qualified name of module
    #  relative_level  int or None                   Relative import: number of dots before module_name
    #  imported_names  [(pos, name, as_name, kind)]  Names to be imported

    child_attrs = []
    module_name = None
    relative_level = None
    imported_names = None

    def analyse_declarations(self, env):
        if not env.is_module_scope:
            error(self.pos, "cimport only allowed at module level")
            return
        if self.relative_level and self.relative_level > env.qualified_name.count('.'):
            error(self.pos, "relative cimport beyond main package is not allowed")
            return
        module_scope = env.find_module(self.module_name, self.pos, relative_level=self.relative_level)
        module_name = module_scope.qualified_name
        env.add_imported_module(module_scope)
        for pos, name, as_name, kind in self.imported_names:
            if name == "*":
                for local_name, entry in list(module_scope.entries.items()):
                    env.add_imported_entry(local_name, entry, pos)
            else:
                entry = module_scope.lookup(name)
                if entry:
                    if kind and not self.declaration_matches(entry, kind):
                        entry.redeclared(pos)
                    entry.used = 1
                else:
                    if kind == 'struct' or kind == 'union':
                        entry = module_scope.declare_struct_or_union(
                            name, kind=kind, scope=None, typedef_flag=0, pos=pos)
                    elif kind == 'class':
                        entry = module_scope.declare_c_class(name, pos=pos, module_name=module_name)
                    else:
                        submodule_scope = env.context.find_module(
                            name, relative_to=module_scope, pos=self.pos, absolute_fallback=False)
                        if submodule_scope.parent_module is module_scope:
                            env.declare_module(as_name or name, submodule_scope, self.pos)
                        else:
                            error(pos, "Name '%s' not declared in module '%s'" % (name, module_name))

                if entry:
                    local_name = as_name or name
                    env.add_imported_entry(local_name, entry, pos)

        if module_name.startswith('cpython') or module_name.startswith('cython'):  # enough for now
            if module_name in utility_code_for_cimports:
                env.use_utility_code(utility_code_for_cimports[module_name]())
            for _, name, _, _ in self.imported_names:
                fqname = '%s.%s' % (module_name, name)
                if fqname in utility_code_for_cimports:
                    env.use_utility_code(utility_code_for_cimports[fqname]())

    def declaration_matches(self, entry, kind):
        if not entry.is_type:
            return 0
        type = entry.type
        if kind == 'class':
            if not type.is_extension_type:
                return 0
        else:
            if not type.is_struct_or_union:
                return 0
            if kind != type.kind:
                return 0
        return 1

    def analyse_expressions(self, env):
        return self

    def generate_execution_code(self, code):
        if self.module_name == "numpy":
            cimport_numpy_check(self, code)


class FromImportStatNode(StatNode):
    #  from ... import statement
    #
    #  module           ImportNode
    #  items            [(string, NameNode)]
    #  interned_items   [(string, NameNode, ExprNode)]
    #  item             PyTempNode            used internally
    #  import_star      boolean               used internally

    child_attrs = ["module"]
    import_star = 0

    def analyse_declarations(self, env):
        for name, target in self.items:
            if name == "*":
                if not env.is_module_scope:
                    error(self.pos, "import * only allowed at module level")
                    return
                env.has_import_star = 1
                self.import_star = 1
            else:
                target.analyse_target_declaration(env)

    def analyse_expressions(self, env):
        from . import ExprNodes
        self.module = self.module.analyse_expressions(env)
        self.item = ExprNodes.RawCNameExprNode(self.pos, py_object_type)
        self.interned_items = []
        for name, target in self.items:
            if name == '*':
                for _, entry in env.entries.items():
                    if not entry.is_type and entry.type.is_extension_type:
                        env.use_utility_code(UtilityCode.load_cached("ExtTypeTest", "ObjectHandling.c"))
                        break
            else:
                entry = env.lookup(target.name)
                # check whether or not entry is already cimported
                if (entry.is_type and entry.type.name == name
                        and hasattr(entry.type, 'module_name')):
                    if entry.type.module_name == self.module.module_name.value:
                        # cimported with absolute name
                        continue
                    try:
                        # cimported with relative name
                        module = env.find_module(self.module.module_name.value, pos=self.pos,
                                                 relative_level=self.module.level)
                        if entry.type.module_name == module.qualified_name:
                            continue
                    except AttributeError:
                        pass
                target = target.analyse_target_expression(env, None)  # FIXME?
                if target.type is py_object_type:
                    coerced_item = None
                else:
                    coerced_item = self.item.coerce_to(target.type, env)
                self.interned_items.append((name, target, coerced_item))
        return self

    def generate_execution_code(self, code):
        code.mark_pos(self.pos)
        self.module.generate_evaluation_code(code)
        if self.import_star:
            code.putln(
                'if (%s(%s) < 0) %s;' % (
                    Naming.import_star,
                    self.module.py_result(),
                    code.error_goto(self.pos)))
        item_temp = code.funcstate.allocate_temp(py_object_type, manage_ref=True)
        self.item.set_cname(item_temp)
        if self.interned_items:
            code.globalstate.use_utility_code(
                UtilityCode.load_cached("ImportFrom", "ImportExport.c"))
        for name, target, coerced_item in self.interned_items:
            code.putln(
                '%s = __Pyx_ImportFrom(%s, %s); %s' % (
                    item_temp,
                    self.module.py_result(),
                    code.intern_identifier(name),
                    code.error_goto_if_null(item_temp, self.pos)))
            code.put_gotref(item_temp, py_object_type)
            if coerced_item is None:
                target.generate_assignment_code(self.item, code)
            else:
                coerced_item.allocate_temp_result(code)
                coerced_item.generate_result_code(code)
                target.generate_assignment_code(coerced_item, code)
            code.put_decref_clear(item_temp, py_object_type)
        code.funcstate.release_temp(item_temp)
        self.module.generate_disposal_code(code)
        self.module.free_temps(code)


class ParallelNode(Node):
    """
    Base class for cython.parallel constructs.
    """

    nogil_check = None


class ParallelStatNode(StatNode, ParallelNode):
    """
    Base class for 'with cython.parallel.parallel():' and 'for i in prange():'.

    assignments     { Entry(var) : (var.pos, inplace_operator_or_None) }
                    assignments to variables in this parallel section

    parent          parent ParallelStatNode or None
    is_parallel     indicates whether this node is OpenMP parallel
                    (true for #pragma omp parallel for and
                              #pragma omp parallel)

    is_parallel is true for:

        #pragma omp parallel
        #pragma omp parallel for

    sections, but NOT for

        #pragma omp for

    We need this to determine the sharing attributes.

    privatization_insertion_point   a code insertion point used to make temps
                                    private (esp. the "nsteps" temp)

    args         tuple          the arguments passed to the parallel construct
    kwargs       DictNode       the keyword arguments passed to the parallel
                                construct (replaced by its compile time value)
    """

    child_attrs = ['body', 'num_threads']

    body = None

    is_prange = False
    is_nested_prange = False

    error_label_used = False

    num_threads = None
    chunksize = None

    parallel_exc = (
        Naming.parallel_exc_type,
        Naming.parallel_exc_value,
        Naming.parallel_exc_tb,
    )

    parallel_pos_info = (
        Naming.parallel_filename,
        Naming.parallel_lineno,
        Naming.parallel_clineno,
    )

    pos_info = (
        Naming.filename_cname,
        Naming.lineno_cname,
        Naming.clineno_cname,
    )

    critical_section_counter = 0

    def __init__(self, pos, **kwargs):
        super(ParallelStatNode, self).__init__(pos, **kwargs)

        # All assignments in this scope
        self.assignments = kwargs.get('assignments') or {}

        # All seen closure cnames and their temporary cnames
        self.seen_closure_vars = set()

        # Dict of variables that should be declared (first|last|)private or
        # reduction { Entry: (op, lastprivate) }.
        # If op is not None, it's a reduction.
        self.privates = {}

        # [NameNode]
        self.assigned_nodes = []

    def analyse_declarations(self, env):
        self.body.analyse_declarations(env)

        self.num_threads = None

        if self.kwargs:
            # Try to find num_threads and chunksize keyword arguments
            pairs = []
            seen = set()
            for dictitem in self.kwargs.key_value_pairs:
                if dictitem.key.value in seen:
                    error(self.pos, "Duplicate keyword argument found: %s" % dictitem.key.value)
                seen.add(dictitem.key.value)
                if dictitem.key.value == 'num_threads':
                    if not dictitem.value.is_none:
                        self.num_threads = dictitem.value
                elif self.is_prange and dictitem.key.value == 'chunksize':
                    if not dictitem.value.is_none:
                        self.chunksize = dictitem.value
                else:
                    pairs.append(dictitem)

            self.kwargs.key_value_pairs = pairs

            try:
                self.kwargs = self.kwargs.compile_time_value(env)
            except Exception as e:
                error(self.kwargs.pos, "Only compile-time values may be "
                                       "supplied as keyword arguments")
        else:
            self.kwargs = {}

        for kw, val in self.kwargs.items():
            if kw not in self.valid_keyword_arguments:
                error(self.pos, "Invalid keyword argument: %s" % kw)
            else:
                setattr(self, kw, val)

    def analyse_expressions(self, env):
        if self.num_threads:
            self.num_threads = self.num_threads.analyse_expressions(env)

        if self.chunksize:
            self.chunksize = self.chunksize.analyse_expressions(env)

        self.body = self.body.analyse_expressions(env)
        self.analyse_sharing_attributes(env)

        if self.num_threads is not None:
            if self.parent and self.parent.num_threads is not None and not self.parent.is_prange:
                error(self.pos, "num_threads already declared in outer section")
            elif self.parent and not self.parent.is_prange:
                error(self.pos, "num_threads must be declared in the parent parallel section")
            elif (self.num_threads.type.is_int and
                    self.num_threads.is_literal and
                    self.num_threads.compile_time_value(env) <= 0):
                error(self.pos, "argument to num_threads must be greater than 0")

            if not self.num_threads.is_simple() or self.num_threads.type.is_pyobject:
                self.num_threads = self.num_threads.coerce_to(
                    PyrexTypes.c_int_type, env).coerce_to_temp(env)
        return self

    def analyse_sharing_attributes(self, env):
        """
        Analyse the privates for this block and set them in self.privates.
        This should be called in a post-order fashion during the
        analyse_expressions phase
        """
        for entry, (pos, op) in self.assignments.items():

            if self.is_prange and not self.is_parallel:
                # closely nested prange in a with parallel block, disallow
                # assigning to privates in the with parallel block (we
                # consider it too implicit and magicky for users)
                if entry in self.parent.assignments:
                    error(pos, "Cannot assign to private of outer parallel block")
                    continue

            if not self.is_prange and op:
                # Again possible, but considered to magicky
                error(pos, "Reductions not allowed for parallel blocks")
                continue

            # By default all variables should have the same values as if
            # executed sequentially
            lastprivate = True
            self.propagate_var_privatization(entry, pos, op, lastprivate)

    def propagate_var_privatization(self, entry, pos, op, lastprivate):
        """
        Propagate the sharing attributes of a variable. If the privatization is
        determined by a parent scope, done propagate further.

        If we are a prange, we propagate our sharing attributes outwards to
        other pranges. If we are a prange in parallel block and the parallel
        block does not determine the variable private, we propagate to the
        parent of the parent. Recursion stops at parallel blocks, as they have
        no concept of lastprivate or reduction.

        So the following cases propagate:

            sum is a reduction for all loops:

                for i in prange(n):
                    for j in prange(n):
                        for k in prange(n):
                            sum += i * j * k

            sum is a reduction for both loops, local_var is private to the
            parallel with block:

                for i in prange(n):
                    with parallel:
                        local_var = ... # private to the parallel
                        for j in prange(n):
                            sum += i * j

        Nested with parallel blocks are disallowed, because they wouldn't
        allow you to propagate lastprivates or reductions:

            #pragma omp parallel for lastprivate(i)
            for i in prange(n):

                sum = 0

                #pragma omp parallel private(j, sum)
                with parallel:

                    #pragma omp parallel
                    with parallel:

                        #pragma omp for lastprivate(j) reduction(+:sum)
                        for j in prange(n):
                            sum += i

                    # sum and j are well-defined here

                # sum and j are undefined here

            # sum and j are undefined here
        """
        self.privates[entry] = (op, lastprivate)

        if entry.type.is_memoryviewslice:
            error(pos, "Memoryview slices can only be shared in parallel sections")
            return

        if self.is_prange:
            if not self.is_parallel and entry not in self.parent.assignments:
                # Parent is a parallel with block
                parent = self.parent.parent
            else:
                parent = self.parent

            # We don't need to propagate privates, only reductions and
            # lastprivates
            if parent and (op or lastprivate):
                parent.propagate_var_privatization(entry, pos, op, lastprivate)

    def _allocate_closure_temp(self, code, entry):
        """
        Helper function that allocate a temporary for a closure variable that
        is assigned to.
        """
        if self.parent:
            return self.parent._allocate_closure_temp(code, entry)

        if entry.cname in self.seen_closure_vars:
            return entry.cname

        cname = code.funcstate.allocate_temp(entry.type, True)

        # Add both the actual cname and the temp cname, as the actual cname
        # will be replaced with the temp cname on the entry
        self.seen_closure_vars.add(entry.cname)
        self.seen_closure_vars.add(cname)

        self.modified_entries.append((entry, entry.cname))
        code.putln("%s = %s;" % (cname, entry.cname))
        entry.cname = cname

    def initialize_privates_to_nan(self, code, exclude=None):
        first = True

        for entry, (op, lastprivate) in sorted(self.privates.items()):
            if not op and (not exclude or entry != exclude):
                invalid_value = entry.type.invalid_value()

                if invalid_value:
                    if first:
                        code.putln("/* Initialize private variables to "
                                   "invalid values */")
                        first = False
                    code.putln("%s = %s;" % (entry.cname,
                                             entry.type.cast_code(invalid_value)))

    def evaluate_before_block(self, code, expr):
        c = self.begin_of_parallel_control_block_point_after_decls
        # we need to set the owner to ourselves temporarily, as
        # allocate_temp may generate a comment in the middle of our pragma
        # otherwise when DebugFlags.debug_temp_code_comments is in effect
        owner = c.funcstate.owner
        c.funcstate.owner = c
        expr.generate_evaluation_code(c)
        c.funcstate.owner = owner

        return expr.result()

    def put_num_threads(self, code):
        """
        Write self.num_threads if set as the num_threads OpenMP directive
        """
        if self.num_threads is not None:
            code.put(" num_threads(%s)" % self.evaluate_before_block(code, self.num_threads))


    def declare_closure_privates(self, code):
        """
        If a variable is in a scope object, we need to allocate a temp and
        assign the value from the temp to the variable in the scope object
        after the parallel section. This kind of copying should be done only
        in the outermost parallel section.
        """
        self.modified_entries = []

        for entry in sorted(self.assignments):
            if entry.from_closure or entry.in_closure:
                self._allocate_closure_temp(code, entry)

    def release_closure_privates(self, code):
        """
        Release any temps used for variables in scope objects. As this is the
        outermost parallel block, we don't need to delete the cnames from
        self.seen_closure_vars.
        """
        for entry, original_cname in self.modified_entries:
            code.putln("%s = %s;" % (original_cname, entry.cname))
            code.funcstate.release_temp(entry.cname)
            entry.cname = original_cname

    def privatize_temps(self, code, exclude_temps=()):
        """
        Make any used temporaries private. Before the relevant code block
        code.start_collecting_temps() should have been called.
        """
        c = self.privatization_insertion_point
        self.privatization_insertion_point = None

        if self.is_parallel:
            self.temps = temps = code.funcstate.stop_collecting_temps()
            privates, firstprivates = [], []
            for temp, type in sorted(temps):
                if type.is_pyobject or type.is_memoryviewslice:
                    firstprivates.append(temp)
                else:
                    privates.append(temp)

            if privates:
                c.put(" private(%s)" % ", ".join(privates))
            if firstprivates:
                c.put(" firstprivate(%s)" % ", ".join(firstprivates))

            if self.breaking_label_used:
                shared_vars = [Naming.parallel_why]
                if self.error_label_used:
                    shared_vars.extend(self.parallel_exc)
                    c.put(" private(%s, %s, %s)" % self.pos_info)

                c.put(" shared(%s)" % ', '.join(shared_vars))

    def cleanup_temps(self, code):
        # Now clean up any memoryview slice and object temporaries
        if self.is_parallel and not self.is_nested_prange:
            code.putln("/* Clean up any temporaries */")
            for temp, type in sorted(self.temps):
                code.put_xdecref_clear(temp, type, have_gil=False)

    def setup_parallel_control_flow_block(self, code):
        """
        Sets up a block that surrounds the parallel block to determine
        how the parallel section was exited. Any kind of return is
        trapped (break, continue, return, exceptions). This is the idea:

        {
            int why = 0;

            #pragma omp parallel
            {
                return # -> goto new_return_label;
                goto end_parallel;

            new_return_label:
                why = 3;
                goto end_parallel;

            end_parallel:;
                #pragma omp flush(why) # we need to flush for every iteration
            }

            if (why == 3)
                goto old_return_label;
        }
        """
        self.old_loop_labels = code.new_loop_labels()
        self.old_error_label = code.new_error_label()
        self.old_return_label = code.return_label
        code.return_label = code.new_label(name="return")

        code.begin_block()  # parallel control flow block
        self.begin_of_parallel_control_block_point = code.insertion_point()
        self.begin_of_parallel_control_block_point_after_decls = code.insertion_point()

        self.undef_builtin_expect_apple_gcc_bug(code)

    def begin_parallel_block(self, code):
        """
        Each OpenMP thread in a parallel section that contains a with gil block
        must have the thread-state initialized. The call to
        PyGILState_Release() then deallocates our threadstate. If we wouldn't
        do this, each with gil block would allocate and deallocate one, thereby
        losing exception information before it can be saved before leaving the
        parallel section.
        """
        self.begin_of_parallel_block = code.insertion_point()

    def end_parallel_block(self, code):
        """
        To ensure all OpenMP threads have thread states, we ensure the GIL
        in each thread (which creates a thread state if it doesn't exist),
        after which we release the GIL.
        On exit, reacquire the GIL and release the thread state.

        If compiled without OpenMP support (at the C level), then we still have
        to acquire the GIL to decref any object temporaries.
        """
        begin_code = self.begin_of_parallel_block
        self.begin_of_parallel_block = None

        if self.error_label_used:
            end_code = code

            begin_code.putln("#ifdef _OPENMP")
            begin_code.put_ensure_gil(declare_gilstate=True)
            begin_code.putln("Py_BEGIN_ALLOW_THREADS")
            begin_code.putln("#endif /* _OPENMP */")

            end_code.putln("#ifdef _OPENMP")
            end_code.putln("Py_END_ALLOW_THREADS")
            end_code.putln("#else")
            end_code.put_safe("{\n")
            end_code.put_ensure_gil()
            end_code.putln("#endif /* _OPENMP */")
            self.cleanup_temps(end_code)
            end_code.put_release_ensured_gil()
            end_code.putln("#ifndef _OPENMP")
            end_code.put_safe("}\n")
            end_code.putln("#endif /* _OPENMP */")

    def trap_parallel_exit(self, code, should_flush=False):
        """
        Trap any kind of return inside a parallel construct. 'should_flush'
        indicates whether the variable should be flushed, which is needed by
        prange to skip the loop. It also indicates whether we need to register
        a continue (we need this for parallel blocks, but not for prange
        loops, as it is a direct jump there).

        It uses the same mechanism as try/finally:
            1 continue
            2 break
            3 return
            4 error
        """
        save_lastprivates_label = code.new_label()
        dont_return_label = code.new_label()

        self.any_label_used = False
        self.breaking_label_used = False
        self.error_label_used = False

        self.parallel_private_temps = []

        all_labels = code.get_all_labels()

        # Figure this out before starting to generate any code
        for label in all_labels:
            if code.label_used(label):
                self.breaking_label_used = (self.breaking_label_used or
                                            label != code.continue_label)
                self.any_label_used = True

        if self.any_label_used:
            code.put_goto(dont_return_label)

        for i, label in enumerate(all_labels):
            if not code.label_used(label):
                continue

            is_continue_label = label == code.continue_label

            code.put_label(label)

            if not (should_flush and is_continue_label):
                if label == code.error_label:
                    self.error_label_used = True
                    self.fetch_parallel_exception(code)

                code.putln("%s = %d;" % (Naming.parallel_why, i + 1))

            if (self.breaking_label_used and self.is_prange and not
                    is_continue_label):
                code.put_goto(save_lastprivates_label)
            else:
                code.put_goto(dont_return_label)

        if self.any_label_used:
            if self.is_prange and self.breaking_label_used:
                # Don't rely on lastprivate, save our lastprivates
                code.put_label(save_lastprivates_label)
                self.save_parallel_vars(code)

            code.put_label(dont_return_label)

            if should_flush and self.breaking_label_used:
                code.putln_openmp("#pragma omp flush(%s)" % Naming.parallel_why)

    def save_parallel_vars(self, code):
        """
        The following shenanigans are instated when we break, return or
        propagate errors from a prange. In this case we cannot rely on
        lastprivate() to do its job, as no iterations may have executed yet
        in the last thread, leaving the values undefined. It is most likely
        that the breaking thread has well-defined values of the lastprivate
        variables, so we keep those values.
        """
        section_name = "__pyx_parallel_lastprivates%d" % self.critical_section_counter
        code.putln_openmp("#pragma omp critical(%s)" % section_name)
        ParallelStatNode.critical_section_counter += 1

        code.begin_block()  # begin critical section

        c = self.begin_of_parallel_control_block_point

        temp_count = 0
        for entry, (op, lastprivate) in sorted(self.privates.items()):
            if not lastprivate or entry.type.is_pyobject:
                continue

            type_decl = entry.type.empty_declaration_code()
            temp_cname = "__pyx_parallel_temp%d" % temp_count
            private_cname = entry.cname

            temp_count += 1

            invalid_value = entry.type.invalid_value()
            if invalid_value:
                init = ' = ' + entry.type.cast_code(invalid_value)
            else:
                init = ''
            # Declare the parallel private in the outer block
            c.putln("%s %s%s;" % (type_decl, temp_cname, init))

            # Initialize before escaping
            code.putln("%s = %s;" % (temp_cname, private_cname))

            self.parallel_private_temps.append((temp_cname, private_cname))

        code.end_block()  # end critical section

    def fetch_parallel_exception(self, code):
        """
        As each OpenMP thread may raise an exception, we need to fetch that
        exception from the threadstate and save it for after the parallel
        section where it can be re-raised in the master thread.

        Although it would seem that __pyx_filename, __pyx_lineno and
        __pyx_clineno are only assigned to under exception conditions (i.e.,
        when we have the GIL), and thus should be allowed to be shared without
        any race condition, they are in fact subject to the same race
        conditions that they were previously when they were global variables
        and functions were allowed to release the GIL:

            thread A                thread B
                acquire
                set lineno
                release
                                        acquire
                                        set lineno
                                        release
                acquire
                fetch exception
                release
                                        skip the fetch

                deallocate threadstate  deallocate threadstate
        """
        code.begin_block()
        code.put_ensure_gil(declare_gilstate=True)

        code.putln_openmp("#pragma omp flush(%s)" % Naming.parallel_exc_type)
        code.putln(
            "if (!%s) {" % Naming.parallel_exc_type)

        code.putln("__Pyx_ErrFetchWithState(&%s, &%s, &%s);" % self.parallel_exc)
        pos_info = chain(*zip(self.parallel_pos_info, self.pos_info))
        code.funcstate.uses_error_indicator = True
        code.putln("%s = %s; %s = %s; %s = %s;" % tuple(pos_info))
        code.put_gotref(Naming.parallel_exc_type, py_object_type)

        code.putln(
            "}")

        code.put_release_ensured_gil()
        code.end_block()

    def restore_parallel_exception(self, code):
        "Re-raise a parallel exception"
        code.begin_block()
        code.put_ensure_gil(declare_gilstate=True)

        code.put_giveref(Naming.parallel_exc_type, py_object_type)
        code.putln("__Pyx_ErrRestoreWithState(%s, %s, %s);" % self.parallel_exc)
        pos_info = chain(*zip(self.pos_info, self.parallel_pos_info))
        code.putln("%s = %s; %s = %s; %s = %s;" % tuple(pos_info))

        code.put_release_ensured_gil()
        code.end_block()

    def restore_labels(self, code):
        """
        Restore all old labels. Call this before the 'else' clause to for
        loops and always before ending the parallel control flow block.
        """
        code.set_all_labels(self.old_loop_labels + (self.old_return_label,
                                                    self.old_error_label))

    def end_parallel_control_flow_block(
            self, code, break_=False, continue_=False, return_=False):
        """
        This ends the parallel control flow block and based on how the parallel
        section was exited, takes the corresponding action. The break_ and
        continue_ parameters indicate whether these should be propagated
        outwards:

            for i in prange(...):
                with cython.parallel.parallel():
                    continue

        Here break should be trapped in the parallel block, and propagated to
        the for loop.
        """
        c = self.begin_of_parallel_control_block_point
        self.begin_of_parallel_control_block_point = None
        self.begin_of_parallel_control_block_point_after_decls = None

        if self.num_threads is not None:
            # FIXME: is it the right place? should not normally produce code.
            self.num_threads.generate_disposal_code(code)
            self.num_threads.free_temps(code)

        # Firstly, always prefer errors over returning, continue or break
        if self.error_label_used:
            c.putln("const char *%s = NULL; int %s = 0, %s = 0;" % self.parallel_pos_info)
            c.putln("PyObject *%s = NULL, *%s = NULL, *%s = NULL;" % self.parallel_exc)

            code.putln(
                "if (%s) {" % Naming.parallel_exc_type)
            code.putln("/* This may have been overridden by a continue, "
                       "break or return in another thread. Prefer the error. */")
            code.putln("%s = 4;" % Naming.parallel_why)
            code.putln(
                "}")

        if continue_:
            any_label_used = self.any_label_used
        else:
            any_label_used = self.breaking_label_used

        if any_label_used:
            # __pyx_parallel_why is used, declare and initialize
            c.putln("int %s;" % Naming.parallel_why)
            c.putln("%s = 0;" % Naming.parallel_why)

            code.putln(
                "if (%s) {" % Naming.parallel_why)

            for temp_cname, private_cname in self.parallel_private_temps:
                code.putln("%s = %s;" % (private_cname, temp_cname))

            code.putln("switch (%s) {" % Naming.parallel_why)
            if continue_:
                code.put("    case 1: ")
                code.put_goto(code.continue_label)

            if break_:
                code.put("    case 2: ")
                code.put_goto(code.break_label)

            if return_:
                code.put("    case 3: ")
                code.put_goto(code.return_label)

            if self.error_label_used:
                code.globalstate.use_utility_code(restore_exception_utility_code)
                code.putln("    case 4:")
                self.restore_parallel_exception(code)
                code.put_goto(code.error_label)

            code.putln("}")  # end switch
            code.putln(
                "}")  # end if

        code.end_block()  # end parallel control flow block
        self.redef_builtin_expect_apple_gcc_bug(code)

    # FIXME: improve with version number for OS X Lion
    buggy_platform_macro_condition = "(defined(__APPLE__) || defined(__OSX__))"
    have_expect_condition = "(defined(__GNUC__) && " \
                             "(__GNUC__ > 2 || (__GNUC__ == 2 && (__GNUC_MINOR__ > 95))))"
    redef_condition = "(%s && %s)" % (buggy_platform_macro_condition, have_expect_condition)

    def undef_builtin_expect_apple_gcc_bug(self, code):
        """
        A bug on OS X Lion disallows __builtin_expect macros. This code avoids them
        """
        if not self.parent:
            code.undef_builtin_expect(self.redef_condition)

    def redef_builtin_expect_apple_gcc_bug(self, code):
        if not self.parent:
            code.redef_builtin_expect(self.redef_condition)


class ParallelWithBlockNode(ParallelStatNode):
    """
    This node represents a 'with cython.parallel.parallel():' block
    """

    valid_keyword_arguments = ['num_threads']

    num_threads = None

    def analyse_declarations(self, env):
        super(ParallelWithBlockNode, self).analyse_declarations(env)
        if self.args:
            error(self.pos, "cython.parallel.parallel() does not take "
                            "positional arguments")

    def generate_execution_code(self, code):
        self.declare_closure_privates(code)
        self.setup_parallel_control_flow_block(code)

        code.putln("#ifdef _OPENMP")
        code.put("#pragma omp parallel ")

        if self.privates:
            privates = [e.cname for e in self.privates
                        if not e.type.is_pyobject]
            code.put('private(%s)' % ', '.join(sorted(privates)))

        self.privatization_insertion_point = code.insertion_point()
        self.put_num_threads(code)
        code.putln("")

        code.putln("#endif /* _OPENMP */")

        code.begin_block()  # parallel block
        self.begin_parallel_block(code)
        self.initialize_privates_to_nan(code)
        code.funcstate.start_collecting_temps()
        self.body.generate_execution_code(code)
        self.trap_parallel_exit(code)
        self.privatize_temps(code)
        self.end_parallel_block(code)
        code.end_block()  # end parallel block

        continue_ = code.label_used(code.continue_label)
        break_ = code.label_used(code.break_label)
        return_ = code.label_used(code.return_label)

        self.restore_labels(code)
        self.end_parallel_control_flow_block(code, break_=break_,
                                             continue_=continue_,
                                             return_=return_)
        self.release_closure_privates(code)


class ParallelRangeNode(ParallelStatNode):
    """
    This node represents a 'for i in cython.parallel.prange():' construct.

    target       NameNode       the target iteration variable
    else_clause  Node or None   the else clause of this loop
    """

    child_attrs = ['body', 'target', 'else_clause', 'args', 'num_threads',
                   'chunksize']

    body = target = else_clause = args = None

    start = stop = step = None

    is_prange = True

    nogil = None
    schedule = None

    valid_keyword_arguments = ['schedule', 'nogil', 'num_threads', 'chunksize']

    def __init__(self, pos, **kwds):
        super(ParallelRangeNode, self).__init__(pos, **kwds)
        # Pretend to be a ForInStatNode for control flow analysis
        self.iterator = PassStatNode(pos)

    def analyse_declarations(self, env):
        super(ParallelRangeNode, self).analyse_declarations(env)
        self.target.analyse_target_declaration(env)
        if self.else_clause is not None:
            self.else_clause.analyse_declarations(env)

        if not self.args or len(self.args) > 3:
            error(self.pos, "Invalid number of positional arguments to prange")
            return

        if len(self.args) == 1:
            self.stop, = self.args
        elif len(self.args) == 2:
            self.start, self.stop = self.args
        else:
            self.start, self.stop, self.step = self.args

        if self.schedule not in (None, 'static', 'dynamic', 'guided', 'runtime'):
            error(self.pos, "Invalid schedule argument to prange: %s" % (self.schedule,))

    def analyse_expressions(self, env):
        was_nogil = env.nogil
        if self.nogil:
            env.nogil = True

        if self.target is None:
            error(self.pos, "prange() can only be used as part of a for loop")
            return self

        self.target = self.target.analyse_target_types(env)

        if not self.target.type.is_numeric:
            # Not a valid type, assume one for now anyway

            if not self.target.type.is_pyobject:
                # nogil_check will catch the is_pyobject case
                error(self.target.pos,
                      "Must be of numeric type, not %s" % self.target.type)

            self.index_type = PyrexTypes.c_py_ssize_t_type
        else:
            self.index_type = self.target.type
            if not self.index_type.signed:
                warning(self.target.pos,
                        "Unsigned index type not allowed before OpenMP 3.0",
                        level=2)

        # Setup start, stop and step, allocating temps if needed
        self.names = 'start', 'stop', 'step'
        start_stop_step = self.start, self.stop, self.step

        for node, name in zip(start_stop_step, self.names):
            if node is not None:
                node.analyse_types(env)
                if not node.type.is_numeric:
                    error(node.pos, "%s argument must be numeric" % name)
                    continue

                if not node.is_literal:
                    node = node.coerce_to_temp(env)
                    setattr(self, name, node)

                # As we range from 0 to nsteps, computing the index along the
                # way, we need a fitting type for 'i' and 'nsteps'
                self.index_type = PyrexTypes.widest_numeric_type(
                    self.index_type, node.type)

        if self.else_clause is not None:
            self.else_clause = self.else_clause.analyse_expressions(env)

        # Although not actually an assignment in this scope, it should be
        # treated as such to ensure it is unpacked if a closure temp, and to
        # ensure lastprivate behaviour and propagation. If the target index is
        # not a NameNode, it won't have an entry, and an error was issued by
        # ParallelRangeTransform
        target_entry = getattr(self.target, 'entry', None)
        if target_entry:
            self.assignments[self.target.entry] = self.target.pos, None

        node = super(ParallelRangeNode, self).analyse_expressions(env)

        if node.chunksize:
            if not node.schedule:
                error(node.chunksize.pos,
                      "Must provide schedule with chunksize")
            elif node.schedule == 'runtime':
                error(node.chunksize.pos,
                      "Chunksize not valid for the schedule runtime")
            elif (node.chunksize.type.is_int and
                  node.chunksize.is_literal and
                  node.chunksize.compile_time_value(env) <= 0):
                error(node.chunksize.pos, "Chunksize must not be negative")

            node.chunksize = node.chunksize.coerce_to(
                PyrexTypes.c_int_type, env).coerce_to_temp(env)

        if node.nogil:
            env.nogil = was_nogil

        node.is_nested_prange = node.parent and node.parent.is_prange
        if node.is_nested_prange:
            parent = node
            while parent.parent and parent.parent.is_prange:
                parent = parent.parent

            parent.assignments.update(node.assignments)
            parent.privates.update(node.privates)
            parent.assigned_nodes.extend(node.assigned_nodes)
        return node

    def nogil_check(self, env):
        names = 'start', 'stop', 'step', 'target'
        nodes = self.start, self.stop, self.step, self.target
        for name, node in zip(names, nodes):
            if node is not None and node.type.is_pyobject:
                error(node.pos, "%s may not be a Python object "
                                "as we don't have the GIL" % name)

    def generate_execution_code(self, code):
        """
        Generate code in the following steps

            1)  copy any closure variables determined thread-private
                into temporaries

            2)  allocate temps for start, stop and step

            3)  generate a loop that calculates the total number of steps,
                which then computes the target iteration variable for every step:

                    for i in prange(start, stop, step):
                        ...

                becomes

                    nsteps = (stop - start) / step;
                    i = start;

                    #pragma omp parallel for lastprivate(i)
                    for (temp = 0; temp < nsteps; temp++) {
                        i = start + step * temp;
                        ...
                    }

                Note that accumulation of 'i' would have a data dependency
                between iterations.

                Also, you can't do this

                    for (i = start; i < stop; i += step)
                        ...

                as the '<' operator should become '>' for descending loops.
                'for i from x < i < y:' does not suffer from this problem
                as the relational operator is known at compile time!

            4) release our temps and write back any private closure variables
        """
        self.declare_closure_privates(code)

        # This can only be a NameNode
        target_index_cname = self.target.entry.cname

        # This will be used as the dict to format our code strings, holding
        # the start, stop , step, temps and target cnames
        fmt_dict = {
            'target': target_index_cname,
            'target_type': self.target.type.empty_declaration_code()
        }

        # Setup start, stop and step, allocating temps if needed
        start_stop_step = self.start, self.stop, self.step
        defaults = '0', '0', '1'
        for node, name, default in zip(start_stop_step, self.names, defaults):
            if node is None:
                result = default
            elif node.is_literal:
                result = node.get_constant_c_result_code()
            else:
                node.generate_evaluation_code(code)
                result = node.result()

            fmt_dict[name] = result

        fmt_dict['i'] = code.funcstate.allocate_temp(self.index_type, False)
        fmt_dict['nsteps'] = code.funcstate.allocate_temp(self.index_type, False)

        # TODO: check if the step is 0 and if so, raise an exception in a
        # 'with gil' block. For now, just abort
        if self.step is not None and self.step.has_constant_result() and self.step.constant_result == 0:
            error(node.pos, "Iteration with step 0 is invalid.")
        elif not fmt_dict['step'].isdigit() or int(fmt_dict['step']) == 0:
            code.putln("if (((%(step)s) == 0)) abort();" % fmt_dict)

        self.setup_parallel_control_flow_block(code)  # parallel control flow block

        # Note: nsteps is private in an outer scope if present
        code.putln("%(nsteps)s = (%(stop)s - %(start)s + %(step)s - %(step)s/abs(%(step)s)) / %(step)s;" % fmt_dict)

        # The target iteration variable might not be initialized, do it only if
        # we are executing at least 1 iteration, otherwise we should leave the
        # target unaffected. The target iteration variable is firstprivate to
        # shut up compiler warnings caused by lastprivate, as the compiler
        # erroneously believes that nsteps may be <= 0, leaving the private
        # target index uninitialized
        code.putln("if (%(nsteps)s > 0)" % fmt_dict)
        code.begin_block()  # if block
        self.generate_loop(code, fmt_dict)
        code.end_block()  # end if block

        self.restore_labels(code)

        if self.else_clause:
            if self.breaking_label_used:
                code.put("if (%s < 2)" % Naming.parallel_why)

            code.begin_block()  # else block
            code.putln("/* else */")
            self.else_clause.generate_execution_code(code)
            code.end_block()  # end else block

        # ------ cleanup ------
        self.end_parallel_control_flow_block(code)  # end parallel control flow block

        # And finally, release our privates and write back any closure
        # variables
        for temp in start_stop_step + (self.chunksize,):
            if temp is not None:
                temp.generate_disposal_code(code)
                temp.free_temps(code)

        code.funcstate.release_temp(fmt_dict['i'])
        code.funcstate.release_temp(fmt_dict['nsteps'])

        self.release_closure_privates(code)

    def generate_loop(self, code, fmt_dict):
        if self.is_nested_prange:
            code.putln("#if 0")
        else:
            code.putln("#ifdef _OPENMP")

        if not self.is_parallel:
            code.put("#pragma omp for")
            self.privatization_insertion_point = code.insertion_point()
            reduction_codepoint = self.parent.privatization_insertion_point
        else:
            code.put("#pragma omp parallel")
            self.privatization_insertion_point = code.insertion_point()
            reduction_codepoint = self.privatization_insertion_point
            code.putln("")
            code.putln("#endif /* _OPENMP */")

            code.begin_block()  # pragma omp parallel begin block

            # Initialize the GIL if needed for this thread
            self.begin_parallel_block(code)

            if self.is_nested_prange:
                code.putln("#if 0")
            else:
                code.putln("#ifdef _OPENMP")
            code.put("#pragma omp for")

        for entry, (op, lastprivate) in sorted(self.privates.items()):
            # Don't declare the index variable as a reduction
            if op and op in "+*-&^|" and entry != self.target.entry:
                if entry.type.is_pyobject:
                    error(self.pos, "Python objects cannot be reductions")
                else:
                    #code.put(" reduction(%s:%s)" % (op, entry.cname))
                    # This is the only way reductions + nesting works in gcc4.5
                    reduction_codepoint.put(
                                " reduction(%s:%s)" % (op, entry.cname))
            else:
                if entry == self.target.entry:
                    code.put(" firstprivate(%s)" % entry.cname)
                    code.put(" lastprivate(%s)" % entry.cname)
                    continue

                if not entry.type.is_pyobject:
                    if lastprivate:
                        private = 'lastprivate'
                    else:
                        private = 'private'

                    code.put(" %s(%s)" % (private, entry.cname))

        if self.schedule:
            if self.chunksize:
                chunksize = ", %s" % self.evaluate_before_block(code, self.chunksize)
            else:
                chunksize = ""

            code.put(" schedule(%s%s)" % (self.schedule, chunksize))

        self.put_num_threads(reduction_codepoint)

        code.putln("")
        code.putln("#endif /* _OPENMP */")

        code.put("for (%(i)s = 0; %(i)s < %(nsteps)s; %(i)s++)" % fmt_dict)
        code.begin_block()  # for loop block

        guard_around_body_codepoint = code.insertion_point()

        # Start if guard block around the body. This may be unnecessary, but
        # at least it doesn't spoil indentation
        code.begin_block()

        code.putln("%(target)s = (%(target_type)s)(%(start)s + %(step)s * %(i)s);" % fmt_dict)
        self.initialize_privates_to_nan(code, exclude=self.target.entry)

        if self.is_parallel and not self.is_nested_prange:
            # nested pranges are not omp'ified, temps go to outer loops
            code.funcstate.start_collecting_temps()

        self.body.generate_execution_code(code)
        self.trap_parallel_exit(code, should_flush=True)
        if self.is_parallel and not self.is_nested_prange:
            # nested pranges are not omp'ified, temps go to outer loops
            self.privatize_temps(code)

        if self.breaking_label_used:
            # Put a guard around the loop body in case return, break or
            # exceptions might be used
            guard_around_body_codepoint.putln("if (%s < 2)" % Naming.parallel_why)

        code.end_block()  # end guard around loop body
        code.end_block()  # end for loop block

        if self.is_parallel:
            # Release the GIL and deallocate the thread state
            self.end_parallel_block(code)
            code.end_block()  # pragma omp parallel end block


class CnameDecoratorNode(StatNode):
    """
    This node is for the cname decorator in CythonUtilityCode:

        @cname('the_cname')
        cdef func(...):
            ...

    In case of a cdef class the cname specifies the objstruct_cname.

    node        the node to which the cname decorator is applied
    cname       the cname the node should get
    """

    child_attrs = ['node']

    def analyse_declarations(self, env):
        self.node.analyse_declarations(env)

        node = self.node
        if isinstance(node, CompilerDirectivesNode):
            node = node.body.stats[0]

        self.is_function = isinstance(node, FuncDefNode)
        is_struct_or_enum = isinstance(node, (CStructOrUnionDefNode, CEnumDefNode))
        e = node.entry

        if self.is_function:
            e.cname = self.cname
            e.func_cname = self.cname
            e.used = True
            if e.pyfunc_cname and '.' in e.pyfunc_cname:
                e.pyfunc_cname = self.mangle(e.pyfunc_cname)
        elif is_struct_or_enum:
            e.cname = e.type.cname = self.cname
        else:
            scope = node.scope

            e.cname = self.cname
            e.type.objstruct_cname = self.cname + '_obj'
            e.type.typeobj_cname = Naming.typeobj_prefix + self.cname
            e.type.typeptr_cname = self.cname + '_type'
            e.type.scope.namespace_cname = e.type.typeptr_cname

            e.as_variable.cname = e.type.typeptr_cname

            scope.scope_prefix = self.cname + "_"

            for name, entry in scope.entries.items():
                if entry.func_cname:
                    entry.func_cname = self.mangle(entry.cname)
                if entry.pyfunc_cname:
                    entry.pyfunc_cname = self.mangle(entry.pyfunc_cname)

    def mangle(self, cname):
        if '.' in cname:
            # remove __pyx_base from func_cname
            cname = cname.split('.')[-1]
        return '%s_%s' % (self.cname, cname)

    def analyse_expressions(self, env):
        self.node = self.node.analyse_expressions(env)
        return self

    def generate_function_definitions(self, env, code):
        "Ensure a prototype for every @cname method in the right place"
        if self.is_function and env.is_c_class_scope:
            # method in cdef class, generate a prototype in the header
            h_code = code.globalstate['utility_code_proto']

            if isinstance(self.node, DefNode):
                self.node.generate_function_header(
                    h_code, with_pymethdef=False, proto_only=True)
            else:
                from . import ModuleNode
                entry = self.node.entry
                cname = entry.cname
                entry.cname = entry.func_cname

                ModuleNode.generate_cfunction_declaration(
                    entry,
                    env.global_scope(),
                    h_code,
                    definition=True)

                entry.cname = cname

        self.node.generate_function_definitions(env, code)

    def generate_execution_code(self, code):
        self.node.generate_execution_code(code)


#------------------------------------------------------------------------------------
#
#  Runtime support code
#
#------------------------------------------------------------------------------------

if Options.gcc_branch_hints:
    branch_prediction_macros = """
/* Test for GCC > 2.95 */
#if defined(__GNUC__) \
    && (__GNUC__ > 2 || (__GNUC__ == 2 && (__GNUC_MINOR__ > 95)))
  #define likely(x)   __builtin_expect(!!(x), 1)
  #define unlikely(x) __builtin_expect(!!(x), 0)
#else /* !__GNUC__ or GCC < 2.95 */
  #define likely(x)   (x)
  #define unlikely(x) (x)
#endif /* __GNUC__ */
"""
else:
    branch_prediction_macros = """
#define likely(x)   (x)
#define unlikely(x) (x)
"""

#------------------------------------------------------------------------------------

printing_utility_code = UtilityCode.load_cached("Print", "Printing.c")
printing_one_utility_code = UtilityCode.load_cached("PrintOne", "Printing.c")

#------------------------------------------------------------------------------------

# Exception raising code
#
# Exceptions are raised by __Pyx_Raise() and stored as plain
# type/value/tb in PyThreadState->curexc_*.  When being caught by an
# 'except' statement, curexc_* is moved over to exc_* by
# __Pyx_GetException()

restore_exception_utility_code = UtilityCode.load_cached("PyErrFetchRestore", "Exceptions.c")
raise_utility_code = UtilityCode.load_cached("RaiseException", "Exceptions.c")
get_exception_utility_code = UtilityCode.load_cached("GetException", "Exceptions.c")
swap_exception_utility_code = UtilityCode.load_cached("SwapException", "Exceptions.c")
reset_exception_utility_code = UtilityCode.load_cached("SaveResetException", "Exceptions.c")
traceback_utility_code = UtilityCode.load_cached("AddTraceback", "Exceptions.c")

#------------------------------------------------------------------------------------

get_exception_tuple_utility_code = UtilityCode(
    proto="""
static PyObject *__Pyx_GetExceptionTuple(PyThreadState *__pyx_tstate); /*proto*/
""",
    # I doubt that calling __Pyx_GetException() here is correct as it moves
    # the exception from tstate->curexc_* to tstate->exc_*, which prevents
    # exception handlers later on from receiving it.
    # NOTE: "__pyx_tstate" may be used by __Pyx_GetException() macro
    impl = """
static PyObject *__Pyx_GetExceptionTuple(CYTHON_UNUSED PyThreadState *__pyx_tstate) {
    PyObject *type = NULL, *value = NULL, *tb = NULL;
    if (__Pyx_GetException(&type, &value, &tb) == 0) {
        PyObject* exc_info = PyTuple_New(3);
        if (exc_info) {
            Py_INCREF(type);
            Py_INCREF(value);
            Py_INCREF(tb);
            PyTuple_SET_ITEM(exc_info, 0, type);
            PyTuple_SET_ITEM(exc_info, 1, value);
            PyTuple_SET_ITEM(exc_info, 2, tb);
            return exc_info;
        }
    }
    return NULL;
}
""",
    requires=[get_exception_utility_code])<|MERGE_RESOLUTION|>--- conflicted
+++ resolved
@@ -5463,37 +5463,16 @@
             if type.vtable_cname:
                 code.globalstate.use_utility_code(
                     UtilityCode.load_cached('SetVTable', 'ImportExport.c'))
-<<<<<<< HEAD
                 code.put_error_if_neg(entry.pos, "__Pyx_SetVtable(%s, %s)" % (
                     typeptr_cname,
                     type.vtabptr_cname,
                 ))
-                if bases_tuple_cname:
-                    code.globalstate.use_utility_code(
-                        UtilityCode.load_cached('MergeVTables', 'ImportExport.c'))
-                    code.put_error_if_neg(entry.pos, "__Pyx_MergeVtables(%s)" % typeptr_cname)
-
-=======
+                # TODO: find a way to make this work with the Limited API!
                 code.putln("#if CYTHON_COMPILING_IN_LIMITED_API")
-                code.putln(
-                    "if (__Pyx_SetVtable(%s, %s) < 0) %s" % (
-                        typeobj_cname,
-                        type.vtabptr_cname,
-                        code.error_goto(entry.pos)))
-                code.putln("#else")
-                code.putln(
-                    "if (__Pyx_SetVtable(%s.tp_dict, %s) < 0) %s" % (
-                        typeobj_cname,
-                        type.vtabptr_cname,
-                        code.error_goto(entry.pos)))
-                # TODO: find a way to make this work with the Limited API!
                 code.globalstate.use_utility_code(
                     UtilityCode.load_cached('MergeVTables', 'ImportExport.c'))
-                code.putln("if (__Pyx_MergeVtables(&%s) < 0) %s" % (
-                    typeobj_cname,
-                    code.error_goto(entry.pos)))
+                code.put_error_if_neg(entry.pos, "__Pyx_MergeVtables(%s)" % typeptr_cname)
                 code.putln("#endif")
->>>>>>> 3048be77
             if not type.scope.is_internal and not type.scope.directives.get('internal'):
                 # scope.is_internal is set for types defined by
                 # Cython (such as closures), the 'internal'
