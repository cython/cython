#
#   Parse tree nodes
#

from __future__ import absolute_import

import cython
cython.declare(sys=object, os=object, copy=object,
               Builtin=object, error=object, warning=object, Naming=object, PyrexTypes=object,
               py_object_type=object, ModuleScope=object, LocalScope=object, ClosureScope=object,
               StructOrUnionScope=object, PyClassScope=object,
               CppClassScope=object, UtilityCode=object, EncodedString=object,
               error_type=object, _py_int_types=object)

import sys, os, copy
from itertools import chain

from . import Builtin
from .Errors import error, warning, InternalError, CompileError
from . import Naming
from . import PyrexTypes
from . import TypeSlots
from .PyrexTypes import py_object_type, error_type
from .Symtab import (ModuleScope, LocalScope, ClosureScope,
                     StructOrUnionScope, PyClassScope, CppClassScope, TemplateScope,
                     punycodify_name)
from .Code import UtilityCode
from .StringEncoding import EncodedString
from . import Future
from . import Options
from . import DebugFlags
from .Pythran import has_np_pythran, pythran_type, is_pythran_buffer
from ..Utils import add_metaclass


if sys.version_info[0] >= 3:
    _py_int_types = int
else:
    _py_int_types = (int, long)


def relative_position(pos):
    return (pos[0].get_filenametable_entry(), pos[1])


def embed_position(pos, docstring):
    if not Options.embed_pos_in_docstring:
        return docstring
    pos_line = u'File: %s (starting at line %s)' % relative_position(pos)
    if docstring is None:
        # unicode string
        return EncodedString(pos_line)

    # make sure we can encode the filename in the docstring encoding
    # otherwise make the docstring a unicode string
    encoding = docstring.encoding
    if encoding is not None:
        try:
            pos_line.encode(encoding)
        except UnicodeEncodeError:
            encoding = None

    if not docstring:
        # reuse the string encoding of the original docstring
        doc = EncodedString(pos_line)
    else:
        doc = EncodedString(pos_line + u'\n' + docstring)
    doc.encoding = encoding
    return doc

def write_func_call(func, codewriter_class):
    def f(*args, **kwds):
        if len(args) > 1 and isinstance(args[1], codewriter_class):
            # here we annotate the code with this function call
            # but only if new code is generated
            node, code = args[:2]
            marker = '                    /* %s -> %s.%s %s */' % (
                ' ' * code.call_level,
                node.__class__.__name__,
                func.__name__,
                node.pos[1:])
            pristine = code.buffer.stream.tell()
            code.putln(marker)
            start = code.buffer.stream.tell()
            code.call_level += 4
            res = func(*args, **kwds)
            code.call_level -= 4
            if start == code.buffer.stream.tell():
                # no code written => undo writing marker
                code.buffer.stream.truncate(pristine)
            else:
                marker = marker.replace('->', '<-', 1)
                code.putln(marker)
            return res
        else:
            return func(*args, **kwds)
    return f


class VerboseCodeWriter(type):
    # Set this as a metaclass to trace function calls in code.
    # This slows down code generation and makes much larger files.
    def __new__(cls, name, bases, attrs):
        from types import FunctionType
        from .Code import CCodeWriter
        attrs = dict(attrs)
        for mname, m in attrs.items():
            if isinstance(m, FunctionType):
                attrs[mname] = write_func_call(m, CCodeWriter)
        return super(VerboseCodeWriter, cls).__new__(cls, name, bases, attrs)


class CheckAnalysers(type):
    """Metaclass to check that type analysis functions return a node.
    """
    methods = set(['analyse_types',
                   'analyse_expressions',
                   'analyse_target_types'])

    def __new__(cls, name, bases, attrs):
        from types import FunctionType
        def check(name, func):
            def call(*args, **kwargs):
                retval = func(*args, **kwargs)
                if retval is None:
                    print('%s %s %s' % (name, args, kwargs))
                return retval
            return call

        attrs = dict(attrs)
        for mname, m in attrs.items():
            if isinstance(m, FunctionType) and mname in cls.methods:
                attrs[mname] = check(mname, m)
        return super(CheckAnalysers, cls).__new__(cls, name, bases, attrs)


def _with_metaclass(cls):
    if DebugFlags.debug_trace_code_generation:
        return add_metaclass(VerboseCodeWriter)(cls)
    #return add_metaclass(CheckAnalysers)(cls)
    return cls


@_with_metaclass
class Node(object):
    #  pos         (string, int, int)   Source file position
    #  is_name     boolean              Is a NameNode
    #  is_literal  boolean              Is a ConstNode

    is_name = 0
    is_none = 0
    is_nonecheck = 0
    is_literal = 0
    is_terminator = 0
    is_wrapper = False  # is a DefNode wrapper for a C function
    temps = None

    # All descendants should set child_attrs to a list of the attributes
    # containing nodes considered "children" in the tree. Each such attribute
    # can either contain a single node or a list of nodes. See Visitor.py.
    child_attrs = None

    # Subset of attributes that are evaluated in the outer scope (e.g. function default arguments).
    outer_attrs = None

    cf_state = None

    # This may be an additional (or 'actual') type that will be checked when
    # this node is coerced to another type. This could be useful to set when
    # the actual type to which it can coerce is known, but you want to leave
    # the type a py_object_type
    coercion_type = None

    def __init__(self, pos, **kw):
        self.pos = pos
        self.__dict__.update(kw)

    gil_message = "Operation"

    nogil_check = None
    in_nogil_context = False  # For use only during code generation.

    def gil_error(self, env=None):
        error(self.pos, "%s not allowed without gil" % self.gil_message)

    cpp_message = "Operation"

    def cpp_check(self, env):
        if not env.is_cpp():
            self.cpp_error()

    def cpp_error(self):
        error(self.pos, "%s only allowed in c++" % self.cpp_message)

    def clone_node(self):
        """Clone the node. This is defined as a shallow copy, except for member lists
           amongst the child attributes (from get_child_accessors) which are also
           copied. Lists containing child nodes are thus seen as a way for the node
           to hold multiple children directly; the list is not treated as a separate
           level in the tree."""
        result = copy.copy(self)
        for attrname in result.child_attrs:
            value = getattr(result, attrname)
            if isinstance(value, list):
                setattr(result, attrname, [x for x in value])
        return result


    #
    #  There are 3 phases of parse tree processing, applied in order to
    #  all the statements in a given scope-block:
    #
    #  (0) analyse_declarations
    #        Make symbol table entries for all declarations at the current
    #        level, both explicit (def, cdef, etc.) and implicit (assignment
    #        to an otherwise undeclared name).
    #
    #  (1) analyse_expressions
    #         Determine the result types of expressions and fill in the
    #         'type' attribute of each ExprNode. Insert coercion nodes into the
    #         tree where needed to convert to and from Python objects.
    #         Allocate temporary locals for intermediate results. Fill
    #         in the 'result_code' attribute of each ExprNode with a C code
    #         fragment.
    #
    #  (2) generate_code
    #         Emit C code for all declarations, statements and expressions.
    #         Recursively applies the 3 processing phases to the bodies of
    #         functions.
    #

    def analyse_declarations(self, env):
        pass

    def analyse_expressions(self, env):
        raise InternalError("analyse_expressions not implemented for %s" % \
            self.__class__.__name__)

    def generate_code(self, code):
        raise InternalError("generate_code not implemented for %s" % \
            self.__class__.__name__)

    def annotate(self, code):
        # mro does the wrong thing
        if isinstance(self, BlockNode):
            self.body.annotate(code)

    def end_pos(self):
        try:
            return self._end_pos
        except AttributeError:
            pos = self.pos
            if not self.child_attrs:
                self._end_pos = pos
                return pos
            for attr in self.child_attrs:
                child = getattr(self, attr)
                # Sometimes lists, sometimes nodes
                if child is None:
                    pass
                elif isinstance(child, list):
                    for c in child:
                        pos = max(pos, c.end_pos())
                else:
                    pos = max(pos, child.end_pos())
            self._end_pos = pos
            return pos

    def dump(self, level=0, filter_out=("pos",), cutoff=100, encountered=None):
        """Debug helper method that returns a recursive string representation of this node.
        """
        if cutoff == 0:
            return "<...nesting level cutoff...>"
        if encountered is None:
            encountered = set()
        if id(self) in encountered:
            return "<%s (0x%x) -- already output>" % (self.__class__.__name__, id(self))
        encountered.add(id(self))

        def dump_child(x, level):
            if isinstance(x, Node):
                return x.dump(level, filter_out, cutoff-1, encountered)
            elif isinstance(x, list):
                return "[%s]" % ", ".join([dump_child(item, level) for item in x])
            else:
                return repr(x)

        attrs = [(key, value) for key, value in self.__dict__.items() if key not in filter_out]
        if len(attrs) == 0:
            return "<%s (0x%x)>" % (self.__class__.__name__, id(self))
        else:
            indent = "  " * level
            res = "<%s (0x%x)\n" % (self.__class__.__name__, id(self))
            for key, value in attrs:
                res += "%s  %s: %s\n" % (indent, key, dump_child(value, level + 1))
            res += "%s>" % indent
            return res

    def dump_pos(self, mark_column=False, marker='(#)'):
        """Debug helper method that returns the source code context of this node as a string.
        """
        if not self.pos:
            return u''
        source_desc, line, col = self.pos
        contents = source_desc.get_lines(encoding='ASCII', error_handling='ignore')
        # line numbers start at 1
        lines = contents[max(0, line-3):line]
        current = lines[-1]
        if mark_column:
            current = current[:col] + marker + current[col:]
        lines[-1] = current.rstrip() + u'             # <<<<<<<<<<<<<<\n'
        lines += contents[line:line+2]
        return u'"%s":%d:%d\n%s\n' % (
            source_desc.get_escaped_description(), line, col, u''.join(lines))

class CompilerDirectivesNode(Node):
    """
    Sets compiler directives for the children nodes
    """
    #  directives     {string:value}  A dictionary holding the right value for
    #                                 *all* possible directives.
    #  body           Node
    child_attrs = ["body"]

    def analyse_declarations(self, env):
        old = env.directives
        env.directives = self.directives
        self.body.analyse_declarations(env)
        env.directives = old

    def analyse_expressions(self, env):
        old = env.directives
        env.directives = self.directives
        self.body = self.body.analyse_expressions(env)
        env.directives = old
        return self

    def generate_function_definitions(self, env, code):
        env_old = env.directives
        code_old = code.globalstate.directives
        code.globalstate.directives = self.directives
        self.body.generate_function_definitions(env, code)
        env.directives = env_old
        code.globalstate.directives = code_old

    def generate_execution_code(self, code):
        old = code.globalstate.directives
        code.globalstate.directives = self.directives
        self.body.generate_execution_code(code)
        code.globalstate.directives = old

    def annotate(self, code):
        old = code.globalstate.directives
        code.globalstate.directives = self.directives
        self.body.annotate(code)
        code.globalstate.directives = old

class BlockNode(object):
    #  Mixin class for nodes representing a declaration block.

    def generate_cached_builtins_decls(self, env, code):
        entries = env.global_scope().undeclared_cached_builtins
        for entry in entries:
            code.globalstate.add_cached_builtin_decl(entry)
        del entries[:]

    def generate_lambda_definitions(self, env, code):
        for node in env.lambda_defs:
            node.generate_function_definitions(env, code)

class StatListNode(Node):
    # stats     a list of StatNode

    child_attrs = ["stats"]

    @staticmethod
    def create_analysed(pos, env, *args, **kw):
        node = StatListNode(pos, *args, **kw)
        return node  # No node-specific analysis needed

    def analyse_declarations(self, env):
        #print "StatListNode.analyse_declarations" ###
        for stat in self.stats:
            stat.analyse_declarations(env)

    def analyse_expressions(self, env):
        #print "StatListNode.analyse_expressions" ###
        self.stats = [stat.analyse_expressions(env)
                      for stat in self.stats]
        return self

    def generate_function_definitions(self, env, code):
        #print "StatListNode.generate_function_definitions" ###
        for stat in self.stats:
            stat.generate_function_definitions(env, code)

    def generate_execution_code(self, code):
        #print "StatListNode.generate_execution_code" ###
        for stat in self.stats:
            code.mark_pos(stat.pos)
            stat.generate_execution_code(code)

    def annotate(self, code):
        for stat in self.stats:
            stat.annotate(code)


class StatNode(Node):
    #
    #  Code generation for statements is split into the following subphases:
    #
    #  (1) generate_function_definitions
    #        Emit C code for the definitions of any structs,
    #        unions, enums and functions defined in the current
    #        scope-block.
    #
    #  (2) generate_execution_code
    #        Emit C code for executable statements.
    #

    def generate_function_definitions(self, env, code):
        pass

    def generate_execution_code(self, code):
        raise InternalError("generate_execution_code not implemented for %s" % \
            self.__class__.__name__)


class CDefExternNode(StatNode):
    #  include_file       string or None
    #  verbatim_include   string or None
    #  body               StatListNode

    child_attrs = ["body"]

    def analyse_declarations(self, env):
        old_cinclude_flag = env.in_cinclude
        env.in_cinclude = 1
        self.body.analyse_declarations(env)
        env.in_cinclude = old_cinclude_flag

        if self.include_file or self.verbatim_include:
            # Determine whether include should be late
            stats = self.body.stats
            if not env.directives['preliminary_late_includes_cy28']:
                late = False
            elif not stats:
                # Special case: empty 'cdef extern' blocks are early
                late = False
            else:
                late = all(isinstance(node, CVarDefNode) for node in stats)
            env.add_include_file(self.include_file, self.verbatim_include, late)

    def analyse_expressions(self, env):
        return self

    def generate_execution_code(self, code):
        pass

    def annotate(self, code):
        self.body.annotate(code)


class CDeclaratorNode(Node):
    # Part of a C declaration.
    #
    # Processing during analyse_declarations phase:
    #
    #   analyse
    #      Returns (name, type) pair where name is the
    #      CNameDeclaratorNode of the name being declared
    #      and type is the type it is being declared as.
    #
    #  calling_convention  string   Calling convention of CFuncDeclaratorNode
    #                               for which this is a base

    child_attrs = []

    calling_convention = ""

    def analyse_templates(self):
        # Only C++ functions have templates.
        return None


class CNameDeclaratorNode(CDeclaratorNode):
    #  name    string             The Cython name being declared
    #  cname   string or None     C name, if specified
    #  default ExprNode or None   the value assigned on declaration

    child_attrs = ['default']

    default = None

    def analyse(self, base_type, env, nonempty=0, visibility=None, in_pxd=False):
        if nonempty and self.name == '':
            # May have mistaken the name for the type.
            if base_type.is_ptr or base_type.is_array or base_type.is_buffer:
                error(self.pos, "Missing argument name")
            elif base_type.is_void:
                error(self.pos, "Use spam() rather than spam(void) to declare a function with no arguments.")
            else:
                self.name = base_type.declaration_code("", for_display=1, pyrex=1)
                base_type = py_object_type

        if base_type.is_fused and env.fused_to_specific:
            base_type = base_type.specialize(env.fused_to_specific)

        self.type = base_type
        return self, base_type


class CPtrDeclaratorNode(CDeclaratorNode):
    # base     CDeclaratorNode

    child_attrs = ["base"]

    def analyse_templates(self):
        return self.base.analyse_templates()

    def analyse(self, base_type, env, nonempty=0, visibility=None, in_pxd=False):
        if base_type.is_pyobject:
            error(self.pos, "Pointer base type cannot be a Python object")
        ptr_type = PyrexTypes.c_ptr_type(base_type)
        return self.base.analyse(ptr_type, env, nonempty=nonempty, visibility=visibility, in_pxd=in_pxd)


class CReferenceDeclaratorNode(CDeclaratorNode):
    # base     CDeclaratorNode

    child_attrs = ["base"]

    def analyse_templates(self):
        return self.base.analyse_templates()

    def analyse(self, base_type, env, nonempty=0, visibility=None, in_pxd=False):
        if base_type.is_pyobject:
            error(self.pos, "Reference base type cannot be a Python object")
        ref_type = PyrexTypes.c_ref_type(base_type)
        return self.base.analyse(ref_type, env, nonempty=nonempty, visibility=visibility, in_pxd=in_pxd)


class CArrayDeclaratorNode(CDeclaratorNode):
    # base        CDeclaratorNode
    # dimension   ExprNode

    child_attrs = ["base", "dimension"]

    def analyse(self, base_type, env, nonempty=0, visibility=None, in_pxd=False):
        if (base_type.is_cpp_class and base_type.is_template_type()) or base_type.is_cfunction:
            from .ExprNodes import TupleNode
            if isinstance(self.dimension, TupleNode):
                args = self.dimension.args
            else:
                args = self.dimension,
            values = [v.analyse_as_type(env) for v in args]
            if None in values:
                ix = values.index(None)
                error(args[ix].pos, "Template parameter not a type")
                base_type = error_type
            else:
                base_type = base_type.specialize_here(self.pos, values)
            return self.base.analyse(base_type, env, nonempty=nonempty, visibility=visibility, in_pxd=in_pxd)
        if self.dimension:
            self.dimension = self.dimension.analyse_const_expression(env)
            if not self.dimension.type.is_int:
                error(self.dimension.pos, "Array dimension not integer")
            size = self.dimension.get_constant_c_result_code()
            if size is not None:
                try:
                    size = int(size)
                except ValueError:
                    # runtime constant?
                    pass
        else:
            size = None
        if not base_type.is_complete():
            error(self.pos, "Array element type '%s' is incomplete" % base_type)
        if base_type.is_pyobject:
            error(self.pos, "Array element cannot be a Python object")
        if base_type.is_cfunction:
            error(self.pos, "Array element cannot be a function")
        array_type = PyrexTypes.c_array_type(base_type, size)
        return self.base.analyse(array_type, env, nonempty=nonempty, visibility=visibility, in_pxd=in_pxd)


class CFuncDeclaratorNode(CDeclaratorNode):
    # base             CDeclaratorNode
    # args             [CArgDeclNode]
    # templates        [TemplatePlaceholderType]
    # has_varargs      boolean
    # exception_value  ConstNode
    # exception_check  boolean    True if PyErr_Occurred check needed
    # nogil            boolean    Can be called without gil
    # with_gil         boolean    Acquire gil around function body
    # is_const_method  boolean    Whether this is a const method

    child_attrs = ["base", "args", "exception_value"]

    overridable = 0
    optional_arg_count = 0
    is_const_method = 0
    templates = None

    def analyse_templates(self):
        if isinstance(self.base, CArrayDeclaratorNode):
            from .ExprNodes import TupleNode, NameNode
            template_node = self.base.dimension
            if isinstance(template_node, TupleNode):
                template_nodes = template_node.args
            elif isinstance(template_node, NameNode):
                template_nodes = [template_node]
            else:
                error(template_node.pos, "Template arguments must be a list of names")
                return None
            self.templates = []
            for template in template_nodes:
                if isinstance(template, NameNode):
                    self.templates.append(PyrexTypes.TemplatePlaceholderType(template.name))
                else:
                    error(template.pos, "Template arguments must be a list of names")
            self.base = self.base.base
            return self.templates
        else:
            return None

    def analyse(self, return_type, env, nonempty=0, directive_locals=None, visibility=None, in_pxd=False):
        if directive_locals is None:
            directive_locals = {}
        if nonempty:
            nonempty -= 1
        func_type_args = []
        for i, arg_node in enumerate(self.args):
            name_declarator, type = arg_node.analyse(
                env, nonempty=nonempty,
                is_self_arg=(i == 0 and env.is_c_class_scope and 'staticmethod' not in env.directives))
            name = name_declarator.name
            if name in directive_locals:
                type_node = directive_locals[name]
                other_type = type_node.analyse_as_type(env)
                if other_type is None:
                    error(type_node.pos, "Not a type")
                elif (type is not PyrexTypes.py_object_type
                      and not type.same_as(other_type)):
                    error(self.base.pos, "Signature does not agree with previous declaration")
                    error(type_node.pos, "Previous declaration here")
                else:
                    type = other_type
            if name_declarator.cname:
                error(self.pos, "Function argument cannot have C name specification")
            if i == 0 and env.is_c_class_scope and type.is_unspecified:
                # fix the type of self
                type = env.parent_type
            # Turn *[] argument into **
            if type.is_array:
                type = PyrexTypes.c_ptr_type(type.base_type)
            # Catch attempted C-style func(void) decl
            if type.is_void:
                error(arg_node.pos, "Use spam() rather than spam(void) to declare a function with no arguments.")
            func_type_args.append(
                PyrexTypes.CFuncTypeArg(name, type, arg_node.pos))
            if arg_node.default:
                self.optional_arg_count += 1
            elif self.optional_arg_count:
                error(self.pos, "Non-default argument follows default argument")

        exc_val = None
        exc_check = 0
        if self.exception_check == '+':
            env.add_include_file('ios')         # for std::ios_base::failure
            env.add_include_file('new')         # for std::bad_alloc
            env.add_include_file('stdexcept')
            env.add_include_file('typeinfo')    # for std::bad_cast
        if (return_type.is_pyobject
                and (self.exception_value or self.exception_check)
                and self.exception_check != '+'):
            error(self.pos, "Exception clause not allowed for function returning Python object")
        else:
            if self.exception_value is None and self.exception_check and self.exception_check != '+':
                # Use an explicit exception return value to speed up exception checks.
                # Even if it is not declared, we can use the default exception value of the return type,
                # unless the function is some kind of external function that we do not control.
                if return_type.exception_value is not None and (visibility != 'extern' and not in_pxd):
                    # Extension types are more difficult because the signature must match the base type signature.
                    if not env.is_c_class_scope:
                        from .ExprNodes import ConstNode
                        self.exception_value = ConstNode(
                            self.pos, value=return_type.exception_value, type=return_type)
            if self.exception_value:
                if self.exception_check == '+':
                    self.exception_value = self.exception_value.analyse_const_expression(env)
                    exc_val_type = self.exception_value.type
                    if (not exc_val_type.is_error
                            and not exc_val_type.is_pyobject
                            and not (exc_val_type.is_cfunction
                                     and not exc_val_type.return_type.is_pyobject
                                     and not exc_val_type.args)
                            and not (exc_val_type == PyrexTypes.c_char_type
                                     and self.exception_value.value == '*')):
                        error(self.exception_value.pos,
                              "Exception value must be a Python exception or cdef function with no arguments or *.")
                    exc_val = self.exception_value
                else:
                    self.exception_value = self.exception_value.analyse_types(env).coerce_to(
                        return_type, env).analyse_const_expression(env)
                    exc_val = self.exception_value.get_constant_c_result_code()
                    if exc_val is None:
                        error(self.exception_value.pos, "Exception value must be constant")
                    if not return_type.assignable_from(self.exception_value.type):
                        error(self.exception_value.pos,
                              "Exception value incompatible with function return type")
                    if (visibility != 'extern'
                            and (return_type.is_int or return_type.is_float)
                            and self.exception_value.has_constant_result()):
                        try:
                            type_default_value = float(return_type.default_value)
                        except ValueError:
                            pass
                        else:
                            if self.exception_value.constant_result == type_default_value:
                                warning(self.pos, "Ambiguous exception value, same as default return value: %r" %
                                        self.exception_value.constant_result)
            exc_check = self.exception_check
        if return_type.is_cfunction:
            error(self.pos, "Function cannot return a function")
        func_type = PyrexTypes.CFuncType(
            return_type, func_type_args, self.has_varargs,
            optional_arg_count=self.optional_arg_count,
            exception_value=exc_val, exception_check=exc_check,
            calling_convention=self.base.calling_convention,
            nogil=self.nogil, with_gil=self.with_gil, is_overridable=self.overridable,
            is_const_method=self.is_const_method,
            templates=self.templates)

        if self.optional_arg_count:
            if func_type.is_fused:
                # This is a bit of a hack... When we need to create specialized CFuncTypes
                # on the fly because the cdef is defined in a pxd, we need to declare the specialized optional arg
                # struct
                def declare_opt_arg_struct(func_type, fused_cname):
                    self.declare_optional_arg_struct(func_type, env, fused_cname)

                func_type.declare_opt_arg_struct = declare_opt_arg_struct
            else:
                self.declare_optional_arg_struct(func_type, env)

        callspec = env.directives['callspec']
        if callspec:
            current = func_type.calling_convention
            if current and current != callspec:
                error(self.pos, "cannot have both '%s' and '%s' "
                      "calling conventions" % (current, callspec))
            func_type.calling_convention = callspec
        return self.base.analyse(func_type, env, visibility=visibility, in_pxd=in_pxd)

    def declare_optional_arg_struct(self, func_type, env, fused_cname=None):
        """
        Declares the optional argument struct (the struct used to hold the
        values for optional arguments). For fused cdef functions, this is
        deferred as analyse_declarations is called only once (on the fused
        cdef function).
        """
        scope = StructOrUnionScope()
        arg_count_member = '%sn' % Naming.pyrex_prefix
        scope.declare_var(arg_count_member, PyrexTypes.c_int_type, self.pos)

        for arg in func_type.args[len(func_type.args) - self.optional_arg_count:]:
            scope.declare_var(arg.name, arg.type, arg.pos, allow_pyobject=True, allow_memoryview=True)

        struct_cname = env.mangle(Naming.opt_arg_prefix, self.base.name)

        if fused_cname is not None:
            struct_cname = PyrexTypes.get_fused_cname(fused_cname, struct_cname)

        op_args_struct = env.global_scope().declare_struct_or_union(
            name=struct_cname,
            kind='struct',
            scope=scope,
            typedef_flag=0,
            pos=self.pos,
            cname=struct_cname)

        op_args_struct.defined_in_pxd = 1
        op_args_struct.used = 1

        func_type.op_arg_struct = PyrexTypes.c_ptr_type(op_args_struct.type)


class CConstDeclaratorNode(CDeclaratorNode):
    # base     CDeclaratorNode

    child_attrs = ["base"]

    def analyse(self, base_type, env, nonempty=0, visibility=None, in_pxd=False):
        if base_type.is_pyobject:
            error(self.pos,
                  "Const base type cannot be a Python object")
        const = PyrexTypes.c_const_type(base_type)
        return self.base.analyse(const, env, nonempty=nonempty, visibility=visibility, in_pxd=in_pxd)


class CArgDeclNode(Node):
    # Item in a function declaration argument list.
    #
    # base_type      CBaseTypeNode
    # declarator     CDeclaratorNode
    # not_none       boolean            Tagged with 'not None'
    # or_none        boolean            Tagged with 'or None'
    # accept_none    boolean            Resolved boolean for not_none/or_none
    # default        ExprNode or None
    # default_value  PyObjectConst      constant for default value
    # annotation     ExprNode or None   Py3 function arg annotation
    # is_self_arg    boolean            Is the "self" arg of an extension type method
    # is_type_arg    boolean            Is the "class" arg of an extension type classmethod
    # kw_only        boolean            Is a keyword-only argument
    # is_dynamic     boolean            Non-literal arg stored inside CyFunction
    # pos_only       boolean            Is a positional-only argument
    #
    # name_cstring                         property that converts the name to a cstring taking care of unicode
    #                                      and quoting it

    child_attrs = ["base_type", "declarator", "default", "annotation"]
    outer_attrs = ["default", "annotation"]

    is_self_arg = 0
    is_type_arg = 0
    is_generic = 1
    kw_only = 0
    pos_only = 0
    not_none = 0
    or_none = 0
    type = None
    name_declarator = None
    default_value = None
    annotation = None
    is_dynamic = 0

    @property
    def name_cstring(self):
        return self.name.as_c_string_literal()

    def analyse(self, env, nonempty=0, is_self_arg=False):
        if is_self_arg:
            self.base_type.is_self_arg = self.is_self_arg = True
        if self.type is None:
            # The parser may misinterpret names as types. We fix that here.
            if isinstance(self.declarator, CNameDeclaratorNode) and self.declarator.name == '':
                if nonempty:
                    if self.base_type.is_basic_c_type:
                        # char, short, long called "int"
                        type = self.base_type.analyse(env, could_be_name=True)
                        arg_name = type.empty_declaration_code()
                    else:
                        arg_name = self.base_type.name
                    self.declarator.name = EncodedString(arg_name)
                    self.base_type.name = None
                    self.base_type.is_basic_c_type = False
                could_be_name = True
            else:
                could_be_name = False
            self.base_type.is_arg = True
            base_type = self.base_type.analyse(env, could_be_name=could_be_name)
            if hasattr(self.base_type, 'arg_name') and self.base_type.arg_name:
                self.declarator.name = self.base_type.arg_name

            # The parser is unable to resolve the ambiguity of [] as part of the
            # type (e.g. in buffers) or empty declarator (as with arrays).
            # This is only arises for empty multi-dimensional arrays.
            if (base_type.is_array
                    and isinstance(self.base_type, TemplatedTypeNode)
                    and isinstance(self.declarator, CArrayDeclaratorNode)):
                declarator = self.declarator
                while isinstance(declarator.base, CArrayDeclaratorNode):
                    declarator = declarator.base
                declarator.base = self.base_type.array_declarator
                base_type = base_type.base_type

            # inject type declaration from annotations
            # this is called without 'env' by AdjustDefByDirectives transform before declaration analysis
            if self.annotation and env and env.directives['annotation_typing'] and self.base_type.name is None:
                arg_type = self.inject_type_from_annotations(env)
                if arg_type is not None:
                    base_type = arg_type
            return self.declarator.analyse(base_type, env, nonempty=nonempty)
        else:
            return self.name_declarator, self.type

    def inject_type_from_annotations(self, env):
        annotation = self.annotation
        if not annotation:
            return None
        base_type, arg_type = annotation.analyse_type_annotation(env, assigned_value=self.default)
        if base_type is not None:
            self.base_type = base_type
        return arg_type

    def calculate_default_value_code(self, code):
        if self.default_value is None:
            if self.default:
                if self.default.is_literal:
                    # will not output any code, just assign the result_code
                    self.default.generate_evaluation_code(code)
                    return self.type.cast_code(self.default.result())
                self.default_value = code.get_argument_default_const(self.type)
        return self.default_value

    def annotate(self, code):
        if self.default:
            self.default.annotate(code)

    def generate_assignment_code(self, code, target=None, overloaded_assignment=False):
        default = self.default
        if default is None or default.is_literal:
            return
        if target is None:
            target = self.calculate_default_value_code(code)
        default.generate_evaluation_code(code)
        default.make_owned_reference(code)
        result = default.result() if overloaded_assignment else default.result_as(self.type)
        code.putln("%s = %s;" % (target, result))
        code.put_giveref(default.result(), self.type)
        default.generate_post_assignment_code(code)
        default.free_temps(code)


class CBaseTypeNode(Node):
    # Abstract base class for C base type nodes.
    #
    # Processing during analyse_declarations phase:
    #
    #   analyse
    #     Returns the type.

    def analyse_as_type(self, env):
        return self.analyse(env)


class CAnalysedBaseTypeNode(Node):
    # type            type

    child_attrs = []

    def analyse(self, env, could_be_name=False):
        return self.type


class CSimpleBaseTypeNode(CBaseTypeNode):
    # name             string
    # module_path      [string]     Qualifying name components
    # is_basic_c_type  boolean
    # signed           boolean
    # longness         integer
    # complex          boolean
    # is_self_arg      boolean      Is self argument of C method
    # ##is_type_arg      boolean      Is type argument of class method

    child_attrs = []
    arg_name = None   # in case the argument name was interpreted as a type
    module_path = []
    is_basic_c_type = False
    complex = False

    def analyse(self, env, could_be_name=False):
        # Return type descriptor.
        #print "CSimpleBaseTypeNode.analyse: is_self_arg =", self.is_self_arg ###
        type = None
        if self.is_basic_c_type:
            type = PyrexTypes.simple_c_type(self.signed, self.longness, self.name)
            if not type:
                error(self.pos, "Unrecognised type modifier combination")
        elif self.name == "object" and not self.module_path:
            type = py_object_type
        elif self.name is None:
            if self.is_self_arg and env.is_c_class_scope:
                #print "CSimpleBaseTypeNode.analyse: defaulting to parent type" ###
                type = env.parent_type
            ## elif self.is_type_arg and env.is_c_class_scope:
            ##     type = Builtin.type_type
            else:
                type = py_object_type
        else:
            if self.module_path:
                # Maybe it's a nested C++ class.
                scope = env
                for item in self.module_path:
                    entry = scope.lookup(item)
                    if entry is not None and entry.is_cpp_class:
                        scope = entry.type.scope
                    else:
                        scope = None
                        break

                if scope is None:
                    # Maybe it's a cimport.
                    scope = env.find_imported_module(self.module_path, self.pos)
                    if scope:
                        scope.fused_to_specific = env.fused_to_specific
            else:
                scope = env

            if scope:
                if scope.is_c_class_scope:
                    scope = scope.global_scope()

                type = scope.lookup_type(self.name)
                if type is not None:
                    pass
                elif could_be_name:
                    if self.is_self_arg and env.is_c_class_scope:
                        type = env.parent_type
                    ## elif self.is_type_arg and env.is_c_class_scope:
                    ##     type = Builtin.type_type
                    else:
                        type = py_object_type
                    self.arg_name = EncodedString(self.name)
                else:
                    if self.templates:
                        if not self.name in self.templates:
                            error(self.pos, "'%s' is not a type identifier" % self.name)
                        type = PyrexTypes.TemplatePlaceholderType(self.name)
                    else:
                        error(self.pos, "'%s' is not a type identifier" % self.name)
        if self.complex:
            if not type.is_numeric or type.is_complex:
                error(self.pos, "can only complexify c numeric types")
            type = PyrexTypes.CComplexType(type)
            type.create_declaration_utility_code(env)
        elif type is Builtin.complex_type:
            # Special case: optimise builtin complex type into C's
            # double complex.  The parser cannot do this (as for the
            # normal scalar types) as the user may have redeclared the
            # 'complex' type.  Testing for the exact type here works.
            type = PyrexTypes.c_double_complex_type
            type.create_declaration_utility_code(env)
            self.complex = True
        if type:
            return type
        else:
            return PyrexTypes.error_type

class MemoryViewSliceTypeNode(CBaseTypeNode):

    name = 'memoryview'
    child_attrs = ['base_type_node', 'axes']

    def analyse(self, env, could_be_name=False):

        base_type = self.base_type_node.analyse(env)
        if base_type.is_error: return base_type

        from . import MemoryView

        try:
            axes_specs = MemoryView.get_axes_specs(env, self.axes)
        except CompileError as e:
            error(e.position, e.message_only)
            self.type = PyrexTypes.ErrorType()
            return self.type

        if not MemoryView.validate_axes(self.pos, axes_specs):
            self.type = error_type
        else:
            self.type = PyrexTypes.MemoryViewSliceType(base_type, axes_specs)
            self.type.validate_memslice_dtype(self.pos)
            self.use_memview_utilities(env)

        return self.type

    def use_memview_utilities(self, env):
        from . import MemoryView
        env.use_utility_code(MemoryView.view_utility_code)


class CNestedBaseTypeNode(CBaseTypeNode):
    # For C++ classes that live inside other C++ classes.

    # name             string
    # base_type        CBaseTypeNode

    child_attrs = ['base_type']

    def analyse(self, env, could_be_name=None):
        base_type = self.base_type.analyse(env)
        if base_type is PyrexTypes.error_type:
            return PyrexTypes.error_type
        if not base_type.is_cpp_class:
            error(self.pos, "'%s' is not a valid type scope" % base_type)
            return PyrexTypes.error_type
        type_entry = base_type.scope.lookup_here(self.name)
        if not type_entry or not type_entry.is_type:
            error(self.pos, "'%s.%s' is not a type identifier" % (base_type, self.name))
            return PyrexTypes.error_type
        return type_entry.type


class TemplatedTypeNode(CBaseTypeNode):
    #  After parsing:
    #  positional_args  [ExprNode]        List of positional arguments
    #  keyword_args     DictNode          Keyword arguments
    #  base_type_node   CBaseTypeNode

    #  After analysis:
    #  type             PyrexTypes.BufferType or PyrexTypes.CppClassType  ...containing the right options

    child_attrs = ["base_type_node", "positional_args",
                   "keyword_args", "dtype_node"]

    dtype_node = None

    name = None

    def analyse(self, env, could_be_name=False, base_type=None):
        if base_type is None:
            base_type = self.base_type_node.analyse(env)
        if base_type.is_error: return base_type

        if base_type.is_cpp_class and base_type.is_template_type():
            # Templated class
            if self.keyword_args and self.keyword_args.key_value_pairs:
                error(self.pos, "c++ templates cannot take keyword arguments")
                self.type = PyrexTypes.error_type
            else:
                template_types = []
                for template_node in self.positional_args:
                    type = template_node.analyse_as_type(env)
                    if type is None:
                        error(template_node.pos, "unknown type in template argument")
                        type = error_type
                    template_types.append(type)
                self.type = base_type.specialize_here(self.pos, template_types)

        elif base_type.is_pyobject:
            # Buffer
            from . import Buffer

            options = Buffer.analyse_buffer_options(
                self.pos,
                env,
                self.positional_args,
                self.keyword_args,
                base_type.buffer_defaults)

            if sys.version_info[0] < 3:
                # Py 2.x enforces byte strings as keyword arguments ...
                options = dict([(name.encode('ASCII'), value)
                                for name, value in options.items()])

            self.type = PyrexTypes.BufferType(base_type, **options)
            if has_np_pythran(env) and is_pythran_buffer(self.type):
                self.type = PyrexTypes.PythranExpr(pythran_type(self.type), self.type)

        else:
            # Array
            empty_declarator = CNameDeclaratorNode(self.pos, name="", cname=None)
            if len(self.positional_args) > 1 or self.keyword_args.key_value_pairs:
                error(self.pos, "invalid array declaration")
                self.type = PyrexTypes.error_type
            else:
                # It would be nice to merge this class with CArrayDeclaratorNode,
                # but arrays are part of the declaration, not the type...
                if not self.positional_args:
                    dimension = None
                else:
                    dimension = self.positional_args[0]
                self.array_declarator = CArrayDeclaratorNode(
                    self.pos,
                    base=empty_declarator,
                    dimension=dimension)
                self.type = self.array_declarator.analyse(base_type, env)[1]

        if self.type.is_fused and env.fused_to_specific:
            self.type = self.type.specialize(env.fused_to_specific)

        return self.type


class CComplexBaseTypeNode(CBaseTypeNode):
    # base_type   CBaseTypeNode
    # declarator  CDeclaratorNode

    child_attrs = ["base_type", "declarator"]

    def analyse(self, env, could_be_name=False):
        base = self.base_type.analyse(env, could_be_name)
        _, type = self.declarator.analyse(base, env)
        return type


class CTupleBaseTypeNode(CBaseTypeNode):
    # components [CBaseTypeNode]

    child_attrs = ["components"]

    def analyse(self, env, could_be_name=False):
        component_types = []
        for c in self.components:
            type = c.analyse(env)
            if type.is_pyobject:
                error(c.pos, "Tuple types can't (yet) contain Python objects.")
                return error_type
            component_types.append(type)
        entry = env.declare_tuple_type(self.pos, component_types)
        entry.used = True
        return entry.type


class FusedTypeNode(CBaseTypeNode):
    """
    Represents a fused type in a ctypedef statement:

        ctypedef cython.fused_type(int, long, long long) integral

    name            str                     name of this fused type
    types           [CSimpleBaseTypeNode]   is the list of types to be fused
    """

    child_attrs = []

    def analyse_declarations(self, env):
        type = self.analyse(env)
        entry = env.declare_typedef(self.name, type, self.pos)

        # Omit the typedef declaration that self.declarator would produce
        entry.in_cinclude = True

    def analyse(self, env, could_be_name=False):
        types = []
        for type_node in self.types:
            type = type_node.analyse_as_type(env)

            if not type:
                error(type_node.pos, "Not a type")
                continue

            if type in types:
                error(type_node.pos, "Type specified multiple times")
            else:
                types.append(type)

        # if len(self.types) == 1:
        #     return types[0]

        return PyrexTypes.FusedType(types, name=self.name)


class CConstOrVolatileTypeNode(CBaseTypeNode):
    # base_type     CBaseTypeNode
    # is_const      boolean
    # is_volatile   boolean

    child_attrs = ["base_type"]

    def analyse(self, env, could_be_name=False):
        base = self.base_type.analyse(env, could_be_name)
        if base.is_pyobject:
            error(self.pos,
                  "Const/volatile base type cannot be a Python object")
        return PyrexTypes.c_const_or_volatile_type(base, self.is_const, self.is_volatile)


class CVarDefNode(StatNode):
    #  C variable definition or forward/extern function declaration.
    #
    #  visibility    'private' or 'public' or 'extern'
    #  base_type     CBaseTypeNode
    #  declarators   [CDeclaratorNode]
    #  in_pxd        boolean
    #  api           boolean
    #  overridable   boolean        whether it is a cpdef
    #  modifiers     ['inline']

    #  decorators    [cython.locals(...)] or None
    #  directive_locals { string : NameNode } locals defined by cython.locals(...)

    child_attrs = ["base_type", "declarators"]

    decorators = None
    directive_locals = None

    def analyse_declarations(self, env, dest_scope=None):
        if self.directive_locals is None:
            self.directive_locals = {}
        if not dest_scope:
            dest_scope = env
        self.dest_scope = dest_scope

        if self.declarators:
            templates = self.declarators[0].analyse_templates()
        else:
            templates = None
        if templates is not None:
            if self.visibility != 'extern':
                error(self.pos, "Only extern functions allowed")
            if len(self.declarators) > 1:
                error(self.declarators[1].pos, "Can't multiply declare template types")
            env = TemplateScope('func_template', env)
            env.directives = env.outer_scope.directives
            for template_param in templates:
                env.declare_type(template_param.name, template_param, self.pos)

        base_type = self.base_type.analyse(env)

        if base_type.is_fused and not self.in_pxd and (env.is_c_class_scope or
                                                       env.is_module_scope):
            error(self.pos, "Fused types not allowed here")
            return error_type

        self.entry = None
        visibility = self.visibility

        for declarator in self.declarators:

            if (len(self.declarators) > 1
                    and not isinstance(declarator, CNameDeclaratorNode)
                    and env.directives['warn.multiple_declarators']):
                warning(
                    declarator.pos,
                    "Non-trivial type declarators in shared declaration (e.g. mix of pointers and values). "
                    "Each pointer declaration should be on its own line.", 1)

            create_extern_wrapper = (self.overridable
                                     and self.visibility == 'extern'
                                     and env.is_module_scope)
            if create_extern_wrapper:
                declarator.overridable = False
            if isinstance(declarator, CFuncDeclaratorNode):
                name_declarator, type = declarator.analyse(
                    base_type, env, directive_locals=self.directive_locals, visibility=visibility, in_pxd=self.in_pxd)
            else:
                name_declarator, type = declarator.analyse(
                    base_type, env, visibility=visibility, in_pxd=self.in_pxd)
            if not type.is_complete():
                if not (self.visibility == 'extern' and type.is_array or type.is_memoryviewslice):
                    error(declarator.pos, "Variable type '%s' is incomplete" % type)
            if self.visibility == 'extern' and type.is_pyobject:
                error(declarator.pos, "Python object cannot be declared extern")
            name = name_declarator.name
            cname = name_declarator.cname
            if name == '':
                error(declarator.pos, "Missing name in declaration.")
                return
            if type.is_reference and self.visibility != 'extern':
                error(declarator.pos, "C++ references cannot be declared; use a pointer instead")
            if type.is_cfunction:
                if 'staticmethod' in env.directives:
                    type.is_static_method = True
                self.entry = dest_scope.declare_cfunction(
                    name, type, declarator.pos,
                    cname=cname, visibility=self.visibility, in_pxd=self.in_pxd,
                    api=self.api, modifiers=self.modifiers, overridable=self.overridable)
                if self.entry is not None:
                    self.entry.directive_locals = copy.copy(self.directive_locals)
                if create_extern_wrapper:
                    self.entry.type.create_to_py_utility_code(env)
                    self.entry.create_wrapper = True
            else:
                if self.directive_locals:
                    error(self.pos, "Decorators can only be followed by functions")
                self.entry = dest_scope.declare_var(
                    name, type, declarator.pos,
                    cname=cname, visibility=visibility, in_pxd=self.in_pxd,
                    api=self.api, is_cdef=1)
                if Options.docstrings:
                    self.entry.doc = embed_position(self.pos, self.doc)


class CStructOrUnionDefNode(StatNode):
    #  name          string
    #  cname         string or None
    #  kind          "struct" or "union"
    #  typedef_flag  boolean
    #  visibility    "public" or "private"
    #  api           boolean
    #  in_pxd        boolean
    #  attributes    [CVarDefNode] or None
    #  entry         Entry
    #  packed        boolean

    child_attrs = ["attributes"]

    def declare(self, env, scope=None):
        self.entry = env.declare_struct_or_union(
            self.name, self.kind, scope, self.typedef_flag, self.pos,
            self.cname, visibility=self.visibility, api=self.api,
            packed=self.packed)

    def analyse_declarations(self, env):
        scope = None
        if self.attributes is not None:
            scope = StructOrUnionScope(self.name)
        self.declare(env, scope)
        if self.attributes is not None:
            if self.in_pxd and not env.in_cinclude:
                self.entry.defined_in_pxd = 1
            for attr in self.attributes:
                attr.analyse_declarations(env, scope)
            if self.visibility != 'extern':
                for attr in scope.var_entries:
                    type = attr.type
                    while type.is_array:
                        type = type.base_type
                    if type == self.entry.type:
                        error(attr.pos, "Struct cannot contain itself as a member.")

    def analyse_expressions(self, env):
        return self

    def generate_execution_code(self, code):
        pass


class CppClassNode(CStructOrUnionDefNode, BlockNode):

    #  name          string
    #  cname         string or None
    #  visibility    "extern"
    #  in_pxd        boolean
    #  attributes    [CVarDefNode] or None
    #  entry         Entry
    #  base_classes  [CBaseTypeNode]
    #  templates     [(string, bool)] or None
    #  decorators    [DecoratorNode] or None

    decorators = None

    def declare(self, env):
        if self.templates is None:
            template_types = None
        else:
            template_types = [PyrexTypes.TemplatePlaceholderType(template_name, not required)
                              for template_name, required in self.templates]
            num_optional_templates = sum(not required for _, required in self.templates)
            if num_optional_templates and not all(required for _, required in self.templates[:-num_optional_templates]):
                error(self.pos, "Required template parameters must precede optional template parameters.")
        self.entry = env.declare_cpp_class(
            self.name, None, self.pos, self.cname,
            base_classes=[], visibility=self.visibility, templates=template_types)

    def analyse_declarations(self, env):
        if self.templates is None:
            template_types = template_names = None
        else:
            template_names = [template_name for template_name, _ in self.templates]
            template_types = [PyrexTypes.TemplatePlaceholderType(template_name, not required)
                              for template_name, required in self.templates]
        scope = None
        if self.attributes is not None:
            scope = CppClassScope(self.name, env, templates=template_names)
        def base_ok(base_class):
            if base_class.is_cpp_class or base_class.is_struct:
                return True
            else:
                error(self.pos, "Base class '%s' not a struct or class." % base_class)
        base_class_types = filter(base_ok, [b.analyse(scope or env) for b in self.base_classes])
        self.entry = env.declare_cpp_class(
            self.name, scope, self.pos,
            self.cname, base_class_types, visibility=self.visibility, templates=template_types)
        if self.entry is None:
            return
        self.entry.is_cpp_class = 1
        if scope is not None:
            scope.type = self.entry.type
        defined_funcs = []
        def func_attributes(attributes):
            for attr in attributes:
                if isinstance(attr, CFuncDefNode):
                    yield attr
                elif isinstance(attr, CompilerDirectivesNode):
                    for sub_attr in func_attributes(attr.body.stats):
                        yield sub_attr
        if self.attributes is not None:
            if self.in_pxd and not env.in_cinclude:
                self.entry.defined_in_pxd = 1
            for attr in self.attributes:
                declare = getattr(attr, 'declare', None)
                if declare:
                    attr.declare(scope)
                attr.analyse_declarations(scope)
            for func in func_attributes(self.attributes):
                defined_funcs.append(func)
                if self.templates is not None:
                    func.template_declaration = "template <typename %s>" % ", typename ".join(template_names)
        self.body = StatListNode(self.pos, stats=defined_funcs)
        self.scope = scope

    def analyse_expressions(self, env):
        self.body = self.body.analyse_expressions(self.entry.type.scope)
        return self

    def generate_function_definitions(self, env, code):
        self.body.generate_function_definitions(self.entry.type.scope, code)

    def generate_execution_code(self, code):
        self.body.generate_execution_code(code)

    def annotate(self, code):
        self.body.annotate(code)


class CEnumDefNode(StatNode):
    #  name           string or None
    #  cname          string or None
    #  items          [CEnumDefItemNode]
    #  typedef_flag   boolean
    #  visibility     "public" or "private" or "extern"
    #  api            boolean
    #  in_pxd         boolean
    #  create_wrapper boolean
    #  entry          Entry

    child_attrs = ["items"]

    def declare(self, env):
         self.entry = env.declare_enum(
             self.name, self.pos,
             cname=self.cname, typedef_flag=self.typedef_flag,
             visibility=self.visibility, api=self.api,
             create_wrapper=self.create_wrapper)

    def analyse_declarations(self, env):
        if self.items is not None:
            if self.in_pxd and not env.in_cinclude:
                self.entry.defined_in_pxd = 1
            for item in self.items:
                item.analyse_declarations(env, self.entry)

    def analyse_expressions(self, env):
        return self

    def generate_execution_code(self, code):
        if self.visibility == 'public' or self.api:
            code.mark_pos(self.pos)
            temp = code.funcstate.allocate_temp(PyrexTypes.py_object_type, manage_ref=True)
            for item in self.entry.enum_values:
                code.putln("%s = PyInt_FromLong(%s); %s" % (
                    temp,
                    item.cname,
                    code.error_goto_if_null(temp, item.pos)))
                code.put_gotref(temp, PyrexTypes.py_object_type)
                code.putln('if (PyDict_SetItemString(%s, "%s", %s) < 0) %s' % (
                    Naming.moddict_cname,
                    item.name,
                    temp,
                    code.error_goto(item.pos)))
                code.put_decref_clear(temp, PyrexTypes.py_object_type)
            code.funcstate.release_temp(temp)


class CEnumDefItemNode(StatNode):
    #  name     string
    #  cname    string or None
    #  value    ExprNode or None

    child_attrs = ["value"]

    def analyse_declarations(self, env, enum_entry):
        if self.value:
            self.value = self.value.analyse_const_expression(env)
            if not self.value.type.is_int:
                self.value = self.value.coerce_to(PyrexTypes.c_int_type, env)
                self.value = self.value.analyse_const_expression(env)
        entry = env.declare_const(
            self.name, enum_entry.type,
            self.value, self.pos, cname=self.cname,
            visibility=enum_entry.visibility, api=enum_entry.api,
            create_wrapper=enum_entry.create_wrapper and enum_entry.name is None)
        enum_entry.enum_values.append(entry)
        if enum_entry.name:
            enum_entry.type.values.append(entry.name)


class CTypeDefNode(StatNode):
    #  base_type    CBaseTypeNode
    #  declarator   CDeclaratorNode
    #  visibility   "public" or "private"
    #  api          boolean
    #  in_pxd       boolean

    child_attrs = ["base_type", "declarator"]

    def analyse_declarations(self, env):
        base = self.base_type.analyse(env)
        name_declarator, type = self.declarator.analyse(
            base, env, visibility=self.visibility, in_pxd=self.in_pxd)
        name = name_declarator.name
        cname = name_declarator.cname

        entry = env.declare_typedef(
            name, type, self.pos,
            cname=cname, visibility=self.visibility, api=self.api)

        if type.is_fused:
            entry.in_cinclude = True

        if self.in_pxd and not env.in_cinclude:
            entry.defined_in_pxd = 1

    def analyse_expressions(self, env):
        return self

    def generate_execution_code(self, code):
        pass


class FuncDefNode(StatNode, BlockNode):
    #  Base class for function definition nodes.
    #
    #  return_type     PyrexType
    #  #filename        string        C name of filename string const
    #  entry           Symtab.Entry
    #  needs_closure   boolean        Whether or not this function has inner functions/classes/yield
    #  needs_outer_scope boolean      Whether or not this function requires outer scope
    #  pymethdef_required boolean     Force Python method struct generation
    #  directive_locals { string : ExprNode } locals defined by cython.locals(...)
    #  directive_returns [ExprNode] type defined by cython.returns(...)
    #  star_arg      PyArgDeclNode or None  * argument
    #  starstar_arg  PyArgDeclNode or None  ** argument
    #
    #  is_async_def  boolean          is a Coroutine function
    #
    #  has_fused_arguments  boolean
    #       Whether this cdef function has fused parameters. This is needed
    #       by AnalyseDeclarationsTransform, so it can replace CFuncDefNodes
    #       with fused argument types with a FusedCFuncDefNode

    py_func = None
    needs_closure = False
    needs_outer_scope = False
    pymethdef_required = False
    is_generator = False
    is_generator_body = False
    is_async_def = False
    modifiers = []
    has_fused_arguments = False
    star_arg = None
    starstar_arg = None
    is_cyfunction = False
    code_object = None
    return_type_annotation = None

    def analyse_default_values(self, env):
        default_seen = 0
        for arg in self.args:
            if arg.default:
                default_seen = 1
                if arg.is_generic:
                    arg.default = arg.default.analyse_types(env)
                    arg.default = arg.default.coerce_to(arg.type, env)
                else:
                    error(arg.pos, "This argument cannot have a default value")
                    arg.default = None
            elif arg.kw_only:
                default_seen = 1
            elif default_seen:
                error(arg.pos, "Non-default argument following default argument")

    def analyse_annotations(self, env):
        for arg in self.args:
            if arg.annotation:
                arg.annotation = arg.annotation.analyse_types(env)
        if self.return_type_annotation:
            self.return_type_annotation = self.return_type_annotation.analyse_types(env)

    def align_argument_type(self, env, arg):
        # @cython.locals()
        directive_locals = self.directive_locals
        orig_type = arg.type
        if arg.name in directive_locals:
            type_node = directive_locals[arg.name]
            other_type = type_node.analyse_as_type(env)
        elif isinstance(arg, CArgDeclNode) and arg.annotation and env.directives['annotation_typing']:
            type_node = arg.annotation
            other_type = arg.inject_type_from_annotations(env)
            if other_type is None:
                return arg
        else:
            return arg
        if other_type is None:
            error(type_node.pos, "Not a type")
        elif orig_type is not py_object_type and not orig_type.same_as(other_type):
            error(arg.base_type.pos, "Signature does not agree with previous declaration")
            error(type_node.pos, "Previous declaration here")
        else:
            arg.type = other_type
        return arg

    def need_gil_acquisition(self, lenv):
        return 0

    def create_local_scope(self, env):
        genv = env
        while genv.is_py_class_scope or genv.is_c_class_scope:
            genv = genv.outer_scope
        if self.needs_closure:
            lenv = ClosureScope(name=self.entry.name,
                                outer_scope=genv,
                                parent_scope=env,
                                scope_name=self.entry.cname)
        else:
            lenv = LocalScope(name=self.entry.name,
                              outer_scope=genv,
                              parent_scope=env)
        lenv.return_type = self.return_type
        type = self.entry.type
        if type.is_cfunction:
            lenv.nogil = type.nogil and not type.with_gil
        self.local_scope = lenv
        lenv.directives = env.directives
        return lenv

    def generate_function_body(self, env, code):
        self.body.generate_execution_code(code)

    def generate_function_definitions(self, env, code):
        from . import Buffer

        if self.entry.is_cgetter:
            # no code to generate
            return

        if self.return_type.is_memoryviewslice:
            from . import MemoryView

        lenv = self.local_scope
        if lenv.is_closure_scope and not lenv.is_passthrough:
            outer_scope_cname = "%s->%s" % (Naming.cur_scope_cname,
                                            Naming.outer_scope_cname)
        else:
            outer_scope_cname = Naming.outer_scope_cname
        lenv.mangle_closure_cnames(outer_scope_cname)
        # Generate closure function definitions
        self.body.generate_function_definitions(lenv, code)
        # generate lambda function definitions
        self.generate_lambda_definitions(lenv, code)

        is_getbuffer_slot = (self.entry.name == "__getbuffer__" and
                             self.entry.scope.is_c_class_scope)
        is_releasebuffer_slot = (self.entry.name == "__releasebuffer__" and
                                 self.entry.scope.is_c_class_scope)
        is_buffer_slot = is_getbuffer_slot or is_releasebuffer_slot
        if is_buffer_slot:
            if 'cython_unused' not in self.modifiers:
                self.modifiers = self.modifiers + ['cython_unused']

        preprocessor_guard = self.get_preprocessor_guard()

        profile = code.globalstate.directives['profile']
        linetrace = code.globalstate.directives['linetrace']
        if profile or linetrace:
            if linetrace:
                code.use_fast_gil_utility_code()
            code.globalstate.use_utility_code(
                UtilityCode.load_cached("Profile", "Profile.c"))

        # Generate C code for header and body of function
        code.enter_cfunc_scope(lenv)
        code.return_from_error_cleanup_label = code.new_label()
        code.funcstate.gil_owned = not lenv.nogil

        # ----- Top-level constants used by this function
        code.mark_pos(self.pos)
        self.generate_cached_builtins_decls(lenv, code)
        # ----- Function header
        code.putln("")

        if preprocessor_guard:
            code.putln(preprocessor_guard)

        with_pymethdef = (self.needs_assignment_synthesis(env, code) or
                          self.pymethdef_required)
        if self.py_func:
            self.py_func.generate_function_header(
                code, with_pymethdef=with_pymethdef, proto_only=True)
        self.generate_function_header(code, with_pymethdef=with_pymethdef)
        # ----- Local variable declarations
        # Find function scope
        cenv = env
        while cenv.is_py_class_scope or cenv.is_c_class_scope:
            cenv = cenv.outer_scope
        if self.needs_closure:
            code.put(lenv.scope_class.type.declaration_code(Naming.cur_scope_cname))
            code.putln(";")
        elif self.needs_outer_scope:
            if lenv.is_passthrough:
                code.put(lenv.scope_class.type.declaration_code(Naming.cur_scope_cname))
                code.putln(";")
            code.put(cenv.scope_class.type.declaration_code(Naming.outer_scope_cname))
            code.putln(";")
        self.generate_argument_declarations(lenv, code)

        for entry in lenv.var_entries:
            if not (entry.in_closure or entry.is_arg):
                code.put_var_declaration(entry)

        # Initialize the return variable __pyx_r
        init = ""
        if not self.return_type.is_void:
            if self.return_type.is_pyobject:
                init = " = NULL"
            elif self.return_type.is_memoryviewslice:
                init = ' = ' + MemoryView.memslice_entry_init

            code.putln("%s%s;" % (
                self.return_type.declaration_code(Naming.retval_cname),
                init))

        tempvardecl_code = code.insertion_point()
        self.generate_keyword_list(code)

        # ----- GIL acquisition
        acquire_gil = self.acquire_gil

        # See if we need to acquire the GIL for variable declarations, or for
        # refnanny only

        # Closures are not currently possible for cdef nogil functions,
        # but check them anyway
        have_object_args = self.needs_closure or self.needs_outer_scope
        for arg in lenv.arg_entries:
            if arg.type.is_pyobject:
                have_object_args = True
                break

        used_buffer_entries = [entry for entry in lenv.buffer_entries if entry.used]

        acquire_gil_for_var_decls_only = (
            lenv.nogil and lenv.has_with_gil_block and
            (have_object_args or used_buffer_entries))

        acquire_gil_for_refnanny_only = (
            lenv.nogil and lenv.has_with_gil_block and not
            acquire_gil_for_var_decls_only)

        use_refnanny = not lenv.nogil or lenv.has_with_gil_block

        if acquire_gil or acquire_gil_for_var_decls_only:
            code.put_ensure_gil()
            code.funcstate.gil_owned = True
        elif lenv.nogil and lenv.has_with_gil_block:
            code.declare_gilstate()

        if profile or linetrace:
            if not self.is_generator:
                # generators are traced when iterated, not at creation
                tempvardecl_code.put_trace_declarations()
                code_object = self.code_object.calculate_result_code(code) if self.code_object else None
                code.put_trace_frame_init(code_object)

        # ----- Special check for getbuffer
        if is_getbuffer_slot:
            self.getbuffer_check(code)

        # ----- set up refnanny
        if use_refnanny:
            tempvardecl_code.put_declare_refcount_context()
            code.put_setup_refcount_context(
                self.entry.name, acquire_gil=acquire_gil_for_refnanny_only)

        # ----- Automatic lead-ins for certain special functions
        if is_getbuffer_slot:
            self.getbuffer_init(code)
        # ----- Create closure scope object
        if self.needs_closure:
            tp_slot = TypeSlots.ConstructorSlot("tp_new", '__new__')
            slot_func_cname = TypeSlots.get_slot_function(lenv.scope_class.type.scope, tp_slot)
            if not slot_func_cname:
                slot_func_cname = '%s->tp_new' % lenv.scope_class.type.typeptr_cname
            code.putln("%s = (%s)%s(%s, %s, NULL);" % (
                Naming.cur_scope_cname,
                lenv.scope_class.type.empty_declaration_code(),
                slot_func_cname,
                lenv.scope_class.type.typeptr_cname,
                Naming.empty_tuple))
            code.putln("if (unlikely(!%s)) {" % Naming.cur_scope_cname)
            # Scope unconditionally DECREFed on return.
            code.putln("%s = %s;" % (
                Naming.cur_scope_cname,
                lenv.scope_class.type.cast_code("Py_None")))
            code.put_incref("Py_None", py_object_type)
            code.putln(code.error_goto(self.pos))
            code.putln("} else {")
            code.put_gotref(Naming.cur_scope_cname, lenv.scope_class.type)
            code.putln("}")
            # Note that it is unsafe to decref the scope at this point.
        if self.needs_outer_scope:
            if self.is_cyfunction:
                code.putln("%s = (%s) __Pyx_CyFunction_GetClosure(%s);" % (
                    outer_scope_cname,
                    cenv.scope_class.type.empty_declaration_code(),
                    Naming.self_cname))
            else:
                code.putln("%s = (%s) %s;" % (
                    outer_scope_cname,
                    cenv.scope_class.type.empty_declaration_code(),
                    Naming.self_cname))
            if lenv.is_passthrough:
                code.putln("%s = %s;" % (Naming.cur_scope_cname, outer_scope_cname))
            elif self.needs_closure:
                # inner closures own a reference to their outer parent
                code.put_incref(outer_scope_cname, cenv.scope_class.type)
                code.put_giveref(outer_scope_cname, cenv.scope_class.type)
        # ----- Trace function call
        if profile or linetrace:
            # this looks a bit late, but if we don't get here due to a
            # fatal error before hand, it's not really worth tracing
            if not self.is_generator:
                # generators are traced when iterated, not at creation
                if self.is_wrapper:
                    trace_name = self.entry.name + " (wrapper)"
                else:
                    trace_name = self.entry.name
                code.put_trace_call(
                    trace_name, self.pos, nogil=not code.funcstate.gil_owned)
            code.funcstate.can_trace = True
        # ----- Fetch arguments
        self.generate_argument_parsing_code(env, code)
        # If an argument is assigned to in the body, we must
        # incref it to properly keep track of refcounts.
        is_cdef = isinstance(self, CFuncDefNode)
        for entry in lenv.arg_entries:
            if entry.type.is_pyobject:
                if (acquire_gil or len(entry.cf_assignments) > 1) and not entry.in_closure:
                    code.put_var_incref(entry)

            # Note: defaults are always incref-ed. For def functions, we
            #       we acquire arguments from object conversion, so we have
            #       new references. If we are a cdef function, we need to
            #       incref our arguments
            elif is_cdef and entry.type.is_memoryviewslice and len(entry.cf_assignments) > 1:
                code.put_var_incref(entry, do_for_memoryviewslice = True,
                                    have_gil=code.funcstate.gil_owned)
        for entry in lenv.var_entries:
            if entry.is_arg and len(entry.cf_assignments) > 1 and not entry.in_closure:
                if entry.xdecref_cleanup:
                    code.put_var_xincref(entry)
                else:
                    code.put_var_incref(entry)

        # ----- Initialise local buffer auxiliary variables
        for entry in lenv.var_entries + lenv.arg_entries:
            if entry.type.is_buffer and entry.buffer_aux.buflocal_nd_var.used:
                Buffer.put_init_vars(entry, code)

        # ----- Check and convert arguments
        self.generate_argument_type_tests(code)
        # ----- Acquire buffer arguments
        for entry in lenv.arg_entries:
            if entry.type.is_buffer:
                Buffer.put_acquire_arg_buffer(entry, code, self.pos)

        if acquire_gil_for_var_decls_only:
            code.put_release_ensured_gil()
            code.funcstate.gil_owned = False

        # -------------------------
        # ----- Function body -----
        # -------------------------
        self.generate_function_body(env, code)

        code.mark_pos(self.pos, trace=False)
        code.putln("")
        code.putln("/* function exit code */")

        # ----- Default return value
        if not self.body.is_terminator:
            if self.return_type.is_pyobject:
                #if self.return_type.is_extension_type:
                #    lhs = "(PyObject *)%s" % Naming.retval_cname
                #else:
                lhs = Naming.retval_cname
                code.put_init_to_py_none(lhs, self.return_type)
            else:
                val = self.return_type.default_value
                if val:
                    code.putln("%s = %s;" % (Naming.retval_cname, val))
                elif not self.return_type.is_void:
                    code.putln("__Pyx_pretend_to_initialize(&%s);" % Naming.retval_cname)
        # ----- Error cleanup
        if code.error_label in code.labels_used:
            if not self.body.is_terminator:
                code.put_goto(code.return_label)
            code.put_label(code.error_label)
            for cname, type in code.funcstate.all_managed_temps():
                code.put_xdecref(cname, type, have_gil=not lenv.nogil)

            # Clean up buffers -- this calls a Python function
            # so need to save and restore error state
            buffers_present = len(used_buffer_entries) > 0
            #memslice_entries = [e for e in lenv.entries.values() if e.type.is_memoryviewslice]
            if buffers_present:
                code.globalstate.use_utility_code(restore_exception_utility_code)
                code.putln("{ PyObject *__pyx_type, *__pyx_value, *__pyx_tb;")
                code.putln("__Pyx_PyThreadState_declare")
                code.putln("__Pyx_PyThreadState_assign")
                code.putln("__Pyx_ErrFetch(&__pyx_type, &__pyx_value, &__pyx_tb);")
                for entry in used_buffer_entries:
                    Buffer.put_release_buffer_code(code, entry)
                    #code.putln("%s = 0;" % entry.cname)
                code.putln("__Pyx_ErrRestore(__pyx_type, __pyx_value, __pyx_tb);}")

            if self.return_type.is_memoryviewslice:
                MemoryView.put_init_entry(Naming.retval_cname, code)
                err_val = Naming.retval_cname
            else:
                err_val = self.error_value()

            exc_check = self.caller_will_check_exceptions()
            if err_val is not None or exc_check:
                # TODO: Fix exception tracing (though currently unused by cProfile).
                # code.globalstate.use_utility_code(get_exception_tuple_utility_code)
                # code.put_trace_exception()

                if lenv.nogil and not lenv.has_with_gil_block:
                    code.putln("{")
                    code.put_ensure_gil()

                code.put_add_traceback(self.entry.qualified_name)

                if lenv.nogil and not lenv.has_with_gil_block:
                    code.put_release_ensured_gil()
                    code.putln("}")
            else:
                warning(self.entry.pos,
                        "Unraisable exception in function '%s'." %
                        self.entry.qualified_name, 0)
                code.put_unraisable(self.entry.qualified_name, lenv.nogil)
            default_retval = self.return_type.default_value
            if err_val is None and default_retval:
                err_val = default_retval
            if err_val is not None:
                if err_val != Naming.retval_cname:
                    code.putln("%s = %s;" % (Naming.retval_cname, err_val))
            elif not self.return_type.is_void:
                code.putln("__Pyx_pretend_to_initialize(&%s);" % Naming.retval_cname)

            if is_getbuffer_slot:
                self.getbuffer_error_cleanup(code)

            # If we are using the non-error cleanup section we should
            # jump past it if we have an error. The if-test below determine
            # whether this section is used.
            if buffers_present or is_getbuffer_slot or self.return_type.is_memoryviewslice:
                code.put_goto(code.return_from_error_cleanup_label)

        # ----- Non-error return cleanup
        code.put_label(code.return_label)
        for entry in used_buffer_entries:
            Buffer.put_release_buffer_code(code, entry)
        if is_getbuffer_slot:
            self.getbuffer_normal_cleanup(code)

        if self.return_type.is_memoryviewslice:
            # See if our return value is uninitialized on non-error return
            # from . import MemoryView
            # MemoryView.err_if_nogil_initialized_check(self.pos, env)
            cond = code.unlikely(self.return_type.error_condition(Naming.retval_cname))
            code.putln(
                'if (%s) {' % cond)
            if env.nogil:
                code.put_ensure_gil()
            code.putln(
                'PyErr_SetString(PyExc_TypeError, "Memoryview return value is not initialized");')
            if env.nogil:
                code.put_release_ensured_gil()
            code.putln(
                '}')

        # ----- Return cleanup for both error and no-error return
        code.put_label(code.return_from_error_cleanup_label)

        for entry in lenv.var_entries:
            if not entry.used or entry.in_closure:
                continue

<<<<<<< HEAD
            if entry.type.is_pyobject or entry.type.is_fastcall_type:
                if not (not entry.is_arg or len(entry.cf_assignments) > 1):
=======
            if entry.type.is_pyobject:
                #if not (not entry.is_arg or len(entry.cf_assignments) > 1):
                if entry.is_arg and len(entry.cf_assignments) <= 1:
>>>>>>> d1d1f17f
                    continue
            code.put_var_xdecref(entry,
                                 do_for_memoryviewslice=True,
                                 have_gil=not lenv.nogil)
                        # TODO ideally should pick based on
                        # entry.xdecref_cleanup but this doesn't seem to be set reliably
                        # for regular variables

        # Decref any increfed args
        for entry in lenv.arg_entries:
<<<<<<< HEAD
            if ((entry.type.is_pyobject and
                    ((acquire_gil or len(entry.cf_assignments) > 1) and not entry.in_closure))
                or (entry.type.is_memoryviewslice and
                    # decref slices of def functions and acquired slices from cdef
                    # functions, but not borrowed slices from cdef functions.
                        (not is_cdef or len(entry.cf_assignments) > 1))):
                    code.put_var_xdecref(entry, have_gil=not lenv.nogil)

=======
            if entry.type.is_memoryviewslice:
                # decref slices of def functions and acquired slices from cdef
                # functions, but not borrowed slices from cdef functions.
                if is_cdef and len(entry.cf_assignments) <= 1:
                    continue
            else:
                if entry.in_closure:
                    continue
                if not acquire_gil and len(entry.cf_assignments) <= 1:
                    continue

            code.put_var_xdecref(entry,
                                    do_for_memoryviewslice = True,
                                    have_gil=not lenv.nogil)
>>>>>>> d1d1f17f
        if self.needs_closure:
            code.put_decref(Naming.cur_scope_cname, lenv.scope_class.type)

        # ----- Return
        # This code is duplicated in ModuleNode.generate_module_init_func
        if not lenv.nogil:
            default_retval = self.return_type.default_value
            err_val = self.error_value()
            if err_val is None and default_retval:
                err_val = default_retval  # FIXME: why is err_val not used?
            code.put_xgiveref(Naming.retval_cname, self.return_type)

        if self.entry.is_special and self.entry.name == "__hash__":
            # Returning -1 for __hash__ is supposed to signal an error
            # We do as Python instances and coerce -1 into -2.
            code.putln("if (unlikely(%s == -1) && !PyErr_Occurred()) %s = -2;" % (
                Naming.retval_cname, Naming.retval_cname))

        if profile or linetrace:
            code.funcstate.can_trace = False
            if not self.is_generator:
                # generators are traced when iterated, not at creation
                if self.return_type.is_pyobject:
                    code.put_trace_return(
                        Naming.retval_cname, nogil=not code.funcstate.gil_owned)
                else:
                    code.put_trace_return(
                        "Py_None", nogil=not code.funcstate.gil_owned)

        if not lenv.nogil:
            # GIL holding function
            code.put_finish_refcount_context()

        if acquire_gil or (lenv.nogil and lenv.has_with_gil_block):
            # release the GIL (note that with-gil blocks acquire it on exit in their EnsureGILNode)
            code.put_release_ensured_gil()
            code.funcstate.gil_owned = False

        if not self.return_type.is_void:
            code.putln("return %s;" % Naming.retval_cname)

        code.putln("}")

        if preprocessor_guard:
            code.putln("#endif /*!(%s)*/" % preprocessor_guard)

        # ----- Go back and insert temp variable declarations
        tempvardecl_code.put_temp_declarations(code.funcstate)

        # ----- Python version
        code.exit_cfunc_scope()
        if self.py_func:
            self.py_func.generate_function_definitions(env, code)
        self.generate_wrapper_functions(code)

    def declare_argument(self, env, arg):
        if arg.type.is_void:
            error(arg.pos, "Invalid use of 'void'")
        elif not arg.type.is_complete() and not (arg.type.is_array or arg.type.is_memoryviewslice):
            error(arg.pos, "Argument type '%s' is incomplete" % arg.type)
        entry = env.declare_arg(arg.name, arg.type, arg.pos)
        if arg.annotation:
            entry.annotation = arg.annotation.expr
        return entry

    def generate_arg_type_test(self, arg, code):
        # Generate type test for one argument.
        if arg.type.typeobj_is_available():
            code.globalstate.use_utility_code(
                UtilityCode.load_cached("ArgTypeTest", "FunctionArguments.c"))
            typeptr_cname = arg.type.typeptr_cname
            arg_code = "((PyObject *)%s)" % arg.entry.cname
            code.putln(
                'if (unlikely(!__Pyx_ArgTypeTest(%s, %s, %d, %s, %s))) %s' % (
                    arg_code,
                    typeptr_cname,
                    arg.accept_none,
                    arg.name_cstring,
                    arg.type.is_builtin_type and arg.type.require_exact,
                    code.error_goto(arg.pos)))
        else:
            error(arg.pos, "Cannot test type of extern C class without type object name specification")

    def generate_arg_none_check(self, arg, code):
        # Generate None check for one argument.
        if arg.type.is_memoryviewslice:
            cname = "%s.memview" % arg.entry.cname
        else:
            cname = arg.entry.cname

        code.putln('if (unlikely(((PyObject *)%s) == Py_None)) {' % cname)
        code.putln('''PyErr_Format(PyExc_TypeError, "Argument '%%.%ds' must not be None", %s); %s''' % (
            max(200, len(arg.name_cstring)), arg.name_cstring,
            code.error_goto(arg.pos)))
        code.putln('}')

    def generate_wrapper_functions(self, code):
        pass

    def generate_execution_code(self, code):
        code.mark_pos(self.pos)
        # Evaluate and store argument default values
        for arg in self.args:
            if not arg.is_dynamic:
                arg.generate_assignment_code(code)

    #
    # Special code for the __getbuffer__ function
    #
    def _get_py_buffer_info(self):
        py_buffer = self.local_scope.arg_entries[1]
        try:
            # Check builtin definition of struct Py_buffer
            obj_type = py_buffer.type.base_type.scope.entries['obj'].type
        except (AttributeError, KeyError):
            # User code redeclared struct Py_buffer
            obj_type = None
        return py_buffer, obj_type

    # Old Python 3 used to support write-locks on buffer-like objects by
    # calling PyObject_GetBuffer() with a view==NULL parameter. This obscure
    # feature is obsolete, it was almost never used (only one instance in
    # `Modules/posixmodule.c` in Python 3.1) and it is now officially removed
    # (see bpo-14203). We add an extra check here to prevent legacy code from
    # from trying to use the feature and prevent segmentation faults.
    def getbuffer_check(self, code):
        py_buffer, _ = self._get_py_buffer_info()
        view = py_buffer.cname
        code.putln("if (%s == NULL) {" % view)
        code.putln("PyErr_SetString(PyExc_BufferError, "
                   "\"PyObject_GetBuffer: view==NULL argument is obsolete\");")
        code.putln("return -1;")
        code.putln("}")

    def getbuffer_init(self, code):
        py_buffer, obj_type = self._get_py_buffer_info()
        view = py_buffer.cname
        if obj_type and obj_type.is_pyobject:
            code.put_init_to_py_none("%s->obj" % view, obj_type)
            code.put_giveref("%s->obj" % view, obj_type) # Do not refnanny object within structs
        else:
            code.putln("%s->obj = NULL;" % view)

    def getbuffer_error_cleanup(self, code):
        py_buffer, obj_type = self._get_py_buffer_info()
        view = py_buffer.cname
        if obj_type and obj_type.is_pyobject:
            code.putln("if (%s->obj != NULL) {" % view)
            code.put_gotref("%s->obj" % view, obj_type)
            code.put_decref_clear("%s->obj" % view, obj_type)
            code.putln("}")
        else:
            code.putln("Py_CLEAR(%s->obj);" % view)

    def getbuffer_normal_cleanup(self, code):
        py_buffer, obj_type = self._get_py_buffer_info()
        view = py_buffer.cname
        if obj_type and obj_type.is_pyobject:
            code.putln("if (%s->obj == Py_None) {" % view)
            code.put_gotref("%s->obj" % view, obj_type)
            code.put_decref_clear("%s->obj" % view, obj_type)
            code.putln("}")

    def get_preprocessor_guard(self):
        if not self.entry.is_special:
            return None
        name = self.entry.name
        slot = TypeSlots.method_name_to_slot.get(name)
        if not slot:
            return None
        if name == '__long__' and not self.entry.scope.lookup_here('__int__'):
            return None
        if name in ("__getbuffer__", "__releasebuffer__") and self.entry.scope.is_c_class_scope:
            return None
        return slot.preprocessor_guard_code()


class CFuncDefNode(FuncDefNode):
    #  C function definition.
    #
    #  modifiers     ['inline']
    #  visibility    'private' or 'public' or 'extern'
    #  base_type     CBaseTypeNode
    #  declarator    CDeclaratorNode
    #  cfunc_declarator  the CFuncDeclarator of this function
    #                    (this is also available through declarator or a
    #                     base thereof)
    #  body          StatListNode
    #  api           boolean
    #  decorators    [DecoratorNode]        list of decorators
    #
    #  with_gil      boolean    Acquire GIL around body
    #  type          CFuncType
    #  py_func       wrapper for calling from Python
    #  overridable   whether or not this is a cpdef function
    #  inline_in_pxd whether this is an inline function in a pxd file
    #  template_declaration  String or None   Used for c++ class methods
    #  is_const_method whether this is a const method
    #  is_static_method whether this is a static method
    #  is_c_class_method whether this is a cclass method

    child_attrs = ["base_type", "declarator", "body", "py_func_stat", "decorators"]
    outer_attrs = ["decorators"]

    inline_in_pxd = False
    decorators = None
    directive_locals = None
    directive_returns = None
    override = None
    template_declaration = None
    is_const_method = False
    py_func_stat = None

    def unqualified_name(self):
        return self.entry.name

    @property
    def code_object(self):
        # share the CodeObject with the cpdef wrapper (if available)
        return self.py_func.code_object if self.py_func else None

    def analyse_declarations(self, env):
        is_property = 0
        if self.decorators:
            for decorator in self.decorators:
                func = decorator.decorator
                if func.is_name:
                    if func.name == 'property':
                        is_property = 1
                    elif func.name == 'staticmethod':
                        pass
                    else:
                        error(self.pos, "Cannot handle %s decorators yet" % func.name)
                else:
                    error(self.pos,
                          "Cannot handle %s decorators yet" % type(func).__name__)

        self.is_c_class_method = env.is_c_class_scope
        if self.directive_locals is None:
            self.directive_locals = {}
        self.directive_locals.update(env.directives.get('locals', {}))
        if self.directive_returns is not None:
            base_type = self.directive_returns.analyse_as_type(env)
            if base_type is None:
                error(self.directive_returns.pos, "Not a type")
                base_type = PyrexTypes.error_type
        else:
            base_type = self.base_type.analyse(env)
        self.is_static_method = 'staticmethod' in env.directives and not env.lookup_here('staticmethod')
        # The 2 here is because we need both function and argument names.
        if isinstance(self.declarator, CFuncDeclaratorNode):
            name_declarator, typ = self.declarator.analyse(
                base_type, env, nonempty=2 * (self.body is not None),
                directive_locals=self.directive_locals, visibility=self.visibility)
        else:
            name_declarator, typ = self.declarator.analyse(
                base_type, env, nonempty=2 * (self.body is not None), visibility=self.visibility)
        if not typ.is_cfunction:
            error(self.pos, "Suite attached to non-function declaration")
        # Remember the actual type according to the function header
        # written here, because the type in the symbol table entry
        # may be different if we're overriding a C method inherited
        # from the base type of an extension type.
        self.type = typ
        typ.is_overridable = self.overridable
        declarator = self.declarator
        while not hasattr(declarator, 'args'):
            declarator = declarator.base

        self.cfunc_declarator = declarator
        self.args = declarator.args

        opt_arg_count = self.cfunc_declarator.optional_arg_count
        if (self.visibility == 'public' or self.api) and opt_arg_count:
            error(self.cfunc_declarator.pos,
                  "Function with optional arguments may not be declared public or api")

        if typ.exception_check == '+' and self.visibility != 'extern':
            warning(self.cfunc_declarator.pos,
                    "Only extern functions can throw C++ exceptions.")

        for formal_arg, type_arg in zip(self.args, typ.args):
            self.align_argument_type(env, type_arg)
            formal_arg.type = type_arg.type
            formal_arg.name = type_arg.name
            formal_arg.cname = type_arg.cname

            self._validate_type_visibility(type_arg.type, type_arg.pos, env)

            if type_arg.type.is_fused:
                self.has_fused_arguments = True

            if type_arg.type.is_buffer and 'inline' in self.modifiers:
                warning(formal_arg.pos, "Buffer unpacking not optimized away.", 1)

            if type_arg.type.is_buffer or type_arg.type.is_pythran_expr:
                if self.type.nogil:
                    error(formal_arg.pos,
                          "Buffer may not be acquired without the GIL. Consider using memoryview slices instead.")
                elif 'inline' in self.modifiers:
                    warning(formal_arg.pos, "Buffer unpacking not optimized away.", 1)

        self._validate_type_visibility(typ.return_type, self.pos, env)

        name = name_declarator.name
        cname = name_declarator.cname

        typ.is_const_method = self.is_const_method
        typ.is_static_method = self.is_static_method

        self.entry = env.declare_cfunction(
            name, typ, self.pos,
            cname=cname, visibility=self.visibility, api=self.api,
            defining=self.body is not None, modifiers=self.modifiers,
            overridable=self.overridable)
        if is_property:
            self.entry.is_property = 1
            env.property_entries.append(self.entry)
            env.cfunc_entries.remove(self.entry)
        self.entry.inline_func_in_pxd = self.inline_in_pxd
        self.return_type = typ.return_type
        if self.return_type.is_array and self.visibility != 'extern':
            error(self.pos, "Function cannot return an array")
        if self.return_type.is_cpp_class:
            self.return_type.check_nullary_constructor(self.pos, "used as a return value")

        if self.overridable and not env.is_module_scope and not self.is_static_method:
            if len(self.args) < 1 or not self.args[0].type.is_pyobject:
                # An error will be produced in the cdef function
                self.overridable = False

        self.declare_cpdef_wrapper(env)
        self.create_local_scope(env)

    def declare_cpdef_wrapper(self, env):
        if self.overridable:
            if self.is_static_method:
                # TODO(robertwb): Finish this up, perhaps via more function refactoring.
                error(self.pos, "static cpdef methods not yet supported")
            name = self.entry.name
            py_func_body = self.call_self_node(is_module_scope=env.is_module_scope)
            if self.is_static_method:
                from .ExprNodes import NameNode
                decorators = [DecoratorNode(self.pos, decorator=NameNode(self.pos, name='staticmethod'))]
                decorators[0].decorator.analyse_types(env)
            else:
                decorators = []
            self.py_func = DefNode(pos=self.pos,
                                   name=self.entry.name,
                                   args=self.args,
                                   star_arg=None,
                                   starstar_arg=None,
                                   doc=self.doc,
                                   body=py_func_body,
                                   decorators=decorators,
                                   is_wrapper=1)
            self.py_func.is_module_scope = env.is_module_scope
            self.py_func.analyse_declarations(env)
            self.py_func.entry.is_overridable = True
            self.py_func_stat = StatListNode(self.pos, stats=[self.py_func])
            self.py_func.type = PyrexTypes.py_object_type
            self.entry.as_variable = self.py_func.entry
            self.entry.used = self.entry.as_variable.used = True
            # Reset scope entry the above cfunction
            env.entries[name] = self.entry
            if (not self.entry.is_final_cmethod and
                    (not env.is_module_scope or Options.lookup_module_cpdef)):
                self.override = OverrideCheckNode(self.pos, py_func=self.py_func)
                self.body = StatListNode(self.pos, stats=[self.override, self.body])

    def _validate_type_visibility(self, type, pos, env):
        """
        Ensure that types used in cdef functions are public or api, or
        defined in a C header.
        """
        public_or_api = (self.visibility == 'public' or self.api)
        entry = getattr(type, 'entry', None)
        if public_or_api and entry and env.is_module_scope:
            if not (entry.visibility in ('public', 'extern') or
                    entry.api or entry.in_cinclude):
                error(pos, "Function declared public or api may not have private types")

    def call_self_node(self, omit_optional_args=0, is_module_scope=0):
        from . import ExprNodes
        args = self.type.args
        if omit_optional_args:
            args = args[:len(args) - self.type.optional_arg_count]
        arg_names = [arg.name for arg in args]
        if is_module_scope:
            cfunc = ExprNodes.NameNode(self.pos, name=self.entry.name)
            call_arg_names = arg_names
            skip_dispatch = Options.lookup_module_cpdef
        elif self.type.is_static_method:
            class_entry = self.entry.scope.parent_type.entry
            class_node = ExprNodes.NameNode(self.pos, name=class_entry.name)
            class_node.entry = class_entry
            cfunc = ExprNodes.AttributeNode(self.pos, obj=class_node, attribute=self.entry.name)
            # Calling static c(p)def methods on an instance disallowed.
            # TODO(robertwb): Support by passing self to check for override?
            skip_dispatch = True
        else:
            type_entry = self.type.args[0].type.entry
            type_arg = ExprNodes.NameNode(self.pos, name=type_entry.name)
            type_arg.entry = type_entry
            cfunc = ExprNodes.AttributeNode(self.pos, obj=type_arg, attribute=self.entry.name)
        skip_dispatch = not is_module_scope or Options.lookup_module_cpdef
        c_call = ExprNodes.SimpleCallNode(
            self.pos,
            function=cfunc,
            args=[ExprNodes.NameNode(self.pos, name=n) for n in arg_names],
            wrapper_call=skip_dispatch)
        return ReturnStatNode(pos=self.pos, return_type=PyrexTypes.py_object_type, value=c_call)

    def declare_arguments(self, env):
        for arg in self.type.args:
            if not arg.name:
                error(arg.pos, "Missing argument name")
            self.declare_argument(env, arg)

    def need_gil_acquisition(self, lenv):
        return self.type.with_gil

    def nogil_check(self, env):
        type = self.type
        with_gil = type.with_gil
        if type.nogil and not with_gil:
            if type.return_type.is_pyobject:
                error(self.pos,
                      "Function with Python return type cannot be declared nogil")
            for entry in self.local_scope.var_entries:
                if entry.type.is_pyobject and not entry.in_with_gil_block:
                    error(self.pos, "Function declared nogil has Python locals or temporaries")

    def analyse_expressions(self, env):
        self.local_scope.directives = env.directives
        if self.py_func_stat is not None:
            # this will also analyse the default values and the function name assignment
            self.py_func_stat = self.py_func_stat.analyse_expressions(env)
        elif self.py_func is not None:
            # this will also analyse the default values
            self.py_func = self.py_func.analyse_expressions(env)
        else:
            self.analyse_default_values(env)
            self.analyse_annotations(env)
        self.acquire_gil = self.need_gil_acquisition(self.local_scope)
        return self

    def needs_assignment_synthesis(self, env, code=None):
        return False

    def generate_function_header(self, code, with_pymethdef, with_opt_args=1, with_dispatch=1, cname=None):
        scope = self.local_scope
        arg_decls = []
        type = self.type
        for arg in type.args[:len(type.args)-type.optional_arg_count]:
            arg_decl = arg.declaration_code()
            entry = scope.lookup(arg.name)
            if not entry.cf_used:
                arg_decl = 'CYTHON_UNUSED %s' % arg_decl
            arg_decls.append(arg_decl)
        if with_dispatch and self.overridable:
            dispatch_arg = PyrexTypes.c_int_type.declaration_code(
                Naming.skip_dispatch_cname)
            if self.override:
                arg_decls.append(dispatch_arg)
            else:
                arg_decls.append('CYTHON_UNUSED %s' % dispatch_arg)
        if type.optional_arg_count and with_opt_args:
            arg_decls.append(type.op_arg_struct.declaration_code(Naming.optional_args_cname))
        if type.has_varargs:
            arg_decls.append("...")
        if not arg_decls:
            arg_decls = ["void"]
        if cname is None:
            cname = self.entry.func_cname
        entity = type.function_header_code(cname, ', '.join(arg_decls))
        if self.entry.visibility == 'private' and '::' not in cname:
            storage_class = "static "
        else:
            storage_class = ""
        dll_linkage = None
        modifiers = code.build_function_modifiers(self.entry.func_modifiers)

        header = self.return_type.declaration_code(entity, dll_linkage=dll_linkage)
        #print (storage_class, modifiers, header)
        needs_proto = self.is_c_class_method
        if self.template_declaration:
            if needs_proto:
                code.globalstate.parts['module_declarations'].putln(self.template_declaration)
            code.putln(self.template_declaration)
        if needs_proto:
            code.globalstate.parts['module_declarations'].putln(
                "%s%s%s; /* proto*/" % (storage_class, modifiers, header))
        code.putln("%s%s%s {" % (storage_class, modifiers, header))

    def generate_argument_declarations(self, env, code):
        scope = self.local_scope
        for arg in self.args:
            if arg.default:
                entry = scope.lookup(arg.name)
                if self.override or entry.cf_used:
                    result = arg.calculate_default_value_code(code)
                    code.putln('%s = %s;' % (
                        arg.type.declaration_code(arg.cname), result))

    def generate_keyword_list(self, code):
        pass

    def generate_argument_parsing_code(self, env, code):
        i = 0
        used = 0
        scope = self.local_scope
        if self.type.optional_arg_count:
            code.putln('if (%s) {' % Naming.optional_args_cname)
            for arg in self.args:
                if arg.default:
                    entry = scope.lookup(arg.name)
                    if self.override or entry.cf_used:
                        code.putln('if (%s->%sn > %s) {' %
                                   (Naming.optional_args_cname,
                                    Naming.pyrex_prefix, i))
                        declarator = arg.declarator
                        while not hasattr(declarator, 'name'):
                            declarator = declarator.base
                        code.putln('%s = %s->%s;' %
                                   (arg.cname, Naming.optional_args_cname,
                                    self.type.opt_arg_cname(declarator.name)))
                        used += 1
                    i += 1
            for _ in range(used):
                code.putln('}')
            code.putln('}')

        # Move arguments into closure if required
        def put_into_closure(entry):
            if entry.in_closure and not arg.default:
                code.putln('%s = %s;' % (entry.cname, entry.original_cname))
                code.put_var_incref(entry)
                code.put_var_giveref(entry)
        for arg in self.args:
            put_into_closure(scope.lookup_here(arg.name))


    def generate_argument_conversion_code(self, code):
        pass

    def generate_argument_type_tests(self, code):
        # Generate type tests for args whose type in a parent
        # class is a supertype of the declared type.
        for arg in self.type.args:
            if arg.needs_type_test:
                self.generate_arg_type_test(arg, code)
            elif arg.type.is_pyobject and not arg.accept_none:
                self.generate_arg_none_check(arg, code)

    def generate_execution_code(self, code):
        if code.globalstate.directives['linetrace']:
            code.mark_pos(self.pos)
            code.putln("")  # generate line tracing code
        super(CFuncDefNode, self).generate_execution_code(code)
        if self.py_func_stat:
            self.py_func_stat.generate_execution_code(code)

    def error_value(self):
        if self.return_type.is_pyobject:
            return "0"
        else:
            #return None
            return self.entry.type.exception_value

    def caller_will_check_exceptions(self):
        return self.entry.type.exception_check

    def generate_wrapper_functions(self, code):
        # If the C signature of a function has changed, we need to generate
        # wrappers to put in the slots here.
        k = 0
        entry = self.entry
        func_type = entry.type
        while entry.prev_entry is not None:
            k += 1
            entry = entry.prev_entry
            entry.func_cname = "%s%swrap_%s" % (self.entry.func_cname, Naming.pyrex_prefix, k)
            code.putln()
            self.generate_function_header(
                code, 0,
                with_dispatch=entry.type.is_overridable,
                with_opt_args=entry.type.optional_arg_count,
                cname=entry.func_cname)
            if not self.return_type.is_void:
                code.put('return ')
            args = self.type.args
            arglist = [arg.cname for arg in args[:len(args)-self.type.optional_arg_count]]
            if entry.type.is_overridable:
                arglist.append(Naming.skip_dispatch_cname)
            elif func_type.is_overridable:
                arglist.append('0')
            if entry.type.optional_arg_count:
                arglist.append(Naming.optional_args_cname)
            elif func_type.optional_arg_count:
                arglist.append('NULL')
            code.putln('%s(%s);' % (self.entry.func_cname, ', '.join(arglist)))
            code.putln('}')


class PyArgDeclNode(Node):
    # Argument which must be a Python object (used
    # for * and ** arguments).
    #
    # name        string
    # entry       Symtab.Entry
    # annotation  ExprNode or None   Py3 argument annotation
    child_attrs = []
    is_self_arg = False
    is_type_arg = False

    def generate_function_definitions(self, env, code):
        self.entry.generate_function_definitions(env, code)


class DecoratorNode(Node):
    # A decorator
    #
    # decorator    NameNode or CallNode or AttributeNode
    child_attrs = ['decorator']

def _get_type_attr(arg, attr):
    for attrs in (["entry", "type", attr],
                  ["type", attr]):
        for a in attrs:
            try:
                arg = getattr(arg, a)
            except AttributeError:
                break
        else:
            return arg

class DefNode(FuncDefNode):
    # A Python function definition.
    #
    # name          string                 the Python name of the function
    # lambda_name   string                 the internal name of a lambda 'function'
    # decorators    [DecoratorNode]        list of decorators
    # args          [CArgDeclNode]         formal arguments
    # doc           EncodedString or None
    # body          StatListNode
    # return_type_annotation
    #               ExprNode or None       the Py3 return type annotation
    #
    #  The following subnode is constructed internally
    #  when the def statement is inside a Python class definition.
    #
    #  fused_py_func        DefNode     The original fused cpdef DefNode
    #                                   (in case this is a specialization)
    #  specialized_cpdefs   [DefNode]   list of specialized cpdef DefNodes
    #  py_cfunc_node  PyCFunctionNode/InnerFunctionNode   The PyCFunction to create and assign
    #
    # decorator_indirection IndirectionNode Used to remove __Pyx_Method_ClassMethod for fused functions

    child_attrs = ["args", "star_arg", "starstar_arg", "body", "decorators", "return_type_annotation"]
    outer_attrs = ["decorators", "return_type_annotation"]

    is_staticmethod = False
    is_classmethod = False

    lambda_name = None
    reqd_kw_flags_cname = "0"
    is_wrapper = 0
    no_assignment_synthesis = 0
    decorators = None
    return_type_annotation = None
    entry = None
    acquire_gil = 0
    self_in_stararg = 0
    py_cfunc_node = None
    requires_classobj = False
    defaults_struct = None # Dynamic kwrds structure name
    doc = None

    fused_py_func = False
    specialized_cpdefs = None
    py_wrapper = None
    py_wrapper_required = True
    func_cname = None

    defaults_getter = None

    def __init__(self, pos, **kwds):
        FuncDefNode.__init__(self, pos, **kwds)
        p = k = rk = r = 0
        for arg in self.args:
            if arg.pos_only:
                p += 1
            if arg.kw_only:
                k += 1
                if not arg.default:
                    rk += 1
            if not arg.default:
                r += 1
        self.num_posonly_args = p
        self.num_kwonly_args = k
        self.num_required_kw_args = rk
        self.num_required_args = r

    def as_cfunction(self, cfunc=None, scope=None, overridable=True, returns=None, except_val=None, modifiers=None,
                     nogil=False, with_gil=False):
        if self.star_arg:
            error(self.star_arg.pos, "cdef function cannot have star argument")
        if self.starstar_arg:
            error(self.starstar_arg.pos, "cdef function cannot have starstar argument")
        exception_value, exception_check = except_val or (None, False)

        if cfunc is None:
            cfunc_args = []
            for formal_arg in self.args:
                name_declarator, type = formal_arg.analyse(scope, nonempty=1)
                cfunc_args.append(PyrexTypes.CFuncTypeArg(name=name_declarator.name,
                                                          cname=None,
                                                          annotation=formal_arg.annotation,
                                                          type=py_object_type,
                                                          pos=formal_arg.pos))
            cfunc_type = PyrexTypes.CFuncType(return_type=py_object_type,
                                              args=cfunc_args,
                                              has_varargs=False,
                                              exception_value=None,
                                              exception_check=exception_check,
                                              nogil=nogil,
                                              with_gil=with_gil,
                                              is_overridable=overridable)
            cfunc = CVarDefNode(self.pos, type=cfunc_type)
        else:
            if scope is None:
                scope = cfunc.scope
            cfunc_type = cfunc.type
            if len(self.args) != len(cfunc_type.args) or cfunc_type.has_varargs:
                error(self.pos, "wrong number of arguments")
                error(cfunc.pos, "previous declaration here")
            for i, (formal_arg, type_arg) in enumerate(zip(self.args, cfunc_type.args)):
                name_declarator, type = formal_arg.analyse(scope, nonempty=1,
                                                           is_self_arg=(i == 0 and scope.is_c_class_scope))
                if type is None or type is PyrexTypes.py_object_type:
                    formal_arg.type = type_arg.type
                    formal_arg.name_declarator = name_declarator

        if exception_value is None and cfunc_type.exception_value is not None:
            from .ExprNodes import ConstNode
            exception_value = ConstNode(
                self.pos, value=cfunc_type.exception_value, type=cfunc_type.return_type)
        declarator = CFuncDeclaratorNode(self.pos,
                                         base=CNameDeclaratorNode(self.pos, name=self.name, cname=None),
                                         args=self.args,
                                         has_varargs=False,
                                         exception_check=cfunc_type.exception_check,
                                         exception_value=exception_value,
                                         with_gil=cfunc_type.with_gil,
                                         nogil=cfunc_type.nogil)
        return CFuncDefNode(self.pos,
                            modifiers=modifiers or [],
                            base_type=CAnalysedBaseTypeNode(self.pos, type=cfunc_type.return_type),
                            declarator=declarator,
                            body=self.body,
                            doc=self.doc,
                            overridable=cfunc_type.is_overridable,
                            type=cfunc_type,
                            with_gil=cfunc_type.with_gil,
                            nogil=cfunc_type.nogil,
                            visibility='private',
                            api=False,
                            directive_locals=getattr(cfunc, 'directive_locals', {}),
                            directive_returns=returns)

    def is_cdef_func_compatible(self):
        """Determines if the function's signature is compatible with a
        cdef function.  This can be used before calling
        .as_cfunction() to see if that will be successful.
        """
        if self.needs_closure:
            return False
        if self.star_arg or self.starstar_arg:
            return False
        return True

    def analyse_declarations(self, env):
        if self.decorators:
            for decorator in self.decorators:
                func = decorator.decorator
                if func.is_name:
                    self.is_classmethod |= func.name == 'classmethod'
                    self.is_staticmethod |= func.name == 'staticmethod'

        if self.is_classmethod and env.lookup_here('classmethod'):
            # classmethod() was overridden - not much we can do here ...
            self.is_classmethod = False
        if self.is_staticmethod and env.lookup_here('staticmethod'):
            # staticmethod() was overridden - not much we can do here ...
            self.is_staticmethod = False

        if self.name == '__new__' and env.is_py_class_scope:
            self.is_staticmethod = 1

        self.analyse_argument_types(env)
        if self.name == '<lambda>':
            self.declare_lambda_function(env)
        else:
            self.declare_pyfunction(env)

        self.analyse_signature(env)
        self.return_type = self.entry.signature.return_type()
        # if a signature annotation provides a more specific return object type, use it
        if self.return_type is py_object_type and self.return_type_annotation:
            if env.directives['annotation_typing'] and not self.entry.is_special:
                _, return_type = self.return_type_annotation.analyse_type_annotation(env)
                if return_type and return_type.is_pyobject:
                    self.return_type = return_type

        self.create_local_scope(env)

        self.py_wrapper = DefNodeWrapper(
            self.pos,
            target=self,
            name=self.entry.name,
            args=self.args,
            star_arg=self.star_arg,
            starstar_arg=self.starstar_arg,
            return_type=self.return_type)
        self.py_wrapper.analyse_declarations(env)

    def analyse_argument_types(self, env):
        self.directive_locals = env.directives.get('locals', {})
        allow_none_for_extension_args = env.directives['allow_none_for_extension_args']

        f2s = env.fused_to_specific
        env.fused_to_specific = None

        for arg in self.args:
            if hasattr(arg, 'name'):
                name_declarator = None
            else:
                base_type = arg.base_type.analyse(env)
                # If we hare in pythran mode and we got a buffer supported by
                # Pythran, we change this node to a fused type
                if has_np_pythran(env) and base_type.is_pythran_expr:
                    base_type = PyrexTypes.FusedType([
                        base_type,
                        #PyrexTypes.PythranExpr(pythran_type(self.type, "numpy_texpr")),
                        base_type.org_buffer])
                name_declarator, type = \
                    arg.declarator.analyse(base_type, env)
                arg.name = name_declarator.name
                arg.type = type

                if type.is_fused:
                    self.has_fused_arguments = True

            self.align_argument_type(env, arg)
            if name_declarator and name_declarator.cname:
                error(self.pos, "Python function argument cannot have C name specification")
            arg.type = arg.type.as_argument_type()
            arg.hdr_type = None
            arg.needs_conversion = 0
            arg.needs_type_test = 0
            arg.is_generic = 1
            if arg.type.is_pyobject or arg.type.is_buffer or arg.type.is_memoryviewslice:
                if arg.or_none:
                    arg.accept_none = True
                elif arg.not_none:
                    arg.accept_none = False
                elif (arg.type.is_extension_type or arg.type.is_builtin_type
                        or arg.type.is_buffer or arg.type.is_memoryviewslice):
                    if arg.default and arg.default.constant_result is None:
                        # special case: def func(MyType obj = None)
                        arg.accept_none = True
                    else:
                        # default depends on compiler directive
                        arg.accept_none = allow_none_for_extension_args
                else:
                    # probably just a plain 'object'
                    arg.accept_none = True
            else:
                arg.accept_none = True # won't be used, but must be there
                if arg.not_none:
                    error(arg.pos, "Only Python type arguments can have 'not None'")
                if arg.or_none:
                    error(arg.pos, "Only Python type arguments can have 'or None'")
        env.fused_to_specific = f2s

        if has_np_pythran(env):
            self.np_args_idx = [i for i,a in enumerate(self.args) if a.type.is_numpy_buffer]
        else:
            self.np_args_idx = []

    def analyse_signature(self, env):
        if self.entry.is_special:
            if self.decorators:
                error(self.pos, "special functions of cdef classes cannot have decorators")
            self.entry.trivial_signature = len(self.args) == 1 and not (self.star_arg or self.starstar_arg)
        elif not (self.star_arg or self.starstar_arg) and (
                not env.directives['always_allow_keywords']
                or all([arg.pos_only for arg in self.args])):
            # Use the simpler calling signature for zero- and one-argument pos-only functions.
            if self.entry.signature is TypeSlots.pyfunction_signature:
                if len(self.args) == 0:
                    self.entry.signature = TypeSlots.pyfunction_noargs
                elif len(self.args) == 1:
                    if self.args[0].default is None and not self.args[0].kw_only:
                        self.entry.signature = TypeSlots.pyfunction_onearg
            elif self.entry.signature is TypeSlots.pymethod_signature:
                if len(self.args) == 1:
                    self.entry.signature = TypeSlots.unaryfunc
                elif len(self.args) == 2:
                    if self.args[1].default is None and not self.args[1].kw_only:
                        self.entry.signature = TypeSlots.ibinaryfunc

        sig = self.entry.signature
        nfixed = sig.num_fixed_args()
        if (sig is TypeSlots.pymethod_signature and nfixed == 1
               and len(self.args) == 0 and self.star_arg):
            # this is the only case where a diverging number of
            # arguments is not an error - when we have no explicit
            # 'self' parameter as in method(*args)
            sig = self.entry.signature = TypeSlots.pyfunction_signature # self is not 'really' used
            self.self_in_stararg = 1
            nfixed = 0

        if self.is_staticmethod and env.is_c_class_scope:
            nfixed = 0
            self.self_in_stararg = True  # FIXME: why for staticmethods?

            self.entry.signature = sig = copy.copy(sig)
            sig.fixed_arg_format = "*"
            sig.is_staticmethod = True
            sig.has_generic_args = True

        if ((self.is_classmethod or self.is_staticmethod) and
                self.has_fused_arguments and env.is_c_class_scope):
            del self.decorator_indirection.stats[:]

        for i in range(min(nfixed, len(self.args))):
            arg = self.args[i]
            arg.is_generic = 0
            if sig.is_self_arg(i) and not self.is_staticmethod:
                if self.is_classmethod:
                    arg.is_type_arg = 1
                    arg.hdr_type = arg.type = Builtin.type_type
                else:
                    arg.is_self_arg = 1
                    arg.hdr_type = arg.type = env.parent_type
                arg.needs_conversion = 0
            else:
                arg.hdr_type = sig.fixed_arg_type(i)
                if not arg.type.same_as(arg.hdr_type):
                    if arg.hdr_type.is_pyobject and arg.type.is_pyobject:
                        arg.needs_type_test = 1
                    else:
                        arg.needs_conversion = 1
            if arg.needs_conversion:
                arg.hdr_cname = punycodify_name(Naming.arg_prefix + arg.name)
            else:
                arg.hdr_cname = punycodify_name(Naming.var_prefix + arg.name)

        if nfixed > len(self.args):
            self.bad_signature()
            return
        elif nfixed < len(self.args):
            if not sig.has_generic_args:
                self.bad_signature()
            for arg in self.args:
                if arg.is_generic and (arg.type.is_extension_type or arg.type.is_builtin_type):
                    arg.needs_type_test = 1

        # Decide whether to use METH_FASTCALL
        # 1. If we use METH_NOARGS or METH_O, keep that. We can only change
        #    METH_VARARGS to METH_FASTCALL
        # 2. Special methods like __call__ always use the METH_VARGARGS
        #    calling convention
        mf = sig.method_flags()
        if mf and TypeSlots.method_varargs in mf and not self.entry.is_special:
            # 3. If the function uses the full args tuple, it's more
            #    efficient to use METH_VARARGS. This happens when the function
            #    takes *args but no other positional arguments (apart from
            #    possibly self). We don't do the analogous check for keyword
            #    arguments since the kwargs dict is copied anyway.
            if self.star_arg:
                uses_args_tuple = True
                for arg in self.args:
                    if (arg.is_generic and not arg.kw_only and
                            not arg.is_self_arg and not arg.is_type_arg):
                        # Other positional argument
                        uses_args_tuple = False
            else:
                uses_args_tuple = False

            if not uses_args_tuple:
                sig = self.entry.signature = sig.with_fastcall()
            if (not self.entry.signature.use_fastcall
                    and _get_type_attr(self.starstar_arg, "is_fastcall_dict")):
                # it's a failure of the inference if we end up here without asking
                assert _get_type_attr(self.starstar_arg, "explicitly_requested")
                warning(self.pos, ("Request for **{0} to be a specialized "
                    "fastcall argument is pointless since the function itself is not fastcallable "
                    "and so this will only cause degrade performance."
                    ).format(self.starstar_arg.name), 1)

    def bad_signature(self):
        sig = self.entry.signature
        expected_str = "%d" % sig.num_fixed_args()
        if sig.has_generic_args:
            expected_str += " or more"
        name = self.name
        if name.startswith("__") and name.endswith("__"):
            desc = "Special method"
        else:
            desc = "Method"
        error(self.pos, "%s %s has wrong number of arguments (%d declared, %s expected)" % (
            desc, self.name, len(self.args), expected_str))

    def declare_pyfunction(self, env):
        #print "DefNode.declare_pyfunction:", self.name, "in", env ###
        name = self.name
        entry = env.lookup_here(name)
        if entry:
            if entry.is_final_cmethod and not env.parent_type.is_final_type:
                error(self.pos, "Only final types can have final Python (def/cpdef) methods")
            if entry.type.is_cfunction and not entry.is_builtin_cmethod and not self.is_wrapper:
                warning(self.pos, "Overriding cdef method with def method.", 5)
        entry = env.declare_pyfunction(name, self.pos, allow_redefine=not self.is_wrapper)
        self.entry = entry
        prefix = env.next_id(env.scope_prefix)
        self.entry.pyfunc_cname = punycodify_name(Naming.pyfunc_prefix + prefix + name)
        if Options.docstrings:
            entry.doc = embed_position(self.pos, self.doc)
            entry.doc_cname = punycodify_name(Naming.funcdoc_prefix + prefix + name)
            if entry.is_special:
                if entry.name in TypeSlots.invisible or not entry.doc or (
                        entry.name in '__getattr__' and env.directives['fast_getattr']):
                    entry.wrapperbase_cname = None
                else:
                    entry.wrapperbase_cname = punycodify_name(Naming.wrapperbase_prefix + prefix + name)
        else:
            entry.doc = None

    def declare_lambda_function(self, env):
        entry = env.declare_lambda_function(self.lambda_name, self.pos)
        entry.doc = None
        self.entry = entry
        self.entry.pyfunc_cname = entry.cname

    def declare_arguments(self, env):
        for arg in self.args:
            if not arg.name:
                error(arg.pos, "Missing argument name")
            if arg.needs_conversion:
                arg.entry = env.declare_var(arg.name, arg.type, arg.pos)
                if arg.type.is_pyobject:
                    arg.entry.init = "0"
            else:
                arg.entry = self.declare_argument(env, arg)
            arg.entry.is_arg = 1
            arg.entry.used = 1
            arg.entry.is_self_arg = arg.is_self_arg
        self.declare_python_arg(env, self.star_arg)
        self.declare_python_arg(env, self.starstar_arg)

    def declare_python_arg(self, env, arg):
        if arg:
            if getattr(arg, 'type', None):
                type = arg.type
            elif env.directives['infer_types'] != False:
                type = PyrexTypes.unspecified_type
            else:
                type = py_object_type
            entry = env.declare_var(arg.name, type, arg.pos)
            entry.is_arg = 1
            entry.used = 1
            entry.init = "0"
            entry.xdecref_cleanup = 1
            arg.entry = entry

    def analyse_expressions(self, env):
        self.local_scope.directives = env.directives
        self.analyse_default_values(env)
        self.analyse_annotations(env)

        if not self.needs_assignment_synthesis(env) and self.decorators:
            for decorator in self.decorators[::-1]:
                decorator.decorator = decorator.decorator.analyse_expressions(env)

        self.py_wrapper.prepare_argument_coercion(env)
        return self

    def needs_assignment_synthesis(self, env, code=None):
        if self.is_staticmethod:
            return True
        if self.specialized_cpdefs or self.entry.is_fused_specialized:
            return False
        if self.no_assignment_synthesis:
            return False
        if self.entry.is_special:
            return False
        if self.entry.is_anonymous:
            return True
        if env.is_module_scope or env.is_c_class_scope:
            if code is None:
                return self.local_scope.directives['binding']
            else:
                return code.globalstate.directives['binding']
        return env.is_py_class_scope or env.is_closure_scope

    def error_value(self):
        return self.entry.signature.error_value

    def caller_will_check_exceptions(self):
        return self.entry.signature.exception_check

    def generate_function_definitions(self, env, code):
        if self.defaults_getter:
            # defaults getter must never live in class scopes, it's always a module function
            self.defaults_getter.generate_function_definitions(env.global_scope(), code)

        # Before closure cnames are mangled
        if self.py_wrapper_required:
            # func_cname might be modified by @cname
            self.py_wrapper.func_cname = self.entry.func_cname
            self.py_wrapper.generate_function_definitions(env, code)
        FuncDefNode.generate_function_definitions(self, env, code)

    def generate_function_header(self, code, with_pymethdef, proto_only=0):
        if proto_only:
            if self.py_wrapper_required:
                self.py_wrapper.generate_function_header(
                    code, with_pymethdef, True)
            return
        arg_code_list = []
        if self.entry.signature.has_dummy_arg:
            self_arg = 'PyObject *%s' % Naming.self_cname
            if not self.needs_outer_scope:
                self_arg = 'CYTHON_UNUSED ' + self_arg
            arg_code_list.append(self_arg)

        def arg_decl_code(arg):
            entry = arg.entry
            if entry.in_closure:
                cname = entry.original_cname
            else:
                cname = entry.cname
            decl = entry.type.declaration_code(cname)
            if not entry.cf_used:
                decl = 'CYTHON_UNUSED ' + decl
            return decl

        for arg in self.args:
            arg_code_list.append(arg_decl_code(arg))
        if self.star_arg:
            arg_code_list.append(arg_decl_code(self.star_arg))
        if self.starstar_arg:
            arg_code_list.append(arg_decl_code(self.starstar_arg))
        if arg_code_list:
            arg_code = ', '.join(arg_code_list)
        else:
            arg_code = 'void'  # No arguments
        dc = self.return_type.declaration_code(self.entry.pyfunc_cname)

        for arg in [self.star_arg, self.starstar_arg]:
            if arg and arg.entry.type.is_fastcall_type:
                arg.entry.type.create_declaration_utility_code(code.globalstate)

        decls_code = code.globalstate['decls']
        preprocessor_guard = self.get_preprocessor_guard()
        if preprocessor_guard:
            decls_code.putln(preprocessor_guard)
        decls_code.putln(
            "static %s(%s); /* proto */" % (dc, arg_code))
        if preprocessor_guard:
            decls_code.putln("#endif")
        code.putln("static %s(%s) {" % (dc, arg_code))

    def generate_argument_declarations(self, env, code):
        pass

    def generate_keyword_list(self, code):
        pass

    def generate_argument_parsing_code(self, env, code):
        # Move arguments into closure if required
        def put_into_closure(entry):
            if entry.in_closure:
                code.putln('%s = %s;' % (entry.cname, entry.original_cname))
                if entry.xdecref_cleanup:
                    # mostly applies to the starstar arg - this can sometimes be NULL
                    # so must be xincrefed instead
                    code.put_var_xincref(entry)
                    code.put_var_xgiveref(entry)
                else:
                    code.put_var_incref(entry)
                    code.put_var_giveref(entry)
        for arg in self.args:
            put_into_closure(arg.entry)
        for arg in self.star_arg, self.starstar_arg:
            if arg:
                put_into_closure(arg.entry)

    def generate_argument_type_tests(self, code):
        pass


class DefNodeWrapper(FuncDefNode):
    # DefNode python wrapper code generator

    defnode = None
    target = None # Target DefNode

    def __init__(self, *args, **kwargs):
        FuncDefNode.__init__(self, *args, **kwargs)
        self.num_posonly_args = self.target.num_posonly_args
        self.num_kwonly_args = self.target.num_kwonly_args
        self.num_required_kw_args = self.target.num_required_kw_args
        self.num_required_args = self.target.num_required_args
        self.self_in_stararg = self.target.self_in_stararg
        self.signature = None

    def analyse_declarations(self, env):
        target_entry = self.target.entry
        name = self.name
        prefix = env.next_id(env.scope_prefix)
        target_entry.func_cname = punycodify_name(Naming.pywrap_prefix + prefix + name)
        target_entry.pymethdef_cname = punycodify_name(Naming.pymethdef_prefix + prefix + name)

        self.signature = target_entry.signature

        self.np_args_idx = self.target.np_args_idx

    def prepare_argument_coercion(self, env):
        # This is only really required for Cython utility code at this time,
        # everything else can be done during code generation.  But we expand
        # all utility code here, simply because we cannot easily distinguish
        # different code types.
        for arg in self.args:
            if not arg.type.is_pyobject:
                if not arg.type.create_from_py_utility_code(env):
                    pass # will fail later
            elif arg.hdr_type and not arg.hdr_type.is_pyobject:
                if not arg.hdr_type.create_to_py_utility_code(env):
                    pass # will fail later

        if self.starstar_arg and not self.starstar_arg.entry.cf_used:
            # we will set the kwargs argument to NULL instead of a new dict
            # and must therefore correct the control flow state
            entry = self.starstar_arg.entry
            entry.xdecref_cleanup = 1
            for ass in entry.cf_assignments:
                if not ass.is_arg and ass.lhs.is_name:
                    ass.lhs.cf_maybe_null = True

    def signature_has_nongeneric_args(self):
        argcount = len(self.args)
        if argcount == 0 or (
                argcount == 1 and (self.args[0].is_self_arg or
                                   self.args[0].is_type_arg)):
            return 0
        return 1

    def signature_has_generic_args(self):
        return self.signature.has_generic_args

    def generate_function_body(self, code):
        args = []
        if self.signature.has_dummy_arg:
            args.append(Naming.self_cname)
        for arg in self.args:
            if arg.hdr_type and not (arg.type.is_memoryviewslice or
                                     arg.type.is_struct or
                                     arg.type.is_complex):
                args.append(arg.type.cast_code(arg.entry.cname))
            else:
                args.append(arg.entry.cname)
        if self.star_arg:
            args.append(self.star_arg.entry.cname)
        if self.starstar_arg:
            args.append(self.starstar_arg.entry.cname)
        args = ', '.join(args)
        if not self.return_type.is_void:
            code.put('%s = ' % Naming.retval_cname)
        code.putln('%s(%s);' % (
            self.target.entry.pyfunc_cname, args))

    def generate_function_definitions(self, env, code):
        lenv = self.target.local_scope
        # Generate C code for header and body of function
        code.mark_pos(self.pos)
        code.putln("")
        code.putln("/* Python wrapper */")
        preprocessor_guard = self.target.get_preprocessor_guard()
        if preprocessor_guard:
            code.putln(preprocessor_guard)

        code.enter_cfunc_scope(lenv)
        code.return_from_error_cleanup_label = code.new_label()

        with_pymethdef = (self.target.needs_assignment_synthesis(env, code) or
                          self.target.pymethdef_required)
        self.generate_function_header(code, with_pymethdef)
        self.generate_argument_declarations(lenv, code)
        tempvardecl_code = code.insertion_point()

        if self.return_type.is_pyobject:
            retval_init = ' = 0'
        else:
            retval_init = ''
        if not self.return_type.is_void:
            code.putln('%s%s;' % (
                self.return_type.declaration_code(Naming.retval_cname),
                retval_init))
        code.put_declare_refcount_context()
        code.put_setup_refcount_context(EncodedString('%s (wrapper)' % self.name))

        self.generate_argument_parsing_code(lenv, code)
        self.generate_argument_type_tests(code)
        self.generate_function_body(code)

        # ----- Go back and insert temp variable declarations
        tempvardecl_code.put_temp_declarations(code.funcstate)

        code.mark_pos(self.pos)
        code.putln("")
        code.putln("/* function exit code */")

        # ----- Error cleanup
        if code.error_label in code.labels_used:
            code.put_goto(code.return_label)
            code.put_label(code.error_label)
            for cname, type in code.funcstate.all_managed_temps():
                code.put_xdecref(cname, type)
            err_val = self.error_value()
            if err_val is not None:
                code.putln("%s = %s;" % (Naming.retval_cname, err_val))

        # ----- Non-error return cleanup
        code.put_label(code.return_label)
        for entry in lenv.var_entries:
            if entry.is_arg and not entry.type.is_memoryviewslice:
                # FIXME given that memoryviews are excluded here does their refcounting
                # treatment generally make sense?
                code.put_var_xdecref(entry)

        code.put_finish_refcount_context()
        if not self.return_type.is_void:
            code.putln("return %s;" % Naming.retval_cname)
        code.putln('}')
        code.exit_cfunc_scope()
        if preprocessor_guard:
            code.putln("#endif /*!(%s)*/" % preprocessor_guard)

    def generate_function_header(self, code, with_pymethdef, proto_only=0):
        arg_code_list = []
        sig = self.signature

        if sig.has_dummy_arg or self.self_in_stararg:
            arg_code = "PyObject *%s" % Naming.self_cname
            if not sig.has_dummy_arg:
                arg_code = 'CYTHON_UNUSED ' + arg_code
            arg_code_list.append(arg_code)

        for arg in self.args:
            if not arg.is_generic:
                if arg.is_self_arg or arg.is_type_arg:
                    arg_code_list.append("PyObject *%s" % arg.hdr_cname)
                else:
                    arg_code_list.append(
                        arg.hdr_type.declaration_code(arg.hdr_cname))
        entry = self.target.entry
        if not entry.is_special and sig.method_flags() == [TypeSlots.method_noargs]:
            arg_code_list.append("CYTHON_UNUSED PyObject *unused")
        if entry.scope.is_c_class_scope and entry.name == "__ipow__":
            arg_code_list.append("CYTHON_UNUSED PyObject *unused")
        if sig.has_generic_args:
            varargs_args = "PyObject *%s, PyObject *%s" % (
                    Naming.args_cname, Naming.kwds_cname)
            if sig.use_fastcall:
                fastcall_args = "PyObject *const *%s, Py_ssize_t %s, PyObject *%s" % (
                        Naming.args_cname, Naming.nargs_cname, Naming.kwds_cname)
                arg_code_list.append(
                    "\n#if CYTHON_METH_FASTCALL\n%s\n#else\n%s\n#endif\n" % (
                        fastcall_args, varargs_args))
            else:
                arg_code_list.append(varargs_args)
        arg_code = ", ".join(arg_code_list)

        # Prevent warning: unused function '__pyx_pw_5numpy_7ndarray_1__getbuffer__'
        mf = ""
        if (entry.name in ("__getbuffer__", "__releasebuffer__")
                and entry.scope.is_c_class_scope):
            mf = "CYTHON_UNUSED "
            with_pymethdef = False

        dc = self.return_type.declaration_code(entry.func_cname)
        header = "static %s%s(%s)" % (mf, dc, arg_code)
        code.putln("%s; /*proto*/" % header)

        if proto_only:
            if self.target.fused_py_func:
                # If we are the specialized version of the cpdef, we still
                # want the prototype for the "fused cpdef", in case we're
                # checking to see if our method was overridden in Python
                self.target.fused_py_func.generate_function_header(
                    code, with_pymethdef, proto_only=True)
            return

        if (Options.docstrings and entry.doc and
                not self.target.fused_py_func and
                not entry.scope.is_property_scope and
                (not entry.is_special or entry.wrapperbase_cname)):
            # h_code = code.globalstate['h_code']
            docstr = entry.doc

            if docstr.is_unicode:
                docstr = docstr.as_utf8_string()

            if not (entry.is_special and entry.name in ('__getbuffer__', '__releasebuffer__')):
                code.putln('PyDoc_STRVAR(%s, %s);' % (
                    entry.doc_cname,
                    docstr.as_c_string_literal()))

            if entry.is_special:
                code.putln('#if CYTHON_COMPILING_IN_CPYTHON')
                code.putln(
                    "struct wrapperbase %s;" % entry.wrapperbase_cname)
                code.putln('#endif')

        if with_pymethdef or self.target.fused_py_func:
            code.put(
                "static PyMethodDef %s = " % entry.pymethdef_cname)
            code.put_pymethoddef(self.target.entry, ";", allow_skip=False)
        code.putln("%s {" % header)

    def generate_argument_declarations(self, env, code):
        for arg in self.args:
            if arg.is_generic:
                if arg.needs_conversion:
                    code.putln("PyObject *%s = 0;" % arg.hdr_cname)
                else:
                    code.put_var_declaration(arg.entry)
        for entry in env.var_entries:
            if entry.is_arg:
                if entry.type.is_fastcall_dict:
                    # fastcall dict needs to be a declared different in the wrapper function
                    # (where it's an array) compared to everywhere else (where it's a pointer)
                    # Abuse dll_linkage to flag this
                    code.put_var_declaration(entry, dll_linkage="wrapper")
                else:
                    code.put_var_declaration(entry)

        # Assign nargs variable as len(args), but avoid an "unused" warning in the few cases where we don't need it.
        if self.signature_has_generic_args():
            nargs_code = "CYTHON_UNUSED const Py_ssize_t %s = PyTuple_GET_SIZE(%s);" % (
                        Naming.nargs_cname, Naming.args_cname)
            if self.signature.use_fastcall:
                code.putln("#if !CYTHON_METH_FASTCALL")
                code.putln(nargs_code)
                code.putln("#endif")
            else:
                code.putln(nargs_code)

        # Array containing the values of keyword arguments when using METH_FASTCALL.
        code.globalstate.use_utility_code(
            UtilityCode.load_cached("fastcall", "FunctionArguments.c"))
        code.putln('CYTHON_UNUSED PyObject *const *%s = __Pyx_KwValues_%s(%s, %s);' % (
            Naming.kwvalues_cname, self.signature.fastvar, Naming.args_cname, Naming.nargs_cname))

    def generate_argument_parsing_code(self, env, code):
        # Generate fast equivalent of PyArg_ParseTuple call for
        # generic arguments, if any, including args/kwargs
        old_error_label = code.new_error_label()
        our_error_label = code.error_label
        end_label = code.new_label("argument_unpacking_done")

        has_kwonly_args = self.num_kwonly_args > 0
        has_star_or_kw_args = self.star_arg is not None \
            or self.starstar_arg is not None or has_kwonly_args

        for arg in self.args:
            if not arg.type.is_pyobject:
                if not arg.type.create_from_py_utility_code(env):
                    pass  # will fail later

        if not self.signature_has_generic_args():
            if has_star_or_kw_args:
                error(self.pos, "This method cannot have * or keyword arguments")
            self.generate_argument_conversion_code(code)

        elif not self.signature_has_nongeneric_args():
            # func(*args) or func(**kw) or func(*args, **kw)
            # possibly with a "self" argument but no other non-star
            # arguments
            self.generate_stararg_copy_code(code)

        else:
            self.generate_tuple_and_keyword_parsing_code(self.args, end_label, code)

        code.error_label = old_error_label
        if code.label_used(our_error_label):
            if not code.label_used(end_label):
                code.put_goto(end_label)
            code.put_label(our_error_label)
            if has_star_or_kw_args:
                self.generate_arg_decref(self.star_arg, code)
                if self.starstar_arg:
                    if self.starstar_arg.entry.xdecref_cleanup:
                        code.put_var_xdecref_clear(self.starstar_arg.entry)
                    else:
                        code.put_var_decref_clear(self.starstar_arg.entry)
            code.put_add_traceback(self.target.entry.qualified_name)
            code.put_finish_refcount_context()
            code.putln("return %s;" % self.error_value())
        if code.label_used(end_label):
            code.put_label(end_label)

    def generate_arg_xdecref(self, arg, code):
        if arg:
            code.put_var_xdecref_clear(arg.entry)

    def generate_arg_decref(self, arg, code):
        if arg:
            code.put_var_decref_clear(arg.entry)

    def generate_stararg_copy_code(self, code):
        if not self.star_arg:
            code.globalstate.use_utility_code(
                UtilityCode.load_cached("RaiseArgTupleInvalid", "FunctionArguments.c"))
            code.putln("if (unlikely(%s > 0)) {" % Naming.nargs_cname)
            code.put('__Pyx_RaiseArgtupleInvalid("%s", 1, 0, 0, %s); return %s;' % (
                self.name, Naming.nargs_cname, self.error_value()))
            code.putln("}")

        if self.starstar_arg:
            if self.star_arg or not self.starstar_arg.entry.cf_used:
                kwarg_check = "unlikely(%s)" % Naming.kwds_cname
            else:
                kwarg_check = "%s" % Naming.kwds_cname
        else:
            kwarg_check = "unlikely(%s) && __Pyx_NumKwargs_%s(%s)" % (
                Naming.kwds_cname, self.signature.fastvar, Naming.kwds_cname)
        code.globalstate.use_utility_code(
            UtilityCode.load_cached("KeywordStringCheck", "FunctionArguments.c"))
        code.putln(
            "if (%s && unlikely(!__Pyx_CheckKeywordStrings(%s, \"%s\", %d))) return %s;" % (
                kwarg_check, Naming.kwds_cname, self.name,
                bool(self.starstar_arg), self.error_value()))

        if self.starstar_arg and self.starstar_arg.entry.cf_used:
            if _get_type_attr(self.starstar_arg, "is_fastcall_dict"):
                suffix = "_fastcallstruct"
                code.globalstate.use_utility_code(
                    UtilityCode.load_cached("ParseKeywords_fastcallstruct", "FunctionArguments.c"))
                assign_index = "[0]"
            else:
                suffix = ""
                assign_index = ""
            code.putln("if (%s) {" % kwarg_check)
            code.putln("%s%s = __Pyx_KwargsAsDict_%s%s(%s, %s);" % (
                self.starstar_arg.entry.cname,
                assign_index,
                self.signature.fastvar,
                suffix,
                Naming.kwds_cname,
                Naming.kwvalues_cname))

            code.putln("if (unlikely(!%s)) return %s;" % (
                    code.get_var_nullcheck(self.starstar_arg.entry), self.error_value()))
            code.put_var_gotref(self.starstar_arg.entry)
            code.putln("} else {")
            allow_null = all(ref.node.allow_null for ref in self.starstar_arg.entry.cf_references)
            if allow_null:
                code.putln("%s = %s;" % (self.starstar_arg.entry.cname,
                                         self.starstar_arg.entry.type.literal_code(0)))
            else:
                if _get_type_attr(self.starstar_arg, "is_fastcall_dict"):
                    code.putln("%s[0] = __Pyx_FastcallDict_New();" % self.starstar_arg.entry.cname)
                else:
                    code.putln("%s = PyDict_New();" % self.starstar_arg.entry.cname)
                code.putln("if (unlikely(!%s)) return %s;" % (
                        code.get_var_nullcheck(self.starstar_arg.entry), self.error_value()))
                code.put_var_gotref(self.starstar_arg.entry)
            self.starstar_arg.entry.xdecref_cleanup = allow_null
            code.putln("}")

        if self.self_in_stararg and not self.target.is_staticmethod:
            assert not self.signature.use_fastcall
            assert not self.star_arg.entry.type.is_fastcall_tuple
            # need to create a new tuple with 'self' inserted as first item
            code.put("%s = PyTuple_New(%s + 1); if (unlikely(!%s)) " % (
                self.star_arg.entry.cname,
                Naming.nargs_cname,
                self.star_arg.entry.cname))
            if self.starstar_arg and self.starstar_arg.entry.cf_used:
                code.putln("{")
                code.put_var_xdecref_clear(self.starstar_arg.entry)
                code.putln("return %s;" % self.error_value())
                code.putln("}")
            else:
                code.putln("return %s;" % self.error_value())
            code.put_var_gotref(self.star_arg.entry)
            code.put_incref(Naming.self_cname, py_object_type)
            code.put_giveref(Naming.self_cname, py_object_type)
            code.putln("PyTuple_SET_ITEM(%s, 0, %s);" % (
                self.star_arg.entry.cname, Naming.self_cname))
            temp = code.funcstate.allocate_temp(PyrexTypes.c_py_ssize_t_type, manage_ref=False)
            code.putln("for (%s=0; %s < %s; %s++) {" % (
                temp, temp, Naming.nargs_cname, temp))
            code.putln("PyObject* item = PyTuple_GET_ITEM(%s, %s);" % (
                Naming.args_cname, temp))
            code.put_incref("item", py_object_type)
            code.put_giveref("item", py_object_type)
            code.putln("PyTuple_SET_ITEM(%s, %s+1, item);" % (
                self.star_arg.entry.cname, temp))
            code.putln("}")
            code.funcstate.release_temp(temp)
            self.star_arg.entry.xdecref_cleanup = 0
        elif self.star_arg:
            assert not self.signature.use_fastcall
            if _get_type_attr(self.star_arg, "is_fastcall_tuple"):
                # need a specific conversion
                code.putln("%s = __Pyx_FastcallTuple_FromTuple(%s);" % (
                    self.star_arg.entry.cname,
                    Naming.args_cname))
            else:
                code.put_incref(Naming.args_cname, py_object_type)
                code.putln("%s = %s;" % (
                    self.star_arg.entry.cname,
                    Naming.args_cname))
            self.star_arg.entry.xdecref_cleanup = 0

    def generate_tuple_and_keyword_parsing_code(self, args, success_label, code):
        code.globalstate.use_utility_code(
            UtilityCode.load_cached("fastcall", "FunctionArguments.c"))

        self_name_csafe = self.name.as_c_string_literal()

        argtuple_error_label = code.new_label("argtuple_error")

        positional_args = []
        required_kw_only_args = []
        optional_kw_only_args = []
        num_pos_only_args = 0
        for arg in args:
            if arg.is_generic:
                if arg.default:
                    if not arg.is_self_arg and not arg.is_type_arg:
                        if arg.kw_only:
                            optional_kw_only_args.append(arg)
                        else:
                            positional_args.append(arg)
                elif arg.kw_only:
                    required_kw_only_args.append(arg)
                elif not arg.is_self_arg and not arg.is_type_arg:
                    positional_args.append(arg)
                if arg.pos_only:
                    num_pos_only_args += 1

        # sort required kw-only args before optional ones to avoid special
        # cases in the unpacking code
        kw_only_args = required_kw_only_args + optional_kw_only_args

        min_positional_args = self.num_required_args - self.num_required_kw_args
        if len(args) > 0 and (args[0].is_self_arg or args[0].is_type_arg):
            min_positional_args -= 1
        max_positional_args = len(positional_args)
        has_fixed_positional_count = not self.star_arg and \
            min_positional_args == max_positional_args
        has_kw_only_args = bool(kw_only_args)

        if self.starstar_arg or self.star_arg:
            self.generate_stararg_init_code(max_positional_args, code)

        code.putln('{')
        all_args = tuple(positional_args) + tuple(kw_only_args)
        non_posonly_args = [arg for arg in all_args if not arg.pos_only]
        non_pos_args_id = ','.join(
            ['&%s' % code.intern_identifier(arg.name) for arg in non_posonly_args] + ['0'])
        code.putln("#if CYTHON_COMPILING_IN_LIMITED_API")
        code.putln("PyObject **%s[] = {%s};" % (
            Naming.pykwdlist_cname,
            non_pos_args_id))
        code.putln("#else")
        code.putln("static PyObject **%s[] = {%s};" % (
            Naming.pykwdlist_cname,
            non_pos_args_id))
        code.putln("#endif")

        # Before being converted and assigned to the target variables,
        # borrowed references to all unpacked argument values are
        # collected into a local PyObject* array called "values",
        # regardless if they were taken from default arguments,
        # positional arguments or keyword arguments.  Note that
        # C-typed default arguments are handled at conversion time,
        # so their array value is NULL in the end if no argument
        # was passed for them.
        self.generate_argument_values_setup_code(all_args, code)

        # If all args are positional-only, we can raise an error
        # straight away if we receive a non-empty kw-dict.
        # This requires a PyDict_Size call.  This call is wasteful
        # for functions which do accept kw-args, so we do not generate
        # the PyDict_Size call unless all args are positional-only.
        accept_kwd_args = non_posonly_args or self.starstar_arg
        if accept_kwd_args:
            kw_unpacking_condition = Naming.kwds_cname
        else:
            kw_unpacking_condition = "%s && __Pyx_NumKwargs_%s(%s) > 0" % (
                Naming.kwds_cname, self.signature.fastvar, Naming.kwds_cname)

        if self.num_required_kw_args > 0:
            kw_unpacking_condition = "likely(%s)" % kw_unpacking_condition

        # --- optimised code when we receive keyword arguments
        code.putln("if (%s) {" % kw_unpacking_condition)

        if accept_kwd_args:
            self.generate_keyword_unpacking_code(
                min_positional_args, max_positional_args,
                has_fixed_positional_count, has_kw_only_args, all_args, argtuple_error_label, code)
        else:
            # Here we do not accept kw-args but we are passed a non-empty kw-dict.
            # We call ParseOptionalKeywords which will raise an appropriate error if
            # the kw-args dict passed is non-empty (which it will be, since kw_unpacking_condition is true)
            code.globalstate.use_utility_code(
                UtilityCode.load_cached("ParseKeywords", "FunctionArguments.c"))
            code.putln('if (likely(__Pyx_ParseOptionalKeywords(%s, %s, %s, %s, %s, %s, %s) < 0)) %s' % (
                Naming.kwds_cname,
                Naming.kwvalues_cname,
                Naming.pykwdlist_cname,
                self.starstar_arg.entry.cname if self.starstar_arg else 0,
                'values',
                0,
                self_name_csafe,
                code.error_goto(self.pos)))

        # --- optimised code when we do not receive any keyword arguments
        if (self.num_required_kw_args and min_positional_args > 0) or min_positional_args == max_positional_args:
            # Python raises arg tuple related errors first, so we must
            # check the length here
            if min_positional_args == max_positional_args and not self.star_arg:
                compare = '!='
            else:
                compare = '<'
            code.putln('} else if (%s %s %d) {' % (
                Naming.nargs_cname, compare, min_positional_args))
            code.put_goto(argtuple_error_label)

        if self.num_required_kw_args:
            # pure error case: keywords required but not passed
            if max_positional_args > min_positional_args and not self.star_arg:
                code.putln('} else if (%s > %d) {' % (
                    Naming.nargs_cname, max_positional_args))
                code.put_goto(argtuple_error_label)
            code.putln('} else {')
            for i, arg in enumerate(kw_only_args):
                if not arg.default:
                    pystring_cname = code.intern_identifier(arg.name)
                    # required keyword-only argument missing
                    code.globalstate.use_utility_code(
                        UtilityCode.load_cached("RaiseKeywordRequired", "FunctionArguments.c"))
                    code.put('__Pyx_RaiseKeywordRequired("%s", %s); ' % (
                        self.name,
                        pystring_cname))
                    code.putln(code.error_goto(self.pos))
                    break

        else:
            # optimised tuple unpacking code
            code.putln('} else {')
            if min_positional_args == max_positional_args:
                # parse the exact number of positional arguments from
                # the args tuple
                for i, arg in enumerate(positional_args):
                    code.putln("values[%d] = __Pyx_Arg_%s(%s, %d);" % (
                            i, self.signature.fastvar, Naming.args_cname, i))
            else:
                # parse the positional arguments from the variable length
                # args tuple and reject illegal argument tuple sizes
                code.putln('switch (%s) {' % Naming.nargs_cname)
                if self.star_arg:
                    code.putln('default:')
                reversed_args = list(enumerate(positional_args))[::-1]
                for i, arg in reversed_args:
                    if i >= min_positional_args-1:
                        if i != reversed_args[0][0]:
                            code.putln('CYTHON_FALLTHROUGH;')
                        code.put('case %2d: ' % (i+1))
                    code.putln("values[%d] = __Pyx_Arg_%s(%s, %d);" % (
                            i, self.signature.fastvar, Naming.args_cname, i))
                if min_positional_args == 0:
                    code.putln('CYTHON_FALLTHROUGH;')
                    code.put('case  0: ')
                code.putln('break;')
                if self.star_arg:
                    if min_positional_args:
                        for i in range(min_positional_args-1, -1, -1):
                            code.putln('case %2d:' % i)
                        code.put_goto(argtuple_error_label)
                else:
                    code.put('default: ')
                    code.put_goto(argtuple_error_label)
                code.putln('}')

        code.putln('}') # end of the conditional unpacking blocks

        # Convert arg values to their final type and assign them.
        # Also inject non-Python default arguments, which do cannot
        # live in the values[] array.
        for i, arg in enumerate(all_args):
            self.generate_arg_assignment(arg, "values[%d]" % i, code)

        code.putln('}') # end of the whole argument unpacking block

        if code.label_used(argtuple_error_label):
            code.put_goto(success_label)
            code.put_label(argtuple_error_label)
            code.globalstate.use_utility_code(
                UtilityCode.load_cached("RaiseArgTupleInvalid", "FunctionArguments.c"))
            code.put('__Pyx_RaiseArgtupleInvalid(%s, %d, %d, %d, %s); ' % (
                self_name_csafe, has_fixed_positional_count,
                min_positional_args, max_positional_args,
                Naming.nargs_cname))
            code.putln(code.error_goto(self.pos))

    def generate_arg_assignment(self, arg, item, code):
        if arg.type.is_pyobject:
            # Python default arguments were already stored in 'item' at the very beginning
            if arg.is_generic:
                item = PyrexTypes.typecast(arg.type, PyrexTypes.py_object_type, item)
            entry = arg.entry
            code.putln("%s = %s;" % (entry.cname, item))
        else:
            if arg.type.from_py_function:
                if arg.default:
                    # C-typed default arguments must be handled here
                    code.putln('if (%s) {' % item)
                code.putln(arg.type.from_py_call_code(
                    item, arg.entry.cname, arg.pos, code))
                if arg.default:
                    code.putln('} else {')
                    code.putln("%s = %s;" % (
                        arg.entry.cname,
                        arg.calculate_default_value_code(code)))
                    if arg.type.is_memoryviewslice:
                        code.put_var_incref(arg.entry, do_for_memoryviewslice=True, have_gil=True)
                    code.putln('}')
            else:
                error(arg.pos, "Cannot convert Python object argument to type '%s'" % arg.type)

    def generate_stararg_init_code(self, max_positional_args, code):
        if self.starstar_arg:
            self.starstar_arg.entry.xdecref_cleanup = 0

            if not _get_type_attr(self.starstar_arg, "is_fastcall_dict"):
                code.putln('%s = PyDict_New(); if (unlikely(!%s)) return %s;' % (
                        self.starstar_arg.entry.cname,
                        self.starstar_arg.entry.cname,
                        self.error_value()))
            code.put_var_gotref(self.starstar_arg.entry)

        if self.star_arg:
            is_fastcall_tuple = _get_type_attr(self.star_arg, 'is_fastcall_tuple')

            postfix = "" if not is_fastcall_tuple else "_struct"

            self.star_arg.entry.xdecref_cleanup = 0
            if max_positional_args == 0 and not is_fastcall_tuple:
                # If there are no positional arguments, use the args tuple
                # directly
                assert not self.signature.use_fastcall
                code.put_incref(Naming.args_cname, py_object_type)
                code.putln("%s = %s;" % (self.star_arg.entry.cname, Naming.args_cname))
            else:
                # It is possible that this is a slice of "negative" length,
                # as in args[5:3]. That's not a problem, the function below
                # handles that efficiently and returns the empty tuple.
                code.putln('%s = __Pyx_ArgsSlice_%s%s(%s, %d, %s);' % (
                    self.star_arg.entry.cname, self.signature.fastvar, postfix,
                    Naming.args_cname, max_positional_args, Naming.nargs_cname))
                code.putln("if (unlikely(!%s)) {" % code.get_var_nullcheck(self.star_arg.entry))
                if self.starstar_arg:
                    code.put_var_decref_clear(self.starstar_arg.entry)
                code.put_finish_refcount_context()
                code.putln('return %s;' % self.error_value())
                code.putln('}')
                code.put_var_gotref(self.star_arg.entry)

    def generate_argument_values_setup_code(self, args, code):
        max_args = len(args)
        # the 'values' array collects borrowed references to arguments
        # before doing any type coercion etc.
        code.putln("PyObject* values[%d] = {%s};" % (
            max_args, ','.join('0'*max_args)))

        if self.target.defaults_struct:
            code.putln('%s *%s = __Pyx_CyFunction_Defaults(%s, %s);' % (
                self.target.defaults_struct, Naming.dynamic_args_cname,
                self.target.defaults_struct, Naming.self_cname))

        # assign borrowed Python default values to the values array,
        # so that they can be overwritten by received arguments below
        for i, arg in enumerate(args):
            if arg.default and arg.type.is_pyobject:
                default_value = arg.calculate_default_value_code(code)
                code.putln('values[%d] = %s;' % (i, arg.type.as_pyobject(default_value)))

    def generate_keyword_unpacking_code(self, min_positional_args, max_positional_args,
                                        has_fixed_positional_count,
                                        has_kw_only_args, all_args, argtuple_error_label, code):
        # First we count how many arguments must be passed as positional
        num_required_posonly_args = num_pos_only_args = 0
        for i, arg in enumerate(all_args):
            if arg.pos_only:
                num_pos_only_args += 1
                if not arg.default:
                    num_required_posonly_args += 1

        code.putln('Py_ssize_t kw_args;')
        # copy the values from the args tuple and check that it's not too long
        code.putln('switch (%s) {' % Naming.nargs_cname)
        if self.star_arg:
            code.putln('default:')

        for i in range(max_positional_args-1, num_required_posonly_args-1, -1):
            code.put('case %2d: ' % (i+1))
            code.putln("values[%d] = __Pyx_Arg_%s(%s, %d);" % (
                i, self.signature.fastvar, Naming.args_cname, i))
            code.putln('CYTHON_FALLTHROUGH;')
        if num_required_posonly_args > 0:
            code.put('case %2d: ' % num_required_posonly_args)
            for i in range(num_required_posonly_args-1, -1, -1):
                code.putln("values[%d] = __Pyx_Arg_%s(%s, %d);" % (
                    i, self.signature.fastvar, Naming.args_cname, i))
            code.putln('break;')
        for i in range(num_required_posonly_args-2, -1, -1):
            code.put('case %2d: ' % (i+1))
            code.putln('CYTHON_FALLTHROUGH;')

        code.put('case  0: ')
        if num_required_posonly_args == 0:
            code.putln('break;')
        else:
            # catch-all for not enough pos-only args passed
            code.put_goto(argtuple_error_label)
        if not self.star_arg:
            code.put('default: ') # more arguments than allowed
            code.put_goto(argtuple_error_label)
        code.putln('}')

        # The code above is very often (but not always) the same as
        # the optimised non-kwargs tuple unpacking code, so we keep
        # the code block above at the very top, before the following
        # 'external' PyDict_Size() call, to make it easy for the C
        # compiler to merge the two separate tuple unpacking
        # implementations into one when they turn out to be identical.

        # If we received kwargs, fill up the positional/required
        # arguments with values from the kw dict
        self_name_csafe = self.name.as_c_string_literal()

        code.putln('kw_args = __Pyx_NumKwargs_%s(%s);' % (
                self.signature.fastvar, Naming.kwds_cname))
        if self.num_required_args or max_positional_args > 0:
            last_required_arg = -1
            for i, arg in enumerate(all_args):
                if not arg.default:
                    last_required_arg = i
            if last_required_arg < max_positional_args:
                last_required_arg = max_positional_args-1
            if max_positional_args > num_pos_only_args:
                code.putln('switch (%s) {' % Naming.nargs_cname)
            for i, arg in enumerate(all_args[num_pos_only_args:last_required_arg+1], num_pos_only_args):
                if max_positional_args > num_pos_only_args and i <= max_positional_args:
                    if i != num_pos_only_args:
                        code.putln('CYTHON_FALLTHROUGH;')
                    if self.star_arg and i == max_positional_args:
                        code.putln('default:')
                    else:
                        code.putln('case %2d:' % i)
                pystring_cname = code.intern_identifier(arg.name)
                if arg.default:
                    if arg.kw_only:
                        # optional kw-only args are handled separately below
                        continue
                    code.putln('if (kw_args > 0) {')
                    # don't overwrite default argument
                    code.putln('PyObject* value = __Pyx_GetKwValue_%s(%s, %s, %s);' % (
                        self.signature.fastvar, Naming.kwds_cname, Naming.kwvalues_cname, pystring_cname))
                    code.putln('if (value) { values[%d] = value; kw_args--; }' % i)
                    code.putln('else if (unlikely(PyErr_Occurred())) %s' % code.error_goto(self.pos))
                    code.putln('}')
                else:
                    code.putln('if (likely((values[%d] = __Pyx_GetKwValue_%s(%s, %s, %s)) != 0)) kw_args--;' % (
                        i, self.signature.fastvar, Naming.kwds_cname, Naming.kwvalues_cname, pystring_cname))
                    code.putln('else if (unlikely(PyErr_Occurred())) %s' % code.error_goto(self.pos))
                    if i < min_positional_args:
                        if i == 0:
                            # special case: we know arg 0 is missing
                            code.put('else ')
                            code.put_goto(argtuple_error_label)
                        else:
                            # print the correct number of values (args or
                            # kwargs) that were passed into positional
                            # arguments up to this point
                            code.putln('else {')
                            code.globalstate.use_utility_code(
                                UtilityCode.load_cached("RaiseArgTupleInvalid", "FunctionArguments.c"))
                            code.put('__Pyx_RaiseArgtupleInvalid(%s, %d, %d, %d, %d); ' % (
                                self_name_csafe, has_fixed_positional_count,
                                min_positional_args, max_positional_args, i))
                            code.putln(code.error_goto(self.pos))
                            code.putln('}')
                    elif arg.kw_only:
                        code.putln('else {')
                        code.globalstate.use_utility_code(
                            UtilityCode.load_cached("RaiseKeywordRequired", "FunctionArguments.c"))
                        code.put('__Pyx_RaiseKeywordRequired(%s, %s); ' % (
                            self_name_csafe, pystring_cname))
                        code.putln(code.error_goto(self.pos))
                        code.putln('}')
            if max_positional_args > num_pos_only_args:
                code.putln('}')

        if has_kw_only_args:
            # unpack optional keyword-only arguments separately because
            # checking for interned strings in a dict is faster than iterating
            self.generate_optional_kwonly_args_unpacking_code(all_args, code)

        code.putln('if (unlikely(kw_args > 0)) {')
        # non-positional/-required kw args left in dict: default args,
        # kw-only args, **kwargs or error
        #
        # This is sort of a catch-all: except for checking required
        # arguments, this will always do the right thing for unpacking
        # keyword arguments, so that we can concentrate on optimising
        # common cases above.
        #
        # ParseOptionalKeywords() needs to know how many of the arguments
        # that could be passed as keywords have in fact been passed as
        # positional args.
        if num_pos_only_args > 0:
            # There are positional-only arguments which we don't want to count,
            # since they cannot be keyword arguments.  Subtract the number of
            # pos-only arguments from the number of positional arguments we got.
            # If we get a negative number then none of the keyword arguments were
            # passed as positional args.
            code.putln('const Py_ssize_t kwd_pos_args = (unlikely(%s < %d)) ? 0 : %s - %d;' % (
                Naming.nargs_cname, num_pos_only_args,
                Naming.nargs_cname, num_pos_only_args,
            ))
        elif max_positional_args > 0:
            code.putln('const Py_ssize_t kwd_pos_args = %s;' % Naming.nargs_cname)

        if max_positional_args == 0:
            pos_arg_count = "0"
        elif self.star_arg:
            # If there is a *arg, the number of used positional args could be larger than
            # the number of possible keyword arguments.  But ParseOptionalKeywords() uses the
            # number of positional args as an index into the keyword argument name array,
            # if this is larger than the number of kwd args we get a segfault.  So round
            # this down to max_positional_args - num_pos_only_args (= num possible kwd args).
            code.putln("const Py_ssize_t used_pos_args = (kwd_pos_args < %d) ? kwd_pos_args : %d;" % (
                max_positional_args - num_pos_only_args, max_positional_args - num_pos_only_args))
            pos_arg_count = "used_pos_args"
        else:
            pos_arg_count = "kwd_pos_args"
        if num_pos_only_args < len(all_args):
            values_array = 'values + %d' % num_pos_only_args
        else:
            values_array = 'values'
        starstar_cname = self.starstar_arg and self.starstar_arg.entry.cname or '0'
        if not _get_type_attr(self.starstar_arg, "is_fastcall_dict"):
            suffix = ""
        else:
            suffix = "_fastcallstruct"
        code.globalstate.use_utility_code(
            UtilityCode.load_cached("ParseKeywords%s" % suffix, "FunctionArguments.c"))
        code.putln('if (unlikely(__Pyx_ParseOptionalKeywords%s(%s, %s, %s, %s, %s, %s, %s) < 0)) %s' % (
            suffix,
            Naming.kwds_cname,
            Naming.kwvalues_cname,
            Naming.pykwdlist_cname,
            starstar_cname,
            values_array,
            pos_arg_count,
            self_name_csafe,
            code.error_goto(self.pos)))
        code.putln('}')

    def generate_optional_kwonly_args_unpacking_code(self, all_args, code):
        optional_args = []
        first_optional_arg = -1
        num_posonly_args = 0
        for i, arg in enumerate(all_args):
            if arg.pos_only:
                num_posonly_args += 1
            if not arg.kw_only or not arg.default:
                continue
            if not optional_args:
                first_optional_arg = i
            optional_args.append(arg.name)
        if num_posonly_args > 0:
            posonly_correction = '-%d' % num_posonly_args
        else:
            posonly_correction = ''
        if optional_args:
            if len(optional_args) > 1:
                # if we receive more than the named kwargs, we either have **kwargs
                # (in which case we must iterate anyway) or it's an error (which we
                # also handle during iteration) => skip this part if there are more
                code.putln('if (kw_args > 0 && %s(kw_args <= %d)) {' % (
                    not self.starstar_arg and 'likely' or '',
                    len(optional_args)))
                code.putln('Py_ssize_t index;')
                # not unrolling the loop here reduces the C code overhead
                code.putln('for (index = %d; index < %d && kw_args > 0; index++) {' % (
                    first_optional_arg, first_optional_arg + len(optional_args)))
            else:
                code.putln('if (kw_args == 1) {')
                code.putln('const Py_ssize_t index = %d;' % first_optional_arg)
            code.putln('PyObject* value = __Pyx_GetKwValue_%s(%s, %s, *%s[index%s]);' % (
                self.signature.fastvar,
                Naming.kwds_cname,
                Naming.kwvalues_cname,
                Naming.pykwdlist_cname,
                posonly_correction))
            code.putln('if (value) { values[index] = value; kw_args--; }')
            code.putln('else if (unlikely(PyErr_Occurred())) %s' % code.error_goto(self.pos))
            if len(optional_args) > 1:
                code.putln('}')
            code.putln('}')

    def generate_argument_conversion_code(self, code):
        # Generate code to convert arguments from signature type to
        # declared type, if needed.  Also copies signature arguments
        # into closure fields.
        for arg in self.args:
            if arg.needs_conversion:
                self.generate_arg_conversion(arg, code)

    def generate_arg_conversion(self, arg, code):
        # Generate conversion code for one argument.
        old_type = arg.hdr_type
        new_type = arg.type
        if old_type.is_pyobject:
            if arg.default:
                code.putln("if (%s) {" % arg.hdr_cname)
            else:
                code.putln("assert(%s); {" % arg.hdr_cname)
            self.generate_arg_conversion_from_pyobject(arg, code)
            code.putln("}")
        elif new_type.is_pyobject:
            self.generate_arg_conversion_to_pyobject(arg, code)
        else:
            if new_type.assignable_from(old_type):
                code.putln("%s = %s;" % (arg.entry.cname, arg.hdr_cname))
            else:
                error(arg.pos, "Cannot convert 1 argument from '%s' to '%s'" % (old_type, new_type))

    def generate_arg_conversion_from_pyobject(self, arg, code):
        new_type = arg.type
        # copied from CoerceFromPyTypeNode
        if new_type.from_py_function:
            code.putln(new_type.from_py_call_code(
                arg.hdr_cname,
                arg.entry.cname,
                arg.pos,
                code,
            ))
        else:
            error(arg.pos, "Cannot convert Python object argument to type '%s'" % new_type)

    def generate_arg_conversion_to_pyobject(self, arg, code):
        old_type = arg.hdr_type
        func = old_type.to_py_function
        if func:
            code.putln("%s = %s(%s); %s" % (
                arg.entry.cname,
                func,
                arg.hdr_cname,
                code.error_goto_if_null(arg.entry.cname, arg.pos)))
            code.put_var_gotref(arg.entry)
        else:
            error(arg.pos, "Cannot convert argument of type '%s' to Python object" % old_type)

    def generate_argument_type_tests(self, code):
        # Generate type tests for args whose signature
        # type is PyObject * and whose declared type is
        # a subtype thereof.
        for arg in self.args:
            if arg.needs_type_test:
                self.generate_arg_type_test(arg, code)
            elif not arg.accept_none and (arg.type.is_pyobject or
                                          arg.type.is_buffer or
                                          arg.type.is_memoryviewslice):
                self.generate_arg_none_check(arg, code)

    def error_value(self):
        return self.signature.error_value


class GeneratorDefNode(DefNode):
    # Generator function node that creates a new generator instance when called.
    #
    # gbody          GeneratorBodyDefNode   the function implementing the generator
    #

    is_generator = True
    is_coroutine = False
    is_iterable_coroutine = False
    is_asyncgen = False
    gen_type_name = 'Generator'
    needs_closure = True

    child_attrs = DefNode.child_attrs + ["gbody"]

    def __init__(self, pos, **kwargs):
        # XXX: don't actually needs a body
        kwargs['body'] = StatListNode(pos, stats=[], is_terminator=True)
        super(GeneratorDefNode, self).__init__(pos, **kwargs)

    def analyse_declarations(self, env):
        super(GeneratorDefNode, self).analyse_declarations(env)
        self.gbody.local_scope = self.local_scope
        self.gbody.analyse_declarations(env)

    def generate_function_body(self, env, code):
        body_cname = self.gbody.entry.func_cname
        name = code.intern_identifier(self.name)
        qualname = code.intern_identifier(self.qualname)
        module_name = code.intern_identifier(self.module_name)

        code.putln('{')
        code.putln('__pyx_CoroutineObject *gen = __Pyx_%s_New('
                   '(__pyx_coroutine_body_t) %s, %s, (PyObject *) %s, %s, %s, %s); %s' % (
                       self.gen_type_name,
                       body_cname, self.code_object.calculate_result_code(code) if self.code_object else 'NULL',
                       Naming.cur_scope_cname, name, qualname, module_name,
                       code.error_goto_if_null('gen', self.pos)))
        code.put_decref(Naming.cur_scope_cname, py_object_type)
        if self.requires_classobj:
            classobj_cname = 'gen->classobj'
            code.putln('%s = __Pyx_CyFunction_GetClassObj(%s);' % (
                classobj_cname, Naming.self_cname))
            code.put_incref(classobj_cname, py_object_type)
            code.put_giveref(classobj_cname, py_object_type)
        code.put_finish_refcount_context()
        code.putln('return (PyObject *) gen;')
        code.putln('}')

    def generate_function_definitions(self, env, code):
        env.use_utility_code(UtilityCode.load_cached(self.gen_type_name, "Coroutine.c"))
        self.gbody.generate_function_header(code, proto=True)
        super(GeneratorDefNode, self).generate_function_definitions(env, code)
        self.gbody.generate_function_definitions(env, code)


class AsyncDefNode(GeneratorDefNode):
    gen_type_name = 'Coroutine'
    is_coroutine = True


class IterableAsyncDefNode(AsyncDefNode):
    gen_type_name = 'IterableCoroutine'
    is_iterable_coroutine = True


class AsyncGenNode(AsyncDefNode):
    gen_type_name = 'AsyncGen'
    is_asyncgen = True


class GeneratorBodyDefNode(DefNode):
    # Main code body of a generator implemented as a DefNode.
    #

    is_generator_body = True
    is_inlined = False
    is_async_gen_body = False
    inlined_comprehension_type = None  # container type for inlined comprehensions

    def __init__(self, pos=None, name=None, body=None, is_async_gen_body=False):
        super(GeneratorBodyDefNode, self).__init__(
            pos=pos, body=body, name=name, is_async_gen_body=is_async_gen_body,
            doc=None, args=[], star_arg=None, starstar_arg=None)

    def declare_generator_body(self, env):
        prefix = env.next_id(env.scope_prefix)
        name = env.next_id('generator')
        cname = Naming.genbody_prefix + prefix + name
        entry = env.declare_var(None, py_object_type, self.pos,
                                cname=cname, visibility='private')
        entry.func_cname = cname
        entry.qualified_name = EncodedString(self.name)
        self.entry = entry

    def analyse_declarations(self, env):
        self.analyse_argument_types(env)
        self.declare_generator_body(env)

    def generate_function_header(self, code, proto=False):
        header = "static PyObject *%s(__pyx_CoroutineObject *%s, CYTHON_UNUSED PyThreadState *%s, PyObject *%s)" % (
            self.entry.func_cname,
            Naming.generator_cname,
            Naming.local_tstate_cname,
            Naming.sent_value_cname)
        if proto:
            code.putln('%s; /* proto */' % header)
        else:
            code.putln('%s /* generator body */\n{' % header)

    def generate_function_definitions(self, env, code):
        lenv = self.local_scope

        # Generate closure function definitions
        self.body.generate_function_definitions(lenv, code)

        # Generate C code for header and body of function
        code.enter_cfunc_scope(lenv)
        code.return_from_error_cleanup_label = code.new_label()

        # ----- Top-level constants used by this function
        code.mark_pos(self.pos)
        self.generate_cached_builtins_decls(lenv, code)
        # ----- Function header
        code.putln("")
        self.generate_function_header(code)
        closure_init_code = code.insertion_point()
        # ----- Local variables
        code.putln("PyObject *%s = NULL;" % Naming.retval_cname)
        tempvardecl_code = code.insertion_point()
        code.put_declare_refcount_context()
        code.put_setup_refcount_context(self.entry.name or self.entry.qualified_name)
        profile = code.globalstate.directives['profile']
        linetrace = code.globalstate.directives['linetrace']
        if profile or linetrace:
            tempvardecl_code.put_trace_declarations()
            code.funcstate.can_trace = True
            code_object = self.code_object.calculate_result_code(code) if self.code_object else None
            code.put_trace_frame_init(code_object)

        # ----- Resume switch point.
        code.funcstate.init_closure_temps(lenv.scope_class.type.scope)
        resume_code = code.insertion_point()
        first_run_label = code.new_label('first_run')
        code.use_label(first_run_label)
        code.put_label(first_run_label)
        code.putln('%s' %
                   (code.error_goto_if_null(Naming.sent_value_cname, self.pos)))

        # ----- prepare target container for inlined comprehension
        if self.is_inlined and self.inlined_comprehension_type is not None:
            target_type = self.inlined_comprehension_type
            if target_type is Builtin.list_type:
                comp_init = 'PyList_New(0)'
            elif target_type is Builtin.set_type:
                comp_init = 'PySet_New(NULL)'
            elif target_type is Builtin.dict_type:
                comp_init = 'PyDict_New()'
            else:
                raise InternalError(
                    "invalid type of inlined comprehension: %s" % target_type)
            code.putln("%s = %s; %s" % (
                Naming.retval_cname, comp_init,
                code.error_goto_if_null(Naming.retval_cname, self.pos)))
            code.put_gotref(Naming.retval_cname, py_object_type)

        # ----- Function body
        self.generate_function_body(env, code)
        # ----- Closure initialization
        if lenv.scope_class.type.scope.var_entries:
            closure_init_code.putln('%s = %s;' % (
                lenv.scope_class.type.declaration_code(Naming.cur_scope_cname),
                lenv.scope_class.type.cast_code('%s->closure' %
                                                Naming.generator_cname)))
            # FIXME: this silences a potential "unused" warning => try to avoid unused closures in more cases
            code.putln("CYTHON_MAYBE_UNUSED_VAR(%s);" % Naming.cur_scope_cname)

        if profile or linetrace:
            code.funcstate.can_trace = False

        code.mark_pos(self.pos)
        code.putln("")
        code.putln("/* function exit code */")

        # on normal generator termination, we do not take the exception propagation
        # path: no traceback info is required and not creating it is much faster
        if not self.is_inlined and not self.body.is_terminator:
            if self.is_async_gen_body:
                code.globalstate.use_utility_code(
                    UtilityCode.load_cached("StopAsyncIteration", "Coroutine.c"))
            code.putln('PyErr_SetNone(%s);' % (
                '__Pyx_PyExc_StopAsyncIteration' if self.is_async_gen_body else 'PyExc_StopIteration'))
        # ----- Error cleanup
        if code.label_used(code.error_label):
            if not self.body.is_terminator:
                code.put_goto(code.return_label)
            code.put_label(code.error_label)
            if self.is_inlined and self.inlined_comprehension_type is not None:
                code.put_xdecref_clear(Naming.retval_cname, py_object_type)
            if Future.generator_stop in env.global_scope().context.future_directives:
                # PEP 479: turn accidental StopIteration exceptions into a RuntimeError
                code.globalstate.use_utility_code(UtilityCode.load_cached("pep479", "Coroutine.c"))
                code.putln("__Pyx_Generator_Replace_StopIteration(%d);" % bool(self.is_async_gen_body))
            for cname, type in code.funcstate.all_managed_temps():
                code.put_xdecref(cname, type)
            code.put_add_traceback(self.entry.qualified_name)

        # ----- Non-error return cleanup
        code.put_label(code.return_label)
        if self.is_inlined:
            code.put_xgiveref(Naming.retval_cname, py_object_type)
        else:
            code.put_xdecref_clear(Naming.retval_cname, py_object_type)
        # For Py3.7, clearing is already done below.
        code.putln("#if !CYTHON_USE_EXC_INFO_STACK")
        code.putln("__Pyx_Coroutine_ResetAndClearException(%s);" % Naming.generator_cname)
        code.putln("#endif")
        code.putln('%s->resume_label = -1;' % Naming.generator_cname)
        # clean up as early as possible to help breaking any reference cycles
        code.putln('__Pyx_Coroutine_clear((PyObject*)%s);' % Naming.generator_cname)
        if profile or linetrace:
            code.put_trace_return(Naming.retval_cname,
                                  nogil=not code.funcstate.gil_owned)
        code.put_finish_refcount_context()
        code.putln("return %s;" % Naming.retval_cname)
        code.putln("}")

        # ----- Go back and insert temp variable declarations
        tempvardecl_code.put_temp_declarations(code.funcstate)
        # ----- Generator resume code
        if profile or linetrace:
            resume_code.put_trace_call(self.entry.qualified_name, self.pos,
                                       nogil=not code.funcstate.gil_owned)
        resume_code.putln("switch (%s->resume_label) {" % (
                       Naming.generator_cname))

        resume_code.putln("case 0: goto %s;" % first_run_label)

        for i, label in code.yield_labels:
            resume_code.putln("case %d: goto %s;" % (i, label))
        resume_code.putln("default: /* CPython raises the right error here */")
        if profile or linetrace:
            resume_code.put_trace_return("Py_None",
                                         nogil=not code.funcstate.gil_owned)
        resume_code.put_finish_refcount_context()
        resume_code.putln("return NULL;")
        resume_code.putln("}")

        code.exit_cfunc_scope()


class OverrideCheckNode(StatNode):
    # A Node for dispatching to the def method if it
    # is overridden.
    #
    #  py_func
    #
    #  args
    #  func_temp
    #  body

    child_attrs = ['body']

    body = None

    def analyse_expressions(self, env):
        self.args = env.arg_entries
        if self.py_func.is_module_scope:
            first_arg = 0
        else:
            first_arg = 1
        from . import ExprNodes
        self.func_node = ExprNodes.RawCNameExprNode(self.pos, py_object_type)
        call_node = ExprNodes.SimpleCallNode(
            self.pos, function=self.func_node,
            args=[ExprNodes.NameNode(self.pos, name=arg.name)
                  for arg in self.args[first_arg:]])
        if env.return_type.is_void or env.return_type.is_returncode:
            self.body = StatListNode(self.pos, stats=[
                ExprStatNode(self.pos, expr=call_node),
                ReturnStatNode(self.pos, value=None)])
        else:
            self.body = ReturnStatNode(self.pos, value=call_node)
        self.body = self.body.analyse_expressions(env)
        return self

    def generate_execution_code(self, code):
        interned_attr_cname = code.intern_identifier(self.py_func.entry.name)
        # Check to see if we are an extension type
        if self.py_func.is_module_scope:
            self_arg = "((PyObject *)%s)" % Naming.module_cname
        else:
            self_arg = "((PyObject *)%s)" % self.args[0].cname
        code.putln("/* Check if called by wrapper */")
        code.putln("if (unlikely(%s)) ;" % Naming.skip_dispatch_cname)
        code.putln("/* Check if overridden in Python */")
        if self.py_func.is_module_scope:
            code.putln("else {")
        else:
            code.putln("else if (unlikely((Py_TYPE(%s)->tp_dictoffset != 0)"
                       " || (Py_TYPE(%s)->tp_flags & (Py_TPFLAGS_IS_ABSTRACT | Py_TPFLAGS_HEAPTYPE)))) {" % (
                self_arg, self_arg))

        code.putln("#if CYTHON_USE_DICT_VERSIONS && CYTHON_USE_PYTYPE_LOOKUP && CYTHON_USE_TYPE_SLOTS")
        code.globalstate.use_utility_code(
            UtilityCode.load_cached("PyDictVersioning", "ObjectHandling.c"))
        # TODO: remove the object dict version check by 'inlining' the getattr implementation for methods.
        # This would allow checking the dict versions around _PyType_Lookup() if it returns a descriptor,
        # and would (tada!) make this check a pure type based thing instead of supporting only a single
        # instance at a time.
        code.putln("static PY_UINT64_T %s = __PYX_DICT_VERSION_INIT, %s = __PYX_DICT_VERSION_INIT;" % (
            Naming.tp_dict_version_temp, Naming.obj_dict_version_temp))
        code.putln("if (unlikely(!__Pyx_object_dict_version_matches(%s, %s, %s))) {" % (
            self_arg, Naming.tp_dict_version_temp, Naming.obj_dict_version_temp))
        code.putln("PY_UINT64_T %s = __Pyx_get_tp_dict_version(%s);" % (
            Naming.type_dict_guard_temp, self_arg))
        code.putln("#endif")

        func_node_temp = code.funcstate.allocate_temp(py_object_type, manage_ref=True)
        self.func_node.set_cname(func_node_temp)
        # need to get attribute manually--scope would return cdef method
        code.globalstate.use_utility_code(
            UtilityCode.load_cached("PyObjectGetAttrStr", "ObjectHandling.c"))
        err = code.error_goto_if_null(func_node_temp, self.pos)
        code.putln("%s = __Pyx_PyObject_GetAttrStr(%s, %s); %s" % (
            func_node_temp, self_arg, interned_attr_cname, err))
        code.put_gotref(func_node_temp, py_object_type)

        is_builtin_function_or_method = "PyCFunction_Check(%s)" % func_node_temp
        is_overridden = "(PyCFunction_GET_FUNCTION(%s) != (PyCFunction)(void*)%s)" % (
            func_node_temp, self.py_func.entry.func_cname)
        code.putln("if (!%s || %s) {" % (is_builtin_function_or_method, is_overridden))
        self.body.generate_execution_code(code)
        code.putln("}")

        # NOTE: it's not 100% sure that we catch the exact versions here that were used for the lookup,
        # but it is very unlikely that the versions change during lookup, and the type dict safe guard
        # should increase the chance of detecting such a case.
        code.putln("#if CYTHON_USE_DICT_VERSIONS && CYTHON_USE_PYTYPE_LOOKUP && CYTHON_USE_TYPE_SLOTS")
        code.putln("%s = __Pyx_get_tp_dict_version(%s);" % (
            Naming.tp_dict_version_temp, self_arg))
        code.putln("%s = __Pyx_get_object_dict_version(%s);" % (
            Naming.obj_dict_version_temp, self_arg))
        # Safety check that the type dict didn't change during the lookup.  Since CPython looks up the
        # attribute (descriptor) first in the type dict and then in the instance dict or through the
        # descriptor, the only really far-away lookup when we get here is one in the type dict. So we
        # double check the type dict version before and afterwards to guard against later changes of
        # the type dict during the lookup process.
        code.putln("if (unlikely(%s != %s)) {" % (
            Naming.type_dict_guard_temp, Naming.tp_dict_version_temp))
        code.putln("%s = %s = __PYX_DICT_VERSION_INIT;" % (
            Naming.tp_dict_version_temp, Naming.obj_dict_version_temp))
        code.putln("}")
        code.putln("#endif")

        code.put_decref_clear(func_node_temp, PyrexTypes.py_object_type)
        code.funcstate.release_temp(func_node_temp)

        code.putln("#if CYTHON_USE_DICT_VERSIONS && CYTHON_USE_PYTYPE_LOOKUP && CYTHON_USE_TYPE_SLOTS")
        code.putln("}")
        code.putln("#endif")

        code.putln("}")


class ClassDefNode(StatNode, BlockNode):
    pass


class PyClassDefNode(ClassDefNode):
    #  A Python class definition.
    #
    #  name     EncodedString   Name of the class
    #  doc      string or None  The class docstring
    #  body     StatNode        Attribute definition code
    #  entry    Symtab.Entry
    #  scope    PyClassScope
    #  decorators    [DecoratorNode]        list of decorators or None
    #
    #  The following subnodes are constructed internally:
    #
    #  doc_node NameNode   '__doc__' name that is made available to the class body
    #  dict     DictNode   Class dictionary or Py3 namespace
    #  classobj ClassNode  Class object
    #  target   NameNode   Variable to assign class object to

    child_attrs = ["doc_node", "body", "dict", "metaclass", "mkw", "bases", "class_result",
                   "target", "class_cell", "decorators"]
    decorators = None
    class_result = None
    is_py3_style_class = False  # Python3 style class (kwargs)
    metaclass = None
    mkw = None
    doc_node = None

    def __init__(self, pos, name, bases, doc, body, decorators=None,
                 keyword_args=None, force_py3_semantics=False):
        StatNode.__init__(self, pos)
        self.name = name
        self.doc = doc
        self.body = body
        self.decorators = decorators
        self.bases = bases
        from . import ExprNodes
        if self.doc and Options.docstrings:
            doc = embed_position(self.pos, self.doc)
            doc_node = ExprNodes.StringNode(pos, value=doc)
            self.doc_node = ExprNodes.NameNode(name=EncodedString('__doc__'), type=py_object_type, pos=pos)
        else:
            doc_node = None

        allow_py2_metaclass = not force_py3_semantics
        if keyword_args:
            allow_py2_metaclass = False
            self.is_py3_style_class = True
            if keyword_args.is_dict_literal:
                if keyword_args.key_value_pairs:
                    for i, item in list(enumerate(keyword_args.key_value_pairs))[::-1]:
                        if item.key.value == 'metaclass':
                            if self.metaclass is not None:
                                error(item.pos, "keyword argument 'metaclass' passed multiple times")
                            # special case: we already know the metaclass,
                            # so we don't need to do the "build kwargs,
                            # find metaclass" dance at runtime
                            self.metaclass = item.value
                            del keyword_args.key_value_pairs[i]
                    self.mkw = keyword_args
                else:
                    assert self.metaclass is not None
            else:
                # MergedDictNode
                self.mkw = ExprNodes.ProxyNode(keyword_args)

        if force_py3_semantics or self.bases or self.mkw or self.metaclass:
            if self.metaclass is None:
                if keyword_args and not keyword_args.is_dict_literal:
                    # **kwargs may contain 'metaclass' arg
                    mkdict = self.mkw
                else:
                    mkdict = None
                if (not mkdict and
                        self.bases.is_sequence_constructor and
                        not self.bases.args):
                    pass  # no base classes => no inherited metaclass
                else:
                    self.metaclass = ExprNodes.PyClassMetaclassNode(
                        pos, class_def_node=self)
                needs_metaclass_calculation = False
            else:
                needs_metaclass_calculation = True

            self.dict = ExprNodes.PyClassNamespaceNode(
                pos, name=name, doc=doc_node, class_def_node=self)
            self.classobj = ExprNodes.Py3ClassNode(
                pos, name=name, class_def_node=self, doc=doc_node,
                calculate_metaclass=needs_metaclass_calculation,
                allow_py2_metaclass=allow_py2_metaclass)
        else:
            # no bases, no metaclass => old style class creation
            self.dict = ExprNodes.DictNode(pos, key_value_pairs=[])
            self.classobj = ExprNodes.ClassNode(
                pos, name=name, class_def_node=self, doc=doc_node)

        self.target = ExprNodes.NameNode(pos, name=name)
        self.class_cell = ExprNodes.ClassCellInjectorNode(self.pos)

    def as_cclass(self):
        """
        Return this node as if it were declared as an extension class
        """
        if self.is_py3_style_class:
            error(self.classobj.pos, "Python3 style class could not be represented as C class")
            return

        from . import ExprNodes
        return CClassDefNode(self.pos,
                             visibility='private',
                             module_name=None,
                             class_name=self.name,
                             bases=self.bases or ExprNodes.TupleNode(self.pos, args=[]),
                             decorators=self.decorators,
                             body=self.body,
                             in_pxd=False,
                             doc=self.doc)

    def create_scope(self, env):
        genv = env
        while genv.is_py_class_scope or genv.is_c_class_scope:
            genv = genv.outer_scope
        cenv = self.scope = PyClassScope(name=self.name, outer_scope=genv)
        return cenv

    def analyse_declarations(self, env):
        class_result = self.classobj
        if self.decorators:
            from .ExprNodes import SimpleCallNode
            for decorator in self.decorators[::-1]:
                class_result = SimpleCallNode(
                    decorator.pos,
                    function=decorator.decorator,
                    args=[class_result])
            self.decorators = None
        self.class_result = class_result
        if self.bases:
            self.bases.analyse_declarations(env)
        if self.mkw:
            self.mkw.analyse_declarations(env)
        self.class_result.analyse_declarations(env)
        self.target.analyse_target_declaration(env)
        cenv = self.create_scope(env)
        cenv.directives = env.directives
        cenv.class_obj_cname = self.target.entry.cname
        if self.doc_node:
            self.doc_node.analyse_target_declaration(cenv)
        self.body.analyse_declarations(cenv)

    def analyse_expressions(self, env):
        if self.bases:
            self.bases = self.bases.analyse_expressions(env)
        if self.mkw:
            self.mkw = self.mkw.analyse_expressions(env)
        if self.metaclass:
            self.metaclass = self.metaclass.analyse_expressions(env)
        self.dict = self.dict.analyse_expressions(env)
        self.class_result = self.class_result.analyse_expressions(env)
        cenv = self.scope
        self.body = self.body.analyse_expressions(cenv)
        self.target.analyse_target_expression(env, self.classobj)
        self.class_cell = self.class_cell.analyse_expressions(cenv)
        return self

    def generate_function_definitions(self, env, code):
        self.generate_lambda_definitions(self.scope, code)
        self.body.generate_function_definitions(self.scope, code)

    def generate_execution_code(self, code):
        code.mark_pos(self.pos)
        code.pyclass_stack.append(self)
        cenv = self.scope
        if self.bases:
            self.bases.generate_evaluation_code(code)
        if self.mkw:
            self.mkw.generate_evaluation_code(code)
        if self.metaclass:
            self.metaclass.generate_evaluation_code(code)
        self.dict.generate_evaluation_code(code)
        cenv.namespace_cname = cenv.class_obj_cname = self.dict.result()

        class_cell = self.class_cell
        if class_cell is not None and not class_cell.is_active:
            class_cell = None

        if class_cell is not None:
            class_cell.generate_evaluation_code(code)
        self.body.generate_execution_code(code)
        self.class_result.generate_evaluation_code(code)
        if class_cell is not None:
            class_cell.generate_injection_code(
                code, self.class_result.result())
        if class_cell is not None:
            class_cell.generate_disposal_code(code)
            class_cell.free_temps(code)

        cenv.namespace_cname = cenv.class_obj_cname = self.classobj.result()
        self.target.generate_assignment_code(self.class_result, code)
        self.dict.generate_disposal_code(code)
        self.dict.free_temps(code)
        if self.metaclass:
            self.metaclass.generate_disposal_code(code)
            self.metaclass.free_temps(code)
        if self.mkw:
            self.mkw.generate_disposal_code(code)
            self.mkw.free_temps(code)
        if self.bases:
            self.bases.generate_disposal_code(code)
            self.bases.free_temps(code)
        code.pyclass_stack.pop()


class CClassDefNode(ClassDefNode):
    #  An extension type definition.
    #
    #  visibility         'private' or 'public' or 'extern'
    #  typedef_flag       boolean
    #  api                boolean
    #  module_name        string or None    For import of extern type objects
    #  class_name         string            Unqualified name of class
    #  as_name            string or None    Name to declare as in this scope
    #  bases              TupleNode         Base class(es)
    #  objstruct_name     string or None    Specified C name of object struct
    #  typeobj_name       string or None    Specified C name of type object
    #  check_size         'warn', 'error', 'ignore'     What to do if tp_basicsize does not match
    #  in_pxd             boolean           Is in a .pxd file
    #  decorators         [DecoratorNode]   list of decorators or None
    #  doc                string or None
    #  body               StatNode or None
    #  entry              Symtab.Entry
    #  base_type          PyExtensionType or None
    #  buffer_defaults_node DictNode or None Declares defaults for a buffer
    #  buffer_defaults_pos

    child_attrs = ["body"]
    buffer_defaults_node = None
    buffer_defaults_pos = None
    typedef_flag = False
    api = False
    objstruct_name = None
    typeobj_name = None
    check_size = None
    decorators = None
    shadow = False

    @property
    def punycode_class_name(self):
        return punycodify_name(self.class_name)

    def buffer_defaults(self, env):
        if not hasattr(self, '_buffer_defaults'):
            from . import Buffer
            if self.buffer_defaults_node:
                self._buffer_defaults = Buffer.analyse_buffer_options(
                    self.buffer_defaults_pos,
                    env, [], self.buffer_defaults_node,
                    need_complete=False)
            else:
                self._buffer_defaults = None
        return self._buffer_defaults

    def declare(self, env):
        if self.module_name and self.visibility != 'extern':
            module_path = self.module_name.split(".")
            home_scope = env.find_imported_module(module_path, self.pos)
            if not home_scope:
                return None
        else:
            home_scope = env

        self.entry = home_scope.declare_c_class(
            name=self.class_name,
            pos=self.pos,
            defining=0,
            implementing=0,
            module_name=self.module_name,
            base_type=None,
            objstruct_cname=self.objstruct_name,
            typeobj_cname=self.typeobj_name,
            visibility=self.visibility,
            typedef_flag=self.typedef_flag,
            check_size = self.check_size,
            api=self.api,
            buffer_defaults=self.buffer_defaults(env),
            shadow=self.shadow)

    def analyse_declarations(self, env):
        #print "CClassDefNode.analyse_declarations:", self.class_name
        #print "...visibility =", self.visibility
        #print "...module_name =", self.module_name

        if env.in_cinclude and not self.objstruct_name:
            error(self.pos, "Object struct name specification required for C class defined in 'extern from' block")
        if self.decorators:
            error(self.pos, "Decorators not allowed on cdef classes (used on type '%s')" % self.class_name)
        self.base_type = None
        # Now that module imports are cached, we need to
        # import the modules for extern classes.
        if self.module_name:
            self.module = None
            for module in env.cimported_modules:
                if module.name == self.module_name:
                    self.module = module
            if self.module is None:
                self.module = ModuleScope(self.module_name, None, env.context)
                self.module.has_extern_class = 1
                env.add_imported_module(self.module)

        if self.bases.args:
            base = self.bases.args[0]
            base_type = base.analyse_as_type(env)
            if base_type in (PyrexTypes.c_int_type, PyrexTypes.c_long_type, PyrexTypes.c_float_type):
                # Use the Python rather than C variant of these types.
                base_type = env.lookup(base_type.sign_and_name()).type
            if base_type is None:
                error(base.pos, "First base of '%s' is not an extension type" % self.class_name)
            elif base_type == PyrexTypes.py_object_type:
                base_class_scope = None
            elif not base_type.is_extension_type and \
                     not (base_type.is_builtin_type and base_type.objstruct_cname):
                error(base.pos, "'%s' is not an extension type" % base_type)
            elif not base_type.is_complete():
                error(base.pos, "Base class '%s' of type '%s' is incomplete" % (
                    base_type.name, self.class_name))
            elif base_type.scope and base_type.scope.directives and \
                     base_type.is_final_type:
                error(base.pos, "Base class '%s' of type '%s' is final" % (
                    base_type, self.class_name))
            elif base_type.is_builtin_type and \
                     base_type.name in ('tuple', 'str', 'bytes'):
                error(base.pos, "inheritance from PyVarObject types like '%s' is not currently supported"
                      % base_type.name)
            else:
                self.base_type = base_type
            if env.directives.get('freelist', 0) > 0 and base_type != PyrexTypes.py_object_type:
                warning(self.pos, "freelists cannot be used on subtypes, only the base class can manage them", 1)

        has_body = self.body is not None
        if has_body and self.base_type and not self.base_type.scope:
            # To properly initialize inherited attributes, the base type must
            # be analysed before this type.
            self.base_type.defered_declarations.append(lambda : self.analyse_declarations(env))
            return

        if self.module_name and self.visibility != 'extern':
            module_path = self.module_name.split(".")
            home_scope = env.find_imported_module(module_path, self.pos)
            if not home_scope:
                return
        else:
            home_scope = env

        if self.visibility == 'extern':
            if (self.module_name == '__builtin__' and
                    self.class_name in Builtin.builtin_types and
                    env.qualified_name[:8] != 'cpython.'): # allow overloaded names for cimporting from cpython
                warning(self.pos, "%s already a builtin Cython type" % self.class_name, 1)

        self.entry = home_scope.declare_c_class(
            name=self.class_name,
            pos=self.pos,
            defining=has_body and self.in_pxd,
            implementing=has_body and not self.in_pxd,
            module_name=self.module_name,
            base_type=self.base_type,
            objstruct_cname=self.objstruct_name,
            typeobj_cname=self.typeobj_name,
            check_size=self.check_size,
            visibility=self.visibility,
            typedef_flag=self.typedef_flag,
            api=self.api,
            buffer_defaults=self.buffer_defaults(env),
            shadow=self.shadow)

        if self.shadow:
            home_scope.lookup(self.class_name).as_variable = self.entry
        if home_scope is not env and self.visibility == 'extern':
            env.add_imported_entry(self.class_name, self.entry, self.pos)
        self.scope = scope = self.entry.type.scope
        if scope is not None:
            scope.directives = env.directives

        if self.doc and Options.docstrings:
            scope.doc = embed_position(self.pos, self.doc)

        if has_body:
            self.body.analyse_declarations(scope)
            dict_entry = self.scope.lookup_here("__dict__")
            if dict_entry and dict_entry.is_variable and (not scope.defined and not scope.implemented):
                dict_entry.getter_cname = self.scope.mangle_internal("__dict__getter")
                self.scope.declare_property("__dict__", dict_entry.doc, dict_entry.pos)
            if self.in_pxd:
                scope.defined = 1
            else:
                scope.implemented = 1

        if len(self.bases.args) > 1:
            if not has_body or self.in_pxd:
                error(self.bases.args[1].pos, "Only declare first base in declaration.")
            # At runtime, we check that the other bases are heap types
            # and that a __dict__ is added if required.
            for other_base in self.bases.args[1:]:
                if other_base.analyse_as_type(env):
                    error(other_base.pos, "Only one extension type base class allowed.")
            self.entry.type.early_init = 0
            from . import ExprNodes
            self.type_init_args = ExprNodes.TupleNode(
                self.pos,
                args=[ExprNodes.IdentifierStringNode(self.pos, value=self.class_name),
                      self.bases,
                      ExprNodes.DictNode(self.pos, key_value_pairs=[])])
        elif self.base_type:
            self.entry.type.early_init = self.base_type.is_external or self.base_type.early_init
            self.type_init_args = None
        else:
            self.entry.type.early_init = 1
            self.type_init_args = None

        env.allocate_vtable_names(self.entry)

        for thunk in self.entry.type.defered_declarations:
            thunk()

    def analyse_expressions(self, env):
        if self.body:
            scope = self.entry.type.scope
            self.body = self.body.analyse_expressions(scope)
        if self.type_init_args:
            self.type_init_args.analyse_expressions(env)
        return self

    def generate_function_definitions(self, env, code):
        if self.body:
            self.generate_lambda_definitions(self.scope, code)
            self.body.generate_function_definitions(self.scope, code)

    def generate_execution_code(self, code):
        # This is needed to generate evaluation code for
        # default values of method arguments.
        code.mark_pos(self.pos)
        if self.body:
            self.body.generate_execution_code(code)
        if not self.entry.type.early_init:
            if self.type_init_args:
                self.type_init_args.generate_evaluation_code(code)
                bases = "PyTuple_GET_ITEM(%s, 1)" % self.type_init_args.result()
                first_base = "((PyTypeObject*)PyTuple_GET_ITEM(%s, 0))" % bases
                # Let Python do the base types compatibility checking.
                trial_type = code.funcstate.allocate_temp(PyrexTypes.py_object_type, True)
                code.putln("%s = PyType_Type.tp_new(&PyType_Type, %s, NULL);" % (
                    trial_type, self.type_init_args.result()))
                code.putln(code.error_goto_if_null(trial_type, self.pos))
                code.put_gotref(trial_type, py_object_type)
                code.putln("if (((PyTypeObject*) %s)->tp_base != %s) {" % (
                    trial_type, first_base))
                code.putln("PyErr_Format(PyExc_TypeError, \"best base '%s' must be equal to first base '%s'\",")
                code.putln("             ((PyTypeObject*) %s)->tp_base->tp_name, %s->tp_name);" % (
                           trial_type, first_base))
                code.putln(code.error_goto(self.pos))
                code.putln("}")
                code.funcstate.release_temp(trial_type)
                code.put_incref(bases, PyrexTypes.py_object_type)
                code.put_giveref(bases, py_object_type)
                code.putln("%s.tp_bases = %s;" % (self.entry.type.typeobj_cname, bases))
                code.put_decref_clear(trial_type, PyrexTypes.py_object_type)
                self.type_init_args.generate_disposal_code(code)
                self.type_init_args.free_temps(code)

            self.generate_type_ready_code(self.entry, code, True)

    # Also called from ModuleNode for early init types.
    @staticmethod
    def generate_type_ready_code(entry, code, heap_type_bases=False):
        # Generate a call to PyType_Ready for an extension
        # type defined in this module.
        type = entry.type
        typeobj_cname = type.typeobj_cname
        scope = type.scope
        if not scope:  # could be None if there was an error
            return
        if entry.visibility != 'extern':
            code.putln("#if CYTHON_COMPILING_IN_LIMITED_API")
            tuple_temp = code.funcstate.allocate_temp(py_object_type, manage_ref=True)
            base_type = scope.parent_type.base_type
            if base_type:
                code.putln(
                    "%s = PyTuple_Pack(1, (PyObject *)%s); %s" % (
                    tuple_temp,
                    base_type.typeptr_cname,
                    code.error_goto_if_null(tuple_temp, entry.pos)))
                code.put_gotref(tuple_temp, py_object_type)
                code.putln(
                    "%s = PyType_FromSpecWithBases(&%s_spec, %s); %s" % (
                        typeobj_cname,
                        typeobj_cname,
                        tuple_temp,
                        code.error_goto_if_null(typeobj_cname, entry.pos)))
                code.put_xdecref_clear(tuple_temp, type=py_object_type)
                code.funcstate.release_temp(tuple_temp)
            else:
                code.putln(
                    "%s = PyType_FromSpec(&%s_spec); %s" % (
                        typeobj_cname,
                        typeobj_cname,
                        code.error_goto_if_null(typeobj_cname, entry.pos)))
            code.putln("#else")
            for slot in TypeSlots.slot_table:
                slot.generate_dynamic_init_code(scope, code)
            if heap_type_bases:
                code.globalstate.use_utility_code(
                    UtilityCode.load_cached('PyType_Ready', 'ExtensionTypes.c'))
                readyfunc = "__Pyx_PyType_Ready"
            else:
                readyfunc = "PyType_Ready"
            code.putln(
                "if (%s(&%s) < 0) %s" % (
                    readyfunc,
                    typeobj_cname,
                    code.error_goto(entry.pos)))
            # Don't inherit tp_print from builtin types in Python 2, restoring the
            # behavior of using tp_repr or tp_str instead.
            # ("tp_print" was renamed to "tp_vectorcall_offset" in Py3.8b1)
            code.putln("#if PY_MAJOR_VERSION < 3")
            code.putln("%s.tp_print = 0;" % typeobj_cname)
            code.putln("#endif")

            # Use specialised attribute lookup for types with generic lookup but no instance dict.
            getattr_slot_func = TypeSlots.get_slot_code_by_name(scope, 'tp_getattro')
            dictoffset_slot_func = TypeSlots.get_slot_code_by_name(scope, 'tp_dictoffset')
            if getattr_slot_func == '0' and dictoffset_slot_func == '0':
                if type.is_final_type:
                    py_cfunc = "__Pyx_PyObject_GenericGetAttrNoDict"  # grepable
                    utility_func = "PyObject_GenericGetAttrNoDict"
                else:
                    py_cfunc = "__Pyx_PyObject_GenericGetAttr"
                    utility_func = "PyObject_GenericGetAttr"
                code.globalstate.use_utility_code(UtilityCode.load_cached(utility_func, "ObjectHandling.c"))

                code.putln("if ((CYTHON_USE_TYPE_SLOTS && CYTHON_USE_PYTYPE_LOOKUP) &&"
                           " likely(!%s.tp_dictoffset && %s.tp_getattro == PyObject_GenericGetAttr)) {" % (
                    typeobj_cname, typeobj_cname))
                code.putln("%s.tp_getattro = %s;" % (
                    typeobj_cname, py_cfunc))
                code.putln("}")
            code.putln("#endif")

            # Fix special method docstrings. This is a bit of a hack, but
            # unless we let PyType_Ready create the slot wrappers we have
            # a significant performance hit. (See trac #561.)
            for func in entry.type.scope.pyfunc_entries:
                is_buffer = func.name in ('__getbuffer__', '__releasebuffer__')
                if (func.is_special and Options.docstrings and
                        func.wrapperbase_cname and not is_buffer):
                    slot = TypeSlots.method_name_to_slot.get(func.name)
                    preprocessor_guard = slot.preprocessor_guard_code() if slot else None
                    if preprocessor_guard:
                        code.putln(preprocessor_guard)
                    code.putln('#if CYTHON_COMPILING_IN_CPYTHON')
                    code.putln("{")
                    code.putln(
                        'PyObject *wrapper = PyObject_GetAttrString((PyObject *)&%s, "%s"); %s' % (
                            typeobj_cname,
                            func.name,
                            code.error_goto_if_null('wrapper', entry.pos)))
                    code.putln(
                        "if (Py_TYPE(wrapper) == &PyWrapperDescr_Type) {")
                    code.putln(
                        "%s = *((PyWrapperDescrObject *)wrapper)->d_base;" % (
                            func.wrapperbase_cname))
                    code.putln(
                        "%s.doc = %s;" % (func.wrapperbase_cname, func.doc_cname))
                    code.putln(
                        "((PyWrapperDescrObject *)wrapper)->d_base = &%s;" % (
                            func.wrapperbase_cname))
                    code.putln("}")
                    code.putln("}")
                    code.putln('#endif')
                    if preprocessor_guard:
                        code.putln('#endif')
            if type.vtable_cname:
                code.globalstate.use_utility_code(
                    UtilityCode.load_cached('SetVTable', 'ImportExport.c'))
                code.putln("#if CYTHON_COMPILING_IN_LIMITED_API")
                code.putln(
                    "if (__Pyx_SetVtable(%s, %s) < 0) %s" % (
                        typeobj_cname,
                        type.vtabptr_cname,
                        code.error_goto(entry.pos)))
                code.putln("#else")
                code.putln(
                    "if (__Pyx_SetVtable(%s.tp_dict, %s) < 0) %s" % (
                        typeobj_cname,
                        type.vtabptr_cname,
                        code.error_goto(entry.pos)))
                code.putln("#endif")
                if heap_type_bases:
                    code.globalstate.use_utility_code(
                        UtilityCode.load_cached('MergeVTables', 'ImportExport.c'))
                    code.putln("if (__Pyx_MergeVtables(&%s) < 0) %s" % (
                        typeobj_cname,
                        code.error_goto(entry.pos)))
            if not type.scope.is_internal and not type.scope.directives.get('internal'):
                # scope.is_internal is set for types defined by
                # Cython (such as closures), the 'internal'
                # directive is set by users
                code.putln("#if CYTHON_COMPILING_IN_LIMITED_API")
                code.putln(
                    'if (PyObject_SetAttr(%s, %s, %s) < 0) %s' % (
                        Naming.module_cname,
                        code.intern_identifier(scope.class_name),
                        typeobj_cname,
                        code.error_goto(entry.pos)))
                code.putln("#else")
                code.putln(
                    'if (PyObject_SetAttr(%s, %s, (PyObject *)&%s) < 0) %s' % (
                        Naming.module_cname,
                        code.intern_identifier(scope.class_name),
                        typeobj_cname,
                        code.error_goto(entry.pos)))
                code.putln("#endif")
            weakref_entry = scope.lookup_here("__weakref__") if not scope.is_closure_class_scope else None
            if weakref_entry:
                if weakref_entry.type is py_object_type:
                    tp_weaklistoffset = "%s.tp_weaklistoffset" % typeobj_cname
                    if type.typedef_flag:
                        objstruct = type.objstruct_cname
                    else:
                        objstruct = "struct %s" % type.objstruct_cname
                    code.putln("if (%s == 0) %s = offsetof(%s, %s);" % (
                        tp_weaklistoffset,
                        tp_weaklistoffset,
                        objstruct,
                        weakref_entry.cname))
                else:
                    error(weakref_entry.pos, "__weakref__ slot must be of type 'object'")
            if scope.lookup_here("__reduce_cython__") if not scope.is_closure_class_scope else None:
                # Unfortunately, we cannot reliably detect whether a
                # superclass defined __reduce__ at compile time, so we must
                # do so at runtime.
                code.globalstate.use_utility_code(
                    UtilityCode.load_cached('SetupReduce', 'ExtensionTypes.c'))
                code.putln("#if !CYTHON_COMPILING_IN_LIMITED_API")
                code.putln('if (__Pyx_setup_reduce((PyObject*)&%s) < 0) %s' % (
                              typeobj_cname,
                              code.error_goto(entry.pos)))
                code.putln("#endif")
        # Generate code to initialise the typeptr of an extension
        # type defined in this module to point to its type object.
        if type.typeobj_cname:
            code.putln("#if CYTHON_COMPILING_IN_LIMITED_API")
            code.putln(
                "%s = (PyTypeObject *)%s;" % (
                    type.typeptr_cname, type.typeobj_cname))
            code.putln("#else")
            code.putln(
                "%s = &%s;" % (
                    type.typeptr_cname, type.typeobj_cname))
            code.putln("#endif")

    def annotate(self, code):
        if self.type_init_args:
            self.type_init_args.annotate(code)
        if self.body:
            self.body.annotate(code)


class PropertyNode(StatNode):
    #  Definition of a property in an extension type.
    #
    #  name   string
    #  doc    EncodedString or None    Doc string
    #  entry  Symtab.Entry
    #  body   StatListNode

    child_attrs = ["body"]

    def analyse_declarations(self, env):
        self.entry = env.declare_property(self.name, self.doc, self.pos)
        self.entry.scope.directives = env.directives
        self.body.analyse_declarations(self.entry.scope)

    def analyse_expressions(self, env):
        self.body = self.body.analyse_expressions(env)
        return self

    def generate_function_definitions(self, env, code):
        self.body.generate_function_definitions(env, code)

    def generate_execution_code(self, code):
        pass

    def annotate(self, code):
        self.body.annotate(code)


class GlobalNode(StatNode):
    # Global variable declaration.
    #
    # names    [string]

    child_attrs = []

    def analyse_declarations(self, env):
        for name in self.names:
            env.declare_global(name, self.pos)

    def analyse_expressions(self, env):
        return self

    def generate_execution_code(self, code):
        pass


class NonlocalNode(StatNode):
    # Nonlocal variable declaration via the 'nonlocal' keyword.
    #
    # names    [string]

    child_attrs = []

    def analyse_declarations(self, env):
        for name in self.names:
            env.declare_nonlocal(name, self.pos)

    def analyse_expressions(self, env):
        return self

    def generate_execution_code(self, code):
        pass


class ExprStatNode(StatNode):
    #  Expression used as a statement.
    #
    #  expr   ExprNode

    child_attrs = ["expr"]

    def analyse_declarations(self, env):
        from . import ExprNodes
        expr = self.expr
        if isinstance(expr, ExprNodes.GeneralCallNode):
            func = expr.function.as_cython_attribute()
            if func == u'declare':
                args, kwds = expr.explicit_args_kwds()
                if len(args):
                    error(expr.pos, "Variable names must be specified.")
                for var, type_node in kwds.key_value_pairs:
                    type = type_node.analyse_as_type(env)
                    if type is None:
                        error(type_node.pos, "Unknown type")
                    else:
                        env.declare_var(var.value, type, var.pos, is_cdef=True)
                self.__class__ = PassStatNode
        elif getattr(expr, 'annotation', None) is not None:
            if expr.is_name:
                # non-code variable annotation, e.g. "name: type"
                expr.declare_from_annotation(env)
                self.__class__ = PassStatNode
            elif expr.is_attribute or expr.is_subscript:
                # unused expression with annotation, e.g. "a[0]: type" or "a.xyz : type"
                self.__class__ = PassStatNode

    def analyse_expressions(self, env):
        self.expr.result_is_used = False  # hint that .result() may safely be left empty
        self.expr = self.expr.analyse_expressions(env)
        # Repeat in case of node replacement.
        self.expr.result_is_used = False  # hint that .result() may safely be left empty
        return self

    def nogil_check(self, env):
        if self.expr.type.is_pyobject and self.expr.is_temp:
            self.gil_error()

    gil_message = "Discarding owned Python object"

    def generate_execution_code(self, code):
        code.mark_pos(self.pos)
        self.expr.result_is_used = False  # hint that .result() may safely be left empty
        self.expr.generate_evaluation_code(code)
        if not self.expr.is_temp and self.expr.result():
            result = self.expr.result()
            if not self.expr.type.is_void:
                result = "(void)(%s)" % result
            code.putln("%s;" % result)
        self.expr.generate_disposal_code(code)
        self.expr.free_temps(code)

    def generate_function_definitions(self, env, code):
        self.expr.generate_function_definitions(env, code)

    def annotate(self, code):
        self.expr.annotate(code)


class AssignmentNode(StatNode):
    #  Abstract base class for assignment nodes.
    #
    #  The analyse_expressions and generate_execution_code
    #  phases of assignments are split into two sub-phases
    #  each, to enable all the right hand sides of a
    #  parallel assignment to be evaluated before assigning
    #  to any of the left hand sides.

    def analyse_expressions(self, env):
        node = self.analyse_types(env)
        if isinstance(node, AssignmentNode) and not isinstance(node, ParallelAssignmentNode):
            if node.rhs.type.is_ptr and node.rhs.is_ephemeral():
                error(self.pos, "Storing unsafe C derivative of temporary Python reference")
        return node

#       def analyse_expressions(self, env):
#           self.analyse_expressions_1(env)
#           self.analyse_expressions_2(env)

    def generate_execution_code(self, code):
        code.mark_pos(self.pos)
        self.generate_rhs_evaluation_code(code)
        self.generate_assignment_code(code)


class SingleAssignmentNode(AssignmentNode):
    #  The simplest case:
    #
    #    a = b
    #
    #  lhs                      ExprNode      Left hand side
    #  rhs                      ExprNode      Right hand side
    #  first                    bool          Is this guaranteed the first assignment to lhs?
    #  is_overloaded_assignment bool          Is this assignment done via an overloaded operator=
    #  exception_check
    #  exception_value

    child_attrs = ["lhs", "rhs"]
    first = False
    is_overloaded_assignment = False
    declaration_only = False

    def analyse_declarations(self, env):
        from . import ExprNodes

        # handle declarations of the form x = cython.foo()
        if isinstance(self.rhs, ExprNodes.CallNode):
            func_name = self.rhs.function.as_cython_attribute()
            if func_name:
                args, kwds = self.rhs.explicit_args_kwds()
                if func_name in ['declare', 'typedef']:
                    if len(args) > 2:
                        error(args[2].pos, "Invalid positional argument.")
                        return
                    if kwds is not None:
                        kwdict = kwds.compile_time_value(None)
                        if func_name == 'typedef' or 'visibility' not in kwdict:
                            error(kwds.pos, "Invalid keyword argument.")
                            return
                        visibility = kwdict['visibility']
                    else:
                        visibility = 'private'
                    type = args[0].analyse_as_type(env)
                    if type is None:
                        error(args[0].pos, "Unknown type")
                        return
                    lhs = self.lhs
                    if func_name == 'declare':
                        if isinstance(lhs, ExprNodes.NameNode):
                            vars = [(lhs.name, lhs.pos)]
                        elif isinstance(lhs, ExprNodes.TupleNode):
                            vars = [(var.name, var.pos) for var in lhs.args]
                        else:
                            error(lhs.pos, "Invalid declaration")
                            return
                        for var, pos in vars:
                            env.declare_var(var, type, pos, is_cdef=True, visibility=visibility)
                        if len(args) == 2:
                            # we have a value
                            self.rhs = args[1]
                        else:
                            self.declaration_only = True
                    else:
                        self.declaration_only = True
                        if not isinstance(lhs, ExprNodes.NameNode):
                            error(lhs.pos, "Invalid declaration.")
                        env.declare_typedef(lhs.name, type, self.pos, visibility='private')

                elif func_name in ['struct', 'union']:
                    self.declaration_only = True
                    if len(args) > 0 or kwds is None:
                        error(self.rhs.pos, "Struct or union members must be given by name.")
                        return
                    members = []
                    for member, type_node in kwds.key_value_pairs:
                        type = type_node.analyse_as_type(env)
                        if type is None:
                            error(type_node.pos, "Unknown type")
                        else:
                            members.append((member.value, type, member.pos))
                    if len(members) < len(kwds.key_value_pairs):
                        return
                    if not isinstance(self.lhs, ExprNodes.NameNode):
                        error(self.lhs.pos, "Invalid declaration.")
                    name = self.lhs.name
                    scope = StructOrUnionScope(name)
                    env.declare_struct_or_union(name, func_name, scope, False, self.rhs.pos)
                    for member, type, pos in members:
                        scope.declare_var(member, type, pos)

                elif func_name == 'fused_type':
                    # dtype = cython.fused_type(...)
                    self.declaration_only = True
                    if kwds:
                        error(self.rhs.function.pos,
                              "fused_type does not take keyword arguments")

                    fusednode = FusedTypeNode(self.rhs.pos,
                                              name=self.lhs.name, types=args)
                    fusednode.analyse_declarations(env)

        if self.declaration_only:
            return
        else:
            self.lhs.analyse_target_declaration(env)

    def analyse_types(self, env, use_temp=0):
        from . import ExprNodes

        self.rhs = self.rhs.analyse_types(env)

        unrolled_assignment = self.unroll_rhs(env)
        if unrolled_assignment:
            return unrolled_assignment

        self.lhs = self.lhs.analyse_target_types(env)
        self.lhs.gil_assignment_check(env)
        unrolled_assignment = self.unroll_lhs(env)
        if unrolled_assignment:
            return unrolled_assignment

        if isinstance(self.lhs, ExprNodes.MemoryViewIndexNode):
            self.lhs.analyse_broadcast_operation(self.rhs)
            self.lhs = self.lhs.analyse_as_memview_scalar_assignment(self.rhs)
        elif self.lhs.type.is_array:
            if not isinstance(self.lhs, ExprNodes.SliceIndexNode):
                # cannot assign to C array, only to its full slice
                self.lhs = ExprNodes.SliceIndexNode(self.lhs.pos, base=self.lhs, start=None, stop=None)
                self.lhs = self.lhs.analyse_target_types(env)
        if self.lhs.type.is_cpp_class:
            op = env.lookup_operator_for_types(self.pos, '=', [self.lhs.type, self.rhs.type])
            if op:
                rhs = self.rhs
                self.is_overloaded_assignment = True
                self.exception_check = op.type.exception_check
                self.exception_value = op.type.exception_value
                if self.exception_check == '+' and self.exception_value is None:
                    env.use_utility_code(UtilityCode.load_cached("CppExceptionConversion", "CppSupport.cpp"))
            else:
                rhs = self.rhs.coerce_to(self.lhs.type, env)
        elif self.rhs.type.is_fastcall_tuple and isinstance(self.lhs, ExprNodes.TupleNode):
            rhs = self.rhs
        else:
            rhs = self.rhs.coerce_to(self.lhs.type, env)

        if use_temp or rhs.is_attribute or (
                not rhs.is_name and not rhs.is_literal and
                rhs.type.is_pyobject):
            # things like (cdef) attribute access are not safe (traverses pointers)
            rhs = rhs.coerce_to_temp(env)
        elif rhs.type.is_pyobject:
            rhs = rhs.coerce_to_simple(env)
        self.rhs = rhs
        return self

    def unroll(self, node, target_size, env):
        from . import ExprNodes, UtilNodes

        base = node
        start_node = stop_node = step_node = check_node = None

        if node.type.is_ctuple:
            slice_size = node.type.size

        elif node.type.is_ptr or node.type.is_array:
            while isinstance(node, ExprNodes.SliceIndexNode) and not (node.start or node.stop):
                base = node = node.base
            if isinstance(node, ExprNodes.SliceIndexNode):
                base = node.base
                start_node = node.start
                if start_node:
                    start_node = start_node.coerce_to(PyrexTypes.c_py_ssize_t_type, env)
                stop_node = node.stop
                if stop_node:
                    stop_node = stop_node.coerce_to(PyrexTypes.c_py_ssize_t_type, env)
                else:
                    if node.type.is_array and node.type.size:
                        stop_node = ExprNodes.IntNode(
                            self.pos, value=str(node.type.size),
                            constant_result=(node.type.size if isinstance(node.type.size, _py_int_types)
                                             else ExprNodes.constant_value_not_set))
                    else:
                        error(self.pos, "C array iteration requires known end index")
                        return
                step_node = None  #node.step
                if step_node:
                    step_node = step_node.coerce_to(PyrexTypes.c_py_ssize_t_type, env)

                # TODO: Factor out SliceIndexNode.generate_slice_guard_code() for use here.
                def get_const(node, none_value):
                    if node is None:
                        return none_value
                    elif node.has_constant_result():
                        return node.constant_result
                    else:
                        raise ValueError("Not a constant.")

                try:
                    slice_size = (get_const(stop_node, None) - get_const(start_node, 0)) / get_const(step_node, 1)
                except ValueError:
                    error(self.pos, "C array assignment currently requires known endpoints")
                    return

            elif node.type.is_array:
                slice_size = node.type.size
                if not isinstance(slice_size, _py_int_types):
                    return  # might still work when coercing to Python
            else:
                return

        else:
            return

        if slice_size != target_size:
            error(self.pos, "Assignment to/from slice of wrong length, expected %s, got %s" % (
                slice_size, target_size))
            return

        items = []
        base = UtilNodes.LetRefNode(base)
        refs = [base]
        if start_node and not start_node.is_literal:
            start_node = UtilNodes.LetRefNode(start_node)
            refs.append(start_node)
        if stop_node and not stop_node.is_literal:
            stop_node = UtilNodes.LetRefNode(stop_node)
            refs.append(stop_node)
        if step_node and not step_node.is_literal:
            step_node = UtilNodes.LetRefNode(step_node)
            refs.append(step_node)

        for ix in range(target_size):
            ix_node = ExprNodes.IntNode(self.pos, value=str(ix), constant_result=ix, type=PyrexTypes.c_py_ssize_t_type)
            if step_node is not None:
                if step_node.has_constant_result():
                    step_value = ix_node.constant_result * step_node.constant_result
                    ix_node = ExprNodes.IntNode(self.pos, value=str(step_value), constant_result=step_value)
                else:
                    ix_node = ExprNodes.MulNode(self.pos, operator='*', operand1=step_node, operand2=ix_node)
            if start_node is not None:
                if start_node.has_constant_result() and ix_node.has_constant_result():
                    index_value = ix_node.constant_result + start_node.constant_result
                    ix_node = ExprNodes.IntNode(self.pos, value=str(index_value), constant_result=index_value)
                else:
                    ix_node = ExprNodes.AddNode(
                        self.pos, operator='+', operand1=start_node, operand2=ix_node)
            items.append(ExprNodes.IndexNode(self.pos, base=base, index=ix_node.analyse_types(env)))
        return check_node, refs, items

    def unroll_assignments(self, refs, check_node, lhs_list, rhs_list, env):
        from . import UtilNodes
        assignments = []
        for lhs, rhs in zip(lhs_list, rhs_list):
            assignments.append(SingleAssignmentNode(self.pos, lhs=lhs, rhs=rhs, first=self.first))
        node = ParallelAssignmentNode(pos=self.pos, stats=assignments).analyse_expressions(env)
        if check_node:
            node = StatListNode(pos=self.pos, stats=[check_node, node])
        for ref in refs[::-1]:
            node = UtilNodes.LetNode(ref, node)
        return node

    def unroll_rhs(self, env):
        from . import ExprNodes
        if not isinstance(self.lhs, ExprNodes.TupleNode):
            return
        if any(arg.is_starred for arg in self.lhs.args):
            return

        unrolled = self.unroll(self.rhs, len(self.lhs.args), env)
        if not unrolled:
            return
        check_node, refs, rhs = unrolled
        return self.unroll_assignments(refs, check_node, self.lhs.args, rhs, env)

    def unroll_lhs(self, env):
        if self.lhs.type.is_ctuple:
            # Handled directly.
            return
        from . import ExprNodes
        if not isinstance(self.rhs, ExprNodes.TupleNode):
            return

        unrolled = self.unroll(self.lhs, len(self.rhs.args), env)
        if not unrolled:
            return
        check_node, refs, lhs = unrolled
        return self.unroll_assignments(refs, check_node, lhs, self.rhs.args, env)

    def generate_rhs_evaluation_code(self, code):
        self.rhs.generate_evaluation_code(code)

    def generate_assignment_code(self, code, overloaded_assignment=False):
        if self.is_overloaded_assignment:
            self.lhs.generate_assignment_code(
                self.rhs,
                code,
                overloaded_assignment=self.is_overloaded_assignment,
                exception_check=self.exception_check,
                exception_value=self.exception_value)
        else:
            self.lhs.generate_assignment_code(self.rhs, code)

    def generate_function_definitions(self, env, code):
        self.rhs.generate_function_definitions(env, code)

    def annotate(self, code):
        self.lhs.annotate(code)
        self.rhs.annotate(code)


class CascadedAssignmentNode(AssignmentNode):
    #  An assignment with multiple left hand sides:
    #
    #    a = b = c
    #
    #  lhs_list   [ExprNode]   Left hand sides
    #  rhs        ExprNode     Right hand sides
    #
    #  Used internally:
    #
    #  coerced_values       [ExprNode]   RHS coerced to all distinct LHS types
    #  cloned_values        [ExprNode]   cloned RHS value for each LHS
    #  assignment_overloads [Bool]       If each assignment uses a C++ operator=

    child_attrs = ["lhs_list", "rhs", "coerced_values", "cloned_values"]
    cloned_values = None
    coerced_values = None
    assignment_overloads = None

    def analyse_declarations(self, env):
        for lhs in self.lhs_list:
            lhs.analyse_target_declaration(env)

    def analyse_types(self, env, use_temp=0):
        from .ExprNodes import CloneNode, ProxyNode

        # collect distinct types used on the LHS
        lhs_types = set()
        for i, lhs in enumerate(self.lhs_list):
            lhs = self.lhs_list[i] = lhs.analyse_target_types(env)
            lhs.gil_assignment_check(env)
            lhs_types.add(lhs.type)

        rhs = self.rhs.analyse_types(env)
        # common special case: only one type needed on the LHS => coerce only once
        if len(lhs_types) == 1:
            # Avoid coercion for overloaded assignment operators.
            if next(iter(lhs_types)).is_cpp_class:
                op = env.lookup_operator('=', [lhs, self.rhs])
                if not op:
                    rhs = rhs.coerce_to(lhs_types.pop(), env)
            else:
                rhs = rhs.coerce_to(lhs_types.pop(), env)

        if not rhs.is_name and not rhs.is_literal and (
                use_temp or rhs.is_attribute or rhs.type.is_pyobject):
            rhs = rhs.coerce_to_temp(env)
        else:
            rhs = rhs.coerce_to_simple(env)
        self.rhs = ProxyNode(rhs) if rhs.is_temp else rhs

        # clone RHS and coerce it to all distinct LHS types
        self.coerced_values = []
        coerced_values = {}
        self.assignment_overloads = []
        for lhs in self.lhs_list:
            overloaded = lhs.type.is_cpp_class and env.lookup_operator('=', [lhs, self.rhs])
            self.assignment_overloads.append(overloaded)
            if lhs.type not in coerced_values and lhs.type != rhs.type:
                rhs = CloneNode(self.rhs)
                if not overloaded:
                    rhs = rhs.coerce_to(lhs.type, env)
                self.coerced_values.append(rhs)
                coerced_values[lhs.type] = rhs

        # clone coerced values for all LHS assignments
        self.cloned_values = []
        for lhs in self.lhs_list:
            rhs = coerced_values.get(lhs.type, self.rhs)
            self.cloned_values.append(CloneNode(rhs))
        return self

    def generate_rhs_evaluation_code(self, code):
        self.rhs.generate_evaluation_code(code)

    def generate_assignment_code(self, code, overloaded_assignment=False):
        # prepare all coercions
        for rhs in self.coerced_values:
            rhs.generate_evaluation_code(code)
        # assign clones to LHS
        for lhs, rhs, overload in zip(self.lhs_list, self.cloned_values, self.assignment_overloads):
            rhs.generate_evaluation_code(code)
            lhs.generate_assignment_code(rhs, code, overloaded_assignment=overload)
        # dispose of coerced values and original RHS
        for rhs_value in self.coerced_values:
            rhs_value.generate_disposal_code(code)
            rhs_value.free_temps(code)
        self.rhs.generate_disposal_code(code)
        self.rhs.free_temps(code)

    def generate_function_definitions(self, env, code):
        self.rhs.generate_function_definitions(env, code)

    def annotate(self, code):
        for rhs in self.coerced_values:
            rhs.annotate(code)
        for lhs, rhs in zip(self.lhs_list, self.cloned_values):
            lhs.annotate(code)
            rhs.annotate(code)
        self.rhs.annotate(code)


class ParallelAssignmentNode(AssignmentNode):
    #  A combined packing/unpacking assignment:
    #
    #    a, b, c =  d, e, f
    #
    #  This has been rearranged by the parser into
    #
    #    a = d ; b = e ; c = f
    #
    #  but we must evaluate all the right hand sides
    #  before assigning to any of the left hand sides.
    #
    #  stats     [AssignmentNode]   The constituent assignments

    child_attrs = ["stats"]

    def analyse_declarations(self, env):
        for stat in self.stats:
            stat.analyse_declarations(env)

    def analyse_expressions(self, env):
        self.stats = [stat.analyse_types(env, use_temp=1)
                      for stat in self.stats]
        return self

#    def analyse_expressions(self, env):
#        for stat in self.stats:
#            stat.analyse_expressions_1(env, use_temp=1)
#        for stat in self.stats:
#            stat.analyse_expressions_2(env)

    def generate_execution_code(self, code):
        code.mark_pos(self.pos)
        for stat in self.stats:
            stat.generate_rhs_evaluation_code(code)
        for stat in self.stats:
            stat.generate_assignment_code(code)

    def generate_function_definitions(self, env, code):
        for stat in self.stats:
            stat.generate_function_definitions(env, code)

    def annotate(self, code):
        for stat in self.stats:
            stat.annotate(code)


class InPlaceAssignmentNode(AssignmentNode):
    #  An in place arithmetic operand:
    #
    #    a += b
    #    a -= b
    #    ...
    #
    #  lhs      ExprNode      Left hand side
    #  rhs      ExprNode      Right hand side
    #  operator char          one of "+-*/%^&|"
    #
    #  This code is a bit tricky because in order to obey Python
    #  semantics the sub-expressions (e.g. indices) of the lhs must
    #  not be evaluated twice. So we must re-use the values calculated
    #  in evaluation phase for the assignment phase as well.
    #  Fortunately, the type of the lhs node is fairly constrained
    #  (it must be a NameNode, AttributeNode, or IndexNode).

    child_attrs = ["lhs", "rhs"]

    def analyse_declarations(self, env):
        self.lhs.analyse_target_declaration(env)

    def analyse_types(self, env):
        self.rhs = self.rhs.analyse_types(env)
        self.lhs = self.lhs.analyse_target_types(env)

        # When assigning to a fully indexed buffer or memoryview, coerce the rhs
        if self.lhs.is_memview_index or self.lhs.is_buffer_access:
            self.rhs = self.rhs.coerce_to(self.lhs.type, env)
        elif self.lhs.type.is_string and self.operator in '+-':
            # use pointer arithmetic for char* LHS instead of string concat
            self.rhs = self.rhs.coerce_to(PyrexTypes.c_py_ssize_t_type, env)
        return self

    def generate_execution_code(self, code):
        code.mark_pos(self.pos)
        lhs, rhs = self.lhs, self.rhs
        rhs.generate_evaluation_code(code)
        lhs.generate_subexpr_evaluation_code(code)
        c_op = self.operator
        if c_op == "//":
            c_op = "/"
        elif c_op == "**":
            error(self.pos, "No C inplace power operator")
        if lhs.is_buffer_access or lhs.is_memview_index:
            if lhs.type.is_pyobject:
                error(self.pos, "In-place operators not allowed on object buffers in this release.")
            if c_op in ('/', '%') and lhs.type.is_int and not code.globalstate.directives['cdivision']:
                error(self.pos, "In-place non-c divide operators not allowed on int buffers.")
            lhs.generate_buffer_setitem_code(rhs, code, c_op)
        elif lhs.is_memview_slice:
            error(self.pos, "Inplace operators not supported on memoryview slices")
        else:
            # C++
            # TODO: make sure overload is declared
            code.putln("%s %s= %s;" % (lhs.result(), c_op, rhs.result()))
        lhs.generate_subexpr_disposal_code(code)
        lhs.free_subexpr_temps(code)
        rhs.generate_disposal_code(code)
        rhs.free_temps(code)

    def annotate(self, code):
        self.lhs.annotate(code)
        self.rhs.annotate(code)

    def create_binop_node(self):
        from . import ExprNodes
        return ExprNodes.binop_node(self.pos, self.operator, self.lhs, self.rhs)


class PrintStatNode(StatNode):
    #  print statement
    #
    #  arg_tuple         TupleNode
    #  stream            ExprNode or None (stdout)
    #  append_newline    boolean

    child_attrs = ["arg_tuple", "stream"]

    def analyse_expressions(self, env):
        if self.stream:
            stream = self.stream.analyse_expressions(env)
            self.stream = stream.coerce_to_pyobject(env)
        arg_tuple = self.arg_tuple.analyse_expressions(env)
        self.arg_tuple = arg_tuple.coerce_to_pyobject(env)
        env.use_utility_code(printing_utility_code)
        if len(self.arg_tuple.args) == 1 and self.append_newline:
            env.use_utility_code(printing_one_utility_code)
        return self

    nogil_check = Node.gil_error
    gil_message = "Python print statement"

    def generate_execution_code(self, code):
        code.mark_pos(self.pos)
        if self.stream:
            self.stream.generate_evaluation_code(code)
            stream_result = self.stream.py_result()
        else:
            stream_result = '0'
        if len(self.arg_tuple.args) == 1 and self.append_newline:
            arg = self.arg_tuple.args[0]
            arg.generate_evaluation_code(code)

            code.putln(
                "if (__Pyx_PrintOne(%s, %s) < 0) %s" % (
                    stream_result,
                    arg.py_result(),
                    code.error_goto(self.pos)))
            arg.generate_disposal_code(code)
            arg.free_temps(code)
        else:
            self.arg_tuple.generate_evaluation_code(code)
            code.putln(
                "if (__Pyx_Print(%s, %s, %d) < 0) %s" % (
                    stream_result,
                    self.arg_tuple.py_result(),
                    self.append_newline,
                    code.error_goto(self.pos)))
            self.arg_tuple.generate_disposal_code(code)
            self.arg_tuple.free_temps(code)

        if self.stream:
            self.stream.generate_disposal_code(code)
            self.stream.free_temps(code)

    def generate_function_definitions(self, env, code):
        if self.stream:
            self.stream.generate_function_definitions(env, code)
        self.arg_tuple.generate_function_definitions(env, code)

    def annotate(self, code):
        if self.stream:
            self.stream.annotate(code)
        self.arg_tuple.annotate(code)


class ExecStatNode(StatNode):
    #  exec statement
    #
    #  args     [ExprNode]

    child_attrs = ["args"]

    def analyse_expressions(self, env):
        for i, arg in enumerate(self.args):
            arg = arg.analyse_expressions(env)
            arg = arg.coerce_to_pyobject(env)
            self.args[i] = arg
        env.use_utility_code(Builtin.pyexec_utility_code)
        return self

    nogil_check = Node.gil_error
    gil_message = "Python exec statement"

    def generate_execution_code(self, code):
        code.mark_pos(self.pos)
        args = []
        for arg in self.args:
            arg.generate_evaluation_code(code)
            args.append(arg.py_result())
        args = tuple(args + ['0', '0'][:3-len(args)])
        temp_result = code.funcstate.allocate_temp(PyrexTypes.py_object_type, manage_ref=True)
        code.putln("%s = __Pyx_PyExec3(%s, %s, %s);" % ((temp_result,) + args))
        for arg in self.args:
            arg.generate_disposal_code(code)
            arg.free_temps(code)
        code.putln(
            code.error_goto_if_null(temp_result, self.pos))
        code.put_gotref(temp_result, PyrexTypes.py_object_type)
        code.put_decref_clear(temp_result, py_object_type)
        code.funcstate.release_temp(temp_result)

    def annotate(self, code):
        for arg in self.args:
            arg.annotate(code)


class DelStatNode(StatNode):
    #  del statement
    #
    #  args     [ExprNode]

    child_attrs = ["args"]
    ignore_nonexisting = False

    def analyse_declarations(self, env):
        for arg in self.args:
            arg.analyse_target_declaration(env)

    def analyse_expressions(self, env):
        for i, arg in enumerate(self.args):
            arg = self.args[i] = arg.analyse_target_expression(env, None)
            if arg.type.is_pyobject or (arg.is_name and arg.type.is_memoryviewslice):
                if arg.is_name and arg.entry.is_cglobal:
                    error(arg.pos, "Deletion of global C variable")
            elif arg.type.is_ptr and arg.type.base_type.is_cpp_class:
                self.cpp_check(env)
            elif arg.type.is_cpp_class:
                error(arg.pos, "Deletion of non-heap C++ object")
            elif arg.is_subscript and arg.base.type is Builtin.bytearray_type:
                pass  # del ba[i]
            else:
                error(arg.pos, "Deletion of non-Python, non-C++ object")
            #arg.release_target_temp(env)
        return self

    def nogil_check(self, env):
        for arg in self.args:
            if arg.type.is_pyobject:
                self.gil_error()

    gil_message = "Deleting Python object"

    def generate_execution_code(self, code):
        code.mark_pos(self.pos)
        for arg in self.args:
            if (arg.type.is_pyobject or
                    arg.type.is_memoryviewslice or
                    arg.is_subscript and arg.base.type is Builtin.bytearray_type):
                arg.generate_deletion_code(
                    code, ignore_nonexisting=self.ignore_nonexisting)
            elif arg.type.is_ptr and arg.type.base_type.is_cpp_class:
                arg.generate_evaluation_code(code)
                code.putln("delete %s;" % arg.result())
                arg.generate_disposal_code(code)
            # else error reported earlier

    def annotate(self, code):
        for arg in self.args:
            arg.annotate(code)


class PassStatNode(StatNode):
    #  pass statement

    child_attrs = []

    def analyse_expressions(self, env):
        return self

    def generate_execution_code(self, code):
        pass


class IndirectionNode(StatListNode):
    """
    This adds an indirection so that the node can be shared and a subtree can
    be removed at any time by clearing self.stats.
    """

    def __init__(self, stats):
        super(IndirectionNode, self).__init__(stats[0].pos, stats=stats)


class BreakStatNode(StatNode):

    child_attrs = []
    is_terminator = True

    def analyse_expressions(self, env):
        return self

    def generate_execution_code(self, code):
        code.mark_pos(self.pos)
        if not code.break_label:
            error(self.pos, "break statement not inside loop")
        else:
            code.put_goto(code.break_label)


class ContinueStatNode(StatNode):

    child_attrs = []
    is_terminator = True

    def analyse_expressions(self, env):
        return self

    def generate_execution_code(self, code):
        if not code.continue_label:
            error(self.pos, "continue statement not inside loop")
            return
        code.mark_pos(self.pos)
        code.put_goto(code.continue_label)


class ReturnStatNode(StatNode):
    #  return statement
    #
    #  value         ExprNode or None
    #  return_type   PyrexType
    #  in_generator  return inside of generator => raise StopIteration
    #  in_async_gen  return inside of async generator

    child_attrs = ["value"]
    is_terminator = True
    in_generator = False
    in_async_gen = False

    # Whether we are in a parallel section
    in_parallel = False

    def analyse_expressions(self, env):
        return_type = env.return_type
        self.return_type = return_type
        if not return_type:
            error(self.pos, "Return not inside a function body")
            return self
        if self.value:
            if self.in_async_gen:
                error(self.pos, "Return with value in async generator")
            self.value = self.value.analyse_types(env)
            if return_type.is_void or return_type.is_returncode:
                error(self.value.pos, "Return with value in void function")
            else:
                self.value = self.value.coerce_to(env.return_type, env)
        else:
            if (not return_type.is_void
                    and not return_type.is_pyobject
                    and not return_type.is_returncode):
                error(self.pos, "Return value required")
        return self

    def nogil_check(self, env):
        if self.return_type.is_pyobject:
            self.gil_error()

    gil_message = "Returning Python object"

    def generate_execution_code(self, code):
        code.mark_pos(self.pos)
        if not self.return_type:
            # error reported earlier
            return

        value = self.value
        if self.return_type.is_pyobject:
            code.put_xdecref(Naming.retval_cname, self.return_type)
            if value and value.is_none:
                # Use specialised default handling for "return None".
                value = None

        if value:
            value.generate_evaluation_code(code)
            if self.return_type.is_memoryviewslice:
                from . import MemoryView
                MemoryView.put_acquire_memoryviewslice(
                    lhs_cname=Naming.retval_cname,
                    lhs_type=self.return_type,
                    lhs_pos=value.pos,
                    rhs=value,
                    code=code,
                    have_gil=self.in_nogil_context)
                value.generate_post_assignment_code(code)
            elif self.in_generator:
                # return value == raise StopIteration(value), but uncatchable
                code.globalstate.use_utility_code(
                    UtilityCode.load_cached("ReturnWithStopIteration", "Coroutine.c"))
                code.putln("%s = NULL; __Pyx_ReturnWithStopIteration(%s);" % (
                    Naming.retval_cname,
                    value.py_result()))
                value.generate_disposal_code(code)
            else:
                value.make_owned_reference(code)
                code.putln("%s = %s;" % (
                    Naming.retval_cname,
                    value.result_as(self.return_type)))
                value.generate_post_assignment_code(code)
            value.free_temps(code)
        else:
            if self.return_type.is_pyobject:
                if self.in_generator:
                    if self.in_async_gen:
                        code.globalstate.use_utility_code(
                            UtilityCode.load_cached("StopAsyncIteration", "Coroutine.c"))
                        code.put("PyErr_SetNone(__Pyx_PyExc_StopAsyncIteration); ")
                    code.putln("%s = NULL;" % Naming.retval_cname)
                else:
                    code.put_init_to_py_none(Naming.retval_cname, self.return_type)
            elif self.return_type.is_returncode:
                self.put_return(code, self.return_type.default_value)

        for cname, type in code.funcstate.temps_holding_reference():
            code.put_decref_clear(cname, type)

        code.put_goto(code.return_label)

    def put_return(self, code, value):
        if self.in_parallel:
            code.putln_openmp("#pragma omp critical(__pyx_returning)")
        code.putln("%s = %s;" % (Naming.retval_cname, value))

    def generate_function_definitions(self, env, code):
        if self.value is not None:
            self.value.generate_function_definitions(env, code)

    def annotate(self, code):
        if self.value:
            self.value.annotate(code)


class RaiseStatNode(StatNode):
    #  raise statement
    #
    #  exc_type    ExprNode or None
    #  exc_value   ExprNode or None
    #  exc_tb      ExprNode or None
    #  cause       ExprNode or None

    child_attrs = ["exc_type", "exc_value", "exc_tb", "cause"]
    is_terminator = True

    def analyse_expressions(self, env):
        if self.exc_type:
            exc_type = self.exc_type.analyse_types(env)
            self.exc_type = exc_type.coerce_to_pyobject(env)
        if self.exc_value:
            exc_value = self.exc_value.analyse_types(env)
            self.exc_value = exc_value.coerce_to_pyobject(env)
        if self.exc_tb:
            exc_tb = self.exc_tb.analyse_types(env)
            self.exc_tb = exc_tb.coerce_to_pyobject(env)
        if self.cause:
            cause = self.cause.analyse_types(env)
            self.cause = cause.coerce_to_pyobject(env)
        # special cases for builtin exceptions
        self.builtin_exc_name = None
        if self.exc_type and not self.exc_value and not self.exc_tb:
            exc = self.exc_type
            from . import ExprNodes
            if (isinstance(exc, ExprNodes.SimpleCallNode) and
                    not (exc.args or (exc.arg_tuple is not None and exc.arg_tuple.args))):
                exc = exc.function  # extract the exception type
            if exc.is_name and exc.entry.is_builtin:
                self.builtin_exc_name = exc.name
                if self.builtin_exc_name == 'MemoryError':
                    self.exc_type = None # has a separate implementation
        return self

    nogil_check = Node.gil_error
    gil_message = "Raising exception"

    def generate_execution_code(self, code):
        code.mark_pos(self.pos)
        if self.builtin_exc_name == 'MemoryError':
            code.putln('PyErr_NoMemory(); %s' % code.error_goto(self.pos))
            return

        if self.exc_type:
            self.exc_type.generate_evaluation_code(code)
            type_code = self.exc_type.py_result()
            if self.exc_type.is_name:
                code.globalstate.use_entry_utility_code(self.exc_type.entry)
        else:
            type_code = "0"
        if self.exc_value:
            self.exc_value.generate_evaluation_code(code)
            value_code = self.exc_value.py_result()
        else:
            value_code = "0"
        if self.exc_tb:
            self.exc_tb.generate_evaluation_code(code)
            tb_code = self.exc_tb.py_result()
        else:
            tb_code = "0"
        if self.cause:
            self.cause.generate_evaluation_code(code)
            cause_code = self.cause.py_result()
        else:
            cause_code = "0"
        code.globalstate.use_utility_code(raise_utility_code)
        code.putln(
            "__Pyx_Raise(%s, %s, %s, %s);" % (
                type_code,
                value_code,
                tb_code,
                cause_code))
        for obj in (self.exc_type, self.exc_value, self.exc_tb, self.cause):
            if obj:
                obj.generate_disposal_code(code)
                obj.free_temps(code)
        code.putln(
            code.error_goto(self.pos))

    def generate_function_definitions(self, env, code):
        if self.exc_type is not None:
            self.exc_type.generate_function_definitions(env, code)
        if self.exc_value is not None:
            self.exc_value.generate_function_definitions(env, code)
        if self.exc_tb is not None:
            self.exc_tb.generate_function_definitions(env, code)
        if self.cause is not None:
            self.cause.generate_function_definitions(env, code)

    def annotate(self, code):
        if self.exc_type:
            self.exc_type.annotate(code)
        if self.exc_value:
            self.exc_value.annotate(code)
        if self.exc_tb:
            self.exc_tb.annotate(code)
        if self.cause:
            self.cause.annotate(code)


class ReraiseStatNode(StatNode):

    child_attrs = []
    is_terminator = True

    def analyse_expressions(self, env):
        return self

    nogil_check = Node.gil_error
    gil_message = "Raising exception"

    def generate_execution_code(self, code):
        code.mark_pos(self.pos)
        vars = code.funcstate.exc_vars
        if vars:
            code.globalstate.use_utility_code(restore_exception_utility_code)
            code.put_giveref(vars[0], py_object_type)
            code.put_giveref(vars[1], py_object_type)
            # fresh exceptions may not have a traceback yet (-> finally!)
            code.put_xgiveref(vars[2], py_object_type)
            code.putln("__Pyx_ErrRestoreWithState(%s, %s, %s);" % tuple(vars))
            for varname in vars:
                code.put("%s = 0; " % varname)
            code.putln()
            code.putln(code.error_goto(self.pos))
        else:
            code.globalstate.use_utility_code(
                UtilityCode.load_cached("ReRaiseException", "Exceptions.c"))
            code.putln("__Pyx_ReraiseException(); %s" % code.error_goto(self.pos))

class AssertStatNode(StatNode):
    #  assert statement
    #
    #  cond    ExprNode
    #  value   ExprNode or None

    child_attrs = ["cond", "value"]

    def analyse_expressions(self, env):
        self.cond = self.cond.analyse_boolean_expression(env)
        if self.value:
            value = self.value.analyse_types(env)
            if value.type is Builtin.tuple_type or not value.type.is_builtin_type:
                # prevent tuple values from being interpreted as argument value tuples
                from .ExprNodes import TupleNode
                value = TupleNode(value.pos, args=[value], slow=True)
                self.value = value.analyse_types(env, skip_children=True).coerce_to_pyobject(env)
            else:
                self.value = value.coerce_to_pyobject(env)
        return self

    nogil_check = Node.gil_error
    gil_message = "Raising exception"

    def generate_execution_code(self, code):
        code.putln("#ifndef CYTHON_WITHOUT_ASSERTIONS")
        code.putln("if (unlikely(!Py_OptimizeFlag)) {")
        code.mark_pos(self.pos)
        self.cond.generate_evaluation_code(code)
        code.putln(
            "if (unlikely(!%s)) {" % self.cond.result())
        if self.value:
            self.value.generate_evaluation_code(code)
            code.putln(
                "PyErr_SetObject(PyExc_AssertionError, %s);" % self.value.py_result())
            self.value.generate_disposal_code(code)
            self.value.free_temps(code)
        else:
            code.putln(
                "PyErr_SetNone(PyExc_AssertionError);")
        code.putln(
            code.error_goto(self.pos))
        code.putln(
            "}")
        self.cond.generate_disposal_code(code)
        self.cond.free_temps(code)
        code.putln(
            "}")
        code.putln("#endif")

    def generate_function_definitions(self, env, code):
        self.cond.generate_function_definitions(env, code)
        if self.value is not None:
            self.value.generate_function_definitions(env, code)

    def annotate(self, code):
        self.cond.annotate(code)
        if self.value:
            self.value.annotate(code)


class IfStatNode(StatNode):
    #  if statement
    #
    #  if_clauses   [IfClauseNode]
    #  else_clause  StatNode or None

    child_attrs = ["if_clauses", "else_clause"]

    def analyse_declarations(self, env):
        for if_clause in self.if_clauses:
            if_clause.analyse_declarations(env)
        if self.else_clause:
            self.else_clause.analyse_declarations(env)

    def analyse_expressions(self, env):
        self.if_clauses = [if_clause.analyse_expressions(env) for if_clause in self.if_clauses]
        if self.else_clause:
            self.else_clause = self.else_clause.analyse_expressions(env)
        return self

    def generate_execution_code(self, code):
        code.mark_pos(self.pos)
        end_label = code.new_label()
        last = len(self.if_clauses)
        if self.else_clause:
            # If the 'else' clause is 'unlikely', then set the preceding 'if' clause to 'likely' to reflect that.
            self._set_branch_hint(self.if_clauses[-1], self.else_clause, inverse=True)
        else:
            last -= 1  # avoid redundant goto at end of last if-clause
        for i, if_clause in enumerate(self.if_clauses):
            self._set_branch_hint(if_clause, if_clause.body)
            if_clause.generate_execution_code(code, end_label, is_last=i == last)
        if self.else_clause:
            code.mark_pos(self.else_clause.pos)
            code.putln("/*else*/ {")
            self.else_clause.generate_execution_code(code)
            code.putln("}")
        code.put_label(end_label)

    def _set_branch_hint(self, clause, statements_node, inverse=False):
        if not statements_node.is_terminator:
            return
        if not isinstance(statements_node, StatListNode) or not statements_node.stats:
            return
        # Anything that unconditionally raises exceptions should be considered unlikely.
        if isinstance(statements_node.stats[-1], (RaiseStatNode, ReraiseStatNode)):
            if len(statements_node.stats) > 1:
                # Allow simple statements before the 'raise', but no conditions, loops, etc.
                non_branch_nodes = (ExprStatNode, AssignmentNode, DelStatNode, GlobalNode, NonlocalNode)
                for node in statements_node.stats[:-1]:
                    if not isinstance(node, non_branch_nodes):
                        return
            clause.branch_hint = 'likely' if inverse else 'unlikely'

    def generate_function_definitions(self, env, code):
        for clause in self.if_clauses:
            clause.generate_function_definitions(env, code)
        if self.else_clause is not None:
            self.else_clause.generate_function_definitions(env, code)

    def annotate(self, code):
        for if_clause in self.if_clauses:
            if_clause.annotate(code)
        if self.else_clause:
            self.else_clause.annotate(code)


class IfClauseNode(Node):
    #  if or elif clause in an if statement
    #
    #  condition   ExprNode
    #  body        StatNode

    child_attrs = ["condition", "body"]
    branch_hint = None

    def analyse_declarations(self, env):
        self.body.analyse_declarations(env)

    def analyse_expressions(self, env):
        self.condition = self.condition.analyse_temp_boolean_expression(env)
        self.body = self.body.analyse_expressions(env)
        return self

    def generate_execution_code(self, code, end_label, is_last):
        self.condition.generate_evaluation_code(code)
        code.mark_pos(self.pos)
        condition = self.condition.result()
        if self.branch_hint:
            condition = '%s(%s)' % (self.branch_hint, condition)
        code.putln("if (%s) {" % condition)
        self.condition.generate_disposal_code(code)
        self.condition.free_temps(code)
        self.body.generate_execution_code(code)
        code.mark_pos(self.pos, trace=False)
        if not (is_last or self.body.is_terminator):
            code.put_goto(end_label)
        code.putln("}")

    def generate_function_definitions(self, env, code):
        self.condition.generate_function_definitions(env, code)
        self.body.generate_function_definitions(env, code)

    def annotate(self, code):
        self.condition.annotate(code)
        self.body.annotate(code)


class SwitchCaseNode(StatNode):
    # Generated in the optimization of an if-elif-else node
    #
    # conditions    [ExprNode]
    # body          StatNode

    child_attrs = ['conditions', 'body']

    def generate_condition_evaluation_code(self, code):
        for cond in self.conditions:
            cond.generate_evaluation_code(code)

    def generate_execution_code(self, code):
        num_conditions = len(self.conditions)
        line_tracing_enabled = code.globalstate.directives['linetrace']
        for i, cond in enumerate(self.conditions, 1):
            code.putln("case %s:" % cond.result())
            code.mark_pos(cond.pos)  # Tracing code must appear *after* the 'case' statement.
            if line_tracing_enabled and i < num_conditions:
                # Allow fall-through after the line tracing code.
                code.putln('CYTHON_FALLTHROUGH;')
        self.body.generate_execution_code(code)
        code.mark_pos(self.pos, trace=False)
        code.putln("break;")

    def generate_function_definitions(self, env, code):
        for cond in self.conditions:
            cond.generate_function_definitions(env, code)
        self.body.generate_function_definitions(env, code)

    def annotate(self, code):
        for cond in self.conditions:
            cond.annotate(code)
        self.body.annotate(code)


class SwitchStatNode(StatNode):
    # Generated in the optimization of an if-elif-else node
    #
    # test          ExprNode
    # cases         [SwitchCaseNode]
    # else_clause   StatNode or None

    child_attrs = ['test', 'cases', 'else_clause']

    def generate_execution_code(self, code):
        self.test.generate_evaluation_code(code)
        # Make sure all conditions are evaluated before going into the switch() statement.
        # This is required in order to prevent any execution code from leaking into the space between the cases.
        for case in self.cases:
            case.generate_condition_evaluation_code(code)
        code.mark_pos(self.pos)
        code.putln("switch (%s) {" % self.test.result())
        for case in self.cases:
            case.generate_execution_code(code)
        if self.else_clause is not None:
            code.putln("default:")
            self.else_clause.generate_execution_code(code)
            code.putln("break;")
        else:
            # Always generate a default clause to prevent C compiler warnings
            # about unmatched enum values (it was not the user who decided to
            # generate the switch statement, so shouldn't be bothered).
            code.putln("default: break;")
        code.putln("}")

    def generate_function_definitions(self, env, code):
        self.test.generate_function_definitions(env, code)
        for case in self.cases:
            case.generate_function_definitions(env, code)
        if self.else_clause is not None:
            self.else_clause.generate_function_definitions(env, code)

    def annotate(self, code):
        self.test.annotate(code)
        for case in self.cases:
            case.annotate(code)
        if self.else_clause is not None:
            self.else_clause.annotate(code)


class LoopNode(object):
    pass


class WhileStatNode(LoopNode, StatNode):
    #  while statement
    #
    #  condition    ExprNode
    #  body         StatNode
    #  else_clause  StatNode

    child_attrs = ["condition", "body", "else_clause"]

    def analyse_declarations(self, env):
        self.body.analyse_declarations(env)
        if self.else_clause:
            self.else_clause.analyse_declarations(env)

    def analyse_expressions(self, env):
        if self.condition:
            self.condition = self.condition.analyse_temp_boolean_expression(env)
        self.body = self.body.analyse_expressions(env)
        if self.else_clause:
            self.else_clause = self.else_clause.analyse_expressions(env)
        return self

    def generate_execution_code(self, code):
        code.mark_pos(self.pos)
        old_loop_labels = code.new_loop_labels()
        code.putln(
            "while (1) {")
        if self.condition:
            self.condition.generate_evaluation_code(code)
            self.condition.generate_disposal_code(code)
            code.putln(
                "if (!%s) break;" % self.condition.result())
            self.condition.free_temps(code)
        self.body.generate_execution_code(code)
        code.put_label(code.continue_label)
        code.putln("}")
        break_label = code.break_label
        code.set_loop_labels(old_loop_labels)
        if self.else_clause:
            code.mark_pos(self.else_clause.pos)
            code.putln("/*else*/ {")
            self.else_clause.generate_execution_code(code)
            code.putln("}")
        code.put_label(break_label)

    def generate_function_definitions(self, env, code):
        if self.condition:
            self.condition.generate_function_definitions(env, code)
        self.body.generate_function_definitions(env, code)
        if self.else_clause is not None:
            self.else_clause.generate_function_definitions(env, code)

    def annotate(self, code):
        if self.condition:
            self.condition.annotate(code)
        self.body.annotate(code)
        if self.else_clause:
            self.else_clause.annotate(code)


class DictIterationNextNode(Node):
    # Helper node for calling PyDict_Next() inside of a WhileStatNode
    # and checking the dictionary size for changes.  Created in
    # Optimize.py.
    child_attrs = ['dict_obj', 'expected_size', 'pos_index_var',
                   'coerced_key_var', 'coerced_value_var', 'coerced_tuple_var',
                   'key_target', 'value_target', 'tuple_target', 'is_dict_flag']

    coerced_key_var = key_ref = None
    coerced_value_var = value_ref = None
    coerced_tuple_var = tuple_ref = None

    def __init__(self, dict_obj, expected_size, pos_index_var,
                 key_target, value_target, tuple_target, is_dict_flag):
        Node.__init__(
            self, dict_obj.pos,
            dict_obj=dict_obj,
            expected_size=expected_size,
            pos_index_var=pos_index_var,
            key_target=key_target,
            value_target=value_target,
            tuple_target=tuple_target,
            is_dict_flag=is_dict_flag,
            is_temp=True,
            type=PyrexTypes.c_bint_type)

    def analyse_expressions(self, env):
        from . import ExprNodes
        self.dict_obj = self.dict_obj.analyse_types(env)
        self.expected_size = self.expected_size.analyse_types(env)
        if self.pos_index_var:
            self.pos_index_var = self.pos_index_var.analyse_types(env)
        if self.key_target:
            self.key_target = self.key_target.analyse_target_types(env)
            self.key_ref = ExprNodes.TempNode(self.key_target.pos, PyrexTypes.py_object_type)
            self.coerced_key_var = self.key_ref.coerce_to(self.key_target.type, env)
        if self.value_target:
            self.value_target = self.value_target.analyse_target_types(env)
            self.value_ref = ExprNodes.TempNode(self.value_target.pos, type=PyrexTypes.py_object_type)
            self.coerced_value_var = self.value_ref.coerce_to(self.value_target.type, env)
        if self.tuple_target:
            self.tuple_target = self.tuple_target.analyse_target_types(env)
            self.tuple_ref = ExprNodes.TempNode(self.tuple_target.pos, PyrexTypes.py_object_type)
            self.coerced_tuple_var = self.tuple_ref.coerce_to(self.tuple_target.type, env)
        self.is_dict_flag = self.is_dict_flag.analyse_types(env)
        return self

    def generate_function_definitions(self, env, code):
        self.dict_obj.generate_function_definitions(env, code)

    def generate_execution_code(self, code):
        code.globalstate.use_utility_code(UtilityCode.load_cached("dict_iter", "Optimize.c"))
        self.dict_obj.generate_evaluation_code(code)

        assignments = []
        temp_addresses = []
        for var, result, target in [(self.key_ref, self.coerced_key_var, self.key_target),
                                    (self.value_ref, self.coerced_value_var, self.value_target),
                                    (self.tuple_ref, self.coerced_tuple_var, self.tuple_target)]:
            if target is None:
                addr = 'NULL'
            else:
                assignments.append((var, result, target))
                var.allocate(code)
                addr = '&%s' % var.result()
            temp_addresses.append(addr)

        result_temp = code.funcstate.allocate_temp(PyrexTypes.c_int_type, False)
        code.putln("%s = __Pyx_dict_iter_next(%s, %s, &%s, %s, %s, %s, %s);" % (
            result_temp,
            self.dict_obj.py_result(),
            self.expected_size.result(),
            self.pos_index_var.result(),
            temp_addresses[0],
            temp_addresses[1],
            temp_addresses[2],
            self.is_dict_flag.result()
        ))
        code.putln("if (unlikely(%s == 0)) break;" % result_temp)
        code.putln(code.error_goto_if("%s == -1" % result_temp, self.pos))
        code.funcstate.release_temp(result_temp)

        # evaluate all coercions before the assignments
        for var, result, target in assignments:
            var.generate_gotref(code)
        for var, result, target in assignments:
            result.generate_evaluation_code(code)
        for var, result, target in assignments:
            target.generate_assignment_code(result, code)
            var.release(code)


class SetIterationNextNode(Node):
    # Helper node for calling _PySet_NextEntry() inside of a WhileStatNode
    # and checking the set size for changes.  Created in Optimize.py.
    child_attrs = ['set_obj', 'expected_size', 'pos_index_var',
                   'coerced_value_var', 'value_target', 'is_set_flag']

    coerced_value_var = value_ref = None

    def __init__(self, set_obj, expected_size, pos_index_var, value_target, is_set_flag):
        Node.__init__(
            self, set_obj.pos,
            set_obj=set_obj,
            expected_size=expected_size,
            pos_index_var=pos_index_var,
            value_target=value_target,
            is_set_flag=is_set_flag,
            is_temp=True,
            type=PyrexTypes.c_bint_type)

    def analyse_expressions(self, env):
        from . import ExprNodes
        self.set_obj = self.set_obj.analyse_types(env)
        self.expected_size = self.expected_size.analyse_types(env)
        self.pos_index_var = self.pos_index_var.analyse_types(env)
        self.value_target = self.value_target.analyse_target_types(env)
        self.value_ref = ExprNodes.TempNode(self.value_target.pos, type=PyrexTypes.py_object_type)
        self.coerced_value_var = self.value_ref.coerce_to(self.value_target.type, env)
        self.is_set_flag = self.is_set_flag.analyse_types(env)
        return self

    def generate_function_definitions(self, env, code):
        self.set_obj.generate_function_definitions(env, code)

    def generate_execution_code(self, code):
        code.globalstate.use_utility_code(UtilityCode.load_cached("set_iter", "Optimize.c"))
        self.set_obj.generate_evaluation_code(code)

        value_ref = self.value_ref
        value_ref.allocate(code)

        result_temp = code.funcstate.allocate_temp(PyrexTypes.c_int_type, False)
        code.putln("%s = __Pyx_set_iter_next(%s, %s, &%s, &%s, %s);" % (
            result_temp,
            self.set_obj.py_result(),
            self.expected_size.result(),
            self.pos_index_var.result(),
            value_ref.result(),
            self.is_set_flag.result()
        ))
        code.putln("if (unlikely(%s == 0)) break;" % result_temp)
        code.putln(code.error_goto_if("%s == -1" % result_temp, self.pos))
        code.funcstate.release_temp(result_temp)

        # evaluate all coercions before the assignments
        value_ref.generate_gotref(code)
        self.coerced_value_var.generate_evaluation_code(code)
        self.value_target.generate_assignment_code(self.coerced_value_var, code)
        value_ref.release(code)


def ForStatNode(pos, **kw):
    if 'iterator' in kw:
        if kw['iterator'].is_async:
            return AsyncForStatNode(pos, **kw)
        else:
            return ForInStatNode(pos, **kw)
    else:
        return ForFromStatNode(pos, **kw)


class _ForInStatNode(LoopNode, StatNode):
    #  Base class of 'for-in' statements.
    #
    #  target        ExprNode
    #  iterator      IteratorNode | AIterAwaitExprNode(AsyncIteratorNode)
    #  body          StatNode
    #  else_clause   StatNode
    #  item          NextNode | AwaitExprNode(AsyncNextNode)
    #  is_async      boolean        true for 'async for' statements

    child_attrs = ["target", "item", "iterator", "body", "else_clause"]
    item = None
    is_async = False

    def _create_item_node(self):
        raise NotImplementedError("must be implemented by subclasses")

    def analyse_declarations(self, env):
        self.target.analyse_target_declaration(env)
        self.body.analyse_declarations(env)
        if self.else_clause:
            self.else_clause.analyse_declarations(env)
        self._create_item_node()

    def analyse_expressions(self, env):
        self.target = self.target.analyse_target_types(env)
        self.iterator = self.iterator.analyse_expressions(env)
        self._create_item_node()  # must rewrap self.item after analysis
        self.item = self.item.analyse_expressions(env)
        if (not self.is_async and
                (self.iterator.type.is_ptr or self.iterator.type.is_array) and
                self.target.type.assignable_from(self.iterator.type)):
            # C array slice optimization.
            pass
        else:
            self.item = self.item.coerce_to(self.target.type, env)
        self.body = self.body.analyse_expressions(env)
        if self.else_clause:
            self.else_clause = self.else_clause.analyse_expressions(env)
        return self

    def generate_execution_code(self, code):
        code.mark_pos(self.pos)
        old_loop_labels = code.new_loop_labels()
        self.iterator.generate_evaluation_code(code)
        code.putln("for (;;) {")
        self.item.generate_evaluation_code(code)
        self.target.generate_assignment_code(self.item, code)
        self.body.generate_execution_code(code)
        code.mark_pos(self.pos)
        code.put_label(code.continue_label)
        code.putln("}")
        break_label = code.break_label
        code.set_loop_labels(old_loop_labels)

        if self.else_clause:
            # in nested loops, the 'else' block can contain a
            # 'continue' statement for the outer loop, but we may need
            # to generate cleanup code before taking that path, so we
            # intercept it here
            orig_continue_label = code.continue_label
            code.continue_label = code.new_label('outer_continue')

            code.putln("/*else*/ {")
            self.else_clause.generate_execution_code(code)
            code.putln("}")

            if code.label_used(code.continue_label):
                code.put_goto(break_label)
                code.mark_pos(self.pos)
                code.put_label(code.continue_label)
                self.iterator.generate_disposal_code(code)
                code.put_goto(orig_continue_label)
            code.set_loop_labels(old_loop_labels)

        code.mark_pos(self.pos)
        if code.label_used(break_label):
            code.put_label(break_label)
        self.iterator.generate_disposal_code(code)
        self.iterator.free_temps(code)

    def generate_function_definitions(self, env, code):
        self.target.generate_function_definitions(env, code)
        self.iterator.generate_function_definitions(env, code)
        self.body.generate_function_definitions(env, code)
        if self.else_clause is not None:
            self.else_clause.generate_function_definitions(env, code)

    def annotate(self, code):
        self.target.annotate(code)
        self.iterator.annotate(code)
        self.body.annotate(code)
        if self.else_clause:
            self.else_clause.annotate(code)
        self.item.annotate(code)


class ForInStatNode(_ForInStatNode):
    #  'for' statement

    is_async = False

    def _create_item_node(self):
        from .ExprNodes import NextNode
        self.item = NextNode(self.iterator)


class AsyncForStatNode(_ForInStatNode):
    #  'async for' statement
    #
    #  iterator      AIterAwaitExprNode(AsyncIteratorNode)
    #  item          AwaitIterNextExprNode(AsyncIteratorNode)

    is_async = True

    def __init__(self, pos, **kw):
        assert 'item' not in kw
        from . import ExprNodes
        # AwaitExprNodes must appear before running MarkClosureVisitor
        kw['item'] = ExprNodes.AwaitIterNextExprNode(kw['iterator'].pos, arg=None)
        _ForInStatNode.__init__(self, pos, **kw)

    def _create_item_node(self):
        from . import ExprNodes
        self.item.arg = ExprNodes.AsyncNextNode(self.iterator)


class ForFromStatNode(LoopNode, StatNode):
    #  for name from expr rel name rel expr
    #
    #  target        NameNode
    #  bound1        ExprNode
    #  relation1     string
    #  relation2     string
    #  bound2        ExprNode
    #  step          ExprNode or None
    #  body          StatNode
    #  else_clause   StatNode or None
    #
    #  Used internally:
    #
    #  from_range         bool
    #  is_py_target       bool
    #  loopvar_node       ExprNode (usually a NameNode or temp node)
    #  py_loopvar_node    PyTempNode or None
    child_attrs = ["target", "bound1", "bound2", "step", "body", "else_clause"]

    is_py_target = False
    loopvar_node = None
    py_loopvar_node = None
    from_range = False

    gil_message = "For-loop using object bounds or target"

    def nogil_check(self, env):
        for x in (self.target, self.bound1, self.bound2):
            if x.type.is_pyobject:
                self.gil_error()

    def analyse_declarations(self, env):
        self.target.analyse_target_declaration(env)
        self.body.analyse_declarations(env)
        if self.else_clause:
            self.else_clause.analyse_declarations(env)

    def analyse_expressions(self, env):
        from . import ExprNodes
        self.target = self.target.analyse_target_types(env)
        self.bound1 = self.bound1.analyse_types(env)
        self.bound2 = self.bound2.analyse_types(env)
        if self.step is not None:
            if isinstance(self.step, ExprNodes.UnaryMinusNode):
                warning(self.step.pos, "Probable infinite loop in for-from-by statement. "
                        "Consider switching the directions of the relations.", 2)
            self.step = self.step.analyse_types(env)

        self.set_up_loop(env)
        target_type = self.target.type
        if not (target_type.is_pyobject or target_type.is_numeric):
            error(self.target.pos, "for-from loop variable must be c numeric type or Python object")

        self.body = self.body.analyse_expressions(env)
        if self.else_clause:
            self.else_clause = self.else_clause.analyse_expressions(env)
        return self

    def set_up_loop(self, env):
        from . import ExprNodes

        target_type = self.target.type
        if target_type.is_numeric:
            loop_type = target_type
        else:
            if target_type.is_enum:
                warning(self.target.pos,
                        "Integer loops over enum values are fragile. Please cast to a safe integer type instead.")
            loop_type = PyrexTypes.c_long_type if target_type.is_pyobject else PyrexTypes.c_int_type
            if not self.bound1.type.is_pyobject:
                loop_type = PyrexTypes.widest_numeric_type(loop_type, self.bound1.type)
            if not self.bound2.type.is_pyobject:
                loop_type = PyrexTypes.widest_numeric_type(loop_type, self.bound2.type)
            if self.step is not None and not self.step.type.is_pyobject:
                loop_type = PyrexTypes.widest_numeric_type(loop_type, self.step.type)
        self.bound1 = self.bound1.coerce_to(loop_type, env)
        self.bound2 = self.bound2.coerce_to(loop_type, env)
        if not self.bound2.is_literal:
            self.bound2 = self.bound2.coerce_to_temp(env)
        if self.step is not None:
            self.step = self.step.coerce_to(loop_type, env)
            if not self.step.is_literal:
                self.step = self.step.coerce_to_temp(env)

        if target_type.is_numeric or target_type.is_enum:
            self.is_py_target = False
            if isinstance(self.target, ExprNodes.BufferIndexNode):
                raise error(self.pos, "Buffer or memoryview slicing/indexing not allowed as for-loop target.")
            self.loopvar_node = self.target
            self.py_loopvar_node = None
        else:
            self.is_py_target = True
            c_loopvar_node = ExprNodes.TempNode(self.pos, loop_type, env)
            self.loopvar_node = c_loopvar_node
            self.py_loopvar_node = ExprNodes.CloneNode(c_loopvar_node).coerce_to_pyobject(env)

    def generate_execution_code(self, code):
        code.mark_pos(self.pos)
        old_loop_labels = code.new_loop_labels()
        from_range = self.from_range
        self.bound1.generate_evaluation_code(code)
        self.bound2.generate_evaluation_code(code)
        offset, incop = self.relation_table[self.relation1]
        if self.step is not None:
            self.step.generate_evaluation_code(code)
            step = self.step.result()
            incop = "%s=%s" % (incop[0], step)  # e.g. '++' => '+= STEP'
        else:
            step = '1'

        from . import ExprNodes
        if isinstance(self.loopvar_node, ExprNodes.TempNode):
            self.loopvar_node.allocate(code)
        if isinstance(self.py_loopvar_node, ExprNodes.TempNode):
            self.py_loopvar_node.allocate(code)

        loopvar_type = PyrexTypes.c_long_type if self.target.type.is_enum else self.target.type

        if from_range and not self.is_py_target:
            loopvar_name = code.funcstate.allocate_temp(loopvar_type, False)
        else:
            loopvar_name = self.loopvar_node.result()
        if loopvar_type.is_int and not loopvar_type.signed and self.relation2[0] == '>':
            # Handle the case where the endpoint of an unsigned int iteration
            # is within step of 0.
            code.putln("for (%s = %s%s + %s; %s %s %s + %s; ) { %s%s;" % (
                loopvar_name,
                self.bound1.result(), offset, step,
                loopvar_name, self.relation2, self.bound2.result(), step,
                loopvar_name, incop))
        else:
            code.putln("for (%s = %s%s; %s %s %s; %s%s) {" % (
                loopvar_name,
                self.bound1.result(), offset,
                loopvar_name, self.relation2, self.bound2.result(),
                loopvar_name, incop))

        coerced_loopvar_node = self.py_loopvar_node
        if coerced_loopvar_node is None and from_range:
            coerced_loopvar_node = ExprNodes.RawCNameExprNode(self.target.pos, loopvar_type, loopvar_name)
        if coerced_loopvar_node is not None:
            coerced_loopvar_node.generate_evaluation_code(code)
            self.target.generate_assignment_code(coerced_loopvar_node, code)

        self.body.generate_execution_code(code)
        code.put_label(code.continue_label)

        if not from_range and self.py_loopvar_node:
            # This mess is to make for..from loops with python targets behave
            # exactly like those with C targets with regards to re-assignment
            # of the loop variable.
            if self.target.entry.is_pyglobal:
                # We know target is a NameNode, this is the only ugly case.
                target_node = ExprNodes.PyTempNode(self.target.pos, None)
                target_node.allocate(code)
                interned_cname = code.intern_identifier(self.target.entry.name)
                if self.target.entry.scope.is_module_scope:
                    code.globalstate.use_utility_code(
                        UtilityCode.load_cached("GetModuleGlobalName", "ObjectHandling.c"))
                    lookup_func = '__Pyx_GetModuleGlobalName(%s, %s); %s'
                else:
                    code.globalstate.use_utility_code(
                        UtilityCode.load_cached("GetNameInClass", "ObjectHandling.c"))
                    lookup_func = '__Pyx_GetNameInClass(%s, {}, %s); %s'.format(
                        self.target.entry.scope.namespace_cname)
                code.putln(lookup_func % (
                    target_node.result(),
                    interned_cname,
                    code.error_goto_if_null(target_node.result(), self.target.pos)))
                target_node.generate_gotref(code)
            else:
                target_node = self.target
            from_py_node = ExprNodes.CoerceFromPyTypeNode(
                self.loopvar_node.type, target_node, self.target.entry.scope)
            from_py_node.temp_code = loopvar_name
            from_py_node.generate_result_code(code)
            if self.target.entry.is_pyglobal:
                code.put_decref(target_node.result(), target_node.type)
                target_node.release(code)

        code.putln("}")

        if not from_range and self.py_loopvar_node:
            # This is potentially wasteful, but we don't want the semantics to
            # depend on whether or not the loop is a python type.
            self.py_loopvar_node.generate_evaluation_code(code)
            self.target.generate_assignment_code(self.py_loopvar_node, code)
        if from_range and not self.is_py_target:
            code.funcstate.release_temp(loopvar_name)

        break_label = code.break_label
        code.set_loop_labels(old_loop_labels)
        if self.else_clause:
            code.putln("/*else*/ {")
            self.else_clause.generate_execution_code(code)
            code.putln("}")
        code.put_label(break_label)
        self.bound1.generate_disposal_code(code)
        self.bound1.free_temps(code)
        self.bound2.generate_disposal_code(code)
        self.bound2.free_temps(code)
        if isinstance(self.loopvar_node, ExprNodes.TempNode):
            self.loopvar_node.release(code)
        if isinstance(self.py_loopvar_node, ExprNodes.TempNode):
            self.py_loopvar_node.release(code)
        if self.step is not None:
            self.step.generate_disposal_code(code)
            self.step.free_temps(code)

    relation_table = {
        # {relop : (initial offset, increment op)}
        '<=': ("",   "++"),
        '<' : ("+1", "++"),
        '>=': ("",   "--"),
        '>' : ("-1", "--"),
    }

    def generate_function_definitions(self, env, code):
        self.target.generate_function_definitions(env, code)
        self.bound1.generate_function_definitions(env, code)
        self.bound2.generate_function_definitions(env, code)
        if self.step is not None:
            self.step.generate_function_definitions(env, code)
        self.body.generate_function_definitions(env, code)
        if self.else_clause is not None:
            self.else_clause.generate_function_definitions(env, code)

    def annotate(self, code):
        self.target.annotate(code)
        self.bound1.annotate(code)
        self.bound2.annotate(code)
        if self.step:
            self.step.annotate(code)
        self.body.annotate(code)
        if self.else_clause:
            self.else_clause.annotate(code)


class WithStatNode(StatNode):
    """
    Represents a Python with statement.

    Implemented by the WithTransform as follows:

        MGR = EXPR
        EXIT = MGR.__exit__
        VALUE = MGR.__enter__()
        EXC = True
        try:
            try:
                TARGET = VALUE  # optional
                BODY
            except:
                EXC = False
                if not EXIT(*EXCINFO):
                    raise
        finally:
            if EXC:
                EXIT(None, None, None)
            MGR = EXIT = VALUE = None
    """
    #  manager          The with statement manager object
    #  target           ExprNode  the target lhs of the __enter__() call
    #  body             StatNode
    #  enter_call       ExprNode  the call to the __enter__() method
    #  exit_var         String    the cname of the __exit__() method reference

    child_attrs = ["manager", "enter_call", "target", "body"]

    enter_call = None
    target_temp = None

    def analyse_declarations(self, env):
        self.manager.analyse_declarations(env)
        self.enter_call.analyse_declarations(env)
        self.body.analyse_declarations(env)

    def analyse_expressions(self, env):
        self.manager = self.manager.analyse_types(env)
        self.enter_call = self.enter_call.analyse_types(env)
        if self.target:
            # set up target_temp before descending into body (which uses it)
            from .ExprNodes import TempNode
            self.target_temp = TempNode(self.enter_call.pos, self.enter_call.type)
        self.body = self.body.analyse_expressions(env)
        return self

    def generate_function_definitions(self, env, code):
        self.manager.generate_function_definitions(env, code)
        self.enter_call.generate_function_definitions(env, code)
        self.body.generate_function_definitions(env, code)

    def generate_execution_code(self, code):
        code.mark_pos(self.pos)
        code.putln("/*with:*/ {")
        self.manager.generate_evaluation_code(code)
        self.exit_var = code.funcstate.allocate_temp(py_object_type, manage_ref=False)
        code.globalstate.use_utility_code(
            UtilityCode.load_cached("PyObjectLookupSpecial", "ObjectHandling.c"))
        code.putln("%s = __Pyx_PyObject_LookupSpecial(%s, %s); %s" % (
            self.exit_var,
            self.manager.py_result(),
            code.intern_identifier(EncodedString('__aexit__' if self.is_async else '__exit__')),
            code.error_goto_if_null(self.exit_var, self.pos),
            ))
        code.put_gotref(self.exit_var, py_object_type)

        # need to free exit_var in the face of exceptions during setup
        old_error_label = code.new_error_label()
        intermediate_error_label = code.error_label

        self.enter_call.generate_evaluation_code(code)
        if self.target:
            # The temp result will be cleaned up by the WithTargetAssignmentStatNode
            # after assigning its result to the target of the 'with' statement.
            self.target_temp.allocate(code)
            self.enter_call.make_owned_reference(code)
            code.putln("%s = %s;" % (self.target_temp.result(), self.enter_call.result()))
            self.enter_call.generate_post_assignment_code(code)
        else:
            self.enter_call.generate_disposal_code(code)
        self.enter_call.free_temps(code)

        self.manager.generate_disposal_code(code)
        self.manager.free_temps(code)

        code.error_label = old_error_label
        self.body.generate_execution_code(code)

        if code.label_used(intermediate_error_label):
            step_over_label = code.new_label()
            code.put_goto(step_over_label)
            code.put_label(intermediate_error_label)
            code.put_decref_clear(self.exit_var, py_object_type)
            code.put_goto(old_error_label)
            code.put_label(step_over_label)

        code.funcstate.release_temp(self.exit_var)
        code.putln('}')


class WithTargetAssignmentStatNode(AssignmentNode):
    # The target assignment of the 'with' statement value (return
    # value of the __enter__() call).
    #
    # This is a special cased assignment that properly cleans up the RHS.
    #
    # lhs       ExprNode      the assignment target
    # rhs       ExprNode      a (coerced) TempNode for the rhs (from WithStatNode)
    # with_node WithStatNode  the surrounding with-statement

    child_attrs = ["rhs", "lhs"]
    with_node = None
    rhs = None

    def analyse_declarations(self, env):
        self.lhs.analyse_target_declaration(env)

    def analyse_expressions(self, env):
        self.lhs = self.lhs.analyse_target_types(env)
        self.lhs.gil_assignment_check(env)
        self.rhs = self.with_node.target_temp.coerce_to(self.lhs.type, env)
        return self

    def generate_execution_code(self, code):
        self.rhs.generate_evaluation_code(code)
        self.lhs.generate_assignment_code(self.rhs, code)
        self.with_node.target_temp.release(code)

    def annotate(self, code):
        self.lhs.annotate(code)
        self.rhs.annotate(code)


class TryExceptStatNode(StatNode):
    #  try .. except statement
    #
    #  body             StatNode
    #  except_clauses   [ExceptClauseNode]
    #  else_clause      StatNode or None

    child_attrs = ["body", "except_clauses", "else_clause"]
    in_generator = False

    def analyse_declarations(self, env):
        self.body.analyse_declarations(env)
        for except_clause in self.except_clauses:
            except_clause.analyse_declarations(env)
        if self.else_clause:
            self.else_clause.analyse_declarations(env)

    def analyse_expressions(self, env):
        self.body = self.body.analyse_expressions(env)
        default_clause_seen = 0
        for i, except_clause in enumerate(self.except_clauses):
            except_clause = self.except_clauses[i] = except_clause.analyse_expressions(env)
            if default_clause_seen:
                error(except_clause.pos, "default 'except:' must be last")
            if not except_clause.pattern:
                default_clause_seen = 1
        self.has_default_clause = default_clause_seen
        if self.else_clause:
            self.else_clause = self.else_clause.analyse_expressions(env)
        return self

    nogil_check = Node.gil_error
    gil_message = "Try-except statement"

    def generate_execution_code(self, code):
        code.mark_pos(self.pos)  # before changing the error label, in case of tracing errors
        code.putln("{")

        old_return_label = code.return_label
        old_break_label = code.break_label
        old_continue_label = code.continue_label
        old_error_label = code.new_error_label()
        our_error_label = code.error_label
        except_end_label = code.new_label('exception_handled')
        except_error_label = code.new_label('except_error')
        except_return_label = code.new_label('except_return')
        try_return_label = code.new_label('try_return')
        try_break_label = code.new_label('try_break') if old_break_label else None
        try_continue_label = code.new_label('try_continue') if old_continue_label else None
        try_end_label = code.new_label('try_end')

        exc_save_vars = [code.funcstate.allocate_temp(py_object_type, False)
                         for _ in range(3)]
        save_exc = code.insertion_point()
        code.putln(
            "/*try:*/ {")
        code.return_label = try_return_label
        code.break_label = try_break_label
        code.continue_label = try_continue_label
        self.body.generate_execution_code(code)
        code.mark_pos(self.pos, trace=False)
        code.putln(
            "}")
        temps_to_clean_up = code.funcstate.all_free_managed_temps()
        can_raise = code.label_used(our_error_label)

        if can_raise:
            # inject code before the try block to save away the exception state
            code.globalstate.use_utility_code(reset_exception_utility_code)
            if not self.in_generator:
                save_exc.putln("__Pyx_PyThreadState_declare")
                save_exc.putln("__Pyx_PyThreadState_assign")
            save_exc.putln("__Pyx_ExceptionSave(%s);" % (
                ', '.join(['&%s' % var for var in exc_save_vars])))
            for var in exc_save_vars:
                save_exc.put_xgotref(var, py_object_type)

            def restore_saved_exception():
                for name in exc_save_vars:
                    code.put_xgiveref(name, py_object_type)
                code.putln("__Pyx_ExceptionReset(%s);" %
                           ', '.join(exc_save_vars))
        else:
            # try block cannot raise exceptions, but we had to allocate the temps above,
            # so just keep the C compiler from complaining about them being unused
            mark_vars_used =  ["(void)%s;" % var for var in exc_save_vars]
            save_exc.putln("%s /* mark used */" % ' '.join(mark_vars_used))

            def restore_saved_exception():
                pass

        code.error_label = except_error_label
        code.return_label = except_return_label
        normal_case_terminates = self.body.is_terminator
        if self.else_clause:
            code.mark_pos(self.else_clause.pos)
            code.putln(
                "/*else:*/ {")
            self.else_clause.generate_execution_code(code)
            code.putln(
                "}")
            if not normal_case_terminates:
                normal_case_terminates = self.else_clause.is_terminator

        if can_raise:
            if not normal_case_terminates:
                for var in exc_save_vars:
                    code.put_xdecref_clear(var, py_object_type)
                code.put_goto(try_end_label)
            code.put_label(our_error_label)
            for temp_name, temp_type in temps_to_clean_up:
                code.put_xdecref_clear(temp_name, temp_type)

            outer_except = code.funcstate.current_except
            # Currently points to self, but the ExceptClauseNode would also be ok. Change if needed.
            code.funcstate.current_except = self
            for except_clause in self.except_clauses:
                except_clause.generate_handling_code(code, except_end_label)
            code.funcstate.current_except = outer_except

            if not self.has_default_clause:
                code.put_goto(except_error_label)

        for exit_label, old_label in [(except_error_label, old_error_label),
                                      (try_break_label, old_break_label),
                                      (try_continue_label, old_continue_label),
                                      (try_return_label, old_return_label),
                                      (except_return_label, old_return_label)]:
            if code.label_used(exit_label):
                if not normal_case_terminates and not code.label_used(try_end_label):
                    code.put_goto(try_end_label)
                code.put_label(exit_label)
                code.mark_pos(self.pos, trace=False)
                if can_raise:
                    restore_saved_exception()
                code.put_goto(old_label)

        if code.label_used(except_end_label):
            if not normal_case_terminates and not code.label_used(try_end_label):
                code.put_goto(try_end_label)
            code.put_label(except_end_label)
            if can_raise:
                restore_saved_exception()
        if code.label_used(try_end_label):
            code.put_label(try_end_label)
        code.putln("}")

        for cname in exc_save_vars:
            code.funcstate.release_temp(cname)

        code.return_label = old_return_label
        code.break_label = old_break_label
        code.continue_label = old_continue_label
        code.error_label = old_error_label

    def generate_function_definitions(self, env, code):
        self.body.generate_function_definitions(env, code)
        for except_clause in self.except_clauses:
            except_clause.generate_function_definitions(env, code)
        if self.else_clause is not None:
            self.else_clause.generate_function_definitions(env, code)

    def annotate(self, code):
        self.body.annotate(code)
        for except_node in self.except_clauses:
            except_node.annotate(code)
        if self.else_clause:
            self.else_clause.annotate(code)


class ExceptClauseNode(Node):
    #  Part of try ... except statement.
    #
    #  pattern        [ExprNode]
    #  target         ExprNode or None
    #  body           StatNode
    #  excinfo_target TupleNode(3*ResultRefNode) or None   optional target for exception info (not owned here!)
    #  match_flag     string             result of exception match
    #  exc_value      ExcValueNode       used internally
    #  function_name  string             qualified name of enclosing function
    #  exc_vars       (string * 3)       local exception variables
    #  is_except_as   bool               Py3-style "except ... as xyz"

    # excinfo_target is never set by the parser, but can be set by a transform
    # in order to extract more extensive information about the exception as a
    # sys.exc_info()-style tuple into a target variable

    child_attrs = ["pattern", "target", "body", "exc_value"]

    exc_value = None
    excinfo_target = None
    is_except_as = False

    def analyse_declarations(self, env):
        if self.target:
            self.target.analyse_target_declaration(env)
        self.body.analyse_declarations(env)

    def analyse_expressions(self, env):
        self.function_name = env.qualified_name
        if self.pattern:
            # normalise/unpack self.pattern into a list
            for i, pattern in enumerate(self.pattern):
                pattern = pattern.analyse_expressions(env)
                self.pattern[i] = pattern.coerce_to_pyobject(env)

        if self.target:
            from . import ExprNodes
            self.exc_value = ExprNodes.ExcValueNode(self.pos)
            self.target = self.target.analyse_target_expression(env, self.exc_value)

        self.body = self.body.analyse_expressions(env)
        return self

    def generate_handling_code(self, code, end_label):
        code.mark_pos(self.pos)

        if self.pattern:
            has_non_literals = not all(
                pattern.is_literal or pattern.is_simple() and not pattern.is_temp
                for pattern in self.pattern)

            if has_non_literals:
                # For non-trivial exception check expressions, hide the live exception from C-API calls.
                exc_vars = [code.funcstate.allocate_temp(py_object_type, manage_ref=True)
                            for _ in range(3)]
                code.globalstate.use_utility_code(UtilityCode.load_cached("PyErrFetchRestore", "Exceptions.c"))
                code.putln("__Pyx_ErrFetch(&%s, &%s, &%s);" % tuple(exc_vars))
                code.globalstate.use_utility_code(UtilityCode.load_cached("FastTypeChecks", "ModuleSetupCode.c"))
                exc_test_func = "__Pyx_PyErr_GivenExceptionMatches(%s, %%s)" % exc_vars[0]
            else:
                exc_vars = ()
                code.globalstate.use_utility_code(UtilityCode.load_cached("PyErrExceptionMatches", "Exceptions.c"))
                exc_test_func = "__Pyx_PyErr_ExceptionMatches(%s)"

            exc_tests = []
            for pattern in self.pattern:
                pattern.generate_evaluation_code(code)
                exc_tests.append(exc_test_func % pattern.py_result())

            match_flag = code.funcstate.allocate_temp(PyrexTypes.c_int_type, manage_ref=False)
            code.putln("%s = %s;" % (match_flag, ' || '.join(exc_tests)))
            for pattern in self.pattern:
                pattern.generate_disposal_code(code)
                pattern.free_temps(code)

            if has_non_literals:
                code.putln("__Pyx_ErrRestore(%s, %s, %s);" % tuple(exc_vars))
                code.putln(' '.join(["%s = 0;" % var for var in exc_vars]))
                for temp in exc_vars:
                    code.funcstate.release_temp(temp)

            code.putln(
                "if (%s) {" %
                    match_flag)
            code.funcstate.release_temp(match_flag)
        else:
            code.putln("/*except:*/ {")

        if (not getattr(self.body, 'stats', True)
                and self.excinfo_target is None
                and self.target is None):
            # most simple case: no exception variable, empty body (pass)
            # => reset the exception state, done
            code.globalstate.use_utility_code(UtilityCode.load_cached("PyErrFetchRestore", "Exceptions.c"))
            code.putln("__Pyx_ErrRestore(0,0,0);")
            code.put_goto(end_label)
            code.putln("}")
            return

        exc_vars = [code.funcstate.allocate_temp(py_object_type, manage_ref=True)
                    for _ in range(3)]
        code.put_add_traceback(self.function_name)
        # We always have to fetch the exception value even if
        # there is no target, because this also normalises the
        # exception and stores it in the thread state.
        code.globalstate.use_utility_code(get_exception_utility_code)
        exc_args = "&%s, &%s, &%s" % tuple(exc_vars)
        code.putln("if (__Pyx_GetException(%s) < 0) %s" % (
            exc_args, code.error_goto(self.pos)))
        for var in exc_vars:
            code.put_gotref(var, py_object_type)
        if self.target:
            self.exc_value.set_var(exc_vars[1])
            self.exc_value.generate_evaluation_code(code)
            self.target.generate_assignment_code(self.exc_value, code)
        if self.excinfo_target is not None:
            for tempvar, node in zip(exc_vars, self.excinfo_target.args):
                node.set_var(tempvar)

        old_break_label, old_continue_label = code.break_label, code.continue_label
        code.break_label = code.new_label('except_break')
        code.continue_label = code.new_label('except_continue')

        old_exc_vars = code.funcstate.exc_vars
        code.funcstate.exc_vars = exc_vars
        self.body.generate_execution_code(code)
        code.funcstate.exc_vars = old_exc_vars

        if not self.body.is_terminator:
            for var in exc_vars:
                # FIXME: XDECREF() is needed to allow re-raising (which clears the exc_vars),
                # but I don't think it's the right solution.
                code.put_xdecref_clear(var, py_object_type)
            code.put_goto(end_label)

        for new_label, old_label in [(code.break_label, old_break_label),
                                     (code.continue_label, old_continue_label)]:
            if code.label_used(new_label):
                code.put_label(new_label)
                for var in exc_vars:
                    code.put_decref_clear(var, py_object_type)
                code.put_goto(old_label)
        code.break_label = old_break_label
        code.continue_label = old_continue_label

        for temp in exc_vars:
            code.funcstate.release_temp(temp)

        code.putln(
            "}")

    def generate_function_definitions(self, env, code):
        if self.target is not None:
            self.target.generate_function_definitions(env, code)
        self.body.generate_function_definitions(env, code)

    def annotate(self, code):
        if self.pattern:
            for pattern in self.pattern:
                pattern.annotate(code)
        if self.target:
            self.target.annotate(code)
        self.body.annotate(code)


class TryFinallyStatNode(StatNode):
    #  try ... finally statement
    #
    #  body             StatNode
    #  finally_clause   StatNode
    #  finally_except_clause  deep-copy of finally_clause for exception case
    #  in_generator     inside of generator => must store away current exception also in return case
    #
    #  Each of the continue, break, return and error gotos runs
    #  into its own deep-copy of the finally block code.
    #  In addition, if we're doing an error, we save the
    #  exception on entry to the finally block and restore
    #  it on exit.

    child_attrs = ["body", "finally_clause", "finally_except_clause"]

    preserve_exception = 1

    # handle exception case, in addition to return/break/continue
    handle_error_case = True
    func_return_type = None
    finally_except_clause = None

    is_try_finally_in_nogil = False
    in_generator = False

    @staticmethod
    def create_analysed(pos, env, body, finally_clause):
        node = TryFinallyStatNode(pos, body=body, finally_clause=finally_clause)
        return node

    def analyse_declarations(self, env):
        self.body.analyse_declarations(env)
        self.finally_except_clause = copy.deepcopy(self.finally_clause)
        self.finally_except_clause.analyse_declarations(env)
        self.finally_clause.analyse_declarations(env)

    def analyse_expressions(self, env):
        self.body = self.body.analyse_expressions(env)
        self.finally_clause = self.finally_clause.analyse_expressions(env)
        self.finally_except_clause = self.finally_except_clause.analyse_expressions(env)
        if env.return_type and not env.return_type.is_void:
            self.func_return_type = env.return_type
        return self

    nogil_check = Node.gil_error
    gil_message = "Try-finally statement"

    def generate_execution_code(self, code):
        code.mark_pos(self.pos)  # before changing the error label, in case of tracing errors
        code.putln("/*try:*/ {")

        old_error_label = code.error_label
        old_labels = code.all_new_labels()
        new_labels = code.get_all_labels()
        new_error_label = code.error_label
        if not self.handle_error_case:
            code.error_label = old_error_label
        catch_label = code.new_label()

        was_in_try_finally = code.funcstate.in_try_finally
        code.funcstate.in_try_finally = 1

        self.body.generate_execution_code(code)

        code.funcstate.in_try_finally = was_in_try_finally
        code.putln("}")

        temps_to_clean_up = code.funcstate.all_free_managed_temps()
        code.mark_pos(self.finally_clause.pos)
        code.putln("/*finally:*/ {")

        # Reset labels only after writing out a potential line trace call for correct nogil error handling.
        code.set_all_labels(old_labels)

        def fresh_finally_clause(_next=[self.finally_clause]):
            # generate the original subtree once and always keep a fresh copy
            node = _next[0]
            node_copy = copy.deepcopy(node)
            if node is self.finally_clause:
                _next[0] = node_copy
            else:
                node = node_copy
            return node

        preserve_error = self.preserve_exception and code.label_used(new_error_label)
        needs_success_cleanup = not self.finally_clause.is_terminator

        if not self.body.is_terminator:
            code.putln('/*normal exit:*/{')
            fresh_finally_clause().generate_execution_code(code)
            if not self.finally_clause.is_terminator:
                code.put_goto(catch_label)
            code.putln('}')

        if preserve_error:
            code.put_label(new_error_label)
            code.putln('/*exception exit:*/{')
            if not self.in_generator:
                code.putln("__Pyx_PyThreadState_declare")
            if self.is_try_finally_in_nogil:
                code.declare_gilstate()
            if needs_success_cleanup:
                exc_lineno_cnames = tuple([
                    code.funcstate.allocate_temp(PyrexTypes.c_int_type, manage_ref=False)
                    for _ in range(2)])
                exc_filename_cname = code.funcstate.allocate_temp(
                    PyrexTypes.CPtrType(PyrexTypes.c_const_type(PyrexTypes.c_char_type)),
                    manage_ref=False)
            else:
                exc_lineno_cnames = exc_filename_cname = None
            exc_vars = tuple([
                code.funcstate.allocate_temp(py_object_type, manage_ref=False)
                for _ in range(6)])
            self.put_error_catcher(
                code, temps_to_clean_up, exc_vars, exc_lineno_cnames, exc_filename_cname)
            finally_old_labels = code.all_new_labels()

            code.putln('{')
            old_exc_vars = code.funcstate.exc_vars
            code.funcstate.exc_vars = exc_vars[:3]
            self.finally_except_clause.generate_execution_code(code)
            code.funcstate.exc_vars = old_exc_vars
            code.putln('}')

            if needs_success_cleanup:
                self.put_error_uncatcher(code, exc_vars, exc_lineno_cnames, exc_filename_cname)
                if exc_lineno_cnames:
                    for cname in exc_lineno_cnames:
                        code.funcstate.release_temp(cname)
                if exc_filename_cname:
                    code.funcstate.release_temp(exc_filename_cname)
                code.put_goto(old_error_label)

            for new_label, old_label in zip(code.get_all_labels(), finally_old_labels):
                if not code.label_used(new_label):
                    continue
                code.put_label(new_label)
                self.put_error_cleaner(code, exc_vars)
                code.put_goto(old_label)

            for cname in exc_vars:
                code.funcstate.release_temp(cname)
            code.putln('}')

        code.set_all_labels(old_labels)
        return_label = code.return_label
        exc_vars = ()

        for i, (new_label, old_label) in enumerate(zip(new_labels, old_labels)):
            if not code.label_used(new_label):
                continue
            if new_label == new_error_label and preserve_error:
                continue  # handled above

            code.putln('%s: {' % new_label)
            ret_temp = None
            if old_label == return_label:
                # return actually raises an (uncatchable) exception in generators that we must preserve
                if self.in_generator:
                    exc_vars = tuple([
                        code.funcstate.allocate_temp(py_object_type, manage_ref=False)
                        for _ in range(6)])
                    self.put_error_catcher(code, [], exc_vars)
                if not self.finally_clause.is_terminator:
                    # store away return value for later reuse
                    if (self.func_return_type and
                            not self.is_try_finally_in_nogil and
                            not isinstance(self.finally_clause, GILExitNode)):
                        ret_temp = code.funcstate.allocate_temp(
                            self.func_return_type, manage_ref=False)
                        code.putln("%s = %s;" % (ret_temp, Naming.retval_cname))
                        if self.func_return_type.is_pyobject:
                            code.putln("%s = 0;" % Naming.retval_cname)

            fresh_finally_clause().generate_execution_code(code)

            if old_label == return_label:
                if ret_temp:
                    code.putln("%s = %s;" % (Naming.retval_cname, ret_temp))
                    if self.func_return_type.is_pyobject:
                        code.putln("%s = 0;" % ret_temp)
                    code.funcstate.release_temp(ret_temp)
                    ret_temp = None
                if self.in_generator:
                    self.put_error_uncatcher(code, exc_vars)

            if not self.finally_clause.is_terminator:
                code.put_goto(old_label)
            code.putln('}')

        # End finally
        code.put_label(catch_label)
        code.putln(
            "}")

    def generate_function_definitions(self, env, code):
        self.body.generate_function_definitions(env, code)
        self.finally_clause.generate_function_definitions(env, code)

    def put_error_catcher(self, code, temps_to_clean_up, exc_vars,
                          exc_lineno_cnames=None, exc_filename_cname=None):
        code.globalstate.use_utility_code(restore_exception_utility_code)
        code.globalstate.use_utility_code(get_exception_utility_code)
        code.globalstate.use_utility_code(swap_exception_utility_code)

        if self.is_try_finally_in_nogil:
            code.put_ensure_gil(declare_gilstate=False)
        code.putln("__Pyx_PyThreadState_assign")

        code.putln(' '.join(["%s = 0;" % var for var in exc_vars]))
        for temp_name, type in temps_to_clean_up:
            code.put_xdecref_clear(temp_name, type)

        # not using preprocessor here to avoid warnings about
        # unused utility functions and/or temps
        code.putln("if (PY_MAJOR_VERSION >= 3)"
                   " __Pyx_ExceptionSwap(&%s, &%s, &%s);" % exc_vars[3:])
        code.putln("if ((PY_MAJOR_VERSION < 3) ||"
                   # if __Pyx_GetException() fails in Py3,
                   # store the newly raised exception instead
                   " unlikely(__Pyx_GetException(&%s, &%s, &%s) < 0)) "
                   "__Pyx_ErrFetch(&%s, &%s, &%s);" % (exc_vars[:3] * 2))
        for var in exc_vars:
            code.put_xgotref(var, py_object_type)
        if exc_lineno_cnames:
            code.putln("%s = %s; %s = %s; %s = %s;" % (
                exc_lineno_cnames[0], Naming.lineno_cname,
                exc_lineno_cnames[1], Naming.clineno_cname,
                exc_filename_cname, Naming.filename_cname))

        if self.is_try_finally_in_nogil:
            code.put_release_ensured_gil()

    def put_error_uncatcher(self, code, exc_vars, exc_lineno_cnames=None, exc_filename_cname=None):
        code.globalstate.use_utility_code(restore_exception_utility_code)
        code.globalstate.use_utility_code(reset_exception_utility_code)

        if self.is_try_finally_in_nogil:
            code.put_ensure_gil(declare_gilstate=False)

        # not using preprocessor here to avoid warnings about
        # unused utility functions and/or temps
        code.putln("if (PY_MAJOR_VERSION >= 3) {")
        for var in exc_vars[3:]:
            code.put_xgiveref(var, py_object_type)
        code.putln("__Pyx_ExceptionReset(%s, %s, %s);" % exc_vars[3:])
        code.putln("}")
        for var in exc_vars[:3]:
            code.put_xgiveref(var, py_object_type)
        code.putln("__Pyx_ErrRestore(%s, %s, %s);" % exc_vars[:3])

        if self.is_try_finally_in_nogil:
            code.put_release_ensured_gil()

        code.putln(' '.join(["%s = 0;" % var for var in exc_vars]))
        if exc_lineno_cnames:
            code.putln("%s = %s; %s = %s; %s = %s;" % (
                Naming.lineno_cname, exc_lineno_cnames[0],
                Naming.clineno_cname, exc_lineno_cnames[1],
                Naming.filename_cname, exc_filename_cname))

    def put_error_cleaner(self, code, exc_vars):
        code.globalstate.use_utility_code(reset_exception_utility_code)
        if self.is_try_finally_in_nogil:
            code.put_ensure_gil(declare_gilstate=False)

        # not using preprocessor here to avoid warnings about
        # unused utility functions and/or temps
        code.putln("if (PY_MAJOR_VERSION >= 3) {")
        for var in exc_vars[3:]:
            code.put_xgiveref(var, py_object_type)
        code.putln("__Pyx_ExceptionReset(%s, %s, %s);" % exc_vars[3:])
        code.putln("}")
        for var in exc_vars[:3]:
            code.put_xdecref_clear(var, py_object_type)
        if self.is_try_finally_in_nogil:
            code.put_release_ensured_gil()
        code.putln(' '.join(["%s = 0;"]*3) % exc_vars[3:])

    def annotate(self, code):
        self.body.annotate(code)
        self.finally_clause.annotate(code)


class NogilTryFinallyStatNode(TryFinallyStatNode):
    """
    A try/finally statement that may be used in nogil code sections.
    """

    preserve_exception = False
    nogil_check = None


class GILStatNode(NogilTryFinallyStatNode):
    #  'with gil' or 'with nogil' statement
    #
    #   state   string   'gil' or 'nogil'

    child_attrs = ["condition"] + NogilTryFinallyStatNode.child_attrs
    state_temp = None

    def __init__(self, pos, state, body, condition=None):
        self.state = state
        self.condition = condition
        self.create_state_temp_if_needed(pos, state, body)
        TryFinallyStatNode.__init__(
            self, pos,
            body=body,
            finally_clause=GILExitNode(
                pos, state=state, state_temp=self.state_temp))

    def create_state_temp_if_needed(self, pos, state, body):
        from .ParseTreeTransforms import YieldNodeCollector
        collector = YieldNodeCollector()
        collector.visitchildren(body)
        if not collector.yields:
            return

        if state == 'gil':
            temp_type = PyrexTypes.c_gilstate_type
        else:
            temp_type = PyrexTypes.c_threadstate_ptr_type
        from . import ExprNodes
        self.state_temp = ExprNodes.TempNode(pos, temp_type)

    def analyse_declarations(self, env):
        env._in_with_gil_block = (self.state == 'gil')
        if self.state == 'gil':
            env.has_with_gil_block = True

        if self.condition is not None:
            self.condition.analyse_declarations(env)

        return super(GILStatNode, self).analyse_declarations(env)

    def analyse_expressions(self, env):
        env.use_utility_code(
            UtilityCode.load_cached("ForceInitThreads", "ModuleSetupCode.c"))

        if self.condition is not None:
            self.condition = self.condition.analyse_expressions(env)

        was_nogil = env.nogil
        env.nogil = self.state == 'nogil'
        node = TryFinallyStatNode.analyse_expressions(self, env)
        env.nogil = was_nogil
        return node

    def generate_execution_code(self, code):
        code.mark_pos(self.pos)
        code.begin_block()
        if self.state_temp:
            self.state_temp.allocate(code)
            variable = self.state_temp.result()
        else:
            variable = None

        old_gil_config = code.funcstate.gil_owned
        if self.state == 'gil':
            code.put_ensure_gil(variable=variable)
            code.funcstate.gil_owned = True
        else:
            code.put_release_gil(variable=variable)
            code.funcstate.gil_owned = False

        TryFinallyStatNode.generate_execution_code(self, code)

        if self.state_temp:
            self.state_temp.release(code)

        code.funcstate.gil_owned = old_gil_config
        code.end_block()


class GILExitNode(StatNode):
    """
    Used as the 'finally' block in a GILStatNode

    state   string   'gil' or 'nogil'
    """

    child_attrs = []
    state_temp = None

    def analyse_expressions(self, env):
        return self

    def generate_execution_code(self, code):
        if self.state_temp:
            variable = self.state_temp.result()
        else:
            variable = None

        if self.state == 'gil':
            code.put_release_ensured_gil(variable)
        else:
            code.put_acquire_gil(variable)


class EnsureGILNode(GILExitNode):
    """
    Ensure the GIL in nogil functions for cleanup before returning.
    """

    def generate_execution_code(self, code):
        code.put_ensure_gil(declare_gilstate=False)


def cython_view_utility_code():
    from . import MemoryView
    return MemoryView.view_utility_code


utility_code_for_cimports = {
    # utility code (or inlining c) in a pxd (or pyx) file.
    # TODO: Consider a generic user-level mechanism for importing
    'cpython.array'         : lambda : UtilityCode.load_cached("ArrayAPI", "arrayarray.h"),
    'cpython.array.array'   : lambda : UtilityCode.load_cached("ArrayAPI", "arrayarray.h"),
    'cython.view'           : cython_view_utility_code,
}

utility_code_for_imports = {
    # utility code used when special modules are imported.
    # TODO: Consider a generic user-level mechanism for importing
    'asyncio': ("__Pyx_patch_asyncio", "PatchAsyncIO", "Coroutine.c"),
    'inspect': ("__Pyx_patch_inspect", "PatchInspect", "Coroutine.c"),
}


class CImportStatNode(StatNode):
    #  cimport statement
    #
    #  module_name   string           Qualified name of module being imported
    #  as_name       string or None   Name specified in "as" clause, if any
    #  is_absolute   bool             True for absolute imports, False otherwise

    child_attrs = []
    is_absolute = False

    def analyse_declarations(self, env):
        if not env.is_module_scope:
            error(self.pos, "cimport only allowed at module level")
            return
        module_scope = env.find_module(
            self.module_name, self.pos, relative_level=0 if self.is_absolute else -1)
        if "." in self.module_name:
            names = [EncodedString(name) for name in self.module_name.split(".")]
            top_name = names[0]
            top_module_scope = env.context.find_submodule(top_name)
            module_scope = top_module_scope
            for name in names[1:]:
                submodule_scope = module_scope.find_submodule(name)
                module_scope.declare_module(name, submodule_scope, self.pos)
                module_scope = submodule_scope
            if self.as_name:
                env.declare_module(self.as_name, module_scope, self.pos)
            else:
                env.add_imported_module(module_scope)
                env.declare_module(top_name, top_module_scope, self.pos)
        else:
            name = self.as_name or self.module_name
            env.declare_module(name, module_scope, self.pos)
        if self.module_name in utility_code_for_cimports:
            env.use_utility_code(utility_code_for_cimports[self.module_name]())

    def analyse_expressions(self, env):
        return self

    def generate_execution_code(self, code):
        pass


class FromCImportStatNode(StatNode):
    #  from ... cimport statement
    #
    #  module_name     string                        Qualified name of module
    #  relative_level  int or None                   Relative import: number of dots before module_name
    #  imported_names  [(pos, name, as_name, kind)]  Names to be imported

    child_attrs = []
    module_name = None
    relative_level = None
    imported_names = None

    def analyse_declarations(self, env):
        if not env.is_module_scope:
            error(self.pos, "cimport only allowed at module level")
            return
        if self.relative_level and self.relative_level > env.qualified_name.count('.'):
            error(self.pos, "relative cimport beyond main package is not allowed")
            return
        module_scope = env.find_module(self.module_name, self.pos, relative_level=self.relative_level)
        module_name = module_scope.qualified_name
        env.add_imported_module(module_scope)
        for pos, name, as_name, kind in self.imported_names:
            if name == "*":
                for local_name, entry in list(module_scope.entries.items()):
                    env.add_imported_entry(local_name, entry, pos)
            else:
                entry = module_scope.lookup(name)
                if entry:
                    if kind and not self.declaration_matches(entry, kind):
                        entry.redeclared(pos)
                    entry.used = 1
                else:
                    if kind == 'struct' or kind == 'union':
                        entry = module_scope.declare_struct_or_union(
                            name, kind=kind, scope=None, typedef_flag=0, pos=pos)
                    elif kind == 'class':
                        entry = module_scope.declare_c_class(name, pos=pos, module_name=module_name)
                    else:
                        submodule_scope = env.context.find_module(
                            name, relative_to=module_scope, pos=self.pos, absolute_fallback=False)
                        if submodule_scope.parent_module is module_scope:
                            env.declare_module(as_name or name, submodule_scope, self.pos)
                        else:
                            error(pos, "Name '%s' not declared in module '%s'" % (name, module_name))

                if entry:
                    local_name = as_name or name
                    env.add_imported_entry(local_name, entry, pos)

        if module_name.startswith('cpython') or module_name.startswith('cython'): # enough for now
            if module_name in utility_code_for_cimports:
                env.use_utility_code(utility_code_for_cimports[module_name]())
            for _, name, _, _ in self.imported_names:
                fqname = '%s.%s' % (module_name, name)
                if fqname in utility_code_for_cimports:
                    env.use_utility_code(utility_code_for_cimports[fqname]())

    def declaration_matches(self, entry, kind):
        if not entry.is_type:
            return 0
        type = entry.type
        if kind == 'class':
            if not type.is_extension_type:
                return 0
        else:
            if not type.is_struct_or_union:
                return 0
            if kind != type.kind:
                return 0
        return 1

    def analyse_expressions(self, env):
        return self

    def generate_execution_code(self, code):
        pass


class FromImportStatNode(StatNode):
    #  from ... import statement
    #
    #  module           ImportNode
    #  items            [(string, NameNode)]
    #  interned_items   [(string, NameNode, ExprNode)]
    #  item             PyTempNode            used internally
    #  import_star      boolean               used internally

    child_attrs = ["module"]
    import_star = 0

    def analyse_declarations(self, env):
        for name, target in self.items:
            if name == "*":
                if not env.is_module_scope:
                    error(self.pos, "import * only allowed at module level")
                    return
                env.has_import_star = 1
                self.import_star = 1
            else:
                target.analyse_target_declaration(env)

    def analyse_expressions(self, env):
        from . import ExprNodes
        self.module = self.module.analyse_expressions(env)
        self.item = ExprNodes.RawCNameExprNode(self.pos, py_object_type)
        self.interned_items = []
        for name, target in self.items:
            if name == '*':
                for _, entry in env.entries.items():
                    if not entry.is_type and entry.type.is_extension_type:
                        env.use_utility_code(UtilityCode.load_cached("ExtTypeTest", "ObjectHandling.c"))
                        break
            else:
                entry = env.lookup(target.name)
                # check whether or not entry is already cimported
                if (entry.is_type and entry.type.name == name
                        and hasattr(entry.type, 'module_name')):
                    if entry.type.module_name == self.module.module_name.value:
                        # cimported with absolute name
                        continue
                    try:
                        # cimported with relative name
                        module = env.find_module(self.module.module_name.value, pos=self.pos,
                                                 relative_level=self.module.level)
                        if entry.type.module_name == module.qualified_name:
                            continue
                    except AttributeError:
                        pass
                target = target.analyse_target_expression(env, None)  # FIXME?
                if target.type is py_object_type:
                    coerced_item = None
                else:
                    coerced_item = self.item.coerce_to(target.type, env)
                self.interned_items.append((name, target, coerced_item))
        return self

    def generate_execution_code(self, code):
        code.mark_pos(self.pos)
        self.module.generate_evaluation_code(code)
        if self.import_star:
            code.putln(
                'if (%s(%s) < 0) %s;' % (
                    Naming.import_star,
                    self.module.py_result(),
                    code.error_goto(self.pos)))
        item_temp = code.funcstate.allocate_temp(py_object_type, manage_ref=True)
        self.item.set_cname(item_temp)
        if self.interned_items:
            code.globalstate.use_utility_code(
                UtilityCode.load_cached("ImportFrom", "ImportExport.c"))
        for name, target, coerced_item in self.interned_items:
            code.putln(
                '%s = __Pyx_ImportFrom(%s, %s); %s' % (
                    item_temp,
                    self.module.py_result(),
                    code.intern_identifier(name),
                    code.error_goto_if_null(item_temp, self.pos)))
            code.put_gotref(item_temp, py_object_type)
            if coerced_item is None:
                target.generate_assignment_code(self.item, code)
            else:
                coerced_item.allocate_temp_result(code)
                coerced_item.generate_result_code(code)
                target.generate_assignment_code(coerced_item, code)
            code.put_decref_clear(item_temp, py_object_type)
        code.funcstate.release_temp(item_temp)
        self.module.generate_disposal_code(code)
        self.module.free_temps(code)


class ParallelNode(Node):
    """
    Base class for cython.parallel constructs.
    """

    nogil_check = None


class ParallelStatNode(StatNode, ParallelNode):
    """
    Base class for 'with cython.parallel.parallel():' and 'for i in prange():'.

    assignments     { Entry(var) : (var.pos, inplace_operator_or_None) }
                    assignments to variables in this parallel section

    parent          parent ParallelStatNode or None
    is_parallel     indicates whether this node is OpenMP parallel
                    (true for #pragma omp parallel for and
                              #pragma omp parallel)

    is_parallel is true for:

        #pragma omp parallel
        #pragma omp parallel for

    sections, but NOT for

        #pragma omp for

    We need this to determine the sharing attributes.

    privatization_insertion_point   a code insertion point used to make temps
                                    private (esp. the "nsteps" temp)

    args         tuple          the arguments passed to the parallel construct
    kwargs       DictNode       the keyword arguments passed to the parallel
                                construct (replaced by its compile time value)
    """

    child_attrs = ['body', 'num_threads']

    body = None

    is_prange = False
    is_nested_prange = False

    error_label_used = False

    num_threads = None
    chunksize = None

    parallel_exc = (
        Naming.parallel_exc_type,
        Naming.parallel_exc_value,
        Naming.parallel_exc_tb,
    )

    parallel_pos_info = (
        Naming.parallel_filename,
        Naming.parallel_lineno,
        Naming.parallel_clineno,
    )

    pos_info = (
        Naming.filename_cname,
        Naming.lineno_cname,
        Naming.clineno_cname,
    )

    critical_section_counter = 0

    def __init__(self, pos, **kwargs):
        super(ParallelStatNode, self).__init__(pos, **kwargs)

        # All assignments in this scope
        self.assignments = kwargs.get('assignments') or {}

        # All seen closure cnames and their temporary cnames
        self.seen_closure_vars = set()

        # Dict of variables that should be declared (first|last|)private or
        # reduction { Entry: (op, lastprivate) }.
        # If op is not None, it's a reduction.
        self.privates = {}

        # [NameNode]
        self.assigned_nodes = []

    def analyse_declarations(self, env):
        self.body.analyse_declarations(env)

        self.num_threads = None

        if self.kwargs:
            # Try to find num_threads and chunksize keyword arguments
            pairs = []
            seen = set()
            for dictitem in self.kwargs.key_value_pairs:
                if dictitem.key.value in seen:
                    error(self.pos, "Duplicate keyword argument found: %s" % dictitem.key.value)
                seen.add(dictitem.key.value)
                if dictitem.key.value == 'num_threads':
                    if not dictitem.value.is_none:
                       self.num_threads = dictitem.value
                elif self.is_prange and dictitem.key.value == 'chunksize':
                    if not dictitem.value.is_none:
                        self.chunksize = dictitem.value
                else:
                    pairs.append(dictitem)

            self.kwargs.key_value_pairs = pairs

            try:
                self.kwargs = self.kwargs.compile_time_value(env)
            except Exception as e:
                error(self.kwargs.pos, "Only compile-time values may be "
                                       "supplied as keyword arguments")
        else:
            self.kwargs = {}

        for kw, val in self.kwargs.items():
            if kw not in self.valid_keyword_arguments:
                error(self.pos, "Invalid keyword argument: %s" % kw)
            else:
                setattr(self, kw, val)

    def analyse_expressions(self, env):
        if self.num_threads:
            self.num_threads = self.num_threads.analyse_expressions(env)

        if self.chunksize:
            self.chunksize = self.chunksize.analyse_expressions(env)

        self.body = self.body.analyse_expressions(env)
        self.analyse_sharing_attributes(env)

        if self.num_threads is not None:
            if self.parent and self.parent.num_threads is not None and not self.parent.is_prange:
                error(self.pos, "num_threads already declared in outer section")
            elif self.parent and not self.parent.is_prange:
                error(self.pos, "num_threads must be declared in the parent parallel section")
            elif (self.num_threads.type.is_int and
                    self.num_threads.is_literal and
                    self.num_threads.compile_time_value(env) <= 0):
                error(self.pos, "argument to num_threads must be greater than 0")

            if not self.num_threads.is_simple() or self.num_threads.type.is_pyobject:
                self.num_threads = self.num_threads.coerce_to(
                    PyrexTypes.c_int_type, env).coerce_to_temp(env)
        return self

    def analyse_sharing_attributes(self, env):
        """
        Analyse the privates for this block and set them in self.privates.
        This should be called in a post-order fashion during the
        analyse_expressions phase
        """
        for entry, (pos, op) in self.assignments.items():

            if self.is_prange and not self.is_parallel:
                # closely nested prange in a with parallel block, disallow
                # assigning to privates in the with parallel block (we
                # consider it too implicit and magicky for users)
                if entry in self.parent.assignments:
                    error(pos, "Cannot assign to private of outer parallel block")
                    continue

            if not self.is_prange and op:
                # Again possible, but considered to magicky
                error(pos, "Reductions not allowed for parallel blocks")
                continue

            # By default all variables should have the same values as if
            # executed sequentially
            lastprivate = True
            self.propagate_var_privatization(entry, pos, op, lastprivate)

    def propagate_var_privatization(self, entry, pos, op, lastprivate):
        """
        Propagate the sharing attributes of a variable. If the privatization is
        determined by a parent scope, done propagate further.

        If we are a prange, we propagate our sharing attributes outwards to
        other pranges. If we are a prange in parallel block and the parallel
        block does not determine the variable private, we propagate to the
        parent of the parent. Recursion stops at parallel blocks, as they have
        no concept of lastprivate or reduction.

        So the following cases propagate:

            sum is a reduction for all loops:

                for i in prange(n):
                    for j in prange(n):
                        for k in prange(n):
                            sum += i * j * k

            sum is a reduction for both loops, local_var is private to the
            parallel with block:

                for i in prange(n):
                    with parallel:
                        local_var = ... # private to the parallel
                        for j in prange(n):
                            sum += i * j

        Nested with parallel blocks are disallowed, because they wouldn't
        allow you to propagate lastprivates or reductions:

            #pragma omp parallel for lastprivate(i)
            for i in prange(n):

                sum = 0

                #pragma omp parallel private(j, sum)
                with parallel:

                    #pragma omp parallel
                    with parallel:

                        #pragma omp for lastprivate(j) reduction(+:sum)
                        for j in prange(n):
                            sum += i

                    # sum and j are well-defined here

                # sum and j are undefined here

            # sum and j are undefined here
        """
        self.privates[entry] = (op, lastprivate)

        if entry.type.is_memoryviewslice:
            error(pos, "Memoryview slices can only be shared in parallel sections")
            return

        if self.is_prange:
            if not self.is_parallel and entry not in self.parent.assignments:
                # Parent is a parallel with block
                parent = self.parent.parent
            else:
                parent = self.parent

            # We don't need to propagate privates, only reductions and
            # lastprivates
            if parent and (op or lastprivate):
                parent.propagate_var_privatization(entry, pos, op, lastprivate)

    def _allocate_closure_temp(self, code, entry):
        """
        Helper function that allocate a temporary for a closure variable that
        is assigned to.
        """
        if self.parent:
            return self.parent._allocate_closure_temp(code, entry)

        if entry.cname in self.seen_closure_vars:
            return entry.cname

        cname = code.funcstate.allocate_temp(entry.type, True)

        # Add both the actual cname and the temp cname, as the actual cname
        # will be replaced with the temp cname on the entry
        self.seen_closure_vars.add(entry.cname)
        self.seen_closure_vars.add(cname)

        self.modified_entries.append((entry, entry.cname))
        code.putln("%s = %s;" % (cname, entry.cname))
        entry.cname = cname

    def initialize_privates_to_nan(self, code, exclude=None):
        first = True

        for entry, (op, lastprivate) in sorted(self.privates.items()):
            if not op and (not exclude or entry != exclude):
                invalid_value = entry.type.invalid_value()

                if invalid_value:
                    if first:
                        code.putln("/* Initialize private variables to "
                                   "invalid values */")
                        first = False
                    code.putln("%s = %s;" % (entry.cname,
                                             entry.type.cast_code(invalid_value)))

    def evaluate_before_block(self, code, expr):
        c = self.begin_of_parallel_control_block_point_after_decls
        # we need to set the owner to ourselves temporarily, as
        # allocate_temp may generate a comment in the middle of our pragma
        # otherwise when DebugFlags.debug_temp_code_comments is in effect
        owner = c.funcstate.owner
        c.funcstate.owner = c
        expr.generate_evaluation_code(c)
        c.funcstate.owner = owner

        return expr.result()

    def put_num_threads(self, code):
        """
        Write self.num_threads if set as the num_threads OpenMP directive
        """
        if self.num_threads is not None:
            code.put(" num_threads(%s)" % self.evaluate_before_block(code, self.num_threads))


    def declare_closure_privates(self, code):
        """
        If a variable is in a scope object, we need to allocate a temp and
        assign the value from the temp to the variable in the scope object
        after the parallel section. This kind of copying should be done only
        in the outermost parallel section.
        """
        self.modified_entries = []

        for entry in sorted(self.assignments):
            if entry.from_closure or entry.in_closure:
                self._allocate_closure_temp(code, entry)

    def release_closure_privates(self, code):
        """
        Release any temps used for variables in scope objects. As this is the
        outermost parallel block, we don't need to delete the cnames from
        self.seen_closure_vars.
        """
        for entry, original_cname in self.modified_entries:
            code.putln("%s = %s;" % (original_cname, entry.cname))
            code.funcstate.release_temp(entry.cname)
            entry.cname = original_cname

    def privatize_temps(self, code, exclude_temps=()):
        """
        Make any used temporaries private. Before the relevant code block
        code.start_collecting_temps() should have been called.
        """
        c = self.privatization_insertion_point
        self.privatization_insertion_point = None

        if self.is_parallel:
            self.temps = temps = code.funcstate.stop_collecting_temps()
            privates, firstprivates = [], []
            for temp, type in sorted(temps):
                if type.is_pyobject or type.is_memoryviewslice:
                    firstprivates.append(temp)
                else:
                    privates.append(temp)

            if privates:
                c.put(" private(%s)" % ", ".join(privates))
            if firstprivates:
                c.put(" firstprivate(%s)" % ", ".join(firstprivates))

            if self.breaking_label_used:
                shared_vars = [Naming.parallel_why]
                if self.error_label_used:
                    shared_vars.extend(self.parallel_exc)
                    c.put(" private(%s, %s, %s)" % self.pos_info)

                c.put(" shared(%s)" % ', '.join(shared_vars))

    def cleanup_temps(self, code):
        # Now clean up any memoryview slice and object temporaries
        if self.is_parallel and not self.is_nested_prange:
            code.putln("/* Clean up any temporaries */")
            for temp, type in sorted(self.temps):
                code.put_xdecref_clear(temp, type, do_for_memoryviewslice=True, have_gil=False)

    def setup_parallel_control_flow_block(self, code):
        """
        Sets up a block that surrounds the parallel block to determine
        how the parallel section was exited. Any kind of return is
        trapped (break, continue, return, exceptions). This is the idea:

        {
            int why = 0;

            #pragma omp parallel
            {
                return # -> goto new_return_label;
                goto end_parallel;

            new_return_label:
                why = 3;
                goto end_parallel;

            end_parallel:;
                #pragma omp flush(why) # we need to flush for every iteration
            }

            if (why == 3)
                goto old_return_label;
        }
        """
        self.old_loop_labels = code.new_loop_labels()
        self.old_error_label = code.new_error_label()
        self.old_return_label = code.return_label
        code.return_label = code.new_label(name="return")

        code.begin_block() # parallel control flow block
        self.begin_of_parallel_control_block_point = code.insertion_point()
        self.begin_of_parallel_control_block_point_after_decls = code.insertion_point()

        self.undef_builtin_expect_apple_gcc_bug(code)

    def begin_parallel_block(self, code):
        """
        Each OpenMP thread in a parallel section that contains a with gil block
        must have the thread-state initialized. The call to
        PyGILState_Release() then deallocates our threadstate. If we wouldn't
        do this, each with gil block would allocate and deallocate one, thereby
        losing exception information before it can be saved before leaving the
        parallel section.
        """
        self.begin_of_parallel_block = code.insertion_point()

    def end_parallel_block(self, code):
        """
        To ensure all OpenMP threads have thread states, we ensure the GIL
        in each thread (which creates a thread state if it doesn't exist),
        after which we release the GIL.
        On exit, reacquire the GIL and release the thread state.

        If compiled without OpenMP support (at the C level), then we still have
        to acquire the GIL to decref any object temporaries.
        """
        begin_code = self.begin_of_parallel_block
        self.begin_of_parallel_block = None

        if self.error_label_used:
            end_code = code

            begin_code.putln("#ifdef _OPENMP")
            begin_code.put_ensure_gil(declare_gilstate=True)
            begin_code.putln("Py_BEGIN_ALLOW_THREADS")
            begin_code.putln("#endif /* _OPENMP */")

            end_code.putln("#ifdef _OPENMP")
            end_code.putln("Py_END_ALLOW_THREADS")
            end_code.putln("#else")
            end_code.put_safe("{\n")
            end_code.put_ensure_gil()
            end_code.putln("#endif /* _OPENMP */")
            self.cleanup_temps(end_code)
            end_code.put_release_ensured_gil()
            end_code.putln("#ifndef _OPENMP")
            end_code.put_safe("}\n")
            end_code.putln("#endif /* _OPENMP */")

    def trap_parallel_exit(self, code, should_flush=False):
        """
        Trap any kind of return inside a parallel construct. 'should_flush'
        indicates whether the variable should be flushed, which is needed by
        prange to skip the loop. It also indicates whether we need to register
        a continue (we need this for parallel blocks, but not for prange
        loops, as it is a direct jump there).

        It uses the same mechanism as try/finally:
            1 continue
            2 break
            3 return
            4 error
        """
        save_lastprivates_label = code.new_label()
        dont_return_label = code.new_label()

        self.any_label_used = False
        self.breaking_label_used = False
        self.error_label_used = False

        self.parallel_private_temps = []

        all_labels = code.get_all_labels()

        # Figure this out before starting to generate any code
        for label in all_labels:
            if code.label_used(label):
                self.breaking_label_used = (self.breaking_label_used or
                                            label != code.continue_label)
                self.any_label_used = True

        if self.any_label_used:
            code.put_goto(dont_return_label)

        for i, label in enumerate(all_labels):
            if not code.label_used(label):
                continue

            is_continue_label = label == code.continue_label

            code.put_label(label)

            if not (should_flush and is_continue_label):
                if label == code.error_label:
                    self.error_label_used = True
                    self.fetch_parallel_exception(code)

                code.putln("%s = %d;" % (Naming.parallel_why, i + 1))

            if (self.breaking_label_used and self.is_prange and not
                    is_continue_label):
                code.put_goto(save_lastprivates_label)
            else:
                code.put_goto(dont_return_label)

        if self.any_label_used:
            if self.is_prange and self.breaking_label_used:
                # Don't rely on lastprivate, save our lastprivates
                code.put_label(save_lastprivates_label)
                self.save_parallel_vars(code)

            code.put_label(dont_return_label)

            if should_flush and self.breaking_label_used:
                code.putln_openmp("#pragma omp flush(%s)" % Naming.parallel_why)

    def save_parallel_vars(self, code):
        """
        The following shenanigans are instated when we break, return or
        propagate errors from a prange. In this case we cannot rely on
        lastprivate() to do its job, as no iterations may have executed yet
        in the last thread, leaving the values undefined. It is most likely
        that the breaking thread has well-defined values of the lastprivate
        variables, so we keep those values.
        """
        section_name = "__pyx_parallel_lastprivates%d" % self.critical_section_counter
        code.putln_openmp("#pragma omp critical(%s)" % section_name)
        ParallelStatNode.critical_section_counter += 1

        code.begin_block() # begin critical section

        c = self.begin_of_parallel_control_block_point

        temp_count = 0
        for entry, (op, lastprivate) in sorted(self.privates.items()):
            if not lastprivate or entry.type.is_pyobject:
                continue

            type_decl = entry.type.empty_declaration_code()
            temp_cname = "__pyx_parallel_temp%d" % temp_count
            private_cname = entry.cname

            temp_count += 1

            invalid_value = entry.type.invalid_value()
            if invalid_value:
                init = ' = ' + entry.type.cast_code(invalid_value)
            else:
                init = ''
            # Declare the parallel private in the outer block
            c.putln("%s %s%s;" % (type_decl, temp_cname, init))

            # Initialize before escaping
            code.putln("%s = %s;" % (temp_cname, private_cname))

            self.parallel_private_temps.append((temp_cname, private_cname))

        code.end_block() # end critical section

    def fetch_parallel_exception(self, code):
        """
        As each OpenMP thread may raise an exception, we need to fetch that
        exception from the threadstate and save it for after the parallel
        section where it can be re-raised in the master thread.

        Although it would seem that __pyx_filename, __pyx_lineno and
        __pyx_clineno are only assigned to under exception conditions (i.e.,
        when we have the GIL), and thus should be allowed to be shared without
        any race condition, they are in fact subject to the same race
        conditions that they were previously when they were global variables
        and functions were allowed to release the GIL:

            thread A                thread B
                acquire
                set lineno
                release
                                        acquire
                                        set lineno
                                        release
                acquire
                fetch exception
                release
                                        skip the fetch

                deallocate threadstate  deallocate threadstate
        """
        code.begin_block()
        code.put_ensure_gil(declare_gilstate=True)

        code.putln_openmp("#pragma omp flush(%s)" % Naming.parallel_exc_type)
        code.putln(
            "if (!%s) {" % Naming.parallel_exc_type)

        code.putln("__Pyx_ErrFetchWithState(&%s, &%s, &%s);" % self.parallel_exc)
        pos_info = chain(*zip(self.parallel_pos_info, self.pos_info))
        code.funcstate.uses_error_indicator = True
        code.putln("%s = %s; %s = %s; %s = %s;" % tuple(pos_info))
        code.put_gotref(Naming.parallel_exc_type, py_object_type)

        code.putln(
            "}")

        code.put_release_ensured_gil()
        code.end_block()

    def restore_parallel_exception(self, code):
        "Re-raise a parallel exception"
        code.begin_block()
        code.put_ensure_gil(declare_gilstate=True)

        code.put_giveref(Naming.parallel_exc_type, py_object_type)
        code.putln("__Pyx_ErrRestoreWithState(%s, %s, %s);" % self.parallel_exc)
        pos_info = chain(*zip(self.pos_info, self.parallel_pos_info))
        code.putln("%s = %s; %s = %s; %s = %s;" % tuple(pos_info))

        code.put_release_ensured_gil()
        code.end_block()

    def restore_labels(self, code):
        """
        Restore all old labels. Call this before the 'else' clause to for
        loops and always before ending the parallel control flow block.
        """
        code.set_all_labels(self.old_loop_labels + (self.old_return_label,
                                                    self.old_error_label))

    def end_parallel_control_flow_block(
            self, code, break_=False, continue_=False, return_=False):
        """
        This ends the parallel control flow block and based on how the parallel
        section was exited, takes the corresponding action. The break_ and
        continue_ parameters indicate whether these should be propagated
        outwards:

            for i in prange(...):
                with cython.parallel.parallel():
                    continue

        Here break should be trapped in the parallel block, and propagated to
        the for loop.
        """
        c = self.begin_of_parallel_control_block_point
        self.begin_of_parallel_control_block_point = None
        self.begin_of_parallel_control_block_point_after_decls = None

        # Firstly, always prefer errors over returning, continue or break
        if self.error_label_used:
            c.putln("const char *%s = NULL; int %s = 0, %s = 0;" % self.parallel_pos_info)
            c.putln("PyObject *%s = NULL, *%s = NULL, *%s = NULL;" % self.parallel_exc)

            code.putln(
                "if (%s) {" % Naming.parallel_exc_type)
            code.putln("/* This may have been overridden by a continue, "
                       "break or return in another thread. Prefer the error. */")
            code.putln("%s = 4;" % Naming.parallel_why)
            code.putln(
                "}")

        if continue_:
            any_label_used = self.any_label_used
        else:
            any_label_used = self.breaking_label_used

        if any_label_used:
            # __pyx_parallel_why is used, declare and initialize
            c.putln("int %s;" % Naming.parallel_why)
            c.putln("%s = 0;" % Naming.parallel_why)

            code.putln(
                "if (%s) {" % Naming.parallel_why)

            for temp_cname, private_cname in self.parallel_private_temps:
                code.putln("%s = %s;" % (private_cname, temp_cname))

            code.putln("switch (%s) {" % Naming.parallel_why)
            if continue_:
                code.put("    case 1: ")
                code.put_goto(code.continue_label)

            if break_:
                code.put("    case 2: ")
                code.put_goto(code.break_label)

            if return_:
                code.put("    case 3: ")
                code.put_goto(code.return_label)

            if self.error_label_used:
                code.globalstate.use_utility_code(restore_exception_utility_code)
                code.putln("    case 4:")
                self.restore_parallel_exception(code)
                code.put_goto(code.error_label)

            code.putln("}") # end switch
            code.putln(
                "}") # end if

        code.end_block() # end parallel control flow block
        self.redef_builtin_expect_apple_gcc_bug(code)

    # FIXME: improve with version number for OS X Lion
    buggy_platform_macro_condition = "(defined(__APPLE__) || defined(__OSX__))"
    have_expect_condition = "(defined(__GNUC__) && " \
                             "(__GNUC__ > 2 || (__GNUC__ == 2 && (__GNUC_MINOR__ > 95))))"
    redef_condition = "(%s && %s)" % (buggy_platform_macro_condition, have_expect_condition)

    def undef_builtin_expect_apple_gcc_bug(self, code):
        """
        A bug on OS X Lion disallows __builtin_expect macros. This code avoids them
        """
        if not self.parent:
            code.undef_builtin_expect(self.redef_condition)

    def redef_builtin_expect_apple_gcc_bug(self, code):
        if not self.parent:
            code.redef_builtin_expect(self.redef_condition)


class ParallelWithBlockNode(ParallelStatNode):
    """
    This node represents a 'with cython.parallel.parallel():' block
    """

    valid_keyword_arguments = ['num_threads']

    num_threads = None

    def analyse_declarations(self, env):
        super(ParallelWithBlockNode, self).analyse_declarations(env)
        if self.args:
            error(self.pos, "cython.parallel.parallel() does not take "
                            "positional arguments")

    def generate_execution_code(self, code):
        self.declare_closure_privates(code)
        self.setup_parallel_control_flow_block(code)

        code.putln("#ifdef _OPENMP")
        code.put("#pragma omp parallel ")

        if self.privates:
            privates = [e.cname for e in self.privates
                        if not e.type.is_pyobject]
            code.put('private(%s)' % ', '.join(sorted(privates)))

        self.privatization_insertion_point = code.insertion_point()
        self.put_num_threads(code)
        code.putln("")

        code.putln("#endif /* _OPENMP */")

        code.begin_block()  # parallel block
        self.begin_parallel_block(code)
        self.initialize_privates_to_nan(code)
        code.funcstate.start_collecting_temps()
        self.body.generate_execution_code(code)
        self.trap_parallel_exit(code)
        self.privatize_temps(code)
        self.end_parallel_block(code)
        code.end_block()  # end parallel block

        continue_ = code.label_used(code.continue_label)
        break_ = code.label_used(code.break_label)
        return_ = code.label_used(code.return_label)

        self.restore_labels(code)
        self.end_parallel_control_flow_block(code, break_=break_,
                                             continue_=continue_,
                                             return_=return_)
        self.release_closure_privates(code)


class ParallelRangeNode(ParallelStatNode):
    """
    This node represents a 'for i in cython.parallel.prange():' construct.

    target       NameNode       the target iteration variable
    else_clause  Node or None   the else clause of this loop
    """

    child_attrs = ['body', 'target', 'else_clause', 'args', 'num_threads',
                   'chunksize']

    body = target = else_clause = args = None

    start = stop = step = None

    is_prange = True

    nogil = None
    schedule = None

    valid_keyword_arguments = ['schedule', 'nogil', 'num_threads', 'chunksize']

    def __init__(self, pos, **kwds):
        super(ParallelRangeNode, self).__init__(pos, **kwds)
        # Pretend to be a ForInStatNode for control flow analysis
        self.iterator = PassStatNode(pos)

    def analyse_declarations(self, env):
        super(ParallelRangeNode, self).analyse_declarations(env)
        self.target.analyse_target_declaration(env)
        if self.else_clause is not None:
            self.else_clause.analyse_declarations(env)

        if not self.args or len(self.args) > 3:
            error(self.pos, "Invalid number of positional arguments to prange")
            return

        if len(self.args) == 1:
            self.stop, = self.args
        elif len(self.args) == 2:
            self.start, self.stop = self.args
        else:
            self.start, self.stop, self.step = self.args

        if hasattr(self.schedule, 'decode'):
            self.schedule = self.schedule.decode('ascii')

        if self.schedule not in (None, 'static', 'dynamic', 'guided', 'runtime'):
            error(self.pos, "Invalid schedule argument to prange: %s" % (self.schedule,))

    def analyse_expressions(self, env):
        was_nogil = env.nogil
        if self.nogil:
            env.nogil = True

        if self.target is None:
            error(self.pos, "prange() can only be used as part of a for loop")
            return self

        self.target = self.target.analyse_target_types(env)

        if not self.target.type.is_numeric:
            # Not a valid type, assume one for now anyway

            if not self.target.type.is_pyobject:
                # nogil_check will catch the is_pyobject case
                error(self.target.pos,
                      "Must be of numeric type, not %s" % self.target.type)

            self.index_type = PyrexTypes.c_py_ssize_t_type
        else:
            self.index_type = self.target.type
            if not self.index_type.signed:
                warning(self.target.pos,
                        "Unsigned index type not allowed before OpenMP 3.0",
                        level=2)

        # Setup start, stop and step, allocating temps if needed
        self.names = 'start', 'stop', 'step'
        start_stop_step = self.start, self.stop, self.step

        for node, name in zip(start_stop_step, self.names):
            if node is not None:
                node.analyse_types(env)
                if not node.type.is_numeric:
                    error(node.pos, "%s argument must be numeric" % name)
                    continue

                if not node.is_literal:
                    node = node.coerce_to_temp(env)
                    setattr(self, name, node)

                # As we range from 0 to nsteps, computing the index along the
                # way, we need a fitting type for 'i' and 'nsteps'
                self.index_type = PyrexTypes.widest_numeric_type(
                    self.index_type, node.type)

        if self.else_clause is not None:
            self.else_clause = self.else_clause.analyse_expressions(env)

        # Although not actually an assignment in this scope, it should be
        # treated as such to ensure it is unpacked if a closure temp, and to
        # ensure lastprivate behaviour and propagation. If the target index is
        # not a NameNode, it won't have an entry, and an error was issued by
        # ParallelRangeTransform
        if hasattr(self.target, 'entry'):
            self.assignments[self.target.entry] = self.target.pos, None

        node = super(ParallelRangeNode, self).analyse_expressions(env)

        if node.chunksize:
            if not node.schedule:
                error(node.chunksize.pos,
                      "Must provide schedule with chunksize")
            elif node.schedule == 'runtime':
                error(node.chunksize.pos,
                      "Chunksize not valid for the schedule runtime")
            elif (node.chunksize.type.is_int and
                  node.chunksize.is_literal and
                  node.chunksize.compile_time_value(env) <= 0):
                error(node.chunksize.pos, "Chunksize must not be negative")

            node.chunksize = node.chunksize.coerce_to(
                PyrexTypes.c_int_type, env).coerce_to_temp(env)

        if node.nogil:
            env.nogil = was_nogil

        node.is_nested_prange = node.parent and node.parent.is_prange
        if node.is_nested_prange:
            parent = node
            while parent.parent and parent.parent.is_prange:
                parent = parent.parent

            parent.assignments.update(node.assignments)
            parent.privates.update(node.privates)
            parent.assigned_nodes.extend(node.assigned_nodes)
        return node

    def nogil_check(self, env):
        names = 'start', 'stop', 'step', 'target'
        nodes = self.start, self.stop, self.step, self.target
        for name, node in zip(names, nodes):
            if node is not None and node.type.is_pyobject:
                error(node.pos, "%s may not be a Python object "
                                "as we don't have the GIL" % name)

    def generate_execution_code(self, code):
        """
        Generate code in the following steps

            1)  copy any closure variables determined thread-private
                into temporaries

            2)  allocate temps for start, stop and step

            3)  generate a loop that calculates the total number of steps,
                which then computes the target iteration variable for every step:

                    for i in prange(start, stop, step):
                        ...

                becomes

                    nsteps = (stop - start) / step;
                    i = start;

                    #pragma omp parallel for lastprivate(i)
                    for (temp = 0; temp < nsteps; temp++) {
                        i = start + step * temp;
                        ...
                    }

                Note that accumulation of 'i' would have a data dependency
                between iterations.

                Also, you can't do this

                    for (i = start; i < stop; i += step)
                        ...

                as the '<' operator should become '>' for descending loops.
                'for i from x < i < y:' does not suffer from this problem
                as the relational operator is known at compile time!

            4) release our temps and write back any private closure variables
        """
        self.declare_closure_privates(code)

        # This can only be a NameNode
        target_index_cname = self.target.entry.cname

        # This will be used as the dict to format our code strings, holding
        # the start, stop , step, temps and target cnames
        fmt_dict = {
            'target': target_index_cname,
            'target_type': self.target.type.empty_declaration_code()
        }

        # Setup start, stop and step, allocating temps if needed
        start_stop_step = self.start, self.stop, self.step
        defaults = '0', '0', '1'
        for node, name, default in zip(start_stop_step, self.names, defaults):
            if node is None:
                result = default
            elif node.is_literal:
                result = node.get_constant_c_result_code()
            else:
                node.generate_evaluation_code(code)
                result = node.result()

            fmt_dict[name] = result

        fmt_dict['i'] = code.funcstate.allocate_temp(self.index_type, False)
        fmt_dict['nsteps'] = code.funcstate.allocate_temp(self.index_type, False)

        # TODO: check if the step is 0 and if so, raise an exception in a
        # 'with gil' block. For now, just abort
        code.putln("if ((%(step)s == 0)) abort();" % fmt_dict)

        self.setup_parallel_control_flow_block(code) # parallel control flow block

        # Note: nsteps is private in an outer scope if present
        code.putln("%(nsteps)s = (%(stop)s - %(start)s + %(step)s - %(step)s/abs(%(step)s)) / %(step)s;" % fmt_dict)

        # The target iteration variable might not be initialized, do it only if
        # we are executing at least 1 iteration, otherwise we should leave the
        # target unaffected. The target iteration variable is firstprivate to
        # shut up compiler warnings caused by lastprivate, as the compiler
        # erroneously believes that nsteps may be <= 0, leaving the private
        # target index uninitialized
        code.putln("if (%(nsteps)s > 0)" % fmt_dict)
        code.begin_block() # if block
        self.generate_loop(code, fmt_dict)
        code.end_block() # end if block

        self.restore_labels(code)

        if self.else_clause:
            if self.breaking_label_used:
                code.put("if (%s < 2)" % Naming.parallel_why)

            code.begin_block() # else block
            code.putln("/* else */")
            self.else_clause.generate_execution_code(code)
            code.end_block() # end else block

        # ------ cleanup ------
        self.end_parallel_control_flow_block(code) # end parallel control flow block

        # And finally, release our privates and write back any closure
        # variables
        for temp in start_stop_step + (self.chunksize, self.num_threads):
            if temp is not None:
                temp.generate_disposal_code(code)
                temp.free_temps(code)

        code.funcstate.release_temp(fmt_dict['i'])
        code.funcstate.release_temp(fmt_dict['nsteps'])

        self.release_closure_privates(code)

    def generate_loop(self, code, fmt_dict):
        if self.is_nested_prange:
            code.putln("#if 0")
        else:
            code.putln("#ifdef _OPENMP")

        if not self.is_parallel:
            code.put("#pragma omp for")
            self.privatization_insertion_point = code.insertion_point()
            reduction_codepoint = self.parent.privatization_insertion_point
        else:
            code.put("#pragma omp parallel")
            self.privatization_insertion_point = code.insertion_point()
            reduction_codepoint = self.privatization_insertion_point
            code.putln("")
            code.putln("#endif /* _OPENMP */")

            code.begin_block() # pragma omp parallel begin block

            # Initialize the GIL if needed for this thread
            self.begin_parallel_block(code)

            if self.is_nested_prange:
                code.putln("#if 0")
            else:
                code.putln("#ifdef _OPENMP")
            code.put("#pragma omp for")

        for entry, (op, lastprivate) in sorted(self.privates.items()):
            # Don't declare the index variable as a reduction
            if op and op in "+*-&^|" and entry != self.target.entry:
                if entry.type.is_pyobject:
                    error(self.pos, "Python objects cannot be reductions")
                else:
                    #code.put(" reduction(%s:%s)" % (op, entry.cname))
                    # This is the only way reductions + nesting works in gcc4.5
                    reduction_codepoint.put(
                                " reduction(%s:%s)" % (op, entry.cname))
            else:
                if entry == self.target.entry:
                    code.put(" firstprivate(%s)" % entry.cname)
                    code.put(" lastprivate(%s)" % entry.cname)
                    continue

                if not entry.type.is_pyobject:
                    if lastprivate:
                        private = 'lastprivate'
                    else:
                        private = 'private'

                    code.put(" %s(%s)" % (private, entry.cname))

        if self.schedule:
            if self.chunksize:
                chunksize = ", %s" % self.evaluate_before_block(code, self.chunksize)
            else:
                chunksize = ""

            code.put(" schedule(%s%s)" % (self.schedule, chunksize))

        self.put_num_threads(reduction_codepoint)

        code.putln("")
        code.putln("#endif /* _OPENMP */")

        code.put("for (%(i)s = 0; %(i)s < %(nsteps)s; %(i)s++)" % fmt_dict)
        code.begin_block()  # for loop block

        guard_around_body_codepoint = code.insertion_point()

        # Start if guard block around the body. This may be unnecessary, but
        # at least it doesn't spoil indentation
        code.begin_block()

        code.putln("%(target)s = (%(target_type)s)(%(start)s + %(step)s * %(i)s);" % fmt_dict)
        self.initialize_privates_to_nan(code, exclude=self.target.entry)

        if self.is_parallel and not self.is_nested_prange:
            # nested pranges are not omp'ified, temps go to outer loops
            code.funcstate.start_collecting_temps()

        self.body.generate_execution_code(code)
        self.trap_parallel_exit(code, should_flush=True)
        if self.is_parallel and not self.is_nested_prange:
            # nested pranges are not omp'ified, temps go to outer loops
            self.privatize_temps(code)

        if self.breaking_label_used:
            # Put a guard around the loop body in case return, break or
            # exceptions might be used
            guard_around_body_codepoint.putln("if (%s < 2)" % Naming.parallel_why)

        code.end_block()  # end guard around loop body
        code.end_block()  # end for loop block

        if self.is_parallel:
            # Release the GIL and deallocate the thread state
            self.end_parallel_block(code)
            code.end_block()  # pragma omp parallel end block


class CnameDecoratorNode(StatNode):
    """
    This node is for the cname decorator in CythonUtilityCode:

        @cname('the_cname')
        cdef func(...):
            ...

    In case of a cdef class the cname specifies the objstruct_cname.

    node        the node to which the cname decorator is applied
    cname       the cname the node should get
    """

    child_attrs = ['node']

    def analyse_declarations(self, env):
        self.node.analyse_declarations(env)

        node = self.node
        if isinstance(node, CompilerDirectivesNode):
            node = node.body.stats[0]

        self.is_function = isinstance(node, FuncDefNode)
        is_struct_or_enum = isinstance(node, (CStructOrUnionDefNode, CEnumDefNode))
        e = node.entry

        if self.is_function:
            e.cname = self.cname
            e.func_cname = self.cname
            e.used = True
            if e.pyfunc_cname and '.' in e.pyfunc_cname:
                e.pyfunc_cname = self.mangle(e.pyfunc_cname)
        elif is_struct_or_enum:
            e.cname = e.type.cname = self.cname
        else:
            scope = node.scope

            e.cname = self.cname
            e.type.objstruct_cname = self.cname + '_obj'
            e.type.typeobj_cname = Naming.typeobj_prefix + self.cname
            e.type.typeptr_cname = self.cname + '_type'
            e.type.scope.namespace_cname = e.type.typeptr_cname

            e.as_variable.cname = e.type.typeptr_cname

            scope.scope_prefix = self.cname + "_"

            for name, entry in scope.entries.items():
                if entry.func_cname:
                    entry.func_cname = self.mangle(entry.cname)
                if entry.pyfunc_cname:
                    entry.pyfunc_cname = self.mangle(entry.pyfunc_cname)

    def mangle(self, cname):
        if '.' in cname:
            # remove __pyx_base from func_cname
            cname = cname.split('.')[-1]
        return '%s_%s' % (self.cname, cname)

    def analyse_expressions(self, env):
        self.node = self.node.analyse_expressions(env)
        return self

    def generate_function_definitions(self, env, code):
        "Ensure a prototype for every @cname method in the right place"
        if self.is_function and env.is_c_class_scope:
            # method in cdef class, generate a prototype in the header
            h_code = code.globalstate['utility_code_proto']

            if isinstance(self.node, DefNode):
                self.node.generate_function_header(
                    h_code, with_pymethdef=False, proto_only=True)
            else:
                from . import ModuleNode
                entry = self.node.entry
                cname = entry.cname
                entry.cname = entry.func_cname

                ModuleNode.generate_cfunction_declaration(
                    entry,
                    env.global_scope(),
                    h_code,
                    definition=True)

                entry.cname = cname

        self.node.generate_function_definitions(env, code)

    def generate_execution_code(self, code):
        self.node.generate_execution_code(code)


#------------------------------------------------------------------------------------
#
#  Runtime support code
#
#------------------------------------------------------------------------------------

if Options.gcc_branch_hints:
    branch_prediction_macros = """
/* Test for GCC > 2.95 */
#if defined(__GNUC__) \
    && (__GNUC__ > 2 || (__GNUC__ == 2 && (__GNUC_MINOR__ > 95)))
  #define likely(x)   __builtin_expect(!!(x), 1)
  #define unlikely(x) __builtin_expect(!!(x), 0)
#else /* !__GNUC__ or GCC < 2.95 */
  #define likely(x)   (x)
  #define unlikely(x) (x)
#endif /* __GNUC__ */
"""
else:
    branch_prediction_macros = """
#define likely(x)   (x)
#define unlikely(x) (x)
"""

#------------------------------------------------------------------------------------

printing_utility_code = UtilityCode.load_cached("Print", "Printing.c")
printing_one_utility_code = UtilityCode.load_cached("PrintOne", "Printing.c")

#------------------------------------------------------------------------------------

# Exception raising code
#
# Exceptions are raised by __Pyx_Raise() and stored as plain
# type/value/tb in PyThreadState->curexc_*.  When being caught by an
# 'except' statement, curexc_* is moved over to exc_* by
# __Pyx_GetException()

restore_exception_utility_code = UtilityCode.load_cached("PyErrFetchRestore", "Exceptions.c")
raise_utility_code = UtilityCode.load_cached("RaiseException", "Exceptions.c")
get_exception_utility_code = UtilityCode.load_cached("GetException", "Exceptions.c")
swap_exception_utility_code = UtilityCode.load_cached("SwapException", "Exceptions.c")
reset_exception_utility_code = UtilityCode.load_cached("SaveResetException", "Exceptions.c")
traceback_utility_code = UtilityCode.load_cached("AddTraceback", "Exceptions.c")

#------------------------------------------------------------------------------------

get_exception_tuple_utility_code = UtilityCode(
    proto="""
static PyObject *__Pyx_GetExceptionTuple(PyThreadState *__pyx_tstate); /*proto*/
""",
    # I doubt that calling __Pyx_GetException() here is correct as it moves
    # the exception from tstate->curexc_* to tstate->exc_*, which prevents
    # exception handlers later on from receiving it.
    # NOTE: "__pyx_tstate" may be used by __Pyx_GetException() macro
    impl = """
static PyObject *__Pyx_GetExceptionTuple(CYTHON_UNUSED PyThreadState *__pyx_tstate) {
    PyObject *type = NULL, *value = NULL, *tb = NULL;
    if (__Pyx_GetException(&type, &value, &tb) == 0) {
        PyObject* exc_info = PyTuple_New(3);
        if (exc_info) {
            Py_INCREF(type);
            Py_INCREF(value);
            Py_INCREF(tb);
            PyTuple_SET_ITEM(exc_info, 0, type);
            PyTuple_SET_ITEM(exc_info, 1, value);
            PyTuple_SET_ITEM(exc_info, 2, tb);
            return exc_info;
        }
    }
    return NULL;
}
""",
    requires=[get_exception_utility_code])<|MERGE_RESOLUTION|>--- conflicted
+++ resolved
@@ -2072,14 +2072,9 @@
             if not entry.used or entry.in_closure:
                 continue
 
-<<<<<<< HEAD
             if entry.type.is_pyobject or entry.type.is_fastcall_type:
-                if not (not entry.is_arg or len(entry.cf_assignments) > 1):
-=======
-            if entry.type.is_pyobject:
                 #if not (not entry.is_arg or len(entry.cf_assignments) > 1):
                 if entry.is_arg and len(entry.cf_assignments) <= 1:
->>>>>>> d1d1f17f
                     continue
             code.put_var_xdecref(entry,
                                  do_for_memoryviewslice=True,
@@ -2090,16 +2085,6 @@
 
         # Decref any increfed args
         for entry in lenv.arg_entries:
-<<<<<<< HEAD
-            if ((entry.type.is_pyobject and
-                    ((acquire_gil or len(entry.cf_assignments) > 1) and not entry.in_closure))
-                or (entry.type.is_memoryviewslice and
-                    # decref slices of def functions and acquired slices from cdef
-                    # functions, but not borrowed slices from cdef functions.
-                        (not is_cdef or len(entry.cf_assignments) > 1))):
-                    code.put_var_xdecref(entry, have_gil=not lenv.nogil)
-
-=======
             if entry.type.is_memoryviewslice:
                 # decref slices of def functions and acquired slices from cdef
                 # functions, but not borrowed slices from cdef functions.
@@ -2114,7 +2099,6 @@
             code.put_var_xdecref(entry,
                                     do_for_memoryviewslice = True,
                                     have_gil=not lenv.nogil)
->>>>>>> d1d1f17f
         if self.needs_closure:
             code.put_decref(Naming.cur_scope_cname, lenv.scope_class.type)
 
