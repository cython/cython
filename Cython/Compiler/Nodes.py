#
#   Parse tree nodes
#


import cython

cython.declare(os=object, copy=object, chain=object,
               Builtin=object, error=object, warning=object, Naming=object, PyrexTypes=object,
               py_object_type=object, ModuleScope=object, LocalScope=object, ClosureScope=object,
               StructOrUnionScope=object, PyClassScope=object,
               CppClassScope=object, UtilityCode=object, EncodedString=object,
               error_type=object)

import copy
from itertools import chain

from . import Builtin
from .Errors import error, warning, InternalError, CompileError, CannotSpecialize
from . import Naming
from . import PyrexTypes
from . import TypeSlots
from .PyrexTypes import py_object_type, error_type
from .Symtab import (ModuleScope, LocalScope, ClosureScope, PropertyScope,
                     StructOrUnionScope, PyClassScope, CppClassScope, TemplateScope, GeneratorExpressionScope,
                     CppScopedEnumScope, punycodify_name)
from .Code import UtilityCode
from .StringEncoding import EncodedString
from . import Future
from . import Options
from . import DebugFlags
from .Pythran import has_np_pythran, pythran_type, is_pythran_buffer
from ..Utils import add_metaclass, str_to_number


IMPLICIT_CLASSMETHODS = {"__init_subclass__", "__class_getitem__"}


def relative_position(pos):
    return (pos[0].get_filenametable_entry(), pos[1])


def embed_position(pos, docstring):
    if not Options.embed_pos_in_docstring:
        return docstring
    pos_line = 'File: %s (starting at line %s)' % relative_position(pos)
    if docstring is None:
        # unicode string
        return EncodedString(pos_line)

    # make sure we can encode the filename in the docstring encoding
    # otherwise make the docstring a unicode string
    encoding = docstring.encoding
    if encoding is not None:
        try:
            pos_line.encode(encoding)
        except UnicodeEncodeError:
            encoding = None

    if not docstring:
        # reuse the string encoding of the original docstring
        doc = EncodedString(pos_line)
    else:
        doc = EncodedString(pos_line + '\n' + docstring)
    doc.encoding = encoding
    return doc


def write_func_call(func, codewriter_class):
    def f(*args, **kwds):
        if len(args) > 1 and isinstance(args[1], codewriter_class):
            # here we annotate the code with this function call
            # but only if new code is generated
            node, code = args[:2]
            marker = '                    /* %s -> %s.%s %s */' % (
                ' ' * code.call_level,
                node.__class__.__name__,
                func.__name__,
                node.pos[1:],
            )
            insertion_point = code.insertion_point()
            start = code.buffer.stream.tell()
            code.call_level += 4
            res = func(*args, **kwds)
            code.call_level -= 4
            if start != code.buffer.stream.tell():
                code.putln(marker.replace('->', '<-', 1))
                insertion_point.putln(marker)
            return res
        else:
            return func(*args, **kwds)
    return f


class VerboseCodeWriter(type):
    # Set this as a metaclass to trace function calls in code.
    # This slows down code generation and makes much larger files.
    def __new__(cls, name, bases, attrs):
        from types import FunctionType
        from .Code import CCodeWriter
        attrs = dict(attrs)
        for mname, m in attrs.items():
            if isinstance(m, FunctionType):
                attrs[mname] = write_func_call(m, CCodeWriter)
        return super().__new__(cls, name, bases, attrs)


class CheckAnalysers(type):
    """Metaclass to check that type analysis functions return a node.
    """
    methods = frozenset({
        'analyse_types',
        'analyse_expressions',
        'analyse_target_types',
    })

    def __new__(cls, name, bases, attrs):
        from types import FunctionType
        def check(name, func):
            def call(*args, **kwargs):
                retval = func(*args, **kwargs)
                if retval is None:
                    print('%s %s %s' % (name, args, kwargs))
                return retval
            return call

        attrs = dict(attrs)
        for mname, m in attrs.items():
            if isinstance(m, FunctionType) and mname in cls.methods:
                attrs[mname] = check(mname, m)
        return super().__new__(cls, name, bases, attrs)


def _with_metaclass(cls):
    if DebugFlags.debug_trace_code_generation:
        return add_metaclass(VerboseCodeWriter)(cls)
    #return add_metaclass(CheckAnalysers)(cls)
    return cls


@_with_metaclass
class Node:
    #  pos         (string, int, int)   Source file position
    #  is_name     boolean              Is a NameNode
    #  is_literal  boolean              Is a ConstNode

    is_name = 0
    is_none = 0
    is_nonecheck = 0
    is_literal = 0
    is_terminator = 0
    is_wrapper = False  # is a DefNode wrapper for a C function
    is_cproperty = False
    is_templated_type_node = False
    temps = None

    # All descendants should set child_attrs to a list of the attributes
    # containing nodes considered "children" in the tree. Each such attribute
    # can either contain a single node or a list of nodes. See Visitor.py.
    child_attrs = None

    # Subset of attributes that are evaluated in the outer scope (e.g. function default arguments).
    outer_attrs = None

    cf_state = None

    # This may be an additional (or 'actual') type that will be checked when
    # this node is coerced to another type. This could be useful to set when
    # the actual type to which it can coerce is known, but you want to leave
    # the type a py_object_type
    coercion_type = None

    def __init__(self, pos, **kw):
        self.pos = pos
        self.__dict__.update(kw)

    gil_message = "Operation"

    nogil_check = None
    in_nogil_context = False  # For use only during code generation.

    def gil_error(self, env=None):
        error(self.pos, "%s not allowed without gil" % self.gil_message)

    cpp_message = "Operation"

    def cpp_check(self, env):
        if not env.is_cpp():
            self.cpp_error()

    def cpp_error(self):
        error(self.pos, "%s only allowed in c++" % self.cpp_message)

    def clone_node(self):
        """Clone the node. This is defined as a shallow copy, except for member lists
           amongst the child attributes (from get_child_accessors) which are also
           copied. Lists containing child nodes are thus seen as a way for the node
           to hold multiple children directly; the list is not treated as a separate
           level in the tree."""
        result = copy.copy(self)
        for attrname in result.child_attrs:
            value = getattr(result, attrname)
            if isinstance(value, list):
                setattr(result, attrname, [x for x in value])
        return result


    #
    #  There are 3 main phases of parse tree processing, applied in order to
    #  all the statements in a given scope-block:
    #
    #  (0) analyse_declarations
    #        Make symbol table entries for all declarations at the current
    #        level, both explicit (def, cdef, etc.) and implicit (assignment
    #        to an otherwise undeclared name).
    #
    #  (1) analyse_expressions
    #         Determine the result types of expressions and fill in the
    #         'type' attribute of each ExprNode. Insert coercion nodes into the
    #         tree where needed to convert to and from Python objects.
    #         Replace tree nodes with more appropriate implementations found by
    #         the type analysis.
    #
    #  (2) generate_code
    #         Emit C code for all declarations, statements and expressions.
    #
    #  These phases are triggered by tree transformations.
    #  See the full pipeline in Pipeline.py.
    #

    def analyse_declarations(self, env):
        pass

    def analyse_expressions(self, env):
        raise InternalError("analyse_expressions not implemented for %s" %
            self.__class__.__name__)

    def generate_code(self, code):
        raise InternalError("generate_code not implemented for %s" %
            self.__class__.__name__)

    def annotate(self, code):
        # mro does the wrong thing
        if isinstance(self, BlockNode):
            self.body.annotate(code)

    def end_pos(self):
        try:
            return self._end_pos
        except AttributeError:
            pos = self.pos
            if not self.child_attrs:
                self._end_pos = pos
                return pos
            for attr in self.child_attrs:
                child = getattr(self, attr)
                # Sometimes lists, sometimes nodes
                if child is None:
                    pass
                elif isinstance(child, list):
                    for c in child:
                        pos = max(pos, c.end_pos())
                else:
                    pos = max(pos, child.end_pos())
            self._end_pos = pos
            return pos

    def dump(self, level=0, filter_out=("pos",), cutoff=100, encountered=None):
        """Debug helper method that returns a recursive string representation of this node.
        """
        if cutoff == 0:
            return "<...nesting level cutoff...>"
        if encountered is None:
            encountered = set()
        if id(self) in encountered:
            return "<%s (0x%x) -- already output>" % (self.__class__.__name__, id(self))
        encountered.add(id(self))

        def dump_child(x, level):
            if isinstance(x, Node):
                return x.dump(level, filter_out, cutoff-1, encountered)
            elif isinstance(x, list):
                return "[%s]" % ", ".join([dump_child(item, level) for item in x])
            else:
                return repr(x)

        attrs = [(key, value) for key, value in self.__dict__.items() if key not in filter_out]
        if len(attrs) == 0:
            return "<%s (0x%x)>" % (self.__class__.__name__, id(self))
        else:
            indent = "  " * level
            res = "<%s (0x%x)\n" % (self.__class__.__name__, id(self))
            for key, value in attrs:
                res += "%s  %s: %s\n" % (indent, key, dump_child(value, level + 1))
            res += "%s>" % indent
            return res

    def dump_pos(self, mark_column=False, marker='(#)'):
        """Debug helper method that returns the source code context of this node as a string.
        """
        if not self.pos:
            return ''
        source_desc, line, col = self.pos
        contents = source_desc.get_lines(encoding='ASCII', error_handling='ignore')
        # line numbers start at 1
        lines = contents[max(0, line-3):line]
        current = lines[-1]
        if mark_column:
            current = current[:col] + marker + current[col:]
        lines[-1] = current.rstrip() + '             # <<<<<<<<<<<<<<\n'
        lines += contents[line:line+2]
        return '"%s":%d:%d\n%s\n' % (
            source_desc.get_escaped_description(), line, col, ''.join(lines))


class CompilerDirectivesNode(Node):
    """
    Sets compiler directives for the children nodes
    """
    #  directives     {string:value}  A dictionary holding the right value for
    #                                 *all* possible directives.
    #  body           Node
    child_attrs = ["body"]

    def analyse_declarations(self, env):
        old = env.directives
        env.directives = self.directives
        self.body.analyse_declarations(env)
        env.directives = old

    def analyse_expressions(self, env):
        old = env.directives
        env.directives = self.directives
        self.body = self.body.analyse_expressions(env)
        env.directives = old
        return self

    def generate_function_definitions(self, env, code):
        env_old = env.directives
        code_old = code.globalstate.directives
        code.globalstate.directives = self.directives
        self.body.generate_function_definitions(env, code)
        env.directives = env_old
        code.globalstate.directives = code_old

    def generate_execution_code(self, code):
        old = code.globalstate.directives
        code.globalstate.directives = self.directives
        self.body.generate_execution_code(code)
        code.globalstate.directives = old

    def annotate(self, code):
        old = code.globalstate.directives
        code.globalstate.directives = self.directives
        self.body.annotate(code)
        code.globalstate.directives = old


class BlockNode:
    #  Mixin class for nodes representing a declaration block.

    def generate_cached_builtins_decls(self, env, code):
        entries = env.global_scope().undeclared_cached_builtins
        for entry in entries:
            code.globalstate.add_cached_builtin_decl(entry)
        del entries[:]

    def generate_lambda_definitions(self, env, code):
        for node in env.lambda_defs:
            node.generate_function_definitions(env, code)


class StatListNode(Node):
    # stats     a list of StatNode

    child_attrs = ["stats"]

    @staticmethod
    def create_analysed(pos, env, **kw):
        node = StatListNode(pos, **kw)
        return node  # No node-specific analysis needed

    def analyse_declarations(self, env):
        #print "StatListNode.analyse_declarations" ###
        for stat in self.stats:
            stat.analyse_declarations(env)

    def analyse_expressions(self, env):
        #print "StatListNode.analyse_expressions" ###
        self.stats = [stat.analyse_expressions(env)
                      for stat in self.stats]
        return self

    def generate_function_definitions(self, env, code):
        #print "StatListNode.generate_function_definitions" ###
        for stat in self.stats:
            stat.generate_function_definitions(env, code)

    def generate_execution_code(self, code):
        #print "StatListNode.generate_execution_code" ###
        for stat in self.stats:
            code.mark_pos(stat.pos)
            stat.generate_execution_code(code)

    def annotate(self, code):
        for stat in self.stats:
            stat.annotate(code)


class StatNode(Node):
    #
    #  Code generation for statements is split into the following subphases:
    #
    #  (1) generate_function_definitions
    #        Emit C code for the definitions of any structs,
    #        unions, enums and functions defined in the current
    #        scope-block.
    #
    #  (2) generate_execution_code
    #        Emit C code for executable statements.
    #

    def generate_function_definitions(self, env, code):
        pass

    def generate_execution_code(self, code):
        raise InternalError("generate_execution_code not implemented for %s" %
            self.__class__.__name__)


class CDefExternNode(StatNode):
    #  include_file       string or None
    #  verbatim_include   string or None
    #  body               StatListNode

    child_attrs = ["body"]

    def analyse_declarations(self, env):
        old_cinclude_flag = env.in_cinclude
        env.in_cinclude = 1
        self.body.analyse_declarations(env)
        env.in_cinclude = old_cinclude_flag

        if self.include_file or self.verbatim_include:
            # Determine whether include should be late
            stats = self.body.stats
            if not env.directives['preliminary_late_includes_cy28']:
                late = False
            elif not stats:
                # Special case: empty 'cdef extern' blocks are early
                late = False
            else:
                late = all(isinstance(node, CVarDefNode) for node in stats)
            env.add_include_file(self.include_file, self.verbatim_include, late)

    def analyse_expressions(self, env):
        # Allow C properties, inline methods, etc. also in external types.
        self.body = self.body.analyse_expressions(env)
        return self

    def generate_function_definitions(self, env, code):
        self.body.generate_function_definitions(env, code)

    def generate_execution_code(self, code):
        pass

    def annotate(self, code):
        self.body.annotate(code)


class CDeclaratorNode(Node):
    # Part of a C declaration.
    #
    # Processing during analyse_declarations phase:
    #
    #   analyse
    #      Returns (name, type) pair where name is the
    #      CNameDeclaratorNode of the name being declared
    #      and type is the type it is being declared as.
    #
    #  calling_convention  string   Calling convention of CFuncDeclaratorNode
    #                               for which this is a base

    child_attrs = []

    calling_convention = ""

    def declared_name(self):
        return None

    def analyse_templates(self):
        # Only C++ functions have templates.
        return None


class CNameDeclaratorNode(CDeclaratorNode):
    #  name    string             The Cython name being declared
    #  cname   string or None     C name, if specified
    #  default ExprNode or None   the value assigned on declaration

    child_attrs = ['default']

    default = None

    def declared_name(self):
        return self.name

    def analyse(self, base_type, env, nonempty=0, visibility=None, in_pxd=False):
        if nonempty and self.name == '':
            # May have mistaken the name for the type.
            if base_type.is_ptr or base_type.is_array or base_type.is_buffer:
                error(self.pos, "Missing argument name")
            elif base_type.is_void:
                error(self.pos, "Use spam() rather than spam(void) to declare a function with no arguments.")
            else:
                self.name = base_type.declaration_code("", for_display=1, pyrex=1)
                base_type = py_object_type

        if base_type.is_fused and env.fused_to_specific:
            try:
                base_type = base_type.specialize(env.fused_to_specific)
            except CannotSpecialize:
                error(self.pos,
                      "'%s' cannot be specialized since its type is not a fused argument to this function" %
                      self.name)

        self.type = base_type
        return self, base_type


class CPtrDeclaratorNode(CDeclaratorNode):
    # base     CDeclaratorNode

    child_attrs = ["base"]

    def declared_name(self):
        return self.base.declared_name()

    def analyse_templates(self):
        return self.base.analyse_templates()

    def analyse(self, base_type, env, nonempty=0, visibility=None, in_pxd=False):
        if base_type.is_pyobject:
            error(self.pos, "Pointer base type cannot be a Python object")
        ptr_type = PyrexTypes.c_ptr_type(base_type)
        return self.base.analyse(ptr_type, env, nonempty=nonempty, visibility=visibility, in_pxd=in_pxd)


class _CReferenceDeclaratorBaseNode(CDeclaratorNode):
    child_attrs = ["base"]

    def declared_name(self):
        return self.base.declared_name()

    def analyse_templates(self):
        return self.base.analyse_templates()


class CReferenceDeclaratorNode(_CReferenceDeclaratorBaseNode):
    def analyse(self, base_type, env, nonempty=0, visibility=None, in_pxd=False):
        if base_type.is_pyobject:
            error(self.pos, "Reference base type cannot be a Python object")
        ref_type = PyrexTypes.c_ref_type(base_type)
        return self.base.analyse(ref_type, env, nonempty=nonempty, visibility=visibility, in_pxd=in_pxd)


class CppRvalueReferenceDeclaratorNode(_CReferenceDeclaratorBaseNode):
    def analyse(self, base_type, env, nonempty=0, visibility=None, in_pxd=False):
        if base_type.is_pyobject:
            error(self.pos, "Rvalue-reference base type cannot be a Python object")
        ref_type = PyrexTypes.cpp_rvalue_ref_type(base_type)
        return self.base.analyse(ref_type, env, nonempty=nonempty, visibility=visibility, in_pxd=in_pxd)


class CArrayDeclaratorNode(CDeclaratorNode):
    # base        CDeclaratorNode
    # dimension   ExprNode

    child_attrs = ["base", "dimension"]

    def analyse(self, base_type, env, nonempty=0, visibility=None, in_pxd=False):
        if ((base_type.is_cpp_class and base_type.is_template_type()) or
                base_type.is_cfunction or
                base_type.python_type_constructor_name):
            from .ExprNodes import TupleNode
            if isinstance(self.dimension, TupleNode):
                args = self.dimension.args
            else:
                args = self.dimension,
            values = [v.analyse_as_type(env) for v in args]
            if None in values:
                ix = values.index(None)
                error(args[ix].pos, "Template parameter not a type")
                base_type = error_type
            else:
                base_type = base_type.specialize_here(self.pos, env, values)
            return self.base.analyse(base_type, env, nonempty=nonempty, visibility=visibility, in_pxd=in_pxd)
        if self.dimension:
            self.dimension = self.dimension.analyse_const_expression(env)
            if not self.dimension.type.is_int:
                error(self.dimension.pos, "Array dimension not integer")
            size = self.dimension.get_constant_c_result_code()
            if size is not None:
                try:
                    size = int(size)
                except ValueError:
                    # runtime constant?
                    pass
        else:
            size = None
        if not base_type.is_complete():
            error(self.pos, "Array element type '%s' is incomplete" % base_type)
        if base_type.is_pyobject:
            error(self.pos, "Array element cannot be a Python object")
        if base_type.is_cfunction:
            error(self.pos, "Array element cannot be a function")
        array_type = PyrexTypes.c_array_type(base_type, size)
        return self.base.analyse(array_type, env, nonempty=nonempty, visibility=visibility, in_pxd=in_pxd)


class CFuncDeclaratorNode(CDeclaratorNode):
    # base                      CDeclaratorNode
    # args                      [CArgDeclNode]
    # templates                 [TemplatePlaceholderType]
    # has_varargs               boolean
    # exception_value           ConstNode or NameNode    NameNode when the name of a c++ exception conversion function
    # exception_check           boolean or "+"    True if PyErr_Occurred check needed, "+" for a c++ check
    # has_explicit_exc_clause   boolean    True if exception clause is explicitly declared
    # nogil                     boolean    Can be called without gil
    # with_gil                  boolean    Acquire gil around function body
    # is_const_method           boolean    Whether this is a const method

    child_attrs = ["base", "args", "exception_value"]

    overridable = 0
    optional_arg_count = 0
    is_const_method = 0
    templates = None

    def declared_name(self):
        return self.base.declared_name()

    def analyse_templates(self):
        if isinstance(self.base, CArrayDeclaratorNode):
            from .ExprNodes import TupleNode, NameNode
            template_node = self.base.dimension
            if isinstance(template_node, TupleNode):
                template_nodes = template_node.args
            elif isinstance(template_node, NameNode):
                template_nodes = [template_node]
            else:
                error(template_node.pos, "Template arguments must be a list of names")
                return None
            self.templates = []
            for template in template_nodes:
                if isinstance(template, NameNode):
                    self.templates.append(PyrexTypes.TemplatePlaceholderType(template.name))
                else:
                    error(template.pos, "Template arguments must be a list of names")
            self.base = self.base.base
            return self.templates
        else:
            return None

    def analyse(self, return_type, env, nonempty=0, directive_locals=None, visibility=None, in_pxd=False):
        if directive_locals is None:
            directive_locals = {}
        if nonempty:
            nonempty -= 1
        func_type_args = []
        for i, arg_node in enumerate(self.args):
            name_declarator, type = arg_node.analyse(
                env, nonempty=nonempty,
                is_self_arg=(i == 0 and env.is_c_class_scope and 'staticmethod' not in env.directives))
            name = name_declarator.name
            if name in directive_locals:
                type_node = directive_locals[name]
                other_type = type_node.analyse_as_type(env)
                if other_type is None:
                    error(type_node.pos, "Not a type")
                elif (type is not PyrexTypes.py_object_type
                      and not type.same_as(other_type)):
                    error(self.base.pos, "Signature does not agree with previous declaration")
                    error(type_node.pos, "Previous declaration here")
                else:
                    type = other_type
            if name_declarator.cname:
                error(self.pos, "Function argument cannot have C name specification")
            if i == 0 and env.is_c_class_scope and type.is_unspecified:
                # fix the type of self
                type = env.parent_type
            # Turn *[] argument into **
            if type.is_array:
                type = PyrexTypes.c_ptr_type(type.base_type)
            # Catch attempted C-style func(void) decl
            if type.is_void:
                error(arg_node.pos, "Use spam() rather than spam(void) to declare a function with no arguments.")
            func_type_args.append(
                PyrexTypes.CFuncTypeArg(name, type, arg_node.pos))
            if arg_node.default:
                self.optional_arg_count += 1
            elif self.optional_arg_count:
                error(self.pos, "Non-default argument follows default argument")

        exc_val = None
        exc_check = 0

        if (env.directives["legacy_implicit_noexcept"]
                and not return_type.is_pyobject
                and not self.has_explicit_exc_clause
                and self.exception_check
                and visibility != 'extern'):
            # If function is already declared from pxd, the exception_check has already correct value.
            if not (self.declared_name() in env.entries and not in_pxd):
                self.exception_check = False
            # implicit noexcept, with a warning
            warning(self.pos,
                    "Implicit noexcept declaration is deprecated."
                    " Function declaration should contain 'noexcept' keyword.",
                    level=2)

        if self.exception_check == '+':
            env.add_include_file('ios')         # for std::ios_base::failure
            env.add_include_file('new')         # for std::bad_alloc
            env.add_include_file('stdexcept')
            env.add_include_file('typeinfo')    # for std::bad_cast
        elif return_type.is_pyobject and self.exception_check:
            # Functions in pure Python mode default to always check return values for exceptions
            # (equivalent to the "except*" declaration). In this case, the exception clause
            # is silently ignored for functions returning a Python object.
            self.exception_check = False

        if (return_type.is_pyobject
                and (self.exception_value or self.exception_check)
                and self.exception_check != '+'):
            error(self.pos, "Exception clause not allowed for function returning Python object")
        elif return_type.is_pyobject and not self.exception_check and visibility != 'extern' and self.has_explicit_exc_clause:
            warning(self.pos, "noexcept clause is ignored for function returning Python object", 1)
        else:
            if self.exception_value is None and self.exception_check and self.exception_check != '+':
                # Use an explicit exception return value to speed up exception checks.
                # Even if it is not declared, we can use the default exception value of the return type,
                # unless the function is some kind of external function that we do not control.
                if (return_type.exception_value is not None and (visibility != 'extern' and not in_pxd)):
                    # - We skip this optimization for extension types; they are more difficult because
                    #   the signature must match the base type signature.
                    # - Same for function pointers, as we want them to be able to match functions
                    #   with any exception value.
                    # - Ideally the function-pointer test would be better after self.base is analysed
                    #   however that is hard to do with the current implementation so it lives here
                    #   for now.
                    if not env.is_c_class_scope and not isinstance(self.base, CPtrDeclaratorNode):
                        from .ExprNodes import ConstNode
                        self.exception_value = ConstNode.for_type(
                            self.pos, value=str(return_type.exception_value), type=return_type,
                            constant_result=return_type.exception_value)
            if self.exception_value is not None:
                if self.exception_check == '+':
                    self.exception_value = self.exception_value.analyse_const_expression(env)
                    exc_val_type = self.exception_value.type
                    if (not exc_val_type.is_error
                            and not exc_val_type.is_pyobject
                            and not (exc_val_type.is_cfunction
                                     and not exc_val_type.return_type.is_pyobject
                                     and not exc_val_type.args)
                            and not (exc_val_type == PyrexTypes.c_char_type
                                     and self.exception_value.value == '*')):
                        error(self.exception_value.pos,
                              "Exception value must be a Python exception, or C++ function with no arguments, or *.")
                    exc_val = self.exception_value
                else:
                    self.exception_value = self.exception_value.analyse_types(env).coerce_to(
                        return_type, env).analyse_const_expression(env)
                    exc_val = self.exception_value.as_exception_value(env)
                    if not return_type.assignable_from(self.exception_value.type):
                        error(self.exception_value.pos,
                              "Exception value incompatible with function return type")
                    if (visibility != 'extern'
                            and (return_type.is_int or return_type.is_float)
                            and self.exception_value.has_constant_result()):
                        try:
                            type_default_value = float(return_type.default_value)
                        except ValueError:
                            pass
                        else:
                            if self.exception_value.constant_result == type_default_value:
                                warning(self.pos, "Ambiguous exception value, same as default return value: %r" %
                                        self.exception_value.constant_result)
            exc_check = self.exception_check
        if return_type.is_cfunction:
            error(self.pos, "Function cannot return a function")
        func_type = PyrexTypes.CFuncType(
            return_type, func_type_args, self.has_varargs,
            optional_arg_count=self.optional_arg_count,
            exception_value=exc_val, exception_check=exc_check,
            calling_convention=self.base.calling_convention,
            nogil=self.nogil, with_gil=self.with_gil, is_overridable=self.overridable,
            is_const_method=self.is_const_method,
            templates=self.templates)

        if self.optional_arg_count:
            if func_type.is_fused:
                # This is a bit of a hack... When we need to create specialized CFuncTypes
                # on the fly because the cdef is defined in a pxd, we need to declare the specialized optional arg
                # struct
                def declare_opt_arg_struct(func_type, fused_cname):
                    self.declare_optional_arg_struct(func_type, env, fused_cname)

                func_type.declare_opt_arg_struct = declare_opt_arg_struct
            else:
                self.declare_optional_arg_struct(func_type, env)

        callspec = env.directives['callspec']
        if callspec:
            current = func_type.calling_convention
            if current and current != callspec:
                error(self.pos, "cannot have both '%s' and '%s' "
                      "calling conventions" % (current, callspec))
            func_type.calling_convention = callspec

        if func_type.return_type.is_rvalue_reference:
            warning(self.pos, "Rvalue-reference as function return type not supported", 1)
        for arg in func_type.args:
            if arg.type.is_rvalue_reference and not arg.is_forwarding_reference():
                warning(self.pos, "Rvalue-reference as function argument not supported", 1)

        return self.base.analyse(func_type, env, visibility=visibility, in_pxd=in_pxd)

    def declare_optional_arg_struct(self, func_type, env, fused_cname=None):
        """
        Declares the optional argument struct (the struct used to hold the
        values for optional arguments). For fused cdef functions, this is
        deferred as analyse_declarations is called only once (on the fused
        cdef function).
        """
        scope = StructOrUnionScope()
        arg_count_member = '%sn' % Naming.pyrex_prefix
        scope.declare_var(arg_count_member, PyrexTypes.c_int_type, self.pos)

        for arg in func_type.args[len(func_type.args) - self.optional_arg_count:]:
            scope.declare_var(arg.name, arg.type, arg.pos, allow_pyobject=True, allow_memoryview=True)

        struct_cname = env.mangle(Naming.opt_arg_prefix, self.base.name)

        if fused_cname is not None:
            struct_cname = PyrexTypes.get_fused_cname(fused_cname, struct_cname)

        op_args_struct = env.global_scope().declare_struct_or_union(
            name=struct_cname,
            kind='struct',
            scope=scope,
            typedef_flag=0,
            pos=self.pos,
            cname=struct_cname)

        op_args_struct.defined_in_pxd = 1
        op_args_struct.used = 1

        func_type.op_arg_struct = PyrexTypes.c_ptr_type(op_args_struct.type)


class CConstDeclaratorNode(CDeclaratorNode):
    # base     CDeclaratorNode

    child_attrs = ["base"]

    def analyse(self, base_type, env, nonempty=0, visibility=None, in_pxd=False):
        if base_type.is_pyobject:
            error(self.pos,
                  "Const base type cannot be a Python object")
        const = PyrexTypes.c_const_type(base_type)
        return self.base.analyse(const, env, nonempty=nonempty, visibility=visibility, in_pxd=in_pxd)


class CArgDeclNode(Node):
    # Item in a function declaration argument list.
    #
    # base_type      CBaseTypeNode
    # declarator     CDeclaratorNode
    # not_none       boolean            Tagged with 'not None'
    # or_none        boolean            Tagged with 'or None'
    # accept_none    boolean            Resolved boolean for not_none/or_none
    # default        ExprNode or None
    # default_value  PyObjectConst      constant for default value
    # annotation     ExprNode or None   Py3 function arg annotation
    # is_self_arg    boolean            Is the "self" arg of an extension type method
    # is_type_arg    boolean            Is the "class" arg of an extension type classmethod
    # kw_only        boolean            Is a keyword-only argument
    # is_dynamic     boolean            Non-literal arg stored inside CyFunction
    # pos_only       boolean            Is a positional-only argument
    # type_from_annotation boolean      Was the type deduced from an annotation
    # type_according_to_pyx  PyrexType or None  The type assigned by the pxd file
    #
    # name_cstring                         property that converts the name to a cstring taking care of unicode
    #                                      and quoting it
    # defaults_class_key  None or string  Name used to lookup this arg in the defaults class

    child_attrs = ["base_type", "declarator", "default", "annotation"]
    outer_attrs = ["default", "annotation"]

    is_self_arg = 0
    is_type_arg = 0
    is_generic = 1
    is_special_method_optional = False
    kw_only = 0
    pos_only = 0
    not_none = 0
    or_none = 0
    type = None
    name_declarator = None
    default_value = None
    annotation = None
    is_dynamic = 0
    defaults_class_key = None
    type_from_annotation = False
    type_according_to_pxd = None

    def declared_name(self):
        return self.declarator.declared_name()

    @property
    def name_cstring(self):
        return self.name.as_c_string_literal()

    @property
    def hdr_cname(self):
        # done lazily - needs self.entry to be set to get the class-mangled
        # name, which means it has to be generated relatively late
        if self.needs_conversion:
            return punycodify_name(Naming.arg_prefix + self.entry.name)
        else:
            return punycodify_name(Naming.var_prefix + self.entry.name)


    def analyse(self, env, nonempty=0, is_self_arg=False):
        if is_self_arg:
            self.base_type.is_self_arg = self.is_self_arg = is_self_arg
        if self.type is not None:
            return self.name_declarator, self.type

        # The parser may misinterpret names as types. We fix that here.
        if isinstance(self.declarator, CNameDeclaratorNode) and self.declarator.name == '':
            if nonempty:
                if self.base_type.is_basic_c_type:
                    # char, short, long called "int"
                    type = self.base_type.analyse(env, could_be_name=True)
                    arg_name = type.empty_declaration_code()
                else:
                    arg_name = self.base_type.name
                self.declarator.name = EncodedString(arg_name)
                self.base_type.name = None
                self.base_type.is_basic_c_type = False
            could_be_name = True
        else:
            could_be_name = False
        self.base_type.is_arg = True
        base_type = self.base_type.analyse(env, could_be_name=could_be_name)
        base_arg_name = getattr(self.base_type, 'arg_name', None)
        if base_arg_name:
            self.declarator.name = base_arg_name

        # The parser is unable to resolve the ambiguity of [] as part of the
        # type (e.g. in buffers) or empty declarator (as with arrays).
        # This is only arises for empty multi-dimensional arrays.
        if (base_type.is_array
                and isinstance(self.base_type, TemplatedTypeNode)
                and isinstance(self.declarator, CArrayDeclaratorNode)):
            declarator = self.declarator
            while isinstance(declarator.base, CArrayDeclaratorNode):
                declarator = declarator.base
            declarator.base = self.base_type.array_declarator
            base_type = base_type.base_type

        # inject type declaration from annotations
        # this is called without 'env' by AdjustDefByDirectives transform before declaration analysis
        if (self.annotation and env and env.directives['annotation_typing']
                # CSimpleBaseTypeNode has a name attribute; CAnalysedBaseTypeNode
                # (and maybe other options) doesn't
                and getattr(self.base_type, "name", None) is None):
            arg_type = self.inject_type_from_annotations(env)
            if arg_type is not None:
                base_type = arg_type
        name, type_ = self.declarator.analyse(base_type, env, nonempty=nonempty)
        if (type_ is None or type_ is PyrexTypes.py_object_type and
                self.type_according_to_pxd is not None):
            # Use an overridden type from the pxd if available.
            # If the type is resolved to something else, and contradicts
            # the type from the pxd this is likely an error (but generated elsewhere)
            type_ = self.type_according_to_pxd
        return name, type_


    def inject_type_from_annotations(self, env):
        annotation = self.annotation
        if not annotation:
            return None

        modifiers, arg_type = annotation.analyse_type_annotation(env, assigned_value=self.default)
        if arg_type is not None:
            self.base_type = CAnalysedBaseTypeNode(
                annotation.pos, type=arg_type, is_arg=True)

        if arg_type:
            if "typing.Optional" in modifiers:
                # "x: Optional[...]"  =>  explicitly allow 'None'
                arg_type = arg_type.resolve()
                if arg_type and not arg_type.can_be_optional():
                    # We probably already reported this as "cannot be applied to non-Python type".
                    # error(annotation.pos, "Only Python type arguments can use typing.Optional[...]")
                    pass
                else:
                    self.or_none = True
            elif arg_type is py_object_type:
                # exclude ": object" from the None check - None is a generic object.
                self.or_none = True
            elif self.default and self.default.is_none and (arg_type.can_be_optional() or arg_type.equivalent_type):
                # "x: ... = None"  =>  implicitly allow 'None'
                if not arg_type.can_be_optional():
                    arg_type = arg_type.equivalent_type
                if not self.or_none:
                    warning(self.pos, "PEP-484 recommends 'typing.Optional[...]' for arguments that can be None.")
                    self.or_none = True
            elif not self.or_none and arg_type.can_be_optional():
                self.not_none = True

        if arg_type:
            self.type_from_annotation = True
        return arg_type

    def calculate_default_value_code(self, code):
        if self.default_value is None:
            if self.default:
                if self.default.is_literal:
                    # will not output any code, just assign the result_code
                    self.default.generate_evaluation_code(code)
                    return self.type.cast_code(self.default.result())
                self.default_value = code.get_argument_default_const(self.type)
        return self.default_value

    def annotate(self, code):
        if self.default:
            self.default.annotate(code)

    def generate_assignment_code(self, code, target=None, overloaded_assignment=False):
        default = self.default
        if default is None or default.is_literal:
            return
        if target is None:
            target = self.calculate_default_value_code(code)
        default.generate_evaluation_code(code)
        default.make_owned_reference(code)
        result = default.result() if overloaded_assignment else default.result_as(self.type)
        code.putln("%s = %s;" % (target, result))
        code.put_giveref(default.result(), self.type)
        default.generate_post_assignment_code(code)
        default.free_temps(code)


class CBaseTypeNode(Node):
    # Abstract base class for C base type nodes.
    #
    # Processing during analyse_declarations phase:
    #
    #   analyse
    #     Returns the type.

    def analyse_as_type(self, env):
        return self.analyse(env)


class CAnalysedBaseTypeNode(Node):
    # type            type

    child_attrs = []

    def analyse(self, env, could_be_name=False):
        return self.type


class CSimpleBaseTypeNode(CBaseTypeNode):
    # name             string
    # module_path      [string]     Qualifying name components
    # is_basic_c_type  boolean
    # signed           boolean
    # longness         integer
    # complex          boolean
    # is_self_arg      boolean      Is self argument of C method
    # ##is_type_arg      boolean      Is type argument of class method

    child_attrs = []
    arg_name = None   # in case the argument name was interpreted as a type
    module_path = []
    is_basic_c_type = False
    complex = False
    is_self_arg = False

    def analyse(self, env, could_be_name=False):
        # Return type descriptor.
        #print "CSimpleBaseTypeNode.analyse: is_self_arg =", self.is_self_arg ###
        type = None
        if self.is_basic_c_type:
            type = PyrexTypes.simple_c_type(self.signed, self.longness, self.name)
            if not type:
                error(self.pos, "Unrecognised type modifier combination")
        elif self.name == "object" and not self.module_path:
            type = py_object_type
        elif self.name is None:
            if self.is_self_arg and env.is_c_class_scope:
                #print "CSimpleBaseTypeNode.analyse: defaulting to parent type" ###
                type = env.parent_type
            ## elif self.is_type_arg and env.is_c_class_scope:
            ##     type = Builtin.type_type
            else:
                type = py_object_type
        else:
            scope = env
            if self.module_path:
                # Maybe it's a nested C++ class.
                for item in self.module_path:
                    entry = scope.lookup(item)
                    if entry is not None and (
                        entry.is_cpp_class or
                        entry.is_type and entry.type.is_cpp_class
                    ):
                        scope = entry.type.scope
                    elif entry and entry.as_module:
                        scope = entry.as_module
                    else:
                        scope = None
                        break
                if scope is None and len(self.module_path) == 1:
                    # (may be possible to handle longer module paths?)
                    # TODO: probably not the best place to declare it?
                    from .Builtin import get_known_standard_library_module_scope
                    found_entry = env.lookup(self.module_path[0])
                    if found_entry and found_entry.known_standard_library_import:
                        scope = get_known_standard_library_module_scope(found_entry.known_standard_library_import)
                if scope is None:
                    # Maybe it's a cimport.
                    scope = env.find_imported_module(self.module_path, self.pos)

            if scope:
                if scope.is_c_class_scope:
                    scope = scope.global_scope()

                type = scope.lookup_type(self.name)
                if type is not None:
                    pass
                elif could_be_name:
                    if self.is_self_arg and env.is_c_class_scope:
                        type = env.parent_type
                    ## elif self.is_type_arg and env.is_c_class_scope:
                    ##     type = Builtin.type_type
                    else:
                        type = py_object_type
                    self.arg_name = EncodedString(self.name)
                else:
                    if self.templates:
                        if self.name not in self.templates:
                            error(self.pos, "'%s' is not a type identifier" % self.name)
                        type = PyrexTypes.TemplatePlaceholderType(self.name)
                    else:
                        error(self.pos, "'%s' is not a type identifier" % self.name)
        if type and type.is_fused and env.fused_to_specific:
            type = type.specialize(env.fused_to_specific)
        if self.complex:
            if not type.is_numeric or type.is_complex:
                error(self.pos, "can only complexify c numeric types")
            type = PyrexTypes.CComplexType(type)
            type.create_declaration_utility_code(env)
        elif type is Builtin.complex_type:
            # Special case: optimise builtin complex type into C's
            # double complex.  The parser cannot do this (as for the
            # normal scalar types) as the user may have redeclared the
            # 'complex' type.  Testing for the exact type here works.
            type = PyrexTypes.c_double_complex_type
            type.create_declaration_utility_code(env)
            self.complex = True
        if not type:
            type = PyrexTypes.error_type
        return type

class MemoryViewSliceTypeNode(CBaseTypeNode):

    name = 'memoryview'
    child_attrs = ['base_type_node', 'axes']

    def analyse(self, env, could_be_name=False):

        base_type = self.base_type_node.analyse(env)
        if base_type.is_error: return base_type

        from . import MemoryView

        try:
            axes_specs = MemoryView.get_axes_specs(env, self.axes)
        except CompileError as e:
            error(e.position, e.message_only)
            self.type = PyrexTypes.ErrorType()
            return self.type

        if not MemoryView.validate_axes(self.pos, axes_specs):
            self.type = error_type
        else:
            self.type = PyrexTypes.MemoryViewSliceType(base_type, axes_specs)
            self.type.validate_memslice_dtype(self.pos)
            self.use_memview_utilities(env)

        return self.type

    def use_memview_utilities(self, env):
        from . import MemoryView
        env.use_utility_code(MemoryView.view_utility_code)


class CNestedBaseTypeNode(CBaseTypeNode):
    # For C++ classes that live inside other C++ classes.

    # name             string
    # base_type        CBaseTypeNode

    child_attrs = ['base_type']

    def analyse(self, env, could_be_name=None):
        base_type = self.base_type.analyse(env)
        if base_type is PyrexTypes.error_type:
            return PyrexTypes.error_type
        if not base_type.is_cpp_class:
            error(self.pos, "'%s' is not a valid type scope" % base_type)
            return PyrexTypes.error_type
        type_entry = base_type.scope.lookup_here(self.name)
        if not type_entry or not type_entry.is_type:
            error(self.pos, "'%s.%s' is not a type identifier" % (base_type, self.name))
            return PyrexTypes.error_type
        return type_entry.type


class TemplatedTypeNode(CBaseTypeNode):
    #  After parsing:
    #  positional_args  [ExprNode]        List of positional arguments
    #  keyword_args     DictNode          Keyword arguments
    #  base_type_node   CBaseTypeNode

    #  After analysis:
    #  type             PyrexTypes.BufferType or PyrexTypes.CppClassType  ...containing the right options

    child_attrs = ["base_type_node", "positional_args",
                   "keyword_args", "dtype_node"]

    is_templated_type_node = True
    dtype_node = None
    name = None

    def _analyse_template_types(self, env, base_type):
        require_optional_types = base_type.python_type_constructor_name == 'typing.Optional'
        require_python_types = base_type.python_type_constructor_name == 'dataclasses.ClassVar'

        in_c_type_context = env.in_c_type_context and not require_python_types

        template_types = []
        for template_node in self.positional_args:
            # CBaseTypeNode -> allow C type declarations in a 'cdef' context again
            with env.new_c_type_context(in_c_type_context or isinstance(template_node, CBaseTypeNode)):
                ttype = template_node.analyse_as_type(env)
            if ttype is None:
                if base_type.is_cpp_class:
                    error(template_node.pos, "unknown type in template argument")
                    ttype = error_type
                # For Python generics we can be a bit more flexible and allow None.
            elif require_python_types and not ttype.is_pyobject or require_optional_types and not ttype.can_be_optional():
                if ttype.equivalent_type and not template_node.as_cython_attribute():
                    ttype = ttype.equivalent_type
                else:
                    error(template_node.pos, "%s[...] cannot be applied to type %s" % (
                        base_type.python_type_constructor_name,
                        ttype,
                    ))
                    ttype = error_type
            template_types.append(ttype)

        return template_types

    def analyse(self, env, could_be_name=False, base_type=None):
        if base_type is None:
            base_type = self.base_type_node.analyse(env)
        if base_type.is_error: return base_type

        if ((base_type.is_cpp_class and base_type.is_template_type()) or
                base_type.python_type_constructor_name):
            # Templated class, Python generics, etc.
            if self.keyword_args and self.keyword_args.key_value_pairs:
                tp = "c++ templates" if base_type.is_cpp_class else "indexed types"
                error(self.pos, "%s cannot take keyword arguments" % tp)
                self.type = PyrexTypes.error_type
                return self.type

            template_types = self._analyse_template_types(env, base_type)
            self.type = base_type.specialize_here(self.pos, env, template_types)

        elif base_type.is_pyobject:
            # Buffer
            from . import Buffer

            options = Buffer.analyse_buffer_options(
                self.pos,
                env,
                self.positional_args,
                self.keyword_args,
                base_type.buffer_defaults)

            self.type = PyrexTypes.BufferType(base_type, **options)
            if has_np_pythran(env) and is_pythran_buffer(self.type):
                self.type = PyrexTypes.PythranExpr(pythran_type(self.type), self.type)

        else:
            # Array
            empty_declarator = CNameDeclaratorNode(self.pos, name="", cname=None)
            if len(self.positional_args) > 1 or self.keyword_args.key_value_pairs:
                error(self.pos, "invalid array declaration")
                self.type = PyrexTypes.error_type
            else:
                # It would be nice to merge this class with CArrayDeclaratorNode,
                # but arrays are part of the declaration, not the type...
                if not self.positional_args:
                    dimension = None
                else:
                    dimension = self.positional_args[0]
                self.array_declarator = CArrayDeclaratorNode(
                    self.pos,
                    base=empty_declarator,
                    dimension=dimension)
                self.type = self.array_declarator.analyse(base_type, env)[1]

        if self.type and self.type.is_fused and env.fused_to_specific:
            try:
                self.type = self.type.specialize(env.fused_to_specific)
            except CannotSpecialize:
                error(self.pos,
                      "'%s' cannot be specialized since its type is not a fused argument to this function" %
                      self.name)

        return self.type

    def analyse_pytyping_modifiers(self, env):
        # Check for declaration modifiers, e.g. "typing.Optional[...]" or "dataclasses.InitVar[...]"
        # TODO: somehow bring this together with IndexNode.analyse_pytyping_modifiers()
        modifiers = []
        modifier_node = self
        while modifier_node.is_templated_type_node and modifier_node.base_type_node and len(modifier_node.positional_args) == 1:
            modifier_type = self.base_type_node.analyse_as_type(env)
            if modifier_type.python_type_constructor_name and modifier_type.modifier_name:
                modifiers.append(modifier_type.modifier_name)
            modifier_node = modifier_node.positional_args[0]

        return modifiers


class CComplexBaseTypeNode(CBaseTypeNode):
    # base_type   CBaseTypeNode
    # declarator  CDeclaratorNode

    child_attrs = ["base_type", "declarator"]

    def analyse(self, env, could_be_name=False):
        base = self.base_type.analyse(env, could_be_name)
        _, type = self.declarator.analyse(base, env)
        return type


class CTupleBaseTypeNode(CBaseTypeNode):
    # components [CBaseTypeNode]

    child_attrs = ["components"]

    def analyse(self, env, could_be_name=False):
        component_types = []
        for c in self.components:
            type = c.analyse(env)
            if type.is_pyobject:
                error(c.pos, "Tuple types can't (yet) contain Python objects.")
                return error_type
            component_types.append(type)
        entry = env.declare_tuple_type(self.pos, component_types)
        entry.used = True
        return entry.type


class FusedTypeNode(CBaseTypeNode):
    """
    Represents a fused type in a ctypedef statement:

        ctypedef cython.fused_type(int, long, long long) integral

    name            str                     name of this fused type
    types           [CSimpleBaseTypeNode]   is the list of types to be fused
    """

    child_attrs = []

    def analyse_declarations(self, env):
        type = self.analyse(env)
        entry = env.declare_typedef(self.name, type, self.pos)

        # Omit the typedef declaration that self.declarator would produce
        entry.in_cinclude = True

    def analyse(self, env, could_be_name=False):
        types = []
        for type_node in self.types:
            type = type_node.analyse_as_type(env)

            if not type:
                error(type_node.pos, "Not a type")
                continue

            if type in types:
                error(type_node.pos, "Type specified multiple times")
            else:
                types.append(type)

        # if len(self.types) == 1:
        #     return types[0]

        return PyrexTypes.FusedType(types, name=self.name)


class CConstOrVolatileTypeNode(CBaseTypeNode):
    # base_type     CBaseTypeNode
    # is_const      boolean
    # is_volatile   boolean

    child_attrs = ["base_type"]

    def analyse(self, env, could_be_name=False):
        base = self.base_type.analyse(env, could_be_name)
        if base.is_pyobject:
            error(self.pos,
                  "Const/volatile base type cannot be a Python object")
        return PyrexTypes.c_const_or_volatile_type(base, self.is_const, self.is_volatile)


class CVarDefNode(StatNode):
    #  C variable definition or forward/extern function declaration.
    #
    #  visibility    'private' or 'public' or 'extern'
    #  base_type     CBaseTypeNode
    #  declarators   [CDeclaratorNode]
    #  in_pxd        boolean
    #  api           boolean
    #  overridable   boolean        whether it is a cpdef
    #  modifiers     ['inline']

    #  decorators    [cython.locals(...)] or None
    #  directive_locals { string : NameNode } locals defined by cython.locals(...)

    child_attrs = ["base_type", "declarators"]

    decorators = None
    directive_locals = None

    def analyse_declarations(self, env, dest_scope=None):
        if self.directive_locals is None:
            self.directive_locals = {}
        if not dest_scope:
            dest_scope = env
        self.dest_scope = dest_scope

        if self.declarators:
            templates = self.declarators[0].analyse_templates()
        else:
            templates = None
        if templates is not None:
            if self.visibility != 'extern':
                error(self.pos, "Only extern functions allowed")
            if len(self.declarators) > 1:
                error(self.declarators[1].pos, "Can't multiply declare template types")
            env = TemplateScope('func_template', env)
            env.directives = env.outer_scope.directives
            for template_param in templates:
                env.declare_type(template_param.name, template_param, self.pos)

        base_type = self.base_type.analyse(env)

        # Check for declaration modifiers, e.g. "typing.Optional[...]" or "dataclasses.InitVar[...]"
        modifiers = None
        if self.base_type.is_templated_type_node:
            modifiers = self.base_type.analyse_pytyping_modifiers(env)

        if base_type.is_fused and not self.in_pxd and (env.is_c_class_scope or
                                                       env.is_module_scope):
            error(self.pos, "Fused types not allowed here")
            return error_type

        self.entry = None
        visibility = self.visibility

        for declarator in self.declarators:

            if (len(self.declarators) > 1
                    and not isinstance(declarator, CNameDeclaratorNode)
                    and env.directives['warn.multiple_declarators']):
                warning(
                    declarator.pos,
                    "Non-trivial type declarators in shared declaration (e.g. mix of pointers and values). "
                    "Each pointer declaration should be on its own line.", 1)

            create_extern_wrapper = (self.overridable
                                     and self.visibility == 'extern'
                                     and env.is_module_scope)
            if create_extern_wrapper:
                declarator.overridable = False
            if isinstance(declarator, CFuncDeclaratorNode):
                name_declarator, type = declarator.analyse(
                    base_type, env, directive_locals=self.directive_locals, visibility=visibility, in_pxd=self.in_pxd)
            else:
                name_declarator, type = declarator.analyse(
                    base_type, env, visibility=visibility, in_pxd=self.in_pxd)
            if not type.is_complete():
                if not (self.visibility == 'extern' and type.is_array or type.is_memoryviewslice):
                    error(declarator.pos, "Variable type '%s' is incomplete" % type)
            if self.visibility == 'extern' and type.is_pyobject:
                error(declarator.pos, "Python object cannot be declared extern")
            name = name_declarator.name
            cname = name_declarator.cname
            if name == '':
                error(declarator.pos, "Missing name in declaration.")
                return
            if type.is_reference and self.visibility != 'extern':
                error(declarator.pos, "C++ references cannot be declared; use a pointer instead")
            if type.is_rvalue_reference and self.visibility != 'extern':
                error(declarator.pos, "C++ rvalue-references cannot be declared")
            if type.is_cfunction:
                if 'staticmethod' in env.directives:
                    type.is_static_method = True
                self.entry = dest_scope.declare_cfunction(
                    name, type, declarator.pos,
                    cname=cname, visibility=self.visibility, in_pxd=self.in_pxd,
                    api=self.api, modifiers=self.modifiers, overridable=self.overridable)
                if self.entry is not None:
                    self.entry.directive_locals = copy.copy(self.directive_locals)
                if create_extern_wrapper:
                    self.entry.type.create_to_py_utility_code(env)
                    self.entry.create_wrapper = True
            else:
                if self.overridable:
                    error(self.pos, "Variables cannot be declared with 'cpdef'. Use 'cdef' instead.")
                if self.directive_locals:
                    error(self.pos, "Decorators can only be followed by functions")
                self.entry = dest_scope.declare_var(
                    name, type, declarator.pos,
                    cname=cname, visibility=visibility, in_pxd=self.in_pxd,
                    api=self.api, is_cdef=True, pytyping_modifiers=modifiers)
                if Options.docstrings:
                    self.entry.doc = embed_position(self.pos, self.doc)


class CStructOrUnionDefNode(StatNode):
    #  name          string
    #  cname         string or None
    #  kind          "struct" or "union"
    #  typedef_flag  boolean
    #  visibility    "public" or "private"
    #  api           boolean
    #  in_pxd        boolean
    #  attributes    [CVarDefNode] or None
    #  entry         Entry
    #  packed        boolean

    child_attrs = ["attributes"]

    def declare(self, env, scope=None):
        self.entry = env.declare_struct_or_union(
            self.name, self.kind, scope, self.typedef_flag, self.pos,
            self.cname, visibility=self.visibility, api=self.api,
            packed=self.packed)

    def analyse_declarations(self, env):
        scope = None
        if self.attributes is not None:
            scope = StructOrUnionScope(self.name)
        self.declare(env, scope)
        if self.attributes is not None:
            if self.in_pxd and not env.in_cinclude:
                self.entry.defined_in_pxd = 1
            for attr in self.attributes:
                attr.analyse_declarations(env, scope)
            if self.visibility != 'extern':
                for attr in scope.var_entries:
                    type = attr.type
                    while type.is_array:
                        type = type.base_type
                    if type == self.entry.type:
                        error(attr.pos, "Struct cannot contain itself as a member.")

    def analyse_expressions(self, env):
        return self

    def generate_execution_code(self, code):
        pass


class CppClassNode(CStructOrUnionDefNode, BlockNode):

    #  name          string
    #  cname         string or None
    #  visibility    "extern"
    #  in_pxd        boolean
    #  attributes    [CVarDefNode] or None
    #  entry         Entry
    #  base_classes  [CBaseTypeNode]
    #  templates     [(string, bool)] or None
    #  decorators    [DecoratorNode] or None

    decorators = None

    def declare(self, env):
        if self.templates is None:
            template_types = None
        else:
            template_types = [PyrexTypes.TemplatePlaceholderType(template_name, not required)
                              for template_name, required in self.templates]
            num_optional_templates = sum(not required for _, required in self.templates)
            if num_optional_templates and not all(required for _, required in self.templates[:-num_optional_templates]):
                error(self.pos, "Required template parameters must precede optional template parameters.")
        self.entry = env.declare_cpp_class(
            self.name, None, self.pos, self.cname,
            base_classes=[], visibility=self.visibility, templates=template_types)

    def analyse_declarations(self, env):
        if self.templates is None:
            template_types = template_names = None
        else:
            template_names = [template_name for template_name, _ in self.templates]
            template_types = [PyrexTypes.TemplatePlaceholderType(template_name, not required)
                              for template_name, required in self.templates]
        scope = None
        if self.attributes is not None:
            scope = CppClassScope(self.name, env, templates=template_names)
        def base_ok(base_class):
            if base_class.is_cpp_class or base_class.is_struct:
                return True
            else:
                error(self.pos, "Base class '%s' not a struct or class." % base_class)
        base_class_types = filter(base_ok, [b.analyse(scope or env) for b in self.base_classes])
        self.entry = env.declare_cpp_class(
            self.name, scope, self.pos,
            self.cname, base_class_types, visibility=self.visibility, templates=template_types)
        if self.entry is None:
            return
        self.entry.is_cpp_class = 1
        if scope is not None:
            scope.type = self.entry.type
        defined_funcs = []
        def func_attributes(attributes):
            for attr in attributes:
                if isinstance(attr, CFuncDefNode):
                    yield attr
                elif isinstance(attr, CompilerDirectivesNode):
                    yield from func_attributes(attr.body.stats)
                elif isinstance(attr, CppClassNode) and attr.attributes is not None:
                    yield from func_attributes(attr.attributes)
        if self.attributes is not None:
            if self.in_pxd and not env.in_cinclude:
                self.entry.defined_in_pxd = 1
            for attr in self.attributes:
                declare = getattr(attr, 'declare', None)
                if declare:
                    attr.declare(scope)
                attr.analyse_declarations(scope)
            for func in func_attributes(self.attributes):
                defined_funcs.append(func)
                if self.templates is not None:
                    func.template_declaration = "template <typename %s>" % ", typename ".join(template_names)
        self.body = StatListNode(self.pos, stats=defined_funcs)
        self.scope = scope

    def analyse_expressions(self, env):
        self.body = self.body.analyse_expressions(self.entry.type.scope)
        return self

    def generate_function_definitions(self, env, code):
        self.body.generate_function_definitions(self.entry.type.scope, code)

    def generate_execution_code(self, code):
        self.body.generate_execution_code(code)

    def annotate(self, code):
        self.body.annotate(code)


class CEnumDefNode(StatNode):
    #  name               string or None
    #  cname              string or None
    #  scoped             boolean                Is a C++ scoped enum
    #  underlying_type    CSimpleBaseTypeNode    The underlying value type (int or C++ type)
    #  items              [CEnumDefItemNode]
    #  typedef_flag       boolean
    #  visibility         "public" or "private" or "extern"
    #  api                boolean
    #  in_pxd             boolean
    #  create_wrapper     boolean
    #  entry              Entry
    #  doc                EncodedString or None    Doc string

    child_attrs = ["items", "underlying_type"]
    doc = None

    def declare(self, env):
        doc = None
        if Options.docstrings:
            doc = embed_position(self.pos, self.doc)

        self.entry = env.declare_enum(
            self.name, self.pos,
            cname=self.cname,
            scoped=self.scoped,
            typedef_flag=self.typedef_flag,
            visibility=self.visibility, api=self.api,
            create_wrapper=self.create_wrapper, doc=doc)

    def analyse_declarations(self, env):
        scope = None
        underlying_type = self.underlying_type.analyse(env)

        if not underlying_type.is_int:
            error(self.underlying_type.pos, "underlying type is not an integral type")

        self.entry.type.underlying_type = underlying_type

        if self.scoped and self.items is not None:
            scope = CppScopedEnumScope(self.name, env)
            scope.type = self.entry.type
            scope.directives = env.directives
        else:
            scope = env

        if self.items is not None:
            if self.in_pxd and not env.in_cinclude:
                self.entry.defined_in_pxd = 1

            # For extern enums, we can't reason about their equivalent int values because
            # we don't know if their definition is complete.
            is_declared_enum = self.visibility != 'extern'

            next_int_enum_value = 0 if is_declared_enum else None
            for item in self.items:
                item.analyse_enum_declarations(scope, self.entry, next_int_enum_value)
                if is_declared_enum:
                    next_int_enum_value = 1 + (
                        item.entry.enum_int_value if item.entry.enum_int_value is not None else next_int_enum_value)

    def analyse_expressions(self, env):
        return self

    def generate_execution_code(self, code):
        if self.scoped:
            return  # nothing to do here for C++ enums
        if self.visibility == 'public' or self.api:
            code.mark_pos(self.pos)
            temp = code.funcstate.allocate_temp(PyrexTypes.py_object_type, manage_ref=True)
            for item in self.entry.enum_values:
                code.putln("%s = PyInt_FromLong(%s); %s" % (
                    temp,
                    item.cname,
                    code.error_goto_if_null(temp, item.pos)))
                code.put_gotref(temp, PyrexTypes.py_object_type)
                code.putln('if (PyDict_SetItemString(%s, "%s", %s) < 0) %s' % (
                    Naming.moddict_cname,
                    item.name,
                    temp,
                    code.error_goto(item.pos)))
                code.put_decref_clear(temp, PyrexTypes.py_object_type)
            code.funcstate.release_temp(temp)


class CEnumDefItemNode(StatNode):
    #  name     string
    #  cname    string or None
    #  value    ExprNode or None

    child_attrs = ["value"]

    def analyse_enum_declarations(self, env, enum_entry, incremental_int_value):
        if self.value:
            self.value = self.value.analyse_const_expression(env)
            if not self.value.type.is_int:
                self.value = self.value.coerce_to(PyrexTypes.c_int_type, env)
                self.value = self.value.analyse_const_expression(env)

        if enum_entry.type.is_cpp_enum:
            cname = "%s::%s" % (enum_entry.cname, self.name)
        else:
            cname = self.cname

        self.entry = entry = env.declare_const(
            self.name, enum_entry.type,
            self.value, self.pos, cname=cname,
            visibility=enum_entry.visibility, api=enum_entry.api,
            create_wrapper=enum_entry.create_wrapper and enum_entry.name is None)

        # Use the incremental integer value unless we see an explicitly declared value.
        enum_value = incremental_int_value
        if self.value:
            if self.value.is_literal:
                enum_value = str_to_number(self.value.value)
            elif (self.value.is_name or self.value.is_attribute) and self.value.entry:
                enum_value = self.value.entry.enum_int_value
            else:
                # There is a value but we don't understand its integer value.
                enum_value = None
        if enum_value is not None:
            entry.enum_int_value = enum_value

        enum_entry.enum_values.append(entry)
        if enum_entry.name:
            enum_entry.type.values.append(entry.name)


class CTypeDefNode(StatNode):
    #  base_type    CBaseTypeNode
    #  declarator   CDeclaratorNode
    #  visibility   "public" or "private"
    #  api          boolean
    #  in_pxd       boolean

    child_attrs = ["base_type", "declarator"]

    def analyse_declarations(self, env):
        base = self.base_type.analyse(env)
        name_declarator, type = self.declarator.analyse(
            base, env, visibility=self.visibility, in_pxd=self.in_pxd)
        name = name_declarator.name
        cname = name_declarator.cname

        entry = env.declare_typedef(
            name, type, self.pos,
            cname=cname, visibility=self.visibility, api=self.api)

        if type.is_fused:
            entry.in_cinclude = True

        if self.in_pxd and not env.in_cinclude:
            entry.defined_in_pxd = 1

    def analyse_expressions(self, env):
        return self

    def generate_execution_code(self, code):
        pass


class FuncDefNode(StatNode, BlockNode):
    #  Base class for function definition nodes.
    #
    #  return_type     PyrexType
    #  #filename        string        C name of filename string const
    #  entry           Symtab.Entry
    #  needs_closure   boolean        Whether or not this function has inner functions/classes/yield
    #  needs_outer_scope boolean      Whether or not this function requires outer scope
    #  pymethdef_required boolean     Force Python method struct generation
    #  directive_locals { string : ExprNode } locals defined by cython.locals(...)
    #  directive_returns [ExprNode] type defined by cython.returns(...)
    #  star_arg      PyArgDeclNode or None  * argument
    #  starstar_arg  PyArgDeclNode or None  ** argument
    #
    #  is_async_def  boolean          is a Coroutine function
    #
    #  has_fused_arguments  boolean
    #       Whether this cdef function has fused parameters. This is needed
    #       by AnalyseDeclarationsTransform, so it can replace CFuncDefNodes
    #       with fused argument types with a FusedCFuncDefNode

    py_func = None
    needs_closure = False
    needs_outer_scope = False
    pymethdef_required = False
    is_generator = False
    is_generator_expression = False  # this can be True alongside is_generator
    is_coroutine = False
    is_asyncgen = False
    is_generator_body = False
    is_async_def = False
    modifiers = []
    has_fused_arguments = False
    star_arg = None
    starstar_arg = None
    is_cyfunction = False
    code_object = None
    return_type_annotation = None

    outer_attrs = None  # overridden by some derived classes - to be visited outside the node's scope

    def analyse_default_values(self, env):
        default_seen = 0
        for arg in self.args:
            if arg.default:
                default_seen = 1
                if arg.is_generic:
                    arg.default = arg.default.analyse_types(env)
                    arg.default = arg.default.coerce_to(arg.type, env)
                elif arg.is_special_method_optional:
                    if not arg.default.is_none:
                        error(arg.pos, "This argument cannot have a non-None default value")
                        arg.default = None
                else:
                    error(arg.pos, "This argument cannot have a default value")
                    arg.default = None
            elif arg.kw_only:
                default_seen = 1
            elif default_seen:
                error(arg.pos, "Non-default argument following default argument")

    def analyse_annotations(self, env):
        for arg in self.args:
            if arg.annotation:
                arg.annotation = arg.annotation.analyse_types(env)
        if self.return_type_annotation:
            self.return_type_annotation = self.return_type_annotation.analyse_types(env)

    def align_argument_type(self, env, arg):
        # @cython.locals()
        directive_locals = self.directive_locals
        orig_type = arg.type
        if arg.name in directive_locals:
            type_node = directive_locals[arg.name]
            other_type = type_node.analyse_as_type(env)
        elif isinstance(arg, CArgDeclNode) and arg.annotation and env.directives['annotation_typing']:
            type_node = arg.annotation
            other_type = arg.inject_type_from_annotations(env)
            if other_type is None:
                return arg
        else:
            return arg
        if other_type is None:
            error(type_node.pos, "Not a type")
        elif orig_type is not py_object_type and not orig_type.same_as(other_type):
            error(arg.base_type.pos, "Signature does not agree with previous declaration")
            error(type_node.pos, "Previous declaration here")
        else:
            arg.type = other_type
            if arg.type.is_complex:
                # utility code for complex types is special-cased and also important to ensure that it's run
                arg.type.create_declaration_utility_code(env)
        return arg

    def need_gil_acquisition(self, lenv):
        return 0

    def create_local_scope(self, env):
        genv = env
        while genv.is_py_class_scope or genv.is_c_class_scope:
            genv = genv.outer_scope
        if self.needs_closure:
            cls = GeneratorExpressionScope if self.is_generator_expression else ClosureScope
            lenv = cls(name=self.entry.name,
                                outer_scope=genv,
                                parent_scope=env,
                                scope_name=self.entry.cname)
        else:
            lenv = LocalScope(name=self.entry.name,
                              outer_scope=genv,
                              parent_scope=env)
        lenv.return_type = self.return_type
        type = self.entry.type
        if type.is_cfunction:
            lenv.nogil = type.nogil and not type.with_gil
        self.local_scope = lenv
        lenv.directives = env.directives
        return lenv

    def generate_function_body(self, env, code):
        self.body.generate_execution_code(code)

    def generate_function_definitions(self, env, code):
        from . import Buffer

        lenv = self.local_scope
        if lenv.is_closure_scope and not lenv.is_passthrough:
            outer_scope_cname = "%s->%s" % (Naming.cur_scope_cname,
                                            Naming.outer_scope_cname)
        else:
            outer_scope_cname = Naming.outer_scope_cname
        lenv.mangle_closure_cnames(outer_scope_cname)
        # Generate closure function definitions
        self.body.generate_function_definitions(lenv, code)
        # generate lambda function definitions
        self.generate_lambda_definitions(lenv, code)

        is_getbuffer_slot = (self.entry.name == "__getbuffer__" and
                             self.entry.scope.is_c_class_scope)
        is_releasebuffer_slot = (self.entry.name == "__releasebuffer__" and
                                 self.entry.scope.is_c_class_scope)
        is_buffer_slot = is_getbuffer_slot or is_releasebuffer_slot
        if is_buffer_slot:
            if 'cython_unused' not in self.modifiers:
                self.modifiers = self.modifiers + ['cython_unused']

        preprocessor_guard = self.get_preprocessor_guard()

        profile = code.globalstate.directives['profile']
        linetrace = code.globalstate.directives['linetrace']
        if profile or linetrace:
            if linetrace:
                code.use_fast_gil_utility_code()
            code.globalstate.use_utility_code(
                UtilityCode.load_cached("Profile", "Profile.c"))

        # Generate C code for header and body of function
        code.enter_cfunc_scope(lenv)
        code.return_from_error_cleanup_label = code.new_label()
        code.funcstate.gil_owned = not lenv.nogil

        # ----- Top-level constants used by this function
        code.mark_pos(self.pos)
        self.generate_cached_builtins_decls(lenv, code)
        # ----- Function header
        code.putln("")

        if preprocessor_guard:
            code.putln(preprocessor_guard)

        with_pymethdef = (self.needs_assignment_synthesis(env, code) or
                          self.pymethdef_required)
        if self.py_func:
            self.py_func.generate_function_header(
                code, with_pymethdef=with_pymethdef, proto_only=True)
        self.generate_function_header(code, with_pymethdef=with_pymethdef)
        # ----- Local variable declarations
        # Find function scope
        cenv = env
        while cenv.is_py_class_scope or cenv.is_c_class_scope:
            cenv = cenv.outer_scope
        if self.needs_closure:
            code.put(lenv.scope_class.type.declaration_code(Naming.cur_scope_cname))
            code.putln(";")
        elif self.needs_outer_scope:
            if lenv.is_passthrough:
                code.put(lenv.scope_class.type.declaration_code(Naming.cur_scope_cname))
                code.putln(";")
            code.put(cenv.scope_class.type.declaration_code(Naming.outer_scope_cname))
            code.putln(";")
        self.generate_argument_declarations(lenv, code)

        for entry in lenv.var_entries:
            if not (entry.in_closure or entry.is_arg):
                code.put_var_declaration(entry)

        # Initialize the return variable __pyx_r
        init = ""
        return_type = self.return_type
        if return_type.is_cv_qualified and return_type.is_const:
            # Within this function body, we want to be able to set this
            # variable, even though the function itself needs to return
            # a const version
            return_type = return_type.cv_base_type
        if not return_type.is_void:
            if return_type.is_pyobject:
                init = " = NULL"
            elif return_type.is_memoryviewslice:
                init = ' = ' + return_type.literal_code(return_type.default_value)

            code.putln("%s%s;" % (
                return_type.declaration_code(Naming.retval_cname),
                init))

        tempvardecl_code = code.insertion_point()
        self.generate_keyword_list(code)

        # ----- GIL acquisition
        acquire_gil = self.acquire_gil

        used_buffer_entries = [entry for entry in lenv.buffer_entries if entry.used]

        # See if we need to acquire the GIL for variable declarations, or for
        # refnanny only
        # Closures are not currently possible for cdef nogil functions,
        # but check them anyway
        var_decls_definitely_need_gil = lenv.nogil and (self.needs_closure or self.needs_outer_scope)

        gilstate_decl = None
        var_decls_need_gil = False
        if acquire_gil or var_decls_definitely_need_gil:
            code.put_ensure_gil()
            code.funcstate.gil_owned = True
            var_decls_need_gil = True
        else:
            gilstate_decl = code.insertion_point()

        if profile or linetrace:
            if not self.is_generator:
                # generators are traced when iterated, not at creation
                tempvardecl_code.put_trace_declarations()
                code_object = self.code_object.calculate_result_code(code) if self.code_object else None
                code.put_trace_frame_init(code_object)

        # ----- Special check for getbuffer
        if is_getbuffer_slot:
            self.getbuffer_check(code)

        # ----- set up refnanny
        refnanny_decl_code = tempvardecl_code.insertion_point()
        refnanny_setup_code = code.insertion_point()

        # ----- Automatic lead-ins for certain special functions
        if is_getbuffer_slot:
            self.getbuffer_init(code)
        # ----- Create closure scope object
        if self.needs_closure:
            tp_slot = TypeSlots.ConstructorSlot("tp_new", '__new__')
            slot_func_cname = TypeSlots.get_slot_function(lenv.scope_class.type.scope, tp_slot)
            if not slot_func_cname:
                slot_func_cname = '%s->tp_new' % lenv.scope_class.type.typeptr_cname
            code.putln("%s = (%s)%s(%s, %s, NULL);" % (
                Naming.cur_scope_cname,
                lenv.scope_class.type.empty_declaration_code(),
                slot_func_cname,
                lenv.scope_class.type.typeptr_cname,
                Naming.empty_tuple))
            code.putln("if (unlikely(!%s)) {" % Naming.cur_scope_cname)
            # Scope unconditionally DECREFed on return.
            code.putln("%s = %s;" % (
                Naming.cur_scope_cname,
                lenv.scope_class.type.cast_code("Py_None")))
            code.put_incref("Py_None", py_object_type)
            code.putln(code.error_goto(self.pos))
            code.putln("} else {")
            code.put_gotref(Naming.cur_scope_cname, lenv.scope_class.type)
            code.putln("}")
            # Note that it is unsafe to decref the scope at this point.
        if self.needs_outer_scope:
            if self.is_cyfunction:
                code.putln("%s = (%s) __Pyx_CyFunction_GetClosure(%s);" % (
                    outer_scope_cname,
                    cenv.scope_class.type.empty_declaration_code(),
                    Naming.self_cname))
            else:
                code.putln("%s = (%s) %s;" % (
                    outer_scope_cname,
                    cenv.scope_class.type.empty_declaration_code(),
                    Naming.self_cname))
            if lenv.is_passthrough:
                code.putln("%s = %s;" % (Naming.cur_scope_cname, outer_scope_cname))
            elif self.needs_closure:
                # inner closures own a reference to their outer parent
                code.put_incref(outer_scope_cname, cenv.scope_class.type)
                code.put_giveref(outer_scope_cname, cenv.scope_class.type)
        # ----- Trace function call
        if profile or linetrace:
            # this looks a bit late, but if we don't get here due to a
            # fatal error before hand, it's not really worth tracing
            if not self.is_generator:
                # generators are traced when iterated, not at creation
                if self.is_wrapper:
                    trace_name = self.entry.name + " (wrapper)"
                else:
                    trace_name = self.entry.name
                code.put_trace_call(
                    trace_name, self.pos, nogil=not code.funcstate.gil_owned)
            code.funcstate.can_trace = True
        # ----- Fetch arguments
        self.generate_argument_parsing_code(env, code)
        # If an argument is assigned to in the body, we must
        # incref it to properly keep track of refcounts.
        for entry in lenv.arg_entries:
            if not entry.type.is_memoryviewslice:
                if (acquire_gil or entry.cf_is_reassigned) and not entry.in_closure:
                    code.put_var_incref(entry)
            # Note: defaults are always incref-ed. For def functions, we
            #       we acquire arguments from object conversion, so we have
            #       new references. If we are a cdef function, we need to
            #       incref our arguments
            elif entry.cf_is_reassigned and not entry.in_closure:
                code.put_var_incref_memoryviewslice(entry,
                                    have_gil=code.funcstate.gil_owned)
        for entry in lenv.var_entries:
            if entry.is_arg and entry.cf_is_reassigned and not entry.in_closure:
                if entry.type.is_memoryviewslice:
                    code.put_var_incref_memoryviewslice(entry,
                                        have_gil=code.funcstate.gil_owned)
                if entry.xdecref_cleanup:
                    code.put_var_xincref(entry)
                else:
                    code.put_var_incref(entry)

        # ----- Initialise local buffer auxiliary variables
        for entry in lenv.var_entries + lenv.arg_entries:
            if entry.type.is_buffer and entry.buffer_aux.buflocal_nd_var.used:
                Buffer.put_init_vars(entry, code)

        # ----- Check and convert arguments
        self.generate_argument_type_tests(code)
        # ----- Acquire buffer arguments
        for entry in lenv.arg_entries:
            if entry.type.is_buffer:
                Buffer.put_acquire_arg_buffer(entry, code, self.pos)

        if code.funcstate.needs_refnanny:
            # if this is true there's definite some reference counting in
            # the variable declarations
            var_decls_need_gil = True

        if var_decls_need_gil and lenv.nogil:
            if gilstate_decl is not None:
                gilstate_decl.put_ensure_gil()
                gilstate_decl = None
                code.funcstate.gil_owned = True
            code.put_release_ensured_gil()
            code.funcstate.gil_owned = False

        # -------------------------
        # ----- Function body -----
        # -------------------------
        self.generate_function_body(env, code)

        code.mark_pos(self.pos, trace=False)
        code.putln("")
        code.putln("/* function exit code */")

        gil_owned = {
            'success': code.funcstate.gil_owned,
            'error': code.funcstate.gil_owned,
            'gil_state_declared': gilstate_decl is None,
        }
        def assure_gil(code_path, code=code):
            if not gil_owned[code_path]:
                if not gil_owned['gil_state_declared']:
                    gilstate_decl.declare_gilstate()
                    gil_owned['gil_state_declared'] = True
                code.put_ensure_gil(declare_gilstate=False)
                gil_owned[code_path] = True

        # ----- Default return value
        return_type = self.return_type
        if not self.body.is_terminator:
            if return_type.is_pyobject:
                #if return_type.is_extension_type:
                #    lhs = "(PyObject *)%s" % Naming.retval_cname
                #else:
                lhs = Naming.retval_cname
                assure_gil('success')
                code.put_init_to_py_none(lhs, return_type)
            elif not return_type.is_memoryviewslice:
                # memory view structs receive their default value on initialisation
                val = return_type.default_value
                if val:
                    code.putln("%s = %s;" % (Naming.retval_cname, val))
                elif not return_type.is_void:
                    code.putln("__Pyx_pretend_to_initialize(&%s);" % Naming.retval_cname)

        # ----- Error cleanup
        if code.label_used(code.error_label):
            if not self.body.is_terminator:
                code.put_goto(code.return_label)
            code.put_label(code.error_label)
            for cname, type in code.funcstate.all_managed_temps():
                assure_gil('error')
                code.put_xdecref(cname, type, have_gil=gil_owned['error'])

            # Clean up buffers -- this calls a Python function
            # so need to save and restore error state
            buffers_present = len(used_buffer_entries) > 0
            #memslice_entries = [e for e in lenv.entries.values() if e.type.is_memoryviewslice]
            if buffers_present:
                code.globalstate.use_utility_code(restore_exception_utility_code)
                code.putln("{ PyObject *__pyx_type, *__pyx_value, *__pyx_tb;")
                code.putln("__Pyx_PyThreadState_declare")
                assure_gil('error')
                code.putln("__Pyx_PyThreadState_assign")
                code.putln("__Pyx_ErrFetch(&__pyx_type, &__pyx_value, &__pyx_tb);")
                for entry in used_buffer_entries:
                    Buffer.put_release_buffer_code(code, entry)
                    #code.putln("%s = 0;" % entry.cname)
                code.putln("__Pyx_ErrRestore(__pyx_type, __pyx_value, __pyx_tb);}")

            if return_type.is_memoryviewslice:
                from . import MemoryView
                MemoryView.put_init_entry(Naming.retval_cname, code)
                err_val = Naming.retval_cname
            else:
                err_val = self.error_value()

            exc_check = self.caller_will_check_exceptions()
            if err_val is not None or exc_check:
                # TODO: Fix exception tracing (though currently unused by cProfile).
                # code.globalstate.use_utility_code(get_exception_tuple_utility_code)
                # code.put_trace_exception()

                assure_gil('error')
                if code.funcstate.error_without_exception:
                    tempvardecl_code.putln(
                        "int %s = 0; /* StopIteration */" % Naming.error_without_exception_cname
                    )
                    code.putln("if (!%s) {" % Naming.error_without_exception_cname)
                code.put_add_traceback(self.entry.qualified_name)
                if code.funcstate.error_without_exception:
                    code.putln("}")
            else:
                warning(self.entry.pos,
                        "Unraisable exception in function '%s'." %
                        self.entry.qualified_name, 0)
                assure_gil('error')
                code.put_unraisable(self.entry.qualified_name)
            default_retval = return_type.default_value
            if err_val is None and default_retval:
                err_val = default_retval
            if err_val is not None:
                if err_val != Naming.retval_cname:
                    code.putln("%s = %s;" % (Naming.retval_cname, err_val))
            elif not return_type.is_void:
                code.putln("__Pyx_pretend_to_initialize(&%s);" % Naming.retval_cname)

            if is_getbuffer_slot:
                assure_gil('error')
                self.getbuffer_error_cleanup(code)

            def align_error_path_gil_to_success_path(code=code.insertion_point()):
                # align error and success GIL state when both join
                if gil_owned['success']:
                    assure_gil('error', code=code)
                elif gil_owned['error']:
                    code.put_release_ensured_gil()
                    gil_owned['error'] = False
                assert gil_owned['error'] == gil_owned['success'], "%s: error path %s != success path %s" % (
                    self.pos, gil_owned['error'], gil_owned['success'])

            # If we are using the non-error cleanup section we should
            # jump past it if we have an error. The if-test below determine
            # whether this section is used.
            if buffers_present or is_getbuffer_slot or return_type.is_memoryviewslice:
                # In the buffer cases, we already called assure_gil('error') and own the GIL.
                assert gil_owned['error'] or return_type.is_memoryviewslice
                code.put_goto(code.return_from_error_cleanup_label)
            else:
                # Adapt the GIL state to the success path right now.
                align_error_path_gil_to_success_path()
        else:
            # No error path, no need to adapt the GIL state.
            def align_error_path_gil_to_success_path(): pass

        # ----- Non-error return cleanup
        if code.label_used(code.return_label) or not code.label_used(code.error_label):
            code.put_label(code.return_label)

            for entry in used_buffer_entries:
                assure_gil('success')
                Buffer.put_release_buffer_code(code, entry)
            if is_getbuffer_slot:
                assure_gil('success')
                self.getbuffer_normal_cleanup(code)

            if return_type.is_memoryviewslice:
                # See if our return value is uninitialized on non-error return
                # from . import MemoryView
                # MemoryView.err_if_nogil_initialized_check(self.pos, env)
                cond = code.unlikely(return_type.error_condition(Naming.retval_cname))
                code.putln(
                    'if (%s) {' % cond)
                if not gil_owned['success']:
                    code.put_ensure_gil()
                code.putln(
                    'PyErr_SetString(PyExc_TypeError, "Memoryview return value is not initialized");')
                if not gil_owned['success']:
                    code.put_release_ensured_gil()
                code.putln(
                    '}')

        # ----- Return cleanup for both error and no-error return
        if code.label_used(code.return_from_error_cleanup_label):
            align_error_path_gil_to_success_path()
            code.put_label(code.return_from_error_cleanup_label)

        for entry in lenv.var_entries:
            if not entry.used or entry.in_closure:
                continue

            if entry.type.needs_refcounting:
                if entry.is_arg and not entry.cf_is_reassigned:
                    continue
                if entry.type.refcounting_needs_gil:
                    assure_gil('success')
            # FIXME ideally use entry.xdecref_cleanup but this currently isn't reliable
            code.put_var_xdecref(entry, have_gil=gil_owned['success'])

        # Decref any increfed args
        for entry in lenv.arg_entries:
            if entry.in_closure:
                continue
            if entry.type.is_memoryviewslice:
                # decref slices of def functions and acquired slices from cdef
                # functions, but not borrowed slices from cdef functions.
                if not entry.cf_is_reassigned:
                    continue
            else:
                if not acquire_gil and not entry.cf_is_reassigned:
                    continue
                if entry.type.needs_refcounting:
                    assure_gil('success')

            # FIXME use entry.xdecref_cleanup - del arg seems to be the problem
            code.put_var_xdecref(entry, have_gil=gil_owned['success'])
        if self.needs_closure:
            assure_gil('success')
            code.put_decref(Naming.cur_scope_cname, lenv.scope_class.type)

        # ----- Return
        # This code is duplicated in ModuleNode.generate_module_init_func
        if not lenv.nogil:
            default_retval = return_type.default_value
            err_val = self.error_value()
            if err_val is None and default_retval:
                err_val = default_retval  # FIXME: why is err_val not used?
            code.put_xgiveref(Naming.retval_cname, return_type)

        if self.entry.is_special and self.entry.name == "__hash__":
            # Returning -1 for __hash__ is supposed to signal an error
            # We do as Python instances and coerce -1 into -2.
            assure_gil('success')  # in special methods, the GIL is owned anyway
            code.putln("if (unlikely(%s == -1) && !PyErr_Occurred()) %s = -2;" % (
                Naming.retval_cname, Naming.retval_cname))

        if profile or linetrace:
            code.funcstate.can_trace = False
            if not self.is_generator:
                # generators are traced when iterated, not at creation
                if return_type.is_pyobject:
                    code.put_trace_return(
                        Naming.retval_cname, nogil=not gil_owned['success'])
                else:
                    code.put_trace_return(
                        "Py_None", nogil=not gil_owned['success'])

        if code.funcstate.needs_refnanny:
            refnanny_decl_code.put_declare_refcount_context()
            refnanny_setup_code.put_setup_refcount_context(
               self.entry.name, acquire_gil=not var_decls_need_gil)
            code.put_finish_refcount_context(nogil=not gil_owned['success'])

        if acquire_gil or (lenv.nogil and gil_owned['success']):
            # release the GIL (note that with-gil blocks acquire it on exit in their EnsureGILNode)
            code.put_release_ensured_gil()
            code.funcstate.gil_owned = False

        if not return_type.is_void:
            code.putln("return %s;" % Naming.retval_cname)

        code.putln("}")

        if preprocessor_guard:
            code.putln("#endif /*!(%s)*/" % preprocessor_guard)

        # ----- Go back and insert temp variable declarations
        tempvardecl_code.put_temp_declarations(code.funcstate)

        # ----- Python version
        code.exit_cfunc_scope()
        if self.py_func:
            self.py_func.generate_function_definitions(env, code)
        self.generate_wrapper_functions(code)

    def declare_argument(self, env, arg):
        if arg.type.is_void:
            error(arg.pos, "Invalid use of 'void'")
        elif not arg.type.is_complete() and not (arg.type.is_array or arg.type.is_memoryviewslice):
            error(arg.pos, "Argument type '%s' is incomplete" % arg.type)
        entry = env.declare_arg(arg.name, arg.type, arg.pos)
        if arg.annotation:
            entry.annotation = arg.annotation
        return entry

    def generate_arg_type_test(self, arg, code):
        # Generate type test for one argument.
        if arg.type.typeobj_is_available():
            code.globalstate.use_utility_code(
                UtilityCode.load_cached("ArgTypeTest", "FunctionArguments.c"))
            typeptr_cname = arg.type.typeptr_cname
            arg_code = "((PyObject *)%s)" % arg.entry.cname
            exact = 0
            if arg.type.is_builtin_type and arg.type.require_exact:
                # 2 is used to indicate that the type is from the annotation
                # and provide a little extra info on failure.
                exact = 2 if arg.type_from_annotation else 1
            code.putln(
                'if (unlikely(!__Pyx_ArgTypeTest(%s, %s, %d, %s, %s))) %s' % (
                    arg_code,
                    typeptr_cname,
                    arg.accept_none,
                    arg.name_cstring,
                    exact,
                    code.error_goto(arg.pos)))
        else:
            error(arg.pos, "Cannot test type of extern C class without type object name specification")

    def generate_arg_none_check(self, arg, code):
        # Generate None check for one argument.
        if arg.type.is_memoryviewslice:
            cname = "%s.memview" % arg.entry.cname
        else:
            cname = arg.entry.cname

        code.putln('if (unlikely(((PyObject *)%s) == Py_None)) {' % cname)
        code.putln('''PyErr_Format(PyExc_TypeError, "Argument '%%.%ds' must not be None", %s); %s''' % (
            max(200, len(arg.name_cstring)), arg.name_cstring,
            code.error_goto(arg.pos)))
        code.putln('}')

    def generate_wrapper_functions(self, code):
        pass

    def generate_execution_code(self, code):
        code.mark_pos(self.pos)
        # Evaluate and store argument default values
        # skip this for wrappers since it's done by wrapped function
        if not self.is_wrapper:
            for arg in self.args:
                if not arg.is_dynamic:
                    arg.generate_assignment_code(code)

    #
    # Special code for the __getbuffer__ function
    #
    def _get_py_buffer_info(self):
        py_buffer = self.local_scope.arg_entries[1]
        try:
            # Check builtin definition of struct Py_buffer
            obj_type = py_buffer.type.base_type.scope.entries['obj'].type
        except (AttributeError, KeyError):
            # User code redeclared struct Py_buffer
            obj_type = None
        return py_buffer, obj_type

    # Old Python 3 used to support write-locks on buffer-like objects by
    # calling PyObject_GetBuffer() with a view==NULL parameter. This obscure
    # feature is obsolete, it was almost never used (only one instance in
    # `Modules/posixmodule.c` in Python 3.1) and it is now officially removed
    # (see bpo-14203). We add an extra check here to prevent legacy code from
    # from trying to use the feature and prevent segmentation faults.
    def getbuffer_check(self, code):
        py_buffer, _ = self._get_py_buffer_info()
        view = py_buffer.cname
        code.putln("if (unlikely(%s == NULL)) {" % view)
        code.putln("PyErr_SetString(PyExc_BufferError, "
                   "\"PyObject_GetBuffer: view==NULL argument is obsolete\");")
        code.putln("return -1;")
        code.putln("}")

    def getbuffer_init(self, code):
        py_buffer, obj_type = self._get_py_buffer_info()
        view = py_buffer.cname
        if obj_type and obj_type.is_pyobject:
            code.put_init_to_py_none("%s->obj" % view, obj_type)
            code.put_giveref("%s->obj" % view, obj_type)  # Do not refnanny object within structs
        else:
            code.putln("%s->obj = NULL;" % view)

    def getbuffer_error_cleanup(self, code):
        py_buffer, obj_type = self._get_py_buffer_info()
        view = py_buffer.cname
        if obj_type and obj_type.is_pyobject:
            code.putln("if (%s->obj != NULL) {" % view)
            code.put_gotref("%s->obj" % view, obj_type)
            code.put_decref_clear("%s->obj" % view, obj_type)
            code.putln("}")
        else:
            code.putln("Py_CLEAR(%s->obj);" % view)

    def getbuffer_normal_cleanup(self, code):
        py_buffer, obj_type = self._get_py_buffer_info()
        view = py_buffer.cname
        if obj_type and obj_type.is_pyobject:
            code.putln("if (%s->obj == Py_None) {" % view)
            code.put_gotref("%s->obj" % view, obj_type)
            code.put_decref_clear("%s->obj" % view, obj_type)
            code.putln("}")

    def get_preprocessor_guard(self):
        if not self.entry.is_special:
            return None
        name = self.entry.name
        slot = TypeSlots.get_slot_table(self.local_scope.directives).get_slot_by_method_name(name)
        if not slot:
            return None
        if name == '__long__' and not self.entry.scope.lookup_here('__int__'):
            return None
        if name in ("__getbuffer__", "__releasebuffer__") and self.entry.scope.is_c_class_scope:
            return None
        return slot.preprocessor_guard_code()


class CFuncDefNode(FuncDefNode):
    #  C function definition.
    #
    #  modifiers     ['inline']
    #  visibility    'private' or 'public' or 'extern'
    #  base_type     CBaseTypeNode
    #  declarator    CDeclaratorNode
    #  cfunc_declarator  the CFuncDeclarator of this function
    #                    (this is also available through declarator or a
    #                     base thereof)
    #  body          StatListNode
    #  api           boolean
    #  decorators    [DecoratorNode]        list of decorators
    #
    #  with_gil      boolean    Acquire GIL around body
    #  type          CFuncType
    #  py_func       wrapper for calling from Python
    #  overridable   whether or not this is a cpdef function
    #  inline_in_pxd whether this is an inline function in a pxd file
    #  template_declaration  String or None   Used for c++ class methods
    #  is_const_method whether this is a const method
    #  is_static_method whether this is a static method
    #  is_c_class_method whether this is a cclass method

    child_attrs = ["base_type", "declarator", "body", "decorators", "py_func_stat"]
    outer_attrs = ["decorators", "py_func_stat"]

    inline_in_pxd = False
    decorators = None
    directive_locals = None
    directive_returns = None
    override = None
    template_declaration = None
    is_const_method = False
    py_func_stat = None

    def unqualified_name(self):
        return self.entry.name

    def declared_name(self):
        return self.declarator.declared_name()

    @property
    def code_object(self):
        # share the CodeObject with the cpdef wrapper (if available)
        return self.py_func.code_object if self.py_func else None

    def analyse_declarations(self, env):
        self.is_c_class_method = env.is_c_class_scope
        if self.directive_locals is None:
            self.directive_locals = {}
        self.directive_locals.update(env.directives.get('locals', {}))
        if self.directive_returns is not None:
            base_type = self.directive_returns.analyse_as_type(env)
            if base_type is None:
                error(self.directive_returns.pos, "Not a type")
                base_type = PyrexTypes.error_type
        else:
            base_type = self.base_type.analyse(env)
        self.is_static_method = 'staticmethod' in env.directives and not env.lookup_here('staticmethod')
        # The 2 here is because we need both function and argument names.
        if isinstance(self.declarator, CFuncDeclaratorNode):
            name_declarator, typ = self.declarator.analyse(
                base_type, env, nonempty=2 * (self.body is not None),
                directive_locals=self.directive_locals, visibility=self.visibility)
        else:
            name_declarator, typ = self.declarator.analyse(
                base_type, env, nonempty=2 * (self.body is not None), visibility=self.visibility)
        if not typ.is_cfunction:
            error(self.pos, "Suite attached to non-function declaration")
        # Remember the actual type according to the function header
        # written here, because the type in the symbol table entry
        # may be different if we're overriding a C method inherited
        # from the base type of an extension type.
        self.type = typ
        typ.is_overridable = self.overridable
        declarator = self.declarator
        while not hasattr(declarator, 'args'):
            declarator = declarator.base

        self.cfunc_declarator = declarator
        self.args = declarator.args

        opt_arg_count = self.cfunc_declarator.optional_arg_count
        if (self.visibility == 'public' or self.api) and opt_arg_count:
            error(self.cfunc_declarator.pos,
                  "Function with optional arguments may not be declared public or api")

        if typ.exception_check == '+' and self.visibility != 'extern':
            if typ.exception_value is not None and typ.exception_value.is_name:
                # it really is impossible to reason about what the user wants to happens
                # if they've specified a C++ exception translation function. Therefore,
                # raise an error.
                error(self.pos,
                    "Only extern functions can throw C++ exceptions.")
            else:
                warning(self.pos,
                    "Only extern functions can throw C++ exceptions.", 2)

        for formal_arg, type_arg in zip(self.args, typ.args):
            self.align_argument_type(env, type_arg)
            formal_arg.type = type_arg.type
            formal_arg.name = type_arg.name
            formal_arg.cname = type_arg.cname

            self._validate_type_visibility(type_arg.type, type_arg.pos, env)

            if type_arg.type.is_fused:
                self.has_fused_arguments = True

            if type_arg.type.is_buffer and 'inline' in self.modifiers:
                warning(formal_arg.pos, "Buffer unpacking not optimized away.", 1)

            if type_arg.type.is_buffer or type_arg.type.is_pythran_expr:
                if self.type.nogil:
                    error(formal_arg.pos,
                          "Buffer may not be acquired without the GIL. Consider using memoryview slices instead.")
                elif 'inline' in self.modifiers:
                    warning(formal_arg.pos, "Buffer unpacking not optimized away.", 1)

        self._validate_type_visibility(typ.return_type, self.pos, env)

        name = name_declarator.name
        cname = name_declarator.cname

        typ.is_const_method = self.is_const_method
        typ.is_static_method = self.is_static_method

        self.entry = env.declare_cfunction(
            name, typ, self.pos,
            cname=cname, visibility=self.visibility, api=self.api,
            defining=self.body is not None, modifiers=self.modifiers,
            overridable=self.overridable, in_pxd=self.inline_in_pxd)
        self.return_type = typ.return_type

        if self.return_type.is_array and self.visibility != 'extern':
            error(self.pos, "Function cannot return an array")
        if self.return_type.is_cpp_class:
            self.return_type.check_nullary_constructor(self.pos, "used as a return value")

        if self.overridable and not env.is_module_scope and not self.is_static_method:
            if len(self.args) < 1 or not self.args[0].type.is_pyobject:
                # An error will be produced in the cdef function
                self.overridable = False

        self.declare_cpdef_wrapper(env)
        self.create_local_scope(env)

    def declare_cpdef_wrapper(self, env):
        if not self.overridable:
            return
        if self.is_static_method:
            # TODO(robertwb): Finish this up, perhaps via more function refactoring.
            error(self.pos, "static cpdef methods not yet supported")

        name = self.entry.name
        py_func_body = self.call_self_node(is_module_scope=env.is_module_scope)
        if self.is_static_method:
            from .ExprNodes import NameNode
            decorators = [DecoratorNode(self.pos, decorator=NameNode(self.pos, name=EncodedString('staticmethod')))]
            decorators[0].decorator.analyse_types(env)
        else:
            decorators = []
        self.py_func = DefNode(pos=self.pos,
                               name=self.entry.name,
                               args=self.args,
                               star_arg=None,
                               starstar_arg=None,
                               doc=self.doc,
                               body=py_func_body,
                               decorators=decorators,
                               is_wrapper=1)
        self.py_func.is_module_scope = env.is_module_scope
        self.py_func.analyse_declarations(env)
        self.py_func.entry.is_overridable = True
        self.py_func_stat = StatListNode(self.pos, stats=[self.py_func])
        self.py_func.type = PyrexTypes.py_object_type
        self.entry.as_variable = self.py_func.entry
        self.entry.used = self.entry.as_variable.used = True
        # Reset scope entry the above cfunction
        env.entries[name] = self.entry
        if (not self.entry.is_final_cmethod and
                (not env.is_module_scope or Options.lookup_module_cpdef)):
            if self.override:
                # This is a hack: we shouldn't create the wrapper twice, but we do for fused functions.
                assert self.entry.is_fused_specialized  # should not happen for non-fused cpdef functions
                self.override.py_func = self.py_func
            else:
                self.override = OverrideCheckNode(self.pos, py_func=self.py_func)
                self.body = StatListNode(self.pos, stats=[self.override, self.body])

    def _validate_type_visibility(self, type, pos, env):
        """
        Ensure that types used in cdef functions are public or api, or
        defined in a C header.
        """
        public_or_api = (self.visibility == 'public' or self.api)
        entry = getattr(type, 'entry', None)
        if public_or_api and entry and env.is_module_scope:
            if not (entry.visibility in ('public', 'extern') or
                    entry.api or entry.in_cinclude):
                error(pos, "Function declared public or api may not have private types")

    def call_self_node(self, omit_optional_args=0, is_module_scope=0):
        from . import ExprNodes
        args = self.type.args
        if omit_optional_args:
            args = args[:len(args) - self.type.optional_arg_count]
        arg_names = [arg.name for arg in args]
        if is_module_scope:
            cfunc = ExprNodes.NameNode(self.pos, name=self.entry.name)
            call_arg_names = arg_names
            skip_dispatch = Options.lookup_module_cpdef
        elif self.type.is_static_method:
            class_entry = self.entry.scope.parent_type.entry
            class_node = ExprNodes.NameNode(self.pos, name=class_entry.name)
            class_node.entry = class_entry
            cfunc = ExprNodes.AttributeNode(self.pos, obj=class_node, attribute=self.entry.name)
            # Calling static c(p)def methods on an instance disallowed.
            # TODO(robertwb): Support by passing self to check for override?
            skip_dispatch = True
        else:
            type_entry = self.type.args[0].type.entry
            type_arg = ExprNodes.NameNode(self.pos, name=type_entry.name)
            type_arg.entry = type_entry
            cfunc = ExprNodes.AttributeNode(self.pos, obj=type_arg, attribute=self.entry.name)
        skip_dispatch = not is_module_scope or Options.lookup_module_cpdef
        c_call = ExprNodes.SimpleCallNode(
            self.pos,
            function=cfunc,
            args=[ExprNodes.NameNode(self.pos, name=n) for n in arg_names],
            wrapper_call=skip_dispatch)
        return ReturnStatNode(pos=self.pos, return_type=PyrexTypes.py_object_type, value=c_call)

    def declare_arguments(self, env):
        for arg in self.type.args:
            if not arg.name:
                error(arg.pos, "Missing argument name")
            self.declare_argument(env, arg)

    def need_gil_acquisition(self, lenv):
        return self.type.with_gil

    def nogil_check(self, env):
        type = self.type
        with_gil = type.with_gil
        if type.nogil and not with_gil:
            if type.return_type.is_pyobject:
                error(self.pos,
                      "Function with Python return type cannot be declared nogil")
            for entry in self.local_scope.var_entries:
                if entry.type.is_pyobject and not entry.in_with_gil_block:
                    error(self.pos, "Function declared nogil has Python locals or temporaries")

    def analyse_expressions(self, env):
        self.local_scope.directives = env.directives
        if self.py_func_stat is not None:
            # this will also analyse the default values and the function name assignment
            self.py_func_stat = self.py_func_stat.analyse_expressions(env)
        elif self.py_func is not None:
            # this will also analyse the default values
            self.py_func = self.py_func.analyse_expressions(env)
        else:
            self.analyse_default_values(env)
            self.analyse_annotations(env)
        self.acquire_gil = self.need_gil_acquisition(self.local_scope)
        return self

    def needs_assignment_synthesis(self, env, code=None):
        return False

    def generate_function_header(self, code, with_pymethdef, with_opt_args=1, with_dispatch=1, cname=None):
        scope = self.local_scope
        arg_decls = []
        type = self.type
        for arg in type.args[:len(type.args)-type.optional_arg_count]:
            arg_decl = arg.declaration_code()
            entry = scope.lookup(arg.name)
            if not entry.cf_used:
                arg_decl = 'CYTHON_UNUSED %s' % arg_decl
            arg_decls.append(arg_decl)
        if with_dispatch and self.overridable:
            dispatch_arg = PyrexTypes.c_int_type.declaration_code(
                Naming.skip_dispatch_cname)
            if self.override:
                arg_decls.append(dispatch_arg)
            else:
                arg_decls.append('CYTHON_UNUSED %s' % dispatch_arg)
        if type.optional_arg_count and with_opt_args:
            arg_decls.append(type.op_arg_struct.declaration_code(Naming.optional_args_cname))
        if type.has_varargs:
            arg_decls.append("...")
        if not arg_decls:
            arg_decls = ["void"]
        if cname is None:
            cname = self.entry.func_cname
        entity = type.function_header_code(cname, ', '.join(arg_decls))
        if self.entry.visibility == 'private' and '::' not in cname:
            storage_class = "static "
        else:
            storage_class = ""
        dll_linkage = None
        modifiers = code.build_function_modifiers(self.entry.func_modifiers)

        header = self.return_type.declaration_code(entity, dll_linkage=dll_linkage)
        #print (storage_class, modifiers, header)
        needs_proto = self.is_c_class_method or self.entry.is_cproperty
        if self.template_declaration:
            if needs_proto:
                code.globalstate.parts['module_declarations'].putln(self.template_declaration)
            code.putln(self.template_declaration)
        if needs_proto:
            code.globalstate.parts['module_declarations'].putln(
                "%s%s%s; /* proto*/" % (storage_class, modifiers, header))
        code.putln("%s%s%s {" % (storage_class, modifiers, header))

    def generate_argument_declarations(self, env, code):
        scope = self.local_scope
        for arg in self.args:
            if arg.default:
                entry = scope.lookup(arg.name)
                if self.override or entry.cf_used:
                    result = arg.calculate_default_value_code(code)
                    code.putln('%s = %s;' % (
                        arg.type.declaration_code(arg.cname), result))

    def generate_keyword_list(self, code):
        pass

    def generate_argument_parsing_code(self, env, code):
        i = 0
        used = 0
        scope = self.local_scope
        if self.type.optional_arg_count:
            code.putln('if (%s) {' % Naming.optional_args_cname)
            for arg in self.args:
                if arg.default:
                    entry = scope.lookup(arg.name)
                    if self.override or entry.cf_used:
                        code.putln('if (%s->%sn > %s) {' %
                                   (Naming.optional_args_cname,
                                    Naming.pyrex_prefix, i))
                        declarator = arg.declarator
                        while not hasattr(declarator, 'name'):
                            declarator = declarator.base
                        code.putln('%s = %s->%s;' %
                                   (arg.cname, Naming.optional_args_cname,
                                    self.type.opt_arg_cname(declarator.name)))
                        used += 1
                    i += 1
            for _ in range(used):
                code.putln('}')
            code.putln('}')

        # Move arguments into closure if required
        def put_into_closure(entry):
            if entry.in_closure and not arg.default:
                code.putln('%s = %s;' % (entry.cname, entry.original_cname))
                if entry.type.is_memoryviewslice:
                    entry.type.generate_incref_memoryviewslice(code, entry.cname, True)
                else:
                    code.put_var_incref(entry)
                    code.put_var_giveref(entry)
        for arg in self.args:
            put_into_closure(scope.lookup_here(arg.name))


    def generate_argument_conversion_code(self, code):
        pass

    def generate_argument_type_tests(self, code):
        # Generate type tests for args whose type in a parent
        # class is a supertype of the declared type.
        for arg in self.type.args:
            if arg.needs_type_test:
                self.generate_arg_type_test(arg, code)
            elif arg.type.is_pyobject and not arg.accept_none:
                self.generate_arg_none_check(arg, code)

    def generate_execution_code(self, code):
        if code.globalstate.directives['linetrace']:
            code.mark_pos(self.pos)
            code.putln("")  # generate line tracing code
        super().generate_execution_code(code)
        if self.py_func_stat:
            self.py_func_stat.generate_execution_code(code)

    def error_value(self):
        if self.return_type.is_pyobject:
            return "0"
        else:
            return self.entry.type.exception_value

    def caller_will_check_exceptions(self):
        return self.entry.type.exception_check

    def generate_wrapper_functions(self, code):
        # If the C signature of a function has changed, we need to generate
        # wrappers to put in the slots here.
        k = 0
        entry = self.entry
        func_type = entry.type
        while entry.prev_entry is not None:
            k += 1
            entry = entry.prev_entry
            entry.func_cname = "%s%swrap_%s" % (self.entry.func_cname, Naming.pyrex_prefix, k)
            code.putln()
            self.generate_function_header(
                code, 0,
                with_dispatch=entry.type.is_overridable,
                with_opt_args=entry.type.optional_arg_count,
                cname=entry.func_cname)
            if not self.return_type.is_void:
                code.put('return ')
            args = self.type.args
            arglist = [arg.cname for arg in args[:len(args)-self.type.optional_arg_count]]
            if entry.type.is_overridable:
                arglist.append(Naming.skip_dispatch_cname)
            elif func_type.is_overridable:
                arglist.append('0')
            if entry.type.optional_arg_count:
                arglist.append(Naming.optional_args_cname)
            elif func_type.optional_arg_count:
                arglist.append('NULL')
            code.putln('%s(%s);' % (self.entry.func_cname, ', '.join(arglist)))
            code.putln('}')


class PyArgDeclNode(Node):
    # Argument which must be a Python object (used
    # for * and ** arguments).
    #
    # name        string
    # entry       Symtab.Entry
    # annotation  ExprNode or None   Py3 argument annotation
    child_attrs = []
    is_self_arg = False
    is_type_arg = False

    def generate_function_definitions(self, env, code):
        self.entry.generate_function_definitions(env, code)


class DecoratorNode(Node):
    # A decorator
    #
    # decorator    ExprNode
    child_attrs = ['decorator']


class DefNode(FuncDefNode):
    # A Python function definition.
    #
    # name          string                 the Python name of the function
    # lambda_name   string                 the internal name of a lambda 'function'
    # decorators    [DecoratorNode]        list of decorators
    # args          [CArgDeclNode]         formal arguments
    # doc           EncodedString or None
    # body          StatListNode
    # return_type_annotation
    #               ExprNode or None       the Py3 return type annotation
    #
    #  The following subnode is constructed internally
    #  when the def statement is inside a Python class definition.
    #
    #  fused_py_func        DefNode     The original fused cpdef DefNode
    #                                   (in case this is a specialization)
    #  specialized_cpdefs   [DefNode]   list of specialized cpdef DefNodes
    #  py_cfunc_node  PyCFunctionNode/InnerFunctionNode   The PyCFunction to create and assign
    #
    # decorator_indirection IndirectionNode Used to remove __Pyx_Method_ClassMethod for fused functions

    child_attrs = ["args", "star_arg", "starstar_arg", "body", "decorators", "return_type_annotation"]
    outer_attrs = ["decorators", "return_type_annotation"]

    is_staticmethod = False
    is_classmethod = False

    lambda_name = None
    reqd_kw_flags_cname = "0"
    is_wrapper = 0
    no_assignment_synthesis = 0
    decorators = None
    return_type_annotation = None
    entry = None
    acquire_gil = 0
    self_in_stararg = 0
    py_cfunc_node = None
    requires_classobj = False
    defaults_struct = None  # Dynamic kwrds structure name
    doc = None

    fused_py_func = False
    specialized_cpdefs = None
    py_wrapper = None
    py_wrapper_required = True
    func_cname = None

    defaults_getter = None

    def __init__(self, pos, **kwds):
        FuncDefNode.__init__(self, pos, **kwds)
        p = k = rk = r = 0
        for arg in self.args:
            if arg.pos_only:
                p += 1
            if arg.kw_only:
                k += 1
                if not arg.default:
                    rk += 1
            if not arg.default:
                r += 1
        self.num_posonly_args = p
        self.num_kwonly_args = k
        self.num_required_kw_args = rk
        self.num_required_args = r

    def as_cfunction(self, cfunc=None, scope=None, overridable=True, returns=None, except_val=None, has_explicit_exc_clause=False,
                     modifiers=None, nogil=False, with_gil=False):
        if self.star_arg:
            error(self.star_arg.pos, "cdef function cannot have star argument")
        if self.starstar_arg:
            error(self.starstar_arg.pos, "cdef function cannot have starstar argument")
        exception_value, exception_check = except_val or (None, False)
        nogil = nogil or with_gil

        if cfunc is None:
            cfunc_type = None
            cfunc = CVarDefNode(self.pos)
        else:
            if scope is None:
                scope = cfunc.scope
            cfunc_type = cfunc.type
            if len(self.args) != len(cfunc_type.args) or cfunc_type.has_varargs:
                error(self.pos, "wrong number of arguments")
                error(cfunc.pos, "previous declaration here")
            for i, (formal_arg, type_arg) in enumerate(zip(self.args, cfunc_type.args)):
                formal_arg.type_according_to_pxd = type_arg.type

        if exception_value is None and cfunc_type and cfunc_type.exception_value is not None:
            from .ExprNodes import ConstNode
<<<<<<< HEAD
            exception_value = ConstNode(
                self.pos, value=cfunc_type.exception_value, type=cfunc_type.return_type)

        if cfunc_type is not None:
            # If we have cfunc_type (i.e. it's come from a pxdfile)
            # we can fill in a lot more information than if we don't
            declarator_kwds = dict(
                exception_check = cfunc_type.exception_check,
                with_gil = cfunc_type.with_gil,
                nogil = cfunc_type.nogil
            )
            def_node_kwds = dict(
                overridable = cfunc_type.is_overridable,
                type = cfunc_type,
                with_gil = cfunc_type.with_gil,
                nogil = cfunc_type.nogil,
            )
            base_type = CAnalysedBaseTypeNode(self.pos, type=cfunc_type.return_type)
        else:
            declarator_kwds = dict(
                exception_check = exception_check,
                nogil = nogil,
                with_gil = with_gil,
            )
            def_node_kwds = dict(
                overridable = overridable,
                nogil = nogil,
                with_gil = with_gil,
            )
            base_type = CAnalysedBaseTypeNode(self.pos, type=py_object_type)
=======
            exception_value = ConstNode.for_type(
                self.pos, value=str(cfunc_type.exception_value), type=cfunc_type.return_type,
                constant_result=cfunc_type.exception_value)
>>>>>>> 0a7185a5
        declarator = CFuncDeclaratorNode(self.pos,
                                         base=CNameDeclaratorNode(self.pos, name=self.name, cname=None),
                                         args=self.args,
                                         has_varargs=False,
                                         exception_value=exception_value,
<<<<<<< HEAD
                                         **declarator_kwds)
=======
                                         has_explicit_exc_clause = has_explicit_exc_clause,
                                         with_gil=cfunc_type.with_gil,
                                         nogil=cfunc_type.nogil)
>>>>>>> 0a7185a5
        return CFuncDefNode(self.pos,
                            modifiers=modifiers or [],
                            base_type = base_type,
                            declarator=declarator,
                            body=self.body,
                            doc=self.doc,
                            visibility='private',
                            api=False,
                            directive_locals=getattr(cfunc, 'directive_locals', {}),
                            directive_returns=returns,
                            **def_node_kwds)

    def is_cdef_func_compatible(self):
        """Determines if the function's signature is compatible with a
        cdef function.  This can be used before calling
        .as_cfunction() to see if that will be successful.
        """
        if self.needs_closure:
            return False
        if self.star_arg or self.starstar_arg:
            return False
        return True

    def analyse_declarations(self, env):
        if self.decorators:
            for decorator in self.decorators:
                func = decorator.decorator
                if func.is_name:
                    self.is_classmethod |= func.name == 'classmethod'
                    self.is_staticmethod |= func.name == 'staticmethod'

        if self.is_classmethod and env.lookup_here('classmethod'):
            # classmethod() was overridden - not much we can do here ...
            self.is_classmethod = False
        if self.is_staticmethod and env.lookup_here('staticmethod'):
            # staticmethod() was overridden - not much we can do here ...
            self.is_staticmethod = False

        if env.is_py_class_scope or env.is_c_class_scope:
            if self.name == '__new__' and env.is_py_class_scope:
                self.is_staticmethod = True
            elif self.name == '__init_subclass__' and env.is_c_class_scope:
                error(self.pos, "'__init_subclass__' is not supported by extension class")
            elif self.name in IMPLICIT_CLASSMETHODS and not self.is_classmethod:
                self.is_classmethod = True
                # TODO: remove the need to generate a real decorator here, is_classmethod=True should suffice.
                from .ExprNodes import NameNode
                self.decorators = self.decorators or []
                self.decorators.insert(0, DecoratorNode(
                    self.pos, decorator=NameNode(self.pos, name=EncodedString('classmethod'))))

        self.analyse_argument_types(env)
        if self.name == '<lambda>':
            self.declare_lambda_function(env)
        else:
            self.declare_pyfunction(env)

        self.analyse_signature(env)
        self.return_type = self.entry.signature.return_type()
        # if a signature annotation provides a more specific return object type, use it
        if self.return_type is py_object_type and self.return_type_annotation:
            if env.directives['annotation_typing'] and not self.entry.is_special:
                _, return_type = self.return_type_annotation.analyse_type_annotation(env)
                if return_type and return_type.is_pyobject:
                    self.return_type = return_type

        self.create_local_scope(env)

        self.py_wrapper = DefNodeWrapper(
            self.pos,
            target=self,
            name=self.entry.name,
            args=self.args,
            star_arg=self.star_arg,
            starstar_arg=self.starstar_arg,
            return_type=self.return_type)
        self.py_wrapper.analyse_declarations(env)

    def analyse_argument_types(self, env):
        self.directive_locals = env.directives.get('locals', {})
        allow_none_for_extension_args = env.directives['allow_none_for_extension_args']

        f2s = env.fused_to_specific
        env.fused_to_specific = None

        for arg in self.args:
            if hasattr(arg, 'name'):
                name_declarator = None
            else:
                base_type = arg.base_type.analyse(env)
                # If we hare in pythran mode and we got a buffer supported by
                # Pythran, we change this node to a fused type
                if has_np_pythran(env) and base_type.is_pythran_expr:
                    base_type = PyrexTypes.FusedType([
                        base_type,
                        #PyrexTypes.PythranExpr(pythran_type(self.type, "numpy_texpr")),
                        base_type.org_buffer])
                name_declarator, type = \
                    arg.declarator.analyse(base_type, env)
                arg.name = name_declarator.name
                arg.type = type

            self.align_argument_type(env, arg)
            if name_declarator and name_declarator.cname:
                error(self.pos, "Python function argument cannot have C name specification")
            arg.type = arg.type.as_argument_type()
            arg.hdr_type = None
            arg.needs_conversion = 0
            arg.needs_type_test = 0
            arg.is_generic = 1
            if arg.type.is_pyobject or arg.type.is_buffer or arg.type.is_memoryviewslice:
                if arg.or_none:
                    arg.accept_none = True
                elif arg.not_none:
                    arg.accept_none = False
                elif (arg.type.is_extension_type or arg.type.is_builtin_type
                        or arg.type.is_buffer or arg.type.is_memoryviewslice):
                    if arg.default and arg.default.constant_result is None:
                        # special case: def func(MyType obj = None)
                        arg.accept_none = True
                    else:
                        # default depends on compiler directive
                        arg.accept_none = allow_none_for_extension_args
                else:
                    # probably just a plain 'object'
                    arg.accept_none = True
            elif not arg.type.is_error:
                arg.accept_none = True  # won't be used, but must be there
                if arg.not_none:
                    error(arg.pos, "Only Python type arguments can have 'not None'")
                if arg.or_none:
                    error(arg.pos, "Only Python type arguments can have 'or None'")

            if arg.type.is_fused:
                self.has_fused_arguments = True
        env.fused_to_specific = f2s

        if has_np_pythran(env):
            self.np_args_idx = [i for i,a in enumerate(self.args) if a.type.is_numpy_buffer]
        else:
            self.np_args_idx = []

    def analyse_signature(self, env):
        if self.entry.is_special:
            if self.decorators:
                error(self.pos, "special functions of cdef classes cannot have decorators")
            self.entry.trivial_signature = len(self.args) == 1 and not (self.star_arg or self.starstar_arg)
        elif not (self.star_arg or self.starstar_arg) and (
                not env.directives['always_allow_keywords']
                or all([arg.pos_only for arg in self.args])):
            # Use the simpler calling signature for zero- and one-argument pos-only functions.
            if self.entry.signature is TypeSlots.pyfunction_signature:
                if len(self.args) == 0:
                    self.entry.signature = TypeSlots.pyfunction_noargs
                elif len(self.args) == 1:
                    if self.args[0].default is None and not self.args[0].kw_only:
                        self.entry.signature = TypeSlots.pyfunction_onearg
            elif self.entry.signature is TypeSlots.pymethod_signature:
                if len(self.args) == 1:
                    self.entry.signature = TypeSlots.unaryfunc
                elif len(self.args) == 2:
                    if self.args[1].default is None and not self.args[1].kw_only:
                        self.entry.signature = TypeSlots.ibinaryfunc

        sig = self.entry.signature
        nfixed = sig.max_num_fixed_args()
        min_nfixed = sig.min_num_fixed_args()
        if (sig is TypeSlots.pymethod_signature and nfixed == 1
               and len(self.args) == 0 and self.star_arg):
            # this is the only case where a diverging number of
            # arguments is not an error - when we have no explicit
            # 'self' parameter as in method(*args)
            sig = self.entry.signature = TypeSlots.pyfunction_signature  # self is not 'really' used
            self.self_in_stararg = 1
            nfixed = min_nfixed = 0

        if self.is_staticmethod and env.is_c_class_scope:
            nfixed = min_nfixed = 0
            self.self_in_stararg = True  # FIXME: why for staticmethods?

            self.entry.signature = sig = copy.copy(sig)
            sig.fixed_arg_format = "*"
            sig.is_staticmethod = True
            sig.has_generic_args = True

        if ((self.is_classmethod or self.is_staticmethod) and
                self.has_fused_arguments and env.is_c_class_scope):
            del self.decorator_indirection.stats[:]

        for i in range(min(nfixed, len(self.args))):
            arg = self.args[i]
            arg.is_generic = 0
            if i >= min_nfixed:
                arg.is_special_method_optional = True
            if sig.is_self_arg(i) and not self.is_staticmethod:
                if self.is_classmethod:
                    arg.is_type_arg = 1
                    arg.hdr_type = arg.type = Builtin.type_type
                else:
                    arg.is_self_arg = 1
                    arg.hdr_type = arg.type = env.parent_type
                arg.needs_conversion = 0
            else:
                arg.hdr_type = sig.fixed_arg_type(i)
                if not arg.type.same_as(arg.hdr_type):
                    if arg.hdr_type.is_pyobject and arg.type.is_pyobject:
                        arg.needs_type_test = 1
                    else:
                        arg.needs_conversion = 1

        if min_nfixed > len(self.args):
            self.bad_signature()
            return
        elif nfixed < len(self.args):
            if not sig.has_generic_args:
                self.bad_signature()
            for arg in self.args:
                if arg.is_generic and (arg.type.is_extension_type or arg.type.is_builtin_type):
                    arg.needs_type_test = 1

        # Decide whether to use METH_FASTCALL
        # 1. If we use METH_NOARGS or METH_O, keep that. We can only change
        #    METH_VARARGS to METH_FASTCALL
        # 2. Special methods like __call__ always use the METH_VARGARGS
        #    calling convention
        mf = sig.method_flags()
        if mf and TypeSlots.method_varargs in mf and not self.entry.is_special:
            # 3. If the function uses the full args tuple, it's more
            #    efficient to use METH_VARARGS. This happens when the function
            #    takes *args but no other positional arguments (apart from
            #    possibly self). We don't do the analogous check for keyword
            #    arguments since the kwargs dict is copied anyway.
            if self.star_arg:
                uses_args_tuple = True
                for arg in self.args:
                    if (arg.is_generic and not arg.kw_only and
                            not arg.is_self_arg and not arg.is_type_arg):
                        # Other positional argument
                        uses_args_tuple = False
            else:
                uses_args_tuple = False

            if not uses_args_tuple:
                sig = self.entry.signature = sig.with_fastcall()

    def bad_signature(self):
        sig = self.entry.signature
        expected_str = "%d" % sig.min_num_fixed_args()
        if sig.has_generic_args:
            expected_str += " or more"
        elif sig.optional_object_arg_count:
            expected_str += " to %d" % sig.max_num_fixed_args()
        name = self.name
        if name.startswith("__") and name.endswith("__"):
            desc = "Special method"
        else:
            desc = "Method"
        error(self.pos, "%s %s has wrong number of arguments (%d declared, %s expected)" % (
            desc, self.name, len(self.args), expected_str))

    def declare_pyfunction(self, env):
        #print "DefNode.declare_pyfunction:", self.name, "in", env ###
        name = self.name
        entry = env.lookup_here(name)
        if entry:
            if entry.is_final_cmethod and not env.parent_type.is_final_type:
                error(self.pos, "Only final types can have final Python (def/cpdef) methods")
            if entry.type.is_cfunction and not entry.is_builtin_cmethod and not self.is_wrapper:
                warning(self.pos, "Overriding cdef method with def method.", 5)
        entry = env.declare_pyfunction(name, self.pos, allow_redefine=not self.is_wrapper)
        self.entry = entry
        prefix = env.next_id(env.scope_prefix)
        self.entry.pyfunc_cname = punycodify_name(Naming.pyfunc_prefix + prefix + name)
        if Options.docstrings:
            entry.doc = embed_position(self.pos, self.doc)
            entry.doc_cname = punycodify_name(Naming.funcdoc_prefix + prefix + name)
            if entry.is_special:
                if entry.name in TypeSlots.invisible or not entry.doc or (
                        entry.name in '__getattr__' and env.directives['fast_getattr']):
                    entry.wrapperbase_cname = None
                else:
                    entry.wrapperbase_cname = punycodify_name(Naming.wrapperbase_prefix + prefix + name)
        else:
            entry.doc = None

    def declare_lambda_function(self, env):
        entry = env.declare_lambda_function(self.lambda_name, self.pos)
        entry.doc = None
        self.entry = entry
        self.entry.pyfunc_cname = entry.cname

    def declare_arguments(self, env):
        for arg in self.args:
            if not arg.name:
                error(arg.pos, "Missing argument name")
            if arg.needs_conversion:
                arg.entry = env.declare_var(arg.name, arg.type, arg.pos)
                if arg.type.is_pyobject:
                    arg.entry.init = "0"
            else:
                arg.entry = self.declare_argument(env, arg)
            arg.entry.is_arg = 1
            arg.entry.used = 1
            arg.entry.is_self_arg = arg.is_self_arg
        self.declare_python_arg(env, self.star_arg)
        self.declare_python_arg(env, self.starstar_arg)

    def declare_python_arg(self, env, arg):
        if arg:
            if env.directives['infer_types'] != False:
                type = PyrexTypes.unspecified_type
            else:
                type = py_object_type
            entry = env.declare_var(arg.name, type, arg.pos)
            entry.is_arg = 1
            entry.used = 1
            entry.init = "0"
            entry.xdecref_cleanup = 1
            arg.entry = entry

    def analyse_expressions(self, env):
        self.local_scope.directives = env.directives
        self.analyse_default_values(env)
        self.analyse_annotations(env)

        if not self.needs_assignment_synthesis(env) and self.decorators:
            for decorator in self.decorators[::-1]:
                decorator.decorator = decorator.decorator.analyse_expressions(env)

        self.py_wrapper.prepare_argument_coercion(env)
        return self

    def needs_assignment_synthesis(self, env, code=None):
        if self.is_staticmethod:
            return True
        if self.specialized_cpdefs or self.entry.is_fused_specialized:
            return False
        if self.no_assignment_synthesis:
            return False
        if self.entry.is_special:
            return False
        if self.entry.is_anonymous:
            return True
        if env.is_module_scope or env.is_c_class_scope:
            if code is None:
                return self.local_scope.directives['binding']
            else:
                return code.globalstate.directives['binding']
        return env.is_py_class_scope or env.is_closure_scope

    def error_value(self):
        return self.entry.signature.error_value

    def caller_will_check_exceptions(self):
        return self.entry.signature.exception_check

    def generate_function_definitions(self, env, code):
        if self.defaults_getter:
            # defaults getter must never live in class scopes, it's always a module function
            self.defaults_getter.generate_function_definitions(env.global_scope(), code)

        # Before closure cnames are mangled
        if self.py_wrapper_required:
            # func_cname might be modified by @cname
            self.py_wrapper.func_cname = self.entry.func_cname
            self.py_wrapper.generate_function_definitions(env, code)
        FuncDefNode.generate_function_definitions(self, env, code)

    def generate_function_header(self, code, with_pymethdef, proto_only=0):
        if proto_only:
            if self.py_wrapper_required:
                self.py_wrapper.generate_function_header(
                    code, with_pymethdef, True)
            return
        arg_code_list = []
        if self.entry.signature.has_dummy_arg:
            self_arg = 'PyObject *%s' % Naming.self_cname
            if not self.needs_outer_scope:
                self_arg = 'CYTHON_UNUSED ' + self_arg
            arg_code_list.append(self_arg)

        def arg_decl_code(arg):
            entry = arg.entry
            if entry.in_closure:
                cname = entry.original_cname
            else:
                cname = entry.cname
            decl = entry.type.declaration_code(cname)
            if not entry.cf_used:
                decl = 'CYTHON_UNUSED ' + decl
            return decl

        for arg in self.args:
            arg_code_list.append(arg_decl_code(arg))
        if self.star_arg:
            arg_code_list.append(arg_decl_code(self.star_arg))
        if self.starstar_arg:
            arg_code_list.append(arg_decl_code(self.starstar_arg))
        if arg_code_list:
            arg_code = ', '.join(arg_code_list)
        else:
            arg_code = 'void'  # No arguments
        dc = self.return_type.declaration_code(self.entry.pyfunc_cname)

        decls_code = code.globalstate['decls']
        preprocessor_guard = self.get_preprocessor_guard()
        if preprocessor_guard:
            decls_code.putln(preprocessor_guard)
        decls_code.putln(
            "static %s(%s); /* proto */" % (dc, arg_code))
        if preprocessor_guard:
            decls_code.putln("#endif")
        code.putln("static %s(%s) {" % (dc, arg_code))

    def generate_argument_declarations(self, env, code):
        pass

    def generate_keyword_list(self, code):
        pass

    def generate_argument_parsing_code(self, env, code):
        # Move arguments into closure if required
        def put_into_closure(entry):
            if entry.in_closure:
                if entry.type.is_array:
                    # This applies to generator expressions that iterate over C arrays (and need to
                    # capture them by value), under most other circumstances C array arguments are dropped to
                    # pointers so this copy isn't used
                    assert entry.type.size is not None
                    code.globalstate.use_utility_code(UtilityCode.load_cached("IncludeStringH", "StringTools.c"))
                    code.putln("memcpy({0}, {1}, sizeof({0}));".format(entry.cname, entry.original_cname))
                else:
                    code.putln('%s = %s;' % (entry.cname, entry.original_cname))
                if entry.type.is_memoryviewslice:
                    # TODO - at some point reference count of memoryviews should
                    # genuinely be unified with PyObjects
                    entry.type.generate_incref_memoryviewslice(code, entry.cname, True)
                elif entry.xdecref_cleanup:
                    # mostly applies to the starstar arg - this can sometimes be NULL
                    # so must be xincrefed instead
                    code.put_var_xincref(entry)
                    code.put_var_xgiveref(entry)
                else:
                    code.put_var_incref(entry)
                    code.put_var_giveref(entry)
        for arg in self.args:
            put_into_closure(arg.entry)
        for arg in self.star_arg, self.starstar_arg:
            if arg:
                put_into_closure(arg.entry)

    def generate_argument_type_tests(self, code):
        pass


class DefNodeWrapper(FuncDefNode):
    # DefNode python wrapper code generator

    defnode = None
    target = None  # Target DefNode
    needs_values_cleanup = False

    def __init__(self, *args, **kwargs):
        FuncDefNode.__init__(self, *args, **kwargs)
        self.num_posonly_args = self.target.num_posonly_args
        self.num_kwonly_args = self.target.num_kwonly_args
        self.num_required_kw_args = self.target.num_required_kw_args
        self.num_required_args = self.target.num_required_args
        self.self_in_stararg = self.target.self_in_stararg
        self.signature = None

    def analyse_declarations(self, env):
        target_entry = self.target.entry
        name = self.name
        prefix = env.next_id(env.scope_prefix)
        target_entry.func_cname = punycodify_name(Naming.pywrap_prefix + prefix + name)
        target_entry.pymethdef_cname = punycodify_name(Naming.pymethdef_prefix + prefix + name)

        self.signature = target_entry.signature

        self.np_args_idx = self.target.np_args_idx

    def prepare_argument_coercion(self, env):
        # This is only really required for Cython utility code at this time,
        # everything else can be done during code generation.  But we expand
        # all utility code here, simply because we cannot easily distinguish
        # different code types.
        for arg in self.args:
            if not arg.type.is_pyobject:
                if not arg.type.create_from_py_utility_code(env):
                    pass  # will fail later
            elif arg.hdr_type and not arg.hdr_type.is_pyobject:
                if not arg.hdr_type.create_to_py_utility_code(env):
                    pass  # will fail later

        if self.starstar_arg and not self.starstar_arg.entry.cf_used:
            # we will set the kwargs argument to NULL instead of a new dict
            # and must therefore correct the control flow state
            entry = self.starstar_arg.entry
            entry.xdecref_cleanup = 1
            for ass in entry.cf_assignments:
                if not ass.is_arg and ass.lhs.is_name:
                    ass.lhs.cf_maybe_null = True

    def signature_has_nongeneric_args(self):
        argcount = len(self.args)
        if argcount == 0 or (
                argcount == 1 and (self.args[0].is_self_arg or
                                   self.args[0].is_type_arg)):
            return 0
        return 1

    def signature_has_generic_args(self):
        return self.signature.has_generic_args

    def generate_function_body(self, code):
        args = []
        if self.signature.has_dummy_arg:
            args.append(Naming.self_cname)
        for arg in self.args:
            if arg.type.is_cpp_class:
                # it's safe to move converted C++ types because they aren't
                # used again afterwards
                code.globalstate.use_utility_code(
                    UtilityCode.load_cached("MoveIfSupported", "CppSupport.cpp"))
                args.append("__PYX_STD_MOVE_IF_SUPPORTED(%s)" % arg.entry.cname)
            elif arg.hdr_type and not (arg.type.is_memoryviewslice or
                                     arg.type.is_struct or
                                     arg.type.is_complex):
                args.append(arg.type.cast_code(arg.entry.cname))
            else:
                args.append(arg.entry.cname)
        if self.star_arg:
            args.append(self.star_arg.entry.cname)
        if self.starstar_arg:
            args.append(self.starstar_arg.entry.cname)
        args = ', '.join(args)
        if not self.return_type.is_void:
            code.put('%s = ' % Naming.retval_cname)
        code.putln('%s(%s);' % (
            self.target.entry.pyfunc_cname, args))

    def generate_function_definitions(self, env, code):
        lenv = self.target.local_scope
        # Generate C code for header and body of function
        code.mark_pos(self.pos)
        code.putln("")
        code.putln("/* Python wrapper */")
        preprocessor_guard = self.target.get_preprocessor_guard()
        if preprocessor_guard:
            code.putln(preprocessor_guard)

        code.enter_cfunc_scope(lenv)
        code.return_from_error_cleanup_label = code.new_label()

        with_pymethdef = (self.target.needs_assignment_synthesis(env, code) or
                          self.target.pymethdef_required)
        self.generate_function_header(code, with_pymethdef)
        self.generate_argument_declarations(lenv, code)
        tempvardecl_code = code.insertion_point()

        if self.return_type.is_pyobject:
            retval_init = ' = 0'
        else:
            retval_init = ''
        if not self.return_type.is_void:
            code.putln('%s%s;' % (
                self.return_type.declaration_code(Naming.retval_cname),
                retval_init))
        code.put_declare_refcount_context()
        code.put_setup_refcount_context(EncodedString('%s (wrapper)' % self.name))

        self.generate_argument_parsing_code(lenv, code, tempvardecl_code)
        self.generate_argument_type_tests(code)
        self.generate_function_body(code)

        # ----- Go back and insert temp variable declarations
        tempvardecl_code.put_temp_declarations(code.funcstate)

        code.mark_pos(self.pos)
        code.putln("")
        code.putln("/* function exit code */")

        # ----- Error cleanup
        if code.error_label in code.labels_used:
            code.put_goto(code.return_label)
            code.put_label(code.error_label)
            for cname, type in code.funcstate.all_managed_temps():
                code.put_xdecref(cname, type)
            err_val = self.error_value()
            if err_val is not None:
                code.putln("%s = %s;" % (Naming.retval_cname, err_val))

        # ----- Non-error return cleanup
        code.put_label(code.return_label)
        for entry in lenv.var_entries:
            if entry.is_arg:
                if entry.xdecref_cleanup:
                    code.put_var_xdecref(entry)
                else:
                    code.put_var_decref(entry)
        var_entries_set = set(lenv.var_entries)
        for arg in self.args:
            if not arg.type.is_pyobject and arg.entry not in var_entries_set:
                # This captures anything that's been converted from a PyObject.
                # Primarily memoryviews at the moment
                if arg.entry.xdecref_cleanup:
                    code.put_var_xdecref(arg.entry)
                else:
                    code.put_var_decref(arg.entry)

        self.generate_argument_values_cleanup_code(code)
        code.put_finish_refcount_context()
        if not self.return_type.is_void:
            code.putln("return %s;" % Naming.retval_cname)
        code.putln('}')
        code.exit_cfunc_scope()
        if preprocessor_guard:
            code.putln("#endif /*!(%s)*/" % preprocessor_guard)

    def generate_function_header(self, code, with_pymethdef, proto_only=0):
        arg_code_list = []
        sig = self.signature

        if sig.has_dummy_arg or self.self_in_stararg:
            arg_code = "PyObject *%s" % Naming.self_cname
            if not sig.has_dummy_arg:
                arg_code = 'CYTHON_UNUSED ' + arg_code
            arg_code_list.append(arg_code)

        for arg in self.args:
            if not arg.is_generic:
                if arg.is_self_arg or arg.is_type_arg:
                    arg_code_list.append("PyObject *%s" % arg.hdr_cname)
                else:
                    arg_code_list.append(
                        arg.hdr_type.declaration_code(arg.hdr_cname))
        entry = self.target.entry
        if not entry.is_special and sig.method_flags() == [TypeSlots.method_noargs]:
            arg_code_list.append("CYTHON_UNUSED PyObject *unused")
        if sig.has_generic_args:
            varargs_args = "PyObject *%s, PyObject *%s" % (
                    Naming.args_cname, Naming.kwds_cname)
            if sig.use_fastcall:
                fastcall_args = "PyObject *const *%s, Py_ssize_t %s, PyObject *%s" % (
                        Naming.args_cname, Naming.nargs_cname, Naming.kwds_cname)
                arg_code_list.append(
                    "\n#if CYTHON_METH_FASTCALL\n%s\n#else\n%s\n#endif\n" % (
                        fastcall_args, varargs_args))
            else:
                arg_code_list.append(varargs_args)
        if entry.is_special:
            for n in range(len(self.args), sig.max_num_fixed_args()):
                arg_code_list.append("CYTHON_UNUSED PyObject *unused_arg_%s" % n)
        arg_code = ", ".join(arg_code_list)

        # Prevent warning: unused function '__pyx_pw_5numpy_7ndarray_1__getbuffer__'
        mf = ""
        if (entry.name in ("__getbuffer__", "__releasebuffer__")
                and entry.scope.is_c_class_scope):
            mf = "CYTHON_UNUSED "
            with_pymethdef = False

        dc = self.return_type.declaration_code(entry.func_cname)
        header = "%sstatic %s(%s)" % (mf, dc, arg_code)
        code.putln("%s; /*proto*/" % header)

        if proto_only:
            if self.target.fused_py_func:
                # If we are the specialized version of the cpdef, we still
                # want the prototype for the "fused cpdef", in case we're
                # checking to see if our method was overridden in Python
                self.target.fused_py_func.generate_function_header(
                    code, with_pymethdef, proto_only=True)
            return

        if (Options.docstrings and entry.doc and
                not self.target.fused_py_func and
                not entry.scope.is_property_scope and
                (not entry.is_special or entry.wrapperbase_cname)):
            # h_code = code.globalstate['h_code']
            docstr = entry.doc

            if docstr.is_unicode:
                docstr = docstr.as_utf8_string()

            if not (entry.is_special and entry.name in ('__getbuffer__', '__releasebuffer__')):
                code.putln('PyDoc_STRVAR(%s, %s);' % (
                    entry.doc_cname,
                    docstr.as_c_string_literal()))

            if entry.is_special:
                code.putln('#if CYTHON_UPDATE_DESCRIPTOR_DOC')
                code.putln(
                    "struct wrapperbase %s;" % entry.wrapperbase_cname)
                code.putln('#endif')

        if with_pymethdef or self.target.fused_py_func:
            code.put(
                "static PyMethodDef %s = " % entry.pymethdef_cname)
            code.put_pymethoddef(self.target.entry, ";", allow_skip=False)
        code.putln("%s {" % header)

    def generate_argument_declarations(self, env, code):
        for arg in self.args:
            if arg.is_generic:
                if arg.needs_conversion:
                    code.putln("PyObject *%s = 0;" % arg.hdr_cname)
                else:
                    code.put_var_declaration(arg.entry)
        for entry in env.var_entries:
            if entry.is_arg:
                code.put_var_declaration(entry)

        # Create nargs, but avoid an "unused" warning in the few cases where we don't need it.
        if self.signature_has_generic_args():
            # error handling for this is checked after the declarations
            nargs_code = "CYTHON_UNUSED Py_ssize_t %s;" % Naming.nargs_cname
            if self.signature.use_fastcall:
                code.putln("#if !CYTHON_METH_FASTCALL")
                code.putln(nargs_code)
                code.putln("#endif")
            else:
                code.putln(nargs_code)

        # Array containing the values of keyword arguments when using METH_FASTCALL.
        code.putln('CYTHON_UNUSED PyObject *const *%s;' % Naming.kwvalues_cname)

    def generate_argument_parsing_code(self, env, code, decl_code):
        # Generate fast equivalent of PyArg_ParseTuple call for
        # generic arguments, if any, including args/kwargs
        old_error_label = code.new_error_label()
        our_error_label = code.error_label
        end_label = code.new_label("argument_unpacking_done")

        has_kwonly_args = self.num_kwonly_args > 0
        has_star_or_kw_args = self.star_arg is not None \
            or self.starstar_arg is not None or has_kwonly_args

        for arg in self.args:
            if not arg.type.is_pyobject:
                if not arg.type.create_from_py_utility_code(env):
                    pass  # will fail later

        # Assign nargs variable as len(args).
        if self.signature_has_generic_args():
            if self.signature.use_fastcall:
                code.putln("#if !CYTHON_METH_FASTCALL")
            code.putln("#if CYTHON_ASSUME_SAFE_SIZE")
            code.putln("%s = PyTuple_GET_SIZE(%s);" % (
                Naming.nargs_cname, Naming.args_cname))
            code.putln("#else")
            # An error here is very unlikely, but we risk a (conditionally) unused error label,
            # so we just skip the traceback and return immediately.
            code.putln("%s = PyTuple_Size(%s); if (%s) return %s;" % (
                Naming.nargs_cname,
                Naming.args_cname,
                code.unlikely("%s < 0" % Naming.nargs_cname),
                self.error_value(),
             ))
            code.putln("#endif")
            if self.signature.use_fastcall:
                code.putln("#endif")
        code.globalstate.use_utility_code(
            UtilityCode.load_cached("fastcall", "FunctionArguments.c"))
        code.putln('%s = __Pyx_KwValues_%s(%s, %s);' % (
            Naming.kwvalues_cname, self.signature.fastvar, Naming.args_cname, Naming.nargs_cname))

        if not self.signature_has_generic_args():
            if has_star_or_kw_args:
                error(self.pos, "This method cannot have * or keyword arguments")
            self.generate_argument_conversion_code(code)

        elif not self.signature_has_nongeneric_args():
            # func(*args) or func(**kw) or func(*args, **kw)
            # possibly with a "self" argument but no other non-star
            # arguments
            self.generate_stararg_copy_code(code)

        else:
            self.generate_tuple_and_keyword_parsing_code(self.args, code, decl_code)
            self.needs_values_cleanup = True

        code.error_label = old_error_label
        if code.label_used(our_error_label):
            if not code.label_used(end_label):
                code.put_goto(end_label)
            code.put_label(our_error_label)
            self.generate_argument_values_cleanup_code(code)

            if has_star_or_kw_args:
                self.generate_arg_decref(self.star_arg, code)
                if self.starstar_arg:
                    if self.starstar_arg.entry.xdecref_cleanup:
                        code.put_var_xdecref_clear(self.starstar_arg.entry)
                    else:
                        code.put_var_decref_clear(self.starstar_arg.entry)
            for arg in self.args:
                if not arg.type.is_pyobject and arg.type.needs_refcounting:
                    # at the moment this just catches memoryviewslices, but in future
                    # other non-PyObject reference counted types might need cleanup
                    code.put_var_xdecref(arg.entry)
            code.put_add_traceback(self.target.entry.qualified_name)
            code.put_finish_refcount_context()
            code.putln("return %s;" % self.error_value())
        if code.label_used(end_label):
            code.put_label(end_label)

    def generate_arg_xdecref(self, arg, code):
        if arg:
            code.put_var_xdecref_clear(arg.entry)

    def generate_arg_decref(self, arg, code):
        if arg:
            code.put_var_decref_clear(arg.entry)

    def generate_stararg_copy_code(self, code):
        if not self.star_arg:
            code.globalstate.use_utility_code(
                UtilityCode.load_cached("RaiseArgTupleInvalid", "FunctionArguments.c"))
            code.putln("if (unlikely(%s > 0)) {" % Naming.nargs_cname)
            # Direct return simplifies **kwargs cleanup, but we give no traceback.
            code.put('__Pyx_RaiseArgtupleInvalid(%s, 1, 0, 0, %s); return %s;' % (
                self.name.as_c_string_literal(), Naming.nargs_cname, self.error_value()))
            code.putln("}")

        if self.starstar_arg:
            if self.star_arg or not self.starstar_arg.entry.cf_used:
                kwarg_check = "unlikely(%s)" % Naming.kwds_cname
            else:
                kwarg_check = "%s" % Naming.kwds_cname
        else:
            kwarg_check = "unlikely(%s) && __Pyx_NumKwargs_%s(%s)" % (
                Naming.kwds_cname, self.signature.fastvar, Naming.kwds_cname)
        code.globalstate.use_utility_code(
            UtilityCode.load_cached("KeywordStringCheck", "FunctionArguments.c"))
        code.putln(
            "if (%s && unlikely(!__Pyx_CheckKeywordStrings(%s, %s, %d))) return %s;" % (
                kwarg_check, Naming.kwds_cname, self.name.as_c_string_literal(),
                bool(self.starstar_arg), self.error_value()))

        if self.starstar_arg and self.starstar_arg.entry.cf_used:
            code.putln("if (%s) {" % kwarg_check)
            code.putln("%s = __Pyx_KwargsAsDict_%s(%s, %s);" % (
                self.starstar_arg.entry.cname,
                self.signature.fastvar,
                Naming.kwds_cname,
                Naming.kwvalues_cname))
            code.putln("if (unlikely(!%s)) return %s;" % (
                self.starstar_arg.entry.cname, self.error_value()))
            code.put_gotref(self.starstar_arg.entry.cname, py_object_type)
            code.putln("} else {")
            code.putln("%s = PyDict_New();" % (self.starstar_arg.entry.cname,))
            code.putln("if (unlikely(!%s)) return %s;" % (
                self.starstar_arg.entry.cname, self.error_value()))
            code.put_var_gotref(self.starstar_arg.entry)
            self.starstar_arg.entry.xdecref_cleanup = False
            code.putln("}")

        # Normal (traceback) error handling from this point on to clean up the kwargs dict.

        if self.self_in_stararg and not self.target.is_staticmethod:
            assert not self.signature.use_fastcall
            # need to create a new tuple with 'self' inserted as first item
            code.putln("%s = PyTuple_New(%s + 1); %s" % (
                self.star_arg.entry.cname,
                Naming.nargs_cname,
                code.error_goto_if_null(self.star_arg.entry.cname, self.pos)
            ))
            code.put_var_gotref(self.star_arg.entry)
            code.put_incref(Naming.self_cname, py_object_type)
            code.put_giveref(Naming.self_cname, py_object_type)
            code.putln("PyTuple_SET_ITEM(%s, 0, %s);" % (
                self.star_arg.entry.cname, Naming.self_cname))
            temp = code.funcstate.allocate_temp(PyrexTypes.c_py_ssize_t_type, manage_ref=False)
            code.putln("for (%s=0; %s < %s; %s++) {" % (
                temp, temp, Naming.nargs_cname, temp))
            code.putln("PyObject* item = PyTuple_GET_ITEM(%s, %s);" % (
                Naming.args_cname, temp))
            code.put_incref("item", py_object_type)
            code.put_giveref("item", py_object_type)
            code.putln("PyTuple_SET_ITEM(%s, %s+1, item);" % (
                self.star_arg.entry.cname, temp))
            code.putln("}")
            code.funcstate.release_temp(temp)
            self.star_arg.entry.xdecref_cleanup = 0
        elif self.star_arg:
            assert not self.signature.use_fastcall
            code.put_incref(Naming.args_cname, py_object_type)
            code.putln("%s = %s;" % (
                self.star_arg.entry.cname,
                Naming.args_cname))
            self.star_arg.entry.xdecref_cleanup = 0

    def generate_tuple_and_keyword_parsing_code(self, args, code, decl_code):
        code.globalstate.use_utility_code(
            UtilityCode.load_cached("fastcall", "FunctionArguments.c"))

        self_name_csafe = self.name.as_c_string_literal()

        argtuple_error_label = code.new_label("argtuple_error")

        positional_args = []
        required_kw_only_args = []
        optional_kw_only_args = []
        num_pos_only_args = 0
        for arg in args:
            if arg.is_generic:
                if arg.default:
                    if not arg.is_self_arg and not arg.is_type_arg:
                        if arg.kw_only:
                            optional_kw_only_args.append(arg)
                        else:
                            positional_args.append(arg)
                elif arg.kw_only:
                    required_kw_only_args.append(arg)
                elif not arg.is_self_arg and not arg.is_type_arg:
                    positional_args.append(arg)
                if arg.pos_only:
                    num_pos_only_args += 1

        # sort required kw-only args before optional ones to avoid special
        # cases in the unpacking code
        kw_only_args = required_kw_only_args + optional_kw_only_args

        min_positional_args = self.num_required_args - self.num_required_kw_args
        if len(args) > 0 and (args[0].is_self_arg or args[0].is_type_arg):
            min_positional_args -= 1
        max_positional_args = len(positional_args)
        has_fixed_positional_count = not self.star_arg and \
            min_positional_args == max_positional_args
        has_kw_only_args = bool(kw_only_args)

        if self.starstar_arg or self.star_arg:
            self.generate_stararg_init_code(max_positional_args, code)

        code.putln('{')
        all_args = tuple(positional_args) + tuple(kw_only_args)
        non_posonly_args = [arg for arg in all_args if not arg.pos_only]
        non_pos_args_id = ','.join(
            ['&%s' % code.intern_identifier(arg.entry.name) for arg in non_posonly_args] + ['0'])
        code.putln("PyObject **%s[] = {%s};" % (
            Naming.pykwdlist_cname,
            non_pos_args_id))

        # Before being converted and assigned to the target variables,
        # borrowed references to all unpacked argument values are
        # collected into a local PyObject* array called "values",
        # regardless if they were taken from default arguments,
        # positional arguments or keyword arguments.  Note that
        # C-typed default arguments are handled at conversion time,
        # so their array value is NULL in the end if no argument
        # was passed for them.
        self.generate_argument_values_setup_code(all_args, code, decl_code)

        # If all args are positional-only, we can raise an error
        # straight away if we receive a non-empty kw-dict.
        # This requires a PyDict_Size call.  This call is wasteful
        # for functions which do accept kw-args, so we do not generate
        # the PyDict_Size call unless all args are positional-only.
        accept_kwd_args = non_posonly_args or self.starstar_arg
        if accept_kwd_args:
            kw_unpacking_condition = Naming.kwds_cname
        else:
            kw_unpacking_condition = "%s && __Pyx_NumKwargs_%s(%s) > 0" % (
                Naming.kwds_cname, self.signature.fastvar, Naming.kwds_cname)

        if self.num_required_kw_args > 0:
            kw_unpacking_condition = "likely(%s)" % kw_unpacking_condition

        # --- optimised code when we receive keyword arguments
        code.putln("if (%s) {" % kw_unpacking_condition)

        if accept_kwd_args:
            self.generate_keyword_unpacking_code(
                min_positional_args, max_positional_args,
                has_fixed_positional_count, has_kw_only_args, all_args, argtuple_error_label, code)
        else:
            # Here we do not accept kw-args but we are passed a non-empty kw-dict.
            # We call ParseOptionalKeywords which will raise an appropriate error if
            # the kw-args dict passed is non-empty (which it will be, since kw_unpacking_condition is true)
            code.globalstate.use_utility_code(
                UtilityCode.load_cached("ParseKeywords", "FunctionArguments.c"))
            code.putln('if (likely(__Pyx_ParseOptionalKeywords(%s, %s, %s, %s, %s, %s, %s) < 0)) %s' % (
                Naming.kwds_cname,
                Naming.kwvalues_cname,
                Naming.pykwdlist_cname,
                self.starstar_arg.entry.cname if self.starstar_arg else 0,
                'values',
                0,
                self_name_csafe,
                code.error_goto(self.pos)))

        # --- optimised code when we do not receive any keyword arguments
        if (self.num_required_kw_args and min_positional_args > 0) or min_positional_args == max_positional_args:
            # Python raises arg tuple related errors first, so we must
            # check the length here
            if min_positional_args == max_positional_args and not self.star_arg:
                compare = '!='
            else:
                compare = '<'
            code.putln('} else if (unlikely(%s %s %d)) {' % (
                Naming.nargs_cname, compare, min_positional_args))
            code.put_goto(argtuple_error_label)

        if self.num_required_kw_args:
            # pure error case: keywords required but not passed
            if max_positional_args > min_positional_args and not self.star_arg:
                code.putln('} else if (unlikely(%s > %d)) {' % (
                    Naming.nargs_cname, max_positional_args))
                code.put_goto(argtuple_error_label)
            code.putln('} else {')
            for i, arg in enumerate(kw_only_args):
                if not arg.default:
                    pystring_cname = code.intern_identifier(arg.entry.name)
                    # required keyword-only argument missing
                    code.globalstate.use_utility_code(
                        UtilityCode.load_cached("RaiseKeywordRequired", "FunctionArguments.c"))
                    code.put('__Pyx_RaiseKeywordRequired("%s", %s); ' % (
                        self.name,
                        pystring_cname))
                    code.putln(code.error_goto(self.pos))
                    break

        else:
            # optimised tuple unpacking code
            code.putln('} else {')
            if min_positional_args == max_positional_args:
                # parse the exact number of positional arguments from
                # the args tuple
                for i, arg in enumerate(positional_args):
                    code.putln("values[%d] = __Pyx_Arg_%s(%s, %d);" % (
                            i, self.signature.fastvar, Naming.args_cname, i))
            else:
                # parse the positional arguments from the variable length
                # args tuple and reject illegal argument tuple sizes
                code.putln('switch (%s) {' % Naming.nargs_cname)
                if self.star_arg:
                    code.putln('default:')
                reversed_args = list(enumerate(positional_args))[::-1]
                for i, arg in reversed_args:
                    if i >= min_positional_args-1:
                        if i != reversed_args[0][0]:
                            code.putln('CYTHON_FALLTHROUGH;')
                        code.put('case %2d: ' % (i+1))
                    code.putln("values[%d] = __Pyx_Arg_%s(%s, %d);" % (
                            i, self.signature.fastvar, Naming.args_cname, i))
                if min_positional_args == 0:
                    code.putln('CYTHON_FALLTHROUGH;')
                    code.put('case  0: ')
                code.putln('break;')
                if self.star_arg:
                    if min_positional_args:
                        for i in range(min_positional_args-1, -1, -1):
                            code.putln('case %2d:' % i)
                        code.put_goto(argtuple_error_label)
                else:
                    code.put('default: ')
                    code.put_goto(argtuple_error_label)
                code.putln('}')

        code.putln('}')  # end of the conditional unpacking blocks

        # Convert arg values to their final type and assign them.
        # Also inject non-Python default arguments, which do cannot
        # live in the values[] array.
        for i, arg in enumerate(all_args):
            self.generate_arg_assignment(arg, "values[%d]" % i, code)

        code.putln('}')  # end of the whole argument unpacking block

        if code.label_used(argtuple_error_label):
            skip_error_handling = code.new_label("skip")
            code.put_goto(skip_error_handling)

            code.put_label(argtuple_error_label)
            code.globalstate.use_utility_code(
                UtilityCode.load_cached("RaiseArgTupleInvalid", "FunctionArguments.c"))
            code.putln('__Pyx_RaiseArgtupleInvalid(%s, %d, %d, %d, %s); %s' % (
                self_name_csafe, has_fixed_positional_count,
                min_positional_args, max_positional_args,
                Naming.nargs_cname,
                code.error_goto(self.pos)
            ))
            code.put_label(skip_error_handling)

    def generate_arg_assignment(self, arg, item, code):
        if arg.type.is_pyobject:
            # Python default arguments were already stored in 'item' at the very beginning
            if arg.is_generic:
                item = PyrexTypes.typecast(arg.type, PyrexTypes.py_object_type, item)
            entry = arg.entry
            code.putln("%s = %s;" % (entry.cname, item))
        else:
            if arg.type.from_py_function:
                if arg.default:
                    # C-typed default arguments must be handled here
                    code.putln('if (%s) {' % item)
                code.putln(arg.type.from_py_call_code(
                    item, arg.entry.cname, arg.pos, code))
                if arg.default:
                    code.putln('} else {')
                    code.putln("%s = %s;" % (
                        arg.entry.cname,
                        arg.calculate_default_value_code(code)))
                    if arg.type.is_memoryviewslice:
                        code.put_var_incref_memoryviewslice(arg.entry, have_gil=True)
                    code.putln('}')
            else:
                error(arg.pos, "Cannot convert Python object argument to type '%s'" % arg.type)

    def generate_stararg_init_code(self, max_positional_args, code):
        if self.starstar_arg:
            self.starstar_arg.entry.xdecref_cleanup = 0
            code.putln('%s = PyDict_New(); if (unlikely(!%s)) return %s;' % (
                self.starstar_arg.entry.cname,
                self.starstar_arg.entry.cname,
                self.error_value()))
            code.put_var_gotref(self.starstar_arg.entry)
        if self.star_arg:
            self.star_arg.entry.xdecref_cleanup = 0
            if max_positional_args == 0:
                # If there are no positional arguments, use the args tuple
                # directly
                assert not self.signature.use_fastcall
                code.put_incref(Naming.args_cname, py_object_type)
                code.putln("%s = %s;" % (self.star_arg.entry.cname, Naming.args_cname))
            else:
                # It is possible that this is a slice of "negative" length,
                # as in args[5:3]. That's not a problem, the function below
                # handles that efficiently and returns the empty tuple.
                code.putln('%s = __Pyx_ArgsSlice_%s(%s, %d, %s);' % (
                    self.star_arg.entry.cname, self.signature.fastvar,
                    Naming.args_cname, max_positional_args, Naming.nargs_cname))
                code.putln("if (unlikely(!%s)) {" %
                           self.star_arg.entry.type.nullcheck_string(self.star_arg.entry.cname))
                if self.starstar_arg:
                    code.put_var_decref_clear(self.starstar_arg.entry)
                code.put_finish_refcount_context()
                code.putln('return %s;' % self.error_value())
                code.putln('}')
                code.put_var_gotref(self.star_arg.entry)

    def generate_argument_values_setup_code(self, args, code, decl_code):
        max_args = len(args)
        # the 'values' array collects references to arguments
        # before doing any type coercion etc.. Whether they are borrowed or not
        # depends on the compilation options.
        decl_code.putln("PyObject* values[%d] = {%s};" % (
            max_args, ','.join('0'*max_args)))

        if self.target.defaults_struct:
            code.putln('struct %s *%s = __Pyx_CyFunction_Defaults(struct %s, %s);' % (
                self.target.defaults_struct, Naming.dynamic_args_cname,
                self.target.defaults_struct, Naming.self_cname))

        # assign (usually borrowed) Python default values to the values array,
        # so that they can be overwritten by received arguments below
        for i, arg in enumerate(args):
            if arg.default and arg.type.is_pyobject:
                default_value = arg.calculate_default_value_code(code)
                code.putln('values[%d] = __Pyx_Arg_NewRef_%s(%s);' % (
                    i, self.signature.fastvar, arg.type.as_pyobject(default_value)))

    def generate_argument_values_cleanup_code(self, code):
        if not self.needs_values_cleanup:
            return
        # The 'values' array may not be borrowed depending on the compilation options.
        # This cleans it up in the case it isn't borrowed
        loop_var = Naming.quick_temp_cname
        code.putln("{")
        code.putln("Py_ssize_t %s;" % loop_var)
        code.putln("for (%s=0; %s < (Py_ssize_t)(sizeof(values)/sizeof(values[0])); ++%s) {" % (
            loop_var, loop_var, loop_var))
        code.putln("__Pyx_Arg_XDECREF_%s(values[%s]);" % (self.signature.fastvar, loop_var))
        code.putln("}")
        code.putln("}")

    def generate_keyword_unpacking_code(self, min_positional_args, max_positional_args,
                                        has_fixed_positional_count,
                                        has_kw_only_args, all_args, argtuple_error_label, code):
        # First we count how many arguments must be passed as positional
        num_required_posonly_args = num_pos_only_args = 0
        for i, arg in enumerate(all_args):
            if arg.pos_only:
                num_pos_only_args += 1
                if not arg.default:
                    num_required_posonly_args += 1

        code.putln('Py_ssize_t kw_args;')
        # copy the values from the args tuple and check that it's not too long
        code.putln('switch (%s) {' % Naming.nargs_cname)
        if self.star_arg:
            code.putln('default:')

        for i in range(max_positional_args-1, num_required_posonly_args-1, -1):
            code.put('case %2d: ' % (i+1))
            code.putln("values[%d] = __Pyx_Arg_%s(%s, %d);" % (
                i, self.signature.fastvar, Naming.args_cname, i))
            code.putln('CYTHON_FALLTHROUGH;')
        if num_required_posonly_args > 0:
            code.put('case %2d: ' % num_required_posonly_args)
            for i in range(num_required_posonly_args-1, -1, -1):
                code.putln("values[%d] = __Pyx_Arg_%s(%s, %d);" % (
                    i, self.signature.fastvar, Naming.args_cname, i))
            code.putln('break;')
        for i in range(num_required_posonly_args-2, -1, -1):
            code.put('case %2d: ' % (i+1))
            code.putln('CYTHON_FALLTHROUGH;')

        code.put('case  0: ')
        if num_required_posonly_args == 0:
            code.putln('break;')
        else:
            # catch-all for not enough pos-only args passed
            code.put_goto(argtuple_error_label)
        if not self.star_arg:
            code.put('default: ')  # more arguments than allowed
            code.put_goto(argtuple_error_label)
        code.putln('}')

        # The code above is very often (but not always) the same as
        # the optimised non-kwargs tuple unpacking code, so we keep
        # the code block above at the very top, before the following
        # 'external' PyDict_Size() call, to make it easy for the C
        # compiler to merge the two separate tuple unpacking
        # implementations into one when they turn out to be identical.

        # If we received kwargs, fill up the positional/required
        # arguments with values from the kw dict
        self_name_csafe = self.name.as_c_string_literal()

        code.putln('kw_args = __Pyx_NumKwargs_%s(%s);' % (
                self.signature.fastvar, Naming.kwds_cname))
        if self.num_required_args or max_positional_args > 0:
            last_required_arg = -1
            for i, arg in enumerate(all_args):
                if not arg.default:
                    last_required_arg = i
            if last_required_arg < max_positional_args:
                last_required_arg = max_positional_args-1
            if max_positional_args > num_pos_only_args:
                code.putln('switch (%s) {' % Naming.nargs_cname)
            for i, arg in enumerate(all_args[num_pos_only_args:last_required_arg+1], num_pos_only_args):
                if max_positional_args > num_pos_only_args and i <= max_positional_args:
                    if i != num_pos_only_args:
                        code.putln('CYTHON_FALLTHROUGH;')
                    if self.star_arg and i == max_positional_args:
                        code.putln('default:')
                    else:
                        code.putln('case %2d:' % i)
                pystring_cname = code.intern_identifier(arg.entry.name)
                if arg.default:
                    if arg.kw_only:
                        # optional kw-only args are handled separately below
                        continue
                    code.putln('if (kw_args > 0) {')
                    # don't overwrite default argument
                    code.putln('PyObject* value = __Pyx_GetKwValue_%s(%s, %s, %s);' % (
                        self.signature.fastvar, Naming.kwds_cname, Naming.kwvalues_cname, pystring_cname))
                    code.putln('if (value) { values[%d] = __Pyx_Arg_NewRef_%s(value); kw_args--; }' % (
                        i, self.signature.fastvar))
                    code.putln('else if (unlikely(PyErr_Occurred())) %s' % code.error_goto(self.pos))
                    code.putln('}')
                else:
                    code.putln('if (likely((values[%d] = __Pyx_GetKwValue_%s(%s, %s, %s)) != 0)) {' % (
                        i, self.signature.fastvar, Naming.kwds_cname, Naming.kwvalues_cname, pystring_cname))
                    code.putln('(void)__Pyx_Arg_NewRef_%s(values[%d]);' % (self.signature.fastvar, i))
                    code.putln('kw_args--;')
                    code.putln('}')
                    code.putln('else if (unlikely(PyErr_Occurred())) %s' % code.error_goto(self.pos))
                    if i < min_positional_args:
                        if i == 0:
                            # special case: we know arg 0 is missing
                            code.put('else ')
                            code.put_goto(argtuple_error_label)
                        else:
                            # print the correct number of values (args or
                            # kwargs) that were passed into positional
                            # arguments up to this point
                            code.putln('else {')
                            code.globalstate.use_utility_code(
                                UtilityCode.load_cached("RaiseArgTupleInvalid", "FunctionArguments.c"))
                            code.put('__Pyx_RaiseArgtupleInvalid(%s, %d, %d, %d, %d); ' % (
                                self_name_csafe, has_fixed_positional_count,
                                min_positional_args, max_positional_args, i))
                            code.putln(code.error_goto(self.pos))
                            code.putln('}')
                    elif arg.kw_only:
                        code.putln('else {')
                        code.globalstate.use_utility_code(
                            UtilityCode.load_cached("RaiseKeywordRequired", "FunctionArguments.c"))
                        code.put('__Pyx_RaiseKeywordRequired(%s, %s); ' % (
                            self_name_csafe, pystring_cname))
                        code.putln(code.error_goto(self.pos))
                        code.putln('}')
            if max_positional_args > num_pos_only_args:
                code.putln('}')

        if has_kw_only_args:
            # unpack optional keyword-only arguments separately because
            # checking for interned strings in a dict is faster than iterating
            self.generate_optional_kwonly_args_unpacking_code(all_args, code)

        code.putln('if (unlikely(kw_args > 0)) {')
        # non-positional/-required kw args left in dict: default args,
        # kw-only args, **kwargs or error
        #
        # This is sort of a catch-all: except for checking required
        # arguments, this will always do the right thing for unpacking
        # keyword arguments, so that we can concentrate on optimising
        # common cases above.
        #
        # ParseOptionalKeywords() needs to know how many of the arguments
        # that could be passed as keywords have in fact been passed as
        # positional args.
        if num_pos_only_args > 0:
            # There are positional-only arguments which we don't want to count,
            # since they cannot be keyword arguments.  Subtract the number of
            # pos-only arguments from the number of positional arguments we got.
            # If we get a negative number then none of the keyword arguments were
            # passed as positional args.
            code.putln('const Py_ssize_t kwd_pos_args = (unlikely(%s < %d)) ? 0 : %s - %d;' % (
                Naming.nargs_cname, num_pos_only_args,
                Naming.nargs_cname, num_pos_only_args,
            ))
        elif max_positional_args > 0:
            code.putln('const Py_ssize_t kwd_pos_args = %s;' % Naming.nargs_cname)

        if max_positional_args == 0:
            pos_arg_count = "0"
        elif self.star_arg:
            # If there is a *arg, the number of used positional args could be larger than
            # the number of possible keyword arguments.  But ParseOptionalKeywords() uses the
            # number of positional args as an index into the keyword argument name array,
            # if this is larger than the number of kwd args we get a segfault.  So round
            # this down to max_positional_args - num_pos_only_args (= num possible kwd args).
            code.putln("const Py_ssize_t used_pos_args = (kwd_pos_args < %d) ? kwd_pos_args : %d;" % (
                max_positional_args - num_pos_only_args, max_positional_args - num_pos_only_args))
            pos_arg_count = "used_pos_args"
        else:
            pos_arg_count = "kwd_pos_args"
        if num_pos_only_args < len(all_args):
            values_array = 'values + %d' % num_pos_only_args
        else:
            values_array = 'values'
        code.globalstate.use_utility_code(
            UtilityCode.load_cached("ParseKeywords", "FunctionArguments.c"))
        code.putln('if (unlikely(__Pyx_ParseOptionalKeywords(%s, %s, %s, %s, %s, %s, %s) < 0)) %s' % (
            Naming.kwds_cname,
            Naming.kwvalues_cname,
            Naming.pykwdlist_cname,
            self.starstar_arg and self.starstar_arg.entry.cname or '0',
            values_array,
            pos_arg_count,
            self_name_csafe,
            code.error_goto(self.pos)))
        code.putln('}')

    def generate_optional_kwonly_args_unpacking_code(self, all_args, code):
        optional_args = []
        first_optional_arg = -1
        num_posonly_args = 0
        for i, arg in enumerate(all_args):
            if arg.pos_only:
                num_posonly_args += 1
            if not arg.kw_only or not arg.default:
                continue
            if not optional_args:
                first_optional_arg = i
            optional_args.append(arg.name)
        if num_posonly_args > 0:
            posonly_correction = '-%d' % num_posonly_args
        else:
            posonly_correction = ''
        if optional_args:
            if len(optional_args) > 1:
                # if we receive more than the named kwargs, we either have **kwargs
                # (in which case we must iterate anyway) or it's an error (which we
                # also handle during iteration) => skip this part if there are more
                code.putln('if (kw_args > 0 && %s(kw_args <= %d)) {' % (
                    not self.starstar_arg and 'likely' or '',
                    len(optional_args)))
                code.putln('Py_ssize_t index;')
                # not unrolling the loop here reduces the C code overhead
                code.putln('for (index = %d; index < %d && kw_args > 0; index++) {' % (
                    first_optional_arg, first_optional_arg + len(optional_args)))
            else:
                code.putln('if (kw_args == 1) {')
                code.putln('const Py_ssize_t index = %d;' % first_optional_arg)
            code.putln('PyObject* value = __Pyx_GetKwValue_%s(%s, %s, *%s[index%s]);' % (
                self.signature.fastvar,
                Naming.kwds_cname,
                Naming.kwvalues_cname,
                Naming.pykwdlist_cname,
                posonly_correction))
            code.putln('if (value) { values[index] = __Pyx_Arg_NewRef_%s(value); kw_args--; }' %
                       self.signature.fastvar)
            code.putln('else if (unlikely(PyErr_Occurred())) %s' % code.error_goto(self.pos))
            if len(optional_args) > 1:
                code.putln('}')
            code.putln('}')

    def generate_argument_conversion_code(self, code):
        # Generate code to convert arguments from signature type to
        # declared type, if needed.  Also copies signature arguments
        # into closure fields.
        for arg in self.args:
            if arg.needs_conversion:
                self.generate_arg_conversion(arg, code)

    def generate_arg_conversion(self, arg, code):
        # Generate conversion code for one argument.
        old_type = arg.hdr_type
        new_type = arg.type
        if old_type.is_pyobject:
            if arg.default:
                code.putln("if (%s) {" % arg.hdr_cname)
            else:
                code.putln("assert(%s); {" % arg.hdr_cname)
            self.generate_arg_conversion_from_pyobject(arg, code)
            code.putln("}")
        elif new_type.is_pyobject:
            self.generate_arg_conversion_to_pyobject(arg, code)
        else:
            if new_type.assignable_from(old_type):
                code.putln("%s = %s;" % (arg.entry.cname, arg.hdr_cname))
            else:
                error(arg.pos, "Cannot convert 1 argument from '%s' to '%s'" % (old_type, new_type))

    def generate_arg_conversion_from_pyobject(self, arg, code):
        new_type = arg.type
        # copied from CoerceFromPyTypeNode
        if new_type.from_py_function:
            code.putln(new_type.from_py_call_code(
                arg.hdr_cname,
                arg.entry.cname,
                arg.pos,
                code,
            ))
        else:
            error(arg.pos, "Cannot convert Python object argument to type '%s'" % new_type)

    def generate_arg_conversion_to_pyobject(self, arg, code):
        old_type = arg.hdr_type
        func = old_type.to_py_function
        if func:
            code.putln("%s = %s(%s); %s" % (
                arg.entry.cname,
                func,
                arg.hdr_cname,
                code.error_goto_if_null(arg.entry.cname, arg.pos)))
            code.put_var_gotref(arg.entry)
        else:
            error(arg.pos, "Cannot convert argument of type '%s' to Python object" % old_type)

    def generate_argument_type_tests(self, code):
        # Generate type tests for args whose signature
        # type is PyObject * and whose declared type is
        # a subtype thereof.
        for arg in self.args:
            if arg.needs_type_test:
                self.generate_arg_type_test(arg, code)
            elif not arg.accept_none and (arg.type.is_pyobject or
                                          arg.type.is_buffer or
                                          arg.type.is_memoryviewslice):
                self.generate_arg_none_check(arg, code)
        if self.target.entry.is_special:
            for n in reversed(range(len(self.args), self.signature.max_num_fixed_args())):
                # for special functions with optional args (e.g. power which can
                # take 2 or 3 args), unused args are None since this is what the
                # compilers sets
                if self.target.entry.name == "__ipow__":
                    # Bug in Python < 3.8 - __ipow__ is used as a binary function
                    # and attempts to access the third argument will always fail
                    code.putln("#if PY_VERSION_HEX >= 0x03080000")
                code.putln("if (unlikely(unused_arg_%s != Py_None)) {" % n)
                code.putln(
                    'PyErr_SetString(PyExc_TypeError, '
                    '"%s() takes %s arguments but %s were given");' % (
                        self.target.entry.qualified_name, self.signature.max_num_fixed_args(), n))
                code.putln("%s;" % code.error_goto(self.pos))
                code.putln("}")
                if self.target.entry.name == "__ipow__":
                    code.putln("#endif /*PY_VERSION_HEX >= 0x03080000*/")
            if self.target.entry.name == "__ipow__" and len(self.args) != 2:
                # It's basically impossible to safely support it:
                # Class().__ipow__(1) is guaranteed to crash.
                # Therefore, raise an error.
                # Use "if" instead of "#if" to avoid warnings about unused variables
                code.putln("if ((PY_VERSION_HEX < 0x03080000)) {")
                code.putln(
                    'PyErr_SetString(PyExc_NotImplementedError, '
                    '"3-argument %s cannot be used in Python<3.8");' % (
                        self.target.entry.qualified_name))
                code.putln("%s;" % code.error_goto(self.pos))
                code.putln('}')

    def error_value(self):
        return self.signature.error_value


class GeneratorDefNode(DefNode):
    # Generator function node that creates a new generator instance when called.
    #
    # gbody          GeneratorBodyDefNode   the function implementing the generator
    #

    is_generator = True
    is_iterable_coroutine = False
    gen_type_name = 'Generator'
    needs_closure = True

    child_attrs = DefNode.child_attrs + ["gbody"]

    def __init__(self, pos, **kwargs):
        # XXX: don't actually needs a body
        kwargs['body'] = StatListNode(pos, stats=[], is_terminator=True)
        super().__init__(pos, **kwargs)

    def analyse_declarations(self, env):
        super().analyse_declarations(env)
        self.gbody.local_scope = self.local_scope
        self.gbody.analyse_declarations(env)

    def generate_function_body(self, env, code):
        body_cname = self.gbody.entry.func_cname
        name = code.intern_identifier(self.name)
        qualname = code.intern_identifier(self.qualname)
        module_name = code.intern_identifier(self.module_name)

        code.putln('{')
        code.putln('__pyx_CoroutineObject *gen = __Pyx_%s_New('
                   '(__pyx_coroutine_body_t) %s, %s, (PyObject *) %s, %s, %s, %s); %s' % (
                       self.gen_type_name,
                       body_cname, self.code_object.calculate_result_code(code) if self.code_object else 'NULL',
                       Naming.cur_scope_cname, name, qualname, module_name,
                       code.error_goto_if_null('gen', self.pos)))
        code.put_decref(Naming.cur_scope_cname, py_object_type)
        if self.requires_classobj:
            classobj_cname = 'gen->classobj'
            code.putln('%s = __Pyx_CyFunction_GetClassObj(%s);' % (
                classobj_cname, Naming.self_cname))
            code.put_incref(classobj_cname, py_object_type)
            code.put_giveref(classobj_cname, py_object_type)
        code.put_finish_refcount_context()
        code.putln('return (PyObject *) gen;')
        code.putln('}')

    def generate_function_definitions(self, env, code):
        env.use_utility_code(UtilityCode.load_cached(self.gen_type_name, "Coroutine.c"))
        self.gbody.generate_function_header(code, proto=True)
        super().generate_function_definitions(env, code)
        self.gbody.generate_function_definitions(env, code)


class AsyncDefNode(GeneratorDefNode):
    gen_type_name = 'Coroutine'
    is_coroutine = True


class IterableAsyncDefNode(AsyncDefNode):
    gen_type_name = 'IterableCoroutine'
    is_iterable_coroutine = True


class AsyncGenNode(AsyncDefNode):
    gen_type_name = 'AsyncGen'
    is_asyncgen = True


class GeneratorBodyDefNode(DefNode):
    # Main code body of a generator implemented as a DefNode.
    #

    is_generator_body = True
    is_inlined = False
    is_async_gen_body = False
    inlined_comprehension_type = None  # container type for inlined comprehensions

    def __init__(self, pos=None, name=None, body=None, is_async_gen_body=False):
        super().__init__(
            pos=pos, body=body, name=name, is_async_gen_body=is_async_gen_body,
            doc=None, args=[], star_arg=None, starstar_arg=None)

    def declare_generator_body(self, env):
        prefix = env.next_id(env.scope_prefix)
        name = env.next_id('generator')
        cname = Naming.genbody_prefix + prefix + name
        entry = env.declare_var(None, py_object_type, self.pos,
                                cname=cname, visibility='private')
        entry.func_cname = cname
        entry.qualified_name = EncodedString(self.name)
        # Work-around for https://github.com/cython/cython/issues/1699
        # We don't currently determine whether the generator entry is used or not,
        # so mark it as used to avoid false warnings.
        entry.used = True
        self.entry = entry

    def analyse_declarations(self, env):
        self.analyse_argument_types(env)
        self.declare_generator_body(env)

    def generate_function_header(self, code, proto=False):
        header = "static PyObject *%s(__pyx_CoroutineObject *%s, CYTHON_UNUSED PyThreadState *%s, PyObject *%s)" % (
            self.entry.func_cname,
            Naming.generator_cname,
            Naming.local_tstate_cname,
            Naming.sent_value_cname)
        if proto:
            code.putln('%s; /* proto */' % header)
        else:
            code.putln('%s /* generator body */\n{' % header)

    def generate_function_definitions(self, env, code):
        lenv = self.local_scope

        # Generate closure function definitions
        self.body.generate_function_definitions(lenv, code)

        # Generate C code for header and body of function
        code.enter_cfunc_scope(lenv)
        code.return_from_error_cleanup_label = code.new_label()

        # ----- Top-level constants used by this function
        code.mark_pos(self.pos)
        self.generate_cached_builtins_decls(lenv, code)
        # ----- Function header
        code.putln("")
        self.generate_function_header(code)
        closure_init_code = code.insertion_point()
        # ----- Local variables
        code.putln("PyObject *%s = NULL;" % Naming.retval_cname)
        tempvardecl_code = code.insertion_point()
        code.put_declare_refcount_context()
        code.put_setup_refcount_context(self.entry.name or self.entry.qualified_name)
        profile = code.globalstate.directives['profile']
        linetrace = code.globalstate.directives['linetrace']
        if profile or linetrace:
            tempvardecl_code.put_trace_declarations()
            code.funcstate.can_trace = True
            code_object = self.code_object.calculate_result_code(code) if self.code_object else None
            code.put_trace_frame_init(code_object)

        # ----- Resume switch point.
        code.funcstate.init_closure_temps(lenv.scope_class.type.scope)
        resume_code = code.insertion_point()
        first_run_label = code.new_label('first_run')
        code.use_label(first_run_label)
        code.put_label(first_run_label)
        code.putln('%s' %
                   (code.error_goto_if_null(Naming.sent_value_cname, self.pos)))

        # ----- prepare target container for inlined comprehension
        if self.is_inlined and self.inlined_comprehension_type is not None:
            target_type = self.inlined_comprehension_type
            if target_type is Builtin.list_type:
                comp_init = 'PyList_New(0)'
            elif target_type is Builtin.set_type:
                comp_init = 'PySet_New(NULL)'
            elif target_type is Builtin.dict_type:
                comp_init = 'PyDict_New()'
            else:
                raise InternalError(
                    "invalid type of inlined comprehension: %s" % target_type)
            code.putln("%s = %s; %s" % (
                Naming.retval_cname, comp_init,
                code.error_goto_if_null(Naming.retval_cname, self.pos)))
            code.put_gotref(Naming.retval_cname, py_object_type)

        # ----- Function body
        self.generate_function_body(env, code)
        # ----- Closure initialization
        if lenv.scope_class.type.scope.var_entries:
            closure_init_code.putln('%s = %s;' % (
                lenv.scope_class.type.declaration_code(Naming.cur_scope_cname),
                lenv.scope_class.type.cast_code('%s->closure' %
                                                Naming.generator_cname)))
            # FIXME: this silences a potential "unused" warning => try to avoid unused closures in more cases
            code.putln("CYTHON_MAYBE_UNUSED_VAR(%s);" % Naming.cur_scope_cname)

        if profile or linetrace:
            code.funcstate.can_trace = False

        code.mark_pos(self.pos)
        code.putln("")
        code.putln("/* function exit code */")

        # on normal generator termination, we do not take the exception propagation
        # path: no traceback info is required and not creating it is much faster
        if not self.is_inlined and not self.body.is_terminator:
            if self.is_async_gen_body:
                code.globalstate.use_utility_code(
                    UtilityCode.load_cached("StopAsyncIteration", "Coroutine.c"))
            code.putln('PyErr_SetNone(%s);' % (
                '__Pyx_PyExc_StopAsyncIteration' if self.is_async_gen_body else 'PyExc_StopIteration'))
        # ----- Error cleanup
        if code.label_used(code.error_label):
            if not self.body.is_terminator:
                code.put_goto(code.return_label)
            code.put_label(code.error_label)
            if self.is_inlined and self.inlined_comprehension_type is not None:
                code.put_xdecref_clear(Naming.retval_cname, py_object_type)
            if Future.generator_stop in env.global_scope().context.future_directives:
                # PEP 479: turn accidental StopIteration exceptions into a RuntimeError
                code.globalstate.use_utility_code(UtilityCode.load_cached("pep479", "Coroutine.c"))
                code.putln("__Pyx_Generator_Replace_StopIteration(%d);" % bool(self.is_async_gen_body))
            for cname, type in code.funcstate.all_managed_temps():
                code.put_xdecref(cname, type)
            code.put_add_traceback(self.entry.qualified_name)

        # ----- Non-error return cleanup
        code.put_label(code.return_label)
        if self.is_inlined:
            code.put_xgiveref(Naming.retval_cname, py_object_type)
        else:
            code.put_xdecref_clear(Naming.retval_cname, py_object_type)
        # For Py3.7, clearing is already done below.
        code.putln("#if !CYTHON_USE_EXC_INFO_STACK")
        code.putln("__Pyx_Coroutine_ResetAndClearException(%s);" % Naming.generator_cname)
        code.putln("#endif")
        code.putln('%s->resume_label = -1;' % Naming.generator_cname)
        # clean up as early as possible to help breaking any reference cycles
        code.putln('__Pyx_Coroutine_clear((PyObject*)%s);' % Naming.generator_cname)
        if profile or linetrace:
            code.put_trace_return(Naming.retval_cname,
                                  nogil=not code.funcstate.gil_owned)
        code.put_finish_refcount_context()
        code.putln("return %s;" % Naming.retval_cname)
        code.putln("}")

        # ----- Go back and insert temp variable declarations
        tempvardecl_code.put_temp_declarations(code.funcstate)
        # ----- Generator resume code
        if profile or linetrace:
            resume_code.put_trace_call(self.entry.qualified_name, self.pos,
                                       nogil=not code.funcstate.gil_owned)
        resume_code.putln("switch (%s->resume_label) {" % (
                       Naming.generator_cname))

        resume_code.putln("case 0: goto %s;" % first_run_label)

        for i, label in code.yield_labels:
            resume_code.putln("case %d: goto %s;" % (i, label))
        resume_code.putln("default: /* CPython raises the right error here */")
        if profile or linetrace:
            resume_code.put_trace_return("Py_None",
                                         nogil=not code.funcstate.gil_owned)
        resume_code.put_finish_refcount_context()
        resume_code.putln("return NULL;")
        resume_code.putln("}")

        code.exit_cfunc_scope()


class OverrideCheckNode(StatNode):
    # A Node for dispatching to the def method if it
    # is overridden.
    #
    #  py_func
    #
    #  args
    #  func_temp
    #  body

    child_attrs = ['body']

    body = None

    def analyse_expressions(self, env):
        self.args = env.arg_entries
        if self.py_func.is_module_scope:
            first_arg = 0
        else:
            first_arg = 1
        from . import ExprNodes
        self.func_node = ExprNodes.RawCNameExprNode(self.pos, py_object_type)
        call_node = ExprNodes.SimpleCallNode(
            self.pos, function=self.func_node,
            args=[ExprNodes.NameNode(self.pos, name=arg.name)
                  for arg in self.args[first_arg:]])
        if env.return_type.is_void or env.return_type.is_returncode:
            self.body = StatListNode(self.pos, stats=[
                ExprStatNode(self.pos, expr=call_node),
                ReturnStatNode(self.pos, value=None)])
        else:
            self.body = ReturnStatNode(self.pos, value=call_node)
        self.body = self.body.analyse_expressions(env)
        return self

    def generate_execution_code(self, code):
        # For fused functions, look up the dispatch function, not the specialisation.
        method_entry = self.py_func.fused_py_func.entry if self.py_func.fused_py_func else self.py_func.entry
        interned_attr_cname = code.intern_identifier(method_entry.name)

        # Check to see if we are an extension type
        if self.py_func.is_module_scope:
            self_arg = "((PyObject *)%s)" % Naming.module_cname
        else:
            self_arg = "((PyObject *)%s)" % self.args[0].cname
        code.putln("/* Check if called by wrapper */")
        code.putln("if (unlikely(%s)) ;" % Naming.skip_dispatch_cname)
        code.putln("/* Check if overridden in Python */")
        if self.py_func.is_module_scope:
            code.putln("else {")
        else:
            code.putln("else if (")
            code.putln("#if CYTHON_USE_TYPE_SLOTS || CYTHON_COMPILING_IN_PYPY")
            code.putln(f"unlikely(Py_TYPE({self_arg})->tp_dictoffset != 0)")
            code.putln("#else")
            dict_str_const = code.get_py_string_const(EncodedString("__dict__"))
            code.putln(f'PyObject_HasAttr({self_arg}, {dict_str_const})')
            code.putln("#endif")
            code.putln(" || unlikely(__Pyx_PyType_HasFeature(Py_TYPE(%s), (Py_TPFLAGS_IS_ABSTRACT | Py_TPFLAGS_HEAPTYPE)))) {" % (
                self_arg))

        code.putln("#if CYTHON_USE_DICT_VERSIONS && CYTHON_USE_PYTYPE_LOOKUP && CYTHON_USE_TYPE_SLOTS")
        code.globalstate.use_utility_code(
            UtilityCode.load_cached("PyDictVersioning", "ObjectHandling.c"))
        # TODO: remove the object dict version check by 'inlining' the getattr implementation for methods.
        # This would allow checking the dict versions around _PyType_Lookup() if it returns a descriptor,
        # and would (tada!) make this check a pure type based thing instead of supporting only a single
        # instance at a time.
        code.putln("static PY_UINT64_T %s = __PYX_DICT_VERSION_INIT, %s = __PYX_DICT_VERSION_INIT;" % (
            Naming.tp_dict_version_temp, Naming.obj_dict_version_temp))
        code.putln("if (unlikely(!__Pyx_object_dict_version_matches(%s, %s, %s))) {" % (
            self_arg, Naming.tp_dict_version_temp, Naming.obj_dict_version_temp))
        code.putln("PY_UINT64_T %s = __Pyx_get_tp_dict_version(%s);" % (
            Naming.type_dict_guard_temp, self_arg))
        code.putln("#endif")

        func_node_temp = code.funcstate.allocate_temp(py_object_type, manage_ref=True)
        self.func_node.set_cname(func_node_temp)
        # need to get attribute manually--scope would return cdef method
        code.globalstate.use_utility_code(
            UtilityCode.load_cached("PyObjectGetAttrStr", "ObjectHandling.c"))
        code.putln("%s = __Pyx_PyObject_GetAttrStr(%s, %s); %s" % (
            func_node_temp, self_arg, interned_attr_cname,
            code.error_goto_if_null(func_node_temp, self.pos)))
        code.put_gotref(func_node_temp, py_object_type)

        code.putln("if (!__Pyx_IsSameCFunction(%s, (void*) %s)) {" % (func_node_temp, method_entry.func_cname))
        self.body.generate_execution_code(code)
        code.putln("}")

        # NOTE: it's not 100% sure that we catch the exact versions here that were used for the lookup,
        # but it is very unlikely that the versions change during lookup, and the type dict safe guard
        # should increase the chance of detecting such a case.
        code.putln("#if CYTHON_USE_DICT_VERSIONS && CYTHON_USE_PYTYPE_LOOKUP && CYTHON_USE_TYPE_SLOTS")
        code.putln("%s = __Pyx_get_tp_dict_version(%s);" % (
            Naming.tp_dict_version_temp, self_arg))
        code.putln("%s = __Pyx_get_object_dict_version(%s);" % (
            Naming.obj_dict_version_temp, self_arg))
        # Safety check that the type dict didn't change during the lookup.  Since CPython looks up the
        # attribute (descriptor) first in the type dict and then in the instance dict or through the
        # descriptor, the only really far-away lookup when we get here is one in the type dict. So we
        # double check the type dict version before and afterwards to guard against later changes of
        # the type dict during the lookup process.
        code.putln("if (unlikely(%s != %s)) {" % (
            Naming.type_dict_guard_temp, Naming.tp_dict_version_temp))
        code.putln("%s = %s = __PYX_DICT_VERSION_INIT;" % (
            Naming.tp_dict_version_temp, Naming.obj_dict_version_temp))
        code.putln("}")
        code.putln("#endif")

        code.put_decref_clear(func_node_temp, PyrexTypes.py_object_type)
        code.funcstate.release_temp(func_node_temp)

        code.putln("#if CYTHON_USE_DICT_VERSIONS && CYTHON_USE_PYTYPE_LOOKUP && CYTHON_USE_TYPE_SLOTS")
        code.putln("}")
        code.putln("#endif")

        code.putln("}")


class ClassDefNode(StatNode, BlockNode):
    pass


class PyClassDefNode(ClassDefNode):
    #  A Python class definition.
    #
    #  name     EncodedString   Name of the class
    #  doc      string or None  The class docstring
    #  body     StatNode        Attribute definition code
    #  entry    Symtab.Entry
    #  scope    PyClassScope
    #  decorators    [DecoratorNode]        list of decorators or None
    #  bases    ExprNode        Expression that evaluates to a tuple of base classes
    #
    #  The following subnodes are constructed internally:
    #
    #  doc_node NameNode   '__doc__' name that is made available to the class body
    #  dict     DictNode   Class dictionary or Py3 namespace
    #  classobj ClassNode  Class object
    #  target   NameNode   Variable to assign class object to
    #  orig_bases  None or ExprNode  "bases" before transformation by PEP560 __mro_entries__,
    #                                used to create the __orig_bases__ attribute

    child_attrs = ["doc_node", "body", "dict", "metaclass", "mkw", "bases", "class_result",
                   "target", "class_cell", "decorators", "orig_bases"]
    decorators = None
    class_result = None
    is_py3_style_class = False  # Python3 style class (kwargs)
    metaclass = None
    mkw = None
    doc_node = None
    orig_bases = None

    def __init__(self, pos, name, bases, doc, body, decorators=None,
                 keyword_args=None, force_py3_semantics=False):
        StatNode.__init__(self, pos)
        self.name = name
        self.doc = doc
        self.body = body
        self.decorators = decorators
        self.bases = bases
        from . import ExprNodes
        if self.doc and Options.docstrings:
            doc = embed_position(self.pos, self.doc)
            doc_node = ExprNodes.StringNode(pos, value=doc)
            self.doc_node = ExprNodes.NameNode(name=EncodedString('__doc__'), type=py_object_type, pos=pos)
        else:
            doc_node = None

        allow_py2_metaclass = not force_py3_semantics
        if keyword_args:
            allow_py2_metaclass = False
            self.is_py3_style_class = True
            if keyword_args.is_dict_literal:
                if keyword_args.key_value_pairs:
                    for i, item in list(enumerate(keyword_args.key_value_pairs))[::-1]:
                        if item.key.value == 'metaclass':
                            if self.metaclass is not None:
                                error(item.pos, "keyword argument 'metaclass' passed multiple times")
                            # special case: we already know the metaclass,
                            # so we don't need to do the "build kwargs,
                            # find metaclass" dance at runtime
                            self.metaclass = item.value
                            del keyword_args.key_value_pairs[i]
                    self.mkw = keyword_args
                else:
                    assert self.metaclass is not None
            else:
                # MergedDictNode
                self.mkw = ExprNodes.ProxyNode(keyword_args)

        if force_py3_semantics or self.bases or self.mkw or self.metaclass:
            if self.metaclass is None:
                if keyword_args and not keyword_args.is_dict_literal:
                    # **kwargs may contain 'metaclass' arg
                    mkdict = self.mkw
                else:
                    mkdict = None
                if (not mkdict and
                        self.bases.is_sequence_constructor and
                        not self.bases.args):
                    pass  # no base classes => no inherited metaclass
                else:
                    self.metaclass = ExprNodes.PyClassMetaclassNode(
                        pos, class_def_node=self)
                needs_metaclass_calculation = False
            else:
                needs_metaclass_calculation = True

            self.dict = ExprNodes.PyClassNamespaceNode(
                pos, name=name, doc=doc_node, class_def_node=self)
            self.classobj = ExprNodes.Py3ClassNode(
                pos, name=name, class_def_node=self, doc=doc_node,
                calculate_metaclass=needs_metaclass_calculation,
                allow_py2_metaclass=allow_py2_metaclass,
                force_type=force_py3_semantics,
            )
        else:
            # no bases, no metaclass => old style class creation
            self.dict = ExprNodes.DictNode(pos, key_value_pairs=[])
            self.classobj = ExprNodes.ClassNode(
                pos, name=name, class_def_node=self, doc=doc_node)

        self.target = ExprNodes.NameNode(pos, name=name)
        self.class_cell = ExprNodes.ClassCellInjectorNode(self.pos)

    def as_cclass(self):
        """
        Return this node as if it were declared as an extension class
        """
        if self.is_py3_style_class:
            error(self.classobj.pos, "Python3 style class could not be represented as C class")
            return

        from . import ExprNodes
        return CClassDefNode(self.pos,
                             visibility='private',
                             module_name=None,
                             class_name=self.name,
                             bases=self.bases or ExprNodes.TupleNode(self.pos, args=[]),
                             decorators=self.decorators,
                             body=self.body,
                             in_pxd=False,
                             doc=self.doc)

    def create_scope(self, env):
        genv = env
        while genv.is_py_class_scope or genv.is_c_class_scope:
            genv = genv.outer_scope
        cenv = self.scope = PyClassScope(name=self.name, outer_scope=genv)
        return cenv

    def analyse_declarations(self, env):
        unwrapped_class_result = class_result = self.classobj
        if self.decorators:
            from .ExprNodes import SimpleCallNode
            for decorator in self.decorators[::-1]:
                class_result = SimpleCallNode(
                    decorator.pos,
                    function=decorator.decorator,
                    args=[class_result])
            self.decorators = None
        self.class_result = class_result
        if self.bases:
            self.bases.analyse_declarations(env)
        if self.mkw:
            self.mkw.analyse_declarations(env)
        self.class_result.analyse_declarations(env)
        self.target.analyse_target_declaration(env)
        cenv = self.create_scope(env)
        cenv.directives = env.directives
        cenv.class_obj_cname = self.target.entry.cname
        if self.doc_node:
            self.doc_node.analyse_target_declaration(cenv)
        self.body.analyse_declarations(cenv)
        unwrapped_class_result.analyse_annotations(cenv)

    update_bases_functype = PyrexTypes.CFuncType(
        PyrexTypes.py_object_type, [
            PyrexTypes.CFuncTypeArg("bases",  PyrexTypes.py_object_type, None)
        ])

    def analyse_expressions(self, env):
        if self.bases and not (self.bases.is_sequence_constructor and len(self.bases.args) == 0):
            from .ExprNodes import PythonCapiCallNode, CloneNode
            # handle the Python 3.7 __mro_entries__ transformation
            orig_bases = self.bases.analyse_expressions(env)
            self.bases = PythonCapiCallNode(orig_bases.pos,
                function_name="__Pyx_PEP560_update_bases",
                func_type=self.update_bases_functype,
                utility_code=UtilityCode.load_cached('Py3UpdateBases', 'ObjectHandling.c'),
                args=[CloneNode(orig_bases)])
            self.orig_bases = orig_bases
        if self.bases:
            self.bases = self.bases.analyse_expressions(env)
        if self.mkw:
            self.mkw = self.mkw.analyse_expressions(env)
        if self.metaclass:
            self.metaclass = self.metaclass.analyse_expressions(env)
        self.dict = self.dict.analyse_expressions(env)
        self.class_result = self.class_result.analyse_expressions(env)
        cenv = self.scope
        self.body = self.body.analyse_expressions(cenv)
        self.target = self.target.analyse_target_expression(env, self.classobj)
        self.class_cell = self.class_cell.analyse_expressions(cenv)
        return self

    def generate_function_definitions(self, env, code):
        self.generate_lambda_definitions(self.scope, code)
        self.body.generate_function_definitions(self.scope, code)

    def generate_execution_code(self, code):
        code.mark_pos(self.pos)
        code.pyclass_stack.append(self)
        cenv = self.scope
        if self.orig_bases:
            self.orig_bases.generate_evaluation_code(code)
        if self.bases:
            self.bases.generate_evaluation_code(code)
        if self.mkw:
            self.mkw.generate_evaluation_code(code)
        if self.metaclass:
            self.metaclass.generate_evaluation_code(code)
        self.dict.generate_evaluation_code(code)
        if self.orig_bases:
            # update __orig_bases__ if needed
            code.putln("if (%s != %s) {" % (self.bases.result(), self.orig_bases.result()))
            code.putln(
                code.error_goto_if_neg('PyDict_SetItemString(%s, "__orig_bases__", %s)' % (
                    self.dict.result(), self.orig_bases.result()),
                    self.pos
            ))
            code.putln("}")
            self.orig_bases.generate_disposal_code(code)
            self.orig_bases.free_temps(code)
        cenv.namespace_cname = cenv.class_obj_cname = self.dict.result()

        class_cell = self.class_cell
        if class_cell is not None and not class_cell.is_active:
            class_cell = None

        if class_cell is not None:
            class_cell.generate_evaluation_code(code)
        self.body.generate_execution_code(code)
        self.class_result.generate_evaluation_code(code)
        if class_cell is not None:
            class_cell.generate_injection_code(
                code, self.class_result.result())
        if class_cell is not None:
            class_cell.generate_disposal_code(code)
            class_cell.free_temps(code)

        cenv.namespace_cname = cenv.class_obj_cname = self.classobj.result()
        self.target.generate_assignment_code(self.class_result, code)
        self.dict.generate_disposal_code(code)
        self.dict.free_temps(code)
        if self.metaclass:
            self.metaclass.generate_disposal_code(code)
            self.metaclass.free_temps(code)
        if self.mkw:
            self.mkw.generate_disposal_code(code)
            self.mkw.free_temps(code)
        if self.bases:
            self.bases.generate_disposal_code(code)
            self.bases.free_temps(code)
        code.pyclass_stack.pop()


class CClassDefNode(ClassDefNode):
    #  An extension type definition.
    #
    #  visibility         'private' or 'public' or 'extern'
    #  typedef_flag       boolean
    #  api                boolean
    #  module_name        string or None    For import of extern type objects
    #  class_name         string            Unqualified name of class
    #  as_name            string or None    Name to declare as in this scope
    #  bases              TupleNode         Base class(es)
    #  objstruct_name     string or None    Specified C name of object struct
    #  typeobj_name       string or None    Specified C name of type object
    #  check_size         'warn', 'error', 'ignore'     What to do if tp_basicsize does not match
    #  in_pxd             boolean           Is in a .pxd file
    #  decorators         [DecoratorNode]   list of decorators or None
    #  doc                string or None
    #  body               StatNode or None
    #  entry              Symtab.Entry
    #  base_type          PyExtensionType or None
    #  buffer_defaults_node DictNode or None Declares defaults for a buffer
    #  buffer_defaults_pos

    child_attrs = ["body"]
    buffer_defaults_node = None
    buffer_defaults_pos = None
    typedef_flag = False
    api = False
    objstruct_name = None
    typeobj_name = None
    check_size = None
    decorators = None
    shadow = False

    @property
    def punycode_class_name(self):
        return punycodify_name(self.class_name)

    def buffer_defaults(self, env):
        if not hasattr(self, '_buffer_defaults'):
            from . import Buffer
            if self.buffer_defaults_node:
                self._buffer_defaults = Buffer.analyse_buffer_options(
                    self.buffer_defaults_pos,
                    env, [], self.buffer_defaults_node,
                    need_complete=False)
            else:
                self._buffer_defaults = None
        return self._buffer_defaults

    def declare(self, env):
        if self.module_name and self.visibility != 'extern':
            module_path = self.module_name.split(".")
            home_scope = env.find_imported_module(module_path, self.pos)
            if not home_scope:
                return None
        else:
            home_scope = env

        self.entry = home_scope.declare_c_class(
            name=self.class_name,
            pos=self.pos,
            defining=0,
            implementing=0,
            module_name=self.module_name,
            base_type=None,
            objstruct_cname=self.objstruct_name,
            typeobj_cname=self.typeobj_name,
            visibility=self.visibility,
            typedef_flag=self.typedef_flag,
            check_size = self.check_size,
            api=self.api,
            buffer_defaults=self.buffer_defaults(env),
            shadow=self.shadow)
        if self.bases and len(self.bases.args) > 1:
            self.entry.type.multiple_bases = True

    def _handle_cclass_decorators(self, env):
        extra_directives = {}
        if not self.decorators:
            return extra_directives

        from . import ExprNodes

        remaining_decorators = []

        for original_decorator in self.decorators:
            decorator = original_decorator.decorator
            # entries aren't set at this point, so unfortunately we can't just do
            #  decorator.get_known_standard_library_import().
            # Instead we have to manually look it up
            decorator_call = None
            if isinstance(decorator, ExprNodes.CallNode):
                decorator_call = decorator
                decorator = decorator.function
            known_name = Builtin.exprnode_to_known_standard_library_name(decorator, env)
            if known_name == 'functools.total_ordering':
                if decorator_call:
                    error(decorator_call.pos, "total_ordering cannot be called.")
                extra_directives["total_ordering"] = True
                continue
            elif known_name == "dataclasses.dataclass":
                args = None
                kwds = {}
                if decorator_call:
                    if isinstance(decorator_call, ExprNodes.SimpleCallNode):
                        args = decorator_call.args
                    else:
                        args = decorator_call.positional_args.args
                        kwds_ = decorator_call.keyword_args
                        if kwds_:
                            kwds = kwds_.as_python_dict()
                extra_directives[known_name] = (args, kwds)
                continue
            remaining_decorators.append(original_decorator)
        if remaining_decorators:
            error(remaining_decorators[0].pos, "Cdef functions/classes cannot take arbitrary decorators.")
        self.decorators = remaining_decorators
        return extra_directives

    def analyse_declarations(self, env):
        #print "CClassDefNode.analyse_declarations:", self.class_name
        #print "...visibility =", self.visibility
        #print "...module_name =", self.module_name

        if env.in_cinclude and not self.objstruct_name:
            error(self.pos, "Object struct name specification required for C class defined in 'extern from' block")
        extra_directives = self._handle_cclass_decorators(env)
        self.base_type = None
        # Now that module imports are cached, we need to
        # import the modules for extern classes.
        if self.module_name:
            self.module = None
            for module in env.cimported_modules:
                if module.name == self.module_name:
                    self.module = module
            if self.module is None:
                self.module = ModuleScope(self.module_name, None, env.context)
                self.module.has_extern_class = 1
                env.add_imported_module(self.module)

        if self.bases.args:
            base = self.bases.args[0]
            base_type = base.analyse_as_type(env)
            if base_type in (PyrexTypes.c_int_type, PyrexTypes.c_long_type, PyrexTypes.c_float_type):
                # Use the Python rather than C variant of these types.
                base_type = env.lookup(base_type.sign_and_name()).type
            if base_type is None:
                error(base.pos, "First base of '%s' is not an extension type" % self.class_name)
            elif base_type == PyrexTypes.py_object_type:
                base_class_scope = None
            elif not base_type.is_extension_type and \
                     not (base_type.is_builtin_type and base_type.objstruct_cname):
                error(base.pos, "'%s' is not an extension type" % base_type)
            elif not base_type.is_complete():
                error(base.pos, "Base class '%s' of type '%s' is incomplete" % (
                    base_type.name, self.class_name))
            elif base_type.scope and base_type.scope.directives and \
                     base_type.is_final_type:
                error(base.pos, "Base class '%s' of type '%s' is final" % (
                    base_type, self.class_name))
            elif base_type.is_builtin_type and \
                     base_type.name in ('tuple', 'bytes'):
                     # str in Py2 is also included in this, but now checked at run-time
                error(base.pos, "inheritance from PyVarObject types like '%s' is not currently supported"
                      % base_type.name)
            else:
                self.base_type = base_type
            if env.directives.get('freelist', 0) > 0 and base_type != PyrexTypes.py_object_type:
                warning(self.pos, "freelists cannot be used on subtypes, only the base class can manage them", 1)

        has_body = self.body is not None
        if has_body and self.base_type and not self.base_type.scope:
            # To properly initialize inherited attributes, the base type must
            # be analysed before this type.
            self.base_type.defered_declarations.append(lambda : self.analyse_declarations(env))
            return

        if self.module_name and self.visibility != 'extern':
            module_path = self.module_name.split(".")
            home_scope = env.find_imported_module(module_path, self.pos)
            if not home_scope:
                return
        else:
            home_scope = env

        if self.visibility == 'extern':
            if (self.module_name == '__builtin__' and
                    self.class_name in Builtin.builtin_types and
                    env.qualified_name[:8] != 'cpython.'):  # allow overloaded names for cimporting from cpython
                warning(self.pos, "%s already a builtin Cython type" % self.class_name, 1)

        self.entry = home_scope.declare_c_class(
            name=self.class_name,
            pos=self.pos,
            defining=has_body and self.in_pxd,
            implementing=has_body and not self.in_pxd,
            module_name=self.module_name,
            base_type=self.base_type,
            objstruct_cname=self.objstruct_name,
            typeobj_cname=self.typeobj_name,
            check_size=self.check_size,
            visibility=self.visibility,
            typedef_flag=self.typedef_flag,
            api=self.api,
            buffer_defaults=self.buffer_defaults(env),
            shadow=self.shadow)
        if self.bases and len(self.bases.args) > 1:
            self.entry.type.multiple_bases = True

        if self.shadow:
            home_scope.lookup(self.class_name).as_variable = self.entry
        if home_scope is not env and self.visibility == 'extern':
            env.add_imported_entry(self.class_name, self.entry, self.pos)
        self.scope = scope = self.entry.type.scope
        if scope is not None:
            if extra_directives:
                scope.directives = env.directives.copy()
                scope.directives.update(extra_directives)
            else:
                scope.directives = env.directives
            if "dataclasses.dataclass" in scope.directives:
                is_frozen = False
                # Retrieve the @dataclass config (args, kwargs), as passed into the decorator.
                dataclass_config = scope.directives["dataclasses.dataclass"]
                if dataclass_config:
                    decorator_kwargs = dataclass_config[1]
                    frozen_flag = decorator_kwargs.get('frozen')
                    is_frozen = frozen_flag and frozen_flag.is_literal and frozen_flag.value
                scope.is_c_dataclass_scope = "frozen" if is_frozen else True

        if self.doc and Options.docstrings:
            scope.doc = embed_position(self.pos, self.doc)

        if has_body:
            self.body.analyse_declarations(scope)
            dict_entry = self.scope.lookup_here("__dict__")
            if dict_entry and dict_entry.is_variable and (not scope.defined and not scope.implemented):
                dict_entry.getter_cname = self.scope.mangle_internal("__dict__getter")
                self.scope.declare_property("__dict__", dict_entry.doc, dict_entry.pos)
            if self.in_pxd:
                scope.defined = 1
            else:
                scope.implemented = 1

        if len(self.bases.args) > 1:
            if not has_body or self.in_pxd:
                error(self.bases.args[1].pos, "Only declare first base in declaration.")
            # At runtime, we check that the other bases are heap types
            # and that a __dict__ is added if required.
            for other_base in self.bases.args[1:]:
                if other_base.analyse_as_type(env):
                    error(other_base.pos, "Only one extension type base class allowed.")
            self.entry.type.early_init = 0
            from . import ExprNodes
            self.type_init_args = ExprNodes.TupleNode(
                self.pos,
                args=[ExprNodes.IdentifierStringNode(self.pos, value=self.class_name),
                      self.bases,
                      ExprNodes.DictNode(self.pos, key_value_pairs=[])])
        elif self.base_type:
            self.entry.type.early_init = self.base_type.is_external or self.base_type.early_init
            self.type_init_args = None
        else:
            self.entry.type.early_init = 1
            self.type_init_args = None

        env.allocate_vtable_names(self.entry)

        for thunk in self.entry.type.defered_declarations:
            thunk()

    def analyse_expressions(self, env):
        if self.body:
            scope = self.entry.type.scope
            self.body = self.body.analyse_expressions(scope)
        if self.type_init_args:
            self.type_init_args.analyse_expressions(env)
        return self

    def generate_function_definitions(self, env, code):
        if self.body:
            self.generate_lambda_definitions(self.scope, code)
            self.body.generate_function_definitions(self.scope, code)

    def generate_execution_code(self, code):
        # This is needed to generate evaluation code for
        # default values of method arguments.
        code.mark_pos(self.pos)
        if not self.entry.type.early_init:
            bases = None
            if self.type_init_args:
                # Extract bases tuple and validate 'best base' by actually calling 'type()'.
                bases = code.funcstate.allocate_temp(PyrexTypes.py_object_type, manage_ref=True)

                self.type_init_args.generate_evaluation_code(code)
                code.putln("%s = PyTuple_GET_ITEM(%s, 1);" % (bases, self.type_init_args.result()))
                code.put_incref(bases, PyrexTypes.py_object_type)

                first_base = "((PyTypeObject*)PyTuple_GET_ITEM(%s, 0))" % bases
                # Let Python do the base types compatibility checking.
                trial_type = code.funcstate.allocate_temp(PyrexTypes.py_object_type, manage_ref=True)
                code.putln("%s = __Pyx_PyType_GetSlot(&PyType_Type, tp_new, newfunc)(&PyType_Type, %s, NULL);" % (
                    trial_type, self.type_init_args.result()))
                code.putln(code.error_goto_if_null(trial_type, self.pos))
                code.put_gotref(trial_type, py_object_type)
                code.putln("if (__Pyx_PyType_GetSlot((PyTypeObject*) %s, tp_base, PyTypeObject*) != %s) {" % (
                    trial_type, first_base))
                trial_type_base = "__Pyx_PyType_GetSlot((PyTypeObject*) %s, tp_base, PyTypeObject*)" % trial_type
                code.putln("__Pyx_TypeName base_name = __Pyx_PyType_GetName(%s);" % trial_type_base)
                code.putln("__Pyx_TypeName type_name = __Pyx_PyType_GetName(%s);" % first_base)
                code.putln("PyErr_Format(PyExc_TypeError, "
                    "\"best base '\" __Pyx_FMT_TYPENAME \"' must be equal to first base '\" __Pyx_FMT_TYPENAME \"'\",")
                code.putln("             base_name, type_name);")
                code.putln("__Pyx_DECREF_TypeName(base_name);")
                code.putln("__Pyx_DECREF_TypeName(type_name);")
                code.putln(code.error_goto(self.pos))
                code.putln("}")

                code.put_decref_clear(trial_type, PyrexTypes.py_object_type)
                code.funcstate.release_temp(trial_type)

                self.type_init_args.generate_disposal_code(code)
                self.type_init_args.free_temps(code)

            self.generate_type_ready_code(self.entry, code, bases_tuple_cname=bases, check_heap_type_bases=True)
            if bases is not None:
                code.put_decref_clear(bases, PyrexTypes.py_object_type)
                code.funcstate.release_temp(bases)

        if self.body:
            self.body.generate_execution_code(code)

    # Also called from ModuleNode for early init types.
    @staticmethod
    def generate_type_ready_code(entry, code, bases_tuple_cname=None, check_heap_type_bases=False):
        # Generate a call to PyType_Ready for an extension
        # type defined in this module.
        type = entry.type
        typeptr_cname = type.typeptr_cname
        scope = type.scope
        if not scope:  # could be None if there was an error
            return
        if entry.visibility == 'extern':
            # Generate code to initialise the typeptr of an external extension
            # type defined in this module to point to its type object.
            if type.typeobj_cname:
                # FIXME: this should not normally be set :-?
                assert not type.typeobj_cname
                code.putln("%s = &%s;" % (
                    type.typeptr_cname,
                    type.typeobj_cname,
                ))
            return
        # TODO: remove 'else:' and dedent
        else:
            assert typeptr_cname
            assert type.typeobj_cname
            typespec_cname = "%s_spec" % type.typeobj_cname
            code.putln("#if CYTHON_USE_TYPE_SPECS")
            tuple_temp = None
            if not bases_tuple_cname and scope.parent_type.base_type:
                tuple_temp = code.funcstate.allocate_temp(py_object_type, manage_ref=True)
                code.putln("%s = PyTuple_Pack(1, (PyObject *)%s); %s" % (
                    tuple_temp,
                    scope.parent_type.base_type.typeptr_cname,
                    code.error_goto_if_null(tuple_temp, entry.pos),
                ))
                code.put_gotref(tuple_temp, py_object_type)

            if bases_tuple_cname or tuple_temp:
                if check_heap_type_bases:
                    code.globalstate.use_utility_code(
                        UtilityCode.load_cached('ValidateBasesTuple', 'ExtensionTypes.c'))
                    code.put_error_if_neg(entry.pos, "__Pyx_validate_bases_tuple(%s.name, %s, %s)" % (
                        typespec_cname,
                        TypeSlots.get_slot_by_name("tp_dictoffset", scope.directives).slot_code(scope),
                        bases_tuple_cname or tuple_temp,
                    ))

                code.putln("%s = (PyTypeObject *) __Pyx_PyType_FromModuleAndSpec(%s, &%s, %s);" % (
                    typeptr_cname,
                    Naming.module_cname,
                    typespec_cname,
                    bases_tuple_cname or tuple_temp,
                ))
                if tuple_temp:
                    code.put_xdecref_clear(tuple_temp, type=py_object_type)
                    code.funcstate.release_temp(tuple_temp)
                code.putln(code.error_goto_if_null(typeptr_cname, entry.pos))
            else:
                code.putln(
                    "%s = (PyTypeObject *) __Pyx_PyType_FromModuleAndSpec(%s, &%s, NULL); %s" % (
                        typeptr_cname,
                        Naming.module_cname,
                        typespec_cname,
                        code.error_goto_if_null(typeptr_cname, entry.pos),
                    ))

            # The buffer interface is not currently supported by PyType_FromSpec().
            buffer_slot = TypeSlots.get_slot_by_name("tp_as_buffer", code.globalstate.directives)
            if not buffer_slot.is_empty(scope):
                code.putln("#if !CYTHON_COMPILING_IN_LIMITED_API")
                code.putln("%s->%s = %s;" % (
                    typeptr_cname,
                    buffer_slot.slot_name,
                    buffer_slot.slot_code(scope),
                ))
                # Still need to inherit buffer methods since PyType_Ready() didn't do it for us.
                for buffer_method_name in ("__getbuffer__", "__releasebuffer__"):
                    buffer_slot = TypeSlots.get_slot_table(
                        code.globalstate.directives).get_slot_by_method_name(buffer_method_name)
                    if buffer_slot.slot_code(scope) == "0" and not TypeSlots.get_base_slot_function(scope, buffer_slot):
                        code.putln("if (!%s->tp_as_buffer->%s &&"
                                   " %s->tp_base->tp_as_buffer &&"
                                   " %s->tp_base->tp_as_buffer->%s) {" % (
                            typeptr_cname, buffer_slot.slot_name,
                            typeptr_cname,
                            typeptr_cname, buffer_slot.slot_name,
                        ))
                        code.putln("%s->tp_as_buffer->%s = %s->tp_base->tp_as_buffer->%s;" % (
                            typeptr_cname, buffer_slot.slot_name,
                            typeptr_cname, buffer_slot.slot_name,
                        ))
                        code.putln("}")
                code.putln("#elif defined(Py_bf_getbuffer) && defined(Py_bf_releasebuffer)")
                code.putln("/* PY_VERSION_HEX >= 0x03090000 || Py_LIMITED_API >= 0x030B0000 */")
                code.putln("#elif defined(_MSC_VER)")
                code.putln("#pragma message (\"The buffer protocol is not supported in the Limited C-API < 3.11.\")")
                code.putln("#else")
                code.putln("#warning \"The buffer protocol is not supported in the Limited C-API < 3.11.\"")
                code.putln("#endif")

            code.globalstate.use_utility_code(
                UtilityCode.load_cached("FixUpExtensionType", "ExtensionTypes.c"))
            code.put_error_if_neg(entry.pos, "__Pyx_fix_up_extension_type_from_spec(&%s, %s)" % (
                typespec_cname, typeptr_cname))

            code.putln("#else")
            if bases_tuple_cname:
                code.put_incref(bases_tuple_cname, py_object_type)
                code.put_giveref(bases_tuple_cname, py_object_type)
                code.putln("%s.tp_bases = %s;" % (type.typeobj_cname, bases_tuple_cname))
            code.putln("%s = &%s;" % (
                typeptr_cname,
                type.typeobj_cname,
            ))
            code.putln("#endif")  # if CYTHON_USE_TYPE_SPECS

            base_type = type.base_type
            while base_type:
                if base_type.is_external and base_type.objstruct_cname != "PyTypeObject":
                    # 'type' is special-cased because it is actually based on PyHeapTypeObject
                    # Variable length bases are allowed if the current class doesn't grow
                    code.putln("if (sizeof(%s%s) != sizeof(%s%s)) {" % (
                        "" if type.typedef_flag else "struct ", type.objstruct_cname,
                        "" if base_type.typedef_flag else "struct ", base_type.objstruct_cname))
                    code.globalstate.use_utility_code(
                        UtilityCode.load_cached("ValidateExternBase", "ExtensionTypes.c"))
                    code.put_error_if_neg(entry.pos, "__Pyx_validate_extern_base(%s)" % (
                        type.base_type.typeptr_cname))
                    code.putln("}")
                    break
                base_type = base_type.base_type

            code.putln("#if !CYTHON_COMPILING_IN_LIMITED_API")
            # FIXME: these still need to get initialised even with the limited-API
            for slot in TypeSlots.get_slot_table(code.globalstate.directives):
                slot.generate_dynamic_init_code(scope, code)
            code.putln("#endif")

            code.putln("#if !CYTHON_USE_TYPE_SPECS")
            code.globalstate.use_utility_code(
                UtilityCode.load_cached('PyType_Ready', 'ExtensionTypes.c'))
            code.put_error_if_neg(entry.pos, "__Pyx_PyType_Ready(%s)" % typeptr_cname)
            code.putln("#endif")

            # Don't inherit tp_print from builtin types in Python 2, restoring the
            # behavior of using tp_repr or tp_str instead.
            # ("tp_print" was renamed to "tp_vectorcall_offset" in Py3.8b1)
            code.putln("#if PY_MAJOR_VERSION < 3")
            code.putln("%s->tp_print = 0;" % typeptr_cname)
            code.putln("#endif")

            # Use specialised attribute lookup for types with generic lookup but no instance dict.
            getattr_slot_func = TypeSlots.get_slot_code_by_name(scope, 'tp_getattro')
            dictoffset_slot_func = TypeSlots.get_slot_code_by_name(scope, 'tp_dictoffset')
            if getattr_slot_func == '0' and dictoffset_slot_func == '0':
                code.putln("#if !CYTHON_COMPILING_IN_LIMITED_API")  # FIXME
                if type.is_final_type:
                    py_cfunc = "__Pyx_PyObject_GenericGetAttrNoDict"  # grepable
                    utility_func = "PyObject_GenericGetAttrNoDict"
                else:
                    py_cfunc = "__Pyx_PyObject_GenericGetAttr"
                    utility_func = "PyObject_GenericGetAttr"
                code.globalstate.use_utility_code(UtilityCode.load_cached(utility_func, "ObjectHandling.c"))

                code.putln("if ((CYTHON_USE_TYPE_SLOTS && CYTHON_USE_PYTYPE_LOOKUP) &&"
                           " likely(!%s->tp_dictoffset && %s->tp_getattro == PyObject_GenericGetAttr)) {" % (
                    typeptr_cname, typeptr_cname))
                code.putln("%s->tp_getattro = %s;" % (
                    typeptr_cname, py_cfunc))
                code.putln("}")
                code.putln("#endif")  # if !CYTHON_COMPILING_IN_LIMITED_API

            # Fix special method docstrings. This is a bit of a hack, but
            # unless we let PyType_Ready create the slot wrappers we have
            # a significant performance hit. (See trac #561.)
            for func in entry.type.scope.pyfunc_entries:
                is_buffer = func.name in ('__getbuffer__', '__releasebuffer__')
                if (func.is_special and Options.docstrings and
                        func.wrapperbase_cname and not is_buffer):
                    slot = TypeSlots.get_slot_table(
                        entry.type.scope.directives).get_slot_by_method_name(func.name)
                    preprocessor_guard = slot.preprocessor_guard_code() if slot else None
                    if preprocessor_guard:
                        code.putln(preprocessor_guard)
                    code.putln('#if CYTHON_UPDATE_DESCRIPTOR_DOC')
                    code.putln("{")
                    code.putln(
                        'PyObject *wrapper = PyObject_GetAttrString((PyObject *)%s, "%s"); %s' % (
                            typeptr_cname,
                            func.name,
                            code.error_goto_if_null('wrapper', entry.pos)))
                    code.putln(
                        "if (__Pyx_IS_TYPE(wrapper, &PyWrapperDescr_Type)) {")
                    code.putln(
                        "%s = *((PyWrapperDescrObject *)wrapper)->d_base;" % (
                            func.wrapperbase_cname))
                    code.putln(
                        "%s.doc = %s;" % (func.wrapperbase_cname, func.doc_cname))
                    code.putln(
                        "((PyWrapperDescrObject *)wrapper)->d_base = &%s;" % (
                            func.wrapperbase_cname))
                    code.putln("}")
                    code.putln("}")
                    code.putln('#endif')
                    if preprocessor_guard:
                        code.putln('#endif')

            if type.vtable_cname:
                code.globalstate.use_utility_code(
                    UtilityCode.load_cached('SetVTable', 'ImportExport.c'))
                code.put_error_if_neg(entry.pos, "__Pyx_SetVtable(%s, %s)" % (
                    typeptr_cname,
                    type.vtabptr_cname,
                ))
                code.globalstate.use_utility_code(
                    UtilityCode.load_cached('MergeVTables', 'ImportExport.c'))
                code.put_error_if_neg(entry.pos, "__Pyx_MergeVtables(%s)" % typeptr_cname)
            if not type.scope.is_internal and not type.scope.directives.get('internal'):
                # scope.is_internal is set for types defined by
                # Cython (such as closures), the 'internal'
                # directive is set by users
                code.put_error_if_neg(entry.pos, "PyObject_SetAttr(%s, %s, (PyObject *) %s)" % (
                    Naming.module_cname,
                    code.intern_identifier(scope.class_name),
                    typeptr_cname,
                ))

            weakref_entry = scope.lookup_here("__weakref__") if not scope.is_closure_class_scope else None
            if weakref_entry:
                if weakref_entry.type is py_object_type:
                    tp_weaklistoffset = "%s->tp_weaklistoffset" % typeptr_cname
                    if type.typedef_flag:
                        objstruct = type.objstruct_cname
                    else:
                        objstruct = "struct %s" % type.objstruct_cname
                    code.putln("if (%s == 0) %s = offsetof(%s, %s);" % (
                        tp_weaklistoffset,
                        tp_weaklistoffset,
                        objstruct,
                        weakref_entry.cname))
                else:
                    error(weakref_entry.pos, "__weakref__ slot must be of type 'object'")

            if scope.lookup_here("__reduce_cython__") if not scope.is_closure_class_scope else None:
                # Unfortunately, we cannot reliably detect whether a
                # superclass defined __reduce__ at compile time, so we must
                # do so at runtime.
                code.globalstate.use_utility_code(
                    UtilityCode.load_cached('SetupReduce', 'ExtensionTypes.c'))
                code.put_error_if_neg(entry.pos, "__Pyx_setup_reduce((PyObject *) %s)" % typeptr_cname)

    def annotate(self, code):
        if self.type_init_args:
            self.type_init_args.annotate(code)
        if self.body:
            self.body.annotate(code)


class PropertyNode(StatNode):
    #  Definition of a property in an extension type.
    #
    #  name   string
    #  doc    EncodedString or None    Doc string
    #  entry  Symtab.Entry             The Entry of the property attribute
    #  body   StatListNode

    child_attrs = ["body"]

    def analyse_declarations(self, env):
        self.entry = env.declare_property(self.name, self.doc, self.pos)
        self.body.analyse_declarations(self.entry.scope)

    def analyse_expressions(self, env):
        self.body = self.body.analyse_expressions(env)
        return self

    def generate_function_definitions(self, env, code):
        self.body.generate_function_definitions(env, code)

    def generate_execution_code(self, code):
        pass

    def annotate(self, code):
        self.body.annotate(code)


class CPropertyNode(StatNode):
    """Definition of a C property, backed by a CFuncDefNode getter.
    """
    #  name   string
    #  doc    EncodedString or None        Doc string of the property
    #  entry  Symtab.Entry                 The Entry of the property attribute
    #  body   StatListNode[CFuncDefNode]   (for compatibility with PropertyNode)

    child_attrs = ["body"]
    is_cproperty = True

    @property
    def cfunc(self):
        stats = self.body.stats
        assert stats and isinstance(stats[0], CFuncDefNode), stats
        return stats[0]

    def analyse_declarations(self, env):
        scope = PropertyScope(self.name, class_scope=env)
        self.body.analyse_declarations(scope)
        entry = self.entry = env.declare_property(
            self.name, self.doc, self.pos, ctype=self.cfunc.return_type, property_scope=scope)
        entry.getter_cname = self.cfunc.entry.cname

    def analyse_expressions(self, env):
        self.body = self.body.analyse_expressions(env)
        return self

    def generate_function_definitions(self, env, code):
        self.body.generate_function_definitions(env, code)

    def generate_execution_code(self, code):
        pass

    def annotate(self, code):
        self.body.annotate(code)


class GlobalNode(StatNode):
    # Global variable declaration.
    #
    # names    [string]

    child_attrs = []

    def analyse_declarations(self, env):
        for name in self.names:
            env.declare_global(name, self.pos)

    def analyse_expressions(self, env):
        return self

    def generate_execution_code(self, code):
        pass


class NonlocalNode(StatNode):
    # Nonlocal variable declaration via the 'nonlocal' keyword.
    #
    # names    [string]

    child_attrs = []

    def analyse_declarations(self, env):
        for name in self.names:
            env.declare_nonlocal(name, self.pos)

    def analyse_expressions(self, env):
        return self

    def generate_execution_code(self, code):
        pass


class ExprStatNode(StatNode):
    #  Expression used as a statement.
    #
    #  expr   ExprNode

    child_attrs = ["expr"]

    def analyse_declarations(self, env):
        from . import ExprNodes
        expr = self.expr
        if isinstance(expr, ExprNodes.GeneralCallNode):
            func = expr.function.as_cython_attribute()
            if func == 'declare':
                args, kwds = expr.explicit_args_kwds()
                if len(args):
                    error(expr.pos, "Variable names must be specified.")
                for var, type_node in kwds.key_value_pairs:
                    type = type_node.analyse_as_type(env)
                    if type is None:
                        error(type_node.pos, "Unknown type")
                    else:
                        env.declare_var(var.value, type, var.pos, is_cdef=True)
                self.__class__ = PassStatNode
        elif getattr(expr, 'annotation', None) is not None:
            if expr.is_name:
                # non-code variable annotation, e.g. "name: type"
                expr.declare_from_annotation(env)
                self.__class__ = PassStatNode
            elif expr.is_attribute or expr.is_subscript:
                # unused expression with annotation, e.g. "a[0]: type" or "a.xyz : type"
                self.__class__ = PassStatNode

    def analyse_expressions(self, env):
        self.expr.result_is_used = False  # hint that .result() may safely be left empty
        self.expr = self.expr.analyse_expressions(env)
        # Repeat in case of node replacement.
        self.expr.result_is_used = False  # hint that .result() may safely be left empty
        return self

    def nogil_check(self, env):
        if self.expr.type.is_pyobject and self.expr.is_temp:
            self.gil_error()

    gil_message = "Discarding owned Python object"

    def generate_execution_code(self, code):
        code.mark_pos(self.pos)
        self.expr.result_is_used = False  # hint that .result() may safely be left empty
        self.expr.generate_evaluation_code(code)
        if not self.expr.is_temp and self.expr.result():
            result = self.expr.result()
            if not self.expr.type.is_void:
                result = "(void)(%s)" % result
            code.putln("%s;" % result)
        self.expr.generate_disposal_code(code)
        self.expr.free_temps(code)

    def generate_function_definitions(self, env, code):
        self.expr.generate_function_definitions(env, code)

    def annotate(self, code):
        self.expr.annotate(code)


class AssignmentNode(StatNode):
    #  Abstract base class for assignment nodes.
    #
    #  The analyse_expressions and generate_execution_code
    #  phases of assignments are split into two sub-phases
    #  each, to enable all the right hand sides of a
    #  parallel assignment to be evaluated before assigning
    #  to any of the left hand sides.

    def _warn_on_const_assignment(self, lhs, rhs):
        rhs_t = rhs.type
        lhs_t = lhs.type
        if rhs_t.is_ptr and rhs_t.base_type.is_const and lhs_t.is_ptr and not lhs_t.base_type.is_const:
            warning(self.pos, "Assigning to '{}' from '{}' discards const qualifier".format(lhs_t, rhs_t), level=1)

    def _check_const_assignment(self, node):
        if isinstance(node, AssignmentNode):
            self._warn_on_const_assignment(node.lhs, node.rhs)

    def analyse_expressions(self, env):
        node = self.analyse_types(env)
        self._check_const_assignment(node)
        if isinstance(node, AssignmentNode) and not isinstance(node, ParallelAssignmentNode):
            if node.rhs.type.is_ptr and node.rhs.is_ephemeral():
                error(self.pos, "Storing unsafe C derivative of temporary Python reference")
        return node

#       def analyse_expressions(self, env):
#           self.analyse_expressions_1(env)
#           self.analyse_expressions_2(env)

    def generate_execution_code(self, code):
        code.mark_pos(self.pos)
        self.generate_rhs_evaluation_code(code)
        self.generate_assignment_code(code)


class SingleAssignmentNode(AssignmentNode):
    #  The simplest case:
    #
    #    a = b
    #
    #  lhs                      ExprNode      Left hand side
    #  rhs                      ExprNode      Right hand side
    #  first                    bool          Is this guaranteed the first assignment to lhs?
    #  is_overloaded_assignment bool          Is this assignment done via an overloaded operator=
    #  is_assignment_expression bool          Internally SingleAssignmentNode is used to implement assignment expressions
    #  exception_check
    #  exception_value

    child_attrs = ["lhs", "rhs"]
    first = False
    is_overloaded_assignment = False
    is_assignment_expression = False
    declaration_only = False

    def analyse_declarations(self, env):
        from . import ExprNodes

        # handle declarations of the form x = cython.foo()
        if isinstance(self.rhs, ExprNodes.CallNode):
            func_name = self.rhs.function.as_cython_attribute()
            if func_name:
                args, kwds = self.rhs.explicit_args_kwds()
                if func_name in ['declare', 'typedef']:
                    if len(args) > 2:
                        error(args[2].pos, "Invalid positional argument.")
                        return
                    if kwds is not None:
                        kwdict = kwds.compile_time_value(None)
                        if func_name == 'typedef' or 'visibility' not in kwdict:
                            error(kwds.pos, "Invalid keyword argument.")
                            return
                        visibility = kwdict['visibility']
                    else:
                        visibility = 'private'
                    type = args[0].analyse_as_type(env)
                    if type is None:
                        error(args[0].pos, "Unknown type")
                        return
                    lhs = self.lhs
                    if func_name == 'declare':
                        if isinstance(lhs, ExprNodes.NameNode):
                            vars = [(lhs.name, lhs.pos)]
                        elif isinstance(lhs, ExprNodes.TupleNode):
                            vars = [(var.name, var.pos) for var in lhs.args]
                        else:
                            error(lhs.pos, "Invalid declaration")
                            return
                        for var, pos in vars:
                            env.declare_var(var, type, pos, is_cdef=True, visibility=visibility)
                        if len(args) == 2:
                            # we have a value
                            self.rhs = args[1]
                        else:
                            self.declaration_only = True
                    else:
                        self.declaration_only = True
                        if not isinstance(lhs, ExprNodes.NameNode):
                            error(lhs.pos, "Invalid declaration.")
                        env.declare_typedef(lhs.name, type, self.pos, visibility='private')

                elif func_name in ['struct', 'union']:
                    self.declaration_only = True
                    if len(args) > 0 or kwds is None:
                        error(self.rhs.pos, "Struct or union members must be given by name.")
                        return
                    members = []
                    for member, type_node in kwds.key_value_pairs:
                        type = type_node.analyse_as_type(env)
                        if type is None:
                            error(type_node.pos, "Unknown type")
                        else:
                            members.append((member.value, type, member.pos))
                    if len(members) < len(kwds.key_value_pairs):
                        return
                    if not isinstance(self.lhs, ExprNodes.NameNode):
                        error(self.lhs.pos, "Invalid declaration.")
                    name = self.lhs.name
                    scope = StructOrUnionScope(name)
                    env.declare_struct_or_union(name, func_name, scope, False, self.rhs.pos)
                    for member, type, pos in members:
                        scope.declare_var(member, type, pos)

                elif func_name == 'fused_type':
                    # dtype = cython.fused_type(...)
                    self.declaration_only = True
                    if kwds:
                        error(self.rhs.function.pos,
                              "fused_type does not take keyword arguments")

                    fusednode = FusedTypeNode(self.rhs.pos,
                                              name=self.lhs.name, types=args)
                    fusednode.analyse_declarations(env)

        if self.declaration_only:
            return
        else:
            if self.is_assignment_expression:
                self.lhs.analyse_assignment_expression_target_declaration(env)
            else:
                self.lhs.analyse_target_declaration(env)
                # if an entry doesn't exist that just implies that lhs isn't made up purely
                # of AttributeNodes and NameNodes - it isn't useful as a known path to
                # a standard library module
                if (self.lhs.is_attribute or self.lhs.is_name) and self.lhs.entry and not self.lhs.entry.known_standard_library_import:
                    stdlib_import_name = self.rhs.get_known_standard_library_import()
                    if stdlib_import_name:
                        self.lhs.entry.known_standard_library_import = stdlib_import_name

    def analyse_types(self, env, use_temp=0):
        from . import ExprNodes

        self.rhs = self.rhs.analyse_types(env)

        unrolled_assignment = self.unroll_rhs(env)
        if unrolled_assignment:
            return unrolled_assignment

        self.lhs = self.lhs.analyse_target_types(env)
        self.lhs.gil_assignment_check(env)
        unrolled_assignment = self.unroll_lhs(env)
        if unrolled_assignment:
            return unrolled_assignment

        if isinstance(self.lhs, ExprNodes.MemoryViewIndexNode):
            self.lhs.analyse_broadcast_operation(self.rhs)
            self.lhs = self.lhs.analyse_as_memview_scalar_assignment(self.rhs)
        elif self.lhs.type.is_array:
            if not isinstance(self.lhs, ExprNodes.SliceIndexNode):
                # cannot assign to C array, only to its full slice
                lhs = ExprNodes.SliceIndexNode(self.lhs.pos, base=self.lhs, start=None, stop=None)
                self.lhs = lhs.analyse_target_types(env)

        if self.lhs.type.is_cpp_class:
            op = env.lookup_operator_for_types(self.pos, '=', [self.lhs.type, self.rhs.type])
            if op:
                rhs = self.rhs
                self.is_overloaded_assignment = True
                self.exception_check = op.type.exception_check
                self.exception_value = op.type.exception_value
                if self.exception_check == '+' and self.exception_value is None:
                    env.use_utility_code(UtilityCode.load_cached("CppExceptionConversion", "CppSupport.cpp"))
            else:
                rhs = self.rhs.coerce_to(self.lhs.type, env)
        else:
            rhs = self.rhs.coerce_to(self.lhs.type, env)

        if use_temp or rhs.is_attribute or (
                not rhs.is_name and not rhs.is_literal and
                rhs.type.is_pyobject):
            # things like (cdef) attribute access are not safe (traverses pointers)
            rhs = rhs.coerce_to_temp(env)
        elif rhs.type.is_pyobject:
            rhs = rhs.coerce_to_simple(env)
        self.rhs = rhs
        return self

    def unroll(self, node, target_size, env):
        from . import ExprNodes, UtilNodes

        base = node
        start_node = stop_node = step_node = check_node = None

        if node.type.is_ctuple:
            slice_size = node.type.size

        elif node.type.is_ptr or node.type.is_array:
            while isinstance(node, ExprNodes.SliceIndexNode) and not (node.start or node.stop):
                base = node = node.base
            if isinstance(node, ExprNodes.SliceIndexNode):
                base = node.base
                start_node = node.start
                if start_node:
                    start_node = start_node.coerce_to(PyrexTypes.c_py_ssize_t_type, env)
                stop_node = node.stop
                if stop_node:
                    stop_node = stop_node.coerce_to(PyrexTypes.c_py_ssize_t_type, env)
                else:
                    if node.type.is_array and node.type.size:
                        stop_node = ExprNodes.IntNode(
                            self.pos, value=str(node.type.size),
                            constant_result=(node.type.size if isinstance(node.type.size, int)
                                             else ExprNodes.constant_value_not_set))
                    else:
                        error(self.pos, "C array iteration requires known end index")
                        return
                step_node = None  #node.step
                if step_node:
                    step_node = step_node.coerce_to(PyrexTypes.c_py_ssize_t_type, env)

                # TODO: Factor out SliceIndexNode.generate_slice_guard_code() for use here.
                def get_const(node, none_value):
                    if node is None:
                        return none_value
                    elif node.has_constant_result():
                        return node.constant_result
                    else:
                        raise ValueError("Not a constant.")

                try:
                    slice_size = (get_const(stop_node, None) - get_const(start_node, 0)) / get_const(step_node, 1)
                except ValueError:
                    error(self.pos, "C array assignment currently requires known endpoints")
                    return

            elif node.type.is_array:
                slice_size = node.type.size
                if not isinstance(slice_size, int):
                    return  # might still work when coercing to Python
            else:
                return

        else:
            return

        if slice_size != target_size:
            error(self.pos, "Assignment to/from slice of wrong length, expected %s, got %s" % (
                slice_size, target_size))
            return

        items = []
        base = UtilNodes.LetRefNode(base)
        refs = [base]
        if start_node and not start_node.is_literal:
            start_node = UtilNodes.LetRefNode(start_node)
            refs.append(start_node)
        if stop_node and not stop_node.is_literal:
            stop_node = UtilNodes.LetRefNode(stop_node)
            refs.append(stop_node)
        if step_node and not step_node.is_literal:
            step_node = UtilNodes.LetRefNode(step_node)
            refs.append(step_node)

        for ix in range(target_size):
            ix_node = ExprNodes.IntNode(self.pos, value=str(ix), constant_result=ix, type=PyrexTypes.c_py_ssize_t_type)
            if step_node is not None:
                if step_node.has_constant_result():
                    step_value = ix_node.constant_result * step_node.constant_result
                    ix_node = ExprNodes.IntNode(self.pos, value=str(step_value), constant_result=step_value)
                else:
                    ix_node = ExprNodes.MulNode(self.pos, operator='*', operand1=step_node, operand2=ix_node)
            if start_node is not None:
                if start_node.has_constant_result() and ix_node.has_constant_result():
                    index_value = ix_node.constant_result + start_node.constant_result
                    ix_node = ExprNodes.IntNode(self.pos, value=str(index_value), constant_result=index_value)
                else:
                    ix_node = ExprNodes.AddNode(
                        self.pos, operator='+', operand1=start_node, operand2=ix_node)
            items.append(ExprNodes.IndexNode(self.pos, base=base, index=ix_node.analyse_types(env)))
        return check_node, refs, items

    def unroll_assignments(self, refs, check_node, lhs_list, rhs_list, env):
        from . import UtilNodes
        assignments = []
        for lhs, rhs in zip(lhs_list, rhs_list):
            assignments.append(SingleAssignmentNode(self.pos, lhs=lhs, rhs=rhs, first=self.first))
        node = ParallelAssignmentNode(pos=self.pos, stats=assignments).analyse_expressions(env)
        if check_node:
            node = StatListNode(pos=self.pos, stats=[check_node, node])
        for ref in refs[::-1]:
            node = UtilNodes.LetNode(ref, node)
        return node

    def unroll_rhs(self, env):
        from . import ExprNodes
        if not isinstance(self.lhs, ExprNodes.TupleNode):
            return
        if any(arg.is_starred for arg in self.lhs.args):
            return

        unrolled = self.unroll(self.rhs, len(self.lhs.args), env)
        if not unrolled:
            return
        check_node, refs, rhs = unrolled
        return self.unroll_assignments(refs, check_node, self.lhs.args, rhs, env)

    def unroll_lhs(self, env):
        if self.lhs.type.is_ctuple:
            # Handled directly.
            return
        from . import ExprNodes
        if not isinstance(self.rhs, ExprNodes.TupleNode):
            return

        unrolled = self.unroll(self.lhs, len(self.rhs.args), env)
        if not unrolled:
            return
        check_node, refs, lhs = unrolled
        return self.unroll_assignments(refs, check_node, lhs, self.rhs.args, env)

    def generate_rhs_evaluation_code(self, code):
        self.rhs.generate_evaluation_code(code)

    def generate_assignment_code(self, code, overloaded_assignment=False):
        if self.is_overloaded_assignment:
            self.lhs.generate_assignment_code(
                self.rhs,
                code,
                overloaded_assignment=self.is_overloaded_assignment,
                exception_check=self.exception_check,
                exception_value=self.exception_value)
        else:
            self.lhs.generate_assignment_code(self.rhs, code)

    def generate_function_definitions(self, env, code):
        self.rhs.generate_function_definitions(env, code)

    def annotate(self, code):
        self.lhs.annotate(code)
        self.rhs.annotate(code)


class CascadedAssignmentNode(AssignmentNode):
    #  An assignment with multiple left hand sides:
    #
    #    a = b = c
    #
    #  lhs_list   [ExprNode]   Left hand sides
    #  rhs        ExprNode     Right hand sides
    #
    #  Used internally:
    #
    #  coerced_values       [ExprNode]   RHS coerced to all distinct LHS types
    #  cloned_values        [ExprNode]   cloned RHS value for each LHS
    #  assignment_overloads [Bool]       If each assignment uses a C++ operator=

    child_attrs = ["lhs_list", "rhs", "coerced_values", "cloned_values"]
    cloned_values = None
    coerced_values = None
    assignment_overloads = None

    def _check_const_assignment(self, node):
        if isinstance(node, CascadedAssignmentNode):
            for lhs in node.lhs_list:
                self._warn_on_const_assignment(lhs, node.rhs)

    def analyse_declarations(self, env):
        for lhs in self.lhs_list:
            lhs.analyse_target_declaration(env)

    def analyse_types(self, env, use_temp=0):
        from .ExprNodes import CloneNode, ProxyNode

        # collect distinct types used on the LHS
        lhs_types = set()
        for i, lhs in enumerate(self.lhs_list):
            lhs = self.lhs_list[i] = lhs.analyse_target_types(env)
            lhs.gil_assignment_check(env)
            lhs_types.add(lhs.type)

        rhs = self.rhs.analyse_types(env)
        # common special case: only one type needed on the LHS => coerce only once
        if len(lhs_types) == 1:
            # Avoid coercion for overloaded assignment operators.
            if next(iter(lhs_types)).is_cpp_class:
                op = env.lookup_operator('=', [lhs, self.rhs])
                if not op:
                    rhs = rhs.coerce_to(lhs_types.pop(), env)
            else:
                rhs = rhs.coerce_to(lhs_types.pop(), env)

        if not rhs.is_name and not rhs.is_literal and (
                use_temp or rhs.is_attribute or rhs.type.is_pyobject):
            rhs = rhs.coerce_to_temp(env)
        else:
            rhs = rhs.coerce_to_simple(env)
        self.rhs = ProxyNode(rhs) if rhs.is_temp else rhs

        # clone RHS and coerce it to all distinct LHS types
        self.coerced_values = []
        coerced_values = {}
        self.assignment_overloads = []
        for lhs in self.lhs_list:
            overloaded = lhs.type.is_cpp_class and env.lookup_operator('=', [lhs, self.rhs])
            self.assignment_overloads.append(overloaded)
            if lhs.type not in coerced_values and lhs.type != rhs.type:
                rhs = CloneNode(self.rhs)
                if not overloaded:
                    rhs = rhs.coerce_to(lhs.type, env)
                self.coerced_values.append(rhs)
                coerced_values[lhs.type] = rhs

        # clone coerced values for all LHS assignments
        self.cloned_values = []
        for lhs in self.lhs_list:
            rhs = coerced_values.get(lhs.type, self.rhs)
            self.cloned_values.append(CloneNode(rhs))
        return self

    def generate_rhs_evaluation_code(self, code):
        self.rhs.generate_evaluation_code(code)

    def generate_assignment_code(self, code, overloaded_assignment=False):
        # prepare all coercions
        for rhs in self.coerced_values:
            rhs.generate_evaluation_code(code)
        # assign clones to LHS
        for lhs, rhs, overload in zip(self.lhs_list, self.cloned_values, self.assignment_overloads):
            rhs.generate_evaluation_code(code)
            lhs.generate_assignment_code(rhs, code, overloaded_assignment=overload)
        # dispose of coerced values and original RHS
        for rhs_value in self.coerced_values:
            rhs_value.generate_disposal_code(code)
            rhs_value.free_temps(code)
        self.rhs.generate_disposal_code(code)
        self.rhs.free_temps(code)

    def generate_function_definitions(self, env, code):
        self.rhs.generate_function_definitions(env, code)

    def annotate(self, code):
        for rhs in self.coerced_values:
            rhs.annotate(code)
        for lhs, rhs in zip(self.lhs_list, self.cloned_values):
            lhs.annotate(code)
            rhs.annotate(code)
        self.rhs.annotate(code)


class ParallelAssignmentNode(AssignmentNode):
    #  A combined packing/unpacking assignment:
    #
    #    a, b, c =  d, e, f
    #
    #  This has been rearranged by the parser into
    #
    #    a = d ; b = e ; c = f
    #
    #  but we must evaluate all the right hand sides
    #  before assigning to any of the left hand sides.
    #
    #  stats     [AssignmentNode]   The constituent assignments

    child_attrs = ["stats"]

    def analyse_declarations(self, env):
        for stat in self.stats:
            stat.analyse_declarations(env)

    def analyse_expressions(self, env):
        self.stats = [stat.analyse_types(env, use_temp=1)
                      for stat in self.stats]

        for stat in self.stats:
            stat._check_const_assignment(stat)
        return self

#    def analyse_expressions(self, env):
#        for stat in self.stats:
#            stat.analyse_expressions_1(env, use_temp=1)
#        for stat in self.stats:
#            stat.analyse_expressions_2(env)

    def generate_execution_code(self, code):
        code.mark_pos(self.pos)
        for stat in self.stats:
            stat.generate_rhs_evaluation_code(code)
        for stat in self.stats:
            stat.generate_assignment_code(code)

    def generate_function_definitions(self, env, code):
        for stat in self.stats:
            stat.generate_function_definitions(env, code)

    def annotate(self, code):
        for stat in self.stats:
            stat.annotate(code)


class InPlaceAssignmentNode(AssignmentNode):
    #  An in place arithmetic operand:
    #
    #    a += b
    #    a -= b
    #    ...
    #
    #  lhs      ExprNode      Left hand side
    #  rhs      ExprNode      Right hand side
    #  operator char          one of "+-*/%^&|"
    #
    #  This code is a bit tricky because in order to obey Python
    #  semantics the sub-expressions (e.g. indices) of the lhs must
    #  not be evaluated twice. So we must reuse the values calculated
    #  in evaluation phase for the assignment phase as well.
    #  Fortunately, the type of the lhs node is fairly constrained
    #  (it must be a NameNode, AttributeNode, or IndexNode).

    child_attrs = ["lhs", "rhs"]

    def analyse_declarations(self, env):
        self.lhs.analyse_target_declaration(env)

    def analyse_types(self, env):
        self.rhs = self.rhs.analyse_types(env)
        self.lhs = self.lhs.analyse_target_types(env)

        # When assigning to a fully indexed buffer or memoryview, coerce the rhs
        if self.lhs.is_memview_index or self.lhs.is_buffer_access:
            self.rhs = self.rhs.coerce_to(self.lhs.type, env)
        elif self.lhs.type.is_string and self.operator in '+-':
            # use pointer arithmetic for char* LHS instead of string concat
            self.rhs = self.rhs.coerce_to(PyrexTypes.c_py_ssize_t_type, env)
        return self

    def generate_execution_code(self, code):
        code.mark_pos(self.pos)
        lhs, rhs = self.lhs, self.rhs
        rhs.generate_evaluation_code(code)
        lhs.generate_subexpr_evaluation_code(code)
        c_op = self.operator
        if c_op == "//":
            c_op = "/"
        elif c_op == "**":
            error(self.pos, "No C inplace power operator")
        if lhs.is_buffer_access or lhs.is_memview_index:
            if lhs.type.is_pyobject:
                error(self.pos, "In-place operators not allowed on object buffers in this release.")
            if c_op in ('/', '%') and lhs.type.is_int and not code.globalstate.directives['cdivision']:
                error(self.pos, "In-place non-c divide operators not allowed on int buffers.")
            lhs.generate_buffer_setitem_code(rhs, code, c_op)
        elif lhs.is_memview_slice:
            error(self.pos, "Inplace operators not supported on memoryview slices")
        else:
            # C++
            # TODO: make sure overload is declared
            code.putln("%s %s= %s;" % (lhs.result(), c_op, rhs.result()))
        lhs.generate_subexpr_disposal_code(code)
        lhs.free_subexpr_temps(code)
        rhs.generate_disposal_code(code)
        rhs.free_temps(code)

    def annotate(self, code):
        self.lhs.annotate(code)
        self.rhs.annotate(code)

    def create_binop_node(self):
        from . import ExprNodes
        return ExprNodes.binop_node(self.pos, self.operator, self.lhs, self.rhs)


class PrintStatNode(StatNode):
    #  print statement
    #
    #  arg_tuple         TupleNode
    #  stream            ExprNode or None (stdout)
    #  append_newline    boolean

    child_attrs = ["arg_tuple", "stream"]

    def analyse_expressions(self, env):
        if self.stream:
            stream = self.stream.analyse_expressions(env)
            self.stream = stream.coerce_to_pyobject(env)
        arg_tuple = self.arg_tuple.analyse_expressions(env)
        self.arg_tuple = arg_tuple.coerce_to_pyobject(env)
        env.use_utility_code(printing_utility_code)
        if len(self.arg_tuple.args) == 1 and self.append_newline:
            env.use_utility_code(printing_one_utility_code)
        return self

    nogil_check = Node.gil_error
    gil_message = "Python print statement"

    def generate_execution_code(self, code):
        code.mark_pos(self.pos)
        if self.stream:
            self.stream.generate_evaluation_code(code)
            stream_result = self.stream.py_result()
        else:
            stream_result = '0'
        if len(self.arg_tuple.args) == 1 and self.append_newline:
            arg = self.arg_tuple.args[0]
            arg.generate_evaluation_code(code)

            code.putln(
                "if (__Pyx_PrintOne(%s, %s) < 0) %s" % (
                    stream_result,
                    arg.py_result(),
                    code.error_goto(self.pos)))
            arg.generate_disposal_code(code)
            arg.free_temps(code)
        else:
            self.arg_tuple.generate_evaluation_code(code)
            code.putln(
                "if (__Pyx_Print(%s, %s, %d) < 0) %s" % (
                    stream_result,
                    self.arg_tuple.py_result(),
                    self.append_newline,
                    code.error_goto(self.pos)))
            self.arg_tuple.generate_disposal_code(code)
            self.arg_tuple.free_temps(code)

        if self.stream:
            self.stream.generate_disposal_code(code)
            self.stream.free_temps(code)

    def generate_function_definitions(self, env, code):
        if self.stream:
            self.stream.generate_function_definitions(env, code)
        self.arg_tuple.generate_function_definitions(env, code)

    def annotate(self, code):
        if self.stream:
            self.stream.annotate(code)
        self.arg_tuple.annotate(code)


class ExecStatNode(StatNode):
    #  exec statement
    #
    #  args     [ExprNode]

    child_attrs = ["args"]

    def analyse_expressions(self, env):
        for i, arg in enumerate(self.args):
            arg = arg.analyse_expressions(env)
            arg = arg.coerce_to_pyobject(env)
            self.args[i] = arg
        env.use_utility_code(Builtin.pyexec_utility_code)
        return self

    nogil_check = Node.gil_error
    gil_message = "Python exec statement"

    def generate_execution_code(self, code):
        code.mark_pos(self.pos)
        args = []
        for arg in self.args:
            arg.generate_evaluation_code(code)
            args.append(arg.py_result())
        args = tuple(args + ['0', '0'][:3-len(args)])
        temp_result = code.funcstate.allocate_temp(PyrexTypes.py_object_type, manage_ref=True)
        code.putln("%s = __Pyx_PyExec3(%s, %s, %s);" % ((temp_result,) + args))
        for arg in self.args:
            arg.generate_disposal_code(code)
            arg.free_temps(code)
        code.putln(
            code.error_goto_if_null(temp_result, self.pos))
        code.put_gotref(temp_result, py_object_type)
        code.put_decref_clear(temp_result, py_object_type)
        code.funcstate.release_temp(temp_result)

    def annotate(self, code):
        for arg in self.args:
            arg.annotate(code)


class DelStatNode(StatNode):
    #  del statement
    #
    #  args     [ExprNode]

    child_attrs = ["args"]
    ignore_nonexisting = False

    def analyse_declarations(self, env):
        for arg in self.args:
            arg.analyse_target_declaration(env)

    def analyse_expressions(self, env):
        for i, arg in enumerate(self.args):
            arg = self.args[i] = arg.analyse_target_expression(env, None)
            if arg.type.is_pyobject or (arg.is_name and arg.type.is_memoryviewslice):
                if arg.is_name and arg.entry.is_cglobal:
                    error(arg.pos, "Deletion of global C variable")
            elif arg.type.is_ptr and arg.type.base_type.is_cpp_class:
                self.cpp_check(env)
            elif arg.type.is_cpp_class:
                error(arg.pos, "Deletion of non-heap C++ object")
            elif arg.is_subscript and arg.base.type is Builtin.bytearray_type:
                pass  # del ba[i]
            else:
                error(arg.pos, "Deletion of non-Python, non-C++ object")
            #arg.release_target_temp(env)
        return self

    def nogil_check(self, env):
        for arg in self.args:
            if arg.type.is_pyobject:
                self.gil_error()

    gil_message = "Deleting Python object"

    def generate_execution_code(self, code):
        code.mark_pos(self.pos)
        for arg in self.args:
            if (arg.type.is_pyobject or
                    arg.type.is_memoryviewslice or
                    arg.is_subscript and arg.base.type is Builtin.bytearray_type):
                arg.generate_deletion_code(
                    code, ignore_nonexisting=self.ignore_nonexisting)
            elif arg.type.is_ptr and arg.type.base_type.is_cpp_class:
                arg.generate_evaluation_code(code)
                code.putln("delete %s;" % arg.result())
                arg.generate_disposal_code(code)
                arg.free_temps(code)
            # else error reported earlier

    def annotate(self, code):
        for arg in self.args:
            arg.annotate(code)


class PassStatNode(StatNode):
    #  pass statement

    child_attrs = []

    def analyse_expressions(self, env):
        return self

    def generate_execution_code(self, code):
        pass


class IndirectionNode(StatListNode):
    """
    This adds an indirection so that the node can be shared and a subtree can
    be removed at any time by clearing self.stats.
    """

    def __init__(self, stats):
        super().__init__(stats[0].pos, stats=stats)


class BreakStatNode(StatNode):

    child_attrs = []
    is_terminator = True

    def analyse_expressions(self, env):
        return self

    def generate_execution_code(self, code):
        code.mark_pos(self.pos)
        if not code.break_label:
            error(self.pos, "break statement not inside loop")
        else:
            code.put_goto(code.break_label)


class ContinueStatNode(StatNode):

    child_attrs = []
    is_terminator = True

    def analyse_expressions(self, env):
        return self

    def generate_execution_code(self, code):
        if not code.continue_label:
            error(self.pos, "continue statement not inside loop")
            return
        code.mark_pos(self.pos)
        code.put_goto(code.continue_label)


class ReturnStatNode(StatNode):
    #  return statement
    #
    #  value         ExprNode or None
    #  return_type   PyrexType
    #  in_generator  return inside of generator => raise StopIteration
    #  in_async_gen  return inside of async generator

    child_attrs = ["value"]
    is_terminator = True
    in_generator = False
    in_async_gen = False

    # Whether we are in a parallel section
    in_parallel = False

    def analyse_expressions(self, env):
        return_type = env.return_type
        self.return_type = return_type
        if not return_type:
            error(self.pos, "Return not inside a function body")
            return self
        if self.value:
            if self.in_async_gen:
                error(self.pos, "Return with value in async generator")
            self.value = self.value.analyse_types(env)
            if return_type.is_void or return_type.is_returncode:
                error(self.value.pos, "Return with value in void function")
            else:
                self.value = self.value.coerce_to(env.return_type, env)
        else:
            if (not return_type.is_void
                    and not return_type.is_pyobject
                    and not return_type.is_returncode):
                error(self.pos, "Return value required")
        return self

    def nogil_check(self, env):
        if self.return_type.is_pyobject:
            self.gil_error()

    gil_message = "Returning Python object"

    def generate_execution_code(self, code):
        code.mark_pos(self.pos)
        if not self.return_type:
            # error reported earlier
            return

        value = self.value
        if self.return_type.is_pyobject:
            code.put_xdecref(Naming.retval_cname, self.return_type)
            if value and value.is_none:
                # Use specialised default handling for "return None".
                value = None

        if value:
            value.generate_evaluation_code(code)
            if self.return_type.is_memoryviewslice:
                from . import MemoryView
                MemoryView.put_acquire_memoryviewslice(
                    lhs_cname=Naming.retval_cname,
                    lhs_type=self.return_type,
                    lhs_pos=value.pos,
                    rhs=value,
                    code=code,
                    have_gil=self.in_nogil_context)
                value.generate_post_assignment_code(code)
            elif self.in_generator:
                # return value == raise StopIteration(value), but uncatchable
                code.globalstate.use_utility_code(
                    UtilityCode.load_cached("ReturnWithStopIteration", "Coroutine.c"))
                code.putln("%s = NULL; __Pyx_ReturnWithStopIteration(%s);" % (
                    Naming.retval_cname,
                    value.py_result()))
                value.generate_disposal_code(code)
            else:
                value.make_owned_reference(code)
                code.putln("%s = %s;" % (
                    Naming.retval_cname,
                    value.result_as(self.return_type)))
                value.generate_post_assignment_code(code)
            value.free_temps(code)
        else:
            if self.return_type.is_pyobject:
                if self.in_generator:
                    if self.in_async_gen:
                        code.globalstate.use_utility_code(
                            UtilityCode.load_cached("StopAsyncIteration", "Coroutine.c"))
                        code.put("PyErr_SetNone(__Pyx_PyExc_StopAsyncIteration); ")
                    code.putln("%s = NULL;" % Naming.retval_cname)
                else:
                    code.put_init_to_py_none(Naming.retval_cname, self.return_type)
            elif self.return_type.is_returncode:
                self.put_return(code, self.return_type.default_value)

        for cname, type in code.funcstate.temps_holding_reference():
            code.put_decref_clear(cname, type)

        code.put_goto(code.return_label)

    def put_return(self, code, value):
        if self.in_parallel:
            code.putln_openmp("#pragma omp critical(__pyx_returning)")
        code.putln("%s = %s;" % (Naming.retval_cname, value))

    def generate_function_definitions(self, env, code):
        if self.value is not None:
            self.value.generate_function_definitions(env, code)

    def annotate(self, code):
        if self.value:
            self.value.annotate(code)


class RaiseStatNode(StatNode):
    #  raise statement
    #
    #  exc_type    ExprNode or None
    #  exc_value   ExprNode or None
    #  exc_tb      ExprNode or None
    #  cause       ExprNode or None
    #
    # set in FlowControl
    #  in_try_block  bool

    child_attrs = ["exc_type", "exc_value", "exc_tb", "cause"]
    is_terminator = True
    builtin_exc_name = None
    wrap_tuple_value = False
    in_try_block = False

    def analyse_expressions(self, env):
        if self.exc_type:
            exc_type = self.exc_type.analyse_types(env)
            self.exc_type = exc_type.coerce_to_pyobject(env)
        if self.exc_value:
            exc_value = self.exc_value.analyse_types(env)
            if self.wrap_tuple_value:
                if exc_value.type is Builtin.tuple_type or not exc_value.type.is_builtin_type:
                    # prevent tuple values from being interpreted as argument value tuples
                    from .ExprNodes import TupleNode
                    exc_value = TupleNode(exc_value.pos, args=[exc_value.coerce_to_pyobject(env)], slow=True)
                    exc_value = exc_value.analyse_types(env, skip_children=True)
            self.exc_value = exc_value.coerce_to_pyobject(env)
        if self.exc_tb:
            exc_tb = self.exc_tb.analyse_types(env)
            self.exc_tb = exc_tb.coerce_to_pyobject(env)
        if self.cause:
            cause = self.cause.analyse_types(env)
            self.cause = cause.coerce_to_pyobject(env)
        # special cases for builtin exceptions
        if self.exc_type and not self.exc_value and not self.exc_tb:
            exc = self.exc_type
            from . import ExprNodes
            if (isinstance(exc, ExprNodes.SimpleCallNode) and
                    not (exc.args or (exc.arg_tuple is not None and exc.arg_tuple.args))):
                exc = exc.function  # extract the exception type
            if exc.is_name and exc.entry.is_builtin:
                from . import Symtab
                self.builtin_exc_name = exc.name
                if self.builtin_exc_name == 'MemoryError':
                    self.exc_type = None  # has a separate implementation
                elif (self.builtin_exc_name == 'StopIteration' and
                        env.is_local_scope and env.name == "__next__" and
                        env.parent_scope and env.parent_scope.is_c_class_scope and
                        not self.in_try_block):
                    # tp_iternext is allowed to return NULL without raising StopIteration.
                    # For the sake of simplicity, only allow this to happen when not in
                    # a try block
                    self.exc_type = None

        return self

    nogil_check = Node.gil_error
    gil_message = "Raising exception"

    def generate_execution_code(self, code):
        code.mark_pos(self.pos)
        if self.builtin_exc_name == 'MemoryError':
            code.putln('PyErr_NoMemory(); %s' % code.error_goto(self.pos))
            return
        elif self.builtin_exc_name == 'StopIteration' and not self.exc_type:
            code.putln('%s = 1;' % Naming.error_without_exception_cname)
            code.putln('%s;' % code.error_goto(None))
            code.funcstate.error_without_exception = True
            return

        if self.exc_type:
            self.exc_type.generate_evaluation_code(code)
            type_code = self.exc_type.py_result()
            if self.exc_type.is_name:
                code.globalstate.use_entry_utility_code(self.exc_type.entry)
        else:
            type_code = "0"
        if self.exc_value:
            self.exc_value.generate_evaluation_code(code)
            value_code = self.exc_value.py_result()
        else:
            value_code = "0"
        if self.exc_tb:
            self.exc_tb.generate_evaluation_code(code)
            tb_code = self.exc_tb.py_result()
        else:
            tb_code = "0"
        if self.cause:
            self.cause.generate_evaluation_code(code)
            cause_code = self.cause.py_result()
        else:
            cause_code = "0"
        code.globalstate.use_utility_code(raise_utility_code)
        code.putln(
            "__Pyx_Raise(%s, %s, %s, %s);" % (
                type_code,
                value_code,
                tb_code,
                cause_code))
        for obj in (self.exc_type, self.exc_value, self.exc_tb, self.cause):
            if obj:
                obj.generate_disposal_code(code)
                obj.free_temps(code)
        code.putln(
            code.error_goto(self.pos))

    def generate_function_definitions(self, env, code):
        if self.exc_type is not None:
            self.exc_type.generate_function_definitions(env, code)
        if self.exc_value is not None:
            self.exc_value.generate_function_definitions(env, code)
        if self.exc_tb is not None:
            self.exc_tb.generate_function_definitions(env, code)
        if self.cause is not None:
            self.cause.generate_function_definitions(env, code)

    def annotate(self, code):
        if self.exc_type:
            self.exc_type.annotate(code)
        if self.exc_value:
            self.exc_value.annotate(code)
        if self.exc_tb:
            self.exc_tb.annotate(code)
        if self.cause:
            self.cause.annotate(code)


class ReraiseStatNode(StatNode):

    child_attrs = []
    is_terminator = True

    def analyse_expressions(self, env):
        return self

    nogil_check = Node.gil_error
    gil_message = "Raising exception"

    def generate_execution_code(self, code):
        code.mark_pos(self.pos)
        vars = code.funcstate.exc_vars
        if vars:
            code.globalstate.use_utility_code(restore_exception_utility_code)
            code.put_giveref(vars[0], py_object_type)
            code.put_giveref(vars[1], py_object_type)
            # fresh exceptions may not have a traceback yet (-> finally!)
            code.put_xgiveref(vars[2], py_object_type)
            code.putln("__Pyx_ErrRestoreWithState(%s, %s, %s);" % tuple(vars))
            for varname in vars:
                code.put("%s = 0; " % varname)
            code.putln()
            code.putln(code.error_goto(self.pos))
        else:
            code.globalstate.use_utility_code(
                UtilityCode.load_cached("ReRaiseException", "Exceptions.c"))
            code.putln("__Pyx_ReraiseException(); %s" % code.error_goto(self.pos))


class AssertStatNode(StatNode):
    #  assert statement
    #
    #  condition    ExprNode
    #  value        ExprNode or None
    #  exception    (Raise/GIL)StatNode   created from 'value' in PostParse transform

    child_attrs = ["condition", "value", "exception"]
    exception = None

    def analyse_declarations(self, env):
        assert self.value is None, "Message should have been replaced in PostParse()"
        assert self.exception is not None, "Message should have been replaced in PostParse()"
        self.exception.analyse_declarations(env)

    def analyse_expressions(self, env):
        self.condition = self.condition.analyse_temp_boolean_expression(env)
        self.exception = self.exception.analyse_expressions(env)
        return self

    def generate_execution_code(self, code):
        code.globalstate.use_utility_code(
            UtilityCode.load_cached("AssertionsEnabled", "Exceptions.c"))
        code.putln("#ifndef CYTHON_WITHOUT_ASSERTIONS")
        code.putln("if (unlikely(__pyx_assertions_enabled())) {")
        code.mark_pos(self.pos)
        self.condition.generate_evaluation_code(code)
        code.putln(
            "if (unlikely(!%s)) {" % self.condition.result())
        self.exception.generate_execution_code(code)
        code.putln(
            "}")
        self.condition.generate_disposal_code(code)
        self.condition.free_temps(code)
        code.putln(
            "}")
        code.putln("#else")
        # avoid unused labels etc.
        code.putln("if ((1)); else %s" % code.error_goto(self.pos, used=False))
        code.putln("#endif")

    def generate_function_definitions(self, env, code):
        self.condition.generate_function_definitions(env, code)
        self.exception.generate_function_definitions(env, code)

    def annotate(self, code):
        self.condition.annotate(code)
        self.exception.annotate(code)


class IfStatNode(StatNode):
    #  if statement
    #
    #  if_clauses   [IfClauseNode]
    #  else_clause  StatNode or None

    child_attrs = ["if_clauses", "else_clause"]

    def analyse_declarations(self, env):
        for if_clause in self.if_clauses:
            if_clause.analyse_declarations(env)
        if self.else_clause:
            self.else_clause.analyse_declarations(env)

    def analyse_expressions(self, env):
        self.if_clauses = [if_clause.analyse_expressions(env) for if_clause in self.if_clauses]
        if self.else_clause:
            self.else_clause = self.else_clause.analyse_expressions(env)
        return self

    def generate_execution_code(self, code):
        code.mark_pos(self.pos)
        end_label = code.new_label()
        last = len(self.if_clauses)
        if not self.else_clause:
            last -= 1  # avoid redundant goto at end of last if-clause
        for i, if_clause in enumerate(self.if_clauses):
            if_clause.generate_execution_code(code, end_label, is_last=i == last)
        if self.else_clause:
            code.mark_pos(self.else_clause.pos)
            code.putln("/*else*/ {")
            self.else_clause.generate_execution_code(code)
            code.putln("}")
        code.put_label(end_label)

    def generate_function_definitions(self, env, code):
        for clause in self.if_clauses:
            clause.generate_function_definitions(env, code)
        if self.else_clause is not None:
            self.else_clause.generate_function_definitions(env, code)

    def annotate(self, code):
        for if_clause in self.if_clauses:
            if_clause.annotate(code)
        if self.else_clause:
            self.else_clause.annotate(code)


class IfClauseNode(Node):
    #  if or elif clause in an if statement
    #
    #  condition   ExprNode
    #  body        StatNode

    child_attrs = ["condition", "body"]
    branch_hint = None

    def analyse_declarations(self, env):
        self.body.analyse_declarations(env)

    def analyse_expressions(self, env):
        self.condition = self.condition.analyse_temp_boolean_expression(env)
        self.body = self.body.analyse_expressions(env)
        return self

    def generate_execution_code(self, code, end_label, is_last):
        self.condition.generate_evaluation_code(code)
        code.mark_pos(self.pos)
        condition = self.condition.result()
        if self.branch_hint:
            condition = '%s(%s)' % (self.branch_hint, condition)
        code.putln("if (%s) {" % condition)
        self.condition.generate_disposal_code(code)
        self.condition.free_temps(code)
        self.body.generate_execution_code(code)
        code.mark_pos(self.pos, trace=False)
        if not (is_last or self.body.is_terminator):
            code.put_goto(end_label)
        code.putln("}")

    def generate_function_definitions(self, env, code):
        self.condition.generate_function_definitions(env, code)
        self.body.generate_function_definitions(env, code)

    def annotate(self, code):
        self.condition.annotate(code)
        self.body.annotate(code)


class SwitchCaseNode(StatNode):
    # Generated in the optimization of an if-elif-else node
    #
    # conditions    [ExprNode]
    # body          StatNode

    child_attrs = ['conditions', 'body']

    def generate_condition_evaluation_code(self, code):
        for cond in self.conditions:
            cond.generate_evaluation_code(code)

    def generate_execution_code(self, code):
        num_conditions = len(self.conditions)
        line_tracing_enabled = code.globalstate.directives['linetrace']
        for i, cond in enumerate(self.conditions, 1):
            code.putln("case %s:" % cond.result())
            code.mark_pos(cond.pos)  # Tracing code must appear *after* the 'case' statement.
            if line_tracing_enabled and i < num_conditions:
                # Allow fall-through after the line tracing code.
                code.putln('CYTHON_FALLTHROUGH;')
        self.body.generate_execution_code(code)
        code.mark_pos(self.pos, trace=False)
        code.putln("break;")

    def generate_function_definitions(self, env, code):
        for cond in self.conditions:
            cond.generate_function_definitions(env, code)
        self.body.generate_function_definitions(env, code)

    def annotate(self, code):
        for cond in self.conditions:
            cond.annotate(code)
        self.body.annotate(code)


class SwitchStatNode(StatNode):
    # Generated in the optimization of an if-elif-else node
    #
    # test          ExprNode
    # cases         [SwitchCaseNode]
    # else_clause   StatNode or None

    child_attrs = ['test', 'cases', 'else_clause']

    def generate_execution_code(self, code):
        self.test.generate_evaluation_code(code)
        # Make sure all conditions are evaluated before going into the switch() statement.
        # This is required in order to prevent any execution code from leaking into the space between the cases.
        for case in self.cases:
            case.generate_condition_evaluation_code(code)
        code.mark_pos(self.pos)
        code.putln("switch (%s) {" % self.test.result())
        for case in self.cases:
            case.generate_execution_code(code)
        if self.else_clause is not None:
            code.putln("default:")
            self.else_clause.generate_execution_code(code)
            code.putln("break;")
        else:
            # Always generate a default clause to prevent C compiler warnings
            # about unmatched enum values (it was not the user who decided to
            # generate the switch statement, so shouldn't be bothered).
            code.putln("default: break;")
        code.putln("}")
        self.test.generate_disposal_code(code)
        self.test.free_temps(code)

    def generate_function_definitions(self, env, code):
        self.test.generate_function_definitions(env, code)
        for case in self.cases:
            case.generate_function_definitions(env, code)
        if self.else_clause is not None:
            self.else_clause.generate_function_definitions(env, code)

    def annotate(self, code):
        self.test.annotate(code)
        for case in self.cases:
            case.annotate(code)
        if self.else_clause is not None:
            self.else_clause.annotate(code)


class LoopNode:
    pass


class WhileStatNode(LoopNode, StatNode):
    #  while statement
    #
    #  condition    ExprNode
    #  body         StatNode
    #  else_clause  StatNode

    child_attrs = ["condition", "body", "else_clause"]

    def analyse_declarations(self, env):
        self.body.analyse_declarations(env)
        if self.else_clause:
            self.else_clause.analyse_declarations(env)

    def analyse_expressions(self, env):
        if self.condition:
            self.condition = self.condition.analyse_temp_boolean_expression(env)
        self.body = self.body.analyse_expressions(env)
        if self.else_clause:
            self.else_clause = self.else_clause.analyse_expressions(env)
        return self

    def generate_execution_code(self, code):
        code.mark_pos(self.pos)
        old_loop_labels = code.new_loop_labels()
        code.putln(
            "while (1) {")
        if self.condition:
            self.condition.generate_evaluation_code(code)
            self.condition.generate_disposal_code(code)
            code.putln(
                "if (!%s) break;" % self.condition.result())
            self.condition.free_temps(code)
        self.body.generate_execution_code(code)
        code.put_label(code.continue_label)
        code.putln("}")
        break_label = code.break_label
        code.set_loop_labels(old_loop_labels)
        if self.else_clause:
            code.mark_pos(self.else_clause.pos)
            code.putln("/*else*/ {")
            self.else_clause.generate_execution_code(code)
            code.putln("}")
        code.put_label(break_label)

    def generate_function_definitions(self, env, code):
        if self.condition:
            self.condition.generate_function_definitions(env, code)
        self.body.generate_function_definitions(env, code)
        if self.else_clause is not None:
            self.else_clause.generate_function_definitions(env, code)

    def annotate(self, code):
        if self.condition:
            self.condition.annotate(code)
        self.body.annotate(code)
        if self.else_clause:
            self.else_clause.annotate(code)


class DictIterationNextNode(Node):
    # Helper node for calling PyDict_Next() inside of a WhileStatNode
    # and checking the dictionary size for changes.  Created in
    # Optimize.py.
    child_attrs = ['dict_obj', 'expected_size', 'pos_index_var',
                   'coerced_key_var', 'coerced_value_var', 'coerced_tuple_var',
                   'key_target', 'value_target', 'tuple_target', 'is_dict_flag']

    coerced_key_var = key_ref = None
    coerced_value_var = value_ref = None
    coerced_tuple_var = tuple_ref = None

    def __init__(self, dict_obj, expected_size, pos_index_var,
                 key_target, value_target, tuple_target, is_dict_flag):
        Node.__init__(
            self, dict_obj.pos,
            dict_obj=dict_obj,
            expected_size=expected_size,
            pos_index_var=pos_index_var,
            key_target=key_target,
            value_target=value_target,
            tuple_target=tuple_target,
            is_dict_flag=is_dict_flag,
            is_temp=True,
            type=PyrexTypes.c_bint_type)

    def analyse_expressions(self, env):
        from . import ExprNodes
        self.dict_obj = self.dict_obj.analyse_types(env)
        self.expected_size = self.expected_size.analyse_types(env)
        if self.pos_index_var:
            self.pos_index_var = self.pos_index_var.analyse_types(env)
        if self.key_target:
            self.key_target = self.key_target.analyse_target_types(env)
            self.key_ref = ExprNodes.TempNode(self.key_target.pos, PyrexTypes.py_object_type)
            self.coerced_key_var = self.key_ref.coerce_to(self.key_target.type, env)
        if self.value_target:
            self.value_target = self.value_target.analyse_target_types(env)
            self.value_ref = ExprNodes.TempNode(self.value_target.pos, type=PyrexTypes.py_object_type)
            self.coerced_value_var = self.value_ref.coerce_to(self.value_target.type, env)
        if self.tuple_target:
            self.tuple_target = self.tuple_target.analyse_target_types(env)
            self.tuple_ref = ExprNodes.TempNode(self.tuple_target.pos, PyrexTypes.py_object_type)
            self.coerced_tuple_var = self.tuple_ref.coerce_to(self.tuple_target.type, env)
        self.is_dict_flag = self.is_dict_flag.analyse_types(env)
        return self

    def generate_function_definitions(self, env, code):
        self.dict_obj.generate_function_definitions(env, code)

    def generate_execution_code(self, code):
        code.globalstate.use_utility_code(UtilityCode.load_cached("dict_iter", "Optimize.c"))
        self.dict_obj.generate_evaluation_code(code)

        assignments = []
        temp_addresses = []
        for var, result, target in [(self.key_ref, self.coerced_key_var, self.key_target),
                                    (self.value_ref, self.coerced_value_var, self.value_target),
                                    (self.tuple_ref, self.coerced_tuple_var, self.tuple_target)]:
            if target is None:
                addr = 'NULL'
            else:
                assignments.append((var, result, target))
                var.allocate(code)
                addr = '&%s' % var.result()
            temp_addresses.append(addr)

        result_temp = code.funcstate.allocate_temp(PyrexTypes.c_int_type, False)
        code.putln("%s = __Pyx_dict_iter_next(%s, %s, &%s, %s, %s, %s, %s);" % (
            result_temp,
            self.dict_obj.py_result(),
            self.expected_size.result(),
            self.pos_index_var.result(),
            temp_addresses[0],
            temp_addresses[1],
            temp_addresses[2],
            self.is_dict_flag.result()
        ))
        code.putln("if (unlikely(%s == 0)) break;" % result_temp)
        code.putln(code.error_goto_if("%s == -1" % result_temp, self.pos))
        code.funcstate.release_temp(result_temp)

        # evaluate all coercions before the assignments
        for var, result, target in assignments:
            var.generate_gotref(code)
        for var, result, target in assignments:
            result.generate_evaluation_code(code)
        for var, result, target in assignments:
            target.generate_assignment_code(result, code)
            var.release(code)


class SetIterationNextNode(Node):
    # Helper node for calling _PySet_NextEntry() inside of a WhileStatNode
    # and checking the set size for changes.  Created in Optimize.py.
    child_attrs = ['set_obj', 'expected_size', 'pos_index_var',
                   'coerced_value_var', 'value_target', 'is_set_flag']

    coerced_value_var = value_ref = None

    def __init__(self, set_obj, expected_size, pos_index_var, value_target, is_set_flag):
        Node.__init__(
            self, set_obj.pos,
            set_obj=set_obj,
            expected_size=expected_size,
            pos_index_var=pos_index_var,
            value_target=value_target,
            is_set_flag=is_set_flag,
            is_temp=True,
            type=PyrexTypes.c_bint_type)

    def analyse_expressions(self, env):
        from . import ExprNodes
        self.set_obj = self.set_obj.analyse_types(env)
        self.expected_size = self.expected_size.analyse_types(env)
        self.pos_index_var = self.pos_index_var.analyse_types(env)
        self.value_target = self.value_target.analyse_target_types(env)
        self.value_ref = ExprNodes.TempNode(self.value_target.pos, type=PyrexTypes.py_object_type)
        self.coerced_value_var = self.value_ref.coerce_to(self.value_target.type, env)
        self.is_set_flag = self.is_set_flag.analyse_types(env)
        return self

    def generate_function_definitions(self, env, code):
        self.set_obj.generate_function_definitions(env, code)

    def generate_execution_code(self, code):
        code.globalstate.use_utility_code(UtilityCode.load_cached("set_iter", "Optimize.c"))
        self.set_obj.generate_evaluation_code(code)

        value_ref = self.value_ref
        value_ref.allocate(code)

        result_temp = code.funcstate.allocate_temp(PyrexTypes.c_int_type, False)
        code.putln("%s = __Pyx_set_iter_next(%s, %s, &%s, &%s, %s);" % (
            result_temp,
            self.set_obj.py_result(),
            self.expected_size.result(),
            self.pos_index_var.result(),
            value_ref.result(),
            self.is_set_flag.result()
        ))
        code.putln("if (unlikely(%s == 0)) break;" % result_temp)
        code.putln(code.error_goto_if("%s == -1" % result_temp, self.pos))
        code.funcstate.release_temp(result_temp)

        # evaluate all coercions before the assignments
        value_ref.generate_gotref(code)
        self.coerced_value_var.generate_evaluation_code(code)
        self.value_target.generate_assignment_code(self.coerced_value_var, code)
        value_ref.release(code)


def ForStatNode(pos, **kw):
    if 'iterator' in kw:
        if kw['iterator'].is_async:
            return AsyncForStatNode(pos, **kw)
        else:
            return ForInStatNode(pos, **kw)
    else:
        return ForFromStatNode(pos, **kw)


class _ForInStatNode(LoopNode, StatNode):
    #  Base class of 'for-in' statements.
    #
    #  target        ExprNode
    #  iterator      IteratorNode | AIterAwaitExprNode(AsyncIteratorNode)
    #  body          StatNode
    #  else_clause   StatNode
    #  item          NextNode | AwaitExprNode(AsyncNextNode)
    #  is_async      boolean        true for 'async for' statements

    child_attrs = ["target", "item", "iterator", "body", "else_clause"]
    item = None
    is_async = False

    def _create_item_node(self):
        raise NotImplementedError("must be implemented by subclasses")

    def analyse_declarations(self, env):
        self.target.analyse_target_declaration(env)
        self.body.analyse_declarations(env)
        if self.else_clause:
            self.else_clause.analyse_declarations(env)
        self._create_item_node()

    def analyse_expressions(self, env):
        self.target = self.target.analyse_target_types(env)
        self.iterator = self.iterator.analyse_expressions(env)
        self._create_item_node()  # must rewrap self.item after analysis
        self.item = self.item.analyse_expressions(env)
        if (not self.is_async and
                (self.iterator.type.is_ptr or self.iterator.type.is_array) and
                self.target.type.assignable_from(self.iterator.type)):
            # C array slice optimization.
            pass
        else:
            self.item = self.item.coerce_to(self.target.type, env)
        self.body = self.body.analyse_expressions(env)
        if self.else_clause:
            self.else_clause = self.else_clause.analyse_expressions(env)
        return self

    def generate_execution_code(self, code):
        code.mark_pos(self.pos)
        old_loop_labels = code.new_loop_labels()
        self.iterator.generate_evaluation_code(code)
        code.putln("for (;;) {")
        self.item.generate_evaluation_code(code)
        self.target.generate_assignment_code(self.item, code)
        self.body.generate_execution_code(code)
        code.mark_pos(self.pos)
        code.put_label(code.continue_label)
        code.putln("}")

        # clean up before we enter the 'else:' branch
        self.iterator.generate_disposal_code(code)

        else_label = code.new_label("for_else") if self.else_clause else None
        end_label = code.new_label("for_end")
        label_intercepts = code.label_interceptor(
            [code.break_label],
            [end_label],
            skip_to_label=else_label or end_label,
            pos=self.pos,
        )

        code.mark_pos(self.pos)
        for _ in label_intercepts:
            self.iterator.generate_disposal_code(code)

        code.set_loop_labels(old_loop_labels)
        self.iterator.free_temps(code)

        if self.else_clause:
            code.putln("/*else*/ {")
            code.put_label(else_label)
            self.else_clause.generate_execution_code(code)
            code.putln("}")

        code.put_label(end_label)

    def generate_function_definitions(self, env, code):
        self.target.generate_function_definitions(env, code)
        self.iterator.generate_function_definitions(env, code)
        self.body.generate_function_definitions(env, code)
        if self.else_clause is not None:
            self.else_clause.generate_function_definitions(env, code)

    def annotate(self, code):
        self.target.annotate(code)
        self.iterator.annotate(code)
        self.body.annotate(code)
        if self.else_clause:
            self.else_clause.annotate(code)
        self.item.annotate(code)


class ForInStatNode(_ForInStatNode):
    #  'for' statement

    is_async = False

    def _create_item_node(self):
        from .ExprNodes import NextNode
        self.item = NextNode(self.iterator)


class AsyncForStatNode(_ForInStatNode):
    #  'async for' statement
    #
    #  iterator      AIterAwaitExprNode(AsyncIteratorNode)
    #  item          AwaitIterNextExprNode(AsyncIteratorNode)

    is_async = True

    def __init__(self, pos, **kw):
        assert 'item' not in kw
        from . import ExprNodes
        # AwaitExprNodes must appear before running MarkClosureVisitor
        kw['item'] = ExprNodes.AwaitIterNextExprNode(kw['iterator'].pos, arg=None)
        _ForInStatNode.__init__(self, pos, **kw)

    def _create_item_node(self):
        from . import ExprNodes
        self.item.arg = ExprNodes.AsyncNextNode(self.iterator)


class ForFromStatNode(LoopNode, StatNode):
    #  for name from expr rel name rel expr
    #
    #  target        NameNode
    #  bound1        ExprNode
    #  relation1     string
    #  relation2     string
    #  bound2        ExprNode
    #  step          ExprNode or None
    #  body          StatNode
    #  else_clause   StatNode or None
    #
    #  Used internally:
    #
    #  from_range         bool
    #  is_py_target       bool
    #  loopvar_node       ExprNode (usually a NameNode or temp node)
    #  py_loopvar_node    PyTempNode or None
    child_attrs = ["target", "bound1", "bound2", "step", "body", "else_clause"]

    is_py_target = False
    loopvar_node = None
    py_loopvar_node = None
    from_range = False

    gil_message = "For-loop using object bounds or target"

    def nogil_check(self, env):
        for x in (self.target, self.bound1, self.bound2):
            if x.type.is_pyobject:
                self.gil_error()

    def analyse_declarations(self, env):
        self.target.analyse_target_declaration(env)
        self.body.analyse_declarations(env)
        if self.else_clause:
            self.else_clause.analyse_declarations(env)

    def analyse_expressions(self, env):
        from . import ExprNodes
        self.target = self.target.analyse_target_types(env)
        self.bound1 = self.bound1.analyse_types(env)
        self.bound2 = self.bound2.analyse_types(env)
        if self.step is not None:
            if isinstance(self.step, ExprNodes.UnaryMinusNode):
                warning(self.step.pos, "Probable infinite loop in for-from-by statement. "
                        "Consider switching the directions of the relations.", 2)
            self.step = self.step.analyse_types(env)

        self.set_up_loop(env)
        target_type = self.target.type
        if not (target_type.is_pyobject or target_type.is_numeric):
            error(self.target.pos, "for-from loop variable must be c numeric type or Python object")

        self.body = self.body.analyse_expressions(env)
        if self.else_clause:
            self.else_clause = self.else_clause.analyse_expressions(env)
        return self

    def set_up_loop(self, env):
        from . import ExprNodes

        target_type = self.target.type
        if target_type.is_numeric:
            loop_type = target_type
        else:
            if target_type.is_enum:
                warning(self.target.pos,
                        "Integer loops over enum values are fragile. Please cast to a safe integer type instead.")
            loop_type = PyrexTypes.c_long_type if target_type.is_pyobject else PyrexTypes.c_int_type
            if not self.bound1.type.is_pyobject:
                loop_type = PyrexTypes.widest_numeric_type(loop_type, self.bound1.type)
            if not self.bound2.type.is_pyobject:
                loop_type = PyrexTypes.widest_numeric_type(loop_type, self.bound2.type)
            if self.step is not None and not self.step.type.is_pyobject:
                loop_type = PyrexTypes.widest_numeric_type(loop_type, self.step.type)
        self.bound1 = self.bound1.coerce_to(loop_type, env)
        self.bound2 = self.bound2.coerce_to(loop_type, env)
        if not self.bound2.is_literal:
            self.bound2 = self.bound2.coerce_to_temp(env)
        if self.step is not None:
            self.step = self.step.coerce_to(loop_type, env)
            if not self.step.is_literal:
                self.step = self.step.coerce_to_temp(env)

        if target_type.is_numeric or target_type.is_enum:
            self.is_py_target = False
            if isinstance(self.target, ExprNodes.BufferIndexNode):
                raise error(self.pos, "Buffer or memoryview slicing/indexing not allowed as for-loop target.")
            self.loopvar_node = self.target
            self.py_loopvar_node = None
        else:
            self.is_py_target = True
            c_loopvar_node = ExprNodes.TempNode(self.pos, loop_type, env)
            self.loopvar_node = c_loopvar_node
            self.py_loopvar_node = ExprNodes.CloneNode(c_loopvar_node).coerce_to_pyobject(env)

    def generate_execution_code(self, code):
        code.mark_pos(self.pos)
        old_loop_labels = code.new_loop_labels()
        from_range = self.from_range
        self.bound1.generate_evaluation_code(code)
        self.bound2.generate_evaluation_code(code)
        offset, incop = self.relation_table[self.relation1]
        if self.step is not None:
            self.step.generate_evaluation_code(code)
            step = self.step.result()
            incop = "%s=%s" % (incop[0], step)  # e.g. '++' => '+= STEP'
        else:
            step = '1'

        from . import ExprNodes
        if isinstance(self.loopvar_node, ExprNodes.TempNode):
            self.loopvar_node.allocate(code)
        if isinstance(self.py_loopvar_node, ExprNodes.TempNode):
            self.py_loopvar_node.allocate(code)

        loopvar_type = PyrexTypes.c_long_type if self.target.type.is_enum else self.target.type

        if from_range and not self.is_py_target:
            loopvar_name = code.funcstate.allocate_temp(loopvar_type, False)
        else:
            loopvar_name = self.loopvar_node.result()
        if loopvar_type.is_int and not loopvar_type.signed and self.relation2[0] == '>':
            # Handle the case where the endpoint of an unsigned int iteration
            # is within step of 0.
            code.putln("for (%s = %s%s + %s; %s %s %s + %s; ) { %s%s;" % (
                loopvar_name,
                self.bound1.result(), offset, step,
                loopvar_name, self.relation2, self.bound2.result(), step,
                loopvar_name, incop))
        else:
            code.putln("for (%s = %s%s; %s %s %s; %s%s) {" % (
                loopvar_name,
                self.bound1.result(), offset,
                loopvar_name, self.relation2, self.bound2.result(),
                loopvar_name, incop))

        coerced_loopvar_node = self.py_loopvar_node
        if coerced_loopvar_node is None and from_range:
            coerced_loopvar_node = ExprNodes.RawCNameExprNode(self.target.pos, loopvar_type, loopvar_name)
        if coerced_loopvar_node is not None:
            coerced_loopvar_node.generate_evaluation_code(code)
            self.target.generate_assignment_code(coerced_loopvar_node, code)

        self.body.generate_execution_code(code)
        code.put_label(code.continue_label)

        if not from_range and self.py_loopvar_node:
            # This mess is to make for..from loops with python targets behave
            # exactly like those with C targets with regards to re-assignment
            # of the loop variable.
            if self.target.entry.is_pyglobal:
                # We know target is a NameNode, this is the only ugly case.
                target_node = ExprNodes.PyTempNode(self.target.pos, None)
                target_node.allocate(code)
                interned_cname = code.intern_identifier(self.target.entry.name)
                if self.target.entry.scope.is_module_scope:
                    code.globalstate.use_utility_code(
                        UtilityCode.load_cached("GetModuleGlobalName", "ObjectHandling.c"))
                    lookup_func = '__Pyx_GetModuleGlobalName(%s, %s); %s'
                else:
                    code.globalstate.use_utility_code(
                        UtilityCode.load_cached("GetNameInClass", "ObjectHandling.c"))
                    lookup_func = '__Pyx_GetNameInClass(%s, {}, %s); %s'.format(
                        self.target.entry.scope.namespace_cname)
                code.putln(lookup_func % (
                    target_node.result(),
                    interned_cname,
                    code.error_goto_if_null(target_node.result(), self.target.pos)))
                target_node.generate_gotref(code)
            else:
                target_node = self.target
            from_py_node = ExprNodes.CoerceFromPyTypeNode(
                self.loopvar_node.type, target_node, self.target.entry.scope)
            from_py_node.temp_code = loopvar_name
            from_py_node.generate_result_code(code)
            if self.target.entry.is_pyglobal:
                code.put_decref(target_node.result(), target_node.type)
                target_node.release(code)

        code.putln("}")

        if not from_range and self.py_loopvar_node:
            # This is potentially wasteful, but we don't want the semantics to
            # depend on whether or not the loop is a python type.
            self.py_loopvar_node.generate_evaluation_code(code)
            self.target.generate_assignment_code(self.py_loopvar_node, code)
        if from_range and not self.is_py_target:
            code.funcstate.release_temp(loopvar_name)

        break_label = code.break_label
        code.set_loop_labels(old_loop_labels)
        if self.else_clause:
            code.putln("/*else*/ {")
            self.else_clause.generate_execution_code(code)
            code.putln("}")
        code.put_label(break_label)
        self.bound1.generate_disposal_code(code)
        self.bound1.free_temps(code)
        self.bound2.generate_disposal_code(code)
        self.bound2.free_temps(code)
        if isinstance(self.loopvar_node, ExprNodes.TempNode):
            self.loopvar_node.release(code)
        if isinstance(self.py_loopvar_node, ExprNodes.TempNode):
            self.py_loopvar_node.release(code)
        if self.step is not None:
            self.step.generate_disposal_code(code)
            self.step.free_temps(code)

    relation_table = {
        # {relop : (initial offset, increment op)}
        '<=': ("",   "++"),
        '<' : ("+1", "++"),
        '>=': ("",   "--"),
        '>' : ("-1", "--"),
    }

    def generate_function_definitions(self, env, code):
        self.target.generate_function_definitions(env, code)
        self.bound1.generate_function_definitions(env, code)
        self.bound2.generate_function_definitions(env, code)
        if self.step is not None:
            self.step.generate_function_definitions(env, code)
        self.body.generate_function_definitions(env, code)
        if self.else_clause is not None:
            self.else_clause.generate_function_definitions(env, code)

    def annotate(self, code):
        self.target.annotate(code)
        self.bound1.annotate(code)
        self.bound2.annotate(code)
        if self.step:
            self.step.annotate(code)
        self.body.annotate(code)
        if self.else_clause:
            self.else_clause.annotate(code)


class WithStatNode(StatNode):
    """
    Represents a Python with statement.

    Implemented by the WithTransform as follows:

        MGR = EXPR
        EXIT = MGR.__exit__
        VALUE = MGR.__enter__()
        EXC = True
        try:
            try:
                TARGET = VALUE  # optional
                BODY
            except:
                EXC = False
                if not EXIT(*EXCINFO):
                    raise
        finally:
            if EXC:
                EXIT(None, None, None)
            MGR = EXIT = VALUE = None
    """
    #  manager          The with statement manager object
    #  target           ExprNode  the target lhs of the __enter__() call
    #  body             StatNode
    #  enter_call       ExprNode  the call to the __enter__() method
    #  exit_var         String    the cname of the __exit__() method reference

    child_attrs = ["manager", "enter_call", "target", "body"]

    enter_call = None
    target_temp = None

    def analyse_declarations(self, env):
        self.manager.analyse_declarations(env)
        self.enter_call.analyse_declarations(env)
        self.body.analyse_declarations(env)

    def analyse_expressions(self, env):
        self.manager = self.manager.analyse_types(env)
        self.enter_call = self.enter_call.analyse_types(env)
        if self.target:
            # set up target_temp before descending into body (which uses it)
            from .ExprNodes import TempNode
            self.target_temp = TempNode(self.enter_call.pos, self.enter_call.type)
        self.body = self.body.analyse_expressions(env)
        return self

    def generate_function_definitions(self, env, code):
        self.manager.generate_function_definitions(env, code)
        self.enter_call.generate_function_definitions(env, code)
        self.body.generate_function_definitions(env, code)

    def generate_execution_code(self, code):
        code.mark_pos(self.pos)
        code.putln("/*with:*/ {")
        self.manager.generate_evaluation_code(code)
        self.exit_var = code.funcstate.allocate_temp(py_object_type, manage_ref=False)
        code.globalstate.use_utility_code(
            UtilityCode.load_cached("PyObjectLookupSpecial", "ObjectHandling.c"))
        code.putln("%s = __Pyx_PyObject_LookupSpecial(%s, %s); %s" % (
            self.exit_var,
            self.manager.py_result(),
            code.intern_identifier(EncodedString('__aexit__' if self.is_async else '__exit__')),
            code.error_goto_if_null(self.exit_var, self.pos),
            ))
        code.put_gotref(self.exit_var, py_object_type)

        # need to free exit_var in the face of exceptions during setup
        old_error_label = code.new_error_label()
        intermediate_error_label = code.error_label

        self.enter_call.generate_evaluation_code(code)
        if self.target:
            # The temp result will be cleaned up by the WithTargetAssignmentStatNode
            # after assigning its result to the target of the 'with' statement.
            self.target_temp.allocate(code)
            self.enter_call.make_owned_reference(code)
            code.putln("%s = %s;" % (self.target_temp.result(), self.enter_call.result()))
            self.enter_call.generate_post_assignment_code(code)
        else:
            self.enter_call.generate_disposal_code(code)
        self.enter_call.free_temps(code)

        self.manager.generate_disposal_code(code)
        self.manager.free_temps(code)

        code.error_label = old_error_label
        self.body.generate_execution_code(code)

        if code.label_used(intermediate_error_label):
            step_over_label = code.new_label()
            code.put_goto(step_over_label)
            code.put_label(intermediate_error_label)
            code.put_decref_clear(self.exit_var, py_object_type)
            code.put_goto(old_error_label)
            code.put_label(step_over_label)

        code.funcstate.release_temp(self.exit_var)
        code.putln('}')


class WithTargetAssignmentStatNode(AssignmentNode):
    # The target assignment of the 'with' statement value (return
    # value of the __enter__() call).
    #
    # This is a special cased assignment that properly cleans up the RHS.
    #
    # lhs       ExprNode      the assignment target
    # rhs       ExprNode      a (coerced) TempNode for the rhs (from WithStatNode)
    # with_node WithStatNode  the surrounding with-statement

    child_attrs = ["rhs", "lhs"]
    with_node = None
    rhs = None

    def analyse_declarations(self, env):
        self.lhs.analyse_target_declaration(env)

    def analyse_expressions(self, env):
        self.lhs = self.lhs.analyse_target_types(env)
        self.lhs.gil_assignment_check(env)
        self.rhs = self.with_node.target_temp.coerce_to(self.lhs.type, env)
        return self

    def generate_execution_code(self, code):
        self.rhs.generate_evaluation_code(code)
        self.lhs.generate_assignment_code(self.rhs, code)
        self.with_node.target_temp.release(code)

    def annotate(self, code):
        self.lhs.annotate(code)
        self.rhs.annotate(code)


class TryExceptStatNode(StatNode):
    #  try .. except statement
    #
    #  body             StatNode
    #  except_clauses   [ExceptClauseNode]
    #  else_clause      StatNode or None

    child_attrs = ["body", "except_clauses", "else_clause"]
    in_generator = False

    def analyse_declarations(self, env):
        self.body.analyse_declarations(env)
        for except_clause in self.except_clauses:
            except_clause.analyse_declarations(env)
        if self.else_clause:
            self.else_clause.analyse_declarations(env)

    def analyse_expressions(self, env):
        self.body = self.body.analyse_expressions(env)
        default_clause_seen = 0
        for i, except_clause in enumerate(self.except_clauses):
            except_clause = self.except_clauses[i] = except_clause.analyse_expressions(env)
            if default_clause_seen:
                error(except_clause.pos, "default 'except:' must be last")
            if not except_clause.pattern:
                default_clause_seen = 1
        self.has_default_clause = default_clause_seen
        if self.else_clause:
            self.else_clause = self.else_clause.analyse_expressions(env)
        return self

    nogil_check = Node.gil_error
    gil_message = "Try-except statement"

    def generate_execution_code(self, code):
        code.mark_pos(self.pos)  # before changing the error label, in case of tracing errors
        code.putln("{")

        old_return_label = code.return_label
        old_break_label = code.break_label
        old_continue_label = code.continue_label
        old_error_label = code.new_error_label()
        our_error_label = code.error_label
        except_end_label = code.new_label('exception_handled')
        except_error_label = code.new_label('except_error')
        except_return_label = code.new_label('except_return')
        try_return_label = code.new_label('try_return')
        try_break_label = code.new_label('try_break') if old_break_label else None
        try_continue_label = code.new_label('try_continue') if old_continue_label else None
        try_end_label = code.new_label('try_end')

        exc_save_vars = [code.funcstate.allocate_temp(py_object_type, False)
                         for _ in range(3)]
        save_exc = code.insertion_point()
        code.putln(
            "/*try:*/ {")
        code.return_label = try_return_label
        code.break_label = try_break_label
        code.continue_label = try_continue_label
        self.body.generate_execution_code(code)
        code.mark_pos(self.pos, trace=False)
        code.putln(
            "}")
        temps_to_clean_up = code.funcstate.all_free_managed_temps()
        can_raise = code.label_used(our_error_label)

        if can_raise:
            # inject code before the try block to save away the exception state
            code.globalstate.use_utility_code(reset_exception_utility_code)
            if not self.in_generator:
                save_exc.putln("__Pyx_PyThreadState_declare")
                save_exc.putln("__Pyx_PyThreadState_assign")
            save_exc.putln("__Pyx_ExceptionSave(%s);" % (
                ', '.join(['&%s' % var for var in exc_save_vars])))
            for var in exc_save_vars:
                save_exc.put_xgotref(var, py_object_type)

            def restore_saved_exception():
                for name in exc_save_vars:
                    code.put_xgiveref(name, py_object_type)
                code.putln("__Pyx_ExceptionReset(%s);" %
                           ', '.join(exc_save_vars))
        else:
            # try block cannot raise exceptions, but we had to allocate the temps above,
            # so just keep the C compiler from complaining about them being unused
            mark_vars_used = ["(void)%s;" % var for var in exc_save_vars]
            save_exc.putln("%s /* mark used */" % ' '.join(mark_vars_used))

            def restore_saved_exception():
                pass

        code.error_label = except_error_label
        code.return_label = except_return_label
        normal_case_terminates = self.body.is_terminator
        if self.else_clause:
            code.mark_pos(self.else_clause.pos)
            code.putln(
                "/*else:*/ {")
            self.else_clause.generate_execution_code(code)
            code.putln(
                "}")
            if not normal_case_terminates:
                normal_case_terminates = self.else_clause.is_terminator

        if can_raise:
            if not normal_case_terminates:
                for var in exc_save_vars:
                    code.put_xdecref_clear(var, py_object_type)
                code.put_goto(try_end_label)
            code.put_label(our_error_label)
            for temp_name, temp_type in temps_to_clean_up:
                code.put_xdecref_clear(temp_name, temp_type)

            outer_except = code.funcstate.current_except
            # Currently points to self, but the ExceptClauseNode would also be ok. Change if needed.
            code.funcstate.current_except = self
            for except_clause in self.except_clauses:
                except_clause.generate_handling_code(code, except_end_label)
            code.funcstate.current_except = outer_except

            if not self.has_default_clause:
                code.put_goto(except_error_label)

        label_intercepts = code.label_interceptor(
            [except_error_label, try_break_label, try_continue_label, try_return_label, except_return_label],
            [old_error_label, old_break_label, old_continue_label, old_return_label, old_return_label],
            skip_to_label=try_end_label if not normal_case_terminates and not code.label_used(try_end_label) else None,
            pos=self.pos,
            trace=False,
        )

        for _ in label_intercepts:
            if can_raise:
                restore_saved_exception()

        if code.label_used(except_end_label):
            if not normal_case_terminates and not code.label_used(try_end_label):
                code.put_goto(try_end_label)
            code.put_label(except_end_label)
            if can_raise:
                restore_saved_exception()
        if code.label_used(try_end_label):
            code.put_label(try_end_label)
        code.putln("}")

        for cname in exc_save_vars:
            code.funcstate.release_temp(cname)

        code.return_label = old_return_label
        code.break_label = old_break_label
        code.continue_label = old_continue_label
        code.error_label = old_error_label

    def generate_function_definitions(self, env, code):
        self.body.generate_function_definitions(env, code)
        for except_clause in self.except_clauses:
            except_clause.generate_function_definitions(env, code)
        if self.else_clause is not None:
            self.else_clause.generate_function_definitions(env, code)

    def annotate(self, code):
        self.body.annotate(code)
        for except_node in self.except_clauses:
            except_node.annotate(code)
        if self.else_clause:
            self.else_clause.annotate(code)


class ExceptClauseNode(Node):
    #  Part of try ... except statement.
    #
    #  pattern        [ExprNode]
    #  target         ExprNode or None
    #  body           StatNode
    #  excinfo_target TupleNode(3*ResultRefNode) or None   optional target for exception info (not owned here!)
    #  match_flag     string             result of exception match
    #  exc_value      ExcValueNode       used internally
    #  function_name  string             qualified name of enclosing function
    #  exc_vars       (string * 3)       local exception variables
    #  is_except_as   bool               Py3-style "except ... as xyz"

    # excinfo_target is never set by the parser, but can be set by a transform
    # in order to extract more extensive information about the exception as a
    # sys.exc_info()-style tuple into a target variable

    child_attrs = ["pattern", "target", "body", "exc_value"]

    exc_value = None
    excinfo_target = None
    is_except_as = False

    def analyse_declarations(self, env):
        if self.target:
            self.target.analyse_target_declaration(env)
        self.body.analyse_declarations(env)

    def analyse_expressions(self, env):
        self.function_name = env.qualified_name
        if self.pattern:
            # normalise/unpack self.pattern into a list
            for i, pattern in enumerate(self.pattern):
                pattern = pattern.analyse_expressions(env)
                self.pattern[i] = pattern.coerce_to_pyobject(env)

        if self.target:
            from . import ExprNodes
            self.exc_value = ExprNodes.ExcValueNode(self.pos)
            self.target = self.target.analyse_target_expression(env, self.exc_value)

        self.body = self.body.analyse_expressions(env)
        return self

    def generate_handling_code(self, code, end_label):
        code.mark_pos(self.pos)

        if self.pattern:
            has_non_literals = not all(
                pattern.is_literal or pattern.is_simple() and not pattern.is_temp
                for pattern in self.pattern)

            if has_non_literals:
                # For non-trivial exception check expressions, hide the live exception from C-API calls.
                exc_vars = [code.funcstate.allocate_temp(py_object_type, manage_ref=True)
                            for _ in range(3)]
                code.globalstate.use_utility_code(UtilityCode.load_cached("PyErrFetchRestore", "Exceptions.c"))
                code.putln("__Pyx_ErrFetch(&%s, &%s, &%s);" % tuple(exc_vars))
                exc_type = exc_vars[0]
            else:
                exc_vars = exc_type = None

            for pattern in self.pattern:
                pattern.generate_evaluation_code(code)
            patterns = [pattern.py_result() for pattern in self.pattern]

            exc_tests = []
            if exc_type:
                code.globalstate.use_utility_code(
                    UtilityCode.load_cached("FastTypeChecks", "ModuleSetupCode.c"))
                if len(patterns) == 2:
                    exc_tests.append("__Pyx_PyErr_GivenExceptionMatches2(%s, %s, %s)" % (
                        exc_type, patterns[0], patterns[1],
                    ))
                else:
                    exc_tests.extend(
                        "__Pyx_PyErr_GivenExceptionMatches(%s, %s)" % (exc_type, pattern)
                        for pattern in patterns
                    )
            elif len(patterns) == 2:
                code.globalstate.use_utility_code(
                    UtilityCode.load_cached("FastTypeChecks", "ModuleSetupCode.c"))
                exc_tests.append("__Pyx_PyErr_ExceptionMatches2(%s, %s)" % (
                    patterns[0], patterns[1],
                ))
            else:
                code.globalstate.use_utility_code(
                    UtilityCode.load_cached("PyErrExceptionMatches", "Exceptions.c"))
                exc_tests.extend(
                    "__Pyx_PyErr_ExceptionMatches(%s)" % pattern
                    for pattern in patterns
                )

            match_flag = code.funcstate.allocate_temp(PyrexTypes.c_int_type, manage_ref=False)
            code.putln("%s = %s;" % (match_flag, ' || '.join(exc_tests)))
            for pattern in self.pattern:
                pattern.generate_disposal_code(code)
                pattern.free_temps(code)

            if exc_vars:
                code.putln("__Pyx_ErrRestore(%s, %s, %s);" % tuple(exc_vars))
                code.putln(' '.join(["%s = 0;" % var for var in exc_vars]))
                for temp in exc_vars:
                    code.funcstate.release_temp(temp)

            code.putln(
                "if (%s) {" %
                    match_flag)
            code.funcstate.release_temp(match_flag)
        else:
            code.putln("/*except:*/ {")

        if (not getattr(self.body, 'stats', True)
                and self.excinfo_target is None
                and self.target is None):
            # most simple case: no exception variable, empty body (pass)
            # => reset the exception state, done
            code.globalstate.use_utility_code(UtilityCode.load_cached("PyErrFetchRestore", "Exceptions.c"))
            code.putln("__Pyx_ErrRestore(0,0,0);")
            code.put_goto(end_label)
            code.putln("}")
            return

        exc_vars = [code.funcstate.allocate_temp(py_object_type, manage_ref=True)
                    for _ in range(3)]
        code.put_add_traceback(self.function_name)
        # We always have to fetch the exception value even if
        # there is no target, because this also normalises the
        # exception and stores it in the thread state.
        code.globalstate.use_utility_code(get_exception_utility_code)
        exc_args = "&%s, &%s, &%s" % tuple(exc_vars)
        code.putln("if (__Pyx_GetException(%s) < 0) %s" % (
            exc_args, code.error_goto(self.pos)))
        for var in exc_vars:
            code.put_xgotref(var, py_object_type)
        if self.target:
            self.exc_value.set_var(exc_vars[1])
            self.exc_value.generate_evaluation_code(code)
            self.target.generate_assignment_code(self.exc_value, code)
        if self.excinfo_target is not None:
            for tempvar, node in zip(exc_vars, self.excinfo_target.args):
                node.set_var(tempvar)

        old_loop_labels = code.new_loop_labels("except_")

        old_exc_vars = code.funcstate.exc_vars
        code.funcstate.exc_vars = exc_vars
        self.body.generate_execution_code(code)
        code.funcstate.exc_vars = old_exc_vars

        if not self.body.is_terminator:
            for var in exc_vars:
                # FIXME: XDECREF() is needed to allow re-raising (which clears the exc_vars),
                # but I don't think it's the right solution.
                code.put_xdecref_clear(var, py_object_type)
            code.put_goto(end_label)

        for _ in code.label_interceptor(code.get_loop_labels(), old_loop_labels):
            for i, var in enumerate(exc_vars):
                # Traceback may be NULL.
                (code.put_decref_clear if i < 2 else code.put_xdecref_clear)(var, py_object_type)

        code.set_loop_labels(old_loop_labels)

        for temp in exc_vars:
            code.funcstate.release_temp(temp)

        code.putln(
            "}")

    def generate_function_definitions(self, env, code):
        if self.target is not None:
            self.target.generate_function_definitions(env, code)
        self.body.generate_function_definitions(env, code)

    def annotate(self, code):
        if self.pattern:
            for pattern in self.pattern:
                pattern.annotate(code)
        if self.target:
            self.target.annotate(code)
        self.body.annotate(code)


class TryFinallyStatNode(StatNode):
    #  try ... finally statement
    #
    #  body             StatNode
    #  finally_clause   StatNode
    #  finally_except_clause  deep-copy of finally_clause for exception case
    #  in_generator     inside of generator => must store away current exception also in return case
    #
    #  Each of the continue, break, return and error gotos runs
    #  into its own deep-copy of the finally block code.
    #  In addition, if we're doing an error, we save the
    #  exception on entry to the finally block and restore
    #  it on exit.

    child_attrs = ["body", "finally_clause", "finally_except_clause"]

    preserve_exception = 1

    # handle exception case, in addition to return/break/continue
    handle_error_case = True
    func_return_type = None
    finally_except_clause = None

    is_try_finally_in_nogil = False
    in_generator = False

    @staticmethod
    def create_analysed(pos, env, body, finally_clause):
        node = TryFinallyStatNode(pos, body=body, finally_clause=finally_clause)
        return node

    def analyse_declarations(self, env):
        self.body.analyse_declarations(env)
        self.finally_except_clause = copy.deepcopy(self.finally_clause)
        self.finally_except_clause.analyse_declarations(env)
        self.finally_clause.analyse_declarations(env)

    def analyse_expressions(self, env):
        self.body = self.body.analyse_expressions(env)
        self.finally_clause = self.finally_clause.analyse_expressions(env)
        self.finally_except_clause = self.finally_except_clause.analyse_expressions(env)
        if env.return_type and not env.return_type.is_void:
            self.func_return_type = env.return_type
        return self

    nogil_check = Node.gil_error
    gil_message = "Try-finally statement"

    def generate_execution_code(self, code):
        code.mark_pos(self.pos)  # before changing the error label, in case of tracing errors
        code.putln("/*try:*/ {")

        old_error_label = code.error_label
        old_labels = code.all_new_labels()
        new_labels = code.get_all_labels()
        new_error_label = code.error_label
        if not self.handle_error_case:
            code.error_label = old_error_label
        catch_label = code.new_label()

        was_in_try_finally = code.funcstate.in_try_finally
        code.funcstate.in_try_finally = 1

        self.body.generate_execution_code(code)

        code.funcstate.in_try_finally = was_in_try_finally
        code.putln("}")

        temps_to_clean_up = code.funcstate.all_free_managed_temps()
        code.mark_pos(self.finally_clause.pos)
        code.putln("/*finally:*/ {")

        # Reset labels only after writing out a potential line trace call for correct nogil error handling.
        code.set_all_labels(old_labels)

        def fresh_finally_clause(_next=[self.finally_clause]):
            # generate the original subtree once and always keep a fresh copy
            node = _next[0]
            node_copy = copy.deepcopy(node)
            if node is self.finally_clause:
                _next[0] = node_copy
            else:
                node = node_copy
            return node

        preserve_error = self.preserve_exception and code.label_used(new_error_label)
        needs_success_cleanup = not self.finally_clause.is_terminator

        if not self.body.is_terminator:
            code.putln('/*normal exit:*/{')
            fresh_finally_clause().generate_execution_code(code)
            if not self.finally_clause.is_terminator:
                code.put_goto(catch_label)
            code.putln('}')

        if preserve_error:
            code.put_label(new_error_label)
            code.putln('/*exception exit:*/{')
            if not self.in_generator:
                code.putln("__Pyx_PyThreadState_declare")
            if self.is_try_finally_in_nogil:
                code.declare_gilstate()
            if needs_success_cleanup:
                exc_lineno_cnames = tuple([
                    code.funcstate.allocate_temp(PyrexTypes.c_int_type, manage_ref=False)
                    for _ in range(2)])
                exc_filename_cname = code.funcstate.allocate_temp(
                    PyrexTypes.CPtrType(PyrexTypes.c_const_type(PyrexTypes.c_char_type)),
                    manage_ref=False)
            else:
                exc_lineno_cnames = exc_filename_cname = None
            exc_vars = tuple([
                code.funcstate.allocate_temp(py_object_type, manage_ref=False)
                for _ in range(6)])
            self.put_error_catcher(
                code, temps_to_clean_up, exc_vars, exc_lineno_cnames, exc_filename_cname)
            finally_old_labels = code.all_new_labels()

            code.putln('{')
            old_exc_vars = code.funcstate.exc_vars
            code.funcstate.exc_vars = exc_vars[:3]
            self.finally_except_clause.generate_execution_code(code)
            code.funcstate.exc_vars = old_exc_vars
            code.putln('}')

            if needs_success_cleanup:
                self.put_error_uncatcher(code, exc_vars, exc_lineno_cnames, exc_filename_cname)
                if exc_lineno_cnames:
                    for cname in exc_lineno_cnames:
                        code.funcstate.release_temp(cname)
                if exc_filename_cname:
                    code.funcstate.release_temp(exc_filename_cname)
                code.put_goto(old_error_label)

            for _ in code.label_interceptor(code.get_all_labels(), finally_old_labels):
                self.put_error_cleaner(code, exc_vars)

            for cname in exc_vars:
                code.funcstate.release_temp(cname)
            code.putln('}')

        code.set_all_labels(old_labels)
        return_label = code.return_label
        exc_vars = ()

        # TODO: use code.label_interceptor()?
        for i, (new_label, old_label) in enumerate(zip(new_labels, old_labels)):
            if not code.label_used(new_label):
                continue
            if new_label == new_error_label and preserve_error:
                continue  # handled above

            code.putln('%s: {' % new_label)
            ret_temp = None
            if old_label == return_label:
                # return actually raises an (uncatchable) exception in generators that we must preserve
                if self.in_generator:
                    exc_vars = tuple([
                        code.funcstate.allocate_temp(py_object_type, manage_ref=False)
                        for _ in range(6)])
                    self.put_error_catcher(code, [], exc_vars)
                if not self.finally_clause.is_terminator:
                    # store away return value for later reuse
                    if (self.func_return_type and
                            not self.is_try_finally_in_nogil and
                            not isinstance(self.finally_clause, GILExitNode)):
                        ret_temp = code.funcstate.allocate_temp(
                            self.func_return_type, manage_ref=False)
                        code.putln("%s = %s;" % (ret_temp, Naming.retval_cname))
                        if self.func_return_type.is_pyobject:
                            code.putln("%s = 0;" % Naming.retval_cname)

            fresh_finally_clause().generate_execution_code(code)

            if old_label == return_label:
                if ret_temp:
                    code.putln("%s = %s;" % (Naming.retval_cname, ret_temp))
                    if self.func_return_type.is_pyobject:
                        code.putln("%s = 0;" % ret_temp)
                    code.funcstate.release_temp(ret_temp)
                if self.in_generator:
                    self.put_error_uncatcher(code, exc_vars)
                    for cname in exc_vars:
                        code.funcstate.release_temp(cname)

            if not self.finally_clause.is_terminator:
                code.put_goto(old_label)
            code.putln('}')

        # End finally
        code.put_label(catch_label)
        code.putln(
            "}")

    def generate_function_definitions(self, env, code):
        self.body.generate_function_definitions(env, code)
        self.finally_clause.generate_function_definitions(env, code)
        if self.finally_except_clause:
            self.finally_except_clause.generate_function_definitions(env, code)

    def put_error_catcher(self, code, temps_to_clean_up, exc_vars,
                          exc_lineno_cnames=None, exc_filename_cname=None):
        code.globalstate.use_utility_code(restore_exception_utility_code)
        code.globalstate.use_utility_code(get_exception_utility_code)
        code.globalstate.use_utility_code(swap_exception_utility_code)

        if self.is_try_finally_in_nogil:
            code.put_ensure_gil(declare_gilstate=False)
        code.putln("__Pyx_PyThreadState_assign")

        code.putln(' '.join(["%s = 0;" % var for var in exc_vars]))
        for temp_name, type in temps_to_clean_up:
            code.put_xdecref_clear(temp_name, type)

        # not using preprocessor here to avoid warnings about
        # unused utility functions and/or temps
        code.putln("if (PY_MAJOR_VERSION >= 3)"
                   " __Pyx_ExceptionSwap(&%s, &%s, &%s);" % exc_vars[3:])
        code.putln("if ((PY_MAJOR_VERSION < 3) ||"
                   # if __Pyx_GetException() fails in Py3,
                   # store the newly raised exception instead
                   " unlikely(__Pyx_GetException(&%s, &%s, &%s) < 0)) "
                   "__Pyx_ErrFetch(&%s, &%s, &%s);" % (exc_vars[:3] * 2))
        for var in exc_vars:
            code.put_xgotref(var, py_object_type)
        if exc_lineno_cnames:
            code.putln("%s = %s; %s = %s; %s = %s;" % (
                exc_lineno_cnames[0], Naming.lineno_cname,
                exc_lineno_cnames[1], Naming.clineno_cname,
                exc_filename_cname, Naming.filename_cname))

        if self.is_try_finally_in_nogil:
            code.put_release_ensured_gil()

    def put_error_uncatcher(self, code, exc_vars, exc_lineno_cnames=None, exc_filename_cname=None):
        code.globalstate.use_utility_code(restore_exception_utility_code)
        code.globalstate.use_utility_code(reset_exception_utility_code)

        if self.is_try_finally_in_nogil:
            code.put_ensure_gil(declare_gilstate=False)
            # although the thread state is already assigned, that can't be trusted after releasing the GIL
            code.putln("__Pyx_PyThreadState_assign")

        # not using preprocessor here to avoid warnings about
        # unused utility functions and/or temps
        code.putln("if (PY_MAJOR_VERSION >= 3) {")
        for var in exc_vars[3:]:
            code.put_xgiveref(var, py_object_type)
        code.putln("__Pyx_ExceptionReset(%s, %s, %s);" % exc_vars[3:])
        code.putln("}")
        for var in exc_vars[:3]:
            code.put_xgiveref(var, py_object_type)
        code.putln("__Pyx_ErrRestore(%s, %s, %s);" % exc_vars[:3])

        if self.is_try_finally_in_nogil:
            code.put_release_ensured_gil()

        code.putln(' '.join(["%s = 0;" % var for var in exc_vars]))
        if exc_lineno_cnames:
            code.putln("%s = %s; %s = %s; %s = %s;" % (
                Naming.lineno_cname, exc_lineno_cnames[0],
                Naming.clineno_cname, exc_lineno_cnames[1],
                Naming.filename_cname, exc_filename_cname))

    def put_error_cleaner(self, code, exc_vars):
        code.globalstate.use_utility_code(reset_exception_utility_code)
        if self.is_try_finally_in_nogil:
            code.put_ensure_gil(declare_gilstate=False)
            # although the thread state is already assigned, that can't be trusted after releasing the GIL
            code.putln("__Pyx_PyThreadState_assign")

        # not using preprocessor here to avoid warnings about
        # unused utility functions and/or temps
        code.putln("if (PY_MAJOR_VERSION >= 3) {")
        for var in exc_vars[3:]:
            code.put_xgiveref(var, py_object_type)
        code.putln("__Pyx_ExceptionReset(%s, %s, %s);" % exc_vars[3:])
        code.putln("}")
        for var in exc_vars[:3]:
            code.put_xdecref_clear(var, py_object_type)
        if self.is_try_finally_in_nogil:
            code.put_release_ensured_gil()
        code.putln(' '.join(["%s = 0;"]*3) % exc_vars[3:])

    def annotate(self, code):
        self.body.annotate(code)
        self.finally_clause.annotate(code)


class NogilTryFinallyStatNode(TryFinallyStatNode):
    """
    A try/finally statement that may be used in nogil code sections.
    """

    preserve_exception = False
    nogil_check = None


class GILStatNode(NogilTryFinallyStatNode):
    #  'with gil' or 'with nogil' statement
    #
    #   state   string   'gil' or 'nogil'
    #   scope_gil_state_known  bool  For nogil functions this can be False, since they can also be run with gil
    #                           set to False by GilCheck transform

    child_attrs = ["condition"] + NogilTryFinallyStatNode.child_attrs
    state_temp = None
    scope_gil_state_known = True

    def __init__(self, pos, state, body, condition=None):
        self.state = state
        self.condition = condition
        self.create_state_temp_if_needed(pos, state, body)
        TryFinallyStatNode.__init__(
            self, pos,
            body=body,
            finally_clause=GILExitNode(
                pos, state=state, state_temp=self.state_temp))

    def create_state_temp_if_needed(self, pos, state, body):
        from .ParseTreeTransforms import YieldNodeCollector
        collector = YieldNodeCollector()
        collector.visitchildren(body)
        if not collector.yields:
            return

        if state == 'gil':
            temp_type = PyrexTypes.c_gilstate_type
        else:
            temp_type = PyrexTypes.c_threadstate_ptr_type
        from . import ExprNodes
        self.state_temp = ExprNodes.TempNode(pos, temp_type)

    def analyse_declarations(self, env):
        env._in_with_gil_block = (self.state == 'gil')
        if self.state == 'gil':
            env.has_with_gil_block = True

        if self.condition is not None:
            self.condition.analyse_declarations(env)

        return super().analyse_declarations(env)

    def analyse_expressions(self, env):
        env.use_utility_code(
            UtilityCode.load_cached("ForceInitThreads", "ModuleSetupCode.c"))

        if self.condition is not None:
            self.condition = self.condition.analyse_expressions(env)

        was_nogil = env.nogil
        env.nogil = self.state == 'nogil'
        node = TryFinallyStatNode.analyse_expressions(self, env)
        env.nogil = was_nogil
        return node

    def generate_execution_code(self, code):
        code.mark_pos(self.pos)
        code.begin_block()
        if self.state_temp:
            self.state_temp.allocate(code)
            variable = self.state_temp.result()
        else:
            variable = None

        old_gil_config = code.funcstate.gil_owned
        if self.state == 'gil':
            code.put_ensure_gil(variable=variable)
            code.funcstate.gil_owned = True
        else:
            code.put_release_gil(variable=variable, unknown_gil_state=not self.scope_gil_state_known)
            code.funcstate.gil_owned = False

        TryFinallyStatNode.generate_execution_code(self, code)

        if self.state_temp:
            self.state_temp.release(code)

        code.funcstate.gil_owned = old_gil_config
        code.end_block()


class GILExitNode(StatNode):
    """
    Used as the 'finally' block in a GILStatNode

    state   string   'gil' or 'nogil'
    #   scope_gil_state_known  bool  For nogil functions this can be False, since they can also be run with gil
    #                           set to False by GilCheck transform
    """

    child_attrs = []
    state_temp = None
    scope_gil_state_known = True

    def analyse_expressions(self, env):
        return self

    def generate_execution_code(self, code):
        if self.state_temp:
            variable = self.state_temp.result()
        else:
            variable = None

        if self.state == 'gil':
            code.put_release_ensured_gil(variable)
        else:
            code.put_acquire_gil(variable, unknown_gil_state=not self.scope_gil_state_known)


class EnsureGILNode(GILExitNode):
    """
    Ensure the GIL in nogil functions for cleanup before returning.
    """

    def generate_execution_code(self, code):
        code.put_ensure_gil(declare_gilstate=False)


def cython_view_utility_code():
    from . import MemoryView
    return MemoryView.view_utility_code


utility_code_for_cimports = {
    # utility code (or inlining c) in a pxd (or pyx) file.
    # TODO: Consider a generic user-level mechanism for importing
    'cpython.array'         : lambda : UtilityCode.load_cached("ArrayAPI", "arrayarray.h"),
    'cpython.array.array'   : lambda : UtilityCode.load_cached("ArrayAPI", "arrayarray.h"),
    'cython.view'           : cython_view_utility_code,
}

def cimport_numpy_check(node, code):
    # shared code between CImportStatNode and FromCImportStatNode
    # check to ensure that import_array is called
    for mod in code.globalstate.module_node.scope.cimported_modules:
        if mod.name != node.module_name:
            continue
        # there are sometimes several cimported modules with the same name
        # so complete the loop if necessary
        import_array = mod.lookup_here("import_array")
        _import_array = mod.lookup_here("_import_array")
        # at least one entry used
        used = (import_array and import_array.used) or (_import_array and _import_array.used)
        if ((import_array or _import_array)  # at least one entry found
                and not used):
            # sanity check that this is actually numpy and not a user pxd called "numpy"
            if _import_array and _import_array.type.is_cfunction:
                # warning is mainly for the sake of testing
                warning(node.pos, "'numpy.import_array()' has been added automatically "
                        "since 'numpy' was cimported but 'numpy.import_array' was not called.", 0)
                code.globalstate.use_utility_code(
                         UtilityCode.load_cached("NumpyImportArray", "NumpyImportArray.c")
                    )
                return  # no need to continue once the utility code is added



class CImportStatNode(StatNode):
    #  cimport statement
    #
    #  module_name   string           Qualified name of module being imported
    #  as_name       string or None   Name specified in "as" clause, if any
    #  is_absolute   bool             True for absolute imports, False otherwise

    child_attrs = []
    is_absolute = False

    def analyse_declarations(self, env):
        if not env.is_module_scope:
            error(self.pos, "cimport only allowed at module level")
            return
        module_scope = env.find_module(
            self.module_name, self.pos, relative_level=0 if self.is_absolute else -1)
        if "." in self.module_name:
            names = [EncodedString(name) for name in self.module_name.split(".")]
            top_name = names[0]
            top_module_scope = env.context.find_submodule(top_name)
            module_scope = top_module_scope
            for name in names[1:]:
                submodule_scope = module_scope.find_submodule(name)
                module_scope.declare_module(name, submodule_scope, self.pos)
                module_scope = submodule_scope
            if self.as_name:
                env.declare_module(self.as_name, module_scope, self.pos)
            else:
                env.add_imported_module(module_scope)
                env.declare_module(top_name, top_module_scope, self.pos)
        else:
            name = self.as_name or self.module_name
            entry = env.declare_module(name, module_scope, self.pos)
            entry.known_standard_library_import = self.module_name
        if self.module_name in utility_code_for_cimports:
            env.use_utility_code(utility_code_for_cimports[self.module_name]())

    def analyse_expressions(self, env):
        return self

    def generate_execution_code(self, code):
        if self.module_name == "numpy":
            cimport_numpy_check(self, code)


class FromCImportStatNode(StatNode):
    #  from ... cimport statement
    #
    #  module_name     string                        Qualified name of module
    #  relative_level  int or None                   Relative import: number of dots before module_name
    #  imported_names  [(pos, name, as_name)]  Names to be imported

    child_attrs = []
    module_name = None
    relative_level = None
    imported_names = None

    def analyse_declarations(self, env):
        if not env.is_module_scope:
            error(self.pos, "cimport only allowed at module level")
            return
        qualified_name_components = env.qualified_name.count('.') + 1
        if self.relative_level:
            if self.relative_level > qualified_name_components:
                # 1. case: importing beyond package: from .. import pkg
                error(self.pos, "relative cimport beyond main package is not allowed")
                return
            elif self.relative_level == qualified_name_components and not env.is_package:
                # 2. case: importing from same level but current dir is not package: from . import module
                error(self.pos, "relative cimport from non-package directory is not allowed")
                return
        module_scope = env.find_module(self.module_name, self.pos, relative_level=self.relative_level)
        if not module_scope:
            return
        module_name = module_scope.qualified_name
        env.add_imported_module(module_scope)
        for pos, name, as_name in self.imported_names:
            if name == "*":
                for local_name, entry in list(module_scope.entries.items()):
                    env.add_imported_entry(local_name, entry, pos)
            else:
                entry = module_scope.lookup(name)
                if entry:
                    entry.used = 1
                else:
                    is_relative_import = self.relative_level is not None and self.relative_level > 0
                    submodule_scope = env.context.find_module(
                        name, from_module=module_scope, pos=self.pos, absolute_fallback=False, relative_import=is_relative_import)
                    if not submodule_scope:
                        continue
                    if submodule_scope.parent_module is module_scope:
                        env.declare_module(as_name or name, submodule_scope, self.pos)
                    else:
                        error(pos, "Name '%s' not declared in module '%s'" % (name, module_name))

                if entry:
                    local_name = as_name or name
                    env.add_imported_entry(local_name, entry, pos)

        if module_name.startswith('cpython') or module_name.startswith('cython'):  # enough for now
            if module_name in utility_code_for_cimports:
                env.use_utility_code(utility_code_for_cimports[module_name]())
            for _, name, _ in self.imported_names:
                fqname = '%s.%s' % (module_name, name)
                if fqname in utility_code_for_cimports:
                    env.use_utility_code(utility_code_for_cimports[fqname]())

    def declaration_matches(self, entry, kind):
        if not entry.is_type:
            return 0
        type = entry.type
        if kind == 'class':
            if not type.is_extension_type:
                return 0
        else:
            if not type.is_struct_or_union:
                return 0
            if kind != type.kind:
                return 0
        return 1

    def analyse_expressions(self, env):
        return self

    def generate_execution_code(self, code):
        if self.module_name == "numpy":
            cimport_numpy_check(self, code)


class FromImportStatNode(StatNode):
    #  from ... import statement
    #
    #  module           ImportNode
    #  items            [(string, NameNode)]
    #  interned_items   [(string, NameNode, ExprNode)]
    #  item             PyTempNode            used internally
    #  import_star      boolean               used internally

    child_attrs = ["module"]
    import_star = 0

    def analyse_declarations(self, env):
        for name, target in self.items:
            if name == "*":
                if not env.is_module_scope:
                    error(self.pos, "import * only allowed at module level")
                    return
                env.has_import_star = 1
                self.import_star = 1
            else:
                target.analyse_target_declaration(env)
                if target.entry:
                    if target.get_known_standard_library_import() is None:
                        target.entry.known_standard_library_import = EncodedString(
                            "%s.%s" % (self.module.module_name.value, name))
                else:
                    # it isn't unambiguous
                    target.entry.known_standard_library_import = ""


    def analyse_expressions(self, env):
        from . import ExprNodes
        self.module = self.module.analyse_expressions(env)
        self.item = ExprNodes.RawCNameExprNode(self.pos, py_object_type)
        self.interned_items = []
        for name, target in self.items:
            if name == '*':
                for _, entry in env.entries.items():
                    if not entry.is_type and entry.type.is_extension_type:
                        env.use_utility_code(UtilityCode.load_cached("ExtTypeTest", "ObjectHandling.c"))
                        break
            else:
                entry = env.lookup(target.name)
                # check whether or not entry is already cimported
                if (entry.is_type and entry.type.name == name
                        and hasattr(entry.type, 'module_name')):
                    if entry.type.module_name == self.module.module_name.value:
                        # cimported with absolute name
                        continue
                    try:
                        # cimported with relative name
                        module = env.find_module(self.module.module_name.value, pos=self.pos,
                                                 relative_level=self.module.level)
                        if entry.type.module_name == module.qualified_name:
                            continue
                    except AttributeError:
                        pass
                target = target.analyse_target_expression(env, None)  # FIXME?
                if target.type is py_object_type:
                    coerced_item = None
                else:
                    coerced_item = self.item.coerce_to(target.type, env)
                self.interned_items.append((name, target, coerced_item))
        return self

    def generate_execution_code(self, code):
        code.mark_pos(self.pos)
        self.module.generate_evaluation_code(code)
        if self.import_star:
            code.putln(
                'if (%s(%s) < 0) %s;' % (
                    Naming.import_star,
                    self.module.py_result(),
                    code.error_goto(self.pos)))
        item_temp = code.funcstate.allocate_temp(py_object_type, manage_ref=True)
        self.item.set_cname(item_temp)
        if self.interned_items:
            code.globalstate.use_utility_code(
                UtilityCode.load_cached("ImportFrom", "ImportExport.c"))
        for name, target, coerced_item in self.interned_items:
            code.putln(
                '%s = __Pyx_ImportFrom(%s, %s); %s' % (
                    item_temp,
                    self.module.py_result(),
                    code.intern_identifier(name),
                    code.error_goto_if_null(item_temp, self.pos)))
            code.put_gotref(item_temp, py_object_type)
            if coerced_item is None:
                target.generate_assignment_code(self.item, code)
            else:
                coerced_item.allocate_temp_result(code)
                coerced_item.generate_result_code(code)
                target.generate_assignment_code(coerced_item, code)
            code.put_decref_clear(item_temp, py_object_type)
        code.funcstate.release_temp(item_temp)
        self.module.generate_disposal_code(code)
        self.module.free_temps(code)


class ParallelNode(Node):
    """
    Base class for cython.parallel constructs.
    """

    nogil_check = None


class ParallelStatNode(StatNode, ParallelNode):
    """
    Base class for 'with cython.parallel.parallel():' and 'for i in prange():'.

    assignments     { Entry(var) : (var.pos, inplace_operator_or_None) }
                    assignments to variables in this parallel section

    parent          parent ParallelStatNode or None
    is_parallel     indicates whether this node is OpenMP parallel
                    (true for #pragma omp parallel for and
                              #pragma omp parallel)

    is_parallel is true for:

        #pragma omp parallel
        #pragma omp parallel for

    sections, but NOT for

        #pragma omp for

    We need this to determine the sharing attributes.

    privatization_insertion_point   a code insertion point used to make temps
                                    private (esp. the "nsteps" temp)

    args         tuple          the arguments passed to the parallel construct
    kwargs       DictNode       the keyword arguments passed to the parallel
                                construct (replaced by its compile time value)
    """

    child_attrs = ['body', 'num_threads', 'threading_condition']

    body = None

    is_prange = False
    is_nested_prange = False

    error_label_used = False

    num_threads = None
    chunksize = None
    threading_condition = None

    parallel_exc = (
        Naming.parallel_exc_type,
        Naming.parallel_exc_value,
        Naming.parallel_exc_tb,
    )

    parallel_pos_info = (
        Naming.parallel_filename,
        Naming.parallel_lineno,
        Naming.parallel_clineno,
    )

    pos_info = (
        Naming.filename_cname,
        Naming.lineno_cname,
        Naming.clineno_cname,
    )

    critical_section_counter = 0

    def __init__(self, pos, **kwargs):
        super().__init__(pos, **kwargs)

        # All assignments in this scope
        self.assignments = kwargs.get('assignments') or {}

        # All seen closure cnames and their temporary cnames
        self.seen_closure_vars = set()

        # Dict of variables that should be declared (first|last|)private or
        # reduction { Entry: (op, lastprivate) }.
        # If op is not None, it's a reduction.
        self.privates = {}

        # [NameNode]
        self.assigned_nodes = []

    def analyse_declarations(self, env):
        self.body.analyse_declarations(env)

        self.num_threads = None
        self.threading_condition = None

        if self.kwargs:
            # Try to find known keyword arguments.
            pairs = []
            seen = set()
            for dictitem in self.kwargs.key_value_pairs:
                if dictitem.key.value in seen:
                    error(self.pos, "Duplicate keyword argument found: %s" % dictitem.key.value)
                seen.add(dictitem.key.value)
                if dictitem.key.value == 'num_threads':
                    if not dictitem.value.is_none:
                        self.num_threads = dictitem.value
                elif dictitem.key.value == 'use_threads_if':
                    if not dictitem.value.is_none:
                        self.threading_condition = dictitem.value
                elif self.is_prange and dictitem.key.value == 'chunksize':
                    if not dictitem.value.is_none:
                        self.chunksize = dictitem.value
                else:
                    pairs.append(dictitem)

            self.kwargs.key_value_pairs = pairs

            try:
                self.kwargs = self.kwargs.compile_time_value(env)
            except Exception as e:
                error(self.kwargs.pos, "Only compile-time values may be "
                                       "supplied as keyword arguments")
        else:
            self.kwargs = {}

        for kw, val in self.kwargs.items():
            if kw not in self.valid_keyword_arguments:
                error(self.pos, "Invalid keyword argument: %s" % kw)
            else:
                setattr(self, kw, val)

    def analyse_expressions(self, env):
        if self.num_threads:
            self.num_threads = self.num_threads.analyse_expressions(env)

        if self.threading_condition:
            if self.is_parallel:
                self.threading_condition = self.threading_condition.analyse_expressions(env)
            else:
                error(self.pos, "'use_threads_if' must de declared in the parent parallel section")

        if self.chunksize:
            self.chunksize = self.chunksize.analyse_expressions(env)

        self.body = self.body.analyse_expressions(env)
        self.analyse_sharing_attributes(env)

        if self.num_threads is not None:
            if self.parent and self.parent.num_threads is not None and not self.parent.is_prange:
                error(self.pos, "num_threads already declared in outer section")
            elif self.parent and not self.parent.is_prange:
                error(self.pos, "num_threads must be declared in the parent parallel section")
            elif (self.num_threads.type.is_int and
                    self.num_threads.is_literal and
                    self.num_threads.compile_time_value(env) <= 0):
                error(self.pos, "argument to num_threads must be greater than 0")

            if not self.num_threads.is_simple() or self.num_threads.type.is_pyobject:
                self.num_threads = self.num_threads.coerce_to(
                    PyrexTypes.c_int_type, env).coerce_to_temp(env)
        return self

    def analyse_sharing_attributes(self, env):
        """
        Analyse the privates for this block and set them in self.privates.
        This should be called in a post-order fashion during the
        analyse_expressions phase
        """
        for entry, (pos, op) in self.assignments.items():

            if self.is_prange and not self.is_parallel:
                # closely nested prange in a with parallel block, disallow
                # assigning to privates in the with parallel block (we
                # consider it too implicit and magicky for users)
                if entry in self.parent.assignments:
                    error(pos, "Cannot assign to private of outer parallel block")
                    continue

            if not self.is_prange and op:
                # Again possible, but considered to magicky
                error(pos, "Reductions not allowed for parallel blocks")
                continue

            # By default all variables should have the same values as if
            # executed sequentially
            lastprivate = True
            self.propagate_var_privatization(entry, pos, op, lastprivate)

    def propagate_var_privatization(self, entry, pos, op, lastprivate):
        """
        Propagate the sharing attributes of a variable. If the privatization is
        determined by a parent scope, done propagate further.

        If we are a prange, we propagate our sharing attributes outwards to
        other pranges. If we are a prange in parallel block and the parallel
        block does not determine the variable private, we propagate to the
        parent of the parent. Recursion stops at parallel blocks, as they have
        no concept of lastprivate or reduction.

        So the following cases propagate:

            sum is a reduction for all loops:

                for i in prange(n):
                    for j in prange(n):
                        for k in prange(n):
                            sum += i * j * k

            sum is a reduction for both loops, local_var is private to the
            parallel with block:

                for i in prange(n):
                    with parallel:
                        local_var = ... # private to the parallel
                        for j in prange(n):
                            sum += i * j

        Nested with parallel blocks are disallowed, because they wouldn't
        allow you to propagate lastprivates or reductions:

            #pragma omp parallel for lastprivate(i)
            for i in prange(n):

                sum = 0

                #pragma omp parallel private(j, sum)
                with parallel:

                    #pragma omp parallel
                    with parallel:

                        #pragma omp for lastprivate(j) reduction(+:sum)
                        for j in prange(n):
                            sum += i

                    # sum and j are well-defined here

                # sum and j are undefined here

            # sum and j are undefined here
        """
        self.privates[entry] = (op, lastprivate)

        if entry.type.is_memoryviewslice:
            error(pos, "Memoryview slices can only be shared in parallel sections")
            return

        if self.is_prange:
            if not self.is_parallel and entry not in self.parent.assignments:
                # Parent is a parallel with block
                parent = self.parent.parent
            else:
                parent = self.parent

            # We don't need to propagate privates, only reductions and
            # lastprivates
            if parent and (op or lastprivate):
                parent.propagate_var_privatization(entry, pos, op, lastprivate)

    def _allocate_closure_temp(self, code, entry):
        """
        Helper function that allocate a temporary for a closure variable that
        is assigned to.
        """
        if self.parent:
            return self.parent._allocate_closure_temp(code, entry)

        if entry.cname in self.seen_closure_vars:
            return entry.cname

        cname = code.funcstate.allocate_temp(entry.type, True)

        # Add both the actual cname and the temp cname, as the actual cname
        # will be replaced with the temp cname on the entry
        self.seen_closure_vars.add(entry.cname)
        self.seen_closure_vars.add(cname)

        self.modified_entries.append((entry, entry.cname))
        code.putln("%s = %s;" % (cname, entry.cname))
        entry.cname = cname

    def initialize_privates_to_nan(self, code, exclude=None):
        first = True

        for entry, (op, lastprivate) in sorted(self.privates.items()):
            if not op and (not exclude or entry != exclude):
                invalid_value = entry.type.invalid_value()

                if invalid_value:
                    if first:
                        code.putln("/* Initialize private variables to "
                                   "invalid values */")
                        first = False
                    code.putln("%s = %s;" % (entry.cname,
                                             entry.type.cast_code(invalid_value)))

    def evaluate_before_block(self, code, expr):
        c = self.begin_of_parallel_control_block_point_after_decls
        # we need to set the owner to ourselves temporarily, as
        # allocate_temp may generate a comment in the middle of our pragma
        # otherwise when DebugFlags.debug_temp_code_comments is in effect
        owner = c.funcstate.owner
        c.funcstate.owner = c
        expr.generate_evaluation_code(c)
        c.funcstate.owner = owner

        return expr.result()

    def put_num_threads(self, code):
        """
        Write self.num_threads if set as the num_threads OpenMP directive
        """
        if self.num_threads is not None:
            code.put(" num_threads(%s)" % self.evaluate_before_block(code, self.num_threads))


    def declare_closure_privates(self, code):
        """
        If a variable is in a scope object, we need to allocate a temp and
        assign the value from the temp to the variable in the scope object
        after the parallel section. This kind of copying should be done only
        in the outermost parallel section.
        """
        self.modified_entries = []

        for entry in sorted(self.assignments):
            if entry.from_closure or entry.in_closure:
                self._allocate_closure_temp(code, entry)

    def release_closure_privates(self, code):
        """
        Release any temps used for variables in scope objects. As this is the
        outermost parallel block, we don't need to delete the cnames from
        self.seen_closure_vars.
        """
        for entry, original_cname in self.modified_entries:
            code.putln("%s = %s;" % (original_cname, entry.cname))
            code.funcstate.release_temp(entry.cname)
            entry.cname = original_cname

    def privatize_temps(self, code, exclude_temps=()):
        """
        Make any used temporaries private. Before the relevant code block
        code.start_collecting_temps() should have been called.
        """
        c = self.privatization_insertion_point
        self.privatization_insertion_point = None

        if self.is_parallel:
            self.temps = temps = code.funcstate.stop_collecting_temps()
            privates, firstprivates = [], []
            for temp, type in sorted(temps):
                if type.is_pyobject or type.is_memoryviewslice:
                    firstprivates.append(temp)
                else:
                    privates.append(temp)

            if privates:
                c.put(" private(%s)" % ", ".join(privates))
            if firstprivates:
                c.put(" firstprivate(%s)" % ", ".join(firstprivates))

            if self.breaking_label_used:
                shared_vars = [Naming.parallel_why]
                if self.error_label_used:
                    shared_vars.extend(self.parallel_exc)
                    c.put(" private(%s, %s, %s)" % self.pos_info)

                c.put(" shared(%s)" % ', '.join(shared_vars))

    def cleanup_temps(self, code):
        # Now clean up any memoryview slice and object temporaries
        if self.is_parallel and not self.is_nested_prange:
            code.putln("/* Clean up any temporaries */")
            for temp, type in sorted(self.temps):
                code.put_xdecref_clear(temp, type, have_gil=False)

    def setup_parallel_control_flow_block(self, code):
        """
        Sets up a block that surrounds the parallel block to determine
        how the parallel section was exited. Any kind of return is
        trapped (break, continue, return, exceptions). This is the idea:

        {
            int why = 0;

            #pragma omp parallel
            {
                return # -> goto new_return_label;
                goto end_parallel;

            new_return_label:
                why = 3;
                goto end_parallel;

            end_parallel:;
                #pragma omp flush(why) # we need to flush for every iteration
            }

            if (why == 3)
                goto old_return_label;
        }
        """
        self.old_loop_labels = code.new_loop_labels()
        self.old_error_label = code.new_error_label()
        self.old_return_label = code.return_label
        code.return_label = code.new_label(name="return")

        code.begin_block()  # parallel control flow block
        self.begin_of_parallel_control_block_point = code.insertion_point()
        self.begin_of_parallel_control_block_point_after_decls = code.insertion_point()

        self.undef_builtin_expect_apple_gcc_bug(code)

    def begin_parallel_block(self, code):
        """
        Each OpenMP thread in a parallel section that contains a with gil block
        must have the thread-state initialized. The call to
        PyGILState_Release() then deallocates our threadstate. If we wouldn't
        do this, each with gil block would allocate and deallocate one, thereby
        losing exception information before it can be saved before leaving the
        parallel section.
        """
        self.begin_of_parallel_block = code.insertion_point()

    def end_parallel_block(self, code):
        """
        To ensure all OpenMP threads have thread states, we ensure the GIL
        in each thread (which creates a thread state if it doesn't exist),
        after which we release the GIL.
        On exit, reacquire the GIL and release the thread state.

        If compiled without OpenMP support (at the C level), then we still have
        to acquire the GIL to decref any object temporaries.
        """
        begin_code = self.begin_of_parallel_block
        self.begin_of_parallel_block = None

        if self.error_label_used:
            end_code = code

            begin_code.putln("#ifdef _OPENMP")
            begin_code.put_ensure_gil(declare_gilstate=True)
            begin_code.putln("Py_BEGIN_ALLOW_THREADS")
            begin_code.putln("#endif /* _OPENMP */")

            end_code.putln("#ifdef _OPENMP")
            end_code.putln("Py_END_ALLOW_THREADS")
            end_code.putln("#else")
            end_code.put_safe("{\n")
            end_code.put_ensure_gil()
            end_code.putln("#endif /* _OPENMP */")
            self.cleanup_temps(end_code)
            end_code.put_release_ensured_gil()
            end_code.putln("#ifndef _OPENMP")
            end_code.put_safe("}\n")
            end_code.putln("#endif /* _OPENMP */")

    def trap_parallel_exit(self, code, should_flush=False):
        """
        Trap any kind of return inside a parallel construct. 'should_flush'
        indicates whether the variable should be flushed, which is needed by
        prange to skip the loop. It also indicates whether we need to register
        a continue (we need this for parallel blocks, but not for prange
        loops, as it is a direct jump there).

        It uses the same mechanism as try/finally:
            1 continue
            2 break
            3 return
            4 error
        """
        save_lastprivates_label = code.new_label()
        dont_return_label = code.new_label()

        self.any_label_used = False
        self.breaking_label_used = False
        self.error_label_used = False

        self.parallel_private_temps = []

        all_labels = code.get_all_labels()

        # Figure this out before starting to generate any code
        for label in all_labels:
            if code.label_used(label):
                self.breaking_label_used = (self.breaking_label_used or
                                            label != code.continue_label)
                self.any_label_used = True

        if self.any_label_used:
            code.put_goto(dont_return_label)

        for i, label in enumerate(all_labels):
            if not code.label_used(label):
                continue

            is_continue_label = label == code.continue_label

            code.put_label(label)

            if not (should_flush and is_continue_label):
                if label == code.error_label:
                    self.error_label_used = True
                    self.fetch_parallel_exception(code)

                code.putln("%s = %d;" % (Naming.parallel_why, i + 1))

            if (self.breaking_label_used and self.is_prange and not
                    is_continue_label):
                code.put_goto(save_lastprivates_label)
            else:
                code.put_goto(dont_return_label)

        if self.any_label_used:
            if self.is_prange and self.breaking_label_used:
                # Don't rely on lastprivate, save our lastprivates
                code.put_label(save_lastprivates_label)
                self.save_parallel_vars(code)

            code.put_label(dont_return_label)

            if should_flush and self.breaking_label_used:
                code.putln_openmp("#pragma omp flush(%s)" % Naming.parallel_why)

    def save_parallel_vars(self, code):
        """
        The following shenanigans are instated when we break, return or
        propagate errors from a prange. In this case we cannot rely on
        lastprivate() to do its job, as no iterations may have executed yet
        in the last thread, leaving the values undefined. It is most likely
        that the breaking thread has well-defined values of the lastprivate
        variables, so we keep those values.
        """
        section_name = "__pyx_parallel_lastprivates%d" % self.critical_section_counter
        code.putln_openmp("#pragma omp critical(%s)" % section_name)
        ParallelStatNode.critical_section_counter += 1

        code.begin_block()  # begin critical section

        c = self.begin_of_parallel_control_block_point

        temp_count = 0
        for entry, (op, lastprivate) in sorted(self.privates.items()):
            if not lastprivate or entry.type.is_pyobject:
                continue

            if entry.type.is_cpp_class and not entry.type.is_fake_reference and code.globalstate.directives['cpp_locals']:
                type_decl = entry.type.cpp_optional_declaration_code("")
            else:
                type_decl = entry.type.empty_declaration_code()
            temp_cname = "__pyx_parallel_temp%d" % temp_count
            private_cname = entry.cname

            temp_count += 1

            invalid_value = entry.type.invalid_value()
            if invalid_value:
                init = ' = ' + entry.type.cast_code(invalid_value)
            else:
                init = ''
            # Declare the parallel private in the outer block
            c.putln("%s %s%s;" % (type_decl, temp_cname, init))

            self.parallel_private_temps.append((temp_cname, private_cname, entry.type))

            if entry.type.is_cpp_class:
                # moving is fine because we're quitting the loop and so won't be directly accessing the variable again
                code.globalstate.use_utility_code(
                    UtilityCode.load_cached("MoveIfSupported", "CppSupport.cpp"))
                private_cname = "__PYX_STD_MOVE_IF_SUPPORTED(%s)" % private_cname
            # Initialize before escaping
            code.putln("%s = %s;" % (temp_cname, private_cname))



        code.end_block()  # end critical section

    def fetch_parallel_exception(self, code):
        """
        As each OpenMP thread may raise an exception, we need to fetch that
        exception from the threadstate and save it for after the parallel
        section where it can be re-raised in the master thread.

        Although it would seem that __pyx_filename, __pyx_lineno and
        __pyx_clineno are only assigned to under exception conditions (i.e.,
        when we have the GIL), and thus should be allowed to be shared without
        any race condition, they are in fact subject to the same race
        conditions that they were previously when they were global variables
        and functions were allowed to release the GIL:

            thread A                thread B
                acquire
                set lineno
                release
                                        acquire
                                        set lineno
                                        release
                acquire
                fetch exception
                release
                                        skip the fetch

                deallocate threadstate  deallocate threadstate
        """
        code.begin_block()
        code.put_ensure_gil(declare_gilstate=True)

        code.putln_openmp("#pragma omp flush(%s)" % Naming.parallel_exc_type)
        code.putln(
            "if (!%s) {" % Naming.parallel_exc_type)

        code.putln("__Pyx_ErrFetchWithState(&%s, &%s, &%s);" % self.parallel_exc)
        pos_info = chain(*zip(self.parallel_pos_info, self.pos_info))
        code.funcstate.uses_error_indicator = True
        code.putln("%s = %s; %s = %s; %s = %s;" % tuple(pos_info))
        code.put_gotref(Naming.parallel_exc_type, py_object_type)

        code.putln(
            "}")

        code.put_release_ensured_gil()
        code.end_block()

    def restore_parallel_exception(self, code):
        "Re-raise a parallel exception"
        code.begin_block()
        code.put_ensure_gil(declare_gilstate=True)

        code.put_giveref(Naming.parallel_exc_type, py_object_type)
        code.putln("__Pyx_ErrRestoreWithState(%s, %s, %s);" % self.parallel_exc)
        pos_info = chain(*zip(self.pos_info, self.parallel_pos_info))
        code.putln("%s = %s; %s = %s; %s = %s;" % tuple(pos_info))

        code.put_release_ensured_gil()
        code.end_block()

    def restore_labels(self, code):
        """
        Restore all old labels. Call this before the 'else' clause to for
        loops and always before ending the parallel control flow block.
        """
        code.set_all_labels(self.old_loop_labels + (self.old_return_label,
                                                    self.old_error_label))

    def end_parallel_control_flow_block(
            self, code, break_=False, continue_=False, return_=False):
        """
        This ends the parallel control flow block and based on how the parallel
        section was exited, takes the corresponding action. The break_ and
        continue_ parameters indicate whether these should be propagated
        outwards:

            for i in prange(...):
                with cython.parallel.parallel():
                    continue

        Here break should be trapped in the parallel block, and propagated to
        the for loop.
        """
        c = self.begin_of_parallel_control_block_point
        self.begin_of_parallel_control_block_point = None
        self.begin_of_parallel_control_block_point_after_decls = None

        if self.num_threads is not None:
            # FIXME: is it the right place? should not normally produce code.
            self.num_threads.generate_disposal_code(code)
            self.num_threads.free_temps(code)

        # Firstly, always prefer errors over returning, continue or break
        if self.error_label_used:
            c.putln("const char *%s = NULL; int %s = 0, %s = 0;" % self.parallel_pos_info)
            c.putln("PyObject *%s = NULL, *%s = NULL, *%s = NULL;" % self.parallel_exc)

            code.putln(
                "if (%s) {" % Naming.parallel_exc_type)
            code.putln("/* This may have been overridden by a continue, "
                       "break or return in another thread. Prefer the error. */")
            code.putln("%s = 4;" % Naming.parallel_why)
            code.putln(
                "}")

        if continue_:
            any_label_used = self.any_label_used
        else:
            any_label_used = self.breaking_label_used

        if any_label_used:
            # __pyx_parallel_why is used, declare and initialize
            c.putln("int %s;" % Naming.parallel_why)
            c.putln("%s = 0;" % Naming.parallel_why)

            code.putln(
                "if (%s) {" % Naming.parallel_why)

            for temp_cname, private_cname, temp_type in self.parallel_private_temps:
                if temp_type.is_cpp_class:
                    # utility code was loaded earlier
                    temp_cname = "__PYX_STD_MOVE_IF_SUPPORTED(%s)" % temp_cname
                code.putln("%s = %s;" % (private_cname, temp_cname))

            code.putln("switch (%s) {" % Naming.parallel_why)
            if continue_:
                code.put("    case 1: ")
                code.put_goto(code.continue_label)

            if break_:
                code.put("    case 2: ")
                code.put_goto(code.break_label)

            if return_:
                code.put("    case 3: ")
                code.put_goto(code.return_label)

            if self.error_label_used:
                code.globalstate.use_utility_code(restore_exception_utility_code)
                code.putln("    case 4:")
                self.restore_parallel_exception(code)
                code.put_goto(code.error_label)

            code.putln("}")  # end switch
            code.putln(
                "}")  # end if

        code.end_block()  # end parallel control flow block
        self.redef_builtin_expect_apple_gcc_bug(code)

    # FIXME: improve with version number for OS X Lion
    buggy_platform_macro_condition = "(defined(__APPLE__) || defined(__OSX__))"
    have_expect_condition = "(defined(__GNUC__) && " \
                             "(__GNUC__ > 2 || (__GNUC__ == 2 && (__GNUC_MINOR__ > 95))))"
    redef_condition = "(%s && %s)" % (buggy_platform_macro_condition, have_expect_condition)

    def undef_builtin_expect_apple_gcc_bug(self, code):
        """
        A bug on OS X Lion disallows __builtin_expect macros. This code avoids them
        """
        if not self.parent:
            code.undef_builtin_expect(self.redef_condition)

    def redef_builtin_expect_apple_gcc_bug(self, code):
        if not self.parent:
            code.redef_builtin_expect(self.redef_condition)

    def _parameters_nogil_check(self, env, names, nodes):
        for name, node in zip(names, nodes):
            if node is not None and node.type.is_pyobject:
                error(node.pos, "%s may not be a Python object "
                                "as we don't have the GIL" % name)



class ParallelWithBlockNode(ParallelStatNode):
    """
    This node represents a 'with cython.parallel.parallel():' block
    """

    valid_keyword_arguments = ['num_threads', 'use_threads_if']

    num_threads = None
    threading_condition = None

    def analyse_declarations(self, env):
        super().analyse_declarations(env)
        if self.args:
            error(self.pos, "cython.parallel.parallel() does not take "
                            "positional arguments")

    def generate_execution_code(self, code):

        if self.threading_condition is not None:
            self.threading_condition.generate_evaluation_code(code)

        self.declare_closure_privates(code)
        self.setup_parallel_control_flow_block(code)

        code.putln("#ifdef _OPENMP")
        code.put("#pragma omp parallel ")

        if self.threading_condition is not None:
            code.put("if(%s) " % self.threading_condition.result())


        if self.privates:
            privates = [e.cname for e in self.privates
                        if not e.type.is_pyobject]
            code.put('private(%s)' % ', '.join(sorted(privates)))

        self.privatization_insertion_point = code.insertion_point()
        self.put_num_threads(code)
        code.putln("")

        code.putln("#endif /* _OPENMP */")

        code.begin_block()  # parallel block
        self.begin_parallel_block(code)
        self.initialize_privates_to_nan(code)
        code.funcstate.start_collecting_temps()
        self.body.generate_execution_code(code)
        self.trap_parallel_exit(code)
        self.privatize_temps(code)
        self.end_parallel_block(code)
        code.end_block()  # end parallel block

        continue_ = code.label_used(code.continue_label)
        break_ = code.label_used(code.break_label)
        return_ = code.label_used(code.return_label)

        self.restore_labels(code)

        # ------ cleanup ------
        self.end_parallel_control_flow_block(code, break_=break_,
                                             continue_=continue_,
                                             return_=return_)

        if self.threading_condition is not None:
            self.threading_condition.generate_disposal_code(code)
            self.threading_condition.free_temps(code)

        self.release_closure_privates(code)

    def nogil_check(self, env):
        self._parameters_nogil_check(env, ['use_threads_if'], [self.threading_condition])


class ParallelRangeNode(ParallelStatNode):
    """
    This node represents a 'for i in cython.parallel.prange():' construct.

    target       NameNode       the target iteration variable
    else_clause  Node or None   the else clause of this loop
    """

    child_attrs = ['body', 'target', 'else_clause', 'args', 'num_threads',
                   'chunksize', 'threading_condition']

    body = target = else_clause = args = None

    start = stop = step = None

    is_prange = True

    nogil = None
    schedule = None

    valid_keyword_arguments = ['schedule', 'nogil', 'num_threads', 'chunksize', 'use_threads_if']

    def __init__(self, pos, **kwds):
        super().__init__(pos, **kwds)
        # Pretend to be a ForInStatNode for control flow analysis
        self.iterator = PassStatNode(pos)

    def analyse_declarations(self, env):
        super().analyse_declarations(env)
        self.target.analyse_target_declaration(env)
        if self.else_clause is not None:
            self.else_clause.analyse_declarations(env)

        if not self.args or len(self.args) > 3:
            error(self.pos, "Invalid number of positional arguments to prange")
            return

        if len(self.args) == 1:
            self.stop, = self.args
        elif len(self.args) == 2:
            self.start, self.stop = self.args
        else:
            self.start, self.stop, self.step = self.args

        if self.schedule not in (None, 'static', 'dynamic', 'guided', 'runtime'):
            error(self.pos, "Invalid schedule argument to prange: %s" % (self.schedule,))

    def analyse_expressions(self, env):
        was_nogil = env.nogil
        if self.nogil:
            env.nogil = True

        if self.target is None:
            error(self.pos, "prange() can only be used as part of a for loop")
            return self

        self.target = self.target.analyse_target_types(env)

        if not self.target.type.is_numeric:
            # Not a valid type, assume one for now anyway

            if not self.target.type.is_pyobject:
                # nogil_check will catch the is_pyobject case
                error(self.target.pos,
                      "Must be of numeric type, not %s" % self.target.type)

            self.index_type = PyrexTypes.c_py_ssize_t_type
        else:
            self.index_type = self.target.type

        # Setup start, stop and step, allocating temps if needed
        self.names = 'start', 'stop', 'step'
        start_stop_step = self.start, self.stop, self.step

        for node, name in zip(start_stop_step, self.names):
            if node is not None:
                node.analyse_types(env)
                if not node.type.is_numeric:
                    error(node.pos, "%s argument must be numeric" % name)
                    continue

                if not node.is_literal:
                    node = node.coerce_to_temp(env)
                    setattr(self, name, node)

                # As we range from 0 to nsteps, computing the index along the
                # way, we need a fitting type for 'i' and 'nsteps'
                self.index_type = PyrexTypes.widest_numeric_type(
                    self.index_type, node.type)

        if self.else_clause is not None:
            self.else_clause = self.else_clause.analyse_expressions(env)

        # Although not actually an assignment in this scope, it should be
        # treated as such to ensure it is unpacked if a closure temp, and to
        # ensure lastprivate behaviour and propagation. If the target index is
        # not a NameNode, it won't have an entry, and an error was issued by
        # ParallelRangeTransform
        target_entry = getattr(self.target, 'entry', None)
        if target_entry:
            self.assignments[self.target.entry] = self.target.pos, None

        node = super().analyse_expressions(env)

        if node.chunksize:
            if not node.schedule:
                error(node.chunksize.pos,
                      "Must provide schedule with chunksize")
            elif node.schedule == 'runtime':
                error(node.chunksize.pos,
                      "Chunksize not valid for the schedule runtime")
            elif (node.chunksize.type.is_int and
                  node.chunksize.is_literal and
                  node.chunksize.compile_time_value(env) <= 0):
                error(node.chunksize.pos, "Chunksize must not be negative")

            node.chunksize = node.chunksize.coerce_to(
                PyrexTypes.c_int_type, env).coerce_to_temp(env)

        if node.nogil:
            env.nogil = was_nogil

        node.is_nested_prange = node.parent and node.parent.is_prange
        if node.is_nested_prange:
            parent = node
            while parent.parent and parent.parent.is_prange:
                parent = parent.parent

            parent.assignments.update(node.assignments)
            parent.privates.update(node.privates)
            parent.assigned_nodes.extend(node.assigned_nodes)
        return node

    def nogil_check(self, env):
        names = 'start', 'stop', 'step', 'target', 'use_threads_if'
        nodes = self.start, self.stop, self.step, self.target, self.threading_condition
        self._parameters_nogil_check(env, names, nodes)

    def generate_execution_code(self, code):
        """
        Generate code in the following steps

            1)  copy any closure variables determined thread-private
                into temporaries

            2)  allocate temps for start, stop and step

            3)  generate a loop that calculates the total number of steps,
                which then computes the target iteration variable for every step:

                    for i in prange(start, stop, step):
                        ...

                becomes

                    nsteps = (stop - start) / step;
                    i = start;

                    #pragma omp parallel for lastprivate(i)
                    for (temp = 0; temp < nsteps; temp++) {
                        i = start + step * temp;
                        ...
                    }

                Note that accumulation of 'i' would have a data dependency
                between iterations.

                Also, you can't do this

                    for (i = start; i < stop; i += step)
                        ...

                as the '<' operator should become '>' for descending loops.
                'for i from x < i < y:' does not suffer from this problem
                as the relational operator is known at compile time!

            4) release our temps and write back any private closure variables
        """
        self.declare_closure_privates(code)

        # This can only be a NameNode
        target_index_cname = self.target.entry.cname

        # This will be used as the dict to format our code strings, holding
        # the start, stop , step, temps and target cnames
        fmt_dict = {
            'target': target_index_cname,
            'target_type': self.target.type.empty_declaration_code()
        }

        # Setup start, stop and step, allocating temps if needed
        start_stop_step = self.start, self.stop, self.step
        defaults = '0', '0', '1'
        for node, name, default in zip(start_stop_step, self.names, defaults):
            if node is None:
                result = default
            elif node.is_literal:
                result = node.get_constant_c_result_code()
            else:
                node.generate_evaluation_code(code)
                result = node.result()

            fmt_dict[name] = result

        if self.threading_condition is not None:
            self.threading_condition.generate_evaluation_code(code)

        fmt_dict['i'] = code.funcstate.allocate_temp(self.index_type, False)
        fmt_dict['nsteps'] = code.funcstate.allocate_temp(self.index_type, False)

        # TODO: check if the step is 0 and if so, raise an exception in a
        # 'with gil' block. For now, just abort
        if self.step is not None and self.step.has_constant_result() and self.step.constant_result == 0:
            error(node.pos, "Iteration with step 0 is invalid.")
        elif not fmt_dict['step'].isdigit() or int(fmt_dict['step']) == 0:
            code.putln("if (((%(step)s) == 0)) abort();" % fmt_dict)

        self.setup_parallel_control_flow_block(code)  # parallel control flow block

        # Note: nsteps is private in an outer scope if present
        code.putln("%(nsteps)s = (%(stop)s - %(start)s + %(step)s - %(step)s/abs(%(step)s)) / %(step)s;" % fmt_dict)

        # The target iteration variable might not be initialized, do it only if
        # we are executing at least 1 iteration, otherwise we should leave the
        # target unaffected. The target iteration variable is firstprivate to
        # shut up compiler warnings caused by lastprivate, as the compiler
        # erroneously believes that nsteps may be <= 0, leaving the private
        # target index uninitialized
        code.putln("if (%(nsteps)s > 0)" % fmt_dict)
        code.begin_block()  # if block
        self.generate_loop(code, fmt_dict)
        code.end_block()  # end if block

        self.restore_labels(code)

        if self.else_clause:
            if self.breaking_label_used:
                code.put("if (%s < 2)" % Naming.parallel_why)

            code.begin_block()  # else block
            code.putln("/* else */")
            self.else_clause.generate_execution_code(code)
            code.end_block()  # end else block

        # ------ cleanup ------
        self.end_parallel_control_flow_block(code)  # end parallel control flow block

        # And finally, release our privates and write back any closure
        # variables
        for temp in start_stop_step + (self.chunksize, self.threading_condition):
            if temp is not None:
                temp.generate_disposal_code(code)
                temp.free_temps(code)

        code.funcstate.release_temp(fmt_dict['i'])
        code.funcstate.release_temp(fmt_dict['nsteps'])

        self.release_closure_privates(code)

    def generate_loop(self, code, fmt_dict):
        if self.is_nested_prange:
            code.putln("#if 0")
        else:
            code.putln("#ifdef _OPENMP")

        if not self.is_parallel:
            code.put("#pragma omp for")
            self.privatization_insertion_point = code.insertion_point()
            reduction_codepoint = self.parent.privatization_insertion_point
        else:
            code.put("#pragma omp parallel")

            if self.threading_condition is not None:
                code.put(" if(%s)" % self.threading_condition.result())

            self.privatization_insertion_point = code.insertion_point()
            reduction_codepoint = self.privatization_insertion_point
            code.putln("")
            code.putln("#endif /* _OPENMP */")

            code.begin_block()  # pragma omp parallel begin block

            # Initialize the GIL if needed for this thread
            self.begin_parallel_block(code)

            if self.is_nested_prange:
                code.putln("#if 0")
            else:
                code.putln("#ifdef _OPENMP")
            code.put("#pragma omp for")

        for entry, (op, lastprivate) in sorted(self.privates.items()):
            # Don't declare the index variable as a reduction
            if op and op in "+*-&^|" and entry != self.target.entry:
                if entry.type.is_pyobject:
                    error(self.pos, "Python objects cannot be reductions")
                else:
                    #code.put(" reduction(%s:%s)" % (op, entry.cname))
                    # This is the only way reductions + nesting works in gcc4.5
                    reduction_codepoint.put(
                                " reduction(%s:%s)" % (op, entry.cname))
            else:
                if entry == self.target.entry:
                    code.put(" firstprivate(%s)" % entry.cname)
                    code.put(" lastprivate(%s)" % entry.cname)
                    continue

                if not entry.type.is_pyobject:
                    if lastprivate:
                        private = 'lastprivate'
                    else:
                        private = 'private'

                    code.put(" %s(%s)" % (private, entry.cname))

        if self.schedule:
            if self.chunksize:
                chunksize = ", %s" % self.evaluate_before_block(code, self.chunksize)
            else:
                chunksize = ""

            code.put(" schedule(%s%s)" % (self.schedule, chunksize))

        self.put_num_threads(reduction_codepoint)

        code.putln("")
        code.putln("#endif /* _OPENMP */")

        code.put("for (%(i)s = 0; %(i)s < %(nsteps)s; %(i)s++)" % fmt_dict)
        code.begin_block()  # for loop block

        guard_around_body_codepoint = code.insertion_point()

        # Start if guard block around the body. This may be unnecessary, but
        # at least it doesn't spoil indentation
        code.begin_block()

        code.putln("%(target)s = (%(target_type)s)(%(start)s + %(step)s * %(i)s);" % fmt_dict)
        self.initialize_privates_to_nan(code, exclude=self.target.entry)

        if self.is_parallel and not self.is_nested_prange:
            # nested pranges are not omp'ified, temps go to outer loops
            code.funcstate.start_collecting_temps()

        self.body.generate_execution_code(code)
        self.trap_parallel_exit(code, should_flush=True)
        if self.is_parallel and not self.is_nested_prange:
            # nested pranges are not omp'ified, temps go to outer loops
            self.privatize_temps(code)

        if self.breaking_label_used:
            # Put a guard around the loop body in case return, break or
            # exceptions might be used
            guard_around_body_codepoint.putln("if (%s < 2)" % Naming.parallel_why)

        code.end_block()  # end guard around loop body
        code.end_block()  # end for loop block

        if self.is_parallel:
            # Release the GIL and deallocate the thread state
            self.end_parallel_block(code)
            code.end_block()  # pragma omp parallel end block


class CnameDecoratorNode(StatNode):
    """
    This node is for the cname decorator in CythonUtilityCode:

        @cname('the_cname')
        cdef func(...):
            ...

    In case of a cdef class the cname specifies the objstruct_cname.

    node        the node to which the cname decorator is applied
    cname       the cname the node should get
    """

    child_attrs = ['node']

    def analyse_declarations(self, env):
        self.node.analyse_declarations(env)

        node = self.node
        if isinstance(node, CompilerDirectivesNode):
            node = node.body.stats[0]

        self.is_function = isinstance(node, FuncDefNode)
        is_struct_or_enum = isinstance(node, (CStructOrUnionDefNode, CEnumDefNode))
        e = node.entry

        if self.is_function:
            e.cname = self.cname
            e.func_cname = self.cname
            e.used = True
            if e.pyfunc_cname and '.' in e.pyfunc_cname:
                e.pyfunc_cname = self.mangle(e.pyfunc_cname)
        elif is_struct_or_enum:
            e.cname = e.type.cname = self.cname
        else:
            scope = node.scope

            e.cname = self.cname
            e.type.objstruct_cname = self.cname + '_obj'
            e.type.typeobj_cname = Naming.typeobj_prefix + self.cname
            e.type.typeptr_cname = self.cname + '_type'
            e.type.scope.namespace_cname = e.type.typeptr_cname

            e.as_variable.cname = e.type.typeptr_cname

            scope.scope_prefix = self.cname + "_"

            for name, entry in scope.entries.items():
                if entry.func_cname:
                    entry.func_cname = self.mangle(entry.cname)
                if entry.pyfunc_cname:
                    entry.pyfunc_cname = self.mangle(entry.pyfunc_cname)

    def mangle(self, cname):
        if '.' in cname:
            # remove __pyx_base from func_cname
            cname = cname.split('.')[-1]
        return '%s_%s' % (self.cname, cname)

    def analyse_expressions(self, env):
        self.node = self.node.analyse_expressions(env)
        return self

    def generate_function_definitions(self, env, code):
        "Ensure a prototype for every @cname method in the right place"
        if self.is_function and env.is_c_class_scope:
            # method in cdef class, generate a prototype in the header
            h_code = code.globalstate['utility_code_proto']

            if isinstance(self.node, DefNode):
                self.node.generate_function_header(
                    h_code, with_pymethdef=False, proto_only=True)
            else:
                from . import ModuleNode
                entry = self.node.entry
                cname = entry.cname
                entry.cname = entry.func_cname

                ModuleNode.generate_cfunction_declaration(
                    entry,
                    env.global_scope(),
                    h_code,
                    definition=True)

                entry.cname = cname

        self.node.generate_function_definitions(env, code)

    def generate_execution_code(self, code):
        self.node.generate_execution_code(code)


class ErrorNode(Node):
    """
    Node type for things that we want to get through the parser
    (especially for things that are being scanned in "tentative_scan"
    blocks), but should immediately raise and error afterwards.

    what    str
    """
    child_attrs = []


#------------------------------------------------------------------------------------
#
#  Runtime support code
#
#------------------------------------------------------------------------------------

if Options.gcc_branch_hints:
    branch_prediction_macros = """
/* Test for GCC > 2.95 */
#if defined(__GNUC__) \
    && (__GNUC__ > 2 || (__GNUC__ == 2 && (__GNUC_MINOR__ > 95)))
  #define likely(x)   __builtin_expect(!!(x), 1)
  #define unlikely(x) __builtin_expect(!!(x), 0)
#else /* !__GNUC__ or GCC < 2.95 */
  #define likely(x)   (x)
  #define unlikely(x) (x)
#endif /* __GNUC__ */
"""
else:
    branch_prediction_macros = """
#define likely(x)   (x)
#define unlikely(x) (x)
"""

#------------------------------------------------------------------------------------

printing_utility_code = UtilityCode.load_cached("Print", "Printing.c")
printing_one_utility_code = UtilityCode.load_cached("PrintOne", "Printing.c")

#------------------------------------------------------------------------------------

# Exception raising code
#
# Exceptions are raised by __Pyx_Raise() and stored as plain
# type/value/tb in PyThreadState->curexc_*.  When being caught by an
# 'except' statement, curexc_* is moved over to exc_* by
# __Pyx_GetException()

restore_exception_utility_code = UtilityCode.load_cached("PyErrFetchRestore", "Exceptions.c")
raise_utility_code = UtilityCode.load_cached("RaiseException", "Exceptions.c")
get_exception_utility_code = UtilityCode.load_cached("GetException", "Exceptions.c")
swap_exception_utility_code = UtilityCode.load_cached("SwapException", "Exceptions.c")
reset_exception_utility_code = UtilityCode.load_cached("SaveResetException", "Exceptions.c")
traceback_utility_code = UtilityCode.load_cached("AddTraceback", "Exceptions.c")

#------------------------------------------------------------------------------------

get_exception_tuple_utility_code = UtilityCode(
    proto="""
static PyObject *__Pyx_GetExceptionTuple(PyThreadState *__pyx_tstate); /*proto*/
""",
    # I doubt that calling __Pyx_GetException() here is correct as it moves
    # the exception from tstate->curexc_* to tstate->exc_*, which prevents
    # exception handlers later on from receiving it.
    # NOTE: "__pyx_tstate" may be used by __Pyx_GetException() macro
    impl = """
static PyObject *__Pyx_GetExceptionTuple(CYTHON_UNUSED PyThreadState *__pyx_tstate) {
    PyObject *type = NULL, *value = NULL, *tb = NULL;
    if (__Pyx_GetException(&type, &value, &tb) == 0) {
        PyObject* exc_info = PyTuple_New(3);
        if (exc_info) {
            Py_INCREF(type);
            Py_INCREF(value);
            Py_INCREF(tb);
            PyTuple_SET_ITEM(exc_info, 0, type);
            PyTuple_SET_ITEM(exc_info, 1, value);
            PyTuple_SET_ITEM(exc_info, 2, tb);
            return exc_info;
        }
    }
    return NULL;
}
""",
    requires=[get_exception_utility_code])<|MERGE_RESOLUTION|>--- conflicted
+++ resolved
@@ -3127,9 +3127,9 @@
 
         if exception_value is None and cfunc_type and cfunc_type.exception_value is not None:
             from .ExprNodes import ConstNode
-<<<<<<< HEAD
-            exception_value = ConstNode(
-                self.pos, value=cfunc_type.exception_value, type=cfunc_type.return_type)
+            exception_value = ConstNode.for_type(
+                self.pos, value=str(cfunc_type.exception_value), type=cfunc_type.return_type,
+                constant_result=cfunc_type.exception_value)
 
         if cfunc_type is not None:
             # If we have cfunc_type (i.e. it's come from a pxdfile)
@@ -3158,23 +3158,13 @@
                 with_gil = with_gil,
             )
             base_type = CAnalysedBaseTypeNode(self.pos, type=py_object_type)
-=======
-            exception_value = ConstNode.for_type(
-                self.pos, value=str(cfunc_type.exception_value), type=cfunc_type.return_type,
-                constant_result=cfunc_type.exception_value)
->>>>>>> 0a7185a5
         declarator = CFuncDeclaratorNode(self.pos,
                                          base=CNameDeclaratorNode(self.pos, name=self.name, cname=None),
                                          args=self.args,
                                          has_varargs=False,
                                          exception_value=exception_value,
-<<<<<<< HEAD
+                                         has_explicit_exc_clause = has_explicit_exc_clause,
                                          **declarator_kwds)
-=======
-                                         has_explicit_exc_clause = has_explicit_exc_clause,
-                                         with_gil=cfunc_type.with_gil,
-                                         nogil=cfunc_type.nogil)
->>>>>>> 0a7185a5
         return CFuncDefNode(self.pos,
                             modifiers=modifiers or [],
                             base_type = base_type,
