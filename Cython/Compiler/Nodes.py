--- conflicted
+++ resolved
@@ -316,16 +316,6 @@
         return u'"%s":%d:%d\n%s\n' % (
             source_desc.get_escaped_description(), line, col, u''.join(lines))
 
-<<<<<<< HEAD
-    def unambiguous_import_path(self):
-        """
-        Gets the module.path that this node was imported from
-
-        Many nodes do not have one, or it is not unambiguous, in which case
-        this function returns a false value"""
-        return None
-=======
->>>>>>> 04392ce4
 
 class CompilerDirectivesNode(Node):
     """
@@ -1068,14 +1058,8 @@
                         break
                 if scope is None:
                     # TODO: probably not the best place to declare it?
-<<<<<<< HEAD
-                    from .CythonScope import get_known_module_scope
-                    scope = get_known_module_scope(".".join(self.module_path))
-
-=======
                     from .CythonScope import get_known_python_import
                     scope = get_known_python_import(".".join(self.module_path))
->>>>>>> 04392ce4
                 if scope is None:
                     # Maybe it's a cimport.
                     scope = env.find_imported_module(self.module_path, self.pos)
@@ -5729,13 +5713,8 @@
             self.lhs.analyse_target_declaration(env)
             if (getattr(self.lhs, "entry", None) and
                     self.lhs.entry.unambiguous_import_path is None and
-<<<<<<< HEAD
-                    self.rhs.unambiguous_import_path()):
-                self.lhs.entry.unambiguous_import_path = self.rhs.unambiguous_import_path()
-=======
                     self.rhs.get_unambiguous_import_path()):
                 self.lhs.entry.unambiguous_import_path = self.rhs.get_unambiguous_import_path()
->>>>>>> 04392ce4
 
     def analyse_types(self, env, use_temp=0):
         from . import ExprNodes
@@ -8548,11 +8527,7 @@
             else:
                 target.analyse_target_declaration(env)
                 if target.entry:
-<<<<<<< HEAD
-                    if target.unambiguous_import_path() is None:
-=======
                     if target.get_unambiguous_import_path() is None:
->>>>>>> 04392ce4
                         target.entry.unambiguous_import_path = "%s.%s" % (
                             self.module.module_name.value, name)
                 else:
