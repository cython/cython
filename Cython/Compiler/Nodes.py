#
#   Parse tree nodes
#

from __future__ import absolute_import

import cython

cython.declare(sys=object, os=object, copy=object,
               Builtin=object, error=object, warning=object, Naming=object, PyrexTypes=object,
               py_object_type=object, ModuleScope=object, LocalScope=object, ClosureScope=object,
               StructOrUnionScope=object, PyClassScope=object,
               CppClassScope=object, UtilityCode=object, EncodedString=object,
               error_type=object, _py_int_types=object)

import sys, os, copy
from itertools import chain

from . import Builtin
from .Errors import error, warning, InternalError, CompileError, CannotSpecialize
from . import Naming
from . import PyrexTypes
from . import TypeSlots
from .PyrexTypes import py_object_type, error_type
from .Symtab import (ModuleScope, LocalScope, ClosureScope, PropertyScope,
                     StructOrUnionScope, PyClassScope, CppClassScope, TemplateScope,
                     CppScopedEnumScope, punycodify_name)
from .Code import UtilityCode
from .StringEncoding import EncodedString
from . import Future
from . import Options
from . import DebugFlags
from .Pythran import has_np_pythran, pythran_type, is_pythran_buffer
from ..Utils import add_metaclass


if sys.version_info[0] >= 3:
    _py_int_types = int
else:
    _py_int_types = (int, long)


IMPLICIT_CLASSMETHODS = {"__init_subclass__", "__class_getitem__"}


def relative_position(pos):
    return (pos[0].get_filenametable_entry(), pos[1])


def embed_position(pos, docstring):
    if not Options.embed_pos_in_docstring:
        return docstring
    pos_line = u'File: %s (starting at line %s)' % relative_position(pos)
    if docstring is None:
        # unicode string
        return EncodedString(pos_line)

    # make sure we can encode the filename in the docstring encoding
    # otherwise make the docstring a unicode string
    encoding = docstring.encoding
    if encoding is not None:
        try:
            pos_line.encode(encoding)
        except UnicodeEncodeError:
            encoding = None

    if not docstring:
        # reuse the string encoding of the original docstring
        doc = EncodedString(pos_line)
    else:
        doc = EncodedString(pos_line + u'\n' + docstring)
    doc.encoding = encoding
    return doc


def write_func_call(func, codewriter_class):
    def f(*args, **kwds):
        if len(args) > 1 and isinstance(args[1], codewriter_class):
            # here we annotate the code with this function call
            # but only if new code is generated
            node, code = args[:2]
            marker = '                    /* %s -> %s.%s %s */' % (
                ' ' * code.call_level,
                node.__class__.__name__,
                func.__name__,
                node.pos[1:],
            )
            insertion_point = code.insertion_point()
            start = code.buffer.stream.tell()
            code.call_level += 4
            res = func(*args, **kwds)
            code.call_level -= 4
            if start != code.buffer.stream.tell():
                code.putln(marker.replace('->', '<-', 1))
                insertion_point.putln(marker)
            return res
        else:
            return func(*args, **kwds)
    return f


class VerboseCodeWriter(type):
    # Set this as a metaclass to trace function calls in code.
    # This slows down code generation and makes much larger files.
    def __new__(cls, name, bases, attrs):
        from types import FunctionType
        from .Code import CCodeWriter
        attrs = dict(attrs)
        for mname, m in attrs.items():
            if isinstance(m, FunctionType):
                attrs[mname] = write_func_call(m, CCodeWriter)
        return super(VerboseCodeWriter, cls).__new__(cls, name, bases, attrs)


class CheckAnalysers(type):
    """Metaclass to check that type analysis functions return a node.
    """
    methods = frozenset({
        'analyse_types',
        'analyse_expressions',
        'analyse_target_types',
    })

    def __new__(cls, name, bases, attrs):
        from types import FunctionType
        def check(name, func):
            def call(*args, **kwargs):
                retval = func(*args, **kwargs)
                if retval is None:
                    print('%s %s %s' % (name, args, kwargs))
                return retval
            return call

        attrs = dict(attrs)
        for mname, m in attrs.items():
            if isinstance(m, FunctionType) and mname in cls.methods:
                attrs[mname] = check(mname, m)
        return super(CheckAnalysers, cls).__new__(cls, name, bases, attrs)


def _with_metaclass(cls):
    if DebugFlags.debug_trace_code_generation:
        return add_metaclass(VerboseCodeWriter)(cls)
    #return add_metaclass(CheckAnalysers)(cls)
    return cls


@_with_metaclass
class Node(object):
    #  pos         (string, int, int)   Source file position
    #  is_name     boolean              Is a NameNode
    #  is_literal  boolean              Is a ConstNode

    is_name = 0
    is_none = 0
    is_nonecheck = 0
    is_literal = 0
    is_terminator = 0
    is_wrapper = False  # is a DefNode wrapper for a C function
    is_cproperty = False
    temps = None

    # All descendants should set child_attrs to a list of the attributes
    # containing nodes considered "children" in the tree. Each such attribute
    # can either contain a single node or a list of nodes. See Visitor.py.
    child_attrs = None

    # Subset of attributes that are evaluated in the outer scope (e.g. function default arguments).
    outer_attrs = None

    cf_state = None

    # This may be an additional (or 'actual') type that will be checked when
    # this node is coerced to another type. This could be useful to set when
    # the actual type to which it can coerce is known, but you want to leave
    # the type a py_object_type
    coercion_type = None

    def __init__(self, pos, **kw):
        self.pos = pos
        self.__dict__.update(kw)

    gil_message = "Operation"

    nogil_check = None
    in_nogil_context = False  # For use only during code generation.

    def gil_error(self, env=None):
        error(self.pos, "%s not allowed without gil" % self.gil_message)

    cpp_message = "Operation"

    def cpp_check(self, env):
        if not env.is_cpp():
            self.cpp_error()

    def cpp_error(self):
        error(self.pos, "%s only allowed in c++" % self.cpp_message)

    def clone_node(self):
        """Clone the node. This is defined as a shallow copy, except for member lists
           amongst the child attributes (from get_child_accessors) which are also
           copied. Lists containing child nodes are thus seen as a way for the node
           to hold multiple children directly; the list is not treated as a separate
           level in the tree."""
        result = copy.copy(self)
        for attrname in result.child_attrs:
            value = getattr(result, attrname)
            if isinstance(value, list):
                setattr(result, attrname, [x for x in value])
        return result


    #
    #  There are 3 main phases of parse tree processing, applied in order to
    #  all the statements in a given scope-block:
    #
    #  (0) analyse_declarations
    #        Make symbol table entries for all declarations at the current
    #        level, both explicit (def, cdef, etc.) and implicit (assignment
    #        to an otherwise undeclared name).
    #
    #  (1) analyse_expressions
    #         Determine the result types of expressions and fill in the
    #         'type' attribute of each ExprNode. Insert coercion nodes into the
    #         tree where needed to convert to and from Python objects.
    #         Replace tree nodes with more appropriate implementations found by
    #         the type analysis.
    #
    #  (2) generate_code
    #         Emit C code for all declarations, statements and expressions.
    #
    #  These phases are triggered by tree transformations.
    #  See the full pipeline in Pipeline.py.
    #

    def analyse_declarations(self, env):
        pass

    def analyse_expressions(self, env):
        raise InternalError("analyse_expressions not implemented for %s" %
            self.__class__.__name__)

    def generate_code(self, code):
        raise InternalError("generate_code not implemented for %s" %
            self.__class__.__name__)

    def annotate(self, code):
        # mro does the wrong thing
        if isinstance(self, BlockNode):
            self.body.annotate(code)

    def end_pos(self):
        try:
            return self._end_pos
        except AttributeError:
            pos = self.pos
            if not self.child_attrs:
                self._end_pos = pos
                return pos
            for attr in self.child_attrs:
                child = getattr(self, attr)
                # Sometimes lists, sometimes nodes
                if child is None:
                    pass
                elif isinstance(child, list):
                    for c in child:
                        pos = max(pos, c.end_pos())
                else:
                    pos = max(pos, child.end_pos())
            self._end_pos = pos
            return pos

    def dump(self, level=0, filter_out=("pos",), cutoff=100, encountered=None):
        """Debug helper method that returns a recursive string representation of this node.
        """
        if cutoff == 0:
            return "<...nesting level cutoff...>"
        if encountered is None:
            encountered = set()
        if id(self) in encountered:
            return "<%s (0x%x) -- already output>" % (self.__class__.__name__, id(self))
        encountered.add(id(self))

        def dump_child(x, level):
            if isinstance(x, Node):
                return x.dump(level, filter_out, cutoff-1, encountered)
            elif isinstance(x, list):
                return "[%s]" % ", ".join([dump_child(item, level) for item in x])
            else:
                return repr(x)

        attrs = [(key, value) for key, value in self.__dict__.items() if key not in filter_out]
        if len(attrs) == 0:
            return "<%s (0x%x)>" % (self.__class__.__name__, id(self))
        else:
            indent = "  " * level
            res = "<%s (0x%x)\n" % (self.__class__.__name__, id(self))
            for key, value in attrs:
                res += "%s  %s: %s\n" % (indent, key, dump_child(value, level + 1))
            res += "%s>" % indent
            return res

    def dump_pos(self, mark_column=False, marker='(#)'):
        """Debug helper method that returns the source code context of this node as a string.
        """
        if not self.pos:
            return u''
        source_desc, line, col = self.pos
        contents = source_desc.get_lines(encoding='ASCII', error_handling='ignore')
        # line numbers start at 1
        lines = contents[max(0, line-3):line]
        current = lines[-1]
        if mark_column:
            current = current[:col] + marker + current[col:]
        lines[-1] = current.rstrip() + u'             # <<<<<<<<<<<<<<\n'
        lines += contents[line:line+2]
        return u'"%s":%d:%d\n%s\n' % (
            source_desc.get_escaped_description(), line, col, u''.join(lines))


class CompilerDirectivesNode(Node):
    """
    Sets compiler directives for the children nodes
    """
    #  directives     {string:value}  A dictionary holding the right value for
    #                                 *all* possible directives.
    #  body           Node
    child_attrs = ["body"]

    def analyse_declarations(self, env):
        old = env.directives
        env.directives = self.directives
        self.body.analyse_declarations(env)
        env.directives = old

    def analyse_expressions(self, env):
        old = env.directives
        env.directives = self.directives
        self.body = self.body.analyse_expressions(env)
        env.directives = old
        return self

    def generate_function_definitions(self, env, code):
        env_old = env.directives
        code_old = code.globalstate.directives
        code.globalstate.directives = self.directives
        self.body.generate_function_definitions(env, code)
        env.directives = env_old
        code.globalstate.directives = code_old

    def generate_execution_code(self, code):
        old = code.globalstate.directives
        code.globalstate.directives = self.directives
        self.body.generate_execution_code(code)
        code.globalstate.directives = old

    def annotate(self, code):
        old = code.globalstate.directives
        code.globalstate.directives = self.directives
        self.body.annotate(code)
        code.globalstate.directives = old


class BlockNode(object):
    #  Mixin class for nodes representing a declaration block.

    def generate_cached_builtins_decls(self, env, code):
        entries = env.global_scope().undeclared_cached_builtins
        for entry in entries:
            code.globalstate.add_cached_builtin_decl(entry)
        del entries[:]

    def generate_lambda_definitions(self, env, code):
        for node in env.lambda_defs:
            node.generate_function_definitions(env, code)


class StatListNode(Node):
    # stats     a list of StatNode

    child_attrs = ["stats"]

    @staticmethod
    def create_analysed(pos, env, *args, **kw):
        node = StatListNode(pos, *args, **kw)
        return node  # No node-specific analysis needed

    def analyse_declarations(self, env):
        #print "StatListNode.analyse_declarations" ###
        for stat in self.stats:
            stat.analyse_declarations(env)

    def analyse_expressions(self, env):
        #print "StatListNode.analyse_expressions" ###
        self.stats = [stat.analyse_expressions(env)
                      for stat in self.stats]
        return self

    def generate_function_definitions(self, env, code):
        #print "StatListNode.generate_function_definitions" ###
        for stat in self.stats:
            stat.generate_function_definitions(env, code)

    def generate_execution_code(self, code):
        #print "StatListNode.generate_execution_code" ###
        for stat in self.stats:
            code.mark_pos(stat.pos)
            stat.generate_execution_code(code)

    def annotate(self, code):
        for stat in self.stats:
            stat.annotate(code)


class StatNode(Node):
    #
    #  Code generation for statements is split into the following subphases:
    #
    #  (1) generate_function_definitions
    #        Emit C code for the definitions of any structs,
    #        unions, enums and functions defined in the current
    #        scope-block.
    #
    #  (2) generate_execution_code
    #        Emit C code for executable statements.
    #

    def generate_function_definitions(self, env, code):
        pass

    def generate_execution_code(self, code):
        raise InternalError("generate_execution_code not implemented for %s" %
            self.__class__.__name__)


class CDefExternNode(StatNode):
    #  include_file       string or None
    #  verbatim_include   string or None
    #  body               StatListNode

    child_attrs = ["body"]

    def analyse_declarations(self, env):
        old_cinclude_flag = env.in_cinclude
        env.in_cinclude = 1
        self.body.analyse_declarations(env)
        env.in_cinclude = old_cinclude_flag

        if self.include_file or self.verbatim_include:
            # Determine whether include should be late
            stats = self.body.stats
            if not env.directives['preliminary_late_includes_cy28']:
                late = False
            elif not stats:
                # Special case: empty 'cdef extern' blocks are early
                late = False
            else:
                late = all(isinstance(node, CVarDefNode) for node in stats)
            env.add_include_file(self.include_file, self.verbatim_include, late)

    def analyse_expressions(self, env):
        # Allow C properties, inline methods, etc. also in external types.
        self.body = self.body.analyse_expressions(env)
        return self

    def generate_function_definitions(self, env, code):
        self.body.generate_function_definitions(env, code)

    def generate_execution_code(self, code):
        pass

    def annotate(self, code):
        self.body.annotate(code)


class CDeclaratorNode(Node):
    # Part of a C declaration.
    #
    # Processing during analyse_declarations phase:
    #
    #   analyse
    #      Returns (name, type) pair where name is the
    #      CNameDeclaratorNode of the name being declared
    #      and type is the type it is being declared as.
    #
    #  calling_convention  string   Calling convention of CFuncDeclaratorNode
    #                               for which this is a base

    child_attrs = []

    calling_convention = ""

    def declared_name(self):
        return None

    def analyse_templates(self):
        # Only C++ functions have templates.
        return None


class CNameDeclaratorNode(CDeclaratorNode):
    #  name    string             The Cython name being declared
    #  cname   string or None     C name, if specified
    #  default ExprNode or None   the value assigned on declaration

    child_attrs = ['default']

    default = None

    def declared_name(self):
        return self.name

    def analyse(self, base_type, env, nonempty=0, visibility=None, in_pxd=False):
        if nonempty and self.name == '':
            # May have mistaken the name for the type.
            if base_type.is_ptr or base_type.is_array or base_type.is_buffer:
                error(self.pos, "Missing argument name")
            elif base_type.is_void:
                error(self.pos, "Use spam() rather than spam(void) to declare a function with no arguments.")
            else:
                self.name = base_type.declaration_code("", for_display=1, pyrex=1)
                base_type = py_object_type

        if base_type.is_fused and env.fused_to_specific:
            try:
                base_type = base_type.specialize(env.fused_to_specific)
            except CannotSpecialize:
                error(self.pos,
                      "'%s' cannot be specialized since its type is not a fused argument to this function" %
                      self.name)

        self.type = base_type
        return self, base_type


class CPtrDeclaratorNode(CDeclaratorNode):
    # base     CDeclaratorNode

    child_attrs = ["base"]

    def declared_name(self):
        return self.base.declared_name()

    def analyse_templates(self):
        return self.base.analyse_templates()

    def analyse(self, base_type, env, nonempty=0, visibility=None, in_pxd=False):
        if base_type.is_pyobject:
            error(self.pos, "Pointer base type cannot be a Python object")
        ptr_type = PyrexTypes.c_ptr_type(base_type)
        return self.base.analyse(ptr_type, env, nonempty=nonempty, visibility=visibility, in_pxd=in_pxd)


class _CReferenceDeclaratorBaseNode(CDeclaratorNode):
    child_attrs = ["base"]

    def declared_name(self):
        return self.base.declared_name()

    def analyse_templates(self):
        return self.base.analyse_templates()


class CReferenceDeclaratorNode(_CReferenceDeclaratorBaseNode):
    def analyse(self, base_type, env, nonempty=0, visibility=None, in_pxd=False):
        if base_type.is_pyobject:
            error(self.pos, "Reference base type cannot be a Python object")
        ref_type = PyrexTypes.c_ref_type(base_type)
        return self.base.analyse(ref_type, env, nonempty=nonempty, visibility=visibility, in_pxd=in_pxd)


class CppRvalueReferenceDeclaratorNode(_CReferenceDeclaratorBaseNode):
    def analyse(self, base_type, env, nonempty=0, visibility=None, in_pxd=False):
        if base_type.is_pyobject:
            error(self.pos, "Rvalue-reference base type cannot be a Python object")
        ref_type = PyrexTypes.cpp_rvalue_ref_type(base_type)
        return self.base.analyse(ref_type, env, nonempty=nonempty, visibility=visibility, in_pxd=in_pxd)


class CArrayDeclaratorNode(CDeclaratorNode):
    # base        CDeclaratorNode
    # dimension   ExprNode

    child_attrs = ["base", "dimension"]

    def analyse(self, base_type, env, nonempty=0, visibility=None, in_pxd=False):
        if (base_type.is_cpp_class and base_type.is_template_type()) or base_type.is_cfunction:
            from .ExprNodes import TupleNode
            if isinstance(self.dimension, TupleNode):
                args = self.dimension.args
            else:
                args = self.dimension,
            values = [v.analyse_as_type(env) for v in args]
            if None in values:
                ix = values.index(None)
                error(args[ix].pos, "Template parameter not a type")
                base_type = error_type
            else:
                base_type = base_type.specialize_here(self.pos, values)
            return self.base.analyse(base_type, env, nonempty=nonempty, visibility=visibility, in_pxd=in_pxd)
        if self.dimension:
            self.dimension = self.dimension.analyse_const_expression(env)
            if not self.dimension.type.is_int:
                error(self.dimension.pos, "Array dimension not integer")
            size = self.dimension.get_constant_c_result_code()
            if size is not None:
                try:
                    size = int(size)
                except ValueError:
                    # runtime constant?
                    pass
        else:
            size = None
        if not base_type.is_complete():
            error(self.pos, "Array element type '%s' is incomplete" % base_type)
        if base_type.is_pyobject:
            error(self.pos, "Array element cannot be a Python object")
        if base_type.is_cfunction:
            error(self.pos, "Array element cannot be a function")
        array_type = PyrexTypes.c_array_type(base_type, size)
        return self.base.analyse(array_type, env, nonempty=nonempty, visibility=visibility, in_pxd=in_pxd)


class CFuncDeclaratorNode(CDeclaratorNode):
    # base             CDeclaratorNode
    # args             [CArgDeclNode]
    # templates        [TemplatePlaceholderType]
    # has_varargs      boolean
    # exception_value  ConstNode or NameNode    NameNode when the name of a c++ exception conversion function
    # exception_check  boolean or "+"    True if PyErr_Occurred check needed, "+" for a c++ check
    # nogil            boolean    Can be called without gil
    # with_gil         boolean    Acquire gil around function body
    # is_const_method  boolean    Whether this is a const method

    child_attrs = ["base", "args", "exception_value"]

    overridable = 0
    optional_arg_count = 0
    is_const_method = 0
    templates = None

    def declared_name(self):
        return self.base.declared_name()

    def analyse_templates(self):
        if isinstance(self.base, CArrayDeclaratorNode):
            from .ExprNodes import TupleNode, NameNode
            template_node = self.base.dimension
            if isinstance(template_node, TupleNode):
                template_nodes = template_node.args
            elif isinstance(template_node, NameNode):
                template_nodes = [template_node]
            else:
                error(template_node.pos, "Template arguments must be a list of names")
                return None
            self.templates = []
            for template in template_nodes:
                if isinstance(template, NameNode):
                    self.templates.append(PyrexTypes.TemplatePlaceholderType(template.name))
                else:
                    error(template.pos, "Template arguments must be a list of names")
            self.base = self.base.base
            return self.templates
        else:
            return None

    def analyse(self, return_type, env, nonempty=0, directive_locals=None, visibility=None, in_pxd=False):
        if directive_locals is None:
            directive_locals = {}
        if nonempty:
            nonempty -= 1
        func_type_args = []
        for i, arg_node in enumerate(self.args):
            name_declarator, type = arg_node.analyse(
                env, nonempty=nonempty,
                is_self_arg=(i == 0 and env.is_c_class_scope and 'staticmethod' not in env.directives))
            name = name_declarator.name
            if name in directive_locals:
                type_node = directive_locals[name]
                other_type = type_node.analyse_as_type(env)
                if other_type is None:
                    error(type_node.pos, "Not a type")
                elif (type is not PyrexTypes.py_object_type
                      and not type.same_as(other_type)):
                    error(self.base.pos, "Signature does not agree with previous declaration")
                    error(type_node.pos, "Previous declaration here")
                else:
                    type = other_type
            if name_declarator.cname:
                error(self.pos, "Function argument cannot have C name specification")
            if i == 0 and env.is_c_class_scope and type.is_unspecified:
                # fix the type of self
                type = env.parent_type
            # Turn *[] argument into **
            if type.is_array:
                type = PyrexTypes.c_ptr_type(type.base_type)
            # Catch attempted C-style func(void) decl
            if type.is_void:
                error(arg_node.pos, "Use spam() rather than spam(void) to declare a function with no arguments.")
            func_type_args.append(
                PyrexTypes.CFuncTypeArg(name, type, arg_node.pos))
            if arg_node.default:
                self.optional_arg_count += 1
            elif self.optional_arg_count:
                error(self.pos, "Non-default argument follows default argument")

        exc_val = None
        exc_check = 0
        if self.exception_check == '+':
            env.add_include_file('ios')         # for std::ios_base::failure
            env.add_include_file('new')         # for std::bad_alloc
            env.add_include_file('stdexcept')
            env.add_include_file('typeinfo')    # for std::bad_cast
        if (return_type.is_pyobject
                and (self.exception_value or self.exception_check)
                and self.exception_check != '+'):
            error(self.pos, "Exception clause not allowed for function returning Python object")
        else:
            if self.exception_value is None and self.exception_check and self.exception_check != '+':
                # Use an explicit exception return value to speed up exception checks.
                # Even if it is not declared, we can use the default exception value of the return type,
                # unless the function is some kind of external function that we do not control.
                if return_type.exception_value is not None and (visibility != 'extern' and not in_pxd):
                    # Extension types are more difficult because the signature must match the base type signature.
                    if not env.is_c_class_scope:
                        from .ExprNodes import ConstNode
                        self.exception_value = ConstNode(
                            self.pos, value=return_type.exception_value, type=return_type)
            if self.exception_value:
                if self.exception_check == '+':
                    self.exception_value = self.exception_value.analyse_const_expression(env)
                    exc_val_type = self.exception_value.type
                    if (not exc_val_type.is_error
                            and not exc_val_type.is_pyobject
                            and not (exc_val_type.is_cfunction
                                     and not exc_val_type.return_type.is_pyobject
                                     and not exc_val_type.args)
                            and not (exc_val_type == PyrexTypes.c_char_type
                                     and self.exception_value.value == '*')):
                        error(self.exception_value.pos,
                              "Exception value must be a Python exception or cdef function with no arguments or *.")
                    exc_val = self.exception_value
                else:
                    self.exception_value = self.exception_value.analyse_types(env).coerce_to(
                        return_type, env).analyse_const_expression(env)
                    exc_val = self.exception_value.get_constant_c_result_code()
                    if exc_val is None:
                        error(self.exception_value.pos, "Exception value must be constant")
                    if not return_type.assignable_from(self.exception_value.type):
                        error(self.exception_value.pos,
                              "Exception value incompatible with function return type")
                    if (visibility != 'extern'
                            and (return_type.is_int or return_type.is_float)
                            and self.exception_value.has_constant_result()):
                        try:
                            type_default_value = float(return_type.default_value)
                        except ValueError:
                            pass
                        else:
                            if self.exception_value.constant_result == type_default_value:
                                warning(self.pos, "Ambiguous exception value, same as default return value: %r" %
                                        self.exception_value.constant_result)
            exc_check = self.exception_check
        if return_type.is_cfunction:
            error(self.pos, "Function cannot return a function")
        func_type = PyrexTypes.CFuncType(
            return_type, func_type_args, self.has_varargs,
            optional_arg_count=self.optional_arg_count,
            exception_value=exc_val, exception_check=exc_check,
            calling_convention=self.base.calling_convention,
            nogil=self.nogil, with_gil=self.with_gil, is_overridable=self.overridable,
            is_const_method=self.is_const_method,
            templates=self.templates)

        if self.optional_arg_count:
            if func_type.is_fused:
                # This is a bit of a hack... When we need to create specialized CFuncTypes
                # on the fly because the cdef is defined in a pxd, we need to declare the specialized optional arg
                # struct
                def declare_opt_arg_struct(func_type, fused_cname):
                    self.declare_optional_arg_struct(func_type, env, fused_cname)

                func_type.declare_opt_arg_struct = declare_opt_arg_struct
            else:
                self.declare_optional_arg_struct(func_type, env)

        callspec = env.directives['callspec']
        if callspec:
            current = func_type.calling_convention
            if current and current != callspec:
                error(self.pos, "cannot have both '%s' and '%s' "
                      "calling conventions" % (current, callspec))
            func_type.calling_convention = callspec

        if func_type.return_type.is_rvalue_reference:
            warning(self.pos, "Rvalue-reference as function return type not supported", 1)
        for arg in func_type.args:
            if arg.type.is_rvalue_reference and not arg.is_forwarding_reference():
                warning(self.pos, "Rvalue-reference as function argument not supported", 1)

        return self.base.analyse(func_type, env, visibility=visibility, in_pxd=in_pxd)

    def declare_optional_arg_struct(self, func_type, env, fused_cname=None):
        """
        Declares the optional argument struct (the struct used to hold the
        values for optional arguments). For fused cdef functions, this is
        deferred as analyse_declarations is called only once (on the fused
        cdef function).
        """
        scope = StructOrUnionScope()
        arg_count_member = '%sn' % Naming.pyrex_prefix
        scope.declare_var(arg_count_member, PyrexTypes.c_int_type, self.pos)

        for arg in func_type.args[len(func_type.args) - self.optional_arg_count:]:
            scope.declare_var(arg.name, arg.type, arg.pos, allow_pyobject=True, allow_memoryview=True)

        struct_cname = env.mangle(Naming.opt_arg_prefix, self.base.name)

        if fused_cname is not None:
            struct_cname = PyrexTypes.get_fused_cname(fused_cname, struct_cname)

        op_args_struct = env.global_scope().declare_struct_or_union(
            name=struct_cname,
            kind='struct',
            scope=scope,
            typedef_flag=0,
            pos=self.pos,
            cname=struct_cname)

        op_args_struct.defined_in_pxd = 1
        op_args_struct.used = 1

        func_type.op_arg_struct = PyrexTypes.c_ptr_type(op_args_struct.type)


class CConstDeclaratorNode(CDeclaratorNode):
    # base     CDeclaratorNode

    child_attrs = ["base"]

    def analyse(self, base_type, env, nonempty=0, visibility=None, in_pxd=False):
        if base_type.is_pyobject:
            error(self.pos,
                  "Const base type cannot be a Python object")
        const = PyrexTypes.c_const_type(base_type)
        return self.base.analyse(const, env, nonempty=nonempty, visibility=visibility, in_pxd=in_pxd)


class CArgDeclNode(Node):
    # Item in a function declaration argument list.
    #
    # base_type      CBaseTypeNode
    # declarator     CDeclaratorNode
    # not_none       boolean            Tagged with 'not None'
    # or_none        boolean            Tagged with 'or None'
    # accept_none    boolean            Resolved boolean for not_none/or_none
    # default        ExprNode or None
    # default_value  PyObjectConst      constant for default value
    # annotation     ExprNode or None   Py3 function arg annotation
    # is_self_arg    boolean            Is the "self" arg of an extension type method
    # is_type_arg    boolean            Is the "class" arg of an extension type classmethod
    # kw_only        boolean            Is a keyword-only argument
    # is_dynamic     boolean            Non-literal arg stored inside CyFunction
    # pos_only       boolean            Is a positional-only argument
    #
    # name_cstring                         property that converts the name to a cstring taking care of unicode
    #                                      and quoting it

    child_attrs = ["base_type", "declarator", "default", "annotation"]
    outer_attrs = ["default", "annotation"]

    is_self_arg = 0
    is_type_arg = 0
    is_generic = 1
    kw_only = 0
    pos_only = 0
    not_none = 0
    or_none = 0
    type = None
    name_declarator = None
    default_value = None
    annotation = None
    is_dynamic = 0

    def declared_name(self):
        return self.declarator.declared_name()

    @property
    def name_cstring(self):
        return self.name.as_c_string_literal()

    @property
    def hdr_cname(self):
        # done lazily - needs self.entry to be set to get the class-mangled
        # name, which means it has to be generated relatively late
        if self.needs_conversion:
            return punycodify_name(Naming.arg_prefix + self.entry.name)
        else:
            return punycodify_name(Naming.var_prefix + self.entry.name)


    def analyse(self, env, nonempty=0, is_self_arg=False):
<<<<<<< HEAD
        self.base_type.is_self_arg = self.is_self_arg = is_self_arg
        if self.type is None:
            # The parser may misinterpret names as types. We fix that here.
            if isinstance(self.declarator, CNameDeclaratorNode) and self.declarator.name == '':
                if nonempty:
                    if self.base_type.is_basic_c_type:
                        # char, short, long called "int"
                        type = self.base_type.analyse(env, could_be_name=True)
                        arg_name = type.empty_declaration_code()
                    else:
                        arg_name = self.base_type.name
                    self.declarator.name = EncodedString(arg_name)
                    self.base_type.name = None
                    self.base_type.is_basic_c_type = False
                could_be_name = True
            else:
                could_be_name = False
            self.base_type.is_arg = True
            base_type = self.base_type.analyse(env, could_be_name=could_be_name)
            base_arg_name = getattr(self.base_type, 'arg_name', None)
            if base_arg_name:
                self.declarator.name = base_arg_name

            # The parser is unable to resolve the ambiguity of [] as part of the
            # type (e.g. in buffers) or empty declarator (as with arrays).
            # This is only arises for empty multi-dimensional arrays.
            if (base_type.is_array
                    and isinstance(self.base_type, TemplatedTypeNode)
                    and isinstance(self.declarator, CArrayDeclaratorNode)):
                declarator = self.declarator
                while isinstance(declarator.base, CArrayDeclaratorNode):
                    declarator = declarator.base
                declarator.base = self.base_type.array_declarator
                base_type = base_type.base_type

            # inject type declaration from annotations
            # this is called without 'env' by AdjustDefByDirectives transform before declaration analysis
            if (self.annotation and env and env.directives['annotation_typing']
                    # CSimpleBaseTypeNode has a name attribute; CAnalysedBaseTypeNode
                    # (and maybe other options) doesn't
                    and getattr(self.base_type, "name", None) is None):
                arg_type = self.inject_type_from_annotations(env)
                if arg_type is not None:
                    base_type = arg_type
            return self.declarator.analyse(base_type, env, nonempty=nonempty)
        else:
=======
        if is_self_arg:
            self.base_type.is_self_arg = self.is_self_arg = True
        if self.type is not None:
>>>>>>> 03e919a0
            return self.name_declarator, self.type

        # The parser may misinterpret names as types. We fix that here.
        if isinstance(self.declarator, CNameDeclaratorNode) and self.declarator.name == '':
            if nonempty:
                if self.base_type.is_basic_c_type:
                    # char, short, long called "int"
                    type = self.base_type.analyse(env, could_be_name=True)
                    arg_name = type.empty_declaration_code()
                else:
                    arg_name = self.base_type.name
                self.declarator.name = EncodedString(arg_name)
                self.base_type.name = None
                self.base_type.is_basic_c_type = False
            could_be_name = True
        else:
            could_be_name = False
        self.base_type.is_arg = True
        base_type = self.base_type.analyse(env, could_be_name=could_be_name)
        base_arg_name = getattr(self.base_type, 'arg_name', None)
        if base_arg_name:
            self.declarator.name = base_arg_name

        # The parser is unable to resolve the ambiguity of [] as part of the
        # type (e.g. in buffers) or empty declarator (as with arrays).
        # This is only arises for empty multi-dimensional arrays.
        if (base_type.is_array
                and isinstance(self.base_type, TemplatedTypeNode)
                and isinstance(self.declarator, CArrayDeclaratorNode)):
            declarator = self.declarator
            while isinstance(declarator.base, CArrayDeclaratorNode):
                declarator = declarator.base
            declarator.base = self.base_type.array_declarator
            base_type = base_type.base_type

        # inject type declaration from annotations
        # this is called without 'env' by AdjustDefByDirectives transform before declaration analysis
        if (self.annotation and env and env.directives['annotation_typing']
                # CSimpleBaseTypeNode has a name attribute; CAnalysedBaseTypeNode
                # (and maybe other options) doesn't
                and getattr(self.base_type, "name", None) is None):
            arg_type = self.inject_type_from_annotations(env)
            if arg_type is not None:
                base_type = arg_type
        return self.declarator.analyse(base_type, env, nonempty=nonempty)

    def inject_type_from_annotations(self, env):
        annotation = self.annotation
        if not annotation:
            return None
        base_type, arg_type = annotation.analyse_type_annotation(env, assigned_value=self.default)
        if base_type is not None:
            self.base_type = base_type
        return arg_type

    def calculate_default_value_code(self, code):
        if self.default_value is None:
            if self.default:
                if self.default.is_literal:
                    # will not output any code, just assign the result_code
                    self.default.generate_evaluation_code(code)
                    return self.type.cast_code(self.default.result())
                self.default_value = code.get_argument_default_const(self.type)
        return self.default_value

    def annotate(self, code):
        if self.default:
            self.default.annotate(code)

    def generate_assignment_code(self, code, target=None, overloaded_assignment=False):
        default = self.default
        if default is None or default.is_literal:
            return
        if target is None:
            target = self.calculate_default_value_code(code)
        default.generate_evaluation_code(code)
        default.make_owned_reference(code)
        result = default.result() if overloaded_assignment else default.result_as(self.type)
        code.putln("%s = %s;" % (target, result))
        code.put_giveref(default.result(), self.type)
        default.generate_post_assignment_code(code)
        default.free_temps(code)


class CBaseTypeNode(Node):
    # Abstract base class for C base type nodes.
    #
    # Processing during analyse_declarations phase:
    #
    #   analyse
    #     Returns the type.

    def analyse_as_type(self, env):
        return self.analyse(env)


class CAnalysedBaseTypeNode(Node):
    # type            type

    child_attrs = []

    def analyse(self, env, could_be_name=False):
        return self.type


class CSimpleBaseTypeNode(CBaseTypeNode):
    # name             string
    # module_path      [string]     Qualifying name components
    # is_basic_c_type  boolean
    # signed           boolean
    # longness         integer
    # complex          boolean
    # is_self_arg      boolean      Is self argument of C method
    # ##is_type_arg      boolean      Is type argument of class method

    child_attrs = []
    arg_name = None   # in case the argument name was interpreted as a type
    module_path = []
    is_basic_c_type = False
    complex = False
    is_self_arg = False

    def analyse(self, env, could_be_name=False):
        # Return type descriptor.
        #print "CSimpleBaseTypeNode.analyse: is_self_arg =", self.is_self_arg ###
        type = None
        if self.is_basic_c_type:
            type = PyrexTypes.simple_c_type(self.signed, self.longness, self.name)
            if not type:
                error(self.pos, "Unrecognised type modifier combination")
        elif self.name == "object" and not self.module_path:
            type = py_object_type
        elif self.name is None:
            if self.is_self_arg and env.is_c_class_scope:
                #print "CSimpleBaseTypeNode.analyse: defaulting to parent type" ###
                type = env.parent_type
            ## elif self.is_type_arg and env.is_c_class_scope:
            ##     type = Builtin.type_type
            else:
                type = py_object_type
        else:
            if self.module_path:
                # Maybe it's a nested C++ class.
                scope = env
                for item in self.module_path:
                    entry = scope.lookup(item)
                    if entry is not None and (
                        entry.is_cpp_class or
                        entry.is_type and entry.type.is_cpp_class
                    ):
                        scope = entry.type.scope
                    else:
                        scope = None
                        break

                if scope is None:
                    # Maybe it's a cimport.
                    scope = env.find_imported_module(self.module_path, self.pos)
            else:
                scope = env

            if scope:
                if scope.is_c_class_scope:
                    scope = scope.global_scope()

                type = scope.lookup_type(self.name)
                if type is not None:
                    pass
                elif could_be_name:
                    if self.is_self_arg and env.is_c_class_scope:
                        type = env.parent_type
                    ## elif self.is_type_arg and env.is_c_class_scope:
                    ##     type = Builtin.type_type
                    else:
                        type = py_object_type
                    self.arg_name = EncodedString(self.name)
                else:
                    if self.templates:
                        if self.name not in self.templates:
                            error(self.pos, "'%s' is not a type identifier" % self.name)
                        type = PyrexTypes.TemplatePlaceholderType(self.name)
                    else:
                        error(self.pos, "'%s' is not a type identifier" % self.name)
        if type and type.is_fused and env.fused_to_specific:
            type = type.specialize(env.fused_to_specific)
        if self.complex:
            if not type.is_numeric or type.is_complex:
                error(self.pos, "can only complexify c numeric types")
            type = PyrexTypes.CComplexType(type)
            type.create_declaration_utility_code(env)
        elif type is Builtin.complex_type:
            # Special case: optimise builtin complex type into C's
            # double complex.  The parser cannot do this (as for the
            # normal scalar types) as the user may have redeclared the
            # 'complex' type.  Testing for the exact type here works.
            type = PyrexTypes.c_double_complex_type
            type.create_declaration_utility_code(env)
            self.complex = True
        if type:
            return type
        else:
            return PyrexTypes.error_type

class MemoryViewSliceTypeNode(CBaseTypeNode):

    name = 'memoryview'
    child_attrs = ['base_type_node', 'axes']

    def analyse(self, env, could_be_name=False):

        base_type = self.base_type_node.analyse(env)
        if base_type.is_error: return base_type

        from . import MemoryView

        try:
            axes_specs = MemoryView.get_axes_specs(env, self.axes)
        except CompileError as e:
            error(e.position, e.message_only)
            self.type = PyrexTypes.ErrorType()
            return self.type

        if not MemoryView.validate_axes(self.pos, axes_specs):
            self.type = error_type
        else:
            self.type = PyrexTypes.MemoryViewSliceType(base_type, axes_specs)
            self.type.validate_memslice_dtype(self.pos)
            self.use_memview_utilities(env)

        return self.type

    def use_memview_utilities(self, env):
        from . import MemoryView
        env.use_utility_code(MemoryView.view_utility_code)


class CNestedBaseTypeNode(CBaseTypeNode):
    # For C++ classes that live inside other C++ classes.

    # name             string
    # base_type        CBaseTypeNode

    child_attrs = ['base_type']

    def analyse(self, env, could_be_name=None):
        base_type = self.base_type.analyse(env)
        if base_type is PyrexTypes.error_type:
            return PyrexTypes.error_type
        if not base_type.is_cpp_class:
            error(self.pos, "'%s' is not a valid type scope" % base_type)
            return PyrexTypes.error_type
        type_entry = base_type.scope.lookup_here(self.name)
        if not type_entry or not type_entry.is_type:
            error(self.pos, "'%s.%s' is not a type identifier" % (base_type, self.name))
            return PyrexTypes.error_type
        return type_entry.type


class TemplatedTypeNode(CBaseTypeNode):
    #  After parsing:
    #  positional_args  [ExprNode]        List of positional arguments
    #  keyword_args     DictNode          Keyword arguments
    #  base_type_node   CBaseTypeNode

    #  After analysis:
    #  type             PyrexTypes.BufferType or PyrexTypes.CppClassType  ...containing the right options

    child_attrs = ["base_type_node", "positional_args",
                   "keyword_args", "dtype_node"]

    dtype_node = None

    name = None

    def analyse(self, env, could_be_name=False, base_type=None):
        if base_type is None:
            base_type = self.base_type_node.analyse(env)
        if base_type.is_error: return base_type

        if base_type.is_cpp_class and base_type.is_template_type():
            # Templated class
            if self.keyword_args and self.keyword_args.key_value_pairs:
                error(self.pos, "c++ templates cannot take keyword arguments")
                self.type = PyrexTypes.error_type
            else:
                template_types = []
                for template_node in self.positional_args:
                    type = template_node.analyse_as_type(env)
                    if type is None:
                        error(template_node.pos, "unknown type in template argument")
                        type = error_type
                    template_types.append(type)
                self.type = base_type.specialize_here(self.pos, template_types)

        elif base_type.is_pyobject:
            # Buffer
            from . import Buffer

            options = Buffer.analyse_buffer_options(
                self.pos,
                env,
                self.positional_args,
                self.keyword_args,
                base_type.buffer_defaults)

            if sys.version_info[0] < 3:
                # Py 2.x enforces byte strings as keyword arguments ...
                options = dict([(name.encode('ASCII'), value)
                                for name, value in options.items()])

            self.type = PyrexTypes.BufferType(base_type, **options)
            if has_np_pythran(env) and is_pythran_buffer(self.type):
                self.type = PyrexTypes.PythranExpr(pythran_type(self.type), self.type)

        else:
            # Array
            empty_declarator = CNameDeclaratorNode(self.pos, name="", cname=None)
            if len(self.positional_args) > 1 or self.keyword_args.key_value_pairs:
                error(self.pos, "invalid array declaration")
                self.type = PyrexTypes.error_type
            else:
                # It would be nice to merge this class with CArrayDeclaratorNode,
                # but arrays are part of the declaration, not the type...
                if not self.positional_args:
                    dimension = None
                else:
                    dimension = self.positional_args[0]
                self.array_declarator = CArrayDeclaratorNode(
                    self.pos,
                    base=empty_declarator,
                    dimension=dimension)
                self.type = self.array_declarator.analyse(base_type, env)[1]

        if self.type.is_fused and env.fused_to_specific:
            try:
                self.type = self.type.specialize(env.fused_to_specific)
            except CannotSpecialize:
                error(self.pos,
                      "'%s' cannot be specialized since its type is not a fused argument to this function" %
                      self.name)

        return self.type


class CComplexBaseTypeNode(CBaseTypeNode):
    # base_type   CBaseTypeNode
    # declarator  CDeclaratorNode

    child_attrs = ["base_type", "declarator"]

    def analyse(self, env, could_be_name=False):
        base = self.base_type.analyse(env, could_be_name)
        _, type = self.declarator.analyse(base, env)
        return type


class CTupleBaseTypeNode(CBaseTypeNode):
    # components [CBaseTypeNode]

    child_attrs = ["components"]

    def analyse(self, env, could_be_name=False):
        component_types = []
        for c in self.components:
            type = c.analyse(env)
            if type.is_pyobject:
                error(c.pos, "Tuple types can't (yet) contain Python objects.")
                return error_type
            component_types.append(type)
        entry = env.declare_tuple_type(self.pos, component_types)
        entry.used = True
        return entry.type


class FusedTypeNode(CBaseTypeNode):
    """
    Represents a fused type in a ctypedef statement:

        ctypedef cython.fused_type(int, long, long long) integral

    name            str                     name of this fused type
    types           [CSimpleBaseTypeNode]   is the list of types to be fused
    """

    child_attrs = []

    def analyse_declarations(self, env):
        type = self.analyse(env)
        entry = env.declare_typedef(self.name, type, self.pos)

        # Omit the typedef declaration that self.declarator would produce
        entry.in_cinclude = True

    def analyse(self, env, could_be_name=False):
        types = []
        for type_node in self.types:
            type = type_node.analyse_as_type(env)

            if not type:
                error(type_node.pos, "Not a type")
                continue

            if type in types:
                error(type_node.pos, "Type specified multiple times")
            else:
                types.append(type)

        # if len(self.types) == 1:
        #     return types[0]

        return PyrexTypes.FusedType(types, name=self.name)


class CConstOrVolatileTypeNode(CBaseTypeNode):
    # base_type     CBaseTypeNode
    # is_const      boolean
    # is_volatile   boolean

    child_attrs = ["base_type"]

    def analyse(self, env, could_be_name=False):
        base = self.base_type.analyse(env, could_be_name)
        if base.is_pyobject:
            error(self.pos,
                  "Const/volatile base type cannot be a Python object")
        return PyrexTypes.c_const_or_volatile_type(base, self.is_const, self.is_volatile)


class CVarDefNode(StatNode):
    #  C variable definition or forward/extern function declaration.
    #
    #  visibility    'private' or 'public' or 'extern'
    #  base_type     CBaseTypeNode
    #  declarators   [CDeclaratorNode]
    #  in_pxd        boolean
    #  api           boolean
    #  overridable   boolean        whether it is a cpdef
    #  modifiers     ['inline']

    #  decorators    [cython.locals(...)] or None
    #  directive_locals { string : NameNode } locals defined by cython.locals(...)

    child_attrs = ["base_type", "declarators"]

    decorators = None
    directive_locals = None

    def analyse_declarations(self, env, dest_scope=None):
        if self.directive_locals is None:
            self.directive_locals = {}
        if not dest_scope:
            dest_scope = env
        self.dest_scope = dest_scope

        if self.declarators:
            templates = self.declarators[0].analyse_templates()
        else:
            templates = None
        if templates is not None:
            if self.visibility != 'extern':
                error(self.pos, "Only extern functions allowed")
            if len(self.declarators) > 1:
                error(self.declarators[1].pos, "Can't multiply declare template types")
            env = TemplateScope('func_template', env)
            env.directives = env.outer_scope.directives
            for template_param in templates:
                env.declare_type(template_param.name, template_param, self.pos)

        base_type = self.base_type.analyse(env)

        if base_type.is_fused and not self.in_pxd and (env.is_c_class_scope or
                                                       env.is_module_scope):
            error(self.pos, "Fused types not allowed here")
            return error_type

        self.entry = None
        visibility = self.visibility

        for declarator in self.declarators:

            if (len(self.declarators) > 1
                    and not isinstance(declarator, CNameDeclaratorNode)
                    and env.directives['warn.multiple_declarators']):
                warning(
                    declarator.pos,
                    "Non-trivial type declarators in shared declaration (e.g. mix of pointers and values). "
                    "Each pointer declaration should be on its own line.", 1)

            create_extern_wrapper = (self.overridable
                                     and self.visibility == 'extern'
                                     and env.is_module_scope)
            if create_extern_wrapper:
                declarator.overridable = False
            if isinstance(declarator, CFuncDeclaratorNode):
                name_declarator, type = declarator.analyse(
                    base_type, env, directive_locals=self.directive_locals, visibility=visibility, in_pxd=self.in_pxd)
            else:
                name_declarator, type = declarator.analyse(
                    base_type, env, visibility=visibility, in_pxd=self.in_pxd)
            if not type.is_complete():
                if not (self.visibility == 'extern' and type.is_array or type.is_memoryviewslice):
                    error(declarator.pos, "Variable type '%s' is incomplete" % type)
            if self.visibility == 'extern' and type.is_pyobject:
                error(declarator.pos, "Python object cannot be declared extern")
            name = name_declarator.name
            cname = name_declarator.cname
            if name == '':
                error(declarator.pos, "Missing name in declaration.")
                return
            if type.is_reference and self.visibility != 'extern':
                error(declarator.pos, "C++ references cannot be declared; use a pointer instead")
            if type.is_rvalue_reference and self.visibility != 'extern':
                error(declarator.pos, "C++ rvalue-references cannot be declared")
            if type.is_cfunction:
                if 'staticmethod' in env.directives:
                    type.is_static_method = True
                self.entry = dest_scope.declare_cfunction(
                    name, type, declarator.pos,
                    cname=cname, visibility=self.visibility, in_pxd=self.in_pxd,
                    api=self.api, modifiers=self.modifiers, overridable=self.overridable)
                if self.entry is not None:
                    self.entry.directive_locals = copy.copy(self.directive_locals)
                if create_extern_wrapper:
                    self.entry.type.create_to_py_utility_code(env)
                    self.entry.create_wrapper = True
            else:
                if self.overridable:
                    error(self.pos, "Variables cannot be declared with 'cpdef'. Use 'cdef' instead.")
                if self.directive_locals:
                    error(self.pos, "Decorators can only be followed by functions")
                self.entry = dest_scope.declare_var(
                    name, type, declarator.pos,
                    cname=cname, visibility=visibility, in_pxd=self.in_pxd,
                    api=self.api, is_cdef=1)
                if Options.docstrings:
                    self.entry.doc = embed_position(self.pos, self.doc)


class CStructOrUnionDefNode(StatNode):
    #  name          string
    #  cname         string or None
    #  kind          "struct" or "union"
    #  typedef_flag  boolean
    #  visibility    "public" or "private"
    #  api           boolean
    #  in_pxd        boolean
    #  attributes    [CVarDefNode] or None
    #  entry         Entry
    #  packed        boolean

    child_attrs = ["attributes"]

    def declare(self, env, scope=None):
        self.entry = env.declare_struct_or_union(
            self.name, self.kind, scope, self.typedef_flag, self.pos,
            self.cname, visibility=self.visibility, api=self.api,
            packed=self.packed)

    def analyse_declarations(self, env):
        scope = None
        if self.attributes is not None:
            scope = StructOrUnionScope(self.name)
        self.declare(env, scope)
        if self.attributes is not None:
            if self.in_pxd and not env.in_cinclude:
                self.entry.defined_in_pxd = 1
            for attr in self.attributes:
                attr.analyse_declarations(env, scope)
            if self.visibility != 'extern':
                for attr in scope.var_entries:
                    type = attr.type
                    while type.is_array:
                        type = type.base_type
                    if type == self.entry.type:
                        error(attr.pos, "Struct cannot contain itself as a member.")

    def analyse_expressions(self, env):
        return self

    def generate_execution_code(self, code):
        pass


class CppClassNode(CStructOrUnionDefNode, BlockNode):

    #  name          string
    #  cname         string or None
    #  visibility    "extern"
    #  in_pxd        boolean
    #  attributes    [CVarDefNode] or None
    #  entry         Entry
    #  base_classes  [CBaseTypeNode]
    #  templates     [(string, bool)] or None
    #  decorators    [DecoratorNode] or None

    decorators = None

    def declare(self, env):
        if self.templates is None:
            template_types = None
        else:
            template_types = [PyrexTypes.TemplatePlaceholderType(template_name, not required)
                              for template_name, required in self.templates]
            num_optional_templates = sum(not required for _, required in self.templates)
            if num_optional_templates and not all(required for _, required in self.templates[:-num_optional_templates]):
                error(self.pos, "Required template parameters must precede optional template parameters.")
        self.entry = env.declare_cpp_class(
            self.name, None, self.pos, self.cname,
            base_classes=[], visibility=self.visibility, templates=template_types)

    def analyse_declarations(self, env):
        if self.templates is None:
            template_types = template_names = None
        else:
            template_names = [template_name for template_name, _ in self.templates]
            template_types = [PyrexTypes.TemplatePlaceholderType(template_name, not required)
                              for template_name, required in self.templates]
        scope = None
        if self.attributes is not None:
            scope = CppClassScope(self.name, env, templates=template_names)
        def base_ok(base_class):
            if base_class.is_cpp_class or base_class.is_struct:
                return True
            else:
                error(self.pos, "Base class '%s' not a struct or class." % base_class)
        base_class_types = filter(base_ok, [b.analyse(scope or env) for b in self.base_classes])
        self.entry = env.declare_cpp_class(
            self.name, scope, self.pos,
            self.cname, base_class_types, visibility=self.visibility, templates=template_types)
        if self.entry is None:
            return
        self.entry.is_cpp_class = 1
        if scope is not None:
            scope.type = self.entry.type
        defined_funcs = []
        def func_attributes(attributes):
            for attr in attributes:
                if isinstance(attr, CFuncDefNode):
                    yield attr
                elif isinstance(attr, CompilerDirectivesNode):
                    for sub_attr in func_attributes(attr.body.stats):
                        yield sub_attr
        if self.attributes is not None:
            if self.in_pxd and not env.in_cinclude:
                self.entry.defined_in_pxd = 1
            for attr in self.attributes:
                declare = getattr(attr, 'declare', None)
                if declare:
                    attr.declare(scope)
                attr.analyse_declarations(scope)
            for func in func_attributes(self.attributes):
                defined_funcs.append(func)
                if self.templates is not None:
                    func.template_declaration = "template <typename %s>" % ", typename ".join(template_names)
        self.body = StatListNode(self.pos, stats=defined_funcs)
        self.scope = scope

    def analyse_expressions(self, env):
        self.body = self.body.analyse_expressions(self.entry.type.scope)
        return self

    def generate_function_definitions(self, env, code):
        self.body.generate_function_definitions(self.entry.type.scope, code)

    def generate_execution_code(self, code):
        self.body.generate_execution_code(code)

    def annotate(self, code):
        self.body.annotate(code)


class CEnumDefNode(StatNode):
    #  name               string or None
    #  cname              string or None
    #  scoped             boolean                Is a C++ scoped enum
    #  underlying_type    CSimpleBaseTypeNode    The underlying value type (int or C++ type)
    #  items              [CEnumDefItemNode]
    #  typedef_flag       boolean
    #  visibility         "public" or "private" or "extern"
    #  api                boolean
    #  in_pxd             boolean
    #  create_wrapper     boolean
    #  entry              Entry
    #  doc                EncodedString or None    Doc string

    child_attrs = ["items", "underlying_type"]
    doc = None

    def declare(self, env):
        doc = None
        if Options.docstrings:
            doc = embed_position(self.pos, self.doc)

        self.entry = env.declare_enum(
            self.name, self.pos,
            cname=self.cname,
            scoped=self.scoped,
            typedef_flag=self.typedef_flag,
            visibility=self.visibility, api=self.api,
            create_wrapper=self.create_wrapper, doc=doc)

    def analyse_declarations(self, env):
        scope = None
        underlying_type = self.underlying_type.analyse(env)

        if not underlying_type.is_int:
            error(self.underlying_type.pos, "underlying type is not an integral type")

        self.entry.type.underlying_type = underlying_type

        if self.scoped and self.items is not None:
            scope = CppScopedEnumScope(self.name, env)
            scope.type = self.entry.type
        else:
            scope = env

        if self.items is not None:
            if self.in_pxd and not env.in_cinclude:
                self.entry.defined_in_pxd = 1
            for item in self.items:
                item.analyse_declarations(scope, self.entry)

    def analyse_expressions(self, env):
        return self

    def generate_execution_code(self, code):
        if self.scoped:
            return  # nothing to do here for C++ enums
        if self.visibility == 'public' or self.api:
            code.mark_pos(self.pos)
            temp = code.funcstate.allocate_temp(PyrexTypes.py_object_type, manage_ref=True)
            for item in self.entry.enum_values:
                code.putln("%s = PyInt_FromLong(%s); %s" % (
                    temp,
                    item.cname,
                    code.error_goto_if_null(temp, item.pos)))
                code.put_gotref(temp, PyrexTypes.py_object_type)
                code.putln('if (PyDict_SetItemString(%s, "%s", %s) < 0) %s' % (
                    Naming.moddict_cname,
                    item.name,
                    temp,
                    code.error_goto(item.pos)))
                code.put_decref_clear(temp, PyrexTypes.py_object_type)
            code.funcstate.release_temp(temp)


class CEnumDefItemNode(StatNode):
    #  name     string
    #  cname    string or None
    #  value    ExprNode or None

    child_attrs = ["value"]

    def analyse_declarations(self, env, enum_entry):
        if self.value:
            self.value = self.value.analyse_const_expression(env)
            if not self.value.type.is_int:
                self.value = self.value.coerce_to(PyrexTypes.c_int_type, env)
                self.value = self.value.analyse_const_expression(env)

        if enum_entry.type.is_cpp_enum:
            cname = "%s::%s" % (enum_entry.cname, self.name)
        else:
            cname = self.cname

        entry = env.declare_const(
            self.name, enum_entry.type,
            self.value, self.pos, cname=cname,
            visibility=enum_entry.visibility, api=enum_entry.api,
            create_wrapper=enum_entry.create_wrapper and enum_entry.name is None)
        enum_entry.enum_values.append(entry)
        if enum_entry.name:
            enum_entry.type.values.append(entry.name)


class CTypeDefNode(StatNode):
    #  base_type    CBaseTypeNode
    #  declarator   CDeclaratorNode
    #  visibility   "public" or "private"
    #  api          boolean
    #  in_pxd       boolean

    child_attrs = ["base_type", "declarator"]

    def analyse_declarations(self, env):
        base = self.base_type.analyse(env)
        name_declarator, type = self.declarator.analyse(
            base, env, visibility=self.visibility, in_pxd=self.in_pxd)
        name = name_declarator.name
        cname = name_declarator.cname

        entry = env.declare_typedef(
            name, type, self.pos,
            cname=cname, visibility=self.visibility, api=self.api)

        if type.is_fused:
            entry.in_cinclude = True

        if self.in_pxd and not env.in_cinclude:
            entry.defined_in_pxd = 1

    def analyse_expressions(self, env):
        return self

    def generate_execution_code(self, code):
        pass


class FuncDefNode(StatNode, BlockNode):
    #  Base class for function definition nodes.
    #
    #  return_type     PyrexType
    #  #filename        string        C name of filename string const
    #  entry           Symtab.Entry
    #  needs_closure   boolean        Whether or not this function has inner functions/classes/yield
    #  needs_outer_scope boolean      Whether or not this function requires outer scope
    #  pymethdef_required boolean     Force Python method struct generation
    #  directive_locals { string : ExprNode } locals defined by cython.locals(...)
    #  directive_returns [ExprNode] type defined by cython.returns(...)
    #  star_arg      PyArgDeclNode or None  * argument
    #  starstar_arg  PyArgDeclNode or None  ** argument
    #
    #  is_async_def  boolean          is a Coroutine function
    #
    #  has_fused_arguments  boolean
    #       Whether this cdef function has fused parameters. This is needed
    #       by AnalyseDeclarationsTransform, so it can replace CFuncDefNodes
    #       with fused argument types with a FusedCFuncDefNode

    py_func = None
    needs_closure = False
    needs_outer_scope = False
    pymethdef_required = False
    is_generator = False
    is_coroutine = False
    is_asyncgen = False
    is_generator_body = False
    is_async_def = False
    modifiers = []
    has_fused_arguments = False
    star_arg = None
    starstar_arg = None
    is_cyfunction = False
    code_object = None
    return_type_annotation = None

    def analyse_default_values(self, env):
        default_seen = 0
        for arg in self.args:
            if arg.default:
                default_seen = 1
                if arg.is_generic:
                    arg.default = arg.default.analyse_types(env)
                    arg.default = arg.default.coerce_to(arg.type, env)
                else:
                    error(arg.pos, "This argument cannot have a default value")
                    arg.default = None
            elif arg.kw_only:
                default_seen = 1
            elif default_seen:
                error(arg.pos, "Non-default argument following default argument")

    def analyse_annotations(self, env):
        for arg in self.args:
            if arg.annotation:
                arg.annotation = arg.annotation.analyse_types(env)
        if self.return_type_annotation:
            self.return_type_annotation = self.return_type_annotation.analyse_types(env)

    def align_argument_type(self, env, arg):
        # @cython.locals()
        directive_locals = self.directive_locals
        orig_type = arg.type
        if arg.name in directive_locals:
            type_node = directive_locals[arg.name]
            other_type = type_node.analyse_as_type(env)
        elif isinstance(arg, CArgDeclNode) and arg.annotation and env.directives['annotation_typing']:
            type_node = arg.annotation
            other_type = arg.inject_type_from_annotations(env)
            if other_type is None:
                return arg
        else:
            return arg
        if other_type is None:
            error(type_node.pos, "Not a type")
        elif orig_type is not py_object_type and not orig_type.same_as(other_type):
            error(arg.base_type.pos, "Signature does not agree with previous declaration")
            error(type_node.pos, "Previous declaration here")
        else:
            arg.type = other_type
            if arg.type.is_complex:
                # utility code for complex types is special-cased and also important to ensure that it's run
                arg.type.create_declaration_utility_code(env)
        return arg

    def need_gil_acquisition(self, lenv):
        return 0

    def create_local_scope(self, env):
        genv = env
        while genv.is_py_class_scope or genv.is_c_class_scope:
            genv = genv.outer_scope
        if self.needs_closure:
            lenv = ClosureScope(name=self.entry.name,
                                outer_scope=genv,
                                parent_scope=env,
                                scope_name=self.entry.cname)
        else:
            lenv = LocalScope(name=self.entry.name,
                              outer_scope=genv,
                              parent_scope=env)
        lenv.return_type = self.return_type
        type = self.entry.type
        if type.is_cfunction:
            lenv.nogil = type.nogil and not type.with_gil
        self.local_scope = lenv
        lenv.directives = env.directives
        return lenv

    def generate_function_body(self, env, code):
        self.body.generate_execution_code(code)

    def generate_function_definitions(self, env, code):
        from . import Buffer

        lenv = self.local_scope
        if lenv.is_closure_scope and not lenv.is_passthrough:
            outer_scope_cname = "%s->%s" % (Naming.cur_scope_cname,
                                            Naming.outer_scope_cname)
        else:
            outer_scope_cname = Naming.outer_scope_cname
        lenv.mangle_closure_cnames(outer_scope_cname)
        # Generate closure function definitions
        self.body.generate_function_definitions(lenv, code)
        # generate lambda function definitions
        self.generate_lambda_definitions(lenv, code)

        is_getbuffer_slot = (self.entry.name == "__getbuffer__" and
                             self.entry.scope.is_c_class_scope)
        is_releasebuffer_slot = (self.entry.name == "__releasebuffer__" and
                                 self.entry.scope.is_c_class_scope)
        is_buffer_slot = is_getbuffer_slot or is_releasebuffer_slot
        if is_buffer_slot:
            if 'cython_unused' not in self.modifiers:
                self.modifiers = self.modifiers + ['cython_unused']

        preprocessor_guard = self.get_preprocessor_guard()

        profile = code.globalstate.directives['profile']
        linetrace = code.globalstate.directives['linetrace']
        if profile or linetrace:
            if linetrace:
                code.use_fast_gil_utility_code()
            code.globalstate.use_utility_code(
                UtilityCode.load_cached("Profile", "Profile.c"))

        # Generate C code for header and body of function
        code.enter_cfunc_scope(lenv)
        code.return_from_error_cleanup_label = code.new_label()
        code.funcstate.gil_owned = not lenv.nogil

        # ----- Top-level constants used by this function
        code.mark_pos(self.pos)
        self.generate_cached_builtins_decls(lenv, code)
        # ----- Function header
        code.putln("")

        if preprocessor_guard:
            code.putln(preprocessor_guard)

        with_pymethdef = (self.needs_assignment_synthesis(env, code) or
                          self.pymethdef_required)
        if self.py_func:
            self.py_func.generate_function_header(
                code, with_pymethdef=with_pymethdef, proto_only=True)
        self.generate_function_header(code, with_pymethdef=with_pymethdef)
        # ----- Local variable declarations
        # Find function scope
        cenv = env
        while cenv.is_py_class_scope or cenv.is_c_class_scope:
            cenv = cenv.outer_scope
        if self.needs_closure:
            code.put(lenv.scope_class.type.declaration_code(Naming.cur_scope_cname))
            code.putln(";")
        elif self.needs_outer_scope:
            if lenv.is_passthrough:
                code.put(lenv.scope_class.type.declaration_code(Naming.cur_scope_cname))
                code.putln(";")
            code.put(cenv.scope_class.type.declaration_code(Naming.outer_scope_cname))
            code.putln(";")
        self.generate_argument_declarations(lenv, code)

        for entry in lenv.var_entries:
            if not (entry.in_closure or entry.is_arg):
                code.put_var_declaration(entry)

        # Initialize the return variable __pyx_r
        init = ""
        return_type = self.return_type
        if not return_type.is_void:
            if return_type.is_pyobject:
                init = " = NULL"
            elif return_type.is_memoryviewslice:
                init = ' = ' + return_type.literal_code(return_type.default_value)

            code.putln("%s%s;" % (
                return_type.declaration_code(Naming.retval_cname),
                init))

        tempvardecl_code = code.insertion_point()
        self.generate_keyword_list(code)

        # ----- GIL acquisition
        acquire_gil = self.acquire_gil

        # See if we need to acquire the GIL for variable declarations, or for
        # refnanny only

        # Closures are not currently possible for cdef nogil functions,
        # but check them anyway
        have_object_args = self.needs_closure or self.needs_outer_scope
        for arg in lenv.arg_entries:
            if arg.type.is_pyobject:
                have_object_args = True
                break

        used_buffer_entries = [entry for entry in lenv.buffer_entries if entry.used]

        acquire_gil_for_var_decls_only = (
            lenv.nogil and lenv.has_with_gil_block and
            (have_object_args or used_buffer_entries))

        acquire_gil_for_refnanny_only = (
            lenv.nogil and lenv.has_with_gil_block and not
            acquire_gil_for_var_decls_only)

        use_refnanny = not lenv.nogil or lenv.has_with_gil_block

        gilstate_decl = None
        if acquire_gil or acquire_gil_for_var_decls_only:
            code.put_ensure_gil()
            code.funcstate.gil_owned = True
        else:
            gilstate_decl = code.insertion_point()

        if profile or linetrace:
            if not self.is_generator:
                # generators are traced when iterated, not at creation
                tempvardecl_code.put_trace_declarations()
                code_object = self.code_object.calculate_result_code(code) if self.code_object else None
                code.put_trace_frame_init(code_object)

        # ----- Special check for getbuffer
        if is_getbuffer_slot:
            self.getbuffer_check(code)

        # ----- set up refnanny
        if use_refnanny:
            tempvardecl_code.put_declare_refcount_context()
            code.put_setup_refcount_context(
                self.entry.name, acquire_gil=acquire_gil_for_refnanny_only)

        # ----- Automatic lead-ins for certain special functions
        if is_getbuffer_slot:
            self.getbuffer_init(code)
        # ----- Create closure scope object
        if self.needs_closure:
            tp_slot = TypeSlots.ConstructorSlot("tp_new", '__new__')
            slot_func_cname = TypeSlots.get_slot_function(lenv.scope_class.type.scope, tp_slot)
            if not slot_func_cname:
                slot_func_cname = '%s->tp_new' % lenv.scope_class.type.typeptr_cname
            code.putln("%s = (%s)%s(%s, %s, NULL);" % (
                Naming.cur_scope_cname,
                lenv.scope_class.type.empty_declaration_code(),
                slot_func_cname,
                lenv.scope_class.type.typeptr_cname,
                Naming.empty_tuple))
            code.putln("if (unlikely(!%s)) {" % Naming.cur_scope_cname)
            # Scope unconditionally DECREFed on return.
            code.putln("%s = %s;" % (
                Naming.cur_scope_cname,
                lenv.scope_class.type.cast_code("Py_None")))
            code.put_incref("Py_None", py_object_type)
            code.putln(code.error_goto(self.pos))
            code.putln("} else {")
            code.put_gotref(Naming.cur_scope_cname, lenv.scope_class.type)
            code.putln("}")
            # Note that it is unsafe to decref the scope at this point.
        if self.needs_outer_scope:
            if self.is_cyfunction:
                code.putln("%s = (%s) __Pyx_CyFunction_GetClosure(%s);" % (
                    outer_scope_cname,
                    cenv.scope_class.type.empty_declaration_code(),
                    Naming.self_cname))
            else:
                code.putln("%s = (%s) %s;" % (
                    outer_scope_cname,
                    cenv.scope_class.type.empty_declaration_code(),
                    Naming.self_cname))
            if lenv.is_passthrough:
                code.putln("%s = %s;" % (Naming.cur_scope_cname, outer_scope_cname))
            elif self.needs_closure:
                # inner closures own a reference to their outer parent
                code.put_incref(outer_scope_cname, cenv.scope_class.type)
                code.put_giveref(outer_scope_cname, cenv.scope_class.type)
        # ----- Trace function call
        if profile or linetrace:
            # this looks a bit late, but if we don't get here due to a
            # fatal error before hand, it's not really worth tracing
            if not self.is_generator:
                # generators are traced when iterated, not at creation
                if self.is_wrapper:
                    trace_name = self.entry.name + " (wrapper)"
                else:
                    trace_name = self.entry.name
                code.put_trace_call(
                    trace_name, self.pos, nogil=not code.funcstate.gil_owned)
            code.funcstate.can_trace = True
        # ----- Fetch arguments
        self.generate_argument_parsing_code(env, code)
        # If an argument is assigned to in the body, we must
        # incref it to properly keep track of refcounts.
        is_cdef = isinstance(self, CFuncDefNode)
        for entry in lenv.arg_entries:
            if not entry.type.is_memoryviewslice:
                if (acquire_gil or entry.cf_is_reassigned) and not entry.in_closure:
                    code.put_var_incref(entry)
            # Note: defaults are always incref-ed. For def functions, we
            #       we acquire arguments from object conversion, so we have
            #       new references. If we are a cdef function, we need to
            #       incref our arguments
            elif is_cdef and entry.cf_is_reassigned:
                code.put_var_incref_memoryviewslice(entry,
                                    have_gil=code.funcstate.gil_owned)
        for entry in lenv.var_entries:
            if entry.is_arg and entry.cf_is_reassigned and not entry.in_closure:
                if entry.xdecref_cleanup:
                    code.put_var_xincref(entry)
                else:
                    code.put_var_incref(entry)

        # ----- Initialise local buffer auxiliary variables
        for entry in lenv.var_entries + lenv.arg_entries:
            if entry.type.is_buffer and entry.buffer_aux.buflocal_nd_var.used:
                Buffer.put_init_vars(entry, code)

        # ----- Check and convert arguments
        self.generate_argument_type_tests(code)
        # ----- Acquire buffer arguments
        for entry in lenv.arg_entries:
            if entry.type.is_buffer:
                Buffer.put_acquire_arg_buffer(entry, code, self.pos)

        if acquire_gil_for_var_decls_only:
            code.put_release_ensured_gil()
            code.funcstate.gil_owned = False

        # -------------------------
        # ----- Function body -----
        # -------------------------
        self.generate_function_body(env, code)

        code.mark_pos(self.pos, trace=False)
        code.putln("")
        code.putln("/* function exit code */")

        gil_owned = {
            'success': code.funcstate.gil_owned,
            'error': code.funcstate.gil_owned,
            'gil_state_declared': gilstate_decl is None,
        }
        def assure_gil(code_path, code=code):
            if not gil_owned[code_path]:
                if not gil_owned['gil_state_declared']:
                    gilstate_decl.declare_gilstate()
                    gil_owned['gil_state_declared'] = True
                code.put_ensure_gil(declare_gilstate=False)
                gil_owned[code_path] = True

        # ----- Default return value
        return_type = self.return_type
        if not self.body.is_terminator:
            if return_type.is_pyobject:
                #if return_type.is_extension_type:
                #    lhs = "(PyObject *)%s" % Naming.retval_cname
                #else:
                lhs = Naming.retval_cname
                assure_gil('success')
                code.put_init_to_py_none(lhs, return_type)
            elif not return_type.is_memoryviewslice:
                # memory view structs receive their default value on initialisation
                val = return_type.default_value
                if val:
                    code.putln("%s = %s;" % (Naming.retval_cname, val))
                elif not return_type.is_void:
                    code.putln("__Pyx_pretend_to_initialize(&%s);" % Naming.retval_cname)

        # ----- Error cleanup
        if code.label_used(code.error_label):
            if not self.body.is_terminator:
                code.put_goto(code.return_label)
            code.put_label(code.error_label)
            for cname, type in code.funcstate.all_managed_temps():
                assure_gil('error')
                code.put_xdecref(cname, type, have_gil=gil_owned['error'])

            # Clean up buffers -- this calls a Python function
            # so need to save and restore error state
            buffers_present = len(used_buffer_entries) > 0
            #memslice_entries = [e for e in lenv.entries.values() if e.type.is_memoryviewslice]
            if buffers_present:
                code.globalstate.use_utility_code(restore_exception_utility_code)
                code.putln("{ PyObject *__pyx_type, *__pyx_value, *__pyx_tb;")
                code.putln("__Pyx_PyThreadState_declare")
                assure_gil('error')
                code.putln("__Pyx_PyThreadState_assign")
                code.putln("__Pyx_ErrFetch(&__pyx_type, &__pyx_value, &__pyx_tb);")
                for entry in used_buffer_entries:
                    Buffer.put_release_buffer_code(code, entry)
                    #code.putln("%s = 0;" % entry.cname)
                code.putln("__Pyx_ErrRestore(__pyx_type, __pyx_value, __pyx_tb);}")

            if return_type.is_memoryviewslice:
                from . import MemoryView
                MemoryView.put_init_entry(Naming.retval_cname, code)
                err_val = Naming.retval_cname
            else:
                err_val = self.error_value()

            exc_check = self.caller_will_check_exceptions()
            if err_val is not None or exc_check:
                # TODO: Fix exception tracing (though currently unused by cProfile).
                # code.globalstate.use_utility_code(get_exception_tuple_utility_code)
                # code.put_trace_exception()

                assure_gil('error')
                code.put_add_traceback(self.entry.qualified_name)
            else:
                warning(self.entry.pos,
                        "Unraisable exception in function '%s'." %
                        self.entry.qualified_name, 0)
                assure_gil('error')
                code.put_unraisable(self.entry.qualified_name)
            default_retval = return_type.default_value
            if err_val is None and default_retval:
                err_val = default_retval
            if err_val is not None:
                if err_val != Naming.retval_cname:
                    code.putln("%s = %s;" % (Naming.retval_cname, err_val))
            elif not return_type.is_void:
                code.putln("__Pyx_pretend_to_initialize(&%s);" % Naming.retval_cname)

            if is_getbuffer_slot:
                assure_gil('error')
                self.getbuffer_error_cleanup(code)

            def align_error_path_gil_to_success_path(code=code.insertion_point()):
                # align error and success GIL state when both join
                if gil_owned['success']:
                    assure_gil('error', code=code)
                elif gil_owned['error']:
                    code.put_release_ensured_gil()
                    gil_owned['error'] = False
                assert gil_owned['error'] == gil_owned['success'], "%s: error path %s != success path %s" % (
                    self.pos, gil_owned['error'], gil_owned['success'])

            # If we are using the non-error cleanup section we should
            # jump past it if we have an error. The if-test below determine
            # whether this section is used.
            if buffers_present or is_getbuffer_slot or return_type.is_memoryviewslice:
                # In the buffer cases, we already called assure_gil('error') and own the GIL.
                assert gil_owned['error'] or return_type.is_memoryviewslice
                code.put_goto(code.return_from_error_cleanup_label)
            else:
                # Adapt the GIL state to the success path right now.
                align_error_path_gil_to_success_path()
        else:
            # No error path, no need to adapt the GIL state.
            def align_error_path_gil_to_success_path(): pass

        # ----- Non-error return cleanup
        if code.label_used(code.return_label) or not code.label_used(code.error_label):
            code.put_label(code.return_label)

            for entry in used_buffer_entries:
                assure_gil('success')
                Buffer.put_release_buffer_code(code, entry)
            if is_getbuffer_slot:
                assure_gil('success')
                self.getbuffer_normal_cleanup(code)

            if return_type.is_memoryviewslice:
                # See if our return value is uninitialized on non-error return
                # from . import MemoryView
                # MemoryView.err_if_nogil_initialized_check(self.pos, env)
                cond = code.unlikely(return_type.error_condition(Naming.retval_cname))
                code.putln(
                    'if (%s) {' % cond)
                if not gil_owned['success']:
                    code.put_ensure_gil()
                code.putln(
                    'PyErr_SetString(PyExc_TypeError, "Memoryview return value is not initialized");')
                if not gil_owned['success']:
                    code.put_release_ensured_gil()
                code.putln(
                    '}')

        # ----- Return cleanup for both error and no-error return
        if code.label_used(code.return_from_error_cleanup_label):
            align_error_path_gil_to_success_path()
            code.put_label(code.return_from_error_cleanup_label)

        for entry in lenv.var_entries:
            if not entry.used or entry.in_closure:
                continue

            if entry.type.is_pyobject:
                if entry.is_arg and not entry.cf_is_reassigned:
                    continue
            if entry.type.needs_refcounting:
                assure_gil('success')
            # FIXME ideally use entry.xdecref_cleanup but this currently isn't reliable
            code.put_var_xdecref(entry, have_gil=gil_owned['success'])

        # Decref any increfed args
        for entry in lenv.arg_entries:
            if entry.type.is_memoryviewslice:
                # decref slices of def functions and acquired slices from cdef
                # functions, but not borrowed slices from cdef functions.
                if is_cdef and not entry.cf_is_reassigned:
                    continue
            else:
                if entry.in_closure:
                    continue
                if not acquire_gil and not entry.cf_is_reassigned:
                    continue
                if entry.type.needs_refcounting:
                    assure_gil('success')

            # FIXME use entry.xdecref_cleanup - del arg seems to be the problem
            code.put_var_xdecref(entry, have_gil=gil_owned['success'])
        if self.needs_closure:
            assure_gil('success')
            code.put_decref(Naming.cur_scope_cname, lenv.scope_class.type)

        # ----- Return
        # This code is duplicated in ModuleNode.generate_module_init_func
        if not lenv.nogil:
            default_retval = return_type.default_value
            err_val = self.error_value()
            if err_val is None and default_retval:
                err_val = default_retval  # FIXME: why is err_val not used?
            code.put_xgiveref(Naming.retval_cname, return_type)

        if self.entry.is_special and self.entry.name == "__hash__":
            # Returning -1 for __hash__ is supposed to signal an error
            # We do as Python instances and coerce -1 into -2.
            assure_gil('success')  # in special methods, the GIL is owned anyway
            code.putln("if (unlikely(%s == -1) && !PyErr_Occurred()) %s = -2;" % (
                Naming.retval_cname, Naming.retval_cname))

        if profile or linetrace:
            code.funcstate.can_trace = False
            if not self.is_generator:
                # generators are traced when iterated, not at creation
                if return_type.is_pyobject:
                    code.put_trace_return(
                        Naming.retval_cname, nogil=not gil_owned['success'])
                else:
                    code.put_trace_return(
                        "Py_None", nogil=not gil_owned['success'])

        if use_refnanny:
            code.put_finish_refcount_context(nogil=not gil_owned['success'])

        if acquire_gil or (lenv.nogil and gil_owned['success']):
            # release the GIL (note that with-gil blocks acquire it on exit in their EnsureGILNode)
            code.put_release_ensured_gil()
            code.funcstate.gil_owned = False

        if not return_type.is_void:
            code.putln("return %s;" % Naming.retval_cname)

        code.putln("}")

        if preprocessor_guard:
            code.putln("#endif /*!(%s)*/" % preprocessor_guard)

        # ----- Go back and insert temp variable declarations
        tempvardecl_code.put_temp_declarations(code.funcstate)

        # ----- Python version
        code.exit_cfunc_scope()
        if self.py_func:
            self.py_func.generate_function_definitions(env, code)
        self.generate_wrapper_functions(code)

    def declare_argument(self, env, arg):
        if arg.type.is_void:
            error(arg.pos, "Invalid use of 'void'")
        elif not arg.type.is_complete() and not (arg.type.is_array or arg.type.is_memoryviewslice):
            error(arg.pos, "Argument type '%s' is incomplete" % arg.type)
        entry = env.declare_arg(arg.name, arg.type, arg.pos)
        if arg.annotation:
            entry.annotation = arg.annotation
        return entry

    def generate_arg_type_test(self, arg, code):
        # Generate type test for one argument.
        if arg.type.typeobj_is_available():
            code.globalstate.use_utility_code(
                UtilityCode.load_cached("ArgTypeTest", "FunctionArguments.c"))
            typeptr_cname = arg.type.typeptr_cname
            arg_code = "((PyObject *)%s)" % arg.entry.cname
            code.putln(
                'if (unlikely(!__Pyx_ArgTypeTest(%s, %s, %d, %s, %s))) %s' % (
                    arg_code,
                    typeptr_cname,
                    arg.accept_none,
                    arg.name_cstring,
                    arg.type.is_builtin_type and arg.type.require_exact,
                    code.error_goto(arg.pos)))
        else:
            error(arg.pos, "Cannot test type of extern C class without type object name specification")

    def generate_arg_none_check(self, arg, code):
        # Generate None check for one argument.
        if arg.type.is_memoryviewslice:
            cname = "%s.memview" % arg.entry.cname
        else:
            cname = arg.entry.cname

        code.putln('if (unlikely(((PyObject *)%s) == Py_None)) {' % cname)
        code.putln('''PyErr_Format(PyExc_TypeError, "Argument '%%.%ds' must not be None", %s); %s''' % (
            max(200, len(arg.name_cstring)), arg.name_cstring,
            code.error_goto(arg.pos)))
        code.putln('}')

    def generate_wrapper_functions(self, code):
        pass

    def generate_execution_code(self, code):
        code.mark_pos(self.pos)
        # Evaluate and store argument default values
        for arg in self.args:
            if not arg.is_dynamic:
                arg.generate_assignment_code(code)

    #
    # Special code for the __getbuffer__ function
    #
    def _get_py_buffer_info(self):
        py_buffer = self.local_scope.arg_entries[1]
        try:
            # Check builtin definition of struct Py_buffer
            obj_type = py_buffer.type.base_type.scope.entries['obj'].type
        except (AttributeError, KeyError):
            # User code redeclared struct Py_buffer
            obj_type = None
        return py_buffer, obj_type

    # Old Python 3 used to support write-locks on buffer-like objects by
    # calling PyObject_GetBuffer() with a view==NULL parameter. This obscure
    # feature is obsolete, it was almost never used (only one instance in
    # `Modules/posixmodule.c` in Python 3.1) and it is now officially removed
    # (see bpo-14203). We add an extra check here to prevent legacy code from
    # from trying to use the feature and prevent segmentation faults.
    def getbuffer_check(self, code):
        py_buffer, _ = self._get_py_buffer_info()
        view = py_buffer.cname
        code.putln("if (unlikely(%s == NULL)) {" % view)
        code.putln("PyErr_SetString(PyExc_BufferError, "
                   "\"PyObject_GetBuffer: view==NULL argument is obsolete\");")
        code.putln("return -1;")
        code.putln("}")

    def getbuffer_init(self, code):
        py_buffer, obj_type = self._get_py_buffer_info()
        view = py_buffer.cname
        if obj_type and obj_type.is_pyobject:
            code.put_init_to_py_none("%s->obj" % view, obj_type)
            code.put_giveref("%s->obj" % view, obj_type)  # Do not refnanny object within structs
        else:
            code.putln("%s->obj = NULL;" % view)

    def getbuffer_error_cleanup(self, code):
        py_buffer, obj_type = self._get_py_buffer_info()
        view = py_buffer.cname
        if obj_type and obj_type.is_pyobject:
            code.putln("if (%s->obj != NULL) {" % view)
            code.put_gotref("%s->obj" % view, obj_type)
            code.put_decref_clear("%s->obj" % view, obj_type)
            code.putln("}")
        else:
            code.putln("Py_CLEAR(%s->obj);" % view)

    def getbuffer_normal_cleanup(self, code):
        py_buffer, obj_type = self._get_py_buffer_info()
        view = py_buffer.cname
        if obj_type and obj_type.is_pyobject:
            code.putln("if (%s->obj == Py_None) {" % view)
            code.put_gotref("%s->obj" % view, obj_type)
            code.put_decref_clear("%s->obj" % view, obj_type)
            code.putln("}")

    def get_preprocessor_guard(self):
        if not self.entry.is_special:
            return None
        name = self.entry.name
        slot = TypeSlots.method_name_to_slot.get(name)
        if not slot:
            return None
        if name == '__long__' and not self.entry.scope.lookup_here('__int__'):
            return None
        if name in ("__getbuffer__", "__releasebuffer__") and self.entry.scope.is_c_class_scope:
            return None
        return slot.preprocessor_guard_code()


class CFuncDefNode(FuncDefNode):
    #  C function definition.
    #
    #  modifiers     ['inline']
    #  visibility    'private' or 'public' or 'extern'
    #  base_type     CBaseTypeNode
    #  declarator    CDeclaratorNode
    #  cfunc_declarator  the CFuncDeclarator of this function
    #                    (this is also available through declarator or a
    #                     base thereof)
    #  body          StatListNode
    #  api           boolean
    #  decorators    [DecoratorNode]        list of decorators
    #
    #  with_gil      boolean    Acquire GIL around body
    #  type          CFuncType
    #  py_func       wrapper for calling from Python
    #  overridable   whether or not this is a cpdef function
    #  inline_in_pxd whether this is an inline function in a pxd file
    #  template_declaration  String or None   Used for c++ class methods
    #  is_const_method whether this is a const method
    #  is_static_method whether this is a static method
    #  is_c_class_method whether this is a cclass method

    child_attrs = ["base_type", "declarator", "body", "decorators", "py_func_stat"]
    outer_attrs = ["decorators", "py_func_stat"]

    inline_in_pxd = False
    decorators = None
    directive_locals = None
    directive_returns = None
    override = None
    template_declaration = None
    is_const_method = False
    py_func_stat = None

    def unqualified_name(self):
        return self.entry.name

    def declared_name(self):
        return self.declarator.declared_name()

    @property
    def code_object(self):
        # share the CodeObject with the cpdef wrapper (if available)
        return self.py_func.code_object if self.py_func else None

    def analyse_declarations(self, env):
        self.is_c_class_method = env.is_c_class_scope
        if self.directive_locals is None:
            self.directive_locals = {}
        self.directive_locals.update(env.directives.get('locals', {}))
        if self.directive_returns is not None:
            base_type = self.directive_returns.analyse_as_type(env)
            if base_type is None:
                error(self.directive_returns.pos, "Not a type")
                base_type = PyrexTypes.error_type
        else:
            base_type = self.base_type.analyse(env)
        self.is_static_method = 'staticmethod' in env.directives and not env.lookup_here('staticmethod')
        # The 2 here is because we need both function and argument names.
        if isinstance(self.declarator, CFuncDeclaratorNode):
            name_declarator, typ = self.declarator.analyse(
                base_type, env, nonempty=2 * (self.body is not None),
                directive_locals=self.directive_locals, visibility=self.visibility)
        else:
            name_declarator, typ = self.declarator.analyse(
                base_type, env, nonempty=2 * (self.body is not None), visibility=self.visibility)
        if not typ.is_cfunction:
            error(self.pos, "Suite attached to non-function declaration")
        # Remember the actual type according to the function header
        # written here, because the type in the symbol table entry
        # may be different if we're overriding a C method inherited
        # from the base type of an extension type.
        self.type = typ
        typ.is_overridable = self.overridable
        declarator = self.declarator
        while not hasattr(declarator, 'args'):
            declarator = declarator.base

        self.cfunc_declarator = declarator
        self.args = declarator.args

        opt_arg_count = self.cfunc_declarator.optional_arg_count
        if (self.visibility == 'public' or self.api) and opt_arg_count:
            error(self.cfunc_declarator.pos,
                  "Function with optional arguments may not be declared public or api")

        if typ.exception_check == '+' and self.visibility != 'extern':
            if typ.exception_value and typ.exception_value.is_name:
                # it really is impossible to reason about what the user wants to happens
                # if they've specified a C++ exception translation function. Therefore,
                # raise an error.
                error(self.cfunc_declarator.pos,
                    "Only extern functions can throw C++ exceptions.")
            else:
                warning(self.cfunc_declarator.pos,
                    "Only extern functions can throw C++ exceptions.", 2)

        for formal_arg, type_arg in zip(self.args, typ.args):
            self.align_argument_type(env, type_arg)
            formal_arg.type = type_arg.type
            formal_arg.name = type_arg.name
            formal_arg.cname = type_arg.cname

            self._validate_type_visibility(type_arg.type, type_arg.pos, env)

            if type_arg.type.is_fused:
                self.has_fused_arguments = True

            if type_arg.type.is_buffer and 'inline' in self.modifiers:
                warning(formal_arg.pos, "Buffer unpacking not optimized away.", 1)

            if type_arg.type.is_buffer or type_arg.type.is_pythran_expr:
                if self.type.nogil:
                    error(formal_arg.pos,
                          "Buffer may not be acquired without the GIL. Consider using memoryview slices instead.")
                elif 'inline' in self.modifiers:
                    warning(formal_arg.pos, "Buffer unpacking not optimized away.", 1)

        self._validate_type_visibility(typ.return_type, self.pos, env)

        name = name_declarator.name
        cname = name_declarator.cname

        typ.is_const_method = self.is_const_method
        typ.is_static_method = self.is_static_method

        self.entry = env.declare_cfunction(
            name, typ, self.pos,
            cname=cname, visibility=self.visibility, api=self.api,
            defining=self.body is not None, modifiers=self.modifiers,
            overridable=self.overridable)
        self.entry.inline_func_in_pxd = self.inline_in_pxd
        self.return_type = typ.return_type
        if self.return_type.is_array and self.visibility != 'extern':
            error(self.pos, "Function cannot return an array")
        if self.return_type.is_cpp_class:
            self.return_type.check_nullary_constructor(self.pos, "used as a return value")

        if self.overridable and not env.is_module_scope and not self.is_static_method:
            if len(self.args) < 1 or not self.args[0].type.is_pyobject:
                # An error will be produced in the cdef function
                self.overridable = False

        self.declare_cpdef_wrapper(env)
        self.create_local_scope(env)

    def declare_cpdef_wrapper(self, env):
        if not self.overridable:
            return
        if self.is_static_method:
            # TODO(robertwb): Finish this up, perhaps via more function refactoring.
            error(self.pos, "static cpdef methods not yet supported")

        name = self.entry.name
        py_func_body = self.call_self_node(is_module_scope=env.is_module_scope)
        if self.is_static_method:
            from .ExprNodes import NameNode
            decorators = [DecoratorNode(self.pos, decorator=NameNode(self.pos, name=EncodedString('staticmethod')))]
            decorators[0].decorator.analyse_types(env)
        else:
            decorators = []
        self.py_func = DefNode(pos=self.pos,
                               name=self.entry.name,
                               args=self.args,
                               star_arg=None,
                               starstar_arg=None,
                               doc=self.doc,
                               body=py_func_body,
                               decorators=decorators,
                               is_wrapper=1)
        self.py_func.is_module_scope = env.is_module_scope
        self.py_func.analyse_declarations(env)
        self.py_func.entry.is_overridable = True
        self.py_func_stat = StatListNode(self.pos, stats=[self.py_func])
        self.py_func.type = PyrexTypes.py_object_type
        self.entry.as_variable = self.py_func.entry
        self.entry.used = self.entry.as_variable.used = True
        # Reset scope entry the above cfunction
        env.entries[name] = self.entry
        if (not self.entry.is_final_cmethod and
                (not env.is_module_scope or Options.lookup_module_cpdef)):
            if self.override:
                # This is a hack: we shouldn't create the wrapper twice, but we do for fused functions.
                assert self.entry.is_fused_specialized  # should not happen for non-fused cpdef functions
                self.override.py_func = self.py_func
            else:
                self.override = OverrideCheckNode(self.pos, py_func=self.py_func)
                self.body = StatListNode(self.pos, stats=[self.override, self.body])

    def _validate_type_visibility(self, type, pos, env):
        """
        Ensure that types used in cdef functions are public or api, or
        defined in a C header.
        """
        public_or_api = (self.visibility == 'public' or self.api)
        entry = getattr(type, 'entry', None)
        if public_or_api and entry and env.is_module_scope:
            if not (entry.visibility in ('public', 'extern') or
                    entry.api or entry.in_cinclude):
                error(pos, "Function declared public or api may not have private types")

    def call_self_node(self, omit_optional_args=0, is_module_scope=0):
        from . import ExprNodes
        args = self.type.args
        if omit_optional_args:
            args = args[:len(args) - self.type.optional_arg_count]
        arg_names = [arg.name for arg in args]
        if is_module_scope:
            cfunc = ExprNodes.NameNode(self.pos, name=self.entry.name)
            call_arg_names = arg_names
            skip_dispatch = Options.lookup_module_cpdef
        elif self.type.is_static_method:
            class_entry = self.entry.scope.parent_type.entry
            class_node = ExprNodes.NameNode(self.pos, name=class_entry.name)
            class_node.entry = class_entry
            cfunc = ExprNodes.AttributeNode(self.pos, obj=class_node, attribute=self.entry.name)
            # Calling static c(p)def methods on an instance disallowed.
            # TODO(robertwb): Support by passing self to check for override?
            skip_dispatch = True
        else:
            type_entry = self.type.args[0].type.entry
            type_arg = ExprNodes.NameNode(self.pos, name=type_entry.name)
            type_arg.entry = type_entry
            cfunc = ExprNodes.AttributeNode(self.pos, obj=type_arg, attribute=self.entry.name)
        skip_dispatch = not is_module_scope or Options.lookup_module_cpdef
        c_call = ExprNodes.SimpleCallNode(
            self.pos,
            function=cfunc,
            args=[ExprNodes.NameNode(self.pos, name=n) for n in arg_names],
            wrapper_call=skip_dispatch)
        return ReturnStatNode(pos=self.pos, return_type=PyrexTypes.py_object_type, value=c_call)

    def declare_arguments(self, env):
        for arg in self.type.args:
            if not arg.name:
                error(arg.pos, "Missing argument name")
            self.declare_argument(env, arg)

    def need_gil_acquisition(self, lenv):
        return self.type.with_gil

    def nogil_check(self, env):
        type = self.type
        with_gil = type.with_gil
        if type.nogil and not with_gil:
            if type.return_type.is_pyobject:
                error(self.pos,
                      "Function with Python return type cannot be declared nogil")
            for entry in self.local_scope.var_entries:
                if entry.type.is_pyobject and not entry.in_with_gil_block:
                    error(self.pos, "Function declared nogil has Python locals or temporaries")

    def analyse_expressions(self, env):
        self.local_scope.directives = env.directives
        if self.py_func_stat is not None:
            # this will also analyse the default values and the function name assignment
            self.py_func_stat = self.py_func_stat.analyse_expressions(env)
        elif self.py_func is not None:
            # this will also analyse the default values
            self.py_func = self.py_func.analyse_expressions(env)
        else:
            self.analyse_default_values(env)
            self.analyse_annotations(env)
        self.acquire_gil = self.need_gil_acquisition(self.local_scope)
        return self

    def needs_assignment_synthesis(self, env, code=None):
        return False

    def generate_function_header(self, code, with_pymethdef, with_opt_args=1, with_dispatch=1, cname=None):
        scope = self.local_scope
        arg_decls = []
        type = self.type
        for arg in type.args[:len(type.args)-type.optional_arg_count]:
            arg_decl = arg.declaration_code()
            entry = scope.lookup(arg.name)
            if not entry.cf_used:
                arg_decl = 'CYTHON_UNUSED %s' % arg_decl
            arg_decls.append(arg_decl)
        if with_dispatch and self.overridable:
            dispatch_arg = PyrexTypes.c_int_type.declaration_code(
                Naming.skip_dispatch_cname)
            if self.override:
                arg_decls.append(dispatch_arg)
            else:
                arg_decls.append('CYTHON_UNUSED %s' % dispatch_arg)
        if type.optional_arg_count and with_opt_args:
            arg_decls.append(type.op_arg_struct.declaration_code(Naming.optional_args_cname))
        if type.has_varargs:
            arg_decls.append("...")
        if not arg_decls:
            arg_decls = ["void"]
        if cname is None:
            cname = self.entry.func_cname
        entity = type.function_header_code(cname, ', '.join(arg_decls))
        if self.entry.visibility == 'private' and '::' not in cname:
            storage_class = "static "
        else:
            storage_class = ""
        dll_linkage = None
        modifiers = code.build_function_modifiers(self.entry.func_modifiers)

        header = self.return_type.declaration_code(entity, dll_linkage=dll_linkage)
        #print (storage_class, modifiers, header)
        needs_proto = self.is_c_class_method or self.entry.is_cproperty
        if self.template_declaration:
            if needs_proto:
                code.globalstate.parts['module_declarations'].putln(self.template_declaration)
            code.putln(self.template_declaration)
        if needs_proto:
            code.globalstate.parts['module_declarations'].putln(
                "%s%s%s; /* proto*/" % (storage_class, modifiers, header))
        code.putln("%s%s%s {" % (storage_class, modifiers, header))

    def generate_argument_declarations(self, env, code):
        scope = self.local_scope
        for arg in self.args:
            if arg.default:
                entry = scope.lookup(arg.name)
                if self.override or entry.cf_used:
                    result = arg.calculate_default_value_code(code)
                    code.putln('%s = %s;' % (
                        arg.type.declaration_code(arg.cname), result))

    def generate_keyword_list(self, code):
        pass

    def generate_argument_parsing_code(self, env, code):
        i = 0
        used = 0
        scope = self.local_scope
        if self.type.optional_arg_count:
            code.putln('if (%s) {' % Naming.optional_args_cname)
            for arg in self.args:
                if arg.default:
                    entry = scope.lookup(arg.name)
                    if self.override or entry.cf_used:
                        code.putln('if (%s->%sn > %s) {' %
                                   (Naming.optional_args_cname,
                                    Naming.pyrex_prefix, i))
                        declarator = arg.declarator
                        while not hasattr(declarator, 'name'):
                            declarator = declarator.base
                        code.putln('%s = %s->%s;' %
                                   (arg.cname, Naming.optional_args_cname,
                                    self.type.opt_arg_cname(declarator.name)))
                        used += 1
                    i += 1
            for _ in range(used):
                code.putln('}')
            code.putln('}')

        # Move arguments into closure if required
        def put_into_closure(entry):
            if entry.in_closure and not arg.default:
                code.putln('%s = %s;' % (entry.cname, entry.original_cname))
                code.put_var_incref(entry)
                code.put_var_giveref(entry)
        for arg in self.args:
            put_into_closure(scope.lookup_here(arg.name))


    def generate_argument_conversion_code(self, code):
        pass

    def generate_argument_type_tests(self, code):
        # Generate type tests for args whose type in a parent
        # class is a supertype of the declared type.
        for arg in self.type.args:
            if arg.needs_type_test:
                self.generate_arg_type_test(arg, code)
            elif arg.type.is_pyobject and not arg.accept_none:
                self.generate_arg_none_check(arg, code)

    def generate_execution_code(self, code):
        if code.globalstate.directives['linetrace']:
            code.mark_pos(self.pos)
            code.putln("")  # generate line tracing code
        super(CFuncDefNode, self).generate_execution_code(code)
        if self.py_func_stat:
            self.py_func_stat.generate_execution_code(code)

    def error_value(self):
        if self.return_type.is_pyobject:
            return "0"
        else:
            return self.entry.type.exception_value

    def caller_will_check_exceptions(self):
        return self.entry.type.exception_check

    def generate_wrapper_functions(self, code):
        # If the C signature of a function has changed, we need to generate
        # wrappers to put in the slots here.
        k = 0
        entry = self.entry
        func_type = entry.type
        while entry.prev_entry is not None:
            k += 1
            entry = entry.prev_entry
            entry.func_cname = "%s%swrap_%s" % (self.entry.func_cname, Naming.pyrex_prefix, k)
            code.putln()
            self.generate_function_header(
                code, 0,
                with_dispatch=entry.type.is_overridable,
                with_opt_args=entry.type.optional_arg_count,
                cname=entry.func_cname)
            if not self.return_type.is_void:
                code.put('return ')
            args = self.type.args
            arglist = [arg.cname for arg in args[:len(args)-self.type.optional_arg_count]]
            if entry.type.is_overridable:
                arglist.append(Naming.skip_dispatch_cname)
            elif func_type.is_overridable:
                arglist.append('0')
            if entry.type.optional_arg_count:
                arglist.append(Naming.optional_args_cname)
            elif func_type.optional_arg_count:
                arglist.append('NULL')
            code.putln('%s(%s);' % (self.entry.func_cname, ', '.join(arglist)))
            code.putln('}')


class PyArgDeclNode(Node):
    # Argument which must be a Python object (used
    # for * and ** arguments).
    #
    # name        string
    # entry       Symtab.Entry
    # annotation  ExprNode or None   Py3 argument annotation
    child_attrs = []
    is_self_arg = False
    is_type_arg = False

    def generate_function_definitions(self, env, code):
        self.entry.generate_function_definitions(env, code)


class DecoratorNode(Node):
    # A decorator
    #
    # decorator    NameNode or CallNode or AttributeNode
    child_attrs = ['decorator']


class DefNode(FuncDefNode):
    # A Python function definition.
    #
    # name          string                 the Python name of the function
    # lambda_name   string                 the internal name of a lambda 'function'
    # decorators    [DecoratorNode]        list of decorators
    # args          [CArgDeclNode]         formal arguments
    # doc           EncodedString or None
    # body          StatListNode
    # return_type_annotation
    #               ExprNode or None       the Py3 return type annotation
    #
    #  The following subnode is constructed internally
    #  when the def statement is inside a Python class definition.
    #
    #  fused_py_func        DefNode     The original fused cpdef DefNode
    #                                   (in case this is a specialization)
    #  specialized_cpdefs   [DefNode]   list of specialized cpdef DefNodes
    #  py_cfunc_node  PyCFunctionNode/InnerFunctionNode   The PyCFunction to create and assign
    #
    # decorator_indirection IndirectionNode Used to remove __Pyx_Method_ClassMethod for fused functions

    child_attrs = ["args", "star_arg", "starstar_arg", "body", "decorators", "return_type_annotation"]
    outer_attrs = ["decorators", "return_type_annotation"]

    is_staticmethod = False
    is_classmethod = False

    lambda_name = None
    reqd_kw_flags_cname = "0"
    is_wrapper = 0
    no_assignment_synthesis = 0
    decorators = None
    return_type_annotation = None
    entry = None
    acquire_gil = 0
    self_in_stararg = 0
    py_cfunc_node = None
    requires_classobj = False
    defaults_struct = None  # Dynamic kwrds structure name
    doc = None

    fused_py_func = False
    specialized_cpdefs = None
    py_wrapper = None
    py_wrapper_required = True
    func_cname = None

    defaults_getter = None

    def __init__(self, pos, **kwds):
        FuncDefNode.__init__(self, pos, **kwds)
        p = k = rk = r = 0
        for arg in self.args:
            if arg.pos_only:
                p += 1
            if arg.kw_only:
                k += 1
                if not arg.default:
                    rk += 1
            if not arg.default:
                r += 1
        self.num_posonly_args = p
        self.num_kwonly_args = k
        self.num_required_kw_args = rk
        self.num_required_args = r

    def as_cfunction(self, cfunc=None, scope=None, overridable=True, returns=None, except_val=None, modifiers=None,
                     nogil=False, with_gil=False):
        if self.star_arg:
            error(self.star_arg.pos, "cdef function cannot have star argument")
        if self.starstar_arg:
            error(self.starstar_arg.pos, "cdef function cannot have starstar argument")
        exception_value, exception_check = except_val or (None, False)

        if cfunc is None:
            cfunc_args = []
            for formal_arg in self.args:
                name_declarator, type = formal_arg.analyse(scope, nonempty=1)
                cfunc_args.append(PyrexTypes.CFuncTypeArg(name=name_declarator.name,
                                                          cname=None,
                                                          annotation=formal_arg.annotation,
                                                          type=py_object_type,
                                                          pos=formal_arg.pos))
            cfunc_type = PyrexTypes.CFuncType(return_type=py_object_type,
                                              args=cfunc_args,
                                              has_varargs=False,
                                              exception_value=None,
                                              exception_check=exception_check,
                                              nogil=nogil,
                                              with_gil=with_gil,
                                              is_overridable=overridable)
            cfunc = CVarDefNode(self.pos, type=cfunc_type)
        else:
            if scope is None:
                scope = cfunc.scope
            cfunc_type = cfunc.type
            if len(self.args) != len(cfunc_type.args) or cfunc_type.has_varargs:
                error(self.pos, "wrong number of arguments")
                error(cfunc.pos, "previous declaration here")
            for i, (formal_arg, type_arg) in enumerate(zip(self.args, cfunc_type.args)):
                name_declarator, type = formal_arg.analyse(scope, nonempty=1,
                                                           is_self_arg=(i == 0 and scope.is_c_class_scope))
                if type is None or type is PyrexTypes.py_object_type:
                    formal_arg.type = type_arg.type
                    formal_arg.name_declarator = name_declarator

        if exception_value is None and cfunc_type.exception_value is not None:
            from .ExprNodes import ConstNode
            exception_value = ConstNode(
                self.pos, value=cfunc_type.exception_value, type=cfunc_type.return_type)
        declarator = CFuncDeclaratorNode(self.pos,
                                         base=CNameDeclaratorNode(self.pos, name=self.name, cname=None),
                                         args=self.args,
                                         has_varargs=False,
                                         exception_check=cfunc_type.exception_check,
                                         exception_value=exception_value,
                                         with_gil=cfunc_type.with_gil,
                                         nogil=cfunc_type.nogil)
        return CFuncDefNode(self.pos,
                            modifiers=modifiers or [],
                            base_type=CAnalysedBaseTypeNode(self.pos, type=cfunc_type.return_type),
                            declarator=declarator,
                            body=self.body,
                            doc=self.doc,
                            overridable=cfunc_type.is_overridable,
                            type=cfunc_type,
                            with_gil=cfunc_type.with_gil,
                            nogil=cfunc_type.nogil,
                            visibility='private',
                            api=False,
                            directive_locals=getattr(cfunc, 'directive_locals', {}),
                            directive_returns=returns)

    def is_cdef_func_compatible(self):
        """Determines if the function's signature is compatible with a
        cdef function.  This can be used before calling
        .as_cfunction() to see if that will be successful.
        """
        if self.needs_closure:
            return False
        if self.star_arg or self.starstar_arg:
            return False
        return True

    def analyse_declarations(self, env):
        if self.decorators:
            for decorator in self.decorators:
                func = decorator.decorator
                if func.is_name:
                    self.is_classmethod |= func.name == 'classmethod'
                    self.is_staticmethod |= func.name == 'staticmethod'

        if self.is_classmethod and env.lookup_here('classmethod'):
            # classmethod() was overridden - not much we can do here ...
            self.is_classmethod = False
        if self.is_staticmethod and env.lookup_here('staticmethod'):
            # staticmethod() was overridden - not much we can do here ...
            self.is_staticmethod = False

        if env.is_py_class_scope or env.is_c_class_scope:
            if self.name == '__new__' and env.is_py_class_scope:
                self.is_staticmethod = True
            elif self.name == '__init_subclass__' and env.is_c_class_scope:
                error(self.pos, "'__init_subclass__' is not supported by extension class")
            elif self.name in IMPLICIT_CLASSMETHODS and not self.is_classmethod:
                self.is_classmethod = True
                # TODO: remove the need to generate a real decorator here, is_classmethod=True should suffice.
                from .ExprNodes import NameNode
                self.decorators = self.decorators or []
                self.decorators.insert(0, DecoratorNode(
                    self.pos, decorator=NameNode(self.pos, name=EncodedString('classmethod'))))

        self.analyse_argument_types(env)
        if self.name == '<lambda>':
            self.declare_lambda_function(env)
        else:
            self.declare_pyfunction(env)

        self.analyse_signature(env)
        self.return_type = self.entry.signature.return_type()
        # if a signature annotation provides a more specific return object type, use it
        if self.return_type is py_object_type and self.return_type_annotation:
            if env.directives['annotation_typing'] and not self.entry.is_special:
                _, return_type = self.return_type_annotation.analyse_type_annotation(env)
                if return_type and return_type.is_pyobject:
                    self.return_type = return_type

        self.create_local_scope(env)

        self.py_wrapper = DefNodeWrapper(
            self.pos,
            target=self,
            name=self.entry.name,
            args=self.args,
            star_arg=self.star_arg,
            starstar_arg=self.starstar_arg,
            return_type=self.return_type)
        self.py_wrapper.analyse_declarations(env)

    def analyse_argument_types(self, env):
        self.directive_locals = env.directives.get('locals', {})
        allow_none_for_extension_args = env.directives['allow_none_for_extension_args']

        f2s = env.fused_to_specific
        env.fused_to_specific = None

        for arg in self.args:
            if hasattr(arg, 'name'):
                name_declarator = None
            else:
                base_type = arg.base_type.analyse(env)
                # If we hare in pythran mode and we got a buffer supported by
                # Pythran, we change this node to a fused type
                if has_np_pythran(env) and base_type.is_pythran_expr:
                    base_type = PyrexTypes.FusedType([
                        base_type,
                        #PyrexTypes.PythranExpr(pythran_type(self.type, "numpy_texpr")),
                        base_type.org_buffer])
                name_declarator, type = \
                    arg.declarator.analyse(base_type, env)
                arg.name = name_declarator.name
                arg.type = type

            self.align_argument_type(env, arg)
            if name_declarator and name_declarator.cname:
                error(self.pos, "Python function argument cannot have C name specification")
            arg.type = arg.type.as_argument_type()
            arg.hdr_type = None
            arg.needs_conversion = 0
            arg.needs_type_test = 0
            arg.is_generic = 1
            if arg.type.is_pyobject or arg.type.is_buffer or arg.type.is_memoryviewslice:
                if arg.or_none:
                    arg.accept_none = True
                elif arg.not_none:
                    arg.accept_none = False
                elif (arg.type.is_extension_type or arg.type.is_builtin_type
                        or arg.type.is_buffer or arg.type.is_memoryviewslice):
                    if arg.default and arg.default.constant_result is None:
                        # special case: def func(MyType obj = None)
                        arg.accept_none = True
                    else:
                        # default depends on compiler directive
                        arg.accept_none = allow_none_for_extension_args
                else:
                    # probably just a plain 'object'
                    arg.accept_none = True
            else:
                arg.accept_none = True  # won't be used, but must be there
                if arg.not_none:
                    error(arg.pos, "Only Python type arguments can have 'not None'")
                if arg.or_none:
                    error(arg.pos, "Only Python type arguments can have 'or None'")

            if arg.type.is_fused:
                self.has_fused_arguments = True
        env.fused_to_specific = f2s

        if has_np_pythran(env):
            self.np_args_idx = [i for i,a in enumerate(self.args) if a.type.is_numpy_buffer]
        else:
            self.np_args_idx = []

    def analyse_signature(self, env):
        if self.entry.is_special:
            if self.decorators:
                error(self.pos, "special functions of cdef classes cannot have decorators")
            self.entry.trivial_signature = len(self.args) == 1 and not (self.star_arg or self.starstar_arg)
        elif not (self.star_arg or self.starstar_arg) and (
                not env.directives['always_allow_keywords']
                or all([arg.pos_only for arg in self.args])):
            # Use the simpler calling signature for zero- and one-argument pos-only functions.
            if self.entry.signature is TypeSlots.pyfunction_signature:
                if len(self.args) == 0:
                    self.entry.signature = TypeSlots.pyfunction_noargs
                elif len(self.args) == 1:
                    if self.args[0].default is None and not self.args[0].kw_only:
                        self.entry.signature = TypeSlots.pyfunction_onearg
            elif self.entry.signature is TypeSlots.pymethod_signature:
                if len(self.args) == 1:
                    self.entry.signature = TypeSlots.unaryfunc
                elif len(self.args) == 2:
                    if self.args[1].default is None and not self.args[1].kw_only:
                        self.entry.signature = TypeSlots.ibinaryfunc

        sig = self.entry.signature
        nfixed = sig.num_fixed_args()
        if (sig is TypeSlots.pymethod_signature and nfixed == 1
               and len(self.args) == 0 and self.star_arg):
            # this is the only case where a diverging number of
            # arguments is not an error - when we have no explicit
            # 'self' parameter as in method(*args)
            sig = self.entry.signature = TypeSlots.pyfunction_signature  # self is not 'really' used
            self.self_in_stararg = 1
            nfixed = 0

        if self.is_staticmethod and env.is_c_class_scope:
            nfixed = 0
            self.self_in_stararg = True  # FIXME: why for staticmethods?

            self.entry.signature = sig = copy.copy(sig)
            sig.fixed_arg_format = "*"
            sig.is_staticmethod = True
            sig.has_generic_args = True

        if ((self.is_classmethod or self.is_staticmethod) and
                self.has_fused_arguments and env.is_c_class_scope):
            del self.decorator_indirection.stats[:]

        for i in range(min(nfixed, len(self.args))):
            arg = self.args[i]
            arg.is_generic = 0
            if sig.is_self_arg(i) and not self.is_staticmethod:
                if self.is_classmethod:
                    arg.is_type_arg = 1
                    arg.hdr_type = arg.type = Builtin.type_type
                else:
                    arg.is_self_arg = 1
                    arg.hdr_type = arg.type = env.parent_type
                arg.needs_conversion = 0
            else:
                arg.hdr_type = sig.fixed_arg_type(i)
                if not arg.type.same_as(arg.hdr_type):
                    if arg.hdr_type.is_pyobject and arg.type.is_pyobject:
                        arg.needs_type_test = 1
                    else:
                        arg.needs_conversion = 1

        if nfixed > len(self.args):
            self.bad_signature()
            return
        elif nfixed < len(self.args):
            if not sig.has_generic_args:
                self.bad_signature()
            for arg in self.args:
                if arg.is_generic and (arg.type.is_extension_type or arg.type.is_builtin_type):
                    arg.needs_type_test = 1

        # Decide whether to use METH_FASTCALL
        # 1. If we use METH_NOARGS or METH_O, keep that. We can only change
        #    METH_VARARGS to METH_FASTCALL
        # 2. Special methods like __call__ always use the METH_VARGARGS
        #    calling convention
        mf = sig.method_flags()
        if mf and TypeSlots.method_varargs in mf and not self.entry.is_special:
            # 3. If the function uses the full args tuple, it's more
            #    efficient to use METH_VARARGS. This happens when the function
            #    takes *args but no other positional arguments (apart from
            #    possibly self). We don't do the analogous check for keyword
            #    arguments since the kwargs dict is copied anyway.
            if self.star_arg:
                uses_args_tuple = True
                for arg in self.args:
                    if (arg.is_generic and not arg.kw_only and
                            not arg.is_self_arg and not arg.is_type_arg):
                        # Other positional argument
                        uses_args_tuple = False
            else:
                uses_args_tuple = False

            if not uses_args_tuple:
                sig = self.entry.signature = sig.with_fastcall()

    def bad_signature(self):
        sig = self.entry.signature
        expected_str = "%d" % sig.num_fixed_args()
        if sig.has_generic_args:
            expected_str += " or more"
        name = self.name
        if name.startswith("__") and name.endswith("__"):
            desc = "Special method"
        else:
            desc = "Method"
        error(self.pos, "%s %s has wrong number of arguments (%d declared, %s expected)" % (
            desc, self.name, len(self.args), expected_str))

    def declare_pyfunction(self, env):
        #print "DefNode.declare_pyfunction:", self.name, "in", env ###
        name = self.name
        entry = env.lookup_here(name)
        if entry:
            if entry.is_final_cmethod and not env.parent_type.is_final_type:
                error(self.pos, "Only final types can have final Python (def/cpdef) methods")
            if entry.type.is_cfunction and not entry.is_builtin_cmethod and not self.is_wrapper:
                warning(self.pos, "Overriding cdef method with def method.", 5)
        entry = env.declare_pyfunction(name, self.pos, allow_redefine=not self.is_wrapper)
        self.entry = entry
        prefix = env.next_id(env.scope_prefix)
        self.entry.pyfunc_cname = punycodify_name(Naming.pyfunc_prefix + prefix + name)
        if Options.docstrings:
            entry.doc = embed_position(self.pos, self.doc)
            entry.doc_cname = punycodify_name(Naming.funcdoc_prefix + prefix + name)
            if entry.is_special:
                if entry.name in TypeSlots.invisible or not entry.doc or (
                        entry.name in '__getattr__' and env.directives['fast_getattr']):
                    entry.wrapperbase_cname = None
                else:
                    entry.wrapperbase_cname = punycodify_name(Naming.wrapperbase_prefix + prefix + name)
        else:
            entry.doc = None

    def declare_lambda_function(self, env):
        entry = env.declare_lambda_function(self.lambda_name, self.pos)
        entry.doc = None
        self.entry = entry
        self.entry.pyfunc_cname = entry.cname

    def declare_arguments(self, env):
        for arg in self.args:
            if not arg.name:
                error(arg.pos, "Missing argument name")
            if arg.needs_conversion:
                arg.entry = env.declare_var(arg.name, arg.type, arg.pos)
                if arg.type.is_pyobject:
                    arg.entry.init = "0"
            else:
                arg.entry = self.declare_argument(env, arg)
            arg.entry.is_arg = 1
            arg.entry.used = 1
            arg.entry.is_self_arg = arg.is_self_arg
        self.declare_python_arg(env, self.star_arg)
        self.declare_python_arg(env, self.starstar_arg)

    def declare_python_arg(self, env, arg):
        if arg:
            if env.directives['infer_types'] != False:
                type = PyrexTypes.unspecified_type
            else:
                type = py_object_type
            entry = env.declare_var(arg.name, type, arg.pos)
            entry.is_arg = 1
            entry.used = 1
            entry.init = "0"
            entry.xdecref_cleanup = 1
            arg.entry = entry

    def analyse_expressions(self, env):
        self.local_scope.directives = env.directives
        self.analyse_default_values(env)
        self.analyse_annotations(env)

        if not self.needs_assignment_synthesis(env) and self.decorators:
            for decorator in self.decorators[::-1]:
                decorator.decorator = decorator.decorator.analyse_expressions(env)

        self.py_wrapper.prepare_argument_coercion(env)
        return self

    def needs_assignment_synthesis(self, env, code=None):
        if self.is_staticmethod:
            return True
        if self.specialized_cpdefs or self.entry.is_fused_specialized:
            return False
        if self.no_assignment_synthesis:
            return False
        if self.entry.is_special:
            return False
        if self.entry.is_anonymous:
            return True
        if env.is_module_scope or env.is_c_class_scope:
            if code is None:
                return self.local_scope.directives['binding']
            else:
                return code.globalstate.directives['binding']
        return env.is_py_class_scope or env.is_closure_scope

    def error_value(self):
        return self.entry.signature.error_value

    def caller_will_check_exceptions(self):
        return self.entry.signature.exception_check

    def generate_function_definitions(self, env, code):
        if self.defaults_getter:
            # defaults getter must never live in class scopes, it's always a module function
            self.defaults_getter.generate_function_definitions(env.global_scope(), code)

        # Before closure cnames are mangled
        if self.py_wrapper_required:
            # func_cname might be modified by @cname
            self.py_wrapper.func_cname = self.entry.func_cname
            self.py_wrapper.generate_function_definitions(env, code)
        FuncDefNode.generate_function_definitions(self, env, code)

    def generate_function_header(self, code, with_pymethdef, proto_only=0):
        if proto_only:
            if self.py_wrapper_required:
                self.py_wrapper.generate_function_header(
                    code, with_pymethdef, True)
            return
        arg_code_list = []
        if self.entry.signature.has_dummy_arg:
            self_arg = 'PyObject *%s' % Naming.self_cname
            if not self.needs_outer_scope:
                self_arg = 'CYTHON_UNUSED ' + self_arg
            arg_code_list.append(self_arg)

        def arg_decl_code(arg):
            entry = arg.entry
            if entry.in_closure:
                cname = entry.original_cname
            else:
                cname = entry.cname
            decl = entry.type.declaration_code(cname)
            if not entry.cf_used:
                decl = 'CYTHON_UNUSED ' + decl
            return decl

        for arg in self.args:
            arg_code_list.append(arg_decl_code(arg))
        if self.star_arg:
            arg_code_list.append(arg_decl_code(self.star_arg))
        if self.starstar_arg:
            arg_code_list.append(arg_decl_code(self.starstar_arg))
        if arg_code_list:
            arg_code = ', '.join(arg_code_list)
        else:
            arg_code = 'void'  # No arguments
        dc = self.return_type.declaration_code(self.entry.pyfunc_cname)

        decls_code = code.globalstate['decls']
        preprocessor_guard = self.get_preprocessor_guard()
        if preprocessor_guard:
            decls_code.putln(preprocessor_guard)
        decls_code.putln(
            "static %s(%s); /* proto */" % (dc, arg_code))
        if preprocessor_guard:
            decls_code.putln("#endif")
        code.putln("static %s(%s) {" % (dc, arg_code))

    def generate_argument_declarations(self, env, code):
        pass

    def generate_keyword_list(self, code):
        pass

    def generate_argument_parsing_code(self, env, code):
        # Move arguments into closure if required
        def put_into_closure(entry):
            if entry.in_closure:
                code.putln('%s = %s;' % (entry.cname, entry.original_cname))
                if entry.xdecref_cleanup:
                    # mostly applies to the starstar arg - this can sometimes be NULL
                    # so must be xincrefed instead
                    code.put_var_xincref(entry)
                    code.put_var_xgiveref(entry)
                else:
                    code.put_var_incref(entry)
                    code.put_var_giveref(entry)
        for arg in self.args:
            put_into_closure(arg.entry)
        for arg in self.star_arg, self.starstar_arg:
            if arg:
                put_into_closure(arg.entry)

    def generate_argument_type_tests(self, code):
        pass


class DefNodeWrapper(FuncDefNode):
    # DefNode python wrapper code generator

    defnode = None
    target = None  # Target DefNode

    def __init__(self, *args, **kwargs):
        FuncDefNode.__init__(self, *args, **kwargs)
        self.num_posonly_args = self.target.num_posonly_args
        self.num_kwonly_args = self.target.num_kwonly_args
        self.num_required_kw_args = self.target.num_required_kw_args
        self.num_required_args = self.target.num_required_args
        self.self_in_stararg = self.target.self_in_stararg
        self.signature = None

    def analyse_declarations(self, env):
        target_entry = self.target.entry
        name = self.name
        prefix = env.next_id(env.scope_prefix)
        target_entry.func_cname = punycodify_name(Naming.pywrap_prefix + prefix + name)
        target_entry.pymethdef_cname = punycodify_name(Naming.pymethdef_prefix + prefix + name)

        self.signature = target_entry.signature

        self.np_args_idx = self.target.np_args_idx

    def prepare_argument_coercion(self, env):
        # This is only really required for Cython utility code at this time,
        # everything else can be done during code generation.  But we expand
        # all utility code here, simply because we cannot easily distinguish
        # different code types.
        for arg in self.args:
            if not arg.type.is_pyobject:
                if not arg.type.create_from_py_utility_code(env):
                    pass  # will fail later
            elif arg.hdr_type and not arg.hdr_type.is_pyobject:
                if not arg.hdr_type.create_to_py_utility_code(env):
                    pass  # will fail later

        if self.starstar_arg and not self.starstar_arg.entry.cf_used:
            # we will set the kwargs argument to NULL instead of a new dict
            # and must therefore correct the control flow state
            entry = self.starstar_arg.entry
            entry.xdecref_cleanup = 1
            for ass in entry.cf_assignments:
                if not ass.is_arg and ass.lhs.is_name:
                    ass.lhs.cf_maybe_null = True

    def signature_has_nongeneric_args(self):
        argcount = len(self.args)
        if argcount == 0 or (
                argcount == 1 and (self.args[0].is_self_arg or
                                   self.args[0].is_type_arg)):
            return 0
        return 1

    def signature_has_generic_args(self):
        return self.signature.has_generic_args

    def generate_function_body(self, code):
        args = []
        if self.signature.has_dummy_arg:
            args.append(Naming.self_cname)
        for arg in self.args:
            if arg.type.is_cpp_class:
                # it's safe to move converted C++ types because they aren't
                # used again afterwards
                code.globalstate.use_utility_code(
                    UtilityCode.load_cached("MoveIfSupported", "CppSupport.cpp"))
                args.append("__PYX_STD_MOVE_IF_SUPPORTED(%s)" % arg.entry.cname)
            elif arg.hdr_type and not (arg.type.is_memoryviewslice or
                                     arg.type.is_struct or
                                     arg.type.is_complex):
                args.append(arg.type.cast_code(arg.entry.cname))
            else:
                args.append(arg.entry.cname)
        if self.star_arg:
            args.append(self.star_arg.entry.cname)
        if self.starstar_arg:
            args.append(self.starstar_arg.entry.cname)
        args = ', '.join(args)
        if not self.return_type.is_void:
            code.put('%s = ' % Naming.retval_cname)
        code.putln('%s(%s);' % (
            self.target.entry.pyfunc_cname, args))

    def generate_function_definitions(self, env, code):
        lenv = self.target.local_scope
        # Generate C code for header and body of function
        code.mark_pos(self.pos)
        code.putln("")
        code.putln("/* Python wrapper */")
        preprocessor_guard = self.target.get_preprocessor_guard()
        if preprocessor_guard:
            code.putln(preprocessor_guard)

        code.enter_cfunc_scope(lenv)
        code.return_from_error_cleanup_label = code.new_label()

        with_pymethdef = (self.target.needs_assignment_synthesis(env, code) or
                          self.target.pymethdef_required)
        self.generate_function_header(code, with_pymethdef)
        self.generate_argument_declarations(lenv, code)
        tempvardecl_code = code.insertion_point()

        if self.return_type.is_pyobject:
            retval_init = ' = 0'
        else:
            retval_init = ''
        if not self.return_type.is_void:
            code.putln('%s%s;' % (
                self.return_type.declaration_code(Naming.retval_cname),
                retval_init))
        code.put_declare_refcount_context()
        code.put_setup_refcount_context(EncodedString('%s (wrapper)' % self.name))

        self.generate_argument_parsing_code(lenv, code)
        self.generate_argument_type_tests(code)
        self.generate_function_body(code)

        # ----- Go back and insert temp variable declarations
        tempvardecl_code.put_temp_declarations(code.funcstate)

        code.mark_pos(self.pos)
        code.putln("")
        code.putln("/* function exit code */")

        # ----- Error cleanup
        if code.error_label in code.labels_used:
            code.put_goto(code.return_label)
            code.put_label(code.error_label)
            for cname, type in code.funcstate.all_managed_temps():
                code.put_xdecref(cname, type)
            err_val = self.error_value()
            if err_val is not None:
                code.putln("%s = %s;" % (Naming.retval_cname, err_val))

        # ----- Non-error return cleanup
        code.put_label(code.return_label)
        for entry in lenv.var_entries:
            if entry.is_arg and entry.type.is_pyobject:
                if entry.xdecref_cleanup:
                    code.put_var_xdecref(entry)
                else:
                    code.put_var_decref(entry)

        code.put_finish_refcount_context()
        if not self.return_type.is_void:
            code.putln("return %s;" % Naming.retval_cname)
        code.putln('}')
        code.exit_cfunc_scope()
        if preprocessor_guard:
            code.putln("#endif /*!(%s)*/" % preprocessor_guard)

    def generate_function_header(self, code, with_pymethdef, proto_only=0):
        arg_code_list = []
        sig = self.signature

        if sig.has_dummy_arg or self.self_in_stararg:
            arg_code = "PyObject *%s" % Naming.self_cname
            if not sig.has_dummy_arg:
                arg_code = 'CYTHON_UNUSED ' + arg_code
            arg_code_list.append(arg_code)

        for arg in self.args:
            if not arg.is_generic:
                if arg.is_self_arg or arg.is_type_arg:
                    arg_code_list.append("PyObject *%s" % arg.hdr_cname)
                else:
                    arg_code_list.append(
                        arg.hdr_type.declaration_code(arg.hdr_cname))
        entry = self.target.entry
        if not entry.is_special and sig.method_flags() == [TypeSlots.method_noargs]:
            arg_code_list.append("CYTHON_UNUSED PyObject *unused")
        if entry.scope.is_c_class_scope and entry.name == "__ipow__":
            arg_code_list.append("CYTHON_UNUSED PyObject *unused")
        if sig.has_generic_args:
            varargs_args = "PyObject *%s, PyObject *%s" % (
                    Naming.args_cname, Naming.kwds_cname)
            if sig.use_fastcall:
                fastcall_args = "PyObject *const *%s, Py_ssize_t %s, PyObject *%s" % (
                        Naming.args_cname, Naming.nargs_cname, Naming.kwds_cname)
                arg_code_list.append(
                    "\n#if CYTHON_METH_FASTCALL\n%s\n#else\n%s\n#endif\n" % (
                        fastcall_args, varargs_args))
            else:
                arg_code_list.append(varargs_args)
        arg_code = ", ".join(arg_code_list)

        # Prevent warning: unused function '__pyx_pw_5numpy_7ndarray_1__getbuffer__'
        mf = ""
        if (entry.name in ("__getbuffer__", "__releasebuffer__")
                and entry.scope.is_c_class_scope):
            mf = "CYTHON_UNUSED "
            with_pymethdef = False

        dc = self.return_type.declaration_code(entry.func_cname)
        header = "static %s%s(%s)" % (mf, dc, arg_code)
        code.putln("%s; /*proto*/" % header)

        if proto_only:
            if self.target.fused_py_func:
                # If we are the specialized version of the cpdef, we still
                # want the prototype for the "fused cpdef", in case we're
                # checking to see if our method was overridden in Python
                self.target.fused_py_func.generate_function_header(
                    code, with_pymethdef, proto_only=True)
            return

        if (Options.docstrings and entry.doc and
                not self.target.fused_py_func and
                not entry.scope.is_property_scope and
                (not entry.is_special or entry.wrapperbase_cname)):
            # h_code = code.globalstate['h_code']
            docstr = entry.doc

            if docstr.is_unicode:
                docstr = docstr.as_utf8_string()

            if not (entry.is_special and entry.name in ('__getbuffer__', '__releasebuffer__')):
                code.putln('PyDoc_STRVAR(%s, %s);' % (
                    entry.doc_cname,
                    docstr.as_c_string_literal()))

            if entry.is_special:
                code.putln('#if CYTHON_COMPILING_IN_CPYTHON')
                code.putln(
                    "struct wrapperbase %s;" % entry.wrapperbase_cname)
                code.putln('#endif')

        if with_pymethdef or self.target.fused_py_func:
            code.put(
                "static PyMethodDef %s = " % entry.pymethdef_cname)
            code.put_pymethoddef(self.target.entry, ";", allow_skip=False)
        code.putln("%s {" % header)

    def generate_argument_declarations(self, env, code):
        for arg in self.args:
            if arg.is_generic:
                if arg.needs_conversion:
                    code.putln("PyObject *%s = 0;" % arg.hdr_cname)
                else:
                    code.put_var_declaration(arg.entry)
        for entry in env.var_entries:
            if entry.is_arg:
                code.put_var_declaration(entry)

        # Assign nargs variable as len(args), but avoid an "unused" warning in the few cases where we don't need it.
        if self.signature_has_generic_args():
            nargs_code = "CYTHON_UNUSED const Py_ssize_t %s = PyTuple_GET_SIZE(%s);" % (
                        Naming.nargs_cname, Naming.args_cname)
            if self.signature.use_fastcall:
                code.putln("#if !CYTHON_METH_FASTCALL")
                code.putln(nargs_code)
                code.putln("#endif")
            else:
                code.putln(nargs_code)

        # Array containing the values of keyword arguments when using METH_FASTCALL.
        code.globalstate.use_utility_code(
            UtilityCode.load_cached("fastcall", "FunctionArguments.c"))
        code.putln('CYTHON_UNUSED PyObject *const *%s = __Pyx_KwValues_%s(%s, %s);' % (
            Naming.kwvalues_cname, self.signature.fastvar, Naming.args_cname, Naming.nargs_cname))

    def generate_argument_parsing_code(self, env, code):
        # Generate fast equivalent of PyArg_ParseTuple call for
        # generic arguments, if any, including args/kwargs
        old_error_label = code.new_error_label()
        our_error_label = code.error_label
        end_label = code.new_label("argument_unpacking_done")

        has_kwonly_args = self.num_kwonly_args > 0
        has_star_or_kw_args = self.star_arg is not None \
            or self.starstar_arg is not None or has_kwonly_args

        for arg in self.args:
            if not arg.type.is_pyobject:
                if not arg.type.create_from_py_utility_code(env):
                    pass  # will fail later

        if not self.signature_has_generic_args():
            if has_star_or_kw_args:
                error(self.pos, "This method cannot have * or keyword arguments")
            self.generate_argument_conversion_code(code)

        elif not self.signature_has_nongeneric_args():
            # func(*args) or func(**kw) or func(*args, **kw)
            # possibly with a "self" argument but no other non-star
            # arguments
            self.generate_stararg_copy_code(code)

        else:
            self.generate_tuple_and_keyword_parsing_code(self.args, end_label, code)

        code.error_label = old_error_label
        if code.label_used(our_error_label):
            if not code.label_used(end_label):
                code.put_goto(end_label)
            code.put_label(our_error_label)
            if has_star_or_kw_args:
                self.generate_arg_decref(self.star_arg, code)
                if self.starstar_arg:
                    if self.starstar_arg.entry.xdecref_cleanup:
                        code.put_var_xdecref_clear(self.starstar_arg.entry)
                    else:
                        code.put_var_decref_clear(self.starstar_arg.entry)
            code.put_add_traceback(self.target.entry.qualified_name)
            code.put_finish_refcount_context()
            code.putln("return %s;" % self.error_value())
        if code.label_used(end_label):
            code.put_label(end_label)

    def generate_arg_xdecref(self, arg, code):
        if arg:
            code.put_var_xdecref_clear(arg.entry)

    def generate_arg_decref(self, arg, code):
        if arg:
            code.put_var_decref_clear(arg.entry)

    def generate_stararg_copy_code(self, code):
        if not self.star_arg:
            code.globalstate.use_utility_code(
                UtilityCode.load_cached("RaiseArgTupleInvalid", "FunctionArguments.c"))
            code.putln("if (unlikely(%s > 0)) {" % Naming.nargs_cname)
            code.put('__Pyx_RaiseArgtupleInvalid(%s, 1, 0, 0, %s); return %s;' % (
                self.name.as_c_string_literal(), Naming.nargs_cname, self.error_value()))
            code.putln("}")

        if self.starstar_arg:
            if self.star_arg or not self.starstar_arg.entry.cf_used:
                kwarg_check = "unlikely(%s)" % Naming.kwds_cname
            else:
                kwarg_check = "%s" % Naming.kwds_cname
        else:
            kwarg_check = "unlikely(%s) && __Pyx_NumKwargs_%s(%s)" % (
                Naming.kwds_cname, self.signature.fastvar, Naming.kwds_cname)
        code.globalstate.use_utility_code(
            UtilityCode.load_cached("KeywordStringCheck", "FunctionArguments.c"))
        code.putln(
            "if (%s && unlikely(!__Pyx_CheckKeywordStrings(%s, %s, %d))) return %s;" % (
                kwarg_check, Naming.kwds_cname, self.name.as_c_string_literal(),
                bool(self.starstar_arg), self.error_value()))

        if self.starstar_arg and self.starstar_arg.entry.cf_used:
            code.putln("if (%s) {" % kwarg_check)
            code.putln("%s = __Pyx_KwargsAsDict_%s(%s, %s);" % (
                self.starstar_arg.entry.cname,
                self.signature.fastvar,
                Naming.kwds_cname,
                Naming.kwvalues_cname))
            code.putln("if (unlikely(!%s)) return %s;" % (
                self.starstar_arg.entry.cname, self.error_value()))
            code.put_gotref(self.starstar_arg.entry.cname, py_object_type)
            code.putln("} else {")
            allow_null = all(ref.node.allow_null for ref in self.starstar_arg.entry.cf_references)
            if allow_null:
                code.putln("%s = NULL;" % (self.starstar_arg.entry.cname,))
            else:
                code.putln("%s = PyDict_New();" % (self.starstar_arg.entry.cname,))
                code.putln("if (unlikely(!%s)) return %s;" % (
                    self.starstar_arg.entry.cname, self.error_value()))
                code.put_var_gotref(self.starstar_arg.entry)
            self.starstar_arg.entry.xdecref_cleanup = allow_null
            code.putln("}")

        if self.self_in_stararg and not self.target.is_staticmethod:
            assert not self.signature.use_fastcall
            # need to create a new tuple with 'self' inserted as first item
            code.put("%s = PyTuple_New(%s + 1); if (unlikely(!%s)) " % (
                self.star_arg.entry.cname,
                Naming.nargs_cname,
                self.star_arg.entry.cname))
            if self.starstar_arg and self.starstar_arg.entry.cf_used:
                code.putln("{")
                code.put_var_xdecref_clear(self.starstar_arg.entry)
                code.putln("return %s;" % self.error_value())
                code.putln("}")
            else:
                code.putln("return %s;" % self.error_value())
            code.put_var_gotref(self.star_arg.entry)
            code.put_incref(Naming.self_cname, py_object_type)
            code.put_giveref(Naming.self_cname, py_object_type)
            code.putln("PyTuple_SET_ITEM(%s, 0, %s);" % (
                self.star_arg.entry.cname, Naming.self_cname))
            temp = code.funcstate.allocate_temp(PyrexTypes.c_py_ssize_t_type, manage_ref=False)
            code.putln("for (%s=0; %s < %s; %s++) {" % (
                temp, temp, Naming.nargs_cname, temp))
            code.putln("PyObject* item = PyTuple_GET_ITEM(%s, %s);" % (
                Naming.args_cname, temp))
            code.put_incref("item", py_object_type)
            code.put_giveref("item", py_object_type)
            code.putln("PyTuple_SET_ITEM(%s, %s+1, item);" % (
                self.star_arg.entry.cname, temp))
            code.putln("}")
            code.funcstate.release_temp(temp)
            self.star_arg.entry.xdecref_cleanup = 0
        elif self.star_arg:
            assert not self.signature.use_fastcall
            code.put_incref(Naming.args_cname, py_object_type)
            code.putln("%s = %s;" % (
                self.star_arg.entry.cname,
                Naming.args_cname))
            self.star_arg.entry.xdecref_cleanup = 0

    def generate_tuple_and_keyword_parsing_code(self, args, success_label, code):
        code.globalstate.use_utility_code(
            UtilityCode.load_cached("fastcall", "FunctionArguments.c"))

        self_name_csafe = self.name.as_c_string_literal()

        argtuple_error_label = code.new_label("argtuple_error")

        positional_args = []
        required_kw_only_args = []
        optional_kw_only_args = []
        num_pos_only_args = 0
        for arg in args:
            if arg.is_generic:
                if arg.default:
                    if not arg.is_self_arg and not arg.is_type_arg:
                        if arg.kw_only:
                            optional_kw_only_args.append(arg)
                        else:
                            positional_args.append(arg)
                elif arg.kw_only:
                    required_kw_only_args.append(arg)
                elif not arg.is_self_arg and not arg.is_type_arg:
                    positional_args.append(arg)
                if arg.pos_only:
                    num_pos_only_args += 1

        # sort required kw-only args before optional ones to avoid special
        # cases in the unpacking code
        kw_only_args = required_kw_only_args + optional_kw_only_args

        min_positional_args = self.num_required_args - self.num_required_kw_args
        if len(args) > 0 and (args[0].is_self_arg or args[0].is_type_arg):
            min_positional_args -= 1
        max_positional_args = len(positional_args)
        has_fixed_positional_count = not self.star_arg and \
            min_positional_args == max_positional_args
        has_kw_only_args = bool(kw_only_args)

        if self.starstar_arg or self.star_arg:
            self.generate_stararg_init_code(max_positional_args, code)

        code.putln('{')
        all_args = tuple(positional_args) + tuple(kw_only_args)
        non_posonly_args = [arg for arg in all_args if not arg.pos_only]
        non_pos_args_id = ','.join(
            ['&%s' % code.intern_identifier(arg.entry.name) for arg in non_posonly_args] + ['0'])
        code.putln("#if CYTHON_USE_MODULE_STATE")
        code.putln("PyObject **%s[] = {%s};" % (
            Naming.pykwdlist_cname,
            non_pos_args_id))
        code.putln("#else")
        code.putln("static PyObject **%s[] = {%s};" % (
            Naming.pykwdlist_cname,
            non_pos_args_id))
        code.putln("#endif")

        # Before being converted and assigned to the target variables,
        # borrowed references to all unpacked argument values are
        # collected into a local PyObject* array called "values",
        # regardless if they were taken from default arguments,
        # positional arguments or keyword arguments.  Note that
        # C-typed default arguments are handled at conversion time,
        # so their array value is NULL in the end if no argument
        # was passed for them.
        self.generate_argument_values_setup_code(all_args, code)

        # If all args are positional-only, we can raise an error
        # straight away if we receive a non-empty kw-dict.
        # This requires a PyDict_Size call.  This call is wasteful
        # for functions which do accept kw-args, so we do not generate
        # the PyDict_Size call unless all args are positional-only.
        accept_kwd_args = non_posonly_args or self.starstar_arg
        if accept_kwd_args:
            kw_unpacking_condition = Naming.kwds_cname
        else:
            kw_unpacking_condition = "%s && __Pyx_NumKwargs_%s(%s) > 0" % (
                Naming.kwds_cname, self.signature.fastvar, Naming.kwds_cname)

        if self.num_required_kw_args > 0:
            kw_unpacking_condition = "likely(%s)" % kw_unpacking_condition

        # --- optimised code when we receive keyword arguments
        code.putln("if (%s) {" % kw_unpacking_condition)

        if accept_kwd_args:
            self.generate_keyword_unpacking_code(
                min_positional_args, max_positional_args,
                has_fixed_positional_count, has_kw_only_args, all_args, argtuple_error_label, code)
        else:
            # Here we do not accept kw-args but we are passed a non-empty kw-dict.
            # We call ParseOptionalKeywords which will raise an appropriate error if
            # the kw-args dict passed is non-empty (which it will be, since kw_unpacking_condition is true)
            code.globalstate.use_utility_code(
                UtilityCode.load_cached("ParseKeywords", "FunctionArguments.c"))
            code.putln('if (likely(__Pyx_ParseOptionalKeywords(%s, %s, %s, %s, %s, %s, %s) < 0)) %s' % (
                Naming.kwds_cname,
                Naming.kwvalues_cname,
                Naming.pykwdlist_cname,
                self.starstar_arg.entry.cname if self.starstar_arg else 0,
                'values',
                0,
                self_name_csafe,
                code.error_goto(self.pos)))

        # --- optimised code when we do not receive any keyword arguments
        if (self.num_required_kw_args and min_positional_args > 0) or min_positional_args == max_positional_args:
            # Python raises arg tuple related errors first, so we must
            # check the length here
            if min_positional_args == max_positional_args and not self.star_arg:
                compare = '!='
            else:
                compare = '<'
            code.putln('} else if (unlikely(%s %s %d)) {' % (
                Naming.nargs_cname, compare, min_positional_args))
            code.put_goto(argtuple_error_label)

        if self.num_required_kw_args:
            # pure error case: keywords required but not passed
            if max_positional_args > min_positional_args and not self.star_arg:
                code.putln('} else if (unlikely(%s > %d)) {' % (
                    Naming.nargs_cname, max_positional_args))
                code.put_goto(argtuple_error_label)
            code.putln('} else {')
            for i, arg in enumerate(kw_only_args):
                if not arg.default:
                    pystring_cname = code.intern_identifier(arg.entry.name)
                    # required keyword-only argument missing
                    code.globalstate.use_utility_code(
                        UtilityCode.load_cached("RaiseKeywordRequired", "FunctionArguments.c"))
                    code.put('__Pyx_RaiseKeywordRequired("%s", %s); ' % (
                        self.name,
                        pystring_cname))
                    code.putln(code.error_goto(self.pos))
                    break

        else:
            # optimised tuple unpacking code
            code.putln('} else {')
            if min_positional_args == max_positional_args:
                # parse the exact number of positional arguments from
                # the args tuple
                for i, arg in enumerate(positional_args):
                    code.putln("values[%d] = __Pyx_Arg_%s(%s, %d);" % (
                            i, self.signature.fastvar, Naming.args_cname, i))
            else:
                # parse the positional arguments from the variable length
                # args tuple and reject illegal argument tuple sizes
                code.putln('switch (%s) {' % Naming.nargs_cname)
                if self.star_arg:
                    code.putln('default:')
                reversed_args = list(enumerate(positional_args))[::-1]
                for i, arg in reversed_args:
                    if i >= min_positional_args-1:
                        if i != reversed_args[0][0]:
                            code.putln('CYTHON_FALLTHROUGH;')
                        code.put('case %2d: ' % (i+1))
                    code.putln("values[%d] = __Pyx_Arg_%s(%s, %d);" % (
                            i, self.signature.fastvar, Naming.args_cname, i))
                if min_positional_args == 0:
                    code.putln('CYTHON_FALLTHROUGH;')
                    code.put('case  0: ')
                code.putln('break;')
                if self.star_arg:
                    if min_positional_args:
                        for i in range(min_positional_args-1, -1, -1):
                            code.putln('case %2d:' % i)
                        code.put_goto(argtuple_error_label)
                else:
                    code.put('default: ')
                    code.put_goto(argtuple_error_label)
                code.putln('}')

        code.putln('}')  # end of the conditional unpacking blocks

        # Convert arg values to their final type and assign them.
        # Also inject non-Python default arguments, which do cannot
        # live in the values[] array.
        for i, arg in enumerate(all_args):
            self.generate_arg_assignment(arg, "values[%d]" % i, code)

        code.putln('}')  # end of the whole argument unpacking block

        if code.label_used(argtuple_error_label):
            code.put_goto(success_label)
            code.put_label(argtuple_error_label)
            code.globalstate.use_utility_code(
                UtilityCode.load_cached("RaiseArgTupleInvalid", "FunctionArguments.c"))
            code.put('__Pyx_RaiseArgtupleInvalid(%s, %d, %d, %d, %s); ' % (
                self_name_csafe, has_fixed_positional_count,
                min_positional_args, max_positional_args,
                Naming.nargs_cname))
            code.putln(code.error_goto(self.pos))

    def generate_arg_assignment(self, arg, item, code):
        if arg.type.is_pyobject:
            # Python default arguments were already stored in 'item' at the very beginning
            if arg.is_generic:
                item = PyrexTypes.typecast(arg.type, PyrexTypes.py_object_type, item)
            entry = arg.entry
            code.putln("%s = %s;" % (entry.cname, item))
        else:
            if arg.type.from_py_function:
                if arg.default:
                    # C-typed default arguments must be handled here
                    code.putln('if (%s) {' % item)
                code.putln(arg.type.from_py_call_code(
                    item, arg.entry.cname, arg.pos, code))
                if arg.default:
                    code.putln('} else {')
                    code.putln("%s = %s;" % (
                        arg.entry.cname,
                        arg.calculate_default_value_code(code)))
                    if arg.type.is_memoryviewslice:
                        code.put_var_incref_memoryviewslice(arg.entry, have_gil=True)
                    code.putln('}')
            else:
                error(arg.pos, "Cannot convert Python object argument to type '%s'" % arg.type)

    def generate_stararg_init_code(self, max_positional_args, code):
        if self.starstar_arg:
            self.starstar_arg.entry.xdecref_cleanup = 0
            code.putln('%s = PyDict_New(); if (unlikely(!%s)) return %s;' % (
                self.starstar_arg.entry.cname,
                self.starstar_arg.entry.cname,
                self.error_value()))
            code.put_var_gotref(self.starstar_arg.entry)
        if self.star_arg:
            self.star_arg.entry.xdecref_cleanup = 0
            if max_positional_args == 0:
                # If there are no positional arguments, use the args tuple
                # directly
                assert not self.signature.use_fastcall
                code.put_incref(Naming.args_cname, py_object_type)
                code.putln("%s = %s;" % (self.star_arg.entry.cname, Naming.args_cname))
            else:
                # It is possible that this is a slice of "negative" length,
                # as in args[5:3]. That's not a problem, the function below
                # handles that efficiently and returns the empty tuple.
                code.putln('%s = __Pyx_ArgsSlice_%s(%s, %d, %s);' % (
                    self.star_arg.entry.cname, self.signature.fastvar,
                    Naming.args_cname, max_positional_args, Naming.nargs_cname))
                code.putln("if (unlikely(!%s)) {" %
                           self.star_arg.entry.type.nullcheck_string(self.star_arg.entry.cname))
                if self.starstar_arg:
                    code.put_var_decref_clear(self.starstar_arg.entry)
                code.put_finish_refcount_context()
                code.putln('return %s;' % self.error_value())
                code.putln('}')
                code.put_var_gotref(self.star_arg.entry)

    def generate_argument_values_setup_code(self, args, code):
        max_args = len(args)
        # the 'values' array collects borrowed references to arguments
        # before doing any type coercion etc.
        code.putln("PyObject* values[%d] = {%s};" % (
            max_args, ','.join('0'*max_args)))

        if self.target.defaults_struct:
            code.putln('%s *%s = __Pyx_CyFunction_Defaults(%s, %s);' % (
                self.target.defaults_struct, Naming.dynamic_args_cname,
                self.target.defaults_struct, Naming.self_cname))

        # assign borrowed Python default values to the values array,
        # so that they can be overwritten by received arguments below
        for i, arg in enumerate(args):
            if arg.default and arg.type.is_pyobject:
                default_value = arg.calculate_default_value_code(code)
                code.putln('values[%d] = %s;' % (i, arg.type.as_pyobject(default_value)))

    def generate_keyword_unpacking_code(self, min_positional_args, max_positional_args,
                                        has_fixed_positional_count,
                                        has_kw_only_args, all_args, argtuple_error_label, code):
        # First we count how many arguments must be passed as positional
        num_required_posonly_args = num_pos_only_args = 0
        for i, arg in enumerate(all_args):
            if arg.pos_only:
                num_pos_only_args += 1
                if not arg.default:
                    num_required_posonly_args += 1

        code.putln('Py_ssize_t kw_args;')
        # copy the values from the args tuple and check that it's not too long
        code.putln('switch (%s) {' % Naming.nargs_cname)
        if self.star_arg:
            code.putln('default:')

        for i in range(max_positional_args-1, num_required_posonly_args-1, -1):
            code.put('case %2d: ' % (i+1))
            code.putln("values[%d] = __Pyx_Arg_%s(%s, %d);" % (
                i, self.signature.fastvar, Naming.args_cname, i))
            code.putln('CYTHON_FALLTHROUGH;')
        if num_required_posonly_args > 0:
            code.put('case %2d: ' % num_required_posonly_args)
            for i in range(num_required_posonly_args-1, -1, -1):
                code.putln("values[%d] = __Pyx_Arg_%s(%s, %d);" % (
                    i, self.signature.fastvar, Naming.args_cname, i))
            code.putln('break;')
        for i in range(num_required_posonly_args-2, -1, -1):
            code.put('case %2d: ' % (i+1))
            code.putln('CYTHON_FALLTHROUGH;')

        code.put('case  0: ')
        if num_required_posonly_args == 0:
            code.putln('break;')
        else:
            # catch-all for not enough pos-only args passed
            code.put_goto(argtuple_error_label)
        if not self.star_arg:
            code.put('default: ')  # more arguments than allowed
            code.put_goto(argtuple_error_label)
        code.putln('}')

        # The code above is very often (but not always) the same as
        # the optimised non-kwargs tuple unpacking code, so we keep
        # the code block above at the very top, before the following
        # 'external' PyDict_Size() call, to make it easy for the C
        # compiler to merge the two separate tuple unpacking
        # implementations into one when they turn out to be identical.

        # If we received kwargs, fill up the positional/required
        # arguments with values from the kw dict
        self_name_csafe = self.name.as_c_string_literal()

        code.putln('kw_args = __Pyx_NumKwargs_%s(%s);' % (
                self.signature.fastvar, Naming.kwds_cname))
        if self.num_required_args or max_positional_args > 0:
            last_required_arg = -1
            for i, arg in enumerate(all_args):
                if not arg.default:
                    last_required_arg = i
            if last_required_arg < max_positional_args:
                last_required_arg = max_positional_args-1
            if max_positional_args > num_pos_only_args:
                code.putln('switch (%s) {' % Naming.nargs_cname)
            for i, arg in enumerate(all_args[num_pos_only_args:last_required_arg+1], num_pos_only_args):
                if max_positional_args > num_pos_only_args and i <= max_positional_args:
                    if i != num_pos_only_args:
                        code.putln('CYTHON_FALLTHROUGH;')
                    if self.star_arg and i == max_positional_args:
                        code.putln('default:')
                    else:
                        code.putln('case %2d:' % i)
                pystring_cname = code.intern_identifier(arg.entry.name)
                if arg.default:
                    if arg.kw_only:
                        # optional kw-only args are handled separately below
                        continue
                    code.putln('if (kw_args > 0) {')
                    # don't overwrite default argument
                    code.putln('PyObject* value = __Pyx_GetKwValue_%s(%s, %s, %s);' % (
                        self.signature.fastvar, Naming.kwds_cname, Naming.kwvalues_cname, pystring_cname))
                    code.putln('if (value) { values[%d] = value; kw_args--; }' % i)
                    code.putln('else if (unlikely(PyErr_Occurred())) %s' % code.error_goto(self.pos))
                    code.putln('}')
                else:
                    code.putln('if (likely((values[%d] = __Pyx_GetKwValue_%s(%s, %s, %s)) != 0)) kw_args--;' % (
                        i, self.signature.fastvar, Naming.kwds_cname, Naming.kwvalues_cname, pystring_cname))
                    code.putln('else if (unlikely(PyErr_Occurred())) %s' % code.error_goto(self.pos))
                    if i < min_positional_args:
                        if i == 0:
                            # special case: we know arg 0 is missing
                            code.put('else ')
                            code.put_goto(argtuple_error_label)
                        else:
                            # print the correct number of values (args or
                            # kwargs) that were passed into positional
                            # arguments up to this point
                            code.putln('else {')
                            code.globalstate.use_utility_code(
                                UtilityCode.load_cached("RaiseArgTupleInvalid", "FunctionArguments.c"))
                            code.put('__Pyx_RaiseArgtupleInvalid(%s, %d, %d, %d, %d); ' % (
                                self_name_csafe, has_fixed_positional_count,
                                min_positional_args, max_positional_args, i))
                            code.putln(code.error_goto(self.pos))
                            code.putln('}')
                    elif arg.kw_only:
                        code.putln('else {')
                        code.globalstate.use_utility_code(
                            UtilityCode.load_cached("RaiseKeywordRequired", "FunctionArguments.c"))
                        code.put('__Pyx_RaiseKeywordRequired(%s, %s); ' % (
                            self_name_csafe, pystring_cname))
                        code.putln(code.error_goto(self.pos))
                        code.putln('}')
            if max_positional_args > num_pos_only_args:
                code.putln('}')

        if has_kw_only_args:
            # unpack optional keyword-only arguments separately because
            # checking for interned strings in a dict is faster than iterating
            self.generate_optional_kwonly_args_unpacking_code(all_args, code)

        code.putln('if (unlikely(kw_args > 0)) {')
        # non-positional/-required kw args left in dict: default args,
        # kw-only args, **kwargs or error
        #
        # This is sort of a catch-all: except for checking required
        # arguments, this will always do the right thing for unpacking
        # keyword arguments, so that we can concentrate on optimising
        # common cases above.
        #
        # ParseOptionalKeywords() needs to know how many of the arguments
        # that could be passed as keywords have in fact been passed as
        # positional args.
        if num_pos_only_args > 0:
            # There are positional-only arguments which we don't want to count,
            # since they cannot be keyword arguments.  Subtract the number of
            # pos-only arguments from the number of positional arguments we got.
            # If we get a negative number then none of the keyword arguments were
            # passed as positional args.
            code.putln('const Py_ssize_t kwd_pos_args = (unlikely(%s < %d)) ? 0 : %s - %d;' % (
                Naming.nargs_cname, num_pos_only_args,
                Naming.nargs_cname, num_pos_only_args,
            ))
        elif max_positional_args > 0:
            code.putln('const Py_ssize_t kwd_pos_args = %s;' % Naming.nargs_cname)

        if max_positional_args == 0:
            pos_arg_count = "0"
        elif self.star_arg:
            # If there is a *arg, the number of used positional args could be larger than
            # the number of possible keyword arguments.  But ParseOptionalKeywords() uses the
            # number of positional args as an index into the keyword argument name array,
            # if this is larger than the number of kwd args we get a segfault.  So round
            # this down to max_positional_args - num_pos_only_args (= num possible kwd args).
            code.putln("const Py_ssize_t used_pos_args = (kwd_pos_args < %d) ? kwd_pos_args : %d;" % (
                max_positional_args - num_pos_only_args, max_positional_args - num_pos_only_args))
            pos_arg_count = "used_pos_args"
        else:
            pos_arg_count = "kwd_pos_args"
        if num_pos_only_args < len(all_args):
            values_array = 'values + %d' % num_pos_only_args
        else:
            values_array = 'values'
        code.globalstate.use_utility_code(
            UtilityCode.load_cached("ParseKeywords", "FunctionArguments.c"))
        code.putln('if (unlikely(__Pyx_ParseOptionalKeywords(%s, %s, %s, %s, %s, %s, %s) < 0)) %s' % (
            Naming.kwds_cname,
            Naming.kwvalues_cname,
            Naming.pykwdlist_cname,
            self.starstar_arg and self.starstar_arg.entry.cname or '0',
            values_array,
            pos_arg_count,
            self_name_csafe,
            code.error_goto(self.pos)))
        code.putln('}')

    def generate_optional_kwonly_args_unpacking_code(self, all_args, code):
        optional_args = []
        first_optional_arg = -1
        num_posonly_args = 0
        for i, arg in enumerate(all_args):
            if arg.pos_only:
                num_posonly_args += 1
            if not arg.kw_only or not arg.default:
                continue
            if not optional_args:
                first_optional_arg = i
            optional_args.append(arg.name)
        if num_posonly_args > 0:
            posonly_correction = '-%d' % num_posonly_args
        else:
            posonly_correction = ''
        if optional_args:
            if len(optional_args) > 1:
                # if we receive more than the named kwargs, we either have **kwargs
                # (in which case we must iterate anyway) or it's an error (which we
                # also handle during iteration) => skip this part if there are more
                code.putln('if (kw_args > 0 && %s(kw_args <= %d)) {' % (
                    not self.starstar_arg and 'likely' or '',
                    len(optional_args)))
                code.putln('Py_ssize_t index;')
                # not unrolling the loop here reduces the C code overhead
                code.putln('for (index = %d; index < %d && kw_args > 0; index++) {' % (
                    first_optional_arg, first_optional_arg + len(optional_args)))
            else:
                code.putln('if (kw_args == 1) {')
                code.putln('const Py_ssize_t index = %d;' % first_optional_arg)
            code.putln('PyObject* value = __Pyx_GetKwValue_%s(%s, %s, *%s[index%s]);' % (
                self.signature.fastvar,
                Naming.kwds_cname,
                Naming.kwvalues_cname,
                Naming.pykwdlist_cname,
                posonly_correction))
            code.putln('if (value) { values[index] = value; kw_args--; }')
            code.putln('else if (unlikely(PyErr_Occurred())) %s' % code.error_goto(self.pos))
            if len(optional_args) > 1:
                code.putln('}')
            code.putln('}')

    def generate_argument_conversion_code(self, code):
        # Generate code to convert arguments from signature type to
        # declared type, if needed.  Also copies signature arguments
        # into closure fields.
        for arg in self.args:
            if arg.needs_conversion:
                self.generate_arg_conversion(arg, code)

    def generate_arg_conversion(self, arg, code):
        # Generate conversion code for one argument.
        old_type = arg.hdr_type
        new_type = arg.type
        if old_type.is_pyobject:
            if arg.default:
                code.putln("if (%s) {" % arg.hdr_cname)
            else:
                code.putln("assert(%s); {" % arg.hdr_cname)
            self.generate_arg_conversion_from_pyobject(arg, code)
            code.putln("}")
        elif new_type.is_pyobject:
            self.generate_arg_conversion_to_pyobject(arg, code)
        else:
            if new_type.assignable_from(old_type):
                code.putln("%s = %s;" % (arg.entry.cname, arg.hdr_cname))
            else:
                error(arg.pos, "Cannot convert 1 argument from '%s' to '%s'" % (old_type, new_type))

    def generate_arg_conversion_from_pyobject(self, arg, code):
        new_type = arg.type
        # copied from CoerceFromPyTypeNode
        if new_type.from_py_function:
            code.putln(new_type.from_py_call_code(
                arg.hdr_cname,
                arg.entry.cname,
                arg.pos,
                code,
            ))
        else:
            error(arg.pos, "Cannot convert Python object argument to type '%s'" % new_type)

    def generate_arg_conversion_to_pyobject(self, arg, code):
        old_type = arg.hdr_type
        func = old_type.to_py_function
        if func:
            code.putln("%s = %s(%s); %s" % (
                arg.entry.cname,
                func,
                arg.hdr_cname,
                code.error_goto_if_null(arg.entry.cname, arg.pos)))
            code.put_var_gotref(arg.entry)
        else:
            error(arg.pos, "Cannot convert argument of type '%s' to Python object" % old_type)

    def generate_argument_type_tests(self, code):
        # Generate type tests for args whose signature
        # type is PyObject * and whose declared type is
        # a subtype thereof.
        for arg in self.args:
            if arg.needs_type_test:
                self.generate_arg_type_test(arg, code)
            elif not arg.accept_none and (arg.type.is_pyobject or
                                          arg.type.is_buffer or
                                          arg.type.is_memoryviewslice):
                self.generate_arg_none_check(arg, code)

    def error_value(self):
        return self.signature.error_value


class GeneratorDefNode(DefNode):
    # Generator function node that creates a new generator instance when called.
    #
    # gbody          GeneratorBodyDefNode   the function implementing the generator
    #

    is_generator = True
    is_iterable_coroutine = False
    gen_type_name = 'Generator'
    needs_closure = True

    child_attrs = DefNode.child_attrs + ["gbody"]

    def __init__(self, pos, **kwargs):
        # XXX: don't actually needs a body
        kwargs['body'] = StatListNode(pos, stats=[], is_terminator=True)
        super(GeneratorDefNode, self).__init__(pos, **kwargs)

    def analyse_declarations(self, env):
        super(GeneratorDefNode, self).analyse_declarations(env)
        self.gbody.local_scope = self.local_scope
        self.gbody.analyse_declarations(env)

    def generate_function_body(self, env, code):
        body_cname = self.gbody.entry.func_cname
        name = code.intern_identifier(self.name)
        qualname = code.intern_identifier(self.qualname)
        module_name = code.intern_identifier(self.module_name)

        code.putln('{')
        code.putln('__pyx_CoroutineObject *gen = __Pyx_%s_New('
                   '(__pyx_coroutine_body_t) %s, %s, (PyObject *) %s, %s, %s, %s); %s' % (
                       self.gen_type_name,
                       body_cname, self.code_object.calculate_result_code(code) if self.code_object else 'NULL',
                       Naming.cur_scope_cname, name, qualname, module_name,
                       code.error_goto_if_null('gen', self.pos)))
        code.put_decref(Naming.cur_scope_cname, py_object_type)
        if self.requires_classobj:
            classobj_cname = 'gen->classobj'
            code.putln('%s = __Pyx_CyFunction_GetClassObj(%s);' % (
                classobj_cname, Naming.self_cname))
            code.put_incref(classobj_cname, py_object_type)
            code.put_giveref(classobj_cname, py_object_type)
        code.put_finish_refcount_context()
        code.putln('return (PyObject *) gen;')
        code.putln('}')

    def generate_function_definitions(self, env, code):
        env.use_utility_code(UtilityCode.load_cached(self.gen_type_name, "Coroutine.c"))
        self.gbody.generate_function_header(code, proto=True)
        super(GeneratorDefNode, self).generate_function_definitions(env, code)
        self.gbody.generate_function_definitions(env, code)


class AsyncDefNode(GeneratorDefNode):
    gen_type_name = 'Coroutine'
    is_coroutine = True


class IterableAsyncDefNode(AsyncDefNode):
    gen_type_name = 'IterableCoroutine'
    is_iterable_coroutine = True


class AsyncGenNode(AsyncDefNode):
    gen_type_name = 'AsyncGen'
    is_asyncgen = True


class GeneratorBodyDefNode(DefNode):
    # Main code body of a generator implemented as a DefNode.
    #

    is_generator_body = True
    is_inlined = False
    is_async_gen_body = False
    inlined_comprehension_type = None  # container type for inlined comprehensions

    def __init__(self, pos=None, name=None, body=None, is_async_gen_body=False):
        super(GeneratorBodyDefNode, self).__init__(
            pos=pos, body=body, name=name, is_async_gen_body=is_async_gen_body,
            doc=None, args=[], star_arg=None, starstar_arg=None)

    def declare_generator_body(self, env):
        prefix = env.next_id(env.scope_prefix)
        name = env.next_id('generator')
        cname = Naming.genbody_prefix + prefix + name
        entry = env.declare_var(None, py_object_type, self.pos,
                                cname=cname, visibility='private')
        entry.func_cname = cname
        entry.qualified_name = EncodedString(self.name)
        # Work-around for https://github.com/cython/cython/issues/1699
        # We don't currently determine whether the generator entry is used or not,
        # so mark it as used to avoid false warnings.
        entry.used = True
        self.entry = entry

    def analyse_declarations(self, env):
        self.analyse_argument_types(env)
        self.declare_generator_body(env)

    def generate_function_header(self, code, proto=False):
        header = "static PyObject *%s(__pyx_CoroutineObject *%s, CYTHON_UNUSED PyThreadState *%s, PyObject *%s)" % (
            self.entry.func_cname,
            Naming.generator_cname,
            Naming.local_tstate_cname,
            Naming.sent_value_cname)
        if proto:
            code.putln('%s; /* proto */' % header)
        else:
            code.putln('%s /* generator body */\n{' % header)

    def generate_function_definitions(self, env, code):
        lenv = self.local_scope

        # Generate closure function definitions
        self.body.generate_function_definitions(lenv, code)

        # Generate C code for header and body of function
        code.enter_cfunc_scope(lenv)
        code.return_from_error_cleanup_label = code.new_label()

        # ----- Top-level constants used by this function
        code.mark_pos(self.pos)
        self.generate_cached_builtins_decls(lenv, code)
        # ----- Function header
        code.putln("")
        self.generate_function_header(code)
        closure_init_code = code.insertion_point()
        # ----- Local variables
        code.putln("PyObject *%s = NULL;" % Naming.retval_cname)
        tempvardecl_code = code.insertion_point()
        code.put_declare_refcount_context()
        code.put_setup_refcount_context(self.entry.name or self.entry.qualified_name)
        profile = code.globalstate.directives['profile']
        linetrace = code.globalstate.directives['linetrace']
        if profile or linetrace:
            tempvardecl_code.put_trace_declarations()
            code.funcstate.can_trace = True
            code_object = self.code_object.calculate_result_code(code) if self.code_object else None
            code.put_trace_frame_init(code_object)

        # ----- Resume switch point.
        code.funcstate.init_closure_temps(lenv.scope_class.type.scope)
        resume_code = code.insertion_point()
        first_run_label = code.new_label('first_run')
        code.use_label(first_run_label)
        code.put_label(first_run_label)
        code.putln('%s' %
                   (code.error_goto_if_null(Naming.sent_value_cname, self.pos)))

        # ----- prepare target container for inlined comprehension
        if self.is_inlined and self.inlined_comprehension_type is not None:
            target_type = self.inlined_comprehension_type
            if target_type is Builtin.list_type:
                comp_init = 'PyList_New(0)'
            elif target_type is Builtin.set_type:
                comp_init = 'PySet_New(NULL)'
            elif target_type is Builtin.dict_type:
                comp_init = 'PyDict_New()'
            else:
                raise InternalError(
                    "invalid type of inlined comprehension: %s" % target_type)
            code.putln("%s = %s; %s" % (
                Naming.retval_cname, comp_init,
                code.error_goto_if_null(Naming.retval_cname, self.pos)))
            code.put_gotref(Naming.retval_cname, py_object_type)

        # ----- Function body
        self.generate_function_body(env, code)
        # ----- Closure initialization
        if lenv.scope_class.type.scope.var_entries:
            closure_init_code.putln('%s = %s;' % (
                lenv.scope_class.type.declaration_code(Naming.cur_scope_cname),
                lenv.scope_class.type.cast_code('%s->closure' %
                                                Naming.generator_cname)))
            # FIXME: this silences a potential "unused" warning => try to avoid unused closures in more cases
            code.putln("CYTHON_MAYBE_UNUSED_VAR(%s);" % Naming.cur_scope_cname)

        if profile or linetrace:
            code.funcstate.can_trace = False

        code.mark_pos(self.pos)
        code.putln("")
        code.putln("/* function exit code */")

        # on normal generator termination, we do not take the exception propagation
        # path: no traceback info is required and not creating it is much faster
        if not self.is_inlined and not self.body.is_terminator:
            if self.is_async_gen_body:
                code.globalstate.use_utility_code(
                    UtilityCode.load_cached("StopAsyncIteration", "Coroutine.c"))
            code.putln('PyErr_SetNone(%s);' % (
                '__Pyx_PyExc_StopAsyncIteration' if self.is_async_gen_body else 'PyExc_StopIteration'))
        # ----- Error cleanup
        if code.label_used(code.error_label):
            if not self.body.is_terminator:
                code.put_goto(code.return_label)
            code.put_label(code.error_label)
            if self.is_inlined and self.inlined_comprehension_type is not None:
                code.put_xdecref_clear(Naming.retval_cname, py_object_type)
            if Future.generator_stop in env.global_scope().context.future_directives:
                # PEP 479: turn accidental StopIteration exceptions into a RuntimeError
                code.globalstate.use_utility_code(UtilityCode.load_cached("pep479", "Coroutine.c"))
                code.putln("__Pyx_Generator_Replace_StopIteration(%d);" % bool(self.is_async_gen_body))
            for cname, type in code.funcstate.all_managed_temps():
                code.put_xdecref(cname, type)
            code.put_add_traceback(self.entry.qualified_name)

        # ----- Non-error return cleanup
        code.put_label(code.return_label)
        if self.is_inlined:
            code.put_xgiveref(Naming.retval_cname, py_object_type)
        else:
            code.put_xdecref_clear(Naming.retval_cname, py_object_type)
        # For Py3.7, clearing is already done below.
        code.putln("#if !CYTHON_USE_EXC_INFO_STACK")
        code.putln("__Pyx_Coroutine_ResetAndClearException(%s);" % Naming.generator_cname)
        code.putln("#endif")
        code.putln('%s->resume_label = -1;' % Naming.generator_cname)
        # clean up as early as possible to help breaking any reference cycles
        code.putln('__Pyx_Coroutine_clear((PyObject*)%s);' % Naming.generator_cname)
        if profile or linetrace:
            code.put_trace_return(Naming.retval_cname,
                                  nogil=not code.funcstate.gil_owned)
        code.put_finish_refcount_context()
        code.putln("return %s;" % Naming.retval_cname)
        code.putln("}")

        # ----- Go back and insert temp variable declarations
        tempvardecl_code.put_temp_declarations(code.funcstate)
        # ----- Generator resume code
        if profile or linetrace:
            resume_code.put_trace_call(self.entry.qualified_name, self.pos,
                                       nogil=not code.funcstate.gil_owned)
        resume_code.putln("switch (%s->resume_label) {" % (
                       Naming.generator_cname))

        resume_code.putln("case 0: goto %s;" % first_run_label)

        for i, label in code.yield_labels:
            resume_code.putln("case %d: goto %s;" % (i, label))
        resume_code.putln("default: /* CPython raises the right error here */")
        if profile or linetrace:
            resume_code.put_trace_return("Py_None",
                                         nogil=not code.funcstate.gil_owned)
        resume_code.put_finish_refcount_context()
        resume_code.putln("return NULL;")
        resume_code.putln("}")

        code.exit_cfunc_scope()


class OverrideCheckNode(StatNode):
    # A Node for dispatching to the def method if it
    # is overridden.
    #
    #  py_func
    #
    #  args
    #  func_temp
    #  body

    child_attrs = ['body']

    body = None

    def analyse_expressions(self, env):
        self.args = env.arg_entries
        if self.py_func.is_module_scope:
            first_arg = 0
        else:
            first_arg = 1
        from . import ExprNodes
        self.func_node = ExprNodes.RawCNameExprNode(self.pos, py_object_type)
        call_node = ExprNodes.SimpleCallNode(
            self.pos, function=self.func_node,
            args=[ExprNodes.NameNode(self.pos, name=arg.name)
                  for arg in self.args[first_arg:]])
        if env.return_type.is_void or env.return_type.is_returncode:
            self.body = StatListNode(self.pos, stats=[
                ExprStatNode(self.pos, expr=call_node),
                ReturnStatNode(self.pos, value=None)])
        else:
            self.body = ReturnStatNode(self.pos, value=call_node)
        self.body = self.body.analyse_expressions(env)
        return self

    def generate_execution_code(self, code):
        # For fused functions, look up the dispatch function, not the specialisation.
        method_entry = self.py_func.fused_py_func.entry if self.py_func.fused_py_func else self.py_func.entry
        interned_attr_cname = code.intern_identifier(method_entry.name)

        # Check to see if we are an extension type
        if self.py_func.is_module_scope:
            self_arg = "((PyObject *)%s)" % Naming.module_cname
        else:
            self_arg = "((PyObject *)%s)" % self.args[0].cname
        code.putln("/* Check if called by wrapper */")
        code.putln("if (unlikely(%s)) ;" % Naming.skip_dispatch_cname)
        code.putln("/* Check if overridden in Python */")
        if self.py_func.is_module_scope:
            code.putln("else {")
        else:
            code.putln("else if (unlikely((Py_TYPE(%s)->tp_dictoffset != 0) || "
                       "__Pyx_PyType_HasFeature(Py_TYPE(%s), (Py_TPFLAGS_IS_ABSTRACT | Py_TPFLAGS_HEAPTYPE)))) {" % (
                self_arg, self_arg))

        code.putln("#if CYTHON_USE_DICT_VERSIONS && CYTHON_USE_PYTYPE_LOOKUP && CYTHON_USE_TYPE_SLOTS")
        code.globalstate.use_utility_code(
            UtilityCode.load_cached("PyDictVersioning", "ObjectHandling.c"))
        # TODO: remove the object dict version check by 'inlining' the getattr implementation for methods.
        # This would allow checking the dict versions around _PyType_Lookup() if it returns a descriptor,
        # and would (tada!) make this check a pure type based thing instead of supporting only a single
        # instance at a time.
        code.putln("static PY_UINT64_T %s = __PYX_DICT_VERSION_INIT, %s = __PYX_DICT_VERSION_INIT;" % (
            Naming.tp_dict_version_temp, Naming.obj_dict_version_temp))
        code.putln("if (unlikely(!__Pyx_object_dict_version_matches(%s, %s, %s))) {" % (
            self_arg, Naming.tp_dict_version_temp, Naming.obj_dict_version_temp))
        code.putln("PY_UINT64_T %s = __Pyx_get_tp_dict_version(%s);" % (
            Naming.type_dict_guard_temp, self_arg))
        code.putln("#endif")

        func_node_temp = code.funcstate.allocate_temp(py_object_type, manage_ref=True)
        self.func_node.set_cname(func_node_temp)
        # need to get attribute manually--scope would return cdef method
        code.globalstate.use_utility_code(
            UtilityCode.load_cached("PyObjectGetAttrStr", "ObjectHandling.c"))
        err = code.error_goto_if_null(func_node_temp, self.pos)
        code.putln("%s = __Pyx_PyObject_GetAttrStr(%s, %s); %s" % (
            func_node_temp, self_arg, interned_attr_cname, err))
        code.put_gotref(func_node_temp, py_object_type)

        is_overridden = "(PyCFunction_GET_FUNCTION(%s) != (PyCFunction)(void*)%s)" % (
            func_node_temp, method_entry.func_cname)
        code.putln("#ifdef __Pyx_CyFunction_USED")
        code.putln("if (!__Pyx_IsCyOrPyCFunction(%s)" % func_node_temp)
        code.putln("#else")
        code.putln("if (!PyCFunction_Check(%s)" % func_node_temp)
        code.putln("#endif")
        code.putln("        || %s) {" % is_overridden)
        self.body.generate_execution_code(code)
        code.putln("}")

        # NOTE: it's not 100% sure that we catch the exact versions here that were used for the lookup,
        # but it is very unlikely that the versions change during lookup, and the type dict safe guard
        # should increase the chance of detecting such a case.
        code.putln("#if CYTHON_USE_DICT_VERSIONS && CYTHON_USE_PYTYPE_LOOKUP && CYTHON_USE_TYPE_SLOTS")
        code.putln("%s = __Pyx_get_tp_dict_version(%s);" % (
            Naming.tp_dict_version_temp, self_arg))
        code.putln("%s = __Pyx_get_object_dict_version(%s);" % (
            Naming.obj_dict_version_temp, self_arg))
        # Safety check that the type dict didn't change during the lookup.  Since CPython looks up the
        # attribute (descriptor) first in the type dict and then in the instance dict or through the
        # descriptor, the only really far-away lookup when we get here is one in the type dict. So we
        # double check the type dict version before and afterwards to guard against later changes of
        # the type dict during the lookup process.
        code.putln("if (unlikely(%s != %s)) {" % (
            Naming.type_dict_guard_temp, Naming.tp_dict_version_temp))
        code.putln("%s = %s = __PYX_DICT_VERSION_INIT;" % (
            Naming.tp_dict_version_temp, Naming.obj_dict_version_temp))
        code.putln("}")
        code.putln("#endif")

        code.put_decref_clear(func_node_temp, PyrexTypes.py_object_type)
        code.funcstate.release_temp(func_node_temp)

        code.putln("#if CYTHON_USE_DICT_VERSIONS && CYTHON_USE_PYTYPE_LOOKUP && CYTHON_USE_TYPE_SLOTS")
        code.putln("}")
        code.putln("#endif")

        code.putln("}")


class ClassDefNode(StatNode, BlockNode):
    pass


class PyClassDefNode(ClassDefNode):
    #  A Python class definition.
    #
    #  name     EncodedString   Name of the class
    #  doc      string or None  The class docstring
    #  body     StatNode        Attribute definition code
    #  entry    Symtab.Entry
    #  scope    PyClassScope
    #  decorators    [DecoratorNode]        list of decorators or None
    #  bases    ExprNode        Expression that evaluates to a tuple of base classes
    #
    #  The following subnodes are constructed internally:
    #
    #  doc_node NameNode   '__doc__' name that is made available to the class body
    #  dict     DictNode   Class dictionary or Py3 namespace
    #  classobj ClassNode  Class object
    #  target   NameNode   Variable to assign class object to
    #  orig_bases  None or ExprNode  "bases" before transformation by PEP560 __mro_entries__,
    #                                used to create the __orig_bases__ attribute

    child_attrs = ["doc_node", "body", "dict", "metaclass", "mkw", "bases", "class_result",
                   "target", "class_cell", "decorators", "orig_bases"]
    decorators = None
    class_result = None
    is_py3_style_class = False  # Python3 style class (kwargs)
    metaclass = None
    mkw = None
    doc_node = None
    orig_bases = None

    def __init__(self, pos, name, bases, doc, body, decorators=None,
                 keyword_args=None, force_py3_semantics=False):
        StatNode.__init__(self, pos)
        self.name = name
        self.doc = doc
        self.body = body
        self.decorators = decorators
        self.bases = bases
        from . import ExprNodes
        if self.doc and Options.docstrings:
            doc = embed_position(self.pos, self.doc)
            doc_node = ExprNodes.StringNode(pos, value=doc)
            self.doc_node = ExprNodes.NameNode(name=EncodedString('__doc__'), type=py_object_type, pos=pos)
        else:
            doc_node = None

        allow_py2_metaclass = not force_py3_semantics
        if keyword_args:
            allow_py2_metaclass = False
            self.is_py3_style_class = True
            if keyword_args.is_dict_literal:
                if keyword_args.key_value_pairs:
                    for i, item in list(enumerate(keyword_args.key_value_pairs))[::-1]:
                        if item.key.value == 'metaclass':
                            if self.metaclass is not None:
                                error(item.pos, "keyword argument 'metaclass' passed multiple times")
                            # special case: we already know the metaclass,
                            # so we don't need to do the "build kwargs,
                            # find metaclass" dance at runtime
                            self.metaclass = item.value
                            del keyword_args.key_value_pairs[i]
                    self.mkw = keyword_args
                else:
                    assert self.metaclass is not None
            else:
                # MergedDictNode
                self.mkw = ExprNodes.ProxyNode(keyword_args)

        if force_py3_semantics or self.bases or self.mkw or self.metaclass:
            if self.metaclass is None:
                if keyword_args and not keyword_args.is_dict_literal:
                    # **kwargs may contain 'metaclass' arg
                    mkdict = self.mkw
                else:
                    mkdict = None
                if (not mkdict and
                        self.bases.is_sequence_constructor and
                        not self.bases.args):
                    pass  # no base classes => no inherited metaclass
                else:
                    self.metaclass = ExprNodes.PyClassMetaclassNode(
                        pos, class_def_node=self)
                needs_metaclass_calculation = False
            else:
                needs_metaclass_calculation = True

            self.dict = ExprNodes.PyClassNamespaceNode(
                pos, name=name, doc=doc_node, class_def_node=self)
            self.classobj = ExprNodes.Py3ClassNode(
                pos, name=name, class_def_node=self, doc=doc_node,
                calculate_metaclass=needs_metaclass_calculation,
                allow_py2_metaclass=allow_py2_metaclass,
                force_type=force_py3_semantics,
            )
        else:
            # no bases, no metaclass => old style class creation
            self.dict = ExprNodes.DictNode(pos, key_value_pairs=[])
            self.classobj = ExprNodes.ClassNode(
                pos, name=name, class_def_node=self, doc=doc_node)

        self.target = ExprNodes.NameNode(pos, name=name)
        self.class_cell = ExprNodes.ClassCellInjectorNode(self.pos)

    def as_cclass(self):
        """
        Return this node as if it were declared as an extension class
        """
        if self.is_py3_style_class:
            error(self.classobj.pos, "Python3 style class could not be represented as C class")
            return

        from . import ExprNodes
        return CClassDefNode(self.pos,
                             visibility='private',
                             module_name=None,
                             class_name=self.name,
                             bases=self.bases or ExprNodes.TupleNode(self.pos, args=[]),
                             decorators=self.decorators,
                             body=self.body,
                             in_pxd=False,
                             doc=self.doc)

    def create_scope(self, env):
        genv = env
        while genv.is_py_class_scope or genv.is_c_class_scope:
            genv = genv.outer_scope
        cenv = self.scope = PyClassScope(name=self.name, outer_scope=genv)
        return cenv

    def analyse_declarations(self, env):
        unwrapped_class_result = class_result = self.classobj
        if self.decorators:
            from .ExprNodes import SimpleCallNode
            for decorator in self.decorators[::-1]:
                class_result = SimpleCallNode(
                    decorator.pos,
                    function=decorator.decorator,
                    args=[class_result])
            self.decorators = None
        self.class_result = class_result
        if self.bases:
            self.bases.analyse_declarations(env)
        if self.mkw:
            self.mkw.analyse_declarations(env)
        self.class_result.analyse_declarations(env)
        self.target.analyse_target_declaration(env)
        cenv = self.create_scope(env)
        cenv.directives = env.directives
        cenv.class_obj_cname = self.target.entry.cname
        if self.doc_node:
            self.doc_node.analyse_target_declaration(cenv)
        self.body.analyse_declarations(cenv)
        unwrapped_class_result.analyse_annotations(cenv)

    update_bases_functype = PyrexTypes.CFuncType(
        PyrexTypes.py_object_type, [
            PyrexTypes.CFuncTypeArg("bases",  PyrexTypes.py_object_type, None)
        ])

    def analyse_expressions(self, env):
        if self.bases and not (self.bases.is_sequence_constructor and len(self.bases.args) == 0):
            from .ExprNodes import PythonCapiCallNode, CloneNode
            # handle the Python 3.7 __mro_entries__ transformation
            orig_bases = self.bases.analyse_expressions(env)
            self.bases = PythonCapiCallNode(orig_bases.pos,
                function_name="__Pyx_PEP560_update_bases",
                func_type=self.update_bases_functype,
                utility_code=UtilityCode.load_cached('Py3UpdateBases', 'ObjectHandling.c'),
                args=[CloneNode(orig_bases)])
            self.orig_bases = orig_bases
        if self.bases:
            self.bases = self.bases.analyse_expressions(env)
        if self.mkw:
            self.mkw = self.mkw.analyse_expressions(env)
        if self.metaclass:
            self.metaclass = self.metaclass.analyse_expressions(env)
        self.dict = self.dict.analyse_expressions(env)
        self.class_result = self.class_result.analyse_expressions(env)
        cenv = self.scope
        self.body = self.body.analyse_expressions(cenv)
        self.target = self.target.analyse_target_expression(env, self.classobj)
        self.class_cell = self.class_cell.analyse_expressions(cenv)
        return self

    def generate_function_definitions(self, env, code):
        self.generate_lambda_definitions(self.scope, code)
        self.body.generate_function_definitions(self.scope, code)

    def generate_execution_code(self, code):
        code.mark_pos(self.pos)
        code.pyclass_stack.append(self)
        cenv = self.scope
        if self.orig_bases:
            self.orig_bases.generate_evaluation_code(code)
        if self.bases:
            self.bases.generate_evaluation_code(code)
        if self.mkw:
            self.mkw.generate_evaluation_code(code)
        if self.metaclass:
            self.metaclass.generate_evaluation_code(code)
        self.dict.generate_evaluation_code(code)
        if self.orig_bases:
            # update __orig_bases__ if needed
            code.putln("if (%s != %s) {" % (self.bases.result(), self.orig_bases.result()))
            code.putln(
                code.error_goto_if_neg('PyDict_SetItemString(%s, "__orig_bases__", %s)' % (
                    self.dict.result(), self.orig_bases.result()),
                    self.pos
            ))
            code.putln("}")
            self.orig_bases.generate_disposal_code(code)
            self.orig_bases.free_temps(code)
        cenv.namespace_cname = cenv.class_obj_cname = self.dict.result()

        class_cell = self.class_cell
        if class_cell is not None and not class_cell.is_active:
            class_cell = None

        if class_cell is not None:
            class_cell.generate_evaluation_code(code)
        self.body.generate_execution_code(code)
        self.class_result.generate_evaluation_code(code)
        if class_cell is not None:
            class_cell.generate_injection_code(
                code, self.class_result.result())
        if class_cell is not None:
            class_cell.generate_disposal_code(code)
            class_cell.free_temps(code)

        cenv.namespace_cname = cenv.class_obj_cname = self.classobj.result()
        self.target.generate_assignment_code(self.class_result, code)
        self.dict.generate_disposal_code(code)
        self.dict.free_temps(code)
        if self.metaclass:
            self.metaclass.generate_disposal_code(code)
            self.metaclass.free_temps(code)
        if self.mkw:
            self.mkw.generate_disposal_code(code)
            self.mkw.free_temps(code)
        if self.bases:
            self.bases.generate_disposal_code(code)
            self.bases.free_temps(code)
        code.pyclass_stack.pop()


class CClassDefNode(ClassDefNode):
    #  An extension type definition.
    #
    #  visibility         'private' or 'public' or 'extern'
    #  typedef_flag       boolean
    #  api                boolean
    #  module_name        string or None    For import of extern type objects
    #  class_name         string            Unqualified name of class
    #  as_name            string or None    Name to declare as in this scope
    #  bases              TupleNode         Base class(es)
    #  objstruct_name     string or None    Specified C name of object struct
    #  typeobj_name       string or None    Specified C name of type object
    #  check_size         'warn', 'error', 'ignore'     What to do if tp_basicsize does not match
    #  in_pxd             boolean           Is in a .pxd file
    #  decorators         [DecoratorNode]   list of decorators or None
    #  doc                string or None
    #  body               StatNode or None
    #  entry              Symtab.Entry
    #  base_type          PyExtensionType or None
    #  buffer_defaults_node DictNode or None Declares defaults for a buffer
    #  buffer_defaults_pos

    child_attrs = ["body"]
    buffer_defaults_node = None
    buffer_defaults_pos = None
    typedef_flag = False
    api = False
    objstruct_name = None
    typeobj_name = None
    check_size = None
    decorators = None
    shadow = False

    @property
    def punycode_class_name(self):
        return punycodify_name(self.class_name)

    def buffer_defaults(self, env):
        if not hasattr(self, '_buffer_defaults'):
            from . import Buffer
            if self.buffer_defaults_node:
                self._buffer_defaults = Buffer.analyse_buffer_options(
                    self.buffer_defaults_pos,
                    env, [], self.buffer_defaults_node,
                    need_complete=False)
            else:
                self._buffer_defaults = None
        return self._buffer_defaults

    def declare(self, env):
        if self.module_name and self.visibility != 'extern':
            module_path = self.module_name.split(".")
            home_scope = env.find_imported_module(module_path, self.pos)
            if not home_scope:
                return None
        else:
            home_scope = env

        self.entry = home_scope.declare_c_class(
            name=self.class_name,
            pos=self.pos,
            defining=0,
            implementing=0,
            module_name=self.module_name,
            base_type=None,
            objstruct_cname=self.objstruct_name,
            typeobj_cname=self.typeobj_name,
            visibility=self.visibility,
            typedef_flag=self.typedef_flag,
            check_size = self.check_size,
            api=self.api,
            buffer_defaults=self.buffer_defaults(env),
            shadow=self.shadow)

    def analyse_declarations(self, env):
        #print "CClassDefNode.analyse_declarations:", self.class_name
        #print "...visibility =", self.visibility
        #print "...module_name =", self.module_name

        if env.in_cinclude and not self.objstruct_name:
            error(self.pos, "Object struct name specification required for C class defined in 'extern from' block")
        if self.decorators:
            error(self.pos, "Decorators not allowed on cdef classes (used on type '%s')" % self.class_name)
        self.base_type = None
        # Now that module imports are cached, we need to
        # import the modules for extern classes.
        if self.module_name:
            self.module = None
            for module in env.cimported_modules:
                if module.name == self.module_name:
                    self.module = module
            if self.module is None:
                self.module = ModuleScope(self.module_name, None, env.context)
                self.module.has_extern_class = 1
                env.add_imported_module(self.module)

        if self.bases.args:
            base = self.bases.args[0]
            base_type = base.analyse_as_type(env)
            if base_type in (PyrexTypes.c_int_type, PyrexTypes.c_long_type, PyrexTypes.c_float_type):
                # Use the Python rather than C variant of these types.
                base_type = env.lookup(base_type.sign_and_name()).type
            if base_type is None:
                error(base.pos, "First base of '%s' is not an extension type" % self.class_name)
            elif base_type == PyrexTypes.py_object_type:
                base_class_scope = None
            elif not base_type.is_extension_type and \
                     not (base_type.is_builtin_type and base_type.objstruct_cname):
                error(base.pos, "'%s' is not an extension type" % base_type)
            elif not base_type.is_complete():
                error(base.pos, "Base class '%s' of type '%s' is incomplete" % (
                    base_type.name, self.class_name))
            elif base_type.scope and base_type.scope.directives and \
                     base_type.is_final_type:
                error(base.pos, "Base class '%s' of type '%s' is final" % (
                    base_type, self.class_name))
            elif base_type.is_builtin_type and \
                     base_type.name in ('tuple', 'str', 'bytes'):
                error(base.pos, "inheritance from PyVarObject types like '%s' is not currently supported"
                      % base_type.name)
            else:
                self.base_type = base_type
            if env.directives.get('freelist', 0) > 0 and base_type != PyrexTypes.py_object_type:
                warning(self.pos, "freelists cannot be used on subtypes, only the base class can manage them", 1)

        has_body = self.body is not None
        if has_body and self.base_type and not self.base_type.scope:
            # To properly initialize inherited attributes, the base type must
            # be analysed before this type.
            self.base_type.defered_declarations.append(lambda : self.analyse_declarations(env))
            return

        if self.module_name and self.visibility != 'extern':
            module_path = self.module_name.split(".")
            home_scope = env.find_imported_module(module_path, self.pos)
            if not home_scope:
                return
        else:
            home_scope = env

        if self.visibility == 'extern':
            if (self.module_name == '__builtin__' and
                    self.class_name in Builtin.builtin_types and
                    env.qualified_name[:8] != 'cpython.'):  # allow overloaded names for cimporting from cpython
                warning(self.pos, "%s already a builtin Cython type" % self.class_name, 1)

        self.entry = home_scope.declare_c_class(
            name=self.class_name,
            pos=self.pos,
            defining=has_body and self.in_pxd,
            implementing=has_body and not self.in_pxd,
            module_name=self.module_name,
            base_type=self.base_type,
            objstruct_cname=self.objstruct_name,
            typeobj_cname=self.typeobj_name,
            check_size=self.check_size,
            visibility=self.visibility,
            typedef_flag=self.typedef_flag,
            api=self.api,
            buffer_defaults=self.buffer_defaults(env),
            shadow=self.shadow)

        if self.shadow:
            home_scope.lookup(self.class_name).as_variable = self.entry
        if home_scope is not env and self.visibility == 'extern':
            env.add_imported_entry(self.class_name, self.entry, self.pos)
        self.scope = scope = self.entry.type.scope
        if scope is not None:
            scope.directives = env.directives

        if self.doc and Options.docstrings:
            scope.doc = embed_position(self.pos, self.doc)

        if has_body:
            self.body.analyse_declarations(scope)
            dict_entry = self.scope.lookup_here("__dict__")
            if dict_entry and dict_entry.is_variable and (not scope.defined and not scope.implemented):
                dict_entry.getter_cname = self.scope.mangle_internal("__dict__getter")
                self.scope.declare_property("__dict__", dict_entry.doc, dict_entry.pos)
            if self.in_pxd:
                scope.defined = 1
            else:
                scope.implemented = 1

        if len(self.bases.args) > 1:
            if not has_body or self.in_pxd:
                error(self.bases.args[1].pos, "Only declare first base in declaration.")
            # At runtime, we check that the other bases are heap types
            # and that a __dict__ is added if required.
            for other_base in self.bases.args[1:]:
                if other_base.analyse_as_type(env):
                    error(other_base.pos, "Only one extension type base class allowed.")
            self.entry.type.early_init = 0
            from . import ExprNodes
            self.type_init_args = ExprNodes.TupleNode(
                self.pos,
                args=[ExprNodes.IdentifierStringNode(self.pos, value=self.class_name),
                      self.bases,
                      ExprNodes.DictNode(self.pos, key_value_pairs=[])])
        elif self.base_type:
            self.entry.type.early_init = self.base_type.is_external or self.base_type.early_init
            self.type_init_args = None
        else:
            self.entry.type.early_init = 1
            self.type_init_args = None

        env.allocate_vtable_names(self.entry)

        for thunk in self.entry.type.defered_declarations:
            thunk()

    def analyse_expressions(self, env):
        if self.body:
            scope = self.entry.type.scope
            self.body = self.body.analyse_expressions(scope)
        if self.type_init_args:
            self.type_init_args.analyse_expressions(env)
        return self

    def generate_function_definitions(self, env, code):
        if self.body:
            self.generate_lambda_definitions(self.scope, code)
            self.body.generate_function_definitions(self.scope, code)

    def generate_execution_code(self, code):
        # This is needed to generate evaluation code for
        # default values of method arguments.
        code.mark_pos(self.pos)
        if not self.entry.type.early_init:
            bases = None
            if self.type_init_args:
                # Extract bases tuple and validate 'best base' by actually calling 'type()'.
                bases = code.funcstate.allocate_temp(PyrexTypes.py_object_type, manage_ref=True)

                self.type_init_args.generate_evaluation_code(code)
                code.putln("%s = PyTuple_GET_ITEM(%s, 1);" % (bases, self.type_init_args.result()))
                code.put_incref(bases, PyrexTypes.py_object_type)

                first_base = "((PyTypeObject*)PyTuple_GET_ITEM(%s, 0))" % bases
                # Let Python do the base types compatibility checking.
                trial_type = code.funcstate.allocate_temp(PyrexTypes.py_object_type, manage_ref=True)
                code.putln("%s = PyType_Type.tp_new(&PyType_Type, %s, NULL);" % (
                    trial_type, self.type_init_args.result()))
                code.putln(code.error_goto_if_null(trial_type, self.pos))
                code.put_gotref(trial_type, py_object_type)
                code.putln("if (((PyTypeObject*) %s)->tp_base != %s) {" % (
                    trial_type, first_base))
                code.putln("__Pyx_TypeName base_name = __Pyx_PyType_GetName(((PyTypeObject*) %s)->tp_base);" % trial_type)
                code.putln("__Pyx_TypeName type_name = __Pyx_PyType_GetName(%s);" % first_base)
                code.putln("PyErr_Format(PyExc_TypeError, "
                    "\"best base '\" __Pyx_FMT_TYPENAME \"' must be equal to first base '\" __Pyx_FMT_TYPENAME \"'\",")
                code.putln("             base_name, type_name);")
                code.putln("__Pyx_DECREF_TypeName(base_name);")
                code.putln("__Pyx_DECREF_TypeName(type_name);")
                code.putln(code.error_goto(self.pos))
                code.putln("}")

                code.put_decref_clear(trial_type, PyrexTypes.py_object_type)
                code.funcstate.release_temp(trial_type)

                self.type_init_args.generate_disposal_code(code)
                self.type_init_args.free_temps(code)

            self.generate_type_ready_code(self.entry, code, bases_tuple_cname=bases, check_heap_type_bases=True)
            if bases is not None:
                code.put_decref_clear(bases, PyrexTypes.py_object_type)
                code.funcstate.release_temp(bases)

        if self.body:
            self.body.generate_execution_code(code)

    # Also called from ModuleNode for early init types.
    @staticmethod
    def generate_type_ready_code(entry, code, bases_tuple_cname=None, check_heap_type_bases=False):
        # Generate a call to PyType_Ready for an extension
        # type defined in this module.
        type = entry.type
        typeptr_cname = type.typeptr_cname
        scope = type.scope
        if not scope:  # could be None if there was an error
            return
        if entry.visibility == 'extern':
            # Generate code to initialise the typeptr of an external extension
            # type defined in this module to point to its type object.
            if type.typeobj_cname:
                # FIXME: this should not normally be set :-?
                assert not type.typeobj_cname
                code.putln("%s = &%s;" % (
                    type.typeptr_cname,
                    type.typeobj_cname,
                ))
            return
        # TODO: remove 'else:' and dedent
        else:
            assert typeptr_cname
            assert type.typeobj_cname
            typespec_cname = "%s_spec" % type.typeobj_cname
            code.putln("#if CYTHON_USE_TYPE_SPECS")
            tuple_temp = None
            if not bases_tuple_cname and scope.parent_type.base_type:
                tuple_temp = code.funcstate.allocate_temp(py_object_type, manage_ref=True)
                code.putln("%s = PyTuple_Pack(1, (PyObject *)%s); %s" % (
                    tuple_temp,
                    scope.parent_type.base_type.typeptr_cname,
                    code.error_goto_if_null(tuple_temp, entry.pos),
                ))
                code.put_gotref(tuple_temp, py_object_type)

            if bases_tuple_cname or tuple_temp:
                if check_heap_type_bases:
                    code.globalstate.use_utility_code(
                        UtilityCode.load_cached('ValidateBasesTuple', 'ExtensionTypes.c'))
                    code.put_error_if_neg(entry.pos, "__Pyx_validate_bases_tuple(%s.name, %s, %s)" % (
                        typespec_cname,
                        TypeSlots.get_slot_by_name("tp_dictoffset").slot_code(scope),
                        bases_tuple_cname or tuple_temp,
                    ))

                code.putln("%s = (PyTypeObject *) __Pyx_PyType_FromModuleAndSpec(%s, &%s, %s);" % (
                    typeptr_cname,
                    Naming.module_cname,
                    typespec_cname,
                    bases_tuple_cname or tuple_temp,
                ))
                if tuple_temp:
                    code.put_xdecref_clear(tuple_temp, type=py_object_type)
                    code.funcstate.release_temp(tuple_temp)
                code.putln(code.error_goto_if_null(typeptr_cname, entry.pos))
            else:
                code.putln(
                    "%s = (PyTypeObject *) __Pyx_PyType_FromModuleAndSpec(%s, &%s, NULL); %s" % (
                        typeptr_cname,
                        Naming.module_cname,
                        typespec_cname,
                        code.error_goto_if_null(typeptr_cname, entry.pos),
                    ))

            # The buffer interface is not currently supported by PyType_FromSpec().
            buffer_slot = TypeSlots.get_slot_by_name("tp_as_buffer")
            if not buffer_slot.is_empty(scope):
                code.putln("#if !CYTHON_COMPILING_IN_LIMITED_API")
                code.putln("%s->%s = %s;" % (
                    typeptr_cname,
                    buffer_slot.slot_name,
                    buffer_slot.slot_code(scope),
                ))
                # Still need to inherit buffer methods since PyType_Ready() didn't do it for us.
                for buffer_method_name in ("__getbuffer__", "__releasebuffer__"):
                    buffer_slot = TypeSlots.get_slot_by_method_name(buffer_method_name)
                    if buffer_slot.slot_code(scope) == "0" and not TypeSlots.get_base_slot_function(scope, buffer_slot):
                        code.putln("if (!%s->tp_as_buffer->%s &&"
                                   " %s->tp_base->tp_as_buffer &&"
                                   " %s->tp_base->tp_as_buffer->%s) {" % (
                            typeptr_cname, buffer_slot.slot_name,
                            typeptr_cname,
                            typeptr_cname, buffer_slot.slot_name,
                        ))
                        code.putln("%s->tp_as_buffer->%s = %s->tp_base->tp_as_buffer->%s;" % (
                            typeptr_cname, buffer_slot.slot_name,
                            typeptr_cname, buffer_slot.slot_name,
                        ))
                        code.putln("}")
                code.putln("#else")
                code.putln("#warning The buffer protocol is not supported in the Limited C-API.")
                code.putln("#endif")

            code.globalstate.use_utility_code(
                UtilityCode.load_cached("FixUpExtensionType", "ExtensionTypes.c"))
            code.put_error_if_neg(entry.pos, "__Pyx_fix_up_extension_type_from_spec(&%s, %s)" % (
                typespec_cname, typeptr_cname))

            code.putln("#else")
            if bases_tuple_cname:
                code.put_incref(bases_tuple_cname, py_object_type)
                code.put_giveref(bases_tuple_cname, py_object_type)
                code.putln("%s.tp_bases = %s;" % (type.typeobj_cname, bases_tuple_cname))
            code.putln("%s = &%s;" % (
                typeptr_cname,
                type.typeobj_cname,
            ))
            code.putln("#endif")  # if CYTHON_USE_TYPE_SPECS

            code.putln("#if !CYTHON_COMPILING_IN_LIMITED_API")
            # FIXME: these still need to get initialised even with the limited-API
            for slot in TypeSlots.slot_table:
                slot.generate_dynamic_init_code(scope, code)
            code.putln("#endif")

            code.putln("#if !CYTHON_USE_TYPE_SPECS")
            code.globalstate.use_utility_code(
                UtilityCode.load_cached('PyType_Ready', 'ExtensionTypes.c'))
            code.put_error_if_neg(entry.pos, "__Pyx_PyType_Ready(%s)" % typeptr_cname)
            code.putln("#endif")

            # Don't inherit tp_print from builtin types in Python 2, restoring the
            # behavior of using tp_repr or tp_str instead.
            # ("tp_print" was renamed to "tp_vectorcall_offset" in Py3.8b1)
            code.putln("#if PY_MAJOR_VERSION < 3")
            code.putln("%s->tp_print = 0;" % typeptr_cname)
            code.putln("#endif")

            # Use specialised attribute lookup for types with generic lookup but no instance dict.
            getattr_slot_func = TypeSlots.get_slot_code_by_name(scope, 'tp_getattro')
            dictoffset_slot_func = TypeSlots.get_slot_code_by_name(scope, 'tp_dictoffset')
            if getattr_slot_func == '0' and dictoffset_slot_func == '0':
                code.putln("#if !CYTHON_COMPILING_IN_LIMITED_API")  # FIXME
                if type.is_final_type:
                    py_cfunc = "__Pyx_PyObject_GenericGetAttrNoDict"  # grepable
                    utility_func = "PyObject_GenericGetAttrNoDict"
                else:
                    py_cfunc = "__Pyx_PyObject_GenericGetAttr"
                    utility_func = "PyObject_GenericGetAttr"
                code.globalstate.use_utility_code(UtilityCode.load_cached(utility_func, "ObjectHandling.c"))

                code.putln("if ((CYTHON_USE_TYPE_SLOTS && CYTHON_USE_PYTYPE_LOOKUP) &&"
                           " likely(!%s->tp_dictoffset && %s->tp_getattro == PyObject_GenericGetAttr)) {" % (
                    typeptr_cname, typeptr_cname))
                code.putln("%s->tp_getattro = %s;" % (
                    typeptr_cname, py_cfunc))
                code.putln("}")
                code.putln("#endif")  # if !CYTHON_COMPILING_IN_LIMITED_API

            # Fix special method docstrings. This is a bit of a hack, but
            # unless we let PyType_Ready create the slot wrappers we have
            # a significant performance hit. (See trac #561.)
            for func in entry.type.scope.pyfunc_entries:
                is_buffer = func.name in ('__getbuffer__', '__releasebuffer__')
                if (func.is_special and Options.docstrings and
                        func.wrapperbase_cname and not is_buffer):
                    slot = TypeSlots.method_name_to_slot.get(func.name)
                    preprocessor_guard = slot.preprocessor_guard_code() if slot else None
                    if preprocessor_guard:
                        code.putln(preprocessor_guard)
                    code.putln('#if CYTHON_COMPILING_IN_CPYTHON')
                    code.putln("{")
                    code.putln(
                        'PyObject *wrapper = PyObject_GetAttrString((PyObject *)%s, "%s"); %s' % (
                            typeptr_cname,
                            func.name,
                            code.error_goto_if_null('wrapper', entry.pos)))
                    code.putln(
                        "if (__Pyx_IS_TYPE(wrapper, &PyWrapperDescr_Type)) {")
                    code.putln(
                        "%s = *((PyWrapperDescrObject *)wrapper)->d_base;" % (
                            func.wrapperbase_cname))
                    code.putln(
                        "%s.doc = %s;" % (func.wrapperbase_cname, func.doc_cname))
                    code.putln(
                        "((PyWrapperDescrObject *)wrapper)->d_base = &%s;" % (
                            func.wrapperbase_cname))
                    code.putln("}")
                    code.putln("}")
                    code.putln('#endif')
                    if preprocessor_guard:
                        code.putln('#endif')

            if type.vtable_cname:
                code.globalstate.use_utility_code(
                    UtilityCode.load_cached('SetVTable', 'ImportExport.c'))
                code.put_error_if_neg(entry.pos, "__Pyx_SetVtable(%s, %s)" % (
                    typeptr_cname,
                    type.vtabptr_cname,
                ))
                # TODO: find a way to make this work with the Limited API!
                code.putln("#if !CYTHON_COMPILING_IN_LIMITED_API")
                code.globalstate.use_utility_code(
                    UtilityCode.load_cached('MergeVTables', 'ImportExport.c'))
                code.put_error_if_neg(entry.pos, "__Pyx_MergeVtables(%s)" % typeptr_cname)
                code.putln("#endif")
            if not type.scope.is_internal and not type.scope.directives.get('internal'):
                # scope.is_internal is set for types defined by
                # Cython (such as closures), the 'internal'
                # directive is set by users
                code.put_error_if_neg(entry.pos, "PyObject_SetAttr(%s, %s, (PyObject *) %s)" % (
                    Naming.module_cname,
                    code.intern_identifier(scope.class_name),
                    typeptr_cname,
                ))

            weakref_entry = scope.lookup_here("__weakref__") if not scope.is_closure_class_scope else None
            if weakref_entry:
                if weakref_entry.type is py_object_type:
                    tp_weaklistoffset = "%s->tp_weaklistoffset" % typeptr_cname
                    if type.typedef_flag:
                        objstruct = type.objstruct_cname
                    else:
                        objstruct = "struct %s" % type.objstruct_cname
                    code.putln("if (%s == 0) %s = offsetof(%s, %s);" % (
                        tp_weaklistoffset,
                        tp_weaklistoffset,
                        objstruct,
                        weakref_entry.cname))
                else:
                    error(weakref_entry.pos, "__weakref__ slot must be of type 'object'")

            if scope.lookup_here("__reduce_cython__") if not scope.is_closure_class_scope else None:
                # Unfortunately, we cannot reliably detect whether a
                # superclass defined __reduce__ at compile time, so we must
                # do so at runtime.
                code.globalstate.use_utility_code(
                    UtilityCode.load_cached('SetupReduce', 'ExtensionTypes.c'))
                code.putln("#if !CYTHON_COMPILING_IN_LIMITED_API")  # FIXME
                code.put_error_if_neg(entry.pos, "__Pyx_setup_reduce((PyObject *) %s)" % typeptr_cname)
                code.putln("#endif")

    def annotate(self, code):
        if self.type_init_args:
            self.type_init_args.annotate(code)
        if self.body:
            self.body.annotate(code)


class PropertyNode(StatNode):
    #  Definition of a property in an extension type.
    #
    #  name   string
    #  doc    EncodedString or None    Doc string
    #  entry  Symtab.Entry             The Entry of the property attribute
    #  body   StatListNode

    child_attrs = ["body"]

    def analyse_declarations(self, env):
        self.entry = env.declare_property(self.name, self.doc, self.pos)
        self.body.analyse_declarations(self.entry.scope)

    def analyse_expressions(self, env):
        self.body = self.body.analyse_expressions(env)
        return self

    def generate_function_definitions(self, env, code):
        self.body.generate_function_definitions(env, code)

    def generate_execution_code(self, code):
        pass

    def annotate(self, code):
        self.body.annotate(code)


class CPropertyNode(StatNode):
    """Definition of a C property, backed by a CFuncDefNode getter.
    """
    #  name   string
    #  doc    EncodedString or None        Doc string of the property
    #  entry  Symtab.Entry                 The Entry of the property attribute
    #  body   StatListNode[CFuncDefNode]   (for compatibility with PropertyNode)

    child_attrs = ["body"]
    is_cproperty = True

    @property
    def cfunc(self):
        stats = self.body.stats
        assert stats and isinstance(stats[0], CFuncDefNode), stats
        return stats[0]

    def analyse_declarations(self, env):
        scope = PropertyScope(self.name, class_scope=env)
        self.body.analyse_declarations(scope)
        entry = self.entry = env.declare_property(
            self.name, self.doc, self.pos, ctype=self.cfunc.return_type, property_scope=scope)
        entry.getter_cname = self.cfunc.entry.cname

    def analyse_expressions(self, env):
        self.body = self.body.analyse_expressions(env)
        return self

    def generate_function_definitions(self, env, code):
        self.body.generate_function_definitions(env, code)

    def generate_execution_code(self, code):
        pass

    def annotate(self, code):
        self.body.annotate(code)


class GlobalNode(StatNode):
    # Global variable declaration.
    #
    # names    [string]

    child_attrs = []

    def analyse_declarations(self, env):
        for name in self.names:
            env.declare_global(name, self.pos)

    def analyse_expressions(self, env):
        return self

    def generate_execution_code(self, code):
        pass


class NonlocalNode(StatNode):
    # Nonlocal variable declaration via the 'nonlocal' keyword.
    #
    # names    [string]

    child_attrs = []

    def analyse_declarations(self, env):
        for name in self.names:
            env.declare_nonlocal(name, self.pos)

    def analyse_expressions(self, env):
        return self

    def generate_execution_code(self, code):
        pass


class ExprStatNode(StatNode):
    #  Expression used as a statement.
    #
    #  expr   ExprNode

    child_attrs = ["expr"]

    def analyse_declarations(self, env):
        from . import ExprNodes
        expr = self.expr
        if isinstance(expr, ExprNodes.GeneralCallNode):
            func = expr.function.as_cython_attribute()
            if func == u'declare':
                args, kwds = expr.explicit_args_kwds()
                if len(args):
                    error(expr.pos, "Variable names must be specified.")
                for var, type_node in kwds.key_value_pairs:
                    type = type_node.analyse_as_type(env)
                    if type is None:
                        error(type_node.pos, "Unknown type")
                    else:
                        env.declare_var(var.value, type, var.pos, is_cdef=True)
                self.__class__ = PassStatNode
        elif getattr(expr, 'annotation', None) is not None:
            if expr.is_name:
                # non-code variable annotation, e.g. "name: type"
                expr.declare_from_annotation(env)
                self.__class__ = PassStatNode
            elif expr.is_attribute or expr.is_subscript:
                # unused expression with annotation, e.g. "a[0]: type" or "a.xyz : type"
                self.__class__ = PassStatNode

    def analyse_expressions(self, env):
        self.expr.result_is_used = False  # hint that .result() may safely be left empty
        self.expr = self.expr.analyse_expressions(env)
        # Repeat in case of node replacement.
        self.expr.result_is_used = False  # hint that .result() may safely be left empty
        return self

    def nogil_check(self, env):
        if self.expr.type.is_pyobject and self.expr.is_temp:
            self.gil_error()

    gil_message = "Discarding owned Python object"

    def generate_execution_code(self, code):
        code.mark_pos(self.pos)
        self.expr.result_is_used = False  # hint that .result() may safely be left empty
        self.expr.generate_evaluation_code(code)
        if not self.expr.is_temp and self.expr.result():
            result = self.expr.result()
            if not self.expr.type.is_void:
                result = "(void)(%s)" % result
            code.putln("%s;" % result)
        self.expr.generate_disposal_code(code)
        self.expr.free_temps(code)

    def generate_function_definitions(self, env, code):
        self.expr.generate_function_definitions(env, code)

    def annotate(self, code):
        self.expr.annotate(code)


class AssignmentNode(StatNode):
    #  Abstract base class for assignment nodes.
    #
    #  The analyse_expressions and generate_execution_code
    #  phases of assignments are split into two sub-phases
    #  each, to enable all the right hand sides of a
    #  parallel assignment to be evaluated before assigning
    #  to any of the left hand sides.

    def analyse_expressions(self, env):
        node = self.analyse_types(env)
        if isinstance(node, AssignmentNode) and not isinstance(node, ParallelAssignmentNode):
            if node.rhs.type.is_ptr and node.rhs.is_ephemeral():
                error(self.pos, "Storing unsafe C derivative of temporary Python reference")
        return node

#       def analyse_expressions(self, env):
#           self.analyse_expressions_1(env)
#           self.analyse_expressions_2(env)

    def generate_execution_code(self, code):
        code.mark_pos(self.pos)
        self.generate_rhs_evaluation_code(code)
        self.generate_assignment_code(code)


class SingleAssignmentNode(AssignmentNode):
    #  The simplest case:
    #
    #    a = b
    #
    #  lhs                      ExprNode      Left hand side
    #  rhs                      ExprNode      Right hand side
    #  first                    bool          Is this guaranteed the first assignment to lhs?
    #  is_overloaded_assignment bool          Is this assignment done via an overloaded operator=
    #  exception_check
    #  exception_value

    child_attrs = ["lhs", "rhs"]
    first = False
    is_overloaded_assignment = False
    declaration_only = False

    def analyse_declarations(self, env):
        from . import ExprNodes

        # handle declarations of the form x = cython.foo()
        if isinstance(self.rhs, ExprNodes.CallNode):
            func_name = self.rhs.function.as_cython_attribute()
            if func_name:
                args, kwds = self.rhs.explicit_args_kwds()
                if func_name in ['declare', 'typedef']:
                    if len(args) > 2:
                        error(args[2].pos, "Invalid positional argument.")
                        return
                    if kwds is not None:
                        kwdict = kwds.compile_time_value(None)
                        if func_name == 'typedef' or 'visibility' not in kwdict:
                            error(kwds.pos, "Invalid keyword argument.")
                            return
                        visibility = kwdict['visibility']
                    else:
                        visibility = 'private'
                    type = args[0].analyse_as_type(env)
                    if type is None:
                        error(args[0].pos, "Unknown type")
                        return
                    lhs = self.lhs
                    if func_name == 'declare':
                        if isinstance(lhs, ExprNodes.NameNode):
                            vars = [(lhs.name, lhs.pos)]
                        elif isinstance(lhs, ExprNodes.TupleNode):
                            vars = [(var.name, var.pos) for var in lhs.args]
                        else:
                            error(lhs.pos, "Invalid declaration")
                            return
                        for var, pos in vars:
                            env.declare_var(var, type, pos, is_cdef=True, visibility=visibility)
                        if len(args) == 2:
                            # we have a value
                            self.rhs = args[1]
                        else:
                            self.declaration_only = True
                    else:
                        self.declaration_only = True
                        if not isinstance(lhs, ExprNodes.NameNode):
                            error(lhs.pos, "Invalid declaration.")
                        env.declare_typedef(lhs.name, type, self.pos, visibility='private')

                elif func_name in ['struct', 'union']:
                    self.declaration_only = True
                    if len(args) > 0 or kwds is None:
                        error(self.rhs.pos, "Struct or union members must be given by name.")
                        return
                    members = []
                    for member, type_node in kwds.key_value_pairs:
                        type = type_node.analyse_as_type(env)
                        if type is None:
                            error(type_node.pos, "Unknown type")
                        else:
                            members.append((member.value, type, member.pos))
                    if len(members) < len(kwds.key_value_pairs):
                        return
                    if not isinstance(self.lhs, ExprNodes.NameNode):
                        error(self.lhs.pos, "Invalid declaration.")
                    name = self.lhs.name
                    scope = StructOrUnionScope(name)
                    env.declare_struct_or_union(name, func_name, scope, False, self.rhs.pos)
                    for member, type, pos in members:
                        scope.declare_var(member, type, pos)

                elif func_name == 'fused_type':
                    # dtype = cython.fused_type(...)
                    self.declaration_only = True
                    if kwds:
                        error(self.rhs.function.pos,
                              "fused_type does not take keyword arguments")

                    fusednode = FusedTypeNode(self.rhs.pos,
                                              name=self.lhs.name, types=args)
                    fusednode.analyse_declarations(env)

        if self.declaration_only:
            return
        else:
            self.lhs.analyse_target_declaration(env)

    def analyse_types(self, env, use_temp=0):
        from . import ExprNodes

        self.rhs = self.rhs.analyse_types(env)

        unrolled_assignment = self.unroll_rhs(env)
        if unrolled_assignment:
            return unrolled_assignment

        self.lhs = self.lhs.analyse_target_types(env)
        self.lhs.gil_assignment_check(env)
        unrolled_assignment = self.unroll_lhs(env)
        if unrolled_assignment:
            return unrolled_assignment

        if isinstance(self.lhs, ExprNodes.MemoryViewIndexNode):
            self.lhs.analyse_broadcast_operation(self.rhs)
            self.lhs = self.lhs.analyse_as_memview_scalar_assignment(self.rhs)
        elif self.lhs.type.is_array:
            if not isinstance(self.lhs, ExprNodes.SliceIndexNode):
                # cannot assign to C array, only to its full slice
                lhs = ExprNodes.SliceIndexNode(self.lhs.pos, base=self.lhs, start=None, stop=None)
                self.lhs = lhs.analyse_target_types(env)

        if self.lhs.type.is_cpp_class:
            op = env.lookup_operator_for_types(self.pos, '=', [self.lhs.type, self.rhs.type])
            if op:
                rhs = self.rhs
                self.is_overloaded_assignment = True
                self.exception_check = op.type.exception_check
                self.exception_value = op.type.exception_value
                if self.exception_check == '+' and self.exception_value is None:
                    env.use_utility_code(UtilityCode.load_cached("CppExceptionConversion", "CppSupport.cpp"))
            else:
                rhs = self.rhs.coerce_to(self.lhs.type, env)
        else:
            rhs = self.rhs.coerce_to(self.lhs.type, env)

        if use_temp or rhs.is_attribute or (
                not rhs.is_name and not rhs.is_literal and
                rhs.type.is_pyobject):
            # things like (cdef) attribute access are not safe (traverses pointers)
            rhs = rhs.coerce_to_temp(env)
        elif rhs.type.is_pyobject:
            rhs = rhs.coerce_to_simple(env)
        self.rhs = rhs
        return self

    def unroll(self, node, target_size, env):
        from . import ExprNodes, UtilNodes

        base = node
        start_node = stop_node = step_node = check_node = None

        if node.type.is_ctuple:
            slice_size = node.type.size

        elif node.type.is_ptr or node.type.is_array:
            while isinstance(node, ExprNodes.SliceIndexNode) and not (node.start or node.stop):
                base = node = node.base
            if isinstance(node, ExprNodes.SliceIndexNode):
                base = node.base
                start_node = node.start
                if start_node:
                    start_node = start_node.coerce_to(PyrexTypes.c_py_ssize_t_type, env)
                stop_node = node.stop
                if stop_node:
                    stop_node = stop_node.coerce_to(PyrexTypes.c_py_ssize_t_type, env)
                else:
                    if node.type.is_array and node.type.size:
                        stop_node = ExprNodes.IntNode(
                            self.pos, value=str(node.type.size),
                            constant_result=(node.type.size if isinstance(node.type.size, _py_int_types)
                                             else ExprNodes.constant_value_not_set))
                    else:
                        error(self.pos, "C array iteration requires known end index")
                        return
                step_node = None  #node.step
                if step_node:
                    step_node = step_node.coerce_to(PyrexTypes.c_py_ssize_t_type, env)

                # TODO: Factor out SliceIndexNode.generate_slice_guard_code() for use here.
                def get_const(node, none_value):
                    if node is None:
                        return none_value
                    elif node.has_constant_result():
                        return node.constant_result
                    else:
                        raise ValueError("Not a constant.")

                try:
                    slice_size = (get_const(stop_node, None) - get_const(start_node, 0)) / get_const(step_node, 1)
                except ValueError:
                    error(self.pos, "C array assignment currently requires known endpoints")
                    return

            elif node.type.is_array:
                slice_size = node.type.size
                if not isinstance(slice_size, _py_int_types):
                    return  # might still work when coercing to Python
            else:
                return

        else:
            return

        if slice_size != target_size:
            error(self.pos, "Assignment to/from slice of wrong length, expected %s, got %s" % (
                slice_size, target_size))
            return

        items = []
        base = UtilNodes.LetRefNode(base)
        refs = [base]
        if start_node and not start_node.is_literal:
            start_node = UtilNodes.LetRefNode(start_node)
            refs.append(start_node)
        if stop_node and not stop_node.is_literal:
            stop_node = UtilNodes.LetRefNode(stop_node)
            refs.append(stop_node)
        if step_node and not step_node.is_literal:
            step_node = UtilNodes.LetRefNode(step_node)
            refs.append(step_node)

        for ix in range(target_size):
            ix_node = ExprNodes.IntNode(self.pos, value=str(ix), constant_result=ix, type=PyrexTypes.c_py_ssize_t_type)
            if step_node is not None:
                if step_node.has_constant_result():
                    step_value = ix_node.constant_result * step_node.constant_result
                    ix_node = ExprNodes.IntNode(self.pos, value=str(step_value), constant_result=step_value)
                else:
                    ix_node = ExprNodes.MulNode(self.pos, operator='*', operand1=step_node, operand2=ix_node)
            if start_node is not None:
                if start_node.has_constant_result() and ix_node.has_constant_result():
                    index_value = ix_node.constant_result + start_node.constant_result
                    ix_node = ExprNodes.IntNode(self.pos, value=str(index_value), constant_result=index_value)
                else:
                    ix_node = ExprNodes.AddNode(
                        self.pos, operator='+', operand1=start_node, operand2=ix_node)
            items.append(ExprNodes.IndexNode(self.pos, base=base, index=ix_node.analyse_types(env)))
        return check_node, refs, items

    def unroll_assignments(self, refs, check_node, lhs_list, rhs_list, env):
        from . import UtilNodes
        assignments = []
        for lhs, rhs in zip(lhs_list, rhs_list):
            assignments.append(SingleAssignmentNode(self.pos, lhs=lhs, rhs=rhs, first=self.first))
        node = ParallelAssignmentNode(pos=self.pos, stats=assignments).analyse_expressions(env)
        if check_node:
            node = StatListNode(pos=self.pos, stats=[check_node, node])
        for ref in refs[::-1]:
            node = UtilNodes.LetNode(ref, node)
        return node

    def unroll_rhs(self, env):
        from . import ExprNodes
        if not isinstance(self.lhs, ExprNodes.TupleNode):
            return
        if any(arg.is_starred for arg in self.lhs.args):
            return

        unrolled = self.unroll(self.rhs, len(self.lhs.args), env)
        if not unrolled:
            return
        check_node, refs, rhs = unrolled
        return self.unroll_assignments(refs, check_node, self.lhs.args, rhs, env)

    def unroll_lhs(self, env):
        if self.lhs.type.is_ctuple:
            # Handled directly.
            return
        from . import ExprNodes
        if not isinstance(self.rhs, ExprNodes.TupleNode):
            return

        unrolled = self.unroll(self.lhs, len(self.rhs.args), env)
        if not unrolled:
            return
        check_node, refs, lhs = unrolled
        return self.unroll_assignments(refs, check_node, lhs, self.rhs.args, env)

    def generate_rhs_evaluation_code(self, code):
        self.rhs.generate_evaluation_code(code)

    def generate_assignment_code(self, code, overloaded_assignment=False):
        if self.is_overloaded_assignment:
            self.lhs.generate_assignment_code(
                self.rhs,
                code,
                overloaded_assignment=self.is_overloaded_assignment,
                exception_check=self.exception_check,
                exception_value=self.exception_value)
        else:
            self.lhs.generate_assignment_code(self.rhs, code)

    def generate_function_definitions(self, env, code):
        self.rhs.generate_function_definitions(env, code)

    def annotate(self, code):
        self.lhs.annotate(code)
        self.rhs.annotate(code)


class CascadedAssignmentNode(AssignmentNode):
    #  An assignment with multiple left hand sides:
    #
    #    a = b = c
    #
    #  lhs_list   [ExprNode]   Left hand sides
    #  rhs        ExprNode     Right hand sides
    #
    #  Used internally:
    #
    #  coerced_values       [ExprNode]   RHS coerced to all distinct LHS types
    #  cloned_values        [ExprNode]   cloned RHS value for each LHS
    #  assignment_overloads [Bool]       If each assignment uses a C++ operator=

    child_attrs = ["lhs_list", "rhs", "coerced_values", "cloned_values"]
    cloned_values = None
    coerced_values = None
    assignment_overloads = None

    def analyse_declarations(self, env):
        for lhs in self.lhs_list:
            lhs.analyse_target_declaration(env)

    def analyse_types(self, env, use_temp=0):
        from .ExprNodes import CloneNode, ProxyNode

        # collect distinct types used on the LHS
        lhs_types = set()
        for i, lhs in enumerate(self.lhs_list):
            lhs = self.lhs_list[i] = lhs.analyse_target_types(env)
            lhs.gil_assignment_check(env)
            lhs_types.add(lhs.type)

        rhs = self.rhs.analyse_types(env)
        # common special case: only one type needed on the LHS => coerce only once
        if len(lhs_types) == 1:
            # Avoid coercion for overloaded assignment operators.
            if next(iter(lhs_types)).is_cpp_class:
                op = env.lookup_operator('=', [lhs, self.rhs])
                if not op:
                    rhs = rhs.coerce_to(lhs_types.pop(), env)
            else:
                rhs = rhs.coerce_to(lhs_types.pop(), env)

        if not rhs.is_name and not rhs.is_literal and (
                use_temp or rhs.is_attribute or rhs.type.is_pyobject):
            rhs = rhs.coerce_to_temp(env)
        else:
            rhs = rhs.coerce_to_simple(env)
        self.rhs = ProxyNode(rhs) if rhs.is_temp else rhs

        # clone RHS and coerce it to all distinct LHS types
        self.coerced_values = []
        coerced_values = {}
        self.assignment_overloads = []
        for lhs in self.lhs_list:
            overloaded = lhs.type.is_cpp_class and env.lookup_operator('=', [lhs, self.rhs])
            self.assignment_overloads.append(overloaded)
            if lhs.type not in coerced_values and lhs.type != rhs.type:
                rhs = CloneNode(self.rhs)
                if not overloaded:
                    rhs = rhs.coerce_to(lhs.type, env)
                self.coerced_values.append(rhs)
                coerced_values[lhs.type] = rhs

        # clone coerced values for all LHS assignments
        self.cloned_values = []
        for lhs in self.lhs_list:
            rhs = coerced_values.get(lhs.type, self.rhs)
            self.cloned_values.append(CloneNode(rhs))
        return self

    def generate_rhs_evaluation_code(self, code):
        self.rhs.generate_evaluation_code(code)

    def generate_assignment_code(self, code, overloaded_assignment=False):
        # prepare all coercions
        for rhs in self.coerced_values:
            rhs.generate_evaluation_code(code)
        # assign clones to LHS
        for lhs, rhs, overload in zip(self.lhs_list, self.cloned_values, self.assignment_overloads):
            rhs.generate_evaluation_code(code)
            lhs.generate_assignment_code(rhs, code, overloaded_assignment=overload)
        # dispose of coerced values and original RHS
        for rhs_value in self.coerced_values:
            rhs_value.generate_disposal_code(code)
            rhs_value.free_temps(code)
        self.rhs.generate_disposal_code(code)
        self.rhs.free_temps(code)

    def generate_function_definitions(self, env, code):
        self.rhs.generate_function_definitions(env, code)

    def annotate(self, code):
        for rhs in self.coerced_values:
            rhs.annotate(code)
        for lhs, rhs in zip(self.lhs_list, self.cloned_values):
            lhs.annotate(code)
            rhs.annotate(code)
        self.rhs.annotate(code)


class ParallelAssignmentNode(AssignmentNode):
    #  A combined packing/unpacking assignment:
    #
    #    a, b, c =  d, e, f
    #
    #  This has been rearranged by the parser into
    #
    #    a = d ; b = e ; c = f
    #
    #  but we must evaluate all the right hand sides
    #  before assigning to any of the left hand sides.
    #
    #  stats     [AssignmentNode]   The constituent assignments

    child_attrs = ["stats"]

    def analyse_declarations(self, env):
        for stat in self.stats:
            stat.analyse_declarations(env)

    def analyse_expressions(self, env):
        self.stats = [stat.analyse_types(env, use_temp=1)
                      for stat in self.stats]
        return self

#    def analyse_expressions(self, env):
#        for stat in self.stats:
#            stat.analyse_expressions_1(env, use_temp=1)
#        for stat in self.stats:
#            stat.analyse_expressions_2(env)

    def generate_execution_code(self, code):
        code.mark_pos(self.pos)
        for stat in self.stats:
            stat.generate_rhs_evaluation_code(code)
        for stat in self.stats:
            stat.generate_assignment_code(code)

    def generate_function_definitions(self, env, code):
        for stat in self.stats:
            stat.generate_function_definitions(env, code)

    def annotate(self, code):
        for stat in self.stats:
            stat.annotate(code)


class InPlaceAssignmentNode(AssignmentNode):
    #  An in place arithmetic operand:
    #
    #    a += b
    #    a -= b
    #    ...
    #
    #  lhs      ExprNode      Left hand side
    #  rhs      ExprNode      Right hand side
    #  operator char          one of "+-*/%^&|"
    #
    #  This code is a bit tricky because in order to obey Python
    #  semantics the sub-expressions (e.g. indices) of the lhs must
    #  not be evaluated twice. So we must re-use the values calculated
    #  in evaluation phase for the assignment phase as well.
    #  Fortunately, the type of the lhs node is fairly constrained
    #  (it must be a NameNode, AttributeNode, or IndexNode).

    child_attrs = ["lhs", "rhs"]

    def analyse_declarations(self, env):
        self.lhs.analyse_target_declaration(env)

    def analyse_types(self, env):
        self.rhs = self.rhs.analyse_types(env)
        self.lhs = self.lhs.analyse_target_types(env)

        # When assigning to a fully indexed buffer or memoryview, coerce the rhs
        if self.lhs.is_memview_index or self.lhs.is_buffer_access:
            self.rhs = self.rhs.coerce_to(self.lhs.type, env)
        elif self.lhs.type.is_string and self.operator in '+-':
            # use pointer arithmetic for char* LHS instead of string concat
            self.rhs = self.rhs.coerce_to(PyrexTypes.c_py_ssize_t_type, env)
        return self

    def generate_execution_code(self, code):
        code.mark_pos(self.pos)
        lhs, rhs = self.lhs, self.rhs
        rhs.generate_evaluation_code(code)
        lhs.generate_subexpr_evaluation_code(code)
        c_op = self.operator
        if c_op == "//":
            c_op = "/"
        elif c_op == "**":
            error(self.pos, "No C inplace power operator")
        if lhs.is_buffer_access or lhs.is_memview_index:
            if lhs.type.is_pyobject:
                error(self.pos, "In-place operators not allowed on object buffers in this release.")
            if c_op in ('/', '%') and lhs.type.is_int and not code.globalstate.directives['cdivision']:
                error(self.pos, "In-place non-c divide operators not allowed on int buffers.")
            lhs.generate_buffer_setitem_code(rhs, code, c_op)
        elif lhs.is_memview_slice:
            error(self.pos, "Inplace operators not supported on memoryview slices")
        else:
            # C++
            # TODO: make sure overload is declared
            code.putln("%s %s= %s;" % (lhs.result(), c_op, rhs.result()))
        lhs.generate_subexpr_disposal_code(code)
        lhs.free_subexpr_temps(code)
        rhs.generate_disposal_code(code)
        rhs.free_temps(code)

    def annotate(self, code):
        self.lhs.annotate(code)
        self.rhs.annotate(code)

    def create_binop_node(self):
        from . import ExprNodes
        return ExprNodes.binop_node(self.pos, self.operator, self.lhs, self.rhs)


class PrintStatNode(StatNode):
    #  print statement
    #
    #  arg_tuple         TupleNode
    #  stream            ExprNode or None (stdout)
    #  append_newline    boolean

    child_attrs = ["arg_tuple", "stream"]

    def analyse_expressions(self, env):
        if self.stream:
            stream = self.stream.analyse_expressions(env)
            self.stream = stream.coerce_to_pyobject(env)
        arg_tuple = self.arg_tuple.analyse_expressions(env)
        self.arg_tuple = arg_tuple.coerce_to_pyobject(env)
        env.use_utility_code(printing_utility_code)
        if len(self.arg_tuple.args) == 1 and self.append_newline:
            env.use_utility_code(printing_one_utility_code)
        return self

    nogil_check = Node.gil_error
    gil_message = "Python print statement"

    def generate_execution_code(self, code):
        code.mark_pos(self.pos)
        if self.stream:
            self.stream.generate_evaluation_code(code)
            stream_result = self.stream.py_result()
        else:
            stream_result = '0'
        if len(self.arg_tuple.args) == 1 and self.append_newline:
            arg = self.arg_tuple.args[0]
            arg.generate_evaluation_code(code)

            code.putln(
                "if (__Pyx_PrintOne(%s, %s) < 0) %s" % (
                    stream_result,
                    arg.py_result(),
                    code.error_goto(self.pos)))
            arg.generate_disposal_code(code)
            arg.free_temps(code)
        else:
            self.arg_tuple.generate_evaluation_code(code)
            code.putln(
                "if (__Pyx_Print(%s, %s, %d) < 0) %s" % (
                    stream_result,
                    self.arg_tuple.py_result(),
                    self.append_newline,
                    code.error_goto(self.pos)))
            self.arg_tuple.generate_disposal_code(code)
            self.arg_tuple.free_temps(code)

        if self.stream:
            self.stream.generate_disposal_code(code)
            self.stream.free_temps(code)

    def generate_function_definitions(self, env, code):
        if self.stream:
            self.stream.generate_function_definitions(env, code)
        self.arg_tuple.generate_function_definitions(env, code)

    def annotate(self, code):
        if self.stream:
            self.stream.annotate(code)
        self.arg_tuple.annotate(code)


class ExecStatNode(StatNode):
    #  exec statement
    #
    #  args     [ExprNode]

    child_attrs = ["args"]

    def analyse_expressions(self, env):
        for i, arg in enumerate(self.args):
            arg = arg.analyse_expressions(env)
            arg = arg.coerce_to_pyobject(env)
            self.args[i] = arg
        env.use_utility_code(Builtin.pyexec_utility_code)
        return self

    nogil_check = Node.gil_error
    gil_message = "Python exec statement"

    def generate_execution_code(self, code):
        code.mark_pos(self.pos)
        args = []
        for arg in self.args:
            arg.generate_evaluation_code(code)
            args.append(arg.py_result())
        args = tuple(args + ['0', '0'][:3-len(args)])
        temp_result = code.funcstate.allocate_temp(PyrexTypes.py_object_type, manage_ref=True)
        code.putln("%s = __Pyx_PyExec3(%s, %s, %s);" % ((temp_result,) + args))
        for arg in self.args:
            arg.generate_disposal_code(code)
            arg.free_temps(code)
        code.putln(
            code.error_goto_if_null(temp_result, self.pos))
        code.put_gotref(temp_result, py_object_type)
        code.put_decref_clear(temp_result, py_object_type)
        code.funcstate.release_temp(temp_result)

    def annotate(self, code):
        for arg in self.args:
            arg.annotate(code)


class DelStatNode(StatNode):
    #  del statement
    #
    #  args     [ExprNode]

    child_attrs = ["args"]
    ignore_nonexisting = False

    def analyse_declarations(self, env):
        for arg in self.args:
            arg.analyse_target_declaration(env)

    def analyse_expressions(self, env):
        for i, arg in enumerate(self.args):
            arg = self.args[i] = arg.analyse_target_expression(env, None)
            if arg.type.is_pyobject or (arg.is_name and arg.type.is_memoryviewslice):
                if arg.is_name and arg.entry.is_cglobal:
                    error(arg.pos, "Deletion of global C variable")
            elif arg.type.is_ptr and arg.type.base_type.is_cpp_class:
                self.cpp_check(env)
            elif arg.type.is_cpp_class:
                error(arg.pos, "Deletion of non-heap C++ object")
            elif arg.is_subscript and arg.base.type is Builtin.bytearray_type:
                pass  # del ba[i]
            else:
                error(arg.pos, "Deletion of non-Python, non-C++ object")
            #arg.release_target_temp(env)
        return self

    def nogil_check(self, env):
        for arg in self.args:
            if arg.type.is_pyobject:
                self.gil_error()

    gil_message = "Deleting Python object"

    def generate_execution_code(self, code):
        code.mark_pos(self.pos)
        for arg in self.args:
            if (arg.type.is_pyobject or
                    arg.type.is_memoryviewslice or
                    arg.is_subscript and arg.base.type is Builtin.bytearray_type):
                arg.generate_deletion_code(
                    code, ignore_nonexisting=self.ignore_nonexisting)
            elif arg.type.is_ptr and arg.type.base_type.is_cpp_class:
                arg.generate_evaluation_code(code)
                code.putln("delete %s;" % arg.result())
                arg.generate_disposal_code(code)
                arg.free_temps(code)
            # else error reported earlier

    def annotate(self, code):
        for arg in self.args:
            arg.annotate(code)


class PassStatNode(StatNode):
    #  pass statement

    child_attrs = []

    def analyse_expressions(self, env):
        return self

    def generate_execution_code(self, code):
        pass


class IndirectionNode(StatListNode):
    """
    This adds an indirection so that the node can be shared and a subtree can
    be removed at any time by clearing self.stats.
    """

    def __init__(self, stats):
        super(IndirectionNode, self).__init__(stats[0].pos, stats=stats)


class BreakStatNode(StatNode):

    child_attrs = []
    is_terminator = True

    def analyse_expressions(self, env):
        return self

    def generate_execution_code(self, code):
        code.mark_pos(self.pos)
        if not code.break_label:
            error(self.pos, "break statement not inside loop")
        else:
            code.put_goto(code.break_label)


class ContinueStatNode(StatNode):

    child_attrs = []
    is_terminator = True

    def analyse_expressions(self, env):
        return self

    def generate_execution_code(self, code):
        if not code.continue_label:
            error(self.pos, "continue statement not inside loop")
            return
        code.mark_pos(self.pos)
        code.put_goto(code.continue_label)


class ReturnStatNode(StatNode):
    #  return statement
    #
    #  value         ExprNode or None
    #  return_type   PyrexType
    #  in_generator  return inside of generator => raise StopIteration
    #  in_async_gen  return inside of async generator

    child_attrs = ["value"]
    is_terminator = True
    in_generator = False
    in_async_gen = False

    # Whether we are in a parallel section
    in_parallel = False

    def analyse_expressions(self, env):
        return_type = env.return_type
        self.return_type = return_type
        if not return_type:
            error(self.pos, "Return not inside a function body")
            return self
        if self.value:
            if self.in_async_gen:
                error(self.pos, "Return with value in async generator")
            self.value = self.value.analyse_types(env)
            if return_type.is_void or return_type.is_returncode:
                error(self.value.pos, "Return with value in void function")
            else:
                self.value = self.value.coerce_to(env.return_type, env)
        else:
            if (not return_type.is_void
                    and not return_type.is_pyobject
                    and not return_type.is_returncode):
                error(self.pos, "Return value required")
        return self

    def nogil_check(self, env):
        if self.return_type.is_pyobject:
            self.gil_error()

    gil_message = "Returning Python object"

    def generate_execution_code(self, code):
        code.mark_pos(self.pos)
        if not self.return_type:
            # error reported earlier
            return

        value = self.value
        if self.return_type.is_pyobject:
            code.put_xdecref(Naming.retval_cname, self.return_type)
            if value and value.is_none:
                # Use specialised default handling for "return None".
                value = None

        if value:
            value.generate_evaluation_code(code)
            if self.return_type.is_memoryviewslice:
                from . import MemoryView
                MemoryView.put_acquire_memoryviewslice(
                    lhs_cname=Naming.retval_cname,
                    lhs_type=self.return_type,
                    lhs_pos=value.pos,
                    rhs=value,
                    code=code,
                    have_gil=self.in_nogil_context)
                value.generate_post_assignment_code(code)
            elif self.in_generator:
                # return value == raise StopIteration(value), but uncatchable
                code.globalstate.use_utility_code(
                    UtilityCode.load_cached("ReturnWithStopIteration", "Coroutine.c"))
                code.putln("%s = NULL; __Pyx_ReturnWithStopIteration(%s);" % (
                    Naming.retval_cname,
                    value.py_result()))
                value.generate_disposal_code(code)
            else:
                value.make_owned_reference(code)
                code.putln("%s = %s;" % (
                    Naming.retval_cname,
                    value.result_as(self.return_type)))
                value.generate_post_assignment_code(code)
            value.free_temps(code)
        else:
            if self.return_type.is_pyobject:
                if self.in_generator:
                    if self.in_async_gen:
                        code.globalstate.use_utility_code(
                            UtilityCode.load_cached("StopAsyncIteration", "Coroutine.c"))
                        code.put("PyErr_SetNone(__Pyx_PyExc_StopAsyncIteration); ")
                    code.putln("%s = NULL;" % Naming.retval_cname)
                else:
                    code.put_init_to_py_none(Naming.retval_cname, self.return_type)
            elif self.return_type.is_returncode:
                self.put_return(code, self.return_type.default_value)

        for cname, type in code.funcstate.temps_holding_reference():
            code.put_decref_clear(cname, type)

        code.put_goto(code.return_label)

    def put_return(self, code, value):
        if self.in_parallel:
            code.putln_openmp("#pragma omp critical(__pyx_returning)")
        code.putln("%s = %s;" % (Naming.retval_cname, value))

    def generate_function_definitions(self, env, code):
        if self.value is not None:
            self.value.generate_function_definitions(env, code)

    def annotate(self, code):
        if self.value:
            self.value.annotate(code)


class RaiseStatNode(StatNode):
    #  raise statement
    #
    #  exc_type    ExprNode or None
    #  exc_value   ExprNode or None
    #  exc_tb      ExprNode or None
    #  cause       ExprNode or None

    child_attrs = ["exc_type", "exc_value", "exc_tb", "cause"]
    is_terminator = True
    builtin_exc_name = None
    wrap_tuple_value = False

    def analyse_expressions(self, env):
        if self.exc_type:
            exc_type = self.exc_type.analyse_types(env)
            self.exc_type = exc_type.coerce_to_pyobject(env)
        if self.exc_value:
            exc_value = self.exc_value.analyse_types(env)
            if self.wrap_tuple_value:
                if exc_value.type is Builtin.tuple_type or not exc_value.type.is_builtin_type:
                    # prevent tuple values from being interpreted as argument value tuples
                    from .ExprNodes import TupleNode
                    exc_value = TupleNode(exc_value.pos, args=[exc_value.coerce_to_pyobject(env)], slow=True)
                    exc_value = exc_value.analyse_types(env, skip_children=True)
            self.exc_value = exc_value.coerce_to_pyobject(env)
        if self.exc_tb:
            exc_tb = self.exc_tb.analyse_types(env)
            self.exc_tb = exc_tb.coerce_to_pyobject(env)
        if self.cause:
            cause = self.cause.analyse_types(env)
            self.cause = cause.coerce_to_pyobject(env)
        # special cases for builtin exceptions
        if self.exc_type and not self.exc_value and not self.exc_tb:
            exc = self.exc_type
            from . import ExprNodes
            if (isinstance(exc, ExprNodes.SimpleCallNode) and
                    not (exc.args or (exc.arg_tuple is not None and exc.arg_tuple.args))):
                exc = exc.function  # extract the exception type
            if exc.is_name and exc.entry.is_builtin:
                self.builtin_exc_name = exc.name
                if self.builtin_exc_name == 'MemoryError':
                    self.exc_type = None  # has a separate implementation
        return self

    nogil_check = Node.gil_error
    gil_message = "Raising exception"

    def generate_execution_code(self, code):
        code.mark_pos(self.pos)
        if self.builtin_exc_name == 'MemoryError':
            code.putln('PyErr_NoMemory(); %s' % code.error_goto(self.pos))
            return

        if self.exc_type:
            self.exc_type.generate_evaluation_code(code)
            type_code = self.exc_type.py_result()
            if self.exc_type.is_name:
                code.globalstate.use_entry_utility_code(self.exc_type.entry)
        else:
            type_code = "0"
        if self.exc_value:
            self.exc_value.generate_evaluation_code(code)
            value_code = self.exc_value.py_result()
        else:
            value_code = "0"
        if self.exc_tb:
            self.exc_tb.generate_evaluation_code(code)
            tb_code = self.exc_tb.py_result()
        else:
            tb_code = "0"
        if self.cause:
            self.cause.generate_evaluation_code(code)
            cause_code = self.cause.py_result()
        else:
            cause_code = "0"
        code.globalstate.use_utility_code(raise_utility_code)
        code.putln(
            "__Pyx_Raise(%s, %s, %s, %s);" % (
                type_code,
                value_code,
                tb_code,
                cause_code))
        for obj in (self.exc_type, self.exc_value, self.exc_tb, self.cause):
            if obj:
                obj.generate_disposal_code(code)
                obj.free_temps(code)
        code.putln(
            code.error_goto(self.pos))

    def generate_function_definitions(self, env, code):
        if self.exc_type is not None:
            self.exc_type.generate_function_definitions(env, code)
        if self.exc_value is not None:
            self.exc_value.generate_function_definitions(env, code)
        if self.exc_tb is not None:
            self.exc_tb.generate_function_definitions(env, code)
        if self.cause is not None:
            self.cause.generate_function_definitions(env, code)

    def annotate(self, code):
        if self.exc_type:
            self.exc_type.annotate(code)
        if self.exc_value:
            self.exc_value.annotate(code)
        if self.exc_tb:
            self.exc_tb.annotate(code)
        if self.cause:
            self.cause.annotate(code)


class ReraiseStatNode(StatNode):

    child_attrs = []
    is_terminator = True

    def analyse_expressions(self, env):
        return self

    nogil_check = Node.gil_error
    gil_message = "Raising exception"

    def generate_execution_code(self, code):
        code.mark_pos(self.pos)
        vars = code.funcstate.exc_vars
        if vars:
            code.globalstate.use_utility_code(restore_exception_utility_code)
            code.put_giveref(vars[0], py_object_type)
            code.put_giveref(vars[1], py_object_type)
            # fresh exceptions may not have a traceback yet (-> finally!)
            code.put_xgiveref(vars[2], py_object_type)
            code.putln("__Pyx_ErrRestoreWithState(%s, %s, %s);" % tuple(vars))
            for varname in vars:
                code.put("%s = 0; " % varname)
            code.putln()
            code.putln(code.error_goto(self.pos))
        else:
            code.globalstate.use_utility_code(
                UtilityCode.load_cached("ReRaiseException", "Exceptions.c"))
            code.putln("__Pyx_ReraiseException(); %s" % code.error_goto(self.pos))


class AssertStatNode(StatNode):
    #  assert statement
    #
    #  condition    ExprNode
    #  value        ExprNode or None
    #  exception    (Raise/GIL)StatNode   created from 'value' in PostParse transform

    child_attrs = ["condition", "value", "exception"]
    exception = None

    def analyse_declarations(self, env):
        assert self.value is None, "Message should have been replaced in PostParse()"
        assert self.exception is not None, "Message should have been replaced in PostParse()"
        self.exception.analyse_declarations(env)

    def analyse_expressions(self, env):
        self.condition = self.condition.analyse_temp_boolean_expression(env)
        self.exception = self.exception.analyse_expressions(env)
        return self

    def generate_execution_code(self, code):
        code.putln("#ifndef CYTHON_WITHOUT_ASSERTIONS")
        code.putln("if (unlikely(!Py_OptimizeFlag)) {")
        code.mark_pos(self.pos)
        self.condition.generate_evaluation_code(code)
        code.putln(
            "if (unlikely(!%s)) {" % self.condition.result())
        self.exception.generate_execution_code(code)
        code.putln(
            "}")
        self.condition.generate_disposal_code(code)
        self.condition.free_temps(code)
        code.putln(
            "}")
        code.putln("#else")
        # avoid unused labels etc.
        code.putln("if ((1)); else %s" % code.error_goto(self.pos, used=False))
        code.putln("#endif")

    def generate_function_definitions(self, env, code):
        self.condition.generate_function_definitions(env, code)
        self.exception.generate_function_definitions(env, code)

    def annotate(self, code):
        self.condition.annotate(code)
        self.exception.annotate(code)


class IfStatNode(StatNode):
    #  if statement
    #
    #  if_clauses   [IfClauseNode]
    #  else_clause  StatNode or None

    child_attrs = ["if_clauses", "else_clause"]

    def analyse_declarations(self, env):
        for if_clause in self.if_clauses:
            if_clause.analyse_declarations(env)
        if self.else_clause:
            self.else_clause.analyse_declarations(env)

    def analyse_expressions(self, env):
        self.if_clauses = [if_clause.analyse_expressions(env) for if_clause in self.if_clauses]
        if self.else_clause:
            self.else_clause = self.else_clause.analyse_expressions(env)
        return self

    def generate_execution_code(self, code):
        code.mark_pos(self.pos)
        end_label = code.new_label()
        last = len(self.if_clauses)
        if not self.else_clause:
            last -= 1  # avoid redundant goto at end of last if-clause
        for i, if_clause in enumerate(self.if_clauses):
            if_clause.generate_execution_code(code, end_label, is_last=i == last)
        if self.else_clause:
            code.mark_pos(self.else_clause.pos)
            code.putln("/*else*/ {")
            self.else_clause.generate_execution_code(code)
            code.putln("}")
        code.put_label(end_label)

    def generate_function_definitions(self, env, code):
        for clause in self.if_clauses:
            clause.generate_function_definitions(env, code)
        if self.else_clause is not None:
            self.else_clause.generate_function_definitions(env, code)

    def annotate(self, code):
        for if_clause in self.if_clauses:
            if_clause.annotate(code)
        if self.else_clause:
            self.else_clause.annotate(code)


class IfClauseNode(Node):
    #  if or elif clause in an if statement
    #
    #  condition   ExprNode
    #  body        StatNode

    child_attrs = ["condition", "body"]
    branch_hint = None

    def analyse_declarations(self, env):
        self.body.analyse_declarations(env)

    def analyse_expressions(self, env):
        self.condition = self.condition.analyse_temp_boolean_expression(env)
        self.body = self.body.analyse_expressions(env)
        return self

    def generate_execution_code(self, code, end_label, is_last):
        self.condition.generate_evaluation_code(code)
        code.mark_pos(self.pos)
        condition = self.condition.result()
        if self.branch_hint:
            condition = '%s(%s)' % (self.branch_hint, condition)
        code.putln("if (%s) {" % condition)
        self.condition.generate_disposal_code(code)
        self.condition.free_temps(code)
        self.body.generate_execution_code(code)
        code.mark_pos(self.pos, trace=False)
        if not (is_last or self.body.is_terminator):
            code.put_goto(end_label)
        code.putln("}")

    def generate_function_definitions(self, env, code):
        self.condition.generate_function_definitions(env, code)
        self.body.generate_function_definitions(env, code)

    def annotate(self, code):
        self.condition.annotate(code)
        self.body.annotate(code)


class SwitchCaseNode(StatNode):
    # Generated in the optimization of an if-elif-else node
    #
    # conditions    [ExprNode]
    # body          StatNode

    child_attrs = ['conditions', 'body']

    def generate_condition_evaluation_code(self, code):
        for cond in self.conditions:
            cond.generate_evaluation_code(code)

    def generate_execution_code(self, code):
        num_conditions = len(self.conditions)
        line_tracing_enabled = code.globalstate.directives['linetrace']
        for i, cond in enumerate(self.conditions, 1):
            code.putln("case %s:" % cond.result())
            code.mark_pos(cond.pos)  # Tracing code must appear *after* the 'case' statement.
            if line_tracing_enabled and i < num_conditions:
                # Allow fall-through after the line tracing code.
                code.putln('CYTHON_FALLTHROUGH;')
        self.body.generate_execution_code(code)
        code.mark_pos(self.pos, trace=False)
        code.putln("break;")

    def generate_function_definitions(self, env, code):
        for cond in self.conditions:
            cond.generate_function_definitions(env, code)
        self.body.generate_function_definitions(env, code)

    def annotate(self, code):
        for cond in self.conditions:
            cond.annotate(code)
        self.body.annotate(code)


class SwitchStatNode(StatNode):
    # Generated in the optimization of an if-elif-else node
    #
    # test          ExprNode
    # cases         [SwitchCaseNode]
    # else_clause   StatNode or None

    child_attrs = ['test', 'cases', 'else_clause']

    def generate_execution_code(self, code):
        self.test.generate_evaluation_code(code)
        # Make sure all conditions are evaluated before going into the switch() statement.
        # This is required in order to prevent any execution code from leaking into the space between the cases.
        for case in self.cases:
            case.generate_condition_evaluation_code(code)
        code.mark_pos(self.pos)
        code.putln("switch (%s) {" % self.test.result())
        for case in self.cases:
            case.generate_execution_code(code)
        if self.else_clause is not None:
            code.putln("default:")
            self.else_clause.generate_execution_code(code)
            code.putln("break;")
        else:
            # Always generate a default clause to prevent C compiler warnings
            # about unmatched enum values (it was not the user who decided to
            # generate the switch statement, so shouldn't be bothered).
            code.putln("default: break;")
        code.putln("}")
        self.test.generate_disposal_code(code)
        self.test.free_temps(code)

    def generate_function_definitions(self, env, code):
        self.test.generate_function_definitions(env, code)
        for case in self.cases:
            case.generate_function_definitions(env, code)
        if self.else_clause is not None:
            self.else_clause.generate_function_definitions(env, code)

    def annotate(self, code):
        self.test.annotate(code)
        for case in self.cases:
            case.annotate(code)
        if self.else_clause is not None:
            self.else_clause.annotate(code)


class LoopNode(object):
    pass


class WhileStatNode(LoopNode, StatNode):
    #  while statement
    #
    #  condition    ExprNode
    #  body         StatNode
    #  else_clause  StatNode

    child_attrs = ["condition", "body", "else_clause"]

    def analyse_declarations(self, env):
        self.body.analyse_declarations(env)
        if self.else_clause:
            self.else_clause.analyse_declarations(env)

    def analyse_expressions(self, env):
        if self.condition:
            self.condition = self.condition.analyse_temp_boolean_expression(env)
        self.body = self.body.analyse_expressions(env)
        if self.else_clause:
            self.else_clause = self.else_clause.analyse_expressions(env)
        return self

    def generate_execution_code(self, code):
        code.mark_pos(self.pos)
        old_loop_labels = code.new_loop_labels()
        code.putln(
            "while (1) {")
        if self.condition:
            self.condition.generate_evaluation_code(code)
            self.condition.generate_disposal_code(code)
            code.putln(
                "if (!%s) break;" % self.condition.result())
            self.condition.free_temps(code)
        self.body.generate_execution_code(code)
        code.put_label(code.continue_label)
        code.putln("}")
        break_label = code.break_label
        code.set_loop_labels(old_loop_labels)
        if self.else_clause:
            code.mark_pos(self.else_clause.pos)
            code.putln("/*else*/ {")
            self.else_clause.generate_execution_code(code)
            code.putln("}")
        code.put_label(break_label)

    def generate_function_definitions(self, env, code):
        if self.condition:
            self.condition.generate_function_definitions(env, code)
        self.body.generate_function_definitions(env, code)
        if self.else_clause is not None:
            self.else_clause.generate_function_definitions(env, code)

    def annotate(self, code):
        if self.condition:
            self.condition.annotate(code)
        self.body.annotate(code)
        if self.else_clause:
            self.else_clause.annotate(code)


class DictIterationNextNode(Node):
    # Helper node for calling PyDict_Next() inside of a WhileStatNode
    # and checking the dictionary size for changes.  Created in
    # Optimize.py.
    child_attrs = ['dict_obj', 'expected_size', 'pos_index_var',
                   'coerced_key_var', 'coerced_value_var', 'coerced_tuple_var',
                   'key_target', 'value_target', 'tuple_target', 'is_dict_flag']

    coerced_key_var = key_ref = None
    coerced_value_var = value_ref = None
    coerced_tuple_var = tuple_ref = None

    def __init__(self, dict_obj, expected_size, pos_index_var,
                 key_target, value_target, tuple_target, is_dict_flag):
        Node.__init__(
            self, dict_obj.pos,
            dict_obj=dict_obj,
            expected_size=expected_size,
            pos_index_var=pos_index_var,
            key_target=key_target,
            value_target=value_target,
            tuple_target=tuple_target,
            is_dict_flag=is_dict_flag,
            is_temp=True,
            type=PyrexTypes.c_bint_type)

    def analyse_expressions(self, env):
        from . import ExprNodes
        self.dict_obj = self.dict_obj.analyse_types(env)
        self.expected_size = self.expected_size.analyse_types(env)
        if self.pos_index_var:
            self.pos_index_var = self.pos_index_var.analyse_types(env)
        if self.key_target:
            self.key_target = self.key_target.analyse_target_types(env)
            self.key_ref = ExprNodes.TempNode(self.key_target.pos, PyrexTypes.py_object_type)
            self.coerced_key_var = self.key_ref.coerce_to(self.key_target.type, env)
        if self.value_target:
            self.value_target = self.value_target.analyse_target_types(env)
            self.value_ref = ExprNodes.TempNode(self.value_target.pos, type=PyrexTypes.py_object_type)
            self.coerced_value_var = self.value_ref.coerce_to(self.value_target.type, env)
        if self.tuple_target:
            self.tuple_target = self.tuple_target.analyse_target_types(env)
            self.tuple_ref = ExprNodes.TempNode(self.tuple_target.pos, PyrexTypes.py_object_type)
            self.coerced_tuple_var = self.tuple_ref.coerce_to(self.tuple_target.type, env)
        self.is_dict_flag = self.is_dict_flag.analyse_types(env)
        return self

    def generate_function_definitions(self, env, code):
        self.dict_obj.generate_function_definitions(env, code)

    def generate_execution_code(self, code):
        code.globalstate.use_utility_code(UtilityCode.load_cached("dict_iter", "Optimize.c"))
        self.dict_obj.generate_evaluation_code(code)

        assignments = []
        temp_addresses = []
        for var, result, target in [(self.key_ref, self.coerced_key_var, self.key_target),
                                    (self.value_ref, self.coerced_value_var, self.value_target),
                                    (self.tuple_ref, self.coerced_tuple_var, self.tuple_target)]:
            if target is None:
                addr = 'NULL'
            else:
                assignments.append((var, result, target))
                var.allocate(code)
                addr = '&%s' % var.result()
            temp_addresses.append(addr)

        result_temp = code.funcstate.allocate_temp(PyrexTypes.c_int_type, False)
        code.putln("%s = __Pyx_dict_iter_next(%s, %s, &%s, %s, %s, %s, %s);" % (
            result_temp,
            self.dict_obj.py_result(),
            self.expected_size.result(),
            self.pos_index_var.result(),
            temp_addresses[0],
            temp_addresses[1],
            temp_addresses[2],
            self.is_dict_flag.result()
        ))
        code.putln("if (unlikely(%s == 0)) break;" % result_temp)
        code.putln(code.error_goto_if("%s == -1" % result_temp, self.pos))
        code.funcstate.release_temp(result_temp)

        # evaluate all coercions before the assignments
        for var, result, target in assignments:
            var.generate_gotref(code)
        for var, result, target in assignments:
            result.generate_evaluation_code(code)
        for var, result, target in assignments:
            target.generate_assignment_code(result, code)
            var.release(code)


class SetIterationNextNode(Node):
    # Helper node for calling _PySet_NextEntry() inside of a WhileStatNode
    # and checking the set size for changes.  Created in Optimize.py.
    child_attrs = ['set_obj', 'expected_size', 'pos_index_var',
                   'coerced_value_var', 'value_target', 'is_set_flag']

    coerced_value_var = value_ref = None

    def __init__(self, set_obj, expected_size, pos_index_var, value_target, is_set_flag):
        Node.__init__(
            self, set_obj.pos,
            set_obj=set_obj,
            expected_size=expected_size,
            pos_index_var=pos_index_var,
            value_target=value_target,
            is_set_flag=is_set_flag,
            is_temp=True,
            type=PyrexTypes.c_bint_type)

    def analyse_expressions(self, env):
        from . import ExprNodes
        self.set_obj = self.set_obj.analyse_types(env)
        self.expected_size = self.expected_size.analyse_types(env)
        self.pos_index_var = self.pos_index_var.analyse_types(env)
        self.value_target = self.value_target.analyse_target_types(env)
        self.value_ref = ExprNodes.TempNode(self.value_target.pos, type=PyrexTypes.py_object_type)
        self.coerced_value_var = self.value_ref.coerce_to(self.value_target.type, env)
        self.is_set_flag = self.is_set_flag.analyse_types(env)
        return self

    def generate_function_definitions(self, env, code):
        self.set_obj.generate_function_definitions(env, code)

    def generate_execution_code(self, code):
        code.globalstate.use_utility_code(UtilityCode.load_cached("set_iter", "Optimize.c"))
        self.set_obj.generate_evaluation_code(code)

        value_ref = self.value_ref
        value_ref.allocate(code)

        result_temp = code.funcstate.allocate_temp(PyrexTypes.c_int_type, False)
        code.putln("%s = __Pyx_set_iter_next(%s, %s, &%s, &%s, %s);" % (
            result_temp,
            self.set_obj.py_result(),
            self.expected_size.result(),
            self.pos_index_var.result(),
            value_ref.result(),
            self.is_set_flag.result()
        ))
        code.putln("if (unlikely(%s == 0)) break;" % result_temp)
        code.putln(code.error_goto_if("%s == -1" % result_temp, self.pos))
        code.funcstate.release_temp(result_temp)

        # evaluate all coercions before the assignments
        value_ref.generate_gotref(code)
        self.coerced_value_var.generate_evaluation_code(code)
        self.value_target.generate_assignment_code(self.coerced_value_var, code)
        value_ref.release(code)


def ForStatNode(pos, **kw):
    if 'iterator' in kw:
        if kw['iterator'].is_async:
            return AsyncForStatNode(pos, **kw)
        else:
            return ForInStatNode(pos, **kw)
    else:
        return ForFromStatNode(pos, **kw)


class _ForInStatNode(LoopNode, StatNode):
    #  Base class of 'for-in' statements.
    #
    #  target        ExprNode
    #  iterator      IteratorNode | AIterAwaitExprNode(AsyncIteratorNode)
    #  body          StatNode
    #  else_clause   StatNode
    #  item          NextNode | AwaitExprNode(AsyncNextNode)
    #  is_async      boolean        true for 'async for' statements

    child_attrs = ["target", "item", "iterator", "body", "else_clause"]
    item = None
    is_async = False

    def _create_item_node(self):
        raise NotImplementedError("must be implemented by subclasses")

    def analyse_declarations(self, env):
        self.target.analyse_target_declaration(env)
        self.body.analyse_declarations(env)
        if self.else_clause:
            self.else_clause.analyse_declarations(env)
        self._create_item_node()

    def analyse_expressions(self, env):
        self.target = self.target.analyse_target_types(env)
        self.iterator = self.iterator.analyse_expressions(env)
        self._create_item_node()  # must rewrap self.item after analysis
        self.item = self.item.analyse_expressions(env)
        if (not self.is_async and
                (self.iterator.type.is_ptr or self.iterator.type.is_array) and
                self.target.type.assignable_from(self.iterator.type)):
            # C array slice optimization.
            pass
        else:
            self.item = self.item.coerce_to(self.target.type, env)
        self.body = self.body.analyse_expressions(env)
        if self.else_clause:
            self.else_clause = self.else_clause.analyse_expressions(env)
        return self

    def generate_execution_code(self, code):
        code.mark_pos(self.pos)
        old_loop_labels = code.new_loop_labels()
        self.iterator.generate_evaluation_code(code)
        code.putln("for (;;) {")
        self.item.generate_evaluation_code(code)
        self.target.generate_assignment_code(self.item, code)
        self.body.generate_execution_code(code)
        code.mark_pos(self.pos)
        code.put_label(code.continue_label)
        code.putln("}")
        break_label = code.break_label
        code.set_loop_labels(old_loop_labels)

        if self.else_clause:
            # in nested loops, the 'else' block can contain a
            # 'continue' statement for the outer loop, but we may need
            # to generate cleanup code before taking that path, so we
            # intercept it here
            orig_continue_label = code.continue_label
            code.continue_label = code.new_label('outer_continue')

            code.putln("/*else*/ {")
            self.else_clause.generate_execution_code(code)
            code.putln("}")

            if code.label_used(code.continue_label):
                code.put_goto(break_label)
                code.mark_pos(self.pos)
                code.put_label(code.continue_label)
                self.iterator.generate_disposal_code(code)
                code.put_goto(orig_continue_label)
            code.set_loop_labels(old_loop_labels)

        code.mark_pos(self.pos)
        if code.label_used(break_label):
            code.put_label(break_label)
        self.iterator.generate_disposal_code(code)
        self.iterator.free_temps(code)

    def generate_function_definitions(self, env, code):
        self.target.generate_function_definitions(env, code)
        self.iterator.generate_function_definitions(env, code)
        self.body.generate_function_definitions(env, code)
        if self.else_clause is not None:
            self.else_clause.generate_function_definitions(env, code)

    def annotate(self, code):
        self.target.annotate(code)
        self.iterator.annotate(code)
        self.body.annotate(code)
        if self.else_clause:
            self.else_clause.annotate(code)
        self.item.annotate(code)


class ForInStatNode(_ForInStatNode):
    #  'for' statement

    is_async = False

    def _create_item_node(self):
        from .ExprNodes import NextNode
        self.item = NextNode(self.iterator)


class AsyncForStatNode(_ForInStatNode):
    #  'async for' statement
    #
    #  iterator      AIterAwaitExprNode(AsyncIteratorNode)
    #  item          AwaitIterNextExprNode(AsyncIteratorNode)

    is_async = True

    def __init__(self, pos, **kw):
        assert 'item' not in kw
        from . import ExprNodes
        # AwaitExprNodes must appear before running MarkClosureVisitor
        kw['item'] = ExprNodes.AwaitIterNextExprNode(kw['iterator'].pos, arg=None)
        _ForInStatNode.__init__(self, pos, **kw)

    def _create_item_node(self):
        from . import ExprNodes
        self.item.arg = ExprNodes.AsyncNextNode(self.iterator)


class ForFromStatNode(LoopNode, StatNode):
    #  for name from expr rel name rel expr
    #
    #  target        NameNode
    #  bound1        ExprNode
    #  relation1     string
    #  relation2     string
    #  bound2        ExprNode
    #  step          ExprNode or None
    #  body          StatNode
    #  else_clause   StatNode or None
    #
    #  Used internally:
    #
    #  from_range         bool
    #  is_py_target       bool
    #  loopvar_node       ExprNode (usually a NameNode or temp node)
    #  py_loopvar_node    PyTempNode or None
    child_attrs = ["target", "bound1", "bound2", "step", "body", "else_clause"]

    is_py_target = False
    loopvar_node = None
    py_loopvar_node = None
    from_range = False

    gil_message = "For-loop using object bounds or target"

    def nogil_check(self, env):
        for x in (self.target, self.bound1, self.bound2):
            if x.type.is_pyobject:
                self.gil_error()

    def analyse_declarations(self, env):
        self.target.analyse_target_declaration(env)
        self.body.analyse_declarations(env)
        if self.else_clause:
            self.else_clause.analyse_declarations(env)

    def analyse_expressions(self, env):
        from . import ExprNodes
        self.target = self.target.analyse_target_types(env)
        self.bound1 = self.bound1.analyse_types(env)
        self.bound2 = self.bound2.analyse_types(env)
        if self.step is not None:
            if isinstance(self.step, ExprNodes.UnaryMinusNode):
                warning(self.step.pos, "Probable infinite loop in for-from-by statement. "
                        "Consider switching the directions of the relations.", 2)
            self.step = self.step.analyse_types(env)

        self.set_up_loop(env)
        target_type = self.target.type
        if not (target_type.is_pyobject or target_type.is_numeric):
            error(self.target.pos, "for-from loop variable must be c numeric type or Python object")

        self.body = self.body.analyse_expressions(env)
        if self.else_clause:
            self.else_clause = self.else_clause.analyse_expressions(env)
        return self

    def set_up_loop(self, env):
        from . import ExprNodes

        target_type = self.target.type
        if target_type.is_numeric:
            loop_type = target_type
        else:
            if target_type.is_enum:
                warning(self.target.pos,
                        "Integer loops over enum values are fragile. Please cast to a safe integer type instead.")
            loop_type = PyrexTypes.c_long_type if target_type.is_pyobject else PyrexTypes.c_int_type
            if not self.bound1.type.is_pyobject:
                loop_type = PyrexTypes.widest_numeric_type(loop_type, self.bound1.type)
            if not self.bound2.type.is_pyobject:
                loop_type = PyrexTypes.widest_numeric_type(loop_type, self.bound2.type)
            if self.step is not None and not self.step.type.is_pyobject:
                loop_type = PyrexTypes.widest_numeric_type(loop_type, self.step.type)
        self.bound1 = self.bound1.coerce_to(loop_type, env)
        self.bound2 = self.bound2.coerce_to(loop_type, env)
        if not self.bound2.is_literal:
            self.bound2 = self.bound2.coerce_to_temp(env)
        if self.step is not None:
            self.step = self.step.coerce_to(loop_type, env)
            if not self.step.is_literal:
                self.step = self.step.coerce_to_temp(env)

        if target_type.is_numeric or target_type.is_enum:
            self.is_py_target = False
            if isinstance(self.target, ExprNodes.BufferIndexNode):
                raise error(self.pos, "Buffer or memoryview slicing/indexing not allowed as for-loop target.")
            self.loopvar_node = self.target
            self.py_loopvar_node = None
        else:
            self.is_py_target = True
            c_loopvar_node = ExprNodes.TempNode(self.pos, loop_type, env)
            self.loopvar_node = c_loopvar_node
            self.py_loopvar_node = ExprNodes.CloneNode(c_loopvar_node).coerce_to_pyobject(env)

    def generate_execution_code(self, code):
        code.mark_pos(self.pos)
        old_loop_labels = code.new_loop_labels()
        from_range = self.from_range
        self.bound1.generate_evaluation_code(code)
        self.bound2.generate_evaluation_code(code)
        offset, incop = self.relation_table[self.relation1]
        if self.step is not None:
            self.step.generate_evaluation_code(code)
            step = self.step.result()
            incop = "%s=%s" % (incop[0], step)  # e.g. '++' => '+= STEP'
        else:
            step = '1'

        from . import ExprNodes
        if isinstance(self.loopvar_node, ExprNodes.TempNode):
            self.loopvar_node.allocate(code)
        if isinstance(self.py_loopvar_node, ExprNodes.TempNode):
            self.py_loopvar_node.allocate(code)

        loopvar_type = PyrexTypes.c_long_type if self.target.type.is_enum else self.target.type

        if from_range and not self.is_py_target:
            loopvar_name = code.funcstate.allocate_temp(loopvar_type, False)
        else:
            loopvar_name = self.loopvar_node.result()
        if loopvar_type.is_int and not loopvar_type.signed and self.relation2[0] == '>':
            # Handle the case where the endpoint of an unsigned int iteration
            # is within step of 0.
            code.putln("for (%s = %s%s + %s; %s %s %s + %s; ) { %s%s;" % (
                loopvar_name,
                self.bound1.result(), offset, step,
                loopvar_name, self.relation2, self.bound2.result(), step,
                loopvar_name, incop))
        else:
            code.putln("for (%s = %s%s; %s %s %s; %s%s) {" % (
                loopvar_name,
                self.bound1.result(), offset,
                loopvar_name, self.relation2, self.bound2.result(),
                loopvar_name, incop))

        coerced_loopvar_node = self.py_loopvar_node
        if coerced_loopvar_node is None and from_range:
            coerced_loopvar_node = ExprNodes.RawCNameExprNode(self.target.pos, loopvar_type, loopvar_name)
        if coerced_loopvar_node is not None:
            coerced_loopvar_node.generate_evaluation_code(code)
            self.target.generate_assignment_code(coerced_loopvar_node, code)

        self.body.generate_execution_code(code)
        code.put_label(code.continue_label)

        if not from_range and self.py_loopvar_node:
            # This mess is to make for..from loops with python targets behave
            # exactly like those with C targets with regards to re-assignment
            # of the loop variable.
            if self.target.entry.is_pyglobal:
                # We know target is a NameNode, this is the only ugly case.
                target_node = ExprNodes.PyTempNode(self.target.pos, None)
                target_node.allocate(code)
                interned_cname = code.intern_identifier(self.target.entry.name)
                if self.target.entry.scope.is_module_scope:
                    code.globalstate.use_utility_code(
                        UtilityCode.load_cached("GetModuleGlobalName", "ObjectHandling.c"))
                    lookup_func = '__Pyx_GetModuleGlobalName(%s, %s); %s'
                else:
                    code.globalstate.use_utility_code(
                        UtilityCode.load_cached("GetNameInClass", "ObjectHandling.c"))
                    lookup_func = '__Pyx_GetNameInClass(%s, {}, %s); %s'.format(
                        self.target.entry.scope.namespace_cname)
                code.putln(lookup_func % (
                    target_node.result(),
                    interned_cname,
                    code.error_goto_if_null(target_node.result(), self.target.pos)))
                target_node.generate_gotref(code)
            else:
                target_node = self.target
            from_py_node = ExprNodes.CoerceFromPyTypeNode(
                self.loopvar_node.type, target_node, self.target.entry.scope)
            from_py_node.temp_code = loopvar_name
            from_py_node.generate_result_code(code)
            if self.target.entry.is_pyglobal:
                code.put_decref(target_node.result(), target_node.type)
                target_node.release(code)

        code.putln("}")

        if not from_range and self.py_loopvar_node:
            # This is potentially wasteful, but we don't want the semantics to
            # depend on whether or not the loop is a python type.
            self.py_loopvar_node.generate_evaluation_code(code)
            self.target.generate_assignment_code(self.py_loopvar_node, code)
        if from_range and not self.is_py_target:
            code.funcstate.release_temp(loopvar_name)

        break_label = code.break_label
        code.set_loop_labels(old_loop_labels)
        if self.else_clause:
            code.putln("/*else*/ {")
            self.else_clause.generate_execution_code(code)
            code.putln("}")
        code.put_label(break_label)
        self.bound1.generate_disposal_code(code)
        self.bound1.free_temps(code)
        self.bound2.generate_disposal_code(code)
        self.bound2.free_temps(code)
        if isinstance(self.loopvar_node, ExprNodes.TempNode):
            self.loopvar_node.release(code)
        if isinstance(self.py_loopvar_node, ExprNodes.TempNode):
            self.py_loopvar_node.release(code)
        if self.step is not None:
            self.step.generate_disposal_code(code)
            self.step.free_temps(code)

    relation_table = {
        # {relop : (initial offset, increment op)}
        '<=': ("",   "++"),
        '<' : ("+1", "++"),
        '>=': ("",   "--"),
        '>' : ("-1", "--"),
    }

    def generate_function_definitions(self, env, code):
        self.target.generate_function_definitions(env, code)
        self.bound1.generate_function_definitions(env, code)
        self.bound2.generate_function_definitions(env, code)
        if self.step is not None:
            self.step.generate_function_definitions(env, code)
        self.body.generate_function_definitions(env, code)
        if self.else_clause is not None:
            self.else_clause.generate_function_definitions(env, code)

    def annotate(self, code):
        self.target.annotate(code)
        self.bound1.annotate(code)
        self.bound2.annotate(code)
        if self.step:
            self.step.annotate(code)
        self.body.annotate(code)
        if self.else_clause:
            self.else_clause.annotate(code)


class WithStatNode(StatNode):
    """
    Represents a Python with statement.

    Implemented by the WithTransform as follows:

        MGR = EXPR
        EXIT = MGR.__exit__
        VALUE = MGR.__enter__()
        EXC = True
        try:
            try:
                TARGET = VALUE  # optional
                BODY
            except:
                EXC = False
                if not EXIT(*EXCINFO):
                    raise
        finally:
            if EXC:
                EXIT(None, None, None)
            MGR = EXIT = VALUE = None
    """
    #  manager          The with statement manager object
    #  target           ExprNode  the target lhs of the __enter__() call
    #  body             StatNode
    #  enter_call       ExprNode  the call to the __enter__() method
    #  exit_var         String    the cname of the __exit__() method reference

    child_attrs = ["manager", "enter_call", "target", "body"]

    enter_call = None
    target_temp = None

    def analyse_declarations(self, env):
        self.manager.analyse_declarations(env)
        self.enter_call.analyse_declarations(env)
        self.body.analyse_declarations(env)

    def analyse_expressions(self, env):
        self.manager = self.manager.analyse_types(env)
        self.enter_call = self.enter_call.analyse_types(env)
        if self.target:
            # set up target_temp before descending into body (which uses it)
            from .ExprNodes import TempNode
            self.target_temp = TempNode(self.enter_call.pos, self.enter_call.type)
        self.body = self.body.analyse_expressions(env)
        return self

    def generate_function_definitions(self, env, code):
        self.manager.generate_function_definitions(env, code)
        self.enter_call.generate_function_definitions(env, code)
        self.body.generate_function_definitions(env, code)

    def generate_execution_code(self, code):
        code.mark_pos(self.pos)
        code.putln("/*with:*/ {")
        self.manager.generate_evaluation_code(code)
        self.exit_var = code.funcstate.allocate_temp(py_object_type, manage_ref=False)
        code.globalstate.use_utility_code(
            UtilityCode.load_cached("PyObjectLookupSpecial", "ObjectHandling.c"))
        code.putln("%s = __Pyx_PyObject_LookupSpecial(%s, %s); %s" % (
            self.exit_var,
            self.manager.py_result(),
            code.intern_identifier(EncodedString('__aexit__' if self.is_async else '__exit__')),
            code.error_goto_if_null(self.exit_var, self.pos),
            ))
        code.put_gotref(self.exit_var, py_object_type)

        # need to free exit_var in the face of exceptions during setup
        old_error_label = code.new_error_label()
        intermediate_error_label = code.error_label

        self.enter_call.generate_evaluation_code(code)
        if self.target:
            # The temp result will be cleaned up by the WithTargetAssignmentStatNode
            # after assigning its result to the target of the 'with' statement.
            self.target_temp.allocate(code)
            self.enter_call.make_owned_reference(code)
            code.putln("%s = %s;" % (self.target_temp.result(), self.enter_call.result()))
            self.enter_call.generate_post_assignment_code(code)
        else:
            self.enter_call.generate_disposal_code(code)
        self.enter_call.free_temps(code)

        self.manager.generate_disposal_code(code)
        self.manager.free_temps(code)

        code.error_label = old_error_label
        self.body.generate_execution_code(code)

        if code.label_used(intermediate_error_label):
            step_over_label = code.new_label()
            code.put_goto(step_over_label)
            code.put_label(intermediate_error_label)
            code.put_decref_clear(self.exit_var, py_object_type)
            code.put_goto(old_error_label)
            code.put_label(step_over_label)

        code.funcstate.release_temp(self.exit_var)
        code.putln('}')


class WithTargetAssignmentStatNode(AssignmentNode):
    # The target assignment of the 'with' statement value (return
    # value of the __enter__() call).
    #
    # This is a special cased assignment that properly cleans up the RHS.
    #
    # lhs       ExprNode      the assignment target
    # rhs       ExprNode      a (coerced) TempNode for the rhs (from WithStatNode)
    # with_node WithStatNode  the surrounding with-statement

    child_attrs = ["rhs", "lhs"]
    with_node = None
    rhs = None

    def analyse_declarations(self, env):
        self.lhs.analyse_target_declaration(env)

    def analyse_expressions(self, env):
        self.lhs = self.lhs.analyse_target_types(env)
        self.lhs.gil_assignment_check(env)
        self.rhs = self.with_node.target_temp.coerce_to(self.lhs.type, env)
        return self

    def generate_execution_code(self, code):
        self.rhs.generate_evaluation_code(code)
        self.lhs.generate_assignment_code(self.rhs, code)
        self.with_node.target_temp.release(code)

    def annotate(self, code):
        self.lhs.annotate(code)
        self.rhs.annotate(code)


class TryExceptStatNode(StatNode):
    #  try .. except statement
    #
    #  body             StatNode
    #  except_clauses   [ExceptClauseNode]
    #  else_clause      StatNode or None

    child_attrs = ["body", "except_clauses", "else_clause"]
    in_generator = False

    def analyse_declarations(self, env):
        self.body.analyse_declarations(env)
        for except_clause in self.except_clauses:
            except_clause.analyse_declarations(env)
        if self.else_clause:
            self.else_clause.analyse_declarations(env)

    def analyse_expressions(self, env):
        self.body = self.body.analyse_expressions(env)
        default_clause_seen = 0
        for i, except_clause in enumerate(self.except_clauses):
            except_clause = self.except_clauses[i] = except_clause.analyse_expressions(env)
            if default_clause_seen:
                error(except_clause.pos, "default 'except:' must be last")
            if not except_clause.pattern:
                default_clause_seen = 1
        self.has_default_clause = default_clause_seen
        if self.else_clause:
            self.else_clause = self.else_clause.analyse_expressions(env)
        return self

    nogil_check = Node.gil_error
    gil_message = "Try-except statement"

    def generate_execution_code(self, code):
        code.mark_pos(self.pos)  # before changing the error label, in case of tracing errors
        code.putln("{")

        old_return_label = code.return_label
        old_break_label = code.break_label
        old_continue_label = code.continue_label
        old_error_label = code.new_error_label()
        our_error_label = code.error_label
        except_end_label = code.new_label('exception_handled')
        except_error_label = code.new_label('except_error')
        except_return_label = code.new_label('except_return')
        try_return_label = code.new_label('try_return')
        try_break_label = code.new_label('try_break') if old_break_label else None
        try_continue_label = code.new_label('try_continue') if old_continue_label else None
        try_end_label = code.new_label('try_end')

        exc_save_vars = [code.funcstate.allocate_temp(py_object_type, False)
                         for _ in range(3)]
        save_exc = code.insertion_point()
        code.putln(
            "/*try:*/ {")
        code.return_label = try_return_label
        code.break_label = try_break_label
        code.continue_label = try_continue_label
        self.body.generate_execution_code(code)
        code.mark_pos(self.pos, trace=False)
        code.putln(
            "}")
        temps_to_clean_up = code.funcstate.all_free_managed_temps()
        can_raise = code.label_used(our_error_label)

        if can_raise:
            # inject code before the try block to save away the exception state
            code.globalstate.use_utility_code(reset_exception_utility_code)
            if not self.in_generator:
                save_exc.putln("__Pyx_PyThreadState_declare")
                save_exc.putln("__Pyx_PyThreadState_assign")
            save_exc.putln("__Pyx_ExceptionSave(%s);" % (
                ', '.join(['&%s' % var for var in exc_save_vars])))
            for var in exc_save_vars:
                save_exc.put_xgotref(var, py_object_type)

            def restore_saved_exception():
                for name in exc_save_vars:
                    code.put_xgiveref(name, py_object_type)
                code.putln("__Pyx_ExceptionReset(%s);" %
                           ', '.join(exc_save_vars))
        else:
            # try block cannot raise exceptions, but we had to allocate the temps above,
            # so just keep the C compiler from complaining about them being unused
            mark_vars_used = ["(void)%s;" % var for var in exc_save_vars]
            save_exc.putln("%s /* mark used */" % ' '.join(mark_vars_used))

            def restore_saved_exception():
                pass

        code.error_label = except_error_label
        code.return_label = except_return_label
        normal_case_terminates = self.body.is_terminator
        if self.else_clause:
            code.mark_pos(self.else_clause.pos)
            code.putln(
                "/*else:*/ {")
            self.else_clause.generate_execution_code(code)
            code.putln(
                "}")
            if not normal_case_terminates:
                normal_case_terminates = self.else_clause.is_terminator

        if can_raise:
            if not normal_case_terminates:
                for var in exc_save_vars:
                    code.put_xdecref_clear(var, py_object_type)
                code.put_goto(try_end_label)
            code.put_label(our_error_label)
            for temp_name, temp_type in temps_to_clean_up:
                code.put_xdecref_clear(temp_name, temp_type)

            outer_except = code.funcstate.current_except
            # Currently points to self, but the ExceptClauseNode would also be ok. Change if needed.
            code.funcstate.current_except = self
            for except_clause in self.except_clauses:
                except_clause.generate_handling_code(code, except_end_label)
            code.funcstate.current_except = outer_except

            if not self.has_default_clause:
                code.put_goto(except_error_label)

        for exit_label, old_label in [(except_error_label, old_error_label),
                                      (try_break_label, old_break_label),
                                      (try_continue_label, old_continue_label),
                                      (try_return_label, old_return_label),
                                      (except_return_label, old_return_label)]:
            if code.label_used(exit_label):
                if not normal_case_terminates and not code.label_used(try_end_label):
                    code.put_goto(try_end_label)
                code.put_label(exit_label)
                code.mark_pos(self.pos, trace=False)
                if can_raise:
                    restore_saved_exception()
                code.put_goto(old_label)

        if code.label_used(except_end_label):
            if not normal_case_terminates and not code.label_used(try_end_label):
                code.put_goto(try_end_label)
            code.put_label(except_end_label)
            if can_raise:
                restore_saved_exception()
        if code.label_used(try_end_label):
            code.put_label(try_end_label)
        code.putln("}")

        for cname in exc_save_vars:
            code.funcstate.release_temp(cname)

        code.return_label = old_return_label
        code.break_label = old_break_label
        code.continue_label = old_continue_label
        code.error_label = old_error_label

    def generate_function_definitions(self, env, code):
        self.body.generate_function_definitions(env, code)
        for except_clause in self.except_clauses:
            except_clause.generate_function_definitions(env, code)
        if self.else_clause is not None:
            self.else_clause.generate_function_definitions(env, code)

    def annotate(self, code):
        self.body.annotate(code)
        for except_node in self.except_clauses:
            except_node.annotate(code)
        if self.else_clause:
            self.else_clause.annotate(code)


class ExceptClauseNode(Node):
    #  Part of try ... except statement.
    #
    #  pattern        [ExprNode]
    #  target         ExprNode or None
    #  body           StatNode
    #  excinfo_target TupleNode(3*ResultRefNode) or None   optional target for exception info (not owned here!)
    #  match_flag     string             result of exception match
    #  exc_value      ExcValueNode       used internally
    #  function_name  string             qualified name of enclosing function
    #  exc_vars       (string * 3)       local exception variables
    #  is_except_as   bool               Py3-style "except ... as xyz"

    # excinfo_target is never set by the parser, but can be set by a transform
    # in order to extract more extensive information about the exception as a
    # sys.exc_info()-style tuple into a target variable

    child_attrs = ["pattern", "target", "body", "exc_value"]

    exc_value = None
    excinfo_target = None
    is_except_as = False

    def analyse_declarations(self, env):
        if self.target:
            self.target.analyse_target_declaration(env)
        self.body.analyse_declarations(env)

    def analyse_expressions(self, env):
        self.function_name = env.qualified_name
        if self.pattern:
            # normalise/unpack self.pattern into a list
            for i, pattern in enumerate(self.pattern):
                pattern = pattern.analyse_expressions(env)
                self.pattern[i] = pattern.coerce_to_pyobject(env)

        if self.target:
            from . import ExprNodes
            self.exc_value = ExprNodes.ExcValueNode(self.pos)
            self.target = self.target.analyse_target_expression(env, self.exc_value)

        self.body = self.body.analyse_expressions(env)
        return self

    def generate_handling_code(self, code, end_label):
        code.mark_pos(self.pos)

        if self.pattern:
            has_non_literals = not all(
                pattern.is_literal or pattern.is_simple() and not pattern.is_temp
                for pattern in self.pattern)

            if has_non_literals:
                # For non-trivial exception check expressions, hide the live exception from C-API calls.
                exc_vars = [code.funcstate.allocate_temp(py_object_type, manage_ref=True)
                            for _ in range(3)]
                code.globalstate.use_utility_code(UtilityCode.load_cached("PyErrFetchRestore", "Exceptions.c"))
                code.putln("__Pyx_ErrFetch(&%s, &%s, &%s);" % tuple(exc_vars))
                exc_type = exc_vars[0]
            else:
                exc_vars = exc_type = None

            for pattern in self.pattern:
                pattern.generate_evaluation_code(code)
            patterns = [pattern.py_result() for pattern in self.pattern]

            exc_tests = []
            if exc_type:
                code.globalstate.use_utility_code(
                    UtilityCode.load_cached("FastTypeChecks", "ModuleSetupCode.c"))
                if len(patterns) == 2:
                    exc_tests.append("__Pyx_PyErr_GivenExceptionMatches2(%s, %s, %s)" % (
                        exc_type, patterns[0], patterns[1],
                    ))
                else:
                    exc_tests.extend(
                        "__Pyx_PyErr_GivenExceptionMatches(%s, %s)" % (exc_type, pattern)
                        for pattern in patterns
                    )
            elif len(patterns) == 2:
                code.globalstate.use_utility_code(
                    UtilityCode.load_cached("FastTypeChecks", "ModuleSetupCode.c"))
                exc_tests.append("__Pyx_PyErr_ExceptionMatches2(%s, %s)" % (
                    patterns[0], patterns[1],
                ))
            else:
                code.globalstate.use_utility_code(
                    UtilityCode.load_cached("PyErrExceptionMatches", "Exceptions.c"))
                exc_tests.extend(
                    "__Pyx_PyErr_ExceptionMatches(%s)" % pattern
                    for pattern in patterns
                )

            match_flag = code.funcstate.allocate_temp(PyrexTypes.c_int_type, manage_ref=False)
            code.putln("%s = %s;" % (match_flag, ' || '.join(exc_tests)))
            for pattern in self.pattern:
                pattern.generate_disposal_code(code)
                pattern.free_temps(code)

            if exc_vars:
                code.putln("__Pyx_ErrRestore(%s, %s, %s);" % tuple(exc_vars))
                code.putln(' '.join(["%s = 0;" % var for var in exc_vars]))
                for temp in exc_vars:
                    code.funcstate.release_temp(temp)

            code.putln(
                "if (%s) {" %
                    match_flag)
            code.funcstate.release_temp(match_flag)
        else:
            code.putln("/*except:*/ {")

        if (not getattr(self.body, 'stats', True)
                and self.excinfo_target is None
                and self.target is None):
            # most simple case: no exception variable, empty body (pass)
            # => reset the exception state, done
            code.globalstate.use_utility_code(UtilityCode.load_cached("PyErrFetchRestore", "Exceptions.c"))
            code.putln("__Pyx_ErrRestore(0,0,0);")
            code.put_goto(end_label)
            code.putln("}")
            return

        exc_vars = [code.funcstate.allocate_temp(py_object_type, manage_ref=True)
                    for _ in range(3)]
        code.put_add_traceback(self.function_name)
        # We always have to fetch the exception value even if
        # there is no target, because this also normalises the
        # exception and stores it in the thread state.
        code.globalstate.use_utility_code(get_exception_utility_code)
        exc_args = "&%s, &%s, &%s" % tuple(exc_vars)
        code.putln("if (__Pyx_GetException(%s) < 0) %s" % (
            exc_args, code.error_goto(self.pos)))
        for var in exc_vars:
            code.put_gotref(var, py_object_type)
        if self.target:
            self.exc_value.set_var(exc_vars[1])
            self.exc_value.generate_evaluation_code(code)
            self.target.generate_assignment_code(self.exc_value, code)
        if self.excinfo_target is not None:
            for tempvar, node in zip(exc_vars, self.excinfo_target.args):
                node.set_var(tempvar)

        old_break_label, old_continue_label = code.break_label, code.continue_label
        code.break_label = code.new_label('except_break')
        code.continue_label = code.new_label('except_continue')

        old_exc_vars = code.funcstate.exc_vars
        code.funcstate.exc_vars = exc_vars
        self.body.generate_execution_code(code)
        code.funcstate.exc_vars = old_exc_vars

        if not self.body.is_terminator:
            for var in exc_vars:
                # FIXME: XDECREF() is needed to allow re-raising (which clears the exc_vars),
                # but I don't think it's the right solution.
                code.put_xdecref_clear(var, py_object_type)
            code.put_goto(end_label)

        for new_label, old_label in [(code.break_label, old_break_label),
                                     (code.continue_label, old_continue_label)]:
            if code.label_used(new_label):
                code.put_label(new_label)
                for var in exc_vars:
                    code.put_decref_clear(var, py_object_type)
                code.put_goto(old_label)
        code.break_label = old_break_label
        code.continue_label = old_continue_label

        for temp in exc_vars:
            code.funcstate.release_temp(temp)

        code.putln(
            "}")

    def generate_function_definitions(self, env, code):
        if self.target is not None:
            self.target.generate_function_definitions(env, code)
        self.body.generate_function_definitions(env, code)

    def annotate(self, code):
        if self.pattern:
            for pattern in self.pattern:
                pattern.annotate(code)
        if self.target:
            self.target.annotate(code)
        self.body.annotate(code)


class TryFinallyStatNode(StatNode):
    #  try ... finally statement
    #
    #  body             StatNode
    #  finally_clause   StatNode
    #  finally_except_clause  deep-copy of finally_clause for exception case
    #  in_generator     inside of generator => must store away current exception also in return case
    #
    #  Each of the continue, break, return and error gotos runs
    #  into its own deep-copy of the finally block code.
    #  In addition, if we're doing an error, we save the
    #  exception on entry to the finally block and restore
    #  it on exit.

    child_attrs = ["body", "finally_clause", "finally_except_clause"]

    preserve_exception = 1

    # handle exception case, in addition to return/break/continue
    handle_error_case = True
    func_return_type = None
    finally_except_clause = None

    is_try_finally_in_nogil = False
    in_generator = False

    @staticmethod
    def create_analysed(pos, env, body, finally_clause):
        node = TryFinallyStatNode(pos, body=body, finally_clause=finally_clause)
        return node

    def analyse_declarations(self, env):
        self.body.analyse_declarations(env)
        self.finally_except_clause = copy.deepcopy(self.finally_clause)
        self.finally_except_clause.analyse_declarations(env)
        self.finally_clause.analyse_declarations(env)

    def analyse_expressions(self, env):
        self.body = self.body.analyse_expressions(env)
        self.finally_clause = self.finally_clause.analyse_expressions(env)
        self.finally_except_clause = self.finally_except_clause.analyse_expressions(env)
        if env.return_type and not env.return_type.is_void:
            self.func_return_type = env.return_type
        return self

    nogil_check = Node.gil_error
    gil_message = "Try-finally statement"

    def generate_execution_code(self, code):
        code.mark_pos(self.pos)  # before changing the error label, in case of tracing errors
        code.putln("/*try:*/ {")

        old_error_label = code.error_label
        old_labels = code.all_new_labels()
        new_labels = code.get_all_labels()
        new_error_label = code.error_label
        if not self.handle_error_case:
            code.error_label = old_error_label
        catch_label = code.new_label()

        was_in_try_finally = code.funcstate.in_try_finally
        code.funcstate.in_try_finally = 1

        self.body.generate_execution_code(code)

        code.funcstate.in_try_finally = was_in_try_finally
        code.putln("}")

        temps_to_clean_up = code.funcstate.all_free_managed_temps()
        code.mark_pos(self.finally_clause.pos)
        code.putln("/*finally:*/ {")

        # Reset labels only after writing out a potential line trace call for correct nogil error handling.
        code.set_all_labels(old_labels)

        def fresh_finally_clause(_next=[self.finally_clause]):
            # generate the original subtree once and always keep a fresh copy
            node = _next[0]
            node_copy = copy.deepcopy(node)
            if node is self.finally_clause:
                _next[0] = node_copy
            else:
                node = node_copy
            return node

        preserve_error = self.preserve_exception and code.label_used(new_error_label)
        needs_success_cleanup = not self.finally_clause.is_terminator

        if not self.body.is_terminator:
            code.putln('/*normal exit:*/{')
            fresh_finally_clause().generate_execution_code(code)
            if not self.finally_clause.is_terminator:
                code.put_goto(catch_label)
            code.putln('}')

        if preserve_error:
            code.put_label(new_error_label)
            code.putln('/*exception exit:*/{')
            if not self.in_generator:
                code.putln("__Pyx_PyThreadState_declare")
            if self.is_try_finally_in_nogil:
                code.declare_gilstate()
            if needs_success_cleanup:
                exc_lineno_cnames = tuple([
                    code.funcstate.allocate_temp(PyrexTypes.c_int_type, manage_ref=False)
                    for _ in range(2)])
                exc_filename_cname = code.funcstate.allocate_temp(
                    PyrexTypes.CPtrType(PyrexTypes.c_const_type(PyrexTypes.c_char_type)),
                    manage_ref=False)
            else:
                exc_lineno_cnames = exc_filename_cname = None
            exc_vars = tuple([
                code.funcstate.allocate_temp(py_object_type, manage_ref=False)
                for _ in range(6)])
            self.put_error_catcher(
                code, temps_to_clean_up, exc_vars, exc_lineno_cnames, exc_filename_cname)
            finally_old_labels = code.all_new_labels()

            code.putln('{')
            old_exc_vars = code.funcstate.exc_vars
            code.funcstate.exc_vars = exc_vars[:3]
            self.finally_except_clause.generate_execution_code(code)
            code.funcstate.exc_vars = old_exc_vars
            code.putln('}')

            if needs_success_cleanup:
                self.put_error_uncatcher(code, exc_vars, exc_lineno_cnames, exc_filename_cname)
                if exc_lineno_cnames:
                    for cname in exc_lineno_cnames:
                        code.funcstate.release_temp(cname)
                if exc_filename_cname:
                    code.funcstate.release_temp(exc_filename_cname)
                code.put_goto(old_error_label)

            for new_label, old_label in zip(code.get_all_labels(), finally_old_labels):
                if not code.label_used(new_label):
                    continue
                code.put_label(new_label)
                self.put_error_cleaner(code, exc_vars)
                code.put_goto(old_label)

            for cname in exc_vars:
                code.funcstate.release_temp(cname)
            code.putln('}')

        code.set_all_labels(old_labels)
        return_label = code.return_label
        exc_vars = ()

        for i, (new_label, old_label) in enumerate(zip(new_labels, old_labels)):
            if not code.label_used(new_label):
                continue
            if new_label == new_error_label and preserve_error:
                continue  # handled above

            code.putln('%s: {' % new_label)
            ret_temp = None
            if old_label == return_label:
                # return actually raises an (uncatchable) exception in generators that we must preserve
                if self.in_generator:
                    exc_vars = tuple([
                        code.funcstate.allocate_temp(py_object_type, manage_ref=False)
                        for _ in range(6)])
                    self.put_error_catcher(code, [], exc_vars)
                if not self.finally_clause.is_terminator:
                    # store away return value for later reuse
                    if (self.func_return_type and
                            not self.is_try_finally_in_nogil and
                            not isinstance(self.finally_clause, GILExitNode)):
                        ret_temp = code.funcstate.allocate_temp(
                            self.func_return_type, manage_ref=False)
                        code.putln("%s = %s;" % (ret_temp, Naming.retval_cname))
                        if self.func_return_type.is_pyobject:
                            code.putln("%s = 0;" % Naming.retval_cname)

            fresh_finally_clause().generate_execution_code(code)

            if old_label == return_label:
                if ret_temp:
                    code.putln("%s = %s;" % (Naming.retval_cname, ret_temp))
                    if self.func_return_type.is_pyobject:
                        code.putln("%s = 0;" % ret_temp)
                    code.funcstate.release_temp(ret_temp)
                if self.in_generator:
                    self.put_error_uncatcher(code, exc_vars)
                    for cname in exc_vars:
                        code.funcstate.release_temp(cname)

            if not self.finally_clause.is_terminator:
                code.put_goto(old_label)
            code.putln('}')

        # End finally
        code.put_label(catch_label)
        code.putln(
            "}")

    def generate_function_definitions(self, env, code):
        self.body.generate_function_definitions(env, code)
        self.finally_clause.generate_function_definitions(env, code)

    def put_error_catcher(self, code, temps_to_clean_up, exc_vars,
                          exc_lineno_cnames=None, exc_filename_cname=None):
        code.globalstate.use_utility_code(restore_exception_utility_code)
        code.globalstate.use_utility_code(get_exception_utility_code)
        code.globalstate.use_utility_code(swap_exception_utility_code)

        if self.is_try_finally_in_nogil:
            code.put_ensure_gil(declare_gilstate=False)
        code.putln("__Pyx_PyThreadState_assign")

        code.putln(' '.join(["%s = 0;" % var for var in exc_vars]))
        for temp_name, type in temps_to_clean_up:
            code.put_xdecref_clear(temp_name, type)

        # not using preprocessor here to avoid warnings about
        # unused utility functions and/or temps
        code.putln("if (PY_MAJOR_VERSION >= 3)"
                   " __Pyx_ExceptionSwap(&%s, &%s, &%s);" % exc_vars[3:])
        code.putln("if ((PY_MAJOR_VERSION < 3) ||"
                   # if __Pyx_GetException() fails in Py3,
                   # store the newly raised exception instead
                   " unlikely(__Pyx_GetException(&%s, &%s, &%s) < 0)) "
                   "__Pyx_ErrFetch(&%s, &%s, &%s);" % (exc_vars[:3] * 2))
        for var in exc_vars:
            code.put_xgotref(var, py_object_type)
        if exc_lineno_cnames:
            code.putln("%s = %s; %s = %s; %s = %s;" % (
                exc_lineno_cnames[0], Naming.lineno_cname,
                exc_lineno_cnames[1], Naming.clineno_cname,
                exc_filename_cname, Naming.filename_cname))

        if self.is_try_finally_in_nogil:
            code.put_release_ensured_gil()

    def put_error_uncatcher(self, code, exc_vars, exc_lineno_cnames=None, exc_filename_cname=None):
        code.globalstate.use_utility_code(restore_exception_utility_code)
        code.globalstate.use_utility_code(reset_exception_utility_code)

        if self.is_try_finally_in_nogil:
            code.put_ensure_gil(declare_gilstate=False)

        # not using preprocessor here to avoid warnings about
        # unused utility functions and/or temps
        code.putln("if (PY_MAJOR_VERSION >= 3) {")
        for var in exc_vars[3:]:
            code.put_xgiveref(var, py_object_type)
        code.putln("__Pyx_ExceptionReset(%s, %s, %s);" % exc_vars[3:])
        code.putln("}")
        for var in exc_vars[:3]:
            code.put_xgiveref(var, py_object_type)
        code.putln("__Pyx_ErrRestore(%s, %s, %s);" % exc_vars[:3])

        if self.is_try_finally_in_nogil:
            code.put_release_ensured_gil()

        code.putln(' '.join(["%s = 0;" % var for var in exc_vars]))
        if exc_lineno_cnames:
            code.putln("%s = %s; %s = %s; %s = %s;" % (
                Naming.lineno_cname, exc_lineno_cnames[0],
                Naming.clineno_cname, exc_lineno_cnames[1],
                Naming.filename_cname, exc_filename_cname))

    def put_error_cleaner(self, code, exc_vars):
        code.globalstate.use_utility_code(reset_exception_utility_code)
        if self.is_try_finally_in_nogil:
            code.put_ensure_gil(declare_gilstate=False)

        # not using preprocessor here to avoid warnings about
        # unused utility functions and/or temps
        code.putln("if (PY_MAJOR_VERSION >= 3) {")
        for var in exc_vars[3:]:
            code.put_xgiveref(var, py_object_type)
        code.putln("__Pyx_ExceptionReset(%s, %s, %s);" % exc_vars[3:])
        code.putln("}")
        for var in exc_vars[:3]:
            code.put_xdecref_clear(var, py_object_type)
        if self.is_try_finally_in_nogil:
            code.put_release_ensured_gil()
        code.putln(' '.join(["%s = 0;"]*3) % exc_vars[3:])

    def annotate(self, code):
        self.body.annotate(code)
        self.finally_clause.annotate(code)


class NogilTryFinallyStatNode(TryFinallyStatNode):
    """
    A try/finally statement that may be used in nogil code sections.
    """

    preserve_exception = False
    nogil_check = None


class GILStatNode(NogilTryFinallyStatNode):
    #  'with gil' or 'with nogil' statement
    #
    #   state   string   'gil' or 'nogil'

    child_attrs = ["condition"] + NogilTryFinallyStatNode.child_attrs
    state_temp = None

    def __init__(self, pos, state, body, condition=None):
        self.state = state
        self.condition = condition
        self.create_state_temp_if_needed(pos, state, body)
        TryFinallyStatNode.__init__(
            self, pos,
            body=body,
            finally_clause=GILExitNode(
                pos, state=state, state_temp=self.state_temp))

    def create_state_temp_if_needed(self, pos, state, body):
        from .ParseTreeTransforms import YieldNodeCollector
        collector = YieldNodeCollector()
        collector.visitchildren(body)
        if not collector.yields:
            return

        if state == 'gil':
            temp_type = PyrexTypes.c_gilstate_type
        else:
            temp_type = PyrexTypes.c_threadstate_ptr_type
        from . import ExprNodes
        self.state_temp = ExprNodes.TempNode(pos, temp_type)

    def analyse_declarations(self, env):
        env._in_with_gil_block = (self.state == 'gil')
        if self.state == 'gil':
            env.has_with_gil_block = True

        if self.condition is not None:
            self.condition.analyse_declarations(env)

        return super(GILStatNode, self).analyse_declarations(env)

    def analyse_expressions(self, env):
        env.use_utility_code(
            UtilityCode.load_cached("ForceInitThreads", "ModuleSetupCode.c"))

        if self.condition is not None:
            self.condition = self.condition.analyse_expressions(env)

        was_nogil = env.nogil
        env.nogil = self.state == 'nogil'
        node = TryFinallyStatNode.analyse_expressions(self, env)
        env.nogil = was_nogil
        return node

    def generate_execution_code(self, code):
        code.mark_pos(self.pos)
        code.begin_block()
        if self.state_temp:
            self.state_temp.allocate(code)
            variable = self.state_temp.result()
        else:
            variable = None

        old_gil_config = code.funcstate.gil_owned
        if self.state == 'gil':
            code.put_ensure_gil(variable=variable)
            code.funcstate.gil_owned = True
        else:
            code.put_release_gil(variable=variable)
            code.funcstate.gil_owned = False

        TryFinallyStatNode.generate_execution_code(self, code)

        if self.state_temp:
            self.state_temp.release(code)

        code.funcstate.gil_owned = old_gil_config
        code.end_block()


class GILExitNode(StatNode):
    """
    Used as the 'finally' block in a GILStatNode

    state   string   'gil' or 'nogil'
    """

    child_attrs = []
    state_temp = None

    def analyse_expressions(self, env):
        return self

    def generate_execution_code(self, code):
        if self.state_temp:
            variable = self.state_temp.result()
        else:
            variable = None

        if self.state == 'gil':
            code.put_release_ensured_gil(variable)
        else:
            code.put_acquire_gil(variable)


class EnsureGILNode(GILExitNode):
    """
    Ensure the GIL in nogil functions for cleanup before returning.
    """

    def generate_execution_code(self, code):
        code.put_ensure_gil(declare_gilstate=False)


def cython_view_utility_code():
    from . import MemoryView
    return MemoryView.view_utility_code


utility_code_for_cimports = {
    # utility code (or inlining c) in a pxd (or pyx) file.
    # TODO: Consider a generic user-level mechanism for importing
    'cpython.array'         : lambda : UtilityCode.load_cached("ArrayAPI", "arrayarray.h"),
    'cpython.array.array'   : lambda : UtilityCode.load_cached("ArrayAPI", "arrayarray.h"),
    'cython.view'           : cython_view_utility_code,
}

utility_code_for_imports = {
    # utility code used when special modules are imported.
    # TODO: Consider a generic user-level mechanism for importing
    'asyncio': ("__Pyx_patch_asyncio", "PatchAsyncIO", "Coroutine.c"),
    'inspect': ("__Pyx_patch_inspect", "PatchInspect", "Coroutine.c"),
}

def cimport_numpy_check(node, code):
    # shared code between CImportStatNode and FromCImportStatNode
    # check to ensure that import_array is called
    for mod in code.globalstate.module_node.scope.cimported_modules:
        if mod.name != node.module_name:
            continue
        # there are sometimes several cimported modules with the same name
        # so complete the loop if necessary
        import_array = mod.lookup_here("import_array")
        _import_array = mod.lookup_here("_import_array")
        # at least one entry used
        used = (import_array and import_array.used) or (_import_array and _import_array.used)
        if ((import_array or _import_array)  # at least one entry found
                and not used):
            # sanity check that this is actually numpy and not a user pxd called "numpy"
            if _import_array and _import_array.type.is_cfunction:
                # warning is mainly for the sake of testing
                warning(node.pos, "'numpy.import_array()' has been added automatically "
                        "since 'numpy' was cimported but 'numpy.import_array' was not called.", 0)
                from .Code import TempitaUtilityCode
                code.globalstate.use_utility_code(
                         TempitaUtilityCode.load_cached("NumpyImportArray", "NumpyImportArray.c",
                                            context = {'err_goto': code.error_goto(node.pos)})
                    )
                return  # no need to continue once the utility code is added



class CImportStatNode(StatNode):
    #  cimport statement
    #
    #  module_name   string           Qualified name of module being imported
    #  as_name       string or None   Name specified in "as" clause, if any
    #  is_absolute   bool             True for absolute imports, False otherwise

    child_attrs = []
    is_absolute = False

    def analyse_declarations(self, env):
        if not env.is_module_scope:
            error(self.pos, "cimport only allowed at module level")
            return
        module_scope = env.find_module(
            self.module_name, self.pos, relative_level=0 if self.is_absolute else -1)
        if "." in self.module_name:
            names = [EncodedString(name) for name in self.module_name.split(".")]
            top_name = names[0]
            top_module_scope = env.context.find_submodule(top_name)
            module_scope = top_module_scope
            for name in names[1:]:
                submodule_scope = module_scope.find_submodule(name)
                module_scope.declare_module(name, submodule_scope, self.pos)
                module_scope = submodule_scope
            if self.as_name:
                env.declare_module(self.as_name, module_scope, self.pos)
            else:
                env.add_imported_module(module_scope)
                env.declare_module(top_name, top_module_scope, self.pos)
        else:
            name = self.as_name or self.module_name
            env.declare_module(name, module_scope, self.pos)
        if self.module_name in utility_code_for_cimports:
            env.use_utility_code(utility_code_for_cimports[self.module_name]())

    def analyse_expressions(self, env):
        return self

    def generate_execution_code(self, code):
        if self.module_name == "numpy":
            cimport_numpy_check(self, code)


class FromCImportStatNode(StatNode):
    #  from ... cimport statement
    #
    #  module_name     string                        Qualified name of module
    #  relative_level  int or None                   Relative import: number of dots before module_name
    #  imported_names  [(pos, name, as_name, kind)]  Names to be imported

    child_attrs = []
    module_name = None
    relative_level = None
    imported_names = None

    def analyse_declarations(self, env):
        if not env.is_module_scope:
            error(self.pos, "cimport only allowed at module level")
            return
        if self.relative_level and self.relative_level > env.qualified_name.count('.'):
            error(self.pos, "relative cimport beyond main package is not allowed")
            return
        module_scope = env.find_module(self.module_name, self.pos, relative_level=self.relative_level)
        module_name = module_scope.qualified_name
        env.add_imported_module(module_scope)
        for pos, name, as_name, kind in self.imported_names:
            if name == "*":
                for local_name, entry in list(module_scope.entries.items()):
                    env.add_imported_entry(local_name, entry, pos)
            else:
                entry = module_scope.lookup(name)
                if entry:
                    if kind and not self.declaration_matches(entry, kind):
                        entry.redeclared(pos)
                    entry.used = 1
                else:
                    if kind == 'struct' or kind == 'union':
                        entry = module_scope.declare_struct_or_union(
                            name, kind=kind, scope=None, typedef_flag=0, pos=pos)
                    elif kind == 'class':
                        entry = module_scope.declare_c_class(name, pos=pos, module_name=module_name)
                    else:
                        submodule_scope = env.context.find_module(
                            name, relative_to=module_scope, pos=self.pos, absolute_fallback=False)
                        if submodule_scope.parent_module is module_scope:
                            env.declare_module(as_name or name, submodule_scope, self.pos)
                        else:
                            error(pos, "Name '%s' not declared in module '%s'" % (name, module_name))

                if entry:
                    local_name = as_name or name
                    env.add_imported_entry(local_name, entry, pos)

        if module_name.startswith('cpython') or module_name.startswith('cython'):  # enough for now
            if module_name in utility_code_for_cimports:
                env.use_utility_code(utility_code_for_cimports[module_name]())
            for _, name, _, _ in self.imported_names:
                fqname = '%s.%s' % (module_name, name)
                if fqname in utility_code_for_cimports:
                    env.use_utility_code(utility_code_for_cimports[fqname]())

    def declaration_matches(self, entry, kind):
        if not entry.is_type:
            return 0
        type = entry.type
        if kind == 'class':
            if not type.is_extension_type:
                return 0
        else:
            if not type.is_struct_or_union:
                return 0
            if kind != type.kind:
                return 0
        return 1

    def analyse_expressions(self, env):
        return self

    def generate_execution_code(self, code):
        if self.module_name == "numpy":
            cimport_numpy_check(self, code)


class FromImportStatNode(StatNode):
    #  from ... import statement
    #
    #  module           ImportNode
    #  items            [(string, NameNode)]
    #  interned_items   [(string, NameNode, ExprNode)]
    #  item             PyTempNode            used internally
    #  import_star      boolean               used internally

    child_attrs = ["module"]
    import_star = 0

    def analyse_declarations(self, env):
        for name, target in self.items:
            if name == "*":
                if not env.is_module_scope:
                    error(self.pos, "import * only allowed at module level")
                    return
                env.has_import_star = 1
                self.import_star = 1
            else:
                target.analyse_target_declaration(env)

    def analyse_expressions(self, env):
        from . import ExprNodes
        self.module = self.module.analyse_expressions(env)
        self.item = ExprNodes.RawCNameExprNode(self.pos, py_object_type)
        self.interned_items = []
        for name, target in self.items:
            if name == '*':
                for _, entry in env.entries.items():
                    if not entry.is_type and entry.type.is_extension_type:
                        env.use_utility_code(UtilityCode.load_cached("ExtTypeTest", "ObjectHandling.c"))
                        break
            else:
                entry = env.lookup(target.name)
                # check whether or not entry is already cimported
                if (entry.is_type and entry.type.name == name
                        and hasattr(entry.type, 'module_name')):
                    if entry.type.module_name == self.module.module_name.value:
                        # cimported with absolute name
                        continue
                    try:
                        # cimported with relative name
                        module = env.find_module(self.module.module_name.value, pos=self.pos,
                                                 relative_level=self.module.level)
                        if entry.type.module_name == module.qualified_name:
                            continue
                    except AttributeError:
                        pass
                target = target.analyse_target_expression(env, None)  # FIXME?
                if target.type is py_object_type:
                    coerced_item = None
                else:
                    coerced_item = self.item.coerce_to(target.type, env)
                self.interned_items.append((name, target, coerced_item))
        return self

    def generate_execution_code(self, code):
        code.mark_pos(self.pos)
        self.module.generate_evaluation_code(code)
        if self.import_star:
            code.putln(
                'if (%s(%s) < 0) %s;' % (
                    Naming.import_star,
                    self.module.py_result(),
                    code.error_goto(self.pos)))
        item_temp = code.funcstate.allocate_temp(py_object_type, manage_ref=True)
        self.item.set_cname(item_temp)
        if self.interned_items:
            code.globalstate.use_utility_code(
                UtilityCode.load_cached("ImportFrom", "ImportExport.c"))
        for name, target, coerced_item in self.interned_items:
            code.putln(
                '%s = __Pyx_ImportFrom(%s, %s); %s' % (
                    item_temp,
                    self.module.py_result(),
                    code.intern_identifier(name),
                    code.error_goto_if_null(item_temp, self.pos)))
            code.put_gotref(item_temp, py_object_type)
            if coerced_item is None:
                target.generate_assignment_code(self.item, code)
            else:
                coerced_item.allocate_temp_result(code)
                coerced_item.generate_result_code(code)
                target.generate_assignment_code(coerced_item, code)
            code.put_decref_clear(item_temp, py_object_type)
        code.funcstate.release_temp(item_temp)
        self.module.generate_disposal_code(code)
        self.module.free_temps(code)


class ParallelNode(Node):
    """
    Base class for cython.parallel constructs.
    """

    nogil_check = None


class ParallelStatNode(StatNode, ParallelNode):
    """
    Base class for 'with cython.parallel.parallel():' and 'for i in prange():'.

    assignments     { Entry(var) : (var.pos, inplace_operator_or_None) }
                    assignments to variables in this parallel section

    parent          parent ParallelStatNode or None
    is_parallel     indicates whether this node is OpenMP parallel
                    (true for #pragma omp parallel for and
                              #pragma omp parallel)

    is_parallel is true for:

        #pragma omp parallel
        #pragma omp parallel for

    sections, but NOT for

        #pragma omp for

    We need this to determine the sharing attributes.

    privatization_insertion_point   a code insertion point used to make temps
                                    private (esp. the "nsteps" temp)

    args         tuple          the arguments passed to the parallel construct
    kwargs       DictNode       the keyword arguments passed to the parallel
                                construct (replaced by its compile time value)
    """

    child_attrs = ['body', 'num_threads']

    body = None

    is_prange = False
    is_nested_prange = False

    error_label_used = False

    num_threads = None
    chunksize = None

    parallel_exc = (
        Naming.parallel_exc_type,
        Naming.parallel_exc_value,
        Naming.parallel_exc_tb,
    )

    parallel_pos_info = (
        Naming.parallel_filename,
        Naming.parallel_lineno,
        Naming.parallel_clineno,
    )

    pos_info = (
        Naming.filename_cname,
        Naming.lineno_cname,
        Naming.clineno_cname,
    )

    critical_section_counter = 0

    def __init__(self, pos, **kwargs):
        super(ParallelStatNode, self).__init__(pos, **kwargs)

        # All assignments in this scope
        self.assignments = kwargs.get('assignments') or {}

        # All seen closure cnames and their temporary cnames
        self.seen_closure_vars = set()

        # Dict of variables that should be declared (first|last|)private or
        # reduction { Entry: (op, lastprivate) }.
        # If op is not None, it's a reduction.
        self.privates = {}

        # [NameNode]
        self.assigned_nodes = []

    def analyse_declarations(self, env):
        self.body.analyse_declarations(env)

        self.num_threads = None

        if self.kwargs:
            # Try to find num_threads and chunksize keyword arguments
            pairs = []
            seen = set()
            for dictitem in self.kwargs.key_value_pairs:
                if dictitem.key.value in seen:
                    error(self.pos, "Duplicate keyword argument found: %s" % dictitem.key.value)
                seen.add(dictitem.key.value)
                if dictitem.key.value == 'num_threads':
                    if not dictitem.value.is_none:
                        self.num_threads = dictitem.value
                elif self.is_prange and dictitem.key.value == 'chunksize':
                    if not dictitem.value.is_none:
                        self.chunksize = dictitem.value
                else:
                    pairs.append(dictitem)

            self.kwargs.key_value_pairs = pairs

            try:
                self.kwargs = self.kwargs.compile_time_value(env)
            except Exception as e:
                error(self.kwargs.pos, "Only compile-time values may be "
                                       "supplied as keyword arguments")
        else:
            self.kwargs = {}

        for kw, val in self.kwargs.items():
            if kw not in self.valid_keyword_arguments:
                error(self.pos, "Invalid keyword argument: %s" % kw)
            else:
                setattr(self, kw, val)

    def analyse_expressions(self, env):
        if self.num_threads:
            self.num_threads = self.num_threads.analyse_expressions(env)

        if self.chunksize:
            self.chunksize = self.chunksize.analyse_expressions(env)

        self.body = self.body.analyse_expressions(env)
        self.analyse_sharing_attributes(env)

        if self.num_threads is not None:
            if self.parent and self.parent.num_threads is not None and not self.parent.is_prange:
                error(self.pos, "num_threads already declared in outer section")
            elif self.parent and not self.parent.is_prange:
                error(self.pos, "num_threads must be declared in the parent parallel section")
            elif (self.num_threads.type.is_int and
                    self.num_threads.is_literal and
                    self.num_threads.compile_time_value(env) <= 0):
                error(self.pos, "argument to num_threads must be greater than 0")

            if not self.num_threads.is_simple() or self.num_threads.type.is_pyobject:
                self.num_threads = self.num_threads.coerce_to(
                    PyrexTypes.c_int_type, env).coerce_to_temp(env)
        return self

    def analyse_sharing_attributes(self, env):
        """
        Analyse the privates for this block and set them in self.privates.
        This should be called in a post-order fashion during the
        analyse_expressions phase
        """
        for entry, (pos, op) in self.assignments.items():

            if self.is_prange and not self.is_parallel:
                # closely nested prange in a with parallel block, disallow
                # assigning to privates in the with parallel block (we
                # consider it too implicit and magicky for users)
                if entry in self.parent.assignments:
                    error(pos, "Cannot assign to private of outer parallel block")
                    continue

            if not self.is_prange and op:
                # Again possible, but considered to magicky
                error(pos, "Reductions not allowed for parallel blocks")
                continue

            # By default all variables should have the same values as if
            # executed sequentially
            lastprivate = True
            self.propagate_var_privatization(entry, pos, op, lastprivate)

    def propagate_var_privatization(self, entry, pos, op, lastprivate):
        """
        Propagate the sharing attributes of a variable. If the privatization is
        determined by a parent scope, done propagate further.

        If we are a prange, we propagate our sharing attributes outwards to
        other pranges. If we are a prange in parallel block and the parallel
        block does not determine the variable private, we propagate to the
        parent of the parent. Recursion stops at parallel blocks, as they have
        no concept of lastprivate or reduction.

        So the following cases propagate:

            sum is a reduction for all loops:

                for i in prange(n):
                    for j in prange(n):
                        for k in prange(n):
                            sum += i * j * k

            sum is a reduction for both loops, local_var is private to the
            parallel with block:

                for i in prange(n):
                    with parallel:
                        local_var = ... # private to the parallel
                        for j in prange(n):
                            sum += i * j

        Nested with parallel blocks are disallowed, because they wouldn't
        allow you to propagate lastprivates or reductions:

            #pragma omp parallel for lastprivate(i)
            for i in prange(n):

                sum = 0

                #pragma omp parallel private(j, sum)
                with parallel:

                    #pragma omp parallel
                    with parallel:

                        #pragma omp for lastprivate(j) reduction(+:sum)
                        for j in prange(n):
                            sum += i

                    # sum and j are well-defined here

                # sum and j are undefined here

            # sum and j are undefined here
        """
        self.privates[entry] = (op, lastprivate)

        if entry.type.is_memoryviewslice:
            error(pos, "Memoryview slices can only be shared in parallel sections")
            return

        if self.is_prange:
            if not self.is_parallel and entry not in self.parent.assignments:
                # Parent is a parallel with block
                parent = self.parent.parent
            else:
                parent = self.parent

            # We don't need to propagate privates, only reductions and
            # lastprivates
            if parent and (op or lastprivate):
                parent.propagate_var_privatization(entry, pos, op, lastprivate)

    def _allocate_closure_temp(self, code, entry):
        """
        Helper function that allocate a temporary for a closure variable that
        is assigned to.
        """
        if self.parent:
            return self.parent._allocate_closure_temp(code, entry)

        if entry.cname in self.seen_closure_vars:
            return entry.cname

        cname = code.funcstate.allocate_temp(entry.type, True)

        # Add both the actual cname and the temp cname, as the actual cname
        # will be replaced with the temp cname on the entry
        self.seen_closure_vars.add(entry.cname)
        self.seen_closure_vars.add(cname)

        self.modified_entries.append((entry, entry.cname))
        code.putln("%s = %s;" % (cname, entry.cname))
        entry.cname = cname

    def initialize_privates_to_nan(self, code, exclude=None):
        first = True

        for entry, (op, lastprivate) in sorted(self.privates.items()):
            if not op and (not exclude or entry != exclude):
                invalid_value = entry.type.invalid_value()

                if invalid_value:
                    if first:
                        code.putln("/* Initialize private variables to "
                                   "invalid values */")
                        first = False
                    code.putln("%s = %s;" % (entry.cname,
                                             entry.type.cast_code(invalid_value)))

    def evaluate_before_block(self, code, expr):
        c = self.begin_of_parallel_control_block_point_after_decls
        # we need to set the owner to ourselves temporarily, as
        # allocate_temp may generate a comment in the middle of our pragma
        # otherwise when DebugFlags.debug_temp_code_comments is in effect
        owner = c.funcstate.owner
        c.funcstate.owner = c
        expr.generate_evaluation_code(c)
        c.funcstate.owner = owner

        return expr.result()

    def put_num_threads(self, code):
        """
        Write self.num_threads if set as the num_threads OpenMP directive
        """
        if self.num_threads is not None:
            code.put(" num_threads(%s)" % self.evaluate_before_block(code, self.num_threads))


    def declare_closure_privates(self, code):
        """
        If a variable is in a scope object, we need to allocate a temp and
        assign the value from the temp to the variable in the scope object
        after the parallel section. This kind of copying should be done only
        in the outermost parallel section.
        """
        self.modified_entries = []

        for entry in sorted(self.assignments):
            if entry.from_closure or entry.in_closure:
                self._allocate_closure_temp(code, entry)

    def release_closure_privates(self, code):
        """
        Release any temps used for variables in scope objects. As this is the
        outermost parallel block, we don't need to delete the cnames from
        self.seen_closure_vars.
        """
        for entry, original_cname in self.modified_entries:
            code.putln("%s = %s;" % (original_cname, entry.cname))
            code.funcstate.release_temp(entry.cname)
            entry.cname = original_cname

    def privatize_temps(self, code, exclude_temps=()):
        """
        Make any used temporaries private. Before the relevant code block
        code.start_collecting_temps() should have been called.
        """
        c = self.privatization_insertion_point
        self.privatization_insertion_point = None

        if self.is_parallel:
            self.temps = temps = code.funcstate.stop_collecting_temps()
            privates, firstprivates = [], []
            for temp, type in sorted(temps):
                if type.is_pyobject or type.is_memoryviewslice:
                    firstprivates.append(temp)
                else:
                    privates.append(temp)

            if privates:
                c.put(" private(%s)" % ", ".join(privates))
            if firstprivates:
                c.put(" firstprivate(%s)" % ", ".join(firstprivates))

            if self.breaking_label_used:
                shared_vars = [Naming.parallel_why]
                if self.error_label_used:
                    shared_vars.extend(self.parallel_exc)
                    c.put(" private(%s, %s, %s)" % self.pos_info)

                c.put(" shared(%s)" % ', '.join(shared_vars))

    def cleanup_temps(self, code):
        # Now clean up any memoryview slice and object temporaries
        if self.is_parallel and not self.is_nested_prange:
            code.putln("/* Clean up any temporaries */")
            for temp, type in sorted(self.temps):
                code.put_xdecref_clear(temp, type, have_gil=False)

    def setup_parallel_control_flow_block(self, code):
        """
        Sets up a block that surrounds the parallel block to determine
        how the parallel section was exited. Any kind of return is
        trapped (break, continue, return, exceptions). This is the idea:

        {
            int why = 0;

            #pragma omp parallel
            {
                return # -> goto new_return_label;
                goto end_parallel;

            new_return_label:
                why = 3;
                goto end_parallel;

            end_parallel:;
                #pragma omp flush(why) # we need to flush for every iteration
            }

            if (why == 3)
                goto old_return_label;
        }
        """
        self.old_loop_labels = code.new_loop_labels()
        self.old_error_label = code.new_error_label()
        self.old_return_label = code.return_label
        code.return_label = code.new_label(name="return")

        code.begin_block()  # parallel control flow block
        self.begin_of_parallel_control_block_point = code.insertion_point()
        self.begin_of_parallel_control_block_point_after_decls = code.insertion_point()

        self.undef_builtin_expect_apple_gcc_bug(code)

    def begin_parallel_block(self, code):
        """
        Each OpenMP thread in a parallel section that contains a with gil block
        must have the thread-state initialized. The call to
        PyGILState_Release() then deallocates our threadstate. If we wouldn't
        do this, each with gil block would allocate and deallocate one, thereby
        losing exception information before it can be saved before leaving the
        parallel section.
        """
        self.begin_of_parallel_block = code.insertion_point()

    def end_parallel_block(self, code):
        """
        To ensure all OpenMP threads have thread states, we ensure the GIL
        in each thread (which creates a thread state if it doesn't exist),
        after which we release the GIL.
        On exit, reacquire the GIL and release the thread state.

        If compiled without OpenMP support (at the C level), then we still have
        to acquire the GIL to decref any object temporaries.
        """
        begin_code = self.begin_of_parallel_block
        self.begin_of_parallel_block = None

        if self.error_label_used:
            end_code = code

            begin_code.putln("#ifdef _OPENMP")
            begin_code.put_ensure_gil(declare_gilstate=True)
            begin_code.putln("Py_BEGIN_ALLOW_THREADS")
            begin_code.putln("#endif /* _OPENMP */")

            end_code.putln("#ifdef _OPENMP")
            end_code.putln("Py_END_ALLOW_THREADS")
            end_code.putln("#else")
            end_code.put_safe("{\n")
            end_code.put_ensure_gil()
            end_code.putln("#endif /* _OPENMP */")
            self.cleanup_temps(end_code)
            end_code.put_release_ensured_gil()
            end_code.putln("#ifndef _OPENMP")
            end_code.put_safe("}\n")
            end_code.putln("#endif /* _OPENMP */")

    def trap_parallel_exit(self, code, should_flush=False):
        """
        Trap any kind of return inside a parallel construct. 'should_flush'
        indicates whether the variable should be flushed, which is needed by
        prange to skip the loop. It also indicates whether we need to register
        a continue (we need this for parallel blocks, but not for prange
        loops, as it is a direct jump there).

        It uses the same mechanism as try/finally:
            1 continue
            2 break
            3 return
            4 error
        """
        save_lastprivates_label = code.new_label()
        dont_return_label = code.new_label()

        self.any_label_used = False
        self.breaking_label_used = False
        self.error_label_used = False

        self.parallel_private_temps = []

        all_labels = code.get_all_labels()

        # Figure this out before starting to generate any code
        for label in all_labels:
            if code.label_used(label):
                self.breaking_label_used = (self.breaking_label_used or
                                            label != code.continue_label)
                self.any_label_used = True

        if self.any_label_used:
            code.put_goto(dont_return_label)

        for i, label in enumerate(all_labels):
            if not code.label_used(label):
                continue

            is_continue_label = label == code.continue_label

            code.put_label(label)

            if not (should_flush and is_continue_label):
                if label == code.error_label:
                    self.error_label_used = True
                    self.fetch_parallel_exception(code)

                code.putln("%s = %d;" % (Naming.parallel_why, i + 1))

            if (self.breaking_label_used and self.is_prange and not
                    is_continue_label):
                code.put_goto(save_lastprivates_label)
            else:
                code.put_goto(dont_return_label)

        if self.any_label_used:
            if self.is_prange and self.breaking_label_used:
                # Don't rely on lastprivate, save our lastprivates
                code.put_label(save_lastprivates_label)
                self.save_parallel_vars(code)

            code.put_label(dont_return_label)

            if should_flush and self.breaking_label_used:
                code.putln_openmp("#pragma omp flush(%s)" % Naming.parallel_why)

    def save_parallel_vars(self, code):
        """
        The following shenanigans are instated when we break, return or
        propagate errors from a prange. In this case we cannot rely on
        lastprivate() to do its job, as no iterations may have executed yet
        in the last thread, leaving the values undefined. It is most likely
        that the breaking thread has well-defined values of the lastprivate
        variables, so we keep those values.
        """
        section_name = "__pyx_parallel_lastprivates%d" % self.critical_section_counter
        code.putln_openmp("#pragma omp critical(%s)" % section_name)
        ParallelStatNode.critical_section_counter += 1

        code.begin_block()  # begin critical section

        c = self.begin_of_parallel_control_block_point

        temp_count = 0
        for entry, (op, lastprivate) in sorted(self.privates.items()):
            if not lastprivate or entry.type.is_pyobject:
                continue

            type_decl = entry.type.empty_declaration_code()
            temp_cname = "__pyx_parallel_temp%d" % temp_count
            private_cname = entry.cname

            temp_count += 1

            invalid_value = entry.type.invalid_value()
            if invalid_value:
                init = ' = ' + entry.type.cast_code(invalid_value)
            else:
                init = ''
            # Declare the parallel private in the outer block
            c.putln("%s %s%s;" % (type_decl, temp_cname, init))

            # Initialize before escaping
            code.putln("%s = %s;" % (temp_cname, private_cname))

            self.parallel_private_temps.append((temp_cname, private_cname))

        code.end_block()  # end critical section

    def fetch_parallel_exception(self, code):
        """
        As each OpenMP thread may raise an exception, we need to fetch that
        exception from the threadstate and save it for after the parallel
        section where it can be re-raised in the master thread.

        Although it would seem that __pyx_filename, __pyx_lineno and
        __pyx_clineno are only assigned to under exception conditions (i.e.,
        when we have the GIL), and thus should be allowed to be shared without
        any race condition, they are in fact subject to the same race
        conditions that they were previously when they were global variables
        and functions were allowed to release the GIL:

            thread A                thread B
                acquire
                set lineno
                release
                                        acquire
                                        set lineno
                                        release
                acquire
                fetch exception
                release
                                        skip the fetch

                deallocate threadstate  deallocate threadstate
        """
        code.begin_block()
        code.put_ensure_gil(declare_gilstate=True)

        code.putln_openmp("#pragma omp flush(%s)" % Naming.parallel_exc_type)
        code.putln(
            "if (!%s) {" % Naming.parallel_exc_type)

        code.putln("__Pyx_ErrFetchWithState(&%s, &%s, &%s);" % self.parallel_exc)
        pos_info = chain(*zip(self.parallel_pos_info, self.pos_info))
        code.funcstate.uses_error_indicator = True
        code.putln("%s = %s; %s = %s; %s = %s;" % tuple(pos_info))
        code.put_gotref(Naming.parallel_exc_type, py_object_type)

        code.putln(
            "}")

        code.put_release_ensured_gil()
        code.end_block()

    def restore_parallel_exception(self, code):
        "Re-raise a parallel exception"
        code.begin_block()
        code.put_ensure_gil(declare_gilstate=True)

        code.put_giveref(Naming.parallel_exc_type, py_object_type)
        code.putln("__Pyx_ErrRestoreWithState(%s, %s, %s);" % self.parallel_exc)
        pos_info = chain(*zip(self.pos_info, self.parallel_pos_info))
        code.putln("%s = %s; %s = %s; %s = %s;" % tuple(pos_info))

        code.put_release_ensured_gil()
        code.end_block()

    def restore_labels(self, code):
        """
        Restore all old labels. Call this before the 'else' clause to for
        loops and always before ending the parallel control flow block.
        """
        code.set_all_labels(self.old_loop_labels + (self.old_return_label,
                                                    self.old_error_label))

    def end_parallel_control_flow_block(
            self, code, break_=False, continue_=False, return_=False):
        """
        This ends the parallel control flow block and based on how the parallel
        section was exited, takes the corresponding action. The break_ and
        continue_ parameters indicate whether these should be propagated
        outwards:

            for i in prange(...):
                with cython.parallel.parallel():
                    continue

        Here break should be trapped in the parallel block, and propagated to
        the for loop.
        """
        c = self.begin_of_parallel_control_block_point
        self.begin_of_parallel_control_block_point = None
        self.begin_of_parallel_control_block_point_after_decls = None

        if self.num_threads is not None:
            # FIXME: is it the right place? should not normally produce code.
            self.num_threads.generate_disposal_code(code)
            self.num_threads.free_temps(code)

        # Firstly, always prefer errors over returning, continue or break
        if self.error_label_used:
            c.putln("const char *%s = NULL; int %s = 0, %s = 0;" % self.parallel_pos_info)
            c.putln("PyObject *%s = NULL, *%s = NULL, *%s = NULL;" % self.parallel_exc)

            code.putln(
                "if (%s) {" % Naming.parallel_exc_type)
            code.putln("/* This may have been overridden by a continue, "
                       "break or return in another thread. Prefer the error. */")
            code.putln("%s = 4;" % Naming.parallel_why)
            code.putln(
                "}")

        if continue_:
            any_label_used = self.any_label_used
        else:
            any_label_used = self.breaking_label_used

        if any_label_used:
            # __pyx_parallel_why is used, declare and initialize
            c.putln("int %s;" % Naming.parallel_why)
            c.putln("%s = 0;" % Naming.parallel_why)

            code.putln(
                "if (%s) {" % Naming.parallel_why)

            for temp_cname, private_cname in self.parallel_private_temps:
                code.putln("%s = %s;" % (private_cname, temp_cname))

            code.putln("switch (%s) {" % Naming.parallel_why)
            if continue_:
                code.put("    case 1: ")
                code.put_goto(code.continue_label)

            if break_:
                code.put("    case 2: ")
                code.put_goto(code.break_label)

            if return_:
                code.put("    case 3: ")
                code.put_goto(code.return_label)

            if self.error_label_used:
                code.globalstate.use_utility_code(restore_exception_utility_code)
                code.putln("    case 4:")
                self.restore_parallel_exception(code)
                code.put_goto(code.error_label)

            code.putln("}")  # end switch
            code.putln(
                "}")  # end if

        code.end_block()  # end parallel control flow block
        self.redef_builtin_expect_apple_gcc_bug(code)

    # FIXME: improve with version number for OS X Lion
    buggy_platform_macro_condition = "(defined(__APPLE__) || defined(__OSX__))"
    have_expect_condition = "(defined(__GNUC__) && " \
                             "(__GNUC__ > 2 || (__GNUC__ == 2 && (__GNUC_MINOR__ > 95))))"
    redef_condition = "(%s && %s)" % (buggy_platform_macro_condition, have_expect_condition)

    def undef_builtin_expect_apple_gcc_bug(self, code):
        """
        A bug on OS X Lion disallows __builtin_expect macros. This code avoids them
        """
        if not self.parent:
            code.undef_builtin_expect(self.redef_condition)

    def redef_builtin_expect_apple_gcc_bug(self, code):
        if not self.parent:
            code.redef_builtin_expect(self.redef_condition)


class ParallelWithBlockNode(ParallelStatNode):
    """
    This node represents a 'with cython.parallel.parallel():' block
    """

    valid_keyword_arguments = ['num_threads']

    num_threads = None

    def analyse_declarations(self, env):
        super(ParallelWithBlockNode, self).analyse_declarations(env)
        if self.args:
            error(self.pos, "cython.parallel.parallel() does not take "
                            "positional arguments")

    def generate_execution_code(self, code):
        self.declare_closure_privates(code)
        self.setup_parallel_control_flow_block(code)

        code.putln("#ifdef _OPENMP")
        code.put("#pragma omp parallel ")

        if self.privates:
            privates = [e.cname for e in self.privates
                        if not e.type.is_pyobject]
            code.put('private(%s)' % ', '.join(sorted(privates)))

        self.privatization_insertion_point = code.insertion_point()
        self.put_num_threads(code)
        code.putln("")

        code.putln("#endif /* _OPENMP */")

        code.begin_block()  # parallel block
        self.begin_parallel_block(code)
        self.initialize_privates_to_nan(code)
        code.funcstate.start_collecting_temps()
        self.body.generate_execution_code(code)
        self.trap_parallel_exit(code)
        self.privatize_temps(code)
        self.end_parallel_block(code)
        code.end_block()  # end parallel block

        continue_ = code.label_used(code.continue_label)
        break_ = code.label_used(code.break_label)
        return_ = code.label_used(code.return_label)

        self.restore_labels(code)
        self.end_parallel_control_flow_block(code, break_=break_,
                                             continue_=continue_,
                                             return_=return_)
        self.release_closure_privates(code)


class ParallelRangeNode(ParallelStatNode):
    """
    This node represents a 'for i in cython.parallel.prange():' construct.

    target       NameNode       the target iteration variable
    else_clause  Node or None   the else clause of this loop
    """

    child_attrs = ['body', 'target', 'else_clause', 'args', 'num_threads',
                   'chunksize']

    body = target = else_clause = args = None

    start = stop = step = None

    is_prange = True

    nogil = None
    schedule = None

    valid_keyword_arguments = ['schedule', 'nogil', 'num_threads', 'chunksize']

    def __init__(self, pos, **kwds):
        super(ParallelRangeNode, self).__init__(pos, **kwds)
        # Pretend to be a ForInStatNode for control flow analysis
        self.iterator = PassStatNode(pos)

    def analyse_declarations(self, env):
        super(ParallelRangeNode, self).analyse_declarations(env)
        self.target.analyse_target_declaration(env)
        if self.else_clause is not None:
            self.else_clause.analyse_declarations(env)

        if not self.args or len(self.args) > 3:
            error(self.pos, "Invalid number of positional arguments to prange")
            return

        if len(self.args) == 1:
            self.stop, = self.args
        elif len(self.args) == 2:
            self.start, self.stop = self.args
        else:
            self.start, self.stop, self.step = self.args

        if self.schedule not in (None, 'static', 'dynamic', 'guided', 'runtime'):
            error(self.pos, "Invalid schedule argument to prange: %s" % (self.schedule,))

    def analyse_expressions(self, env):
        was_nogil = env.nogil
        if self.nogil:
            env.nogil = True

        if self.target is None:
            error(self.pos, "prange() can only be used as part of a for loop")
            return self

        self.target = self.target.analyse_target_types(env)

        if not self.target.type.is_numeric:
            # Not a valid type, assume one for now anyway

            if not self.target.type.is_pyobject:
                # nogil_check will catch the is_pyobject case
                error(self.target.pos,
                      "Must be of numeric type, not %s" % self.target.type)

            self.index_type = PyrexTypes.c_py_ssize_t_type
        else:
            self.index_type = self.target.type
            if not self.index_type.signed:
                warning(self.target.pos,
                        "Unsigned index type not allowed before OpenMP 3.0",
                        level=2)

        # Setup start, stop and step, allocating temps if needed
        self.names = 'start', 'stop', 'step'
        start_stop_step = self.start, self.stop, self.step

        for node, name in zip(start_stop_step, self.names):
            if node is not None:
                node.analyse_types(env)
                if not node.type.is_numeric:
                    error(node.pos, "%s argument must be numeric" % name)
                    continue

                if not node.is_literal:
                    node = node.coerce_to_temp(env)
                    setattr(self, name, node)

                # As we range from 0 to nsteps, computing the index along the
                # way, we need a fitting type for 'i' and 'nsteps'
                self.index_type = PyrexTypes.widest_numeric_type(
                    self.index_type, node.type)

        if self.else_clause is not None:
            self.else_clause = self.else_clause.analyse_expressions(env)

        # Although not actually an assignment in this scope, it should be
        # treated as such to ensure it is unpacked if a closure temp, and to
        # ensure lastprivate behaviour and propagation. If the target index is
        # not a NameNode, it won't have an entry, and an error was issued by
        # ParallelRangeTransform
        target_entry = getattr(self.target, 'entry', None)
        if target_entry:
            self.assignments[self.target.entry] = self.target.pos, None

        node = super(ParallelRangeNode, self).analyse_expressions(env)

        if node.chunksize:
            if not node.schedule:
                error(node.chunksize.pos,
                      "Must provide schedule with chunksize")
            elif node.schedule == 'runtime':
                error(node.chunksize.pos,
                      "Chunksize not valid for the schedule runtime")
            elif (node.chunksize.type.is_int and
                  node.chunksize.is_literal and
                  node.chunksize.compile_time_value(env) <= 0):
                error(node.chunksize.pos, "Chunksize must not be negative")

            node.chunksize = node.chunksize.coerce_to(
                PyrexTypes.c_int_type, env).coerce_to_temp(env)

        if node.nogil:
            env.nogil = was_nogil

        node.is_nested_prange = node.parent and node.parent.is_prange
        if node.is_nested_prange:
            parent = node
            while parent.parent and parent.parent.is_prange:
                parent = parent.parent

            parent.assignments.update(node.assignments)
            parent.privates.update(node.privates)
            parent.assigned_nodes.extend(node.assigned_nodes)
        return node

    def nogil_check(self, env):
        names = 'start', 'stop', 'step', 'target'
        nodes = self.start, self.stop, self.step, self.target
        for name, node in zip(names, nodes):
            if node is not None and node.type.is_pyobject:
                error(node.pos, "%s may not be a Python object "
                                "as we don't have the GIL" % name)

    def generate_execution_code(self, code):
        """
        Generate code in the following steps

            1)  copy any closure variables determined thread-private
                into temporaries

            2)  allocate temps for start, stop and step

            3)  generate a loop that calculates the total number of steps,
                which then computes the target iteration variable for every step:

                    for i in prange(start, stop, step):
                        ...

                becomes

                    nsteps = (stop - start) / step;
                    i = start;

                    #pragma omp parallel for lastprivate(i)
                    for (temp = 0; temp < nsteps; temp++) {
                        i = start + step * temp;
                        ...
                    }

                Note that accumulation of 'i' would have a data dependency
                between iterations.

                Also, you can't do this

                    for (i = start; i < stop; i += step)
                        ...

                as the '<' operator should become '>' for descending loops.
                'for i from x < i < y:' does not suffer from this problem
                as the relational operator is known at compile time!

            4) release our temps and write back any private closure variables
        """
        self.declare_closure_privates(code)

        # This can only be a NameNode
        target_index_cname = self.target.entry.cname

        # This will be used as the dict to format our code strings, holding
        # the start, stop , step, temps and target cnames
        fmt_dict = {
            'target': target_index_cname,
            'target_type': self.target.type.empty_declaration_code()
        }

        # Setup start, stop and step, allocating temps if needed
        start_stop_step = self.start, self.stop, self.step
        defaults = '0', '0', '1'
        for node, name, default in zip(start_stop_step, self.names, defaults):
            if node is None:
                result = default
            elif node.is_literal:
                result = node.get_constant_c_result_code()
            else:
                node.generate_evaluation_code(code)
                result = node.result()

            fmt_dict[name] = result

        fmt_dict['i'] = code.funcstate.allocate_temp(self.index_type, False)
        fmt_dict['nsteps'] = code.funcstate.allocate_temp(self.index_type, False)

        # TODO: check if the step is 0 and if so, raise an exception in a
        # 'with gil' block. For now, just abort
        if self.step is not None and self.step.has_constant_result() and self.step.constant_result == 0:
            error(node.pos, "Iteration with step 0 is invalid.")
        elif not fmt_dict['step'].isdigit() or int(fmt_dict['step']) == 0:
            code.putln("if (((%(step)s) == 0)) abort();" % fmt_dict)

        self.setup_parallel_control_flow_block(code)  # parallel control flow block

        # Note: nsteps is private in an outer scope if present
        code.putln("%(nsteps)s = (%(stop)s - %(start)s + %(step)s - %(step)s/abs(%(step)s)) / %(step)s;" % fmt_dict)

        # The target iteration variable might not be initialized, do it only if
        # we are executing at least 1 iteration, otherwise we should leave the
        # target unaffected. The target iteration variable is firstprivate to
        # shut up compiler warnings caused by lastprivate, as the compiler
        # erroneously believes that nsteps may be <= 0, leaving the private
        # target index uninitialized
        code.putln("if (%(nsteps)s > 0)" % fmt_dict)
        code.begin_block()  # if block
        self.generate_loop(code, fmt_dict)
        code.end_block()  # end if block

        self.restore_labels(code)

        if self.else_clause:
            if self.breaking_label_used:
                code.put("if (%s < 2)" % Naming.parallel_why)

            code.begin_block()  # else block
            code.putln("/* else */")
            self.else_clause.generate_execution_code(code)
            code.end_block()  # end else block

        # ------ cleanup ------
        self.end_parallel_control_flow_block(code)  # end parallel control flow block

        # And finally, release our privates and write back any closure
        # variables
        for temp in start_stop_step + (self.chunksize,):
            if temp is not None:
                temp.generate_disposal_code(code)
                temp.free_temps(code)

        code.funcstate.release_temp(fmt_dict['i'])
        code.funcstate.release_temp(fmt_dict['nsteps'])

        self.release_closure_privates(code)

    def generate_loop(self, code, fmt_dict):
        if self.is_nested_prange:
            code.putln("#if 0")
        else:
            code.putln("#ifdef _OPENMP")

        if not self.is_parallel:
            code.put("#pragma omp for")
            self.privatization_insertion_point = code.insertion_point()
            reduction_codepoint = self.parent.privatization_insertion_point
        else:
            code.put("#pragma omp parallel")
            self.privatization_insertion_point = code.insertion_point()
            reduction_codepoint = self.privatization_insertion_point
            code.putln("")
            code.putln("#endif /* _OPENMP */")

            code.begin_block()  # pragma omp parallel begin block

            # Initialize the GIL if needed for this thread
            self.begin_parallel_block(code)

            if self.is_nested_prange:
                code.putln("#if 0")
            else:
                code.putln("#ifdef _OPENMP")
            code.put("#pragma omp for")

        for entry, (op, lastprivate) in sorted(self.privates.items()):
            # Don't declare the index variable as a reduction
            if op and op in "+*-&^|" and entry != self.target.entry:
                if entry.type.is_pyobject:
                    error(self.pos, "Python objects cannot be reductions")
                else:
                    #code.put(" reduction(%s:%s)" % (op, entry.cname))
                    # This is the only way reductions + nesting works in gcc4.5
                    reduction_codepoint.put(
                                " reduction(%s:%s)" % (op, entry.cname))
            else:
                if entry == self.target.entry:
                    code.put(" firstprivate(%s)" % entry.cname)
                    code.put(" lastprivate(%s)" % entry.cname)
                    continue

                if not entry.type.is_pyobject:
                    if lastprivate:
                        private = 'lastprivate'
                    else:
                        private = 'private'

                    code.put(" %s(%s)" % (private, entry.cname))

        if self.schedule:
            if self.chunksize:
                chunksize = ", %s" % self.evaluate_before_block(code, self.chunksize)
            else:
                chunksize = ""

            code.put(" schedule(%s%s)" % (self.schedule, chunksize))

        self.put_num_threads(reduction_codepoint)

        code.putln("")
        code.putln("#endif /* _OPENMP */")

        code.put("for (%(i)s = 0; %(i)s < %(nsteps)s; %(i)s++)" % fmt_dict)
        code.begin_block()  # for loop block

        guard_around_body_codepoint = code.insertion_point()

        # Start if guard block around the body. This may be unnecessary, but
        # at least it doesn't spoil indentation
        code.begin_block()

        code.putln("%(target)s = (%(target_type)s)(%(start)s + %(step)s * %(i)s);" % fmt_dict)
        self.initialize_privates_to_nan(code, exclude=self.target.entry)

        if self.is_parallel and not self.is_nested_prange:
            # nested pranges are not omp'ified, temps go to outer loops
            code.funcstate.start_collecting_temps()

        self.body.generate_execution_code(code)
        self.trap_parallel_exit(code, should_flush=True)
        if self.is_parallel and not self.is_nested_prange:
            # nested pranges are not omp'ified, temps go to outer loops
            self.privatize_temps(code)

        if self.breaking_label_used:
            # Put a guard around the loop body in case return, break or
            # exceptions might be used
            guard_around_body_codepoint.putln("if (%s < 2)" % Naming.parallel_why)

        code.end_block()  # end guard around loop body
        code.end_block()  # end for loop block

        if self.is_parallel:
            # Release the GIL and deallocate the thread state
            self.end_parallel_block(code)
            code.end_block()  # pragma omp parallel end block


class CnameDecoratorNode(StatNode):
    """
    This node is for the cname decorator in CythonUtilityCode:

        @cname('the_cname')
        cdef func(...):
            ...

    In case of a cdef class the cname specifies the objstruct_cname.

    node        the node to which the cname decorator is applied
    cname       the cname the node should get
    """

    child_attrs = ['node']

    def analyse_declarations(self, env):
        self.node.analyse_declarations(env)

        node = self.node
        if isinstance(node, CompilerDirectivesNode):
            node = node.body.stats[0]

        self.is_function = isinstance(node, FuncDefNode)
        is_struct_or_enum = isinstance(node, (CStructOrUnionDefNode, CEnumDefNode))
        e = node.entry

        if self.is_function:
            e.cname = self.cname
            e.func_cname = self.cname
            e.used = True
            if e.pyfunc_cname and '.' in e.pyfunc_cname:
                e.pyfunc_cname = self.mangle(e.pyfunc_cname)
        elif is_struct_or_enum:
            e.cname = e.type.cname = self.cname
        else:
            scope = node.scope

            e.cname = self.cname
            e.type.objstruct_cname = self.cname + '_obj'
            e.type.typeobj_cname = Naming.typeobj_prefix + self.cname
            e.type.typeptr_cname = self.cname + '_type'
            e.type.scope.namespace_cname = e.type.typeptr_cname

            e.as_variable.cname = e.type.typeptr_cname

            scope.scope_prefix = self.cname + "_"

            for name, entry in scope.entries.items():
                if entry.func_cname:
                    entry.func_cname = self.mangle(entry.cname)
                if entry.pyfunc_cname:
                    entry.pyfunc_cname = self.mangle(entry.pyfunc_cname)

    def mangle(self, cname):
        if '.' in cname:
            # remove __pyx_base from func_cname
            cname = cname.split('.')[-1]
        return '%s_%s' % (self.cname, cname)

    def analyse_expressions(self, env):
        self.node = self.node.analyse_expressions(env)
        return self

    def generate_function_definitions(self, env, code):
        "Ensure a prototype for every @cname method in the right place"
        if self.is_function and env.is_c_class_scope:
            # method in cdef class, generate a prototype in the header
            h_code = code.globalstate['utility_code_proto']

            if isinstance(self.node, DefNode):
                self.node.generate_function_header(
                    h_code, with_pymethdef=False, proto_only=True)
            else:
                from . import ModuleNode
                entry = self.node.entry
                cname = entry.cname
                entry.cname = entry.func_cname

                ModuleNode.generate_cfunction_declaration(
                    entry,
                    env.global_scope(),
                    h_code,
                    definition=True)

                entry.cname = cname

        self.node.generate_function_definitions(env, code)

    def generate_execution_code(self, code):
        self.node.generate_execution_code(code)


#------------------------------------------------------------------------------------
#
#  Runtime support code
#
#------------------------------------------------------------------------------------

if Options.gcc_branch_hints:
    branch_prediction_macros = """
/* Test for GCC > 2.95 */
#if defined(__GNUC__) \
    && (__GNUC__ > 2 || (__GNUC__ == 2 && (__GNUC_MINOR__ > 95)))
  #define likely(x)   __builtin_expect(!!(x), 1)
  #define unlikely(x) __builtin_expect(!!(x), 0)
#else /* !__GNUC__ or GCC < 2.95 */
  #define likely(x)   (x)
  #define unlikely(x) (x)
#endif /* __GNUC__ */
"""
else:
    branch_prediction_macros = """
#define likely(x)   (x)
#define unlikely(x) (x)
"""

#------------------------------------------------------------------------------------

printing_utility_code = UtilityCode.load_cached("Print", "Printing.c")
printing_one_utility_code = UtilityCode.load_cached("PrintOne", "Printing.c")

#------------------------------------------------------------------------------------

# Exception raising code
#
# Exceptions are raised by __Pyx_Raise() and stored as plain
# type/value/tb in PyThreadState->curexc_*.  When being caught by an
# 'except' statement, curexc_* is moved over to exc_* by
# __Pyx_GetException()

restore_exception_utility_code = UtilityCode.load_cached("PyErrFetchRestore", "Exceptions.c")
raise_utility_code = UtilityCode.load_cached("RaiseException", "Exceptions.c")
get_exception_utility_code = UtilityCode.load_cached("GetException", "Exceptions.c")
swap_exception_utility_code = UtilityCode.load_cached("SwapException", "Exceptions.c")
reset_exception_utility_code = UtilityCode.load_cached("SaveResetException", "Exceptions.c")
traceback_utility_code = UtilityCode.load_cached("AddTraceback", "Exceptions.c")

#------------------------------------------------------------------------------------

get_exception_tuple_utility_code = UtilityCode(
    proto="""
static PyObject *__Pyx_GetExceptionTuple(PyThreadState *__pyx_tstate); /*proto*/
""",
    # I doubt that calling __Pyx_GetException() here is correct as it moves
    # the exception from tstate->curexc_* to tstate->exc_*, which prevents
    # exception handlers later on from receiving it.
    # NOTE: "__pyx_tstate" may be used by __Pyx_GetException() macro
    impl = """
static PyObject *__Pyx_GetExceptionTuple(CYTHON_UNUSED PyThreadState *__pyx_tstate) {
    PyObject *type = NULL, *value = NULL, *tb = NULL;
    if (__Pyx_GetException(&type, &value, &tb) == 0) {
        PyObject* exc_info = PyTuple_New(3);
        if (exc_info) {
            Py_INCREF(type);
            Py_INCREF(value);
            Py_INCREF(tb);
            PyTuple_SET_ITEM(exc_info, 0, type);
            PyTuple_SET_ITEM(exc_info, 1, value);
            PyTuple_SET_ITEM(exc_info, 2, tb);
            return exc_info;
        }
    }
    return NULL;
}
""",
    requires=[get_exception_utility_code])<|MERGE_RESOLUTION|>--- conflicted
+++ resolved
@@ -901,58 +901,8 @@
 
 
     def analyse(self, env, nonempty=0, is_self_arg=False):
-<<<<<<< HEAD
         self.base_type.is_self_arg = self.is_self_arg = is_self_arg
-        if self.type is None:
-            # The parser may misinterpret names as types. We fix that here.
-            if isinstance(self.declarator, CNameDeclaratorNode) and self.declarator.name == '':
-                if nonempty:
-                    if self.base_type.is_basic_c_type:
-                        # char, short, long called "int"
-                        type = self.base_type.analyse(env, could_be_name=True)
-                        arg_name = type.empty_declaration_code()
-                    else:
-                        arg_name = self.base_type.name
-                    self.declarator.name = EncodedString(arg_name)
-                    self.base_type.name = None
-                    self.base_type.is_basic_c_type = False
-                could_be_name = True
-            else:
-                could_be_name = False
-            self.base_type.is_arg = True
-            base_type = self.base_type.analyse(env, could_be_name=could_be_name)
-            base_arg_name = getattr(self.base_type, 'arg_name', None)
-            if base_arg_name:
-                self.declarator.name = base_arg_name
-
-            # The parser is unable to resolve the ambiguity of [] as part of the
-            # type (e.g. in buffers) or empty declarator (as with arrays).
-            # This is only arises for empty multi-dimensional arrays.
-            if (base_type.is_array
-                    and isinstance(self.base_type, TemplatedTypeNode)
-                    and isinstance(self.declarator, CArrayDeclaratorNode)):
-                declarator = self.declarator
-                while isinstance(declarator.base, CArrayDeclaratorNode):
-                    declarator = declarator.base
-                declarator.base = self.base_type.array_declarator
-                base_type = base_type.base_type
-
-            # inject type declaration from annotations
-            # this is called without 'env' by AdjustDefByDirectives transform before declaration analysis
-            if (self.annotation and env and env.directives['annotation_typing']
-                    # CSimpleBaseTypeNode has a name attribute; CAnalysedBaseTypeNode
-                    # (and maybe other options) doesn't
-                    and getattr(self.base_type, "name", None) is None):
-                arg_type = self.inject_type_from_annotations(env)
-                if arg_type is not None:
-                    base_type = arg_type
-            return self.declarator.analyse(base_type, env, nonempty=nonempty)
-        else:
-=======
-        if is_self_arg:
-            self.base_type.is_self_arg = self.is_self_arg = True
-        if self.type is not None:
->>>>>>> 03e919a0
+        if self.type is not None
             return self.name_declarator, self.type
 
         # The parser may misinterpret names as types. We fix that here.
