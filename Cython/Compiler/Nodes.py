
#
#   Pyrex - Parse tree nodes
#

import cython
from cython import set
cython.declare(sys=object, os=object, time=object, copy=object,
               Builtin=object, error=object, warning=object, Naming=object, PyrexTypes=object,
               py_object_type=object, ModuleScope=object, LocalScope=object, ClosureScope=object, \
               StructOrUnionScope=object, PyClassScope=object, CClassScope=object,
               CppClassScope=object, UtilityCode=object, EncodedString=object,
               absolute_path_length=cython.Py_ssize_t)

import sys, os, time, copy

import Builtin
from Errors import error, warning, InternalError
import Naming
import PyrexTypes
import TypeSlots
from PyrexTypes import py_object_type, error_type, CFuncType
from Symtab import ModuleScope, LocalScope, ClosureScope, \
    StructOrUnionScope, PyClassScope, CClassScope, CppClassScope
from Cython.Utils import open_new_file, replace_suffix
from Code import UtilityCode, ClosureTempAllocator
from StringEncoding import EncodedString, escape_byte_string, split_string_literal
import Options
import ControlFlow
import DebugFlags

absolute_path_length = 0

def relative_position(pos):
    """
    We embed the relative filename in the generated C file, since we
    don't want to have to regnerate and compile all the source code
    whenever the Python install directory moves (which could happen,
    e.g,. when distributing binaries.)

    INPUT:
        a position tuple -- (absolute filename, line number column position)

    OUTPUT:
        relative filename
        line number

    AUTHOR: William Stein
    """
    global absolute_path_length
    if absolute_path_length==0:
        absolute_path_length = len(os.path.abspath(os.getcwd()))
    return (pos[0].get_filenametable_entry()[absolute_path_length+1:], pos[1])

def embed_position(pos, docstring):
    if not Options.embed_pos_in_docstring:
        return docstring
    pos_line = u'File: %s (starting at line %s)' % relative_position(pos)
    if docstring is None:
        # unicode string
        return EncodedString(pos_line)

    # make sure we can encode the filename in the docstring encoding
    # otherwise make the docstring a unicode string
    encoding = docstring.encoding
    if encoding is not None:
        try:
            encoded_bytes = pos_line.encode(encoding)
        except UnicodeEncodeError:
            encoding = None

    if not docstring:
        # reuse the string encoding of the original docstring
        doc = EncodedString(pos_line)
    else:
        doc = EncodedString(pos_line + u'\n' + docstring)
    doc.encoding = encoding
    return doc


from Code import CCodeWriter
from types import FunctionType

def write_func_call(func):
    def f(*args, **kwds):
        if len(args) > 1 and isinstance(args[1], CCodeWriter):
            # here we annotate the code with this function call
            # but only if new code is generated
            node, code = args[:2]
            marker = '                    /* %s -> %s.%s %s */' % (
                    ' ' * code.call_level,
                    node.__class__.__name__,
                    func.__name__,
                    node.pos[1:])
            pristine = code.buffer.stream.tell()
            code.putln(marker)
            start = code.buffer.stream.tell()
            code.call_level += 4
            res = func(*args, **kwds)
            code.call_level -= 4
            if start == code.buffer.stream.tell():
                code.buffer.stream.seek(pristine)
            else:
                marker = marker.replace('->', '<-')
                code.putln(marker)
            return res
        else:
            return func(*args, **kwds)
    return f

class VerboseCodeWriter(type):
    # Set this as a metaclass to trace function calls in code.
    # This slows down code generation and makes much larger files.
    def __new__(cls, name, bases, attrs):
        attrs = dict(attrs)
        for mname, m in attrs.items():
            if isinstance(m, FunctionType):
                attrs[mname] = write_func_call(m)
        return super(VerboseCodeWriter, cls).__new__(cls, name, bases, attrs)


class Node(object):
    #  pos         (string, int, int)   Source file position
    #  is_name     boolean              Is a NameNode
    #  is_literal  boolean              Is a ConstNode

    if DebugFlags.debug_trace_code_generation:
        __metaclass__ = VerboseCodeWriter

    is_name = 0
    is_literal = 0
    temps = None

    # All descandants should set child_attrs to a list of the attributes
    # containing nodes considered "children" in the tree. Each such attribute
    # can either contain a single node or a list of nodes. See Visitor.py.
    child_attrs = None

    def __init__(self, pos, **kw):
        self.pos = pos
        self.__dict__.update(kw)

    gil_message = "Operation"

    nogil_check = None

    def gil_error(self, env=None):
        error(self.pos, "%s not allowed without gil" % self.gil_message)

    cpp_message = "Operation"

    def cpp_check(self, env):
        if not env.is_cpp():
            self.cpp_error()

    def cpp_error(self):
        error(self.pos, "%s only allowed in c++" % self.cpp_message)

    def clone_node(self):
        """Clone the node. This is defined as a shallow copy, except for member lists
           amongst the child attributes (from get_child_accessors) which are also
           copied. Lists containing child nodes are thus seen as a way for the node
           to hold multiple children directly; the list is not treated as a seperate
           level in the tree."""
        result = copy.copy(self)
        for attrname in result.child_attrs:
            value = getattr(result, attrname)
            if isinstance(value, list):
                setattr(result, attrname, [x for x in value])
        return result


    #
    #  There are 4 phases of parse tree processing, applied in order to
    #  all the statements in a given scope-block:
    #
    #  (0) analyse_control_flow
    #        Create the control flow tree into which state can be asserted and
    #        queried.
    #
    #  (1) analyse_declarations
    #        Make symbol table entries for all declarations at the current
    #        level, both explicit (def, cdef, etc.) and implicit (assignment
    #        to an otherwise undeclared name).
    #
    #  (2) analyse_expressions
    #         Determine the result types of expressions and fill in the
    #         'type' attribute of each ExprNode. Insert coercion nodes into the
    #         tree where needed to convert to and from Python objects.
    #         Allocate temporary locals for intermediate results. Fill
    #         in the 'result_code' attribute of each ExprNode with a C code
    #         fragment.
    #
    #  (3) generate_code
    #         Emit C code for all declarations, statements and expressions.
    #         Recursively applies the 3 processing phases to the bodies of
    #         functions.
    #

    def analyse_control_flow(self, env):
        pass

    def analyse_declarations(self, env):
        pass

    def analyse_expressions(self, env):
        raise InternalError("analyse_expressions not implemented for %s" % \
            self.__class__.__name__)

    def generate_code(self, code):
        raise InternalError("generate_code not implemented for %s" % \
            self.__class__.__name__)

    def annotate(self, code):
        # mro does the wrong thing
        if isinstance(self, BlockNode):
            self.body.annotate(code)

    def end_pos(self):
        try:
            return self._end_pos
        except AttributeError:
            pos = self.pos
            if not self.child_attrs:
                self._end_pos = pos
                return pos
            for attr in self.child_attrs:
                child = getattr(self, attr)
                # Sometimes lists, sometimes nodes
                if child is None:
                    pass
                elif isinstance(child, list):
                    for c in child:
                        pos = max(pos, c.end_pos())
                else:
                    pos = max(pos, child.end_pos())
            self._end_pos = pos
            return pos

    def dump(self, level=0, filter_out=("pos",), cutoff=100, encountered=None):
        if cutoff == 0:
            return "<...nesting level cutoff...>"
        if encountered is None:
            encountered = set()
        if id(self) in encountered:
            return "<%s (0x%x) -- already output>" % (self.__class__.__name__, id(self))
        encountered.add(id(self))

        def dump_child(x, level):
            if isinstance(x, Node):
                return x.dump(level, filter_out, cutoff-1, encountered)
            elif isinstance(x, list):
                return "[%s]" % ", ".join([dump_child(item, level) for item in x])
            else:
                return repr(x)


        attrs = [(key, value) for key, value in self.__dict__.items() if key not in filter_out]
        if len(attrs) == 0:
            return "<%s (0x%x)>" % (self.__class__.__name__, id(self))
        else:
            indent = "  " * level
            res = "<%s (0x%x)\n" % (self.__class__.__name__, id(self))
            for key, value in attrs:
                res += "%s  %s: %s\n" % (indent, key, dump_child(value, level + 1))
            res += "%s>" % indent
            return res

class CompilerDirectivesNode(Node):
    """
    Sets compiler directives for the children nodes
    """
    #  directives     {string:value}  A dictionary holding the right value for
    #                                 *all* possible directives.
    #  body           Node
    child_attrs = ["body"]

    def analyse_control_flow(self, env):
        old = env.directives
        env.directives = self.directives
        self.body.analyse_control_flow(env)
        env.directives = old

    def analyse_declarations(self, env):
        old = env.directives
        env.directives = self.directives
        self.body.analyse_declarations(env)
        env.directives = old

    def analyse_expressions(self, env):
        old = env.directives
        env.directives = self.directives
        self.body.analyse_expressions(env)
        env.directives = old

    def generate_function_definitions(self, env, code):
        env_old = env.directives
        code_old = code.globalstate.directives
        code.globalstate.directives = self.directives
        self.body.generate_function_definitions(env, code)
        env.directives = env_old
        code.globalstate.directives = code_old

    def generate_execution_code(self, code):
        old = code.globalstate.directives
        code.globalstate.directives = self.directives
        self.body.generate_execution_code(code)
        code.globalstate.directives = old

    def annotate(self, code):
        old = code.globalstate.directives
        code.globalstate.directives = self.directives
        self.body.annotate(code)
        code.globalstate.directives = old

class BlockNode(object):
    #  Mixin class for nodes representing a declaration block.

    def generate_cached_builtins_decls(self, env, code):
        entries = env.global_scope().undeclared_cached_builtins
        for entry in entries:
            code.globalstate.add_cached_builtin_decl(entry)
        del entries[:]

    def generate_lambda_definitions(self, env, code):
        for node in env.lambda_defs:
            node.generate_function_definitions(env, code)

class StatListNode(Node):
    # stats     a list of StatNode

    child_attrs = ["stats"]

    def create_analysed(pos, env, *args, **kw):
        node = StatListNode(pos, *args, **kw)
        return node # No node-specific analysis necesarry
    create_analysed = staticmethod(create_analysed)

    def analyse_control_flow(self, env):
        for stat in self.stats:
            stat.analyse_control_flow(env)

    def analyse_declarations(self, env):
        #print "StatListNode.analyse_declarations" ###
        for stat in self.stats:
            stat.analyse_declarations(env)

    def analyse_expressions(self, env):
        #print "StatListNode.analyse_expressions" ###
        for stat in self.stats:
            stat.analyse_expressions(env)

    def generate_function_definitions(self, env, code):
        #print "StatListNode.generate_function_definitions" ###
        for stat in self.stats:
            stat.generate_function_definitions(env, code)

    def generate_execution_code(self, code):
        #print "StatListNode.generate_execution_code" ###
        for stat in self.stats:
            code.mark_pos(stat.pos)
            stat.generate_execution_code(code)

    def annotate(self, code):
        for stat in self.stats:
            stat.annotate(code)


class StatNode(Node):
    #
    #  Code generation for statements is split into the following subphases:
    #
    #  (1) generate_function_definitions
    #        Emit C code for the definitions of any structs,
    #        unions, enums and functions defined in the current
    #        scope-block.
    #
    #  (2) generate_execution_code
    #        Emit C code for executable statements.
    #

    def generate_function_definitions(self, env, code):
        pass

    def generate_execution_code(self, code):
        raise InternalError("generate_execution_code not implemented for %s" % \
            self.__class__.__name__)


class CDefExternNode(StatNode):
    #  include_file   string or None
    #  body           StatNode

    child_attrs = ["body"]

    def analyse_declarations(self, env):
        if self.include_file:
            env.add_include_file(self.include_file)
        old_cinclude_flag = env.in_cinclude
        env.in_cinclude = 1
        self.body.analyse_declarations(env)
        env.in_cinclude = old_cinclude_flag

    def analyse_expressions(self, env):
        pass

    def generate_execution_code(self, code):
        pass

    def annotate(self, code):
        self.body.annotate(code)


class CDeclaratorNode(Node):
    # Part of a C declaration.
    #
    # Processing during analyse_declarations phase:
    #
    #   analyse
    #      Returns (name, type) pair where name is the
    #      CNameDeclaratorNode of the name being declared
    #      and type is the type it is being declared as.
    #
    #  calling_convention  string   Calling convention of CFuncDeclaratorNode
    #                               for which this is a base

    child_attrs = []

    calling_convention = ""


class CNameDeclaratorNode(CDeclaratorNode):
    #  name    string             The Pyrex name being declared
    #  cname   string or None     C name, if specified
    #  default ExprNode or None   the value assigned on declaration

    child_attrs = ['default']

    default = None

    def analyse(self, base_type, env, nonempty = 0):
        if nonempty and self.name == '':
            # May have mistaken the name for the type.
            if base_type.is_ptr or base_type.is_array or base_type.is_buffer:
                error(self.pos, "Missing argument name")
            elif base_type.is_void:
                error(self.pos, "Use spam() rather than spam(void) to declare a function with no arguments.")
            else:
                self.name = base_type.declaration_code("", for_display=1, pyrex=1)
                base_type = py_object_type
        self.type = base_type
        return self, base_type

class CPtrDeclaratorNode(CDeclaratorNode):
    # base     CDeclaratorNode

    child_attrs = ["base"]

    def analyse(self, base_type, env, nonempty = 0):
        if base_type.is_pyobject:
            error(self.pos,
                "Pointer base type cannot be a Python object")
        ptr_type = PyrexTypes.c_ptr_type(base_type)
        return self.base.analyse(ptr_type, env, nonempty = nonempty)

class CReferenceDeclaratorNode(CDeclaratorNode):
    # base     CDeclaratorNode

    child_attrs = ["base"]

    def analyse(self, base_type, env, nonempty = 0):
        if base_type.is_pyobject:
            error(self.pos,
                  "Reference base type cannot be a Python object")
        ref_type = PyrexTypes.c_ref_type(base_type)
        return self.base.analyse(ref_type, env, nonempty = nonempty)

class CArrayDeclaratorNode(CDeclaratorNode):
    # base        CDeclaratorNode
    # dimension   ExprNode

    child_attrs = ["base", "dimension"]

    def analyse(self, base_type, env, nonempty = 0):
        if base_type.is_cpp_class:
            from ExprNodes import TupleNode
            if isinstance(self.dimension, TupleNode):
                args = self.dimension.args
            else:
                args = self.dimension,
            values = [v.analyse_as_type(env) for v in args]
            if None in values:
                ix = values.index(None)
                error(args[ix].pos, "Template parameter not a type.")
                return error_type
            base_type = base_type.specialize_here(self.pos, values)
            return self.base.analyse(base_type, env, nonempty = nonempty)
        if self.dimension:
            self.dimension.analyse_const_expression(env)
            if not self.dimension.type.is_int:
                error(self.dimension.pos, "Array dimension not integer")
            size = self.dimension.get_constant_c_result_code()
            if size is not None:
                try:
                    size = int(size)
                except ValueError:
                    # runtime constant?
                    pass
        else:
            size = None
        if not base_type.is_complete():
            error(self.pos,
                "Array element type '%s' is incomplete" % base_type)
        if base_type.is_pyobject:
            error(self.pos,
                "Array element cannot be a Python object")
        if base_type.is_cfunction:
            error(self.pos,
                "Array element cannot be a function")
        array_type = PyrexTypes.c_array_type(base_type, size)
        return self.base.analyse(array_type, env, nonempty = nonempty)


class CFuncDeclaratorNode(CDeclaratorNode):
    # base             CDeclaratorNode
    # args             [CArgDeclNode]
    # has_varargs      boolean
    # exception_value  ConstNode
    # exception_check  boolean    True if PyErr_Occurred check needed
    # nogil            boolean    Can be called without gil
    # with_gil         boolean    Acquire gil around function body

    child_attrs = ["base", "args", "exception_value"]

    overridable = 0
    optional_arg_count = 0

    def analyse(self, return_type, env, nonempty = 0):
        if nonempty:
            nonempty -= 1
        func_type_args = []
        for i, arg_node in enumerate(self.args):
            name_declarator, type = arg_node.analyse(env, nonempty = nonempty,
                                                     is_self_arg = (i == 0 and env.is_c_class_scope))
            name = name_declarator.name
            if name_declarator.cname:
                error(self.pos,
                    "Function argument cannot have C name specification")
            # Turn *[] argument into **
            if type.is_array:
                type = PyrexTypes.c_ptr_type(type.base_type)
            # Catch attempted C-style func(void) decl
            if type.is_void:
                error(arg_node.pos, "Use spam() rather than spam(void) to declare a function with no arguments.")
            func_type_args.append(
                PyrexTypes.CFuncTypeArg(name, type, arg_node.pos))
            if arg_node.default:
                self.optional_arg_count += 1
            elif self.optional_arg_count:
                error(self.pos, "Non-default argument follows default argument")

        if self.optional_arg_count:
            scope = StructOrUnionScope()
            arg_count_member = '%sn' % Naming.pyrex_prefix
            scope.declare_var(arg_count_member, PyrexTypes.c_int_type, self.pos)
            for arg in func_type_args[len(func_type_args)-self.optional_arg_count:]:
                scope.declare_var(arg.name, arg.type, arg.pos, allow_pyobject = 1)
            struct_cname = env.mangle(Naming.opt_arg_prefix, self.base.name)
            self.op_args_struct = env.global_scope().declare_struct_or_union(name = struct_cname,
                                        kind = 'struct',
                                        scope = scope,
                                        typedef_flag = 0,
                                        pos = self.pos,
                                        cname = struct_cname)
            self.op_args_struct.defined_in_pxd = 1
            self.op_args_struct.used = 1

        exc_val = None
        exc_check = 0
        if self.exception_check == '+':
            env.add_include_file('stdexcept')
        if return_type.is_pyobject \
            and (self.exception_value or self.exception_check) \
            and self.exception_check != '+':
                error(self.pos,
                    "Exception clause not allowed for function returning Python object")
        else:
            if self.exception_value:
                self.exception_value.analyse_const_expression(env)
                if self.exception_check == '+':
                    self.exception_value.analyse_types(env)
                    exc_val_type = self.exception_value.type
                    if not exc_val_type.is_error and \
                          not exc_val_type.is_pyobject and \
                          not (exc_val_type.is_cfunction and not exc_val_type.return_type.is_pyobject and len(exc_val_type.args)==0):
                        error(self.exception_value.pos,
                            "Exception value must be a Python exception or cdef function with no arguments.")
                    exc_val = self.exception_value
                else:
                    self.exception_value = self.exception_value.coerce_to(return_type, env)
                    if self.exception_value.analyse_const_expression(env):
                        exc_val = self.exception_value.get_constant_c_result_code()
                        if exc_val is None:
                            raise InternalError("get_constant_c_result_code not implemented for %s" %
                                self.exception_value.__class__.__name__)
                        if not return_type.assignable_from(self.exception_value.type):
                            error(self.exception_value.pos,
                                  "Exception value incompatible with function return type")
            exc_check = self.exception_check
        if return_type.is_cfunction:
            error(self.pos,
                "Function cannot return a function")
        func_type = PyrexTypes.CFuncType(
            return_type, func_type_args, self.has_varargs,
            optional_arg_count = self.optional_arg_count,
            exception_value = exc_val, exception_check = exc_check,
            calling_convention = self.base.calling_convention,
            nogil = self.nogil, with_gil = self.with_gil, is_overridable = self.overridable)
        if self.optional_arg_count:
            func_type.op_arg_struct = PyrexTypes.c_ptr_type(self.op_args_struct.type)
        callspec = env.directives['callspec']
        if callspec:
            current = func_type.calling_convention
            if current and current != callspec:
                error(self.pos, "cannot have both '%s' and '%s' "
                      "calling conventions" % (current, callspec))
            func_type.calling_convention = callspec
        return self.base.analyse(func_type, env)


class CArgDeclNode(Node):
    # Item in a function declaration argument list.
    #
    # base_type      CBaseTypeNode
    # declarator     CDeclaratorNode
    # not_none       boolean            Tagged with 'not None'
    # or_none        boolean            Tagged with 'or None'
    # accept_none    boolean            Resolved boolean for not_none/or_none
    # default        ExprNode or None
    # default_value  PyObjectConst      constant for default value
    # annotation     ExprNode or None   Py3 function arg annotation
    # is_self_arg    boolean            Is the "self" arg of an extension type method
    # is_type_arg    boolean            Is the "class" arg of an extension type classmethod
    # is_kw_only     boolean            Is a keyword-only argument

    child_attrs = ["base_type", "declarator", "default"]

    is_self_arg = 0
    is_type_arg = 0
    is_generic = 1
    type = None
    name_declarator = None
    default_value = None
    annotation = None

    def analyse(self, env, nonempty = 0, is_self_arg = False):
        if is_self_arg:
            self.base_type.is_self_arg = self.is_self_arg = True
        if self.type is None:
            # The parser may missinterpret names as types...
            # We fix that here.
            if isinstance(self.declarator, CNameDeclaratorNode) and self.declarator.name == '':
                if nonempty:
                    self.declarator.name = self.base_type.name
                    self.base_type.name = None
                    self.base_type.is_basic_c_type = False
                could_be_name = True
            else:
                could_be_name = False
            base_type = self.base_type.analyse(env, could_be_name = could_be_name)
            if hasattr(self.base_type, 'arg_name') and self.base_type.arg_name:
                self.declarator.name = self.base_type.arg_name
            # The parser is unable to resolve the ambiguity of [] as part of the
            # type (e.g. in buffers) or empty declarator (as with arrays).
            # This is only arises for empty multi-dimensional arrays.
            if (base_type.is_array
                    and isinstance(self.base_type, TemplatedTypeNode)
                    and isinstance(self.declarator, CArrayDeclaratorNode)):
                declarator = self.declarator
                while isinstance(declarator.base, CArrayDeclaratorNode):
                    declarator = declarator.base
                declarator.base = self.base_type.array_declarator
                base_type = base_type.base_type
            return self.declarator.analyse(base_type, env, nonempty = nonempty)
        else:
            return self.name_declarator, self.type

    def calculate_default_value_code(self, code):
        if self.default_value is None:
            if self.default:
                if self.default.is_literal:
                    # will not output any code, just assign the result_code
                    self.default.generate_evaluation_code(code)
                    return self.type.cast_code(self.default.result())
                self.default_value = code.get_argument_default_const(self.type)
        return self.default_value

    def annotate(self, code):
        if self.default:
            self.default.annotate(code)


class CBaseTypeNode(Node):
    # Abstract base class for C base type nodes.
    #
    # Processing during analyse_declarations phase:
    #
    #   analyse
    #     Returns the type.

    pass

    def analyse_as_type(self, env):
        return self.analyse(env)

class CAnalysedBaseTypeNode(Node):
    # type            type

    child_attrs = []

    def analyse(self, env, could_be_name = False):
        return self.type

class CSimpleBaseTypeNode(CBaseTypeNode):
    # name             string
    # module_path      [string]     Qualifying name components
    # is_basic_c_type  boolean
    # signed           boolean
    # longness         integer
    # complex          boolean
    # is_self_arg      boolean      Is self argument of C method
    # ##is_type_arg      boolean      Is type argument of class method

    child_attrs = []
    arg_name = None   # in case the argument name was interpreted as a type

    def analyse(self, env, could_be_name = False):
        # Return type descriptor.
        #print "CSimpleBaseTypeNode.analyse: is_self_arg =", self.is_self_arg ###
        type = None
        if self.is_basic_c_type:
            type = PyrexTypes.simple_c_type(self.signed, self.longness, self.name)
            if not type:
                error(self.pos, "Unrecognised type modifier combination")
        elif self.name == "object" and not self.module_path:
            type = py_object_type
        elif self.name is None:
            if self.is_self_arg and env.is_c_class_scope:
                #print "CSimpleBaseTypeNode.analyse: defaulting to parent type" ###
                type = env.parent_type
            ## elif self.is_type_arg and env.is_c_class_scope:
            ##     type = Builtin.type_type
            else:
                type = py_object_type
        else:
            if self.module_path:
                scope = env.find_imported_module(self.module_path, self.pos)
            else:
                scope = env
            if scope:
                if scope.is_c_class_scope:
                    scope = scope.global_scope()
                entry = scope.lookup(self.name)
                if entry and entry.is_type:
                    type = entry.type
                elif could_be_name:
                    if self.is_self_arg and env.is_c_class_scope:
                        type = env.parent_type
                    ## elif self.is_type_arg and env.is_c_class_scope:
                    ##     type = Builtin.type_type
                    else:
                        type = py_object_type
                    self.arg_name = self.name
                else:
                    if self.templates:
                        if not self.name in self.templates:
                            error(self.pos, "'%s' is not a type identifier" % self.name)
                        type = PyrexTypes.TemplatePlaceholderType(self.name)
                    else:
                        error(self.pos, "'%s' is not a type identifier" % self.name)
        if self.complex:
            if not type.is_numeric or type.is_complex:
                error(self.pos, "can only complexify c numeric types")
            type = PyrexTypes.CComplexType(type)
            type.create_declaration_utility_code(env)
        elif type is Builtin.complex_type:
            # Special case: optimise builtin complex type into C's
            # double complex.  The parser cannot do this (as for the
            # normal scalar types) as the user may have redeclared the
            # 'complex' type.  Testing for the exact type here works.
            type = PyrexTypes.c_double_complex_type
            type.create_declaration_utility_code(env)
            self.complex = True
        if type:
            return type
        else:
            return PyrexTypes.error_type

class CNestedBaseTypeNode(CBaseTypeNode):
    # For C++ classes that live inside other C++ classes.

    # name             string
    # base_type        CBaseTypeNode

    child_attrs = ['base_type']

    def analyse(self, env, could_be_name = None):
        base_type = self.base_type.analyse(env)
        if base_type is PyrexTypes.error_type:
            return PyrexTypes.error_type
        if not base_type.is_cpp_class:
            error(self.pos, "'%s' is not a valid type scope" % base_type)
            return PyrexTypes.error_type
        type_entry = base_type.scope.lookup_here(self.name)
        if not type_entry or not type_entry.is_type:
            error(self.pos, "'%s.%s' is not a type identifier" % (base_type, self.name))
            return PyrexTypes.error_type
        return type_entry.type

class TemplatedTypeNode(CBaseTypeNode):
    #  After parsing:
    #  positional_args  [ExprNode]        List of positional arguments
    #  keyword_args     DictNode          Keyword arguments
    #  base_type_node   CBaseTypeNode

    #  After analysis:
    #  type             PyrexTypes.BufferType or PyrexTypes.CppClassType  ...containing the right options


    child_attrs = ["base_type_node", "positional_args",
                   "keyword_args", "dtype_node"]

    dtype_node = None

    name = None

    def analyse(self, env, could_be_name = False, base_type = None):
        if base_type is None:
            base_type = self.base_type_node.analyse(env)
        if base_type.is_error: return base_type

        if base_type.is_cpp_class:
            # Templated class
            if self.keyword_args and self.keyword_args.key_value_pairs:
                error(self.pos, "c++ templates cannot take keyword arguments");
                self.type = PyrexTypes.error_type
            else:
                template_types = []
                for template_node in self.positional_args:
                    type = template_node.analyse_as_type(env)
                    if type is None:
                        error(template_node.pos, "unknown type in template argument")
                        return error_type
                    template_types.append(type)
                self.type = base_type.specialize_here(self.pos, template_types)

        elif base_type.is_pyobject:
            # Buffer
            import Buffer

            options = Buffer.analyse_buffer_options(
                self.pos,
                env,
                self.positional_args,
                self.keyword_args,
                base_type.buffer_defaults)

            if sys.version_info[0] < 3:
                # Py 2.x enforces byte strings as keyword arguments ...
                options = dict([ (name.encode('ASCII'), value)
                                 for name, value in options.items() ])

            self.type = PyrexTypes.BufferType(base_type, **options)

        else:
            # Array
            empty_declarator = CNameDeclaratorNode(self.pos, name="", cname=None)
            if len(self.positional_args) > 1 or self.keyword_args.key_value_pairs:
                error(self.pos, "invalid array declaration")
                self.type = PyrexTypes.error_type
            else:
                # It would be nice to merge this class with CArrayDeclaratorNode,
                # but arrays are part of the declaration, not the type...
                if not self.positional_args:
                    dimension = None
                else:
                    dimension = self.positional_args[0]
                self.array_declarator = CArrayDeclaratorNode(self.pos,
                    base = empty_declarator,
                    dimension = dimension)
                self.type = self.array_declarator.analyse(base_type, env)[1]

        return self.type

class CComplexBaseTypeNode(CBaseTypeNode):
    # base_type   CBaseTypeNode
    # declarator  CDeclaratorNode

    child_attrs = ["base_type", "declarator"]

    def analyse(self, env, could_be_name = False):
        base = self.base_type.analyse(env, could_be_name)
        _, type = self.declarator.analyse(base, env)
        return type


class CVarDefNode(StatNode):
    #  C variable definition or forward/extern function declaration.
    #
    #  visibility    'private' or 'public' or 'extern'
    #  base_type     CBaseTypeNode
    #  declarators   [CDeclaratorNode]
    #  in_pxd        boolean
    #  api           boolean

    #  decorators    [cython.locals(...)] or None
    #  directive_locals { string : NameNode } locals defined by cython.locals(...)

    child_attrs = ["base_type", "declarators"]

    decorators = None
    directive_locals = {}

    def analyse_declarations(self, env, dest_scope = None):
        if not dest_scope:
            dest_scope = env
        self.dest_scope = dest_scope
        base_type = self.base_type.analyse(env)

        # If the field is an external typedef, we cannot be sure about the type,
        # so do conversion ourself rather than rely on the CPython mechanism (through
        # a property; made in AnalyseDeclarationsTransform).
        if (dest_scope.is_c_class_scope
            and self.visibility in ('public', 'readonly')):
            need_property = True
        else:
            need_property = False
        visibility = self.visibility

        for declarator in self.declarators:
            name_declarator, type = declarator.analyse(base_type, env)
            if not type.is_complete():
                if not (self.visibility == 'extern' and type.is_array):
                    error(declarator.pos,
                        "Variable type '%s' is incomplete" % type)
            if self.visibility == 'extern' and type.is_pyobject:
                error(declarator.pos,
                    "Python object cannot be declared extern")
            name = name_declarator.name
            cname = name_declarator.cname
            if name == '':
                error(declarator.pos, "Missing name in declaration.")
                return
            if type.is_cfunction:
                entry = dest_scope.declare_cfunction(name, type, declarator.pos,
                    cname = cname, visibility = self.visibility, in_pxd = self.in_pxd,
                    api = self.api)
                if entry is not None:
                    entry.directive_locals = self.directive_locals
            else:
                if self.directive_locals:
                    error(self.pos, "Decorators can only be followed by functions")
                if self.in_pxd and self.visibility != 'extern':
                    error(self.pos,
                        "Only 'extern' C variable declaration allowed in .pxd file")
                entry = dest_scope.declare_var(name, type, declarator.pos,
                            cname = cname, visibility = visibility, is_cdef = 1)
                entry.needs_property = need_property


class CStructOrUnionDefNode(StatNode):
    #  name          string
    #  cname         string or None
    #  kind          "struct" or "union"
    #  typedef_flag  boolean
    #  visibility    "public" or "private"
    #  in_pxd        boolean
    #  attributes    [CVarDefNode] or None
    #  entry         Entry
    #  packed        boolean

    child_attrs = ["attributes"]

    def analyse_declarations(self, env):
        scope = None
        if self.visibility == 'extern' and self.packed:
            error(self.pos, "Cannot declare extern struct as 'packed'")
        if self.attributes is not None:
            scope = StructOrUnionScope(self.name)
        self.entry = env.declare_struct_or_union(
            self.name, self.kind, scope, self.typedef_flag, self.pos,
            self.cname, visibility = self.visibility, packed = self.packed)
        if self.attributes is not None:
            if self.in_pxd and not env.in_cinclude:
                self.entry.defined_in_pxd = 1
            for attr in self.attributes:
                attr.analyse_declarations(env, scope)
            if self.visibility != 'extern':
                need_typedef_indirection = False
                for attr in scope.var_entries:
                    type = attr.type
                    while type.is_array:
                        type = type.base_type
                    if type == self.entry.type:
                        error(attr.pos, "Struct cannot contain itself as a member.")
                    if self.typedef_flag:
                        while type.is_ptr:
                            type = type.base_type
                        if type == self.entry.type:
                            need_typedef_indirection = True
                if need_typedef_indirection:
                    # C can't handle typedef structs that refer to themselves.
                    struct_entry = self.entry
                    self.entry = env.declare_typedef(
                        self.name, struct_entry.type, self.pos,
                        cname = self.cname, visibility='ignore')
                    struct_entry.type.typedef_flag = False
                    # FIXME: this might be considered a hack ;-)
                    struct_entry.cname = struct_entry.type.cname = \
                                         '_' + self.entry.type.typedef_cname

    def analyse_expressions(self, env):
        pass

    def generate_execution_code(self, code):
        pass


class CppClassNode(CStructOrUnionDefNode):

    #  name          string
    #  cname         string or None
    #  visibility    "extern"
    #  in_pxd        boolean
    #  attributes    [CVarDefNode] or None
    #  entry         Entry
    #  base_classes  [string]
    #  templates     [string] or None

    def analyse_declarations(self, env):
        scope = None
        if self.attributes is not None:
            scope = CppClassScope(self.name, env)
        base_class_types = []
        for base_class_name in self.base_classes:
            base_class_entry = env.lookup(base_class_name)
            if base_class_entry is None:
                error(self.pos, "'%s' not found" % base_class_name)
            elif not base_class_entry.is_type or not base_class_entry.type.is_cpp_class:
                error(self.pos, "'%s' is not a cpp class type" % base_class_name)
            else:
                base_class_types.append(base_class_entry.type)
        if self.templates is None:
            template_types = None
        else:
            template_types = [PyrexTypes.TemplatePlaceholderType(template_name) for template_name in self.templates]
        self.entry = env.declare_cpp_class(
            self.name, scope, self.pos,
            self.cname, base_class_types, visibility = self.visibility, templates = template_types)
        self.entry.is_cpp_class = 1
        if self.attributes is not None:
            if self.in_pxd and not env.in_cinclude:
                self.entry.defined_in_pxd = 1
            for attr in self.attributes:
                attr.analyse_declarations(scope)

class CEnumDefNode(StatNode):
    #  name           string or None
    #  cname          string or None
    #  items          [CEnumDefItemNode]
    #  typedef_flag   boolean
    #  visibility     "public" or "private"
    #  in_pxd         boolean
    #  entry          Entry

    child_attrs = ["items"]

    def analyse_declarations(self, env):
        self.entry = env.declare_enum(self.name, self.pos,
            cname = self.cname, typedef_flag = self.typedef_flag,
            visibility = self.visibility)
        if self.items is not None:
            if self.in_pxd and not env.in_cinclude:
                self.entry.defined_in_pxd = 1
            for item in self.items:
                item.analyse_declarations(env, self.entry)

    def analyse_expressions(self, env):
        pass

    def generate_execution_code(self, code):
        if self.visibility == 'public':
            temp = code.funcstate.allocate_temp(PyrexTypes.py_object_type, manage_ref=True)
            for item in self.entry.enum_values:
                code.putln("%s = PyInt_FromLong(%s); %s" % (
                        temp,
                        item.cname,
                        code.error_goto_if_null(temp, item.pos)))
                code.put_gotref(temp)
                code.putln('if (__Pyx_SetAttrString(%s, "%s", %s) < 0) %s' % (
                        Naming.module_cname,
                        item.name,
                        temp,
                        code.error_goto(item.pos)))
                code.put_decref_clear(temp, PyrexTypes.py_object_type)
            code.funcstate.release_temp(temp)


class CEnumDefItemNode(StatNode):
    #  name     string
    #  cname    string or None
    #  value    ExprNode or None

    child_attrs = ["value"]

    def analyse_declarations(self, env, enum_entry):
        if self.value:
            self.value.analyse_const_expression(env)
            if not self.value.type.is_int:
                self.value = self.value.coerce_to(PyrexTypes.c_int_type, env)
                self.value.analyse_const_expression(env)
        entry = env.declare_const(self.name, enum_entry.type,
            self.value, self.pos, cname = self.cname,
            visibility = enum_entry.visibility)
        enum_entry.enum_values.append(entry)


class CTypeDefNode(StatNode):
    #  base_type    CBaseTypeNode
    #  declarator   CDeclaratorNode
    #  visibility   "public" or "private"
    #  in_pxd       boolean

    child_attrs = ["base_type", "declarator"]

    def analyse_declarations(self, env):
        base = self.base_type.analyse(env)
        name_declarator, type = self.declarator.analyse(base, env)
        name = name_declarator.name
        cname = name_declarator.cname
        entry = env.declare_typedef(name, type, self.pos,
            cname = cname, visibility = self.visibility)
        if self.in_pxd and not env.in_cinclude:
            entry.defined_in_pxd = 1

    def analyse_expressions(self, env):
        pass
    def generate_execution_code(self, code):
        pass


class FuncDefNode(StatNode, BlockNode):
    #  Base class for function definition nodes.
    #
    #  return_type     PyrexType
    #  #filename        string        C name of filename string const
    #  entry           Symtab.Entry
    #  needs_closure   boolean        Whether or not this function has inner functions/classes/yield
    #  needs_outer_scope boolean      Whether or not this function requires outer scope
    #  directive_locals { string : NameNode } locals defined by cython.locals(...)

    py_func = None
    assmt = None
    needs_closure = False
    needs_outer_scope = False
    is_generator = False
    is_generator_body = False
    modifiers = []

    def analyse_default_values(self, env):
        genv = env.global_scope()
        default_seen = 0
        for arg in self.args:
            if arg.default:
                default_seen = 1
                if arg.is_generic:
                    arg.default.analyse_types(env)
                    arg.default = arg.default.coerce_to(arg.type, genv)
                else:
                    error(arg.pos,
                        "This argument cannot have a default value")
                    arg.default = None
            elif arg.kw_only:
                default_seen = 1
            elif default_seen:
                error(arg.pos, "Non-default argument following default argument")

    def need_gil_acquisition(self, lenv):
        return 0

    def create_local_scope(self, env):
        genv = env
        while genv.is_py_class_scope or genv.is_c_class_scope:
            genv = genv.outer_scope
        if self.needs_closure:
            lenv = ClosureScope(name=self.entry.name,
                                outer_scope = genv,
                                scope_name=self.entry.cname)
        else:
            lenv = LocalScope(name=self.entry.name,
                              outer_scope=genv,
                              parent_scope=env)
        lenv.return_type = self.return_type
        type = self.entry.type
        if type.is_cfunction:
            lenv.nogil = type.nogil and not type.with_gil
        self.local_scope = lenv
        lenv.directives = env.directives
        return lenv

    def generate_function_body(self, env, code):
        self.body.generate_execution_code(code)

    def generate_function_definitions(self, env, code):
        import Buffer

        lenv = self.local_scope
        if lenv.is_closure_scope and not lenv.is_passthrough:
            outer_scope_cname = "%s->%s" % (Naming.cur_scope_cname,
                                            Naming.outer_scope_cname)
        else:
            outer_scope_cname = Naming.outer_scope_cname
        lenv.mangle_closure_cnames(outer_scope_cname)
        # Generate closure function definitions
        self.body.generate_function_definitions(lenv, code)
        # generate lambda function definitions
        self.generate_lambda_definitions(lenv, code)

        is_getbuffer_slot = (self.entry.name == "__getbuffer__" and
                             self.entry.scope.is_c_class_scope)
        is_releasebuffer_slot = (self.entry.name == "__releasebuffer__" and
                                 self.entry.scope.is_c_class_scope)
        is_buffer_slot = is_getbuffer_slot or is_releasebuffer_slot
        if is_buffer_slot:
            if 'cython_unused' not in self.modifiers:
                self.modifiers = self.modifiers + ['cython_unused']

        preprocessor_guard = None
        if self.entry.is_special and not is_buffer_slot:
            slot = TypeSlots.method_name_to_slot.get(self.entry.name)
            if slot:
                preprocessor_guard = slot.preprocessor_guard_code()
                if (self.entry.name == '__long__' and
                    not self.entry.scope.lookup_here('__int__')):
                    preprocessor_guard = None

        profile = code.globalstate.directives['profile']
        if profile:
            if lenv.nogil:
                error(self.pos, "Cannot profile nogil function.")
            code.globalstate.use_utility_code(profile_utility_code)

        # Generate C code for header and body of function
        code.enter_cfunc_scope()
        code.return_from_error_cleanup_label = code.new_label()

        # ----- Top-level constants used by this function
        code.mark_pos(self.pos)
        self.generate_cached_builtins_decls(lenv, code)
        # ----- Function header
        code.putln("")

        if preprocessor_guard:
            code.putln(preprocessor_guard)

        with_pymethdef = self.needs_assignment_synthesis(env, code)
        if self.py_func:
            self.py_func.generate_function_header(code,
                with_pymethdef = with_pymethdef,
                proto_only=True)
        self.generate_function_header(code,
            with_pymethdef = with_pymethdef)
        # ----- Local variable declarations
        # Find function scope
        cenv = env
        while cenv.is_py_class_scope or cenv.is_c_class_scope:
            cenv = cenv.outer_scope
        if self.needs_closure:
            code.put(lenv.scope_class.type.declaration_code(Naming.cur_scope_cname))
            code.putln(";")
        elif self.needs_outer_scope:
            if lenv.is_passthrough:
                code.put(lenv.scope_class.type.declaration_code(Naming.cur_scope_cname))
                code.putln(";")
            code.put(cenv.scope_class.type.declaration_code(Naming.outer_scope_cname))
            code.putln(";")
        self.generate_argument_declarations(lenv, code)
        for entry in lenv.var_entries:
            if not entry.in_closure:
                code.put_var_declaration(entry)
        init = ""
        if not self.return_type.is_void:
            if self.return_type.is_pyobject:
                init = " = NULL"
            code.putln(
                "%s%s;" %
                    (self.return_type.declaration_code(Naming.retval_cname),
                     init))
        tempvardecl_code = code.insertion_point()
        code.put_declare_refcount_context()
        self.generate_keyword_list(code)
        if profile:
            code.put_trace_declarations()
        # ----- Extern library function declarations
        lenv.generate_library_function_declarations(code)
        # ----- GIL acquisition
        acquire_gil = self.acquire_gil
        if acquire_gil:
            env.use_utility_code(force_init_threads_utility_code)
            code.putln("#ifdef WITH_THREAD")
            code.putln("PyGILState_STATE _save = PyGILState_Ensure();")
            code.putln("#endif")
        # ----- set up refnanny
        if not lenv.nogil:
            code.put_setup_refcount_context(self.entry.name)
        # ----- Automatic lead-ins for certain special functions
        if is_getbuffer_slot:
            self.getbuffer_init(code)
        # ----- Create closure scope object
        if self.needs_closure:
            code.putln("%s = (%s)%s->tp_new(%s, %s, NULL);" % (
                Naming.cur_scope_cname,
                lenv.scope_class.type.declaration_code(''),
                lenv.scope_class.type.typeptr_cname,
                lenv.scope_class.type.typeptr_cname,
                Naming.empty_tuple))
            code.putln("if (unlikely(!%s)) {" % Naming.cur_scope_cname)
            if is_getbuffer_slot:
                self.getbuffer_error_cleanup(code)
            if not lenv.nogil:
                code.put_finish_refcount_context()
            # FIXME: what if the error return value is a Python value?
            code.putln("return %s;" % self.error_value())
            code.putln("}")
            code.put_gotref(Naming.cur_scope_cname)
            # Note that it is unsafe to decref the scope at this point.
        if self.needs_outer_scope:
            code.putln("%s = (%s)%s;" % (
                            outer_scope_cname,
                            cenv.scope_class.type.declaration_code(''),
                            Naming.self_cname))
            if lenv.is_passthrough:
                code.putln("%s = %s;" % (Naming.cur_scope_cname, outer_scope_cname));
            elif self.needs_closure:
                # inner closures own a reference to their outer parent
                code.put_incref(outer_scope_cname, cenv.scope_class.type)
                code.put_giveref(outer_scope_cname)
        # ----- Trace function call
        if profile:
            # this looks a bit late, but if we don't get here due to a
            # fatal error before hand, it's not really worth tracing
            code.put_trace_call(self.entry.name, self.pos)
        # ----- Fetch arguments
        self.generate_argument_parsing_code(env, code)
        # If an argument is assigned to in the body, we must
        # incref it to properly keep track of refcounts.
        for entry in lenv.arg_entries:
            if entry.type.is_pyobject:
                if (acquire_gil or entry.assignments) and not entry.in_closure:
                    code.put_var_incref(entry)
        # ----- Initialise local variables
        for entry in lenv.var_entries:
            if entry.type.is_pyobject and entry.init_to_none and entry.used:
                code.put_init_var_to_py_none(entry)
        # ----- Initialise local buffer auxiliary variables
        for entry in lenv.var_entries + lenv.arg_entries:
            if entry.type.is_buffer and entry.buffer_aux.buffer_info_var.used:
                code.putln("%s.buf = NULL;" %
                           entry.buffer_aux.buffer_info_var.cname)
        # ----- Check and convert arguments
        self.generate_argument_type_tests(code)
        # ----- Acquire buffer arguments
        for entry in lenv.arg_entries:
            if entry.type.is_buffer:
                Buffer.put_acquire_arg_buffer(entry, code, self.pos)

        # -------------------------
        # ----- Function body -----
        # -------------------------
        self.generate_function_body(env, code)

        # ----- Default return value
        code.putln("")
        if self.return_type.is_pyobject:
            #if self.return_type.is_extension_type:
            #    lhs = "(PyObject *)%s" % Naming.retval_cname
            #else:
            lhs = Naming.retval_cname
            code.put_init_to_py_none(lhs, self.return_type)
        else:
            val = self.return_type.default_value
            if val:
                code.putln("%s = %s;" % (Naming.retval_cname, val))
        # ----- Error cleanup
        if code.error_label in code.labels_used:
            code.put_goto(code.return_label)
            code.put_label(code.error_label)
            for cname, type in code.funcstate.all_managed_temps():
                code.put_xdecref(cname, type)

            # Clean up buffers -- this calls a Python function
            # so need to save and restore error state
            buffers_present = len(lenv.buffer_entries) > 0
            if buffers_present:
                code.globalstate.use_utility_code(restore_exception_utility_code)
                code.putln("{ PyObject *__pyx_type, *__pyx_value, *__pyx_tb;")
                code.putln("__Pyx_ErrFetch(&__pyx_type, &__pyx_value, &__pyx_tb);")
                for entry in lenv.buffer_entries:
                    Buffer.put_release_buffer_code(code, entry)
                    #code.putln("%s = 0;" % entry.cname)
                code.putln("__Pyx_ErrRestore(__pyx_type, __pyx_value, __pyx_tb);}")

            err_val = self.error_value()
            exc_check = self.caller_will_check_exceptions()
            if err_val is not None or exc_check:
                # TODO: Fix exception tracing (though currently unused by cProfile).
                # code.globalstate.use_utility_code(get_exception_tuple_utility_code)
                # code.put_trace_exception()
                code.putln('__Pyx_AddTraceback("%s");' % self.entry.qualified_name)
            else:
                warning(self.entry.pos, "Unraisable exception in function '%s'." \
                            % self.entry.qualified_name, 0)
                code.putln(
                    '__Pyx_WriteUnraisable("%s");' %
                        self.entry.qualified_name)
                env.use_utility_code(unraisable_exception_utility_code)
                env.use_utility_code(restore_exception_utility_code)
            default_retval = self.return_type.default_value
            if err_val is None and default_retval:
                err_val = default_retval
            if err_val is not None:
                code.putln("%s = %s;" % (Naming.retval_cname, err_val))

            if is_getbuffer_slot:
                self.getbuffer_error_cleanup(code)

            # If we are using the non-error cleanup section we should
            # jump past it if we have an error. The if-test below determine
            # whether this section is used.
            if buffers_present or is_getbuffer_slot:
                code.put_goto(code.return_from_error_cleanup_label)


        # ----- Non-error return cleanup
        code.put_label(code.return_label)
        for entry in lenv.buffer_entries:
            if entry.used:
                Buffer.put_release_buffer_code(code, entry)
        if is_getbuffer_slot:
            self.getbuffer_normal_cleanup(code)
        # ----- Return cleanup for both error and no-error return
        code.put_label(code.return_from_error_cleanup_label)
        if not Options.init_local_none:
            for entry in lenv.var_entries:
                if lenv.control_flow.get_state((entry.name, 'initialized')) is not True:
                    entry.xdecref_cleanup = 1

        for entry in lenv.var_entries:
            if entry.type.is_pyobject:
                if entry.used and not entry.in_closure:
                    code.put_var_decref(entry)
        # Decref any increfed args
        for entry in lenv.arg_entries:
            if entry.type.is_pyobject:
                if (acquire_gil or entry.assignments) and not entry.in_closure:
                    code.put_var_decref(entry)
        if self.needs_closure:
            code.put_decref(Naming.cur_scope_cname, lenv.scope_class.type)

        # ----- Return
        # This code is duplicated in ModuleNode.generate_module_init_func
        if not lenv.nogil:
            default_retval = self.return_type.default_value
            err_val = self.error_value()
            if err_val is None and default_retval:
                err_val = default_retval
            if self.return_type.is_pyobject:
                code.put_xgiveref(self.return_type.as_pyobject(Naming.retval_cname))

        if self.entry.is_special and self.entry.name == "__hash__":
            # Returning -1 for __hash__ is supposed to signal an error
            # We do as Python instances and coerce -1 into -2.
            code.putln("if (unlikely(%s == -1) && !PyErr_Occurred()) %s = -2;" % (
                    Naming.retval_cname, Naming.retval_cname))

        if profile:
            if self.return_type.is_pyobject:
                code.put_trace_return(Naming.retval_cname)
            else:
                code.put_trace_return("Py_None")
        if not lenv.nogil:
            code.put_finish_refcount_context()

        if acquire_gil:
            code.putln("#ifdef WITH_THREAD")
            code.putln("PyGILState_Release(_save);")
            code.putln("#endif")

        if not self.return_type.is_void:
            code.putln("return %s;" % Naming.retval_cname)

        code.putln("}")

        if preprocessor_guard:
            code.putln("#endif /*!(%s)*/" % preprocessor_guard)

        # ----- Go back and insert temp variable declarations
        tempvardecl_code.put_temp_declarations(code.funcstate)
        # ----- Python version
        code.exit_cfunc_scope()
        if self.py_func:
            self.py_func.generate_function_definitions(env, code)
        self.generate_wrapper_functions(code)

    def declare_argument(self, env, arg):
        if arg.type.is_void:
            error(arg.pos, "Invalid use of 'void'")
        elif not arg.type.is_complete() and not arg.type.is_array:
            error(arg.pos,
                "Argument type '%s' is incomplete" % arg.type)
        return env.declare_arg(arg.name, arg.type, arg.pos)

    def generate_arg_type_test(self, arg, code):
        # Generate type test for one argument.
        if arg.type.typeobj_is_available():
            code.globalstate.use_utility_code(arg_type_test_utility_code)
            typeptr_cname = arg.type.typeptr_cname
            arg_code = "((PyObject *)%s)" % arg.entry.cname
            code.putln(
                'if (unlikely(!__Pyx_ArgTypeTest(%s, %s, %d, "%s", %s))) %s' % (
                    arg_code,
                    typeptr_cname,
                    arg.accept_none,
                    arg.name,
                    arg.type.is_builtin_type,
                    code.error_goto(arg.pos)))
        else:
            error(arg.pos, "Cannot test type of extern C class "
                "without type object name specification")

    def generate_arg_none_check(self, arg, code):
        # Generate None check for one argument.
        code.globalstate.use_utility_code(arg_type_test_utility_code)
        code.putln('if (unlikely(((PyObject *)%s) == Py_None)) {' % arg.entry.cname)
        code.putln('''PyErr_Format(PyExc_TypeError, "Argument '%s' must not be None"); %s''' % (
            arg.name,
            code.error_goto(arg.pos)))
        code.putln('}')

    def generate_wrapper_functions(self, code):
        pass

    def generate_execution_code(self, code):
        # Evaluate and store argument default values
        for arg in self.args:
            default = arg.default
            if default:
                if not default.is_literal:
                    default.generate_evaluation_code(code)
                    default.make_owned_reference(code)
                    result = default.result_as(arg.type)
                    code.putln(
                        "%s = %s;" % (
                            arg.calculate_default_value_code(code),
                            result))
                    if arg.type.is_pyobject:
                        code.put_giveref(default.result())
                    default.generate_post_assignment_code(code)
                    default.free_temps(code)
        # For Python class methods, create and store function object
        if self.assmt:
            self.assmt.generate_execution_code(code)

    #
    # Special code for the __getbuffer__ function
    #
    def getbuffer_init(self, code):
        info = self.local_scope.arg_entries[1].cname
        # Python 3.0 betas have a bug in memoryview which makes it call
        # getbuffer with a NULL parameter. For now we work around this;
        # the following line should be removed when this bug is fixed.
        code.putln("if (%s == NULL) return 0;" % info)
        code.putln("%s->obj = Py_None; __Pyx_INCREF(Py_None);" % info)
        code.put_giveref("%s->obj" % info) # Do not refnanny object within structs

    def getbuffer_error_cleanup(self, code):
        info = self.local_scope.arg_entries[1].cname
        code.put_gotref("%s->obj" % info)
        code.putln("__Pyx_DECREF(%s->obj); %s->obj = NULL;" %
                   (info, info))

    def getbuffer_normal_cleanup(self, code):
        info = self.local_scope.arg_entries[1].cname
        code.putln("if (%s->obj == Py_None) {" % info)
        code.put_gotref("Py_None")
        code.putln("__Pyx_DECREF(Py_None); %s->obj = NULL;" % info)
        code.putln("}")

class CFuncDefNode(FuncDefNode):
    #  C function definition.
    #
    #  modifiers     ['inline']
    #  visibility    'private' or 'public' or 'extern'
    #  base_type     CBaseTypeNode
    #  declarator    CDeclaratorNode
    #  body          StatListNode
    #  api           boolean
    #  decorators    [DecoratorNode]        list of decorators
    #
    #  with_gil      boolean    Acquire GIL around body
    #  type          CFuncType
    #  py_func       wrapper for calling from Python
    #  overridable   whether or not this is a cpdef function
    #  inline_in_pxd whether this is an inline function in a pxd file

    child_attrs = ["base_type", "declarator", "body", "py_func"]

    inline_in_pxd = False
    decorators = None
    directive_locals = {}

    def unqualified_name(self):
        return self.entry.name

    def analyse_declarations(self, env):
        self.directive_locals.update(env.directives['locals'])
        base_type = self.base_type.analyse(env)
        # The 2 here is because we need both function and argument names.
        name_declarator, type = self.declarator.analyse(base_type, env, nonempty = 2 * (self.body is not None))
        if not type.is_cfunction:
            error(self.pos,
                "Suite attached to non-function declaration")
        # Remember the actual type according to the function header
        # written here, because the type in the symbol table entry
        # may be different if we're overriding a C method inherited
        # from the base type of an extension type.
        self.type = type
        type.is_overridable = self.overridable
        declarator = self.declarator
        while not hasattr(declarator, 'args'):
            declarator = declarator.base
        self.args = declarator.args
        for formal_arg, type_arg in zip(self.args, type.args):
            formal_arg.type = type_arg.type
            formal_arg.name = type_arg.name
            formal_arg.cname = type_arg.cname
            if type_arg.type.is_buffer and 'inline' in self.modifiers:
                warning(formal_arg.pos, "Buffer unpacking not optimized away.", 1)
        name = name_declarator.name
        cname = name_declarator.cname
        self.entry = env.declare_cfunction(
            name, type, self.pos,
            cname = cname, visibility = self.visibility,
            defining = self.body is not None,
            api = self.api, modifiers = self.modifiers)
        self.entry.inline_func_in_pxd = self.inline_in_pxd
        self.return_type = type.return_type
        if self.return_type.is_array and visibility != 'extern':
            error(self.pos,
                "Function cannot return an array")

        if self.overridable and not env.is_module_scope:
            if len(self.args) < 1 or not self.args[0].type.is_pyobject:
                # An error will be produced in the cdef function
                self.overridable = False

        if self.overridable:
            import ExprNodes
            py_func_body = self.call_self_node(is_module_scope = env.is_module_scope)
            self.py_func = DefNode(pos = self.pos,
                                   name = self.entry.name,
                                   args = self.args,
                                   star_arg = None,
                                   starstar_arg = None,
                                   doc = self.doc,
                                   body = py_func_body,
                                   is_wrapper = 1)
            self.py_func.is_module_scope = env.is_module_scope
            self.py_func.analyse_declarations(env)
            self.entry.as_variable = self.py_func.entry
            # Reset scope entry the above cfunction
            env.entries[name] = self.entry
            if not env.is_module_scope or Options.lookup_module_cpdef:
                self.override = OverrideCheckNode(self.pos, py_func = self.py_func)
                self.body = StatListNode(self.pos, stats=[self.override, self.body])
        self.create_local_scope(env)

    def call_self_node(self, omit_optional_args=0, is_module_scope=0):
        import ExprNodes
        args = self.type.args
        if omit_optional_args:
            args = args[:len(args) - self.type.optional_arg_count]
        arg_names = [arg.name for arg in args]
        if is_module_scope:
            cfunc = ExprNodes.NameNode(self.pos, name=self.entry.name)
        else:
            self_arg = ExprNodes.NameNode(self.pos, name=arg_names[0])
            cfunc = ExprNodes.AttributeNode(self.pos, obj=self_arg, attribute=self.entry.name)
        skip_dispatch = not is_module_scope or Options.lookup_module_cpdef
        c_call = ExprNodes.SimpleCallNode(self.pos, function=cfunc, args=[ExprNodes.NameNode(self.pos, name=n) for n in arg_names[1-is_module_scope:]], wrapper_call=skip_dispatch)
        return ReturnStatNode(pos=self.pos, return_type=PyrexTypes.py_object_type, value=c_call)

    def declare_arguments(self, env):
        for arg in self.type.args:
            if not arg.name:
                error(arg.pos, "Missing argument name")
            self.declare_argument(env, arg)

    def need_gil_acquisition(self, lenv):
        return self.type.with_gil

    def nogil_check(self, env):
        type = self.type
        with_gil = type.with_gil
        if type.nogil and not with_gil:
            if type.return_type.is_pyobject:
                error(self.pos,
                      "Function with Python return type cannot be declared nogil")
            for entry in self.local_scope.var_entries:
                if entry.type.is_pyobject:
                    error(self.pos, "Function declared nogil has Python locals or temporaries")

    def analyse_expressions(self, env):
        self.local_scope.directives = env.directives
        if self.py_func is not None:
            # this will also analyse the default values
            self.py_func.analyse_expressions(env)
        else:
            self.analyse_default_values(env)
        self.acquire_gil = self.need_gil_acquisition(self.local_scope)

    def needs_assignment_synthesis(self, env, code=None):
        return False

    def generate_function_header(self, code, with_pymethdef, with_opt_args = 1, with_dispatch = 1, cname = None):
        arg_decls = []
        type = self.type
        visibility = self.entry.visibility
        for arg in type.args[:len(type.args)-type.optional_arg_count]:
            arg_decls.append(arg.declaration_code())
        if with_dispatch and self.overridable:
            arg_decls.append(PyrexTypes.c_int_type.declaration_code(Naming.skip_dispatch_cname))
        if type.optional_arg_count and with_opt_args:
            arg_decls.append(type.op_arg_struct.declaration_code(Naming.optional_args_cname))
        if type.has_varargs:
            arg_decls.append("...")
        if not arg_decls:
            arg_decls = ["void"]
        if cname is None:
            cname = self.entry.func_cname
        entity = type.function_header_code(cname, ', '.join(arg_decls))
        if visibility == 'public':
            dll_linkage = "DL_EXPORT"
        else:
            dll_linkage = None
        header = self.return_type.declaration_code(entity,
            dll_linkage = dll_linkage)
        if visibility == 'extern':
            storage_class = "%s " % Naming.extern_c_macro
        elif visibility == 'public':
            storage_class = ""
        else:
            storage_class = "static "
        if 'inline' in self.modifiers:
            self.modifiers[self.modifiers.index('inline')] = 'cython_inline'
        code.putln("%s%s %s {" % (
            storage_class,
            ' '.join(self.modifiers).upper(), # macro forms
            header))

    def generate_argument_declarations(self, env, code):
        for arg in self.args:
            if arg.default:
                result = arg.calculate_default_value_code(code)
                code.putln('%s = %s;' % (
                    arg.type.declaration_code(arg.cname), result))

    def generate_keyword_list(self, code):
        pass

    def generate_argument_parsing_code(self, env, code):
        i = 0
        if self.type.optional_arg_count:
            code.putln('if (%s) {' % Naming.optional_args_cname)
            for arg in self.args:
                if arg.default:
                    code.putln('if (%s->%sn > %s) {' % (Naming.optional_args_cname, Naming.pyrex_prefix, i))
                    declarator = arg.declarator
                    while not hasattr(declarator, 'name'):
                        declarator = declarator.base
                    code.putln('%s = %s->%s;' % (arg.cname, Naming.optional_args_cname, self.type.opt_arg_cname(declarator.name)))
                    i += 1
            for _ in range(self.type.optional_arg_count):
                code.putln('}')
            code.putln('}')

    def generate_argument_conversion_code(self, code):
        pass

    def generate_argument_type_tests(self, code):
        # Generate type tests for args whose type in a parent
        # class is a supertype of the declared type.
        for arg in self.type.args:
            if arg.needs_type_test:
                self.generate_arg_type_test(arg, code)
            elif arg.type.is_pyobject and not arg.accept_none:
                self.generate_arg_none_check(arg, code)

    def error_value(self):
        if self.return_type.is_pyobject:
            return "0"
        else:
            #return None
            return self.entry.type.exception_value

    def caller_will_check_exceptions(self):
        return self.entry.type.exception_check

    def generate_wrapper_functions(self, code):
        # If the C signature of a function has changed, we need to generate
        # wrappers to put in the slots here.
        k = 0
        entry = self.entry
        func_type = entry.type
        while entry.prev_entry is not None:
            k += 1
            entry = entry.prev_entry
            entry.func_cname = "%s%swrap_%s" % (self.entry.func_cname, Naming.pyrex_prefix, k)
            code.putln()
            self.generate_function_header(code,
                                          0,
                                          with_dispatch = entry.type.is_overridable,
                                          with_opt_args = entry.type.optional_arg_count,
                                          cname = entry.func_cname)
            if not self.return_type.is_void:
                code.put('return ')
            args = self.type.args
            arglist = [arg.cname for arg in args[:len(args)-self.type.optional_arg_count]]
            if entry.type.is_overridable:
                arglist.append(Naming.skip_dispatch_cname)
            elif func_type.is_overridable:
                arglist.append('0')
            if entry.type.optional_arg_count:
                arglist.append(Naming.optional_args_cname)
            elif func_type.optional_arg_count:
                arglist.append('NULL')
            code.putln('%s(%s);' % (self.entry.func_cname, ', '.join(arglist)))
            code.putln('}')


class PyArgDeclNode(Node):
    # Argument which must be a Python object (used
    # for * and ** arguments).
    #
    # name        string
    # entry       Symtab.Entry
    # annotation  ExprNode or None   Py3 argument annotation
    child_attrs = []

    def generate_function_definitions(self, env, code):
        self.entry.generate_function_definitions(env, code)

class DecoratorNode(Node):
    # A decorator
    #
    # decorator    NameNode or CallNode or AttributeNode
    child_attrs = ['decorator']


class DefNode(FuncDefNode):
    # A Python function definition.
    #
    # name          string                 the Python name of the function
    # lambda_name   string                 the internal name of a lambda 'function'
    # decorators    [DecoratorNode]        list of decorators
    # args          [CArgDeclNode]         formal arguments
    # star_arg      PyArgDeclNode or None  * argument
    # starstar_arg  PyArgDeclNode or None  ** argument
    # doc           EncodedString or None
    # body          StatListNode
    # return_type_annotation
    #               ExprNode or None       the Py3 return type annotation
    #
    #  The following subnode is constructed internally
    #  when the def statement is inside a Python class definition.
    #
    #  assmt   AssignmentNode   Function construction/assignment

    child_attrs = ["args", "star_arg", "starstar_arg", "body", "decorators"]

    lambda_name = None
    assmt = None
    num_kwonly_args = 0
    num_required_kw_args = 0
    reqd_kw_flags_cname = "0"
    is_wrapper = 0
    no_assignment_synthesis = 0
    decorators = None
    return_type_annotation = None
    entry = None
    acquire_gil = 0
    self_in_stararg = 0

    def __init__(self, pos, **kwds):
        FuncDefNode.__init__(self, pos, **kwds)
        k = rk = r = 0
        for arg in self.args:
            if arg.kw_only:
                k += 1
                if not arg.default:
                    rk += 1
            if not arg.default:
                r += 1
        self.num_kwonly_args = k
        self.num_required_kw_args = rk
        self.num_required_args = r

    def as_cfunction(self, cfunc=None, scope=None):
        if self.star_arg:
            error(self.star_arg.pos, "cdef function cannot have star argument")
        if self.starstar_arg:
            error(self.starstar_arg.pos, "cdef function cannot have starstar argument")
        if cfunc is None:
            cfunc_args = []
            for formal_arg in self.args:
                name_declarator, type = formal_arg.analyse(scope, nonempty=1)
                cfunc_args.append(PyrexTypes.CFuncTypeArg(name = name_declarator.name,
                                                          cname = None,
                                                          type = py_object_type,
                                                          pos = formal_arg.pos))
            cfunc_type = PyrexTypes.CFuncType(return_type = py_object_type,
                                              args = cfunc_args,
                                              has_varargs = False,
                                              exception_value = None,
                                              exception_check = False,
                                              nogil = False,
                                              with_gil = False,
                                              is_overridable = True)
            cfunc = CVarDefNode(self.pos, type=cfunc_type)
        else:
            if scope is None:
                scope = cfunc.scope
            cfunc_type = cfunc.type
            if len(self.args) != len(cfunc_type.args) or cfunc_type.has_varargs:
                error(self.pos, "wrong number of arguments")
                error(cfunc.pos, "previous declaration here")
            for i, (formal_arg, type_arg) in enumerate(zip(self.args, cfunc_type.args)):
                name_declarator, type = formal_arg.analyse(scope, nonempty=1,
                                                           is_self_arg = (i == 0 and scope.is_c_class_scope))
                if type is None or type is PyrexTypes.py_object_type:
                    formal_arg.type = type_arg.type
                    formal_arg.name_declarator = name_declarator
        import ExprNodes
        if cfunc_type.exception_value is None:
            exception_value = None
        else:
            exception_value = ExprNodes.ConstNode(self.pos, value=cfunc_type.exception_value, type=cfunc_type.return_type)
        declarator = CFuncDeclaratorNode(self.pos,
                                         base = CNameDeclaratorNode(self.pos, name=self.name, cname=None),
                                         args = self.args,
                                         has_varargs = False,
                                         exception_check = cfunc_type.exception_check,
                                         exception_value = exception_value,
                                         with_gil = cfunc_type.with_gil,
                                         nogil = cfunc_type.nogil)
        return CFuncDefNode(self.pos,
                            modifiers = [],
                            base_type = CAnalysedBaseTypeNode(self.pos, type=cfunc_type.return_type),
                            declarator = declarator,
                            body = self.body,
                            doc = self.doc,
                            overridable = cfunc_type.is_overridable,
                            type = cfunc_type,
                            with_gil = cfunc_type.with_gil,
                            nogil = cfunc_type.nogil,
                            visibility = 'private',
                            api = False,
                            directive_locals = getattr(cfunc, 'directive_locals', {}))

    def analyse_declarations(self, env):
        self.is_classmethod = self.is_staticmethod = False
        if self.decorators:
            for decorator in self.decorators:
                func = decorator.decorator
                if func.is_name:
                    self.is_classmethod |= func.name == 'classmethod'
                    self.is_staticmethod |= func.name == 'staticmethod'

        if self.is_classmethod and env.lookup_here('classmethod'):
            # classmethod() was overridden - not much we can do here ...
            self.is_classmethod = False
        if self.is_staticmethod and env.lookup_here('staticmethod'):
            # staticmethod() was overridden - not much we can do here ...
            self.is_staticmethod = False

        if self.name == '__new__' and env.is_py_class_scope:
            self.is_staticmethod = 1

        self.analyse_argument_types(env)
        if self.name == '<lambda>':
            self.declare_lambda_function(env)
        else:
            self.declare_pyfunction(env)
        self.analyse_signature(env)
        self.return_type = self.entry.signature.return_type()
        self.create_local_scope(env)

    def analyse_argument_types(self, env):
        directive_locals = self.directive_locals = env.directives['locals']
        allow_none_for_extension_args = env.directives['allow_none_for_extension_args']
        for arg in self.args:
            if hasattr(arg, 'name'):
                type = arg.type
                name_declarator = None
            else:
                base_type = arg.base_type.analyse(env)
                name_declarator, type = \
                    arg.declarator.analyse(base_type, env)
                arg.name = name_declarator.name
            if arg.name in directive_locals:
                type_node = directive_locals[arg.name]
                other_type = type_node.analyse_as_type(env)
                if other_type is None:
                    error(type_node.pos, "Not a type")
                elif (type is not PyrexTypes.py_object_type
                        and not type.same_as(other_type)):
                    error(arg.base_type.pos, "Signature does not agree with previous declaration")
                    error(type_node.pos, "Previous declaration here")
                else:
                    type = other_type
            if name_declarator and name_declarator.cname:
                error(self.pos,
                    "Python function argument cannot have C name specification")
            arg.type = type.as_argument_type()
            arg.hdr_type = None
            arg.needs_conversion = 0
            arg.needs_type_test = 0
            arg.is_generic = 1
            if arg.type.is_pyobject:
                if arg.or_none:
                    arg.accept_none = True
                elif arg.not_none:
                    arg.accept_none = False
                elif arg.type.is_extension_type or arg.type.is_builtin_type:
                    if arg.default and arg.default.constant_result is None:
                        # special case: def func(MyType obj = None)
                        arg.accept_none = True
                    else:
                        # default depends on compiler directive
                        arg.accept_none = allow_none_for_extension_args
                else:
                    # probably just a plain 'object'
                    arg.accept_none = True
            else:
                arg.accept_none = True # won't be used, but must be there
                if arg.not_none:
                    error(arg.pos, "Only Python type arguments can have 'not None'")
                if arg.or_none:
                    error(arg.pos, "Only Python type arguments can have 'or None'")

    def analyse_signature(self, env):
        if self.entry.is_special:
            if self.decorators:
                error(self.pos, "special functions of cdef classes cannot have decorators")
            self.entry.trivial_signature = len(self.args) == 1 and not (self.star_arg or self.starstar_arg)
        elif not env.directives['always_allow_keywords'] and not (self.star_arg or self.starstar_arg):
            # Use the simpler calling signature for zero- and one-argument functions.
            if self.entry.signature is TypeSlots.pyfunction_signature:
                if len(self.args) == 0:
                    self.entry.signature = TypeSlots.pyfunction_noargs
                elif len(self.args) == 1:
                    if self.args[0].default is None and not self.args[0].kw_only:
                        self.entry.signature = TypeSlots.pyfunction_onearg
            elif self.entry.signature is TypeSlots.pymethod_signature:
                if len(self.args) == 1:
                    self.entry.signature = TypeSlots.unaryfunc
                elif len(self.args) == 2:
                    if self.args[1].default is None and not self.args[1].kw_only:
                        self.entry.signature = TypeSlots.ibinaryfunc

        sig = self.entry.signature
        nfixed = sig.num_fixed_args()
        if sig is TypeSlots.pymethod_signature and nfixed == 1 \
               and len(self.args) == 0 and self.star_arg:
            # this is the only case where a diverging number of
            # arguments is not an error - when we have no explicit
            # 'self' parameter as in method(*args)
            sig = self.entry.signature = TypeSlots.pyfunction_signature # self is not 'really' used
            self.self_in_stararg = 1
            nfixed = 0

        for i in range(min(nfixed, len(self.args))):
            arg = self.args[i]
            arg.is_generic = 0
            if sig.is_self_arg(i) and not self.is_staticmethod:
                if self.is_classmethod:
                    arg.is_type_arg = 1
                    arg.hdr_type = arg.type = Builtin.type_type
                else:
                    arg.is_self_arg = 1
                    arg.hdr_type = arg.type = env.parent_type
                arg.needs_conversion = 0
            else:
                arg.hdr_type = sig.fixed_arg_type(i)
                if not arg.type.same_as(arg.hdr_type):
                    if arg.hdr_type.is_pyobject and arg.type.is_pyobject:
                        arg.needs_type_test = 1
                    else:
                        arg.needs_conversion = 1
            if arg.needs_conversion:
                arg.hdr_cname = Naming.arg_prefix + arg.name
            else:
                arg.hdr_cname = Naming.var_prefix + arg.name

        if nfixed > len(self.args):
            self.bad_signature()
            return
        elif nfixed < len(self.args):
            if not sig.has_generic_args:
                self.bad_signature()
            for arg in self.args:
                if arg.is_generic and \
                        (arg.type.is_extension_type or arg.type.is_builtin_type):
                    arg.needs_type_test = 1

    def bad_signature(self):
        sig = self.entry.signature
        expected_str = "%d" % sig.num_fixed_args()
        if sig.has_generic_args:
            expected_str = expected_str + " or more"
        name = self.name
        if name.startswith("__") and name.endswith("__"):
            desc = "Special method"
        else:
            desc = "Method"
        error(self.pos,
            "%s %s has wrong number of arguments "
            "(%d declared, %s expected)" % (
                desc, self.name, len(self.args), expected_str))

    def signature_has_nongeneric_args(self):
        argcount = len(self.args)
        if argcount == 0 or (
                argcount == 1 and (self.args[0].is_self_arg or
                                   self.args[0].is_type_arg)):
            return 0
        return 1

    def signature_has_generic_args(self):
        return self.entry.signature.has_generic_args

    def declare_pyfunction(self, env):
        #print "DefNode.declare_pyfunction:", self.name, "in", env ###
        name = self.name
        entry = env.lookup_here(name)
        if entry and entry.type.is_cfunction and not self.is_wrapper:
            warning(self.pos, "Overriding cdef method with def method.", 5)
        entry = env.declare_pyfunction(name, self.pos, allow_redefine=not self.is_wrapper)
        self.entry = entry
        prefix = env.next_id(env.scope_prefix)

        entry.func_cname = \
            Naming.pyfunc_prefix + prefix + name
        entry.pymethdef_cname = \
            Naming.pymethdef_prefix + prefix + name
        if Options.docstrings:
            entry.doc = embed_position(self.pos, self.doc)
            entry.doc_cname = \
                Naming.funcdoc_prefix + prefix + name
            if entry.is_special:
                if entry.name in TypeSlots.invisible or not entry.doc or (entry.name in '__getattr__' and env.directives['fast_getattr']):
                    entry.wrapperbase_cname = None
                else:
                    entry.wrapperbase_cname = Naming.wrapperbase_prefix + prefix + name
        else:
            entry.doc = None

    def declare_lambda_function(self, env):
        name = self.name
        prefix = env.scope_prefix
        func_cname = \
            Naming.lambda_func_prefix + u'funcdef' + prefix + self.lambda_name
        entry = env.declare_lambda_function(func_cname, self.pos)
        entry.pymethdef_cname = \
            Naming.lambda_func_prefix + u'methdef' + prefix + self.lambda_name
        entry.qualified_name = env.qualify_name(self.lambda_name)
        entry.doc = None
        self.entry = entry

    def declare_arguments(self, env):
        for arg in self.args:
            if not arg.name:
                error(arg.pos, "Missing argument name")
            else:
                env.control_flow.set_state((), (arg.name, 'source'), 'arg')
                env.control_flow.set_state((), (arg.name, 'initialized'), True)
            if arg.needs_conversion:
                arg.entry = env.declare_var(arg.name, arg.type, arg.pos)
                if arg.type.is_pyobject:
                    arg.entry.init = "0"
                arg.entry.init_to_none = 0
            else:
                arg.entry = self.declare_argument(env, arg)
            arg.entry.used = 1
            arg.entry.is_self_arg = arg.is_self_arg
            if arg.hdr_type:
                if arg.is_self_arg or arg.is_type_arg or \
                    (arg.type.is_extension_type and not arg.hdr_type.is_extension_type):
                        arg.entry.is_declared_generic = 1
        self.declare_python_arg(env, self.star_arg)
        self.declare_python_arg(env, self.starstar_arg)

    def declare_python_arg(self, env, arg):
        if arg:
            if env.directives['infer_types'] != False:
                type = PyrexTypes.unspecified_type
            else:
                type = py_object_type
            entry = env.declare_var(arg.name, type, arg.pos)
            entry.used = 1
            entry.init = "0"
            entry.init_to_none = 0
            entry.xdecref_cleanup = 1
            arg.entry = entry
            env.control_flow.set_state((), (arg.name, 'initialized'), True)

    def analyse_expressions(self, env):
        self.local_scope.directives = env.directives
        self.analyse_default_values(env)
        if self.needs_assignment_synthesis(env):
            # Shouldn't we be doing this at the module level too?
            self.synthesize_assignment_node(env)

    def needs_assignment_synthesis(self, env, code=None):
        if self.no_assignment_synthesis:
            return False
        # Should enable for module level as well, that will require more testing...
        if self.entry.is_anonymous:
            return True
        if env.is_module_scope:
            if code is None:
                return env.directives['binding']
            else:
                return code.globalstate.directives['binding']
        return env.is_py_class_scope or env.is_closure_scope

    def synthesize_assignment_node(self, env):
        import ExprNodes
        genv = env
        while genv.is_py_class_scope or genv.is_c_class_scope:
            genv = genv.outer_scope

        if genv.is_closure_scope:
            rhs = ExprNodes.InnerFunctionNode(
                self.pos, pymethdef_cname = self.entry.pymethdef_cname)
        else:
            rhs = ExprNodes.PyCFunctionNode(
                self.pos, pymethdef_cname = self.entry.pymethdef_cname, binding = env.directives['binding'])

        if env.is_py_class_scope:
            if not self.is_staticmethod and not self.is_classmethod:
                rhs.binding = True

        self.assmt = SingleAssignmentNode(self.pos,
            lhs = ExprNodes.NameNode(self.pos, name = self.name),
            rhs = rhs)
        self.assmt.analyse_declarations(env)
        self.assmt.analyse_expressions(env)

    def generate_function_header(self, code, with_pymethdef, proto_only=0):
        arg_code_list = []
        sig = self.entry.signature
        if sig.has_dummy_arg or self.self_in_stararg:
            arg_code_list.append(
                "PyObject *%s" % Naming.self_cname)
        for arg in self.args:
            if not arg.is_generic:
                if arg.is_self_arg or arg.is_type_arg:
                    arg_code_list.append("PyObject *%s" % arg.hdr_cname)
                else:
                    arg_code_list.append(
                        arg.hdr_type.declaration_code(arg.hdr_cname))
        if not self.entry.is_special and sig.method_flags() == [TypeSlots.method_noargs]:
            arg_code_list.append("CYTHON_UNUSED PyObject *unused")
        if sig.has_generic_args:
            arg_code_list.append(
                "PyObject *%s, PyObject *%s"
                    % (Naming.args_cname, Naming.kwds_cname))
        arg_code = ", ".join(arg_code_list)
        dc = self.return_type.declaration_code(self.entry.func_cname)
        mf = " ".join(self.modifiers).upper()
        if mf: mf += " "
        header = "static %s%s(%s)" % (mf, dc, arg_code)
        code.putln("%s; /*proto*/" % header)
        if proto_only:
            return
        if (Options.docstrings and self.entry.doc and
                not self.entry.scope.is_property_scope and
                (not self.entry.is_special or self.entry.wrapperbase_cname)):
            docstr = self.entry.doc
            if docstr.is_unicode:
                docstr = docstr.utf8encode()
            code.putln(
                'static char %s[] = "%s";' % (
                    self.entry.doc_cname,
                    split_string_literal(escape_byte_string(docstr))))
            if self.entry.is_special:
                code.putln(
                    "struct wrapperbase %s;" % self.entry.wrapperbase_cname)
        if with_pymethdef:
            code.put(
                "static PyMethodDef %s = " %
                    self.entry.pymethdef_cname)
            code.put_pymethoddef(self.entry, ";", allow_skip=False)
        code.putln("%s {" % header)

    def generate_argument_declarations(self, env, code):
        for arg in self.args:
            if arg.is_generic: # or arg.needs_conversion:
                if arg.needs_conversion:
                    code.putln("PyObject *%s = 0;" % arg.hdr_cname)
                elif not arg.entry.in_closure:
                    code.put_var_declaration(arg.entry)

    def generate_keyword_list(self, code):
        if self.signature_has_generic_args() and \
                self.signature_has_nongeneric_args():
            code.put(
                "static PyObject **%s[] = {" %
                    Naming.pykwdlist_cname)
            for arg in self.args:
                if arg.is_generic:
                    pystring_cname = code.intern_identifier(arg.name)
                    code.put('&%s,' % pystring_cname)
            code.putln("0};")

    def generate_argument_parsing_code(self, env, code):
        # Generate fast equivalent of PyArg_ParseTuple call for
        # generic arguments, if any, including args/kwargs
        if self.entry.signature.has_dummy_arg and not self.self_in_stararg:
            # get rid of unused argument warning
            code.putln("%s = %s;" % (Naming.self_cname, Naming.self_cname))

        old_error_label = code.new_error_label()
        our_error_label = code.error_label
        end_label = code.new_label("argument_unpacking_done")

        has_kwonly_args = self.num_kwonly_args > 0
        has_star_or_kw_args = self.star_arg is not None \
            or self.starstar_arg is not None or has_kwonly_args

        for arg in self.args:
            if not arg.type.is_pyobject:
                done = arg.type.create_from_py_utility_code(env)
                if not done: pass # will fail later

        if not self.signature_has_generic_args():
            if has_star_or_kw_args:
                error(self.pos, "This method cannot have * or keyword arguments")
            self.generate_argument_conversion_code(code)

        elif not self.signature_has_nongeneric_args():
            # func(*args) or func(**kw) or func(*args, **kw)
            self.generate_stararg_copy_code(code)

        else:
            positional_args = []
            kw_only_args = []
            for arg in self.args:
                arg_entry = arg.entry
                if arg.is_generic:
                    if arg.default:
                        if not arg.is_self_arg and not arg.is_type_arg:
                            if arg.kw_only:
                                kw_only_args.append(arg)
                            else:
                                positional_args.append(arg)
                    elif arg.kw_only:
                        kw_only_args.append(arg)
                    elif not arg.is_self_arg and not arg.is_type_arg:
                        positional_args.append(arg)

            self.generate_tuple_and_keyword_parsing_code(
                positional_args, kw_only_args, end_label, code)

        code.error_label = old_error_label
        if code.label_used(our_error_label):
            if not code.label_used(end_label):
                code.put_goto(end_label)
            code.put_label(our_error_label)
            if has_star_or_kw_args:
                self.generate_arg_decref(self.star_arg, code)
                if self.starstar_arg:
                    if self.starstar_arg.entry.xdecref_cleanup:
                        code.put_var_xdecref_clear(self.starstar_arg.entry)
                    else:
                        code.put_var_decref_clear(self.starstar_arg.entry)
            code.putln('__Pyx_AddTraceback("%s");' % self.entry.qualified_name)
            # The arguments are put into the closure one after the
            # other, so when type errors are found, all references in
            # the closure instance must be properly ref-counted to
            # facilitate generic closure instance deallocation.  In
            # the case of an argument type error, it's best to just
            # DECREF+clear the already handled references, as this
            # frees their references as early as possible.
            for arg in self.args:
                if arg.type.is_pyobject and arg.entry.in_closure:
                    code.put_var_xdecref_clear(arg.entry)
            if self.needs_closure:
                code.put_decref(Naming.cur_scope_cname, self.local_scope.scope_class.type)
            code.put_finish_refcount_context()
            code.putln("return %s;" % self.error_value())
        if code.label_used(end_label):
            code.put_label(end_label)

        # fix refnanny view on closure variables here, instead of
        # doing it separately for each arg parsing special case
        if self.star_arg and self.star_arg.entry.in_closure:
            code.put_var_giveref(self.star_arg.entry)
        if self.starstar_arg and self.starstar_arg.entry.in_closure:
            code.put_var_giveref(self.starstar_arg.entry)
        for arg in self.args:
            if arg.type.is_pyobject and arg.entry.in_closure:
                code.put_var_giveref(arg.entry)

    def generate_arg_assignment(self, arg, item, code):
        if arg.type.is_pyobject:
            if arg.is_generic:
                item = PyrexTypes.typecast(arg.type, PyrexTypes.py_object_type, item)
            entry = arg.entry
            if entry.in_closure:
                code.put_incref(item, PyrexTypes.py_object_type)
            code.putln("%s = %s;" % (entry.cname, item))
        else:
            func = arg.type.from_py_function
            if func:
                code.putln("%s = %s(%s); %s" % (
                    arg.entry.cname,
                    func,
                    item,
                    code.error_goto_if(arg.type.error_condition(arg.entry.cname), arg.pos)))
            else:
                error(arg.pos, "Cannot convert Python object argument to type '%s'" % arg.type)

    def generate_arg_xdecref(self, arg, code):
        if arg:
            code.put_var_xdecref_clear(arg.entry)

    def generate_arg_decref(self, arg, code):
        if arg:
            code.put_var_decref_clear(arg.entry)

    def generate_stararg_copy_code(self, code):
        if not self.star_arg:
            code.globalstate.use_utility_code(raise_argtuple_invalid_utility_code)
            code.putln("if (unlikely(PyTuple_GET_SIZE(%s) > 0)) {" %
                       Naming.args_cname)
            code.put('__Pyx_RaiseArgtupleInvalid("%s", 1, 0, 0, PyTuple_GET_SIZE(%s)); return %s;' % (
                    self.name, Naming.args_cname, self.error_value()))
            code.putln("}")

        if self.starstar_arg:
            if self.star_arg:
                kwarg_check = "unlikely(%s)" % Naming.kwds_cname
            else:
                kwarg_check = "%s" % Naming.kwds_cname
        else:
            kwarg_check = "unlikely(%s) && unlikely(PyDict_Size(%s) > 0)" % (
                Naming.kwds_cname, Naming.kwds_cname)
        code.globalstate.use_utility_code(keyword_string_check_utility_code)
        code.putln(
            "if (%s && unlikely(!__Pyx_CheckKeywordStrings(%s, \"%s\", %d))) return %s;" % (
                kwarg_check, Naming.kwds_cname, self.name,
                bool(self.starstar_arg), self.error_value()))

        if self.starstar_arg:
            code.putln("%s = (%s) ? PyDict_Copy(%s) : PyDict_New();" % (
                    self.starstar_arg.entry.cname,
                    Naming.kwds_cname,
                    Naming.kwds_cname))
            code.putln("if (unlikely(!%s)) return %s;" % (
                    self.starstar_arg.entry.cname, self.error_value()))
            self.starstar_arg.entry.xdecref_cleanup = 0
            code.put_gotref(self.starstar_arg.entry.cname)

        if self.self_in_stararg:
            # need to create a new tuple with 'self' inserted as first item
            code.put("%s = PyTuple_New(PyTuple_GET_SIZE(%s)+1); if (unlikely(!%s)) " % (
                    self.star_arg.entry.cname,
                    Naming.args_cname,
                    self.star_arg.entry.cname))
            if self.starstar_arg:
                code.putln("{")
                code.put_decref_clear(self.starstar_arg.entry.cname, py_object_type)
                code.putln("return %s;" % self.error_value())
                code.putln("}")
            else:
                code.putln("return %s;" % self.error_value())
            code.put_gotref(self.star_arg.entry.cname)
            code.put_incref(Naming.self_cname, py_object_type)
            code.put_giveref(Naming.self_cname)
            code.putln("PyTuple_SET_ITEM(%s, 0, %s);" % (
                self.star_arg.entry.cname, Naming.self_cname))
            temp = code.funcstate.allocate_temp(PyrexTypes.c_py_ssize_t_type, manage_ref=False)
            code.putln("for (%s=0; %s < PyTuple_GET_SIZE(%s); %s++) {" % (
                temp, temp, Naming.args_cname, temp))
            code.putln("PyObject* item = PyTuple_GET_ITEM(%s, %s);" % (
                Naming.args_cname, temp))
            code.put_incref("item", py_object_type)
            code.put_giveref("item")
            code.putln("PyTuple_SET_ITEM(%s, %s+1, item);" % (
                self.star_arg.entry.cname, temp))
            code.putln("}")
            code.funcstate.release_temp(temp)
            self.star_arg.entry.xdecref_cleanup = 0
        elif self.star_arg:
            code.put_incref(Naming.args_cname, py_object_type)
            code.putln("%s = %s;" % (
                    self.star_arg.entry.cname,
                    Naming.args_cname))
            self.star_arg.entry.xdecref_cleanup = 0

    def generate_tuple_and_keyword_parsing_code(self, positional_args,
                                                kw_only_args, success_label, code):
        argtuple_error_label = code.new_label("argtuple_error")

        min_positional_args = self.num_required_args - self.num_required_kw_args
        if len(self.args) > 0 and (self.args[0].is_self_arg or self.args[0].is_type_arg):
            min_positional_args -= 1
        max_positional_args = len(positional_args)
        has_fixed_positional_count = not self.star_arg and \
            min_positional_args == max_positional_args

        if self.num_required_kw_args:
            code.globalstate.use_utility_code(raise_keyword_required_utility_code)

        if self.starstar_arg or self.star_arg:
            self.generate_stararg_init_code(max_positional_args, code)

        # --- optimised code when we receive keyword arguments
        if self.num_required_kw_args:
            likely_hint = "likely"
        else:
            likely_hint = "unlikely"
        code.putln("if (%s(%s)) {" % (likely_hint, Naming.kwds_cname))
        self.generate_keyword_unpacking_code(
            min_positional_args, max_positional_args,
            has_fixed_positional_count,
            positional_args, kw_only_args, argtuple_error_label, code)

        # --- optimised code when we do not receive any keyword arguments
        if (self.num_required_kw_args and min_positional_args > 0) or min_positional_args == max_positional_args:
            # Python raises arg tuple related errors first, so we must
            # check the length here
            if min_positional_args == max_positional_args and not self.star_arg:
                compare = '!='
            else:
                compare = '<'
            code.putln('} else if (PyTuple_GET_SIZE(%s) %s %d) {' % (
                    Naming.args_cname, compare, min_positional_args))
            code.put_goto(argtuple_error_label)

        if self.num_required_kw_args:
            # pure error case: keywords required but not passed
            if max_positional_args > min_positional_args and not self.star_arg:
                code.putln('} else if (PyTuple_GET_SIZE(%s) > %d) {' % (
                        Naming.args_cname, max_positional_args))
                code.put_goto(argtuple_error_label)
            code.putln('} else {')
            for i, arg in enumerate(kw_only_args):
                if not arg.default:
                    pystring_cname = code.intern_identifier(arg.name)
                    # required keyword-only argument missing
                    code.put('__Pyx_RaiseKeywordRequired("%s", %s); ' % (
                            self.name,
                            pystring_cname))
                    code.putln(code.error_goto(self.pos))
                    break

        elif min_positional_args == max_positional_args:
            # parse the exact number of positional arguments from the
            # args tuple
            code.putln('} else {')
            for i, arg in enumerate(positional_args):
                item = "PyTuple_GET_ITEM(%s, %d)" % (Naming.args_cname, i)
                self.generate_arg_assignment(arg, item, code)
            self.generate_arg_default_assignments(code)

        else:
            # parse the positional arguments from the variable length
            # args tuple
            code.putln('} else {')
            self.generate_arg_default_assignments(code)
            code.putln('switch (PyTuple_GET_SIZE(%s)) {' % Naming.args_cname)
            if self.star_arg:
                code.putln('default:')
            reversed_args = list(enumerate(positional_args))[::-1]
            for i, arg in reversed_args:
                if i >= min_positional_args-1:
                    if min_positional_args > 1:
                        code.putln('case %2d:' % (i+1)) # pure code beautification
                    else:
                        code.put('case %2d: ' % (i+1))
                item = "PyTuple_GET_ITEM(%s, %d)" % (Naming.args_cname, i)
                self.generate_arg_assignment(arg, item, code)
            if min_positional_args == 0:
                code.put('case  0: ')
            code.putln('break;')
            if self.star_arg:
                if min_positional_args:
                    for i in range(min_positional_args-1, -1, -1):
                        code.putln('case %2d:' % i)
                    code.put_goto(argtuple_error_label)
            else:
                code.put('default: ')
                code.put_goto(argtuple_error_label)
            code.putln('}')

        code.putln('}')

        if code.label_used(argtuple_error_label):
            code.put_goto(success_label)
            code.put_label(argtuple_error_label)
            code.globalstate.use_utility_code(raise_argtuple_invalid_utility_code)
            code.put('__Pyx_RaiseArgtupleInvalid("%s", %d, %d, %d, PyTuple_GET_SIZE(%s)); ' % (
                    self.name, has_fixed_positional_count,
                    min_positional_args, max_positional_args,
                    Naming.args_cname))
            code.putln(code.error_goto(self.pos))

    def generate_arg_default_assignments(self, code):
        for arg in self.args:
            if arg.is_generic and arg.default:
                code.putln(
                    "%s = %s;" % (
                        arg.entry.cname,
                        arg.calculate_default_value_code(code)))

    def generate_stararg_init_code(self, max_positional_args, code):
        if self.starstar_arg:
            self.starstar_arg.entry.xdecref_cleanup = 0
            code.putln('%s = PyDict_New(); if (unlikely(!%s)) return %s;' % (
                    self.starstar_arg.entry.cname,
                    self.starstar_arg.entry.cname,
                    self.error_value()))
            code.put_gotref(self.starstar_arg.entry.cname)
        if self.star_arg:
            self.star_arg.entry.xdecref_cleanup = 0
            code.putln('if (PyTuple_GET_SIZE(%s) > %d) {' % (
                    Naming.args_cname,
                    max_positional_args))
            code.putln('%s = PyTuple_GetSlice(%s, %d, PyTuple_GET_SIZE(%s));' % (
                    self.star_arg.entry.cname, Naming.args_cname,
                    max_positional_args, Naming.args_cname))
            code.putln("if (unlikely(!%s)) {" % self.star_arg.entry.cname)
            if self.starstar_arg:
                code.put_decref(self.starstar_arg.entry.cname, py_object_type)
            if self.needs_closure:
                code.put_decref(Naming.cur_scope_cname, self.local_scope.scope_class.type)
            code.put_finish_refcount_context()
            code.putln('return %s;' % self.error_value())
            code.putln('}')
            code.put_gotref(self.star_arg.entry.cname)
            code.putln('} else {')
            code.put("%s = %s; " % (self.star_arg.entry.cname, Naming.empty_tuple))
            code.put_incref(Naming.empty_tuple, py_object_type)
            code.putln('}')

    def generate_keyword_unpacking_code(self, min_positional_args, max_positional_args,
                                        has_fixed_positional_count, positional_args,
                                        kw_only_args, argtuple_error_label, code):
        all_args = tuple(positional_args) + tuple(kw_only_args)
        max_args = len(all_args)

        code.putln("Py_ssize_t kw_args = PyDict_Size(%s);" %
                   Naming.kwds_cname)
        # the 'values' array collects borrowed references to arguments
        # before doing any type coercion etc.
        code.putln("PyObject* values[%d] = {%s};" % (
            max_args, ','.join('0'*max_args)))

        # assign borrowed Python default values to the values array,
        # so that they can be overwritten by received arguments below
        for i, arg in enumerate(all_args):
            if arg.default and arg.type.is_pyobject:
                default_value = arg.calculate_default_value_code(code)
                code.putln('values[%d] = %s;' % (i, arg.type.as_pyobject(default_value)))

        # parse the args tuple and check that it's not too long
        code.putln('switch (PyTuple_GET_SIZE(%s)) {' % Naming.args_cname)
        if self.star_arg:
            code.putln('default:')
        for i in range(max_positional_args-1, -1, -1):
            code.put('case %2d: ' % (i+1))
            code.putln("values[%d] = PyTuple_GET_ITEM(%s, %d);" % (
                    i, Naming.args_cname, i))
        code.putln('case  0: break;')
        if not self.star_arg:
            code.put('default: ') # more arguments than allowed
            code.put_goto(argtuple_error_label)
        code.putln('}')

        # now fill up the positional/required arguments with values
        # from the kw dict
        if self.num_required_args or max_positional_args > 0:
            last_required_arg = -1
            for i, arg in enumerate(all_args):
                if not arg.default:
                    last_required_arg = i
            if last_required_arg < max_positional_args:
                last_required_arg = max_positional_args-1
            num_required_args = self.num_required_args
            if max_positional_args > 0:
                code.putln('switch (PyTuple_GET_SIZE(%s)) {' % Naming.args_cname)
            for i, arg in enumerate(all_args[:last_required_arg+1]):
                if max_positional_args > 0 and i <= max_positional_args:
                    if self.star_arg and i == max_positional_args:
                        code.putln('default:')
                    else:
                        code.putln('case %2d:' % i)
                pystring_cname = code.intern_identifier(arg.name)
                if arg.default:
                    if arg.kw_only:
                        # handled separately below
                        continue
                    code.putln('if (kw_args > 0) {')
                    code.putln('PyObject* value = PyDict_GetItem(%s, %s);' % (
                        Naming.kwds_cname, pystring_cname))
                    code.putln('if (value) { values[%d] = value; kw_args--; }' % i)
                    code.putln('}')
                else:
                    num_required_args -= 1
                    code.putln('values[%d] = PyDict_GetItem(%s, %s);' % (
                        i, Naming.kwds_cname, pystring_cname))
                    code.putln('if (likely(values[%d])) kw_args--;' % i);
                    if i < min_positional_args:
                        if i == 0:
                            # special case: we know arg 0 is missing
                            code.put('else ')
                            code.put_goto(argtuple_error_label)
                        else:
                            # print the correct number of values (args or
                            # kwargs) that were passed into positional
                            # arguments up to this point
                            code.putln('else {')
                            code.globalstate.use_utility_code(raise_argtuple_invalid_utility_code)
                            code.put('__Pyx_RaiseArgtupleInvalid("%s", %d, %d, %d, %d); ' % (
                                    self.name, has_fixed_positional_count,
                                    min_positional_args, max_positional_args, i))
                            code.putln(code.error_goto(self.pos))
                            code.putln('}')
                    elif arg.kw_only:
                        code.putln('else {')
                        code.put('__Pyx_RaiseKeywordRequired("%s", %s); ' %(
                                self.name, pystring_cname))
                        code.putln(code.error_goto(self.pos))
                        code.putln('}')
            if max_positional_args > 0:
                code.putln('}')

        if kw_only_args and not self.starstar_arg:
            # unpack optional keyword-only arguments
            # checking for interned strings in a dict is faster than iterating
            # but it's too likely that we must iterate if we expect **kwargs
            optional_args = []
            for i, arg in enumerate(all_args[max_positional_args:]):
                if not arg.kw_only or not arg.default:
                    continue
                optional_args.append((i+max_positional_args, arg))
            if optional_args:
                # this mimics an unrolled loop so that we can "break" out of it
                code.putln('while (kw_args > 0) {')
                code.putln('PyObject* value;')
                for i, arg in optional_args:
                    pystring_cname = code.intern_identifier(arg.name)
                    code.putln(
                        'value = PyDict_GetItem(%s, %s);' % (
                        Naming.kwds_cname, pystring_cname))
                    code.putln(
                        'if (value) { values[%d] = value; if (!(--kw_args)) break; }' % i)
                code.putln('break;')
                code.putln('}')

        code.putln('if (unlikely(kw_args > 0)) {')
        # non-positional/-required kw args left in dict: default args,
        # kw-only args, **kwargs or error
        #
        # This is sort of a catch-all: except for checking required
        # arguments, this will always do the right thing for unpacking
        # keyword arguments, so that we can concentrate on optimising
        # common cases above.
        if max_positional_args == 0:
            pos_arg_count = "0"
        elif self.star_arg:
            code.putln("const Py_ssize_t used_pos_args = (PyTuple_GET_SIZE(%s) < %d) ? PyTuple_GET_SIZE(%s) : %d;" % (
                    Naming.args_cname, max_positional_args,
                    Naming.args_cname, max_positional_args))
            pos_arg_count = "used_pos_args"
        else:
            pos_arg_count = "PyTuple_GET_SIZE(%s)" % Naming.args_cname
        code.globalstate.use_utility_code(parse_keywords_utility_code)
        code.put(
            'if (unlikely(__Pyx_ParseOptionalKeywords(%s, %s, %s, values, %s, "%s") < 0)) ' % (
                Naming.kwds_cname,
                Naming.pykwdlist_cname,
                self.starstar_arg and self.starstar_arg.entry.cname or '0',
                pos_arg_count,
                self.name))
        code.putln(code.error_goto(self.pos))
        code.putln('}')

        # convert arg values to their final type and assign them
        for i, arg in enumerate(all_args):
            if arg.default and not arg.type.is_pyobject:
                code.putln("if (values[%d]) {" % i)
            self.generate_arg_assignment(arg, "values[%d]" % i, code)
            if arg.default and not arg.type.is_pyobject:
                code.putln('} else {')
                code.putln(
                    "%s = %s;" % (
                        arg.entry.cname,
                        arg.calculate_default_value_code(code)))
                code.putln('}')

    def generate_argument_conversion_code(self, code):
        # Generate code to convert arguments from signature type to
        # declared type, if needed.  Also copies signature arguments
        # into closure fields.
        for arg in self.args:
            if arg.needs_conversion:
                self.generate_arg_conversion(arg, code)
            elif arg.entry.in_closure:
                if arg.type.is_pyobject:
                    code.put_incref(arg.hdr_cname, py_object_type)
                code.putln('%s = %s;' % (arg.entry.cname, arg.hdr_cname))

    def generate_arg_conversion(self, arg, code):
        # Generate conversion code for one argument.
        old_type = arg.hdr_type
        new_type = arg.type
        if old_type.is_pyobject:
            if arg.default:
                code.putln("if (%s) {" % arg.hdr_cname)
            else:
                code.putln("assert(%s); {" % arg.hdr_cname)
            self.generate_arg_conversion_from_pyobject(arg, code)
            code.putln("}")
        elif new_type.is_pyobject:
            self.generate_arg_conversion_to_pyobject(arg, code)
        else:
            if new_type.assignable_from(old_type):
                code.putln(
                    "%s = %s;" % (arg.entry.cname, arg.hdr_cname))
            else:
                error(arg.pos,
                    "Cannot convert 1 argument from '%s' to '%s'" %
                        (old_type, new_type))

    def generate_arg_conversion_from_pyobject(self, arg, code):
        new_type = arg.type
        func = new_type.from_py_function
        # copied from CoerceFromPyTypeNode
        if func:
            lhs = arg.entry.cname
            rhs = "%s(%s)" % (func, arg.hdr_cname)
            if new_type.is_enum:
                rhs = PyrexTypes.typecast(new_type, PyrexTypes.c_long_type, rhs)
            code.putln("%s = %s; %s" % (
                lhs,
                rhs,
                code.error_goto_if(new_type.error_condition(arg.entry.cname), arg.pos)))
        else:
            error(arg.pos,
                "Cannot convert Python object argument to type '%s'"
                    % new_type)

    def generate_arg_conversion_to_pyobject(self, arg, code):
        old_type = arg.hdr_type
        func = old_type.to_py_function
        if func:
            code.putln("%s = %s(%s); %s" % (
                arg.entry.cname,
                func,
                arg.hdr_cname,
                code.error_goto_if_null(arg.entry.cname, arg.pos)))
            code.put_var_gotref(arg.entry)
        else:
            error(arg.pos,
                "Cannot convert argument of type '%s' to Python object"
                    % old_type)

    def generate_argument_type_tests(self, code):
        # Generate type tests for args whose signature
        # type is PyObject * and whose declared type is
        # a subtype thereof.
        for arg in self.args:
            if arg.needs_type_test:
                self.generate_arg_type_test(arg, code)
            elif not arg.accept_none and arg.type.is_pyobject:
                self.generate_arg_none_check(arg, code)

    def error_value(self):
        return self.entry.signature.error_value

    def caller_will_check_exceptions(self):
        return 1


class GeneratorDefNode(DefNode):
    # Generator DefNode.
    #
    # gbody          GeneratorBodyDefNode
    #

    is_generator = True
    needs_closure = True

    child_attrs = ["args", "star_arg", "starstar_arg", "body", "decorators", "gbody"]

    def __init__(self, **kwargs):
        # XXX: don't actually needs a body
        kwargs['body'] = StatListNode(kwargs['pos'], stats=[])
        super(GeneratorDefNode, self).__init__(**kwargs)

    def analyse_declarations(self, env):
        super(GeneratorDefNode, self).analyse_declarations(env)
        self.gbody.local_scope = self.local_scope
        self.gbody.analyse_declarations(env)

    def generate_function_body(self, env, code):
        body_cname = self.gbody.entry.func_cname
        generator_cname = '%s->%s' % (Naming.cur_scope_cname, Naming.obj_base_cname)

        code.putln('%s.resume_label = 0;' % generator_cname)
        code.putln('%s.body = (__pyx_generator_body_t) %s;' % (generator_cname, body_cname))
        code.put_giveref(Naming.cur_scope_cname)
        code.put_finish_refcount_context()
        code.putln("return (PyObject *) %s;" % Naming.cur_scope_cname);

    def generate_function_definitions(self, env, code):
        self.gbody.generate_function_header(code, proto=True)
        super(GeneratorDefNode, self).generate_function_definitions(env, code)
        self.gbody.generate_function_definitions(env, code)


class GeneratorBodyDefNode(DefNode):
    # Generator body DefNode.
    #

    is_generator_body = True

    child_attrs = ["args", "star_arg", "starstar_arg", "body", "decorators"]

    def __init__(self, pos=None, name=None, body=None):
        super(GeneratorBodyDefNode, self).__init__(pos=pos, body=body, name=name, doc=None,
                                                   args=[],
                                                   star_arg=None, starstar_arg=None)

    def declare_generator_body(self, env):
        prefix = env.next_id(env.scope_prefix)
        name = env.next_id('generator')
        entry = env.declare_var(prefix + name, py_object_type, self.pos, visibility='private')
        entry.func_cname = Naming.genbody_prefix + prefix + name
        entry.qualified_name = EncodedString(self.name)
        self.entry = entry

    def analyse_declarations(self, env):
        self.analyse_argument_types(env)
        self.declare_generator_body(env)

    def generate_function_header(self, code, proto=False):
        header = "static PyObject *%s(%s, PyObject *%s)" % (
            self.entry.func_cname,
            self.local_scope.scope_class.type.declaration_code(Naming.cur_scope_cname),
            Naming.sent_value_cname)
        if proto:
            code.putln('%s; /* proto */' % header)
        else:
            code.putln('%s /* generator body */\n{' % header);

    def generate_function_definitions(self, env, code):
        lenv = self.local_scope

        # Generate closure function definitions
        self.body.generate_function_definitions(lenv, code)
<<<<<<< HEAD
        # generate lambda function definitions
        self.generate_lambda_definitions(lenv, code)
=======
>>>>>>> c99839d7

        # Generate C code for header and body of function
        code.enter_cfunc_scope()
        code.return_from_error_cleanup_label = code.new_label()

        # ----- Top-level constants used by this function
        code.mark_pos(self.pos)
        self.generate_cached_builtins_decls(lenv, code)
        # ----- Function header
        code.putln("")
        self.generate_function_header(code)
        # ----- Local variables
        code.putln("PyObject *%s = NULL;" % Naming.retval_cname)
        tempvardecl_code = code.insertion_point()
        code.put_declare_refcount_context()
        code.put_setup_refcount_context(self.entry.name)

        # ----- Resume switch point.
        code.funcstate.init_closure_temps(lenv.scope_class.type.scope)
        resume_code = code.insertion_point()
        first_run_label = code.new_label('first_run')
        code.use_label(first_run_label)
        code.put_label(first_run_label)
        code.putln('%s' %
                   (code.error_goto_if_null(Naming.sent_value_cname, self.pos)))

        # ----- Function body
        self.generate_function_body(env, code)
        code.putln('PyErr_SetNone(PyExc_StopIteration); %s' % code.error_goto(self.pos))
        # ----- Error cleanup
        if code.error_label in code.labels_used:
            code.put_goto(code.return_label)
            code.put_label(code.error_label)
            for cname, type in code.funcstate.all_managed_temps():
                code.put_xdecref(cname, type)
            code.putln('__Pyx_AddTraceback("%s");' % self.entry.qualified_name)
            # XXX: ^^^ is this enough?

        # ----- Non-error return cleanup
        code.put_label(code.return_label)
        code.put_xdecref(Naming.retval_cname, py_object_type)
        code.putln('%s->%s.resume_label = -1;' % (Naming.cur_scope_cname, Naming.obj_base_cname))
        code.put_finish_refcount_context()
        code.putln('return NULL;');
        code.putln("}")

        # ----- Go back and insert temp variable declarations
        tempvardecl_code.put_temp_declarations(code.funcstate)
        # ----- Generator resume code
        resume_code.putln("switch (%s->%s.resume_label) {" % (Naming.cur_scope_cname, Naming.obj_base_cname));
        resume_code.putln("case 0: goto %s;" % first_run_label)

        from ParseTreeTransforms import YieldNodeCollector
        collector = YieldNodeCollector()
        collector.visitchildren(self)
        for yield_expr in collector.yields:
            resume_code.putln("case %d: goto %s;" % (yield_expr.label_num, yield_expr.label_name));
        resume_code.putln("default: /* CPython raises the right error here */");
        resume_code.put_finish_refcount_context()
        resume_code.putln("return NULL;");
        resume_code.putln("}");

        code.exit_cfunc_scope()


class OverrideCheckNode(StatNode):
    # A Node for dispatching to the def method if it
    # is overriden.
    #
    #  py_func
    #
    #  args
    #  func_temp
    #  body

    child_attrs = ['body']

    body = None

    def analyse_expressions(self, env):
        self.args = env.arg_entries
        if self.py_func.is_module_scope:
            first_arg = 0
        else:
            first_arg = 1
        import ExprNodes
        self.func_node = ExprNodes.RawCNameExprNode(self.pos, py_object_type)
        call_tuple = ExprNodes.TupleNode(self.pos, args=[ExprNodes.NameNode(self.pos, name=arg.name) for arg in self.args[first_arg:]])
        call_node = ExprNodes.SimpleCallNode(self.pos,
                                             function=self.func_node,
                                             args=[ExprNodes.NameNode(self.pos, name=arg.name) for arg in self.args[first_arg:]])
        self.body = ReturnStatNode(self.pos, value=call_node)
        self.body.analyse_expressions(env)

    def generate_execution_code(self, code):
        interned_attr_cname = code.intern_identifier(self.py_func.entry.name)
        # Check to see if we are an extension type
        if self.py_func.is_module_scope:
            self_arg = "((PyObject *)%s)" % Naming.module_cname
        else:
            self_arg = "((PyObject *)%s)" % self.args[0].cname
        code.putln("/* Check if called by wrapper */")
        code.putln("if (unlikely(%s)) ;" % Naming.skip_dispatch_cname)
        code.putln("/* Check if overriden in Python */")
        if self.py_func.is_module_scope:
            code.putln("else {")
        else:
            code.putln("else if (unlikely(Py_TYPE(%s)->tp_dictoffset != 0)) {" % self_arg)
        func_node_temp = code.funcstate.allocate_temp(py_object_type, manage_ref=True)
        self.func_node.set_cname(func_node_temp)
        # need to get attribute manually--scope would return cdef method
        err = code.error_goto_if_null(func_node_temp, self.pos)
        code.putln("%s = PyObject_GetAttr(%s, %s); %s" % (
            func_node_temp, self_arg, interned_attr_cname, err))
        code.put_gotref(func_node_temp)
        is_builtin_function_or_method = "PyCFunction_Check(%s)" % func_node_temp
        is_overridden = "(PyCFunction_GET_FUNCTION(%s) != (void *)&%s)" % (
            func_node_temp, self.py_func.entry.func_cname)
        code.putln("if (!%s || %s) {" % (is_builtin_function_or_method, is_overridden))
        self.body.generate_execution_code(code)
        code.putln("}")
        code.put_decref_clear(func_node_temp, PyrexTypes.py_object_type)
        code.funcstate.release_temp(func_node_temp)
        code.putln("}")

class ClassDefNode(StatNode, BlockNode):
    pass

class PyClassDefNode(ClassDefNode):
    #  A Python class definition.
    #
    #  name     EncodedString   Name of the class
    #  doc      string or None
    #  body     StatNode        Attribute definition code
    #  entry    Symtab.Entry
    #  scope    PyClassScope
    #  decorators    [DecoratorNode]        list of decorators or None
    #
    #  The following subnodes are constructed internally:
    #
    #  dict     DictNode   Class dictionary or Py3 namespace
    #  classobj ClassNode  Class object
    #  target   NameNode   Variable to assign class object to

    child_attrs = ["body", "dict", "metaclass", "mkw", "bases", "classobj", "target"]
    decorators = None
    py3_style_class = False # Python3 style class (bases+kwargs)

    def __init__(self, pos, name, bases, doc, body, decorators = None,
                 keyword_args = None, starstar_arg = None):
        StatNode.__init__(self, pos)
        self.name = name
        self.doc = doc
        self.body = body
        self.decorators = decorators
        import ExprNodes
        if self.doc and Options.docstrings:
            doc = embed_position(self.pos, self.doc)
            doc_node = ExprNodes.StringNode(pos, value = doc)
        else:
            doc_node = None
        if keyword_args or starstar_arg:
            self.py3_style_class = True
            self.bases = bases
            self.metaclass = None
            if keyword_args and not starstar_arg:
                for i, item in list(enumerate(keyword_args.key_value_pairs))[::-1]:
                    if item.key.value == 'metaclass':
                        if self.metaclass is not None:
                            error(item.pos, "keyword argument 'metaclass' passed multiple times")
                        # special case: we already know the metaclass,
                        # so we don't need to do the "build kwargs,
                        # find metaclass" dance at runtime
                        self.metaclass = item.value
                        del keyword_args.key_value_pairs[i]
            if starstar_arg or (keyword_args and keyword_args.key_value_pairs):
                self.mkw = ExprNodes.KeywordArgsNode(
                    pos, keyword_args = keyword_args, starstar_arg = starstar_arg)
            else:
                self.mkw = ExprNodes.NullNode(pos)
            if self.metaclass is None:
                self.metaclass = ExprNodes.PyClassMetaclassNode(
                    pos, mkw = self.mkw, bases = self.bases)
            self.dict = ExprNodes.PyClassNamespaceNode(pos, name = name,
                        doc = doc_node, metaclass = self.metaclass, bases = self.bases,
                        mkw = self.mkw)
            self.classobj = ExprNodes.Py3ClassNode(pos, name = name,
                    bases = self.bases, dict = self.dict, doc = doc_node,
                    metaclass = self.metaclass, mkw = self.mkw)
        else:
            self.dict = ExprNodes.DictNode(pos, key_value_pairs = [])
            self.metaclass = None
            self.mkw = None
            self.bases = None
            self.classobj = ExprNodes.ClassNode(pos, name = name,
                    bases = bases, dict = self.dict, doc = doc_node)
        self.target = ExprNodes.NameNode(pos, name = name)

    def as_cclass(self):
        """
        Return this node as if it were declared as an extension class
        """
        if self.py3_style_class:
            error(self.classobj.pos, "Python3 style class could not be represented as C class")
            return
        bases = self.classobj.bases.args
        if len(bases) == 0:
            base_class_name = None
            base_class_module = None
        elif len(bases) == 1:
            base = bases[0]
            path = []
            from ExprNodes import AttributeNode, NameNode
            while isinstance(base, AttributeNode):
                path.insert(0, base.attribute)
                base = base.obj
            if isinstance(base, NameNode):
                path.insert(0, base.name)
                base_class_name = path[-1]
                if len(path) > 1:
                    base_class_module = u'.'.join(path[:-1])
                else:
                    base_class_module = None
            else:
                error(self.classobj.bases.args.pos, "Invalid base class")
        else:
            error(self.classobj.bases.args.pos, "C class may only have one base class")
            return None

        return CClassDefNode(self.pos,
                             visibility = 'private',
                             module_name = None,
                             class_name = self.name,
                             base_class_module = base_class_module,
                             base_class_name = base_class_name,
                             decorators = self.decorators,
                             body = self.body,
                             in_pxd = False,
                             doc = self.doc)

    def create_scope(self, env):
        genv = env
        while genv.is_py_class_scope or genv.is_c_class_scope:
            genv = genv.outer_scope
        cenv = self.scope = PyClassScope(name = self.name, outer_scope = genv)
        return cenv

    def analyse_declarations(self, env):
        self.target.analyse_target_declaration(env)
        cenv = self.create_scope(env)
        cenv.directives = env.directives
        cenv.class_obj_cname = self.target.entry.cname
        self.body.analyse_declarations(cenv)

    def analyse_expressions(self, env):
        if self.py3_style_class:
            self.bases.analyse_expressions(env)
            self.metaclass.analyse_expressions(env)
            self.mkw.analyse_expressions(env)
        self.dict.analyse_expressions(env)
        self.classobj.analyse_expressions(env)
        genv = env.global_scope()
        cenv = self.scope
        self.body.analyse_expressions(cenv)
        self.target.analyse_target_expression(env, self.classobj)

    def generate_function_definitions(self, env, code):
        self.generate_lambda_definitions(self.scope, code)
        self.body.generate_function_definitions(self.scope, code)

    def generate_execution_code(self, code):
        code.pyclass_stack.append(self)
        cenv = self.scope
        if self.py3_style_class:
            self.bases.generate_evaluation_code(code)
            self.mkw.generate_evaluation_code(code)
            self.metaclass.generate_evaluation_code(code)
        self.dict.generate_evaluation_code(code)
        cenv.namespace_cname = cenv.class_obj_cname = self.dict.result()
        self.body.generate_execution_code(code)
        self.classobj.generate_evaluation_code(code)
        cenv.namespace_cname = cenv.class_obj_cname = self.classobj.result()
        self.target.generate_assignment_code(self.classobj, code)
        self.dict.generate_disposal_code(code)
        self.dict.free_temps(code)
        if self.py3_style_class:
            self.mkw.generate_disposal_code(code)
            self.mkw.free_temps(code)
            self.metaclass.generate_disposal_code(code)
            self.metaclass.free_temps(code)
            self.bases.generate_disposal_code(code)
            self.bases.free_temps(code)
        code.pyclass_stack.pop()

class CClassDefNode(ClassDefNode):
    #  An extension type definition.
    #
    #  visibility         'private' or 'public' or 'extern'
    #  typedef_flag       boolean
    #  api                boolean
    #  module_name        string or None    For import of extern type objects
    #  class_name         string            Unqualified name of class
    #  as_name            string or None    Name to declare as in this scope
    #  base_class_module  string or None    Module containing the base class
    #  base_class_name    string or None    Name of the base class
    #  objstruct_name     string or None    Specified C name of object struct
    #  typeobj_name       string or None    Specified C name of type object
    #  in_pxd             boolean           Is in a .pxd file
    #  decorators         [DecoratorNode]   list of decorators or None
    #  doc                string or None
    #  body               StatNode or None
    #  entry              Symtab.Entry
    #  base_type          PyExtensionType or None
    #  buffer_defaults_node DictNode or None Declares defaults for a buffer
    #  buffer_defaults_pos

    child_attrs = ["body"]
    buffer_defaults_node = None
    buffer_defaults_pos = None
    typedef_flag = False
    api = False
    objstruct_name = None
    typeobj_name = None
    decorators = None

    def analyse_declarations(self, env):
        #print "CClassDefNode.analyse_declarations:", self.class_name
        #print "...visibility =", self.visibility
        #print "...module_name =", self.module_name

        import Buffer
        if self.buffer_defaults_node:
            buffer_defaults = Buffer.analyse_buffer_options(self.buffer_defaults_pos,
                                                            env, [], self.buffer_defaults_node,
                                                            need_complete=False)
        else:
            buffer_defaults = None

        if env.in_cinclude and not self.objstruct_name:
            error(self.pos, "Object struct name specification required for "
                "C class defined in 'extern from' block")
        self.base_type = None
        # Now that module imports are cached, we need to
        # import the modules for extern classes.
        if self.module_name:
            self.module = None
            for module in env.cimported_modules:
                if module.name == self.module_name:
                    self.module = module
            if self.module is None:
                self.module = ModuleScope(self.module_name, None, env.context)
                self.module.has_extern_class = 1
                env.add_imported_module(self.module)

        if self.base_class_name:
            if self.base_class_module:
                base_class_scope = env.find_module(self.base_class_module, self.pos)
            else:
                base_class_scope = env
            if self.base_class_name == 'object':
                # extension classes are special and don't need to inherit from object
                if base_class_scope is None or base_class_scope.lookup('object') is None:
                    self.base_class_name = None
                    self.base_class_module = None
                    base_class_scope = None
            if base_class_scope:
                base_class_entry = base_class_scope.find(self.base_class_name, self.pos)
                if base_class_entry:
                    if not base_class_entry.is_type:
                        error(self.pos, "'%s' is not a type name" % self.base_class_name)
                    elif not base_class_entry.type.is_extension_type and \
                             not (base_class_entry.type.is_builtin_type and \
                                  base_class_entry.type.objstruct_cname):
                        error(self.pos, "'%s' is not an extension type" % self.base_class_name)
                    elif not base_class_entry.type.is_complete():
                        error(self.pos, "Base class '%s' of type '%s' is incomplete" % (
                            self.base_class_name, self.class_name))
                    elif base_class_entry.type.scope and base_class_entry.type.scope.directives and \
                             base_class_entry.type.scope.directives['final']:
                        error(self.pos, "Base class '%s' of type '%s' is final" % (
                            self.base_class_name, self.class_name))
                    elif base_class_entry.type.is_builtin_type and \
                             base_class_entry.type.name in ('tuple', 'str', 'bytes'):
                        error(self.pos, "inheritance from PyVarObject types like '%s' is not currently supported"
                              % base_class_entry.type.name)
                    else:
                        self.base_type = base_class_entry.type
        has_body = self.body is not None
        if self.module_name and self.visibility != 'extern':
            module_path = self.module_name.split(".")
            home_scope = env.find_imported_module(module_path, self.pos)
            if not home_scope:
                return
        else:
            home_scope = env

        if self.visibility == 'extern':
            if (self.module_name == '__builtin__' and
                self.class_name in Builtin.builtin_types and
                env.qualified_name[:8] != 'cpython.'): # allow overloaded names for cimporting from cpython
                warning(self.pos, "%s already a builtin Cython type" % self.class_name, 1)

        self.entry = home_scope.declare_c_class(
            name = self.class_name,
            pos = self.pos,
            defining = has_body and self.in_pxd,
            implementing = has_body and not self.in_pxd,
            module_name = self.module_name,
            base_type = self.base_type,
            objstruct_cname = self.objstruct_name,
            typeobj_cname = self.typeobj_name,
            visibility = self.visibility,
            typedef_flag = self.typedef_flag,
            api = self.api,
            buffer_defaults = buffer_defaults)
        if home_scope is not env and self.visibility == 'extern':
            env.add_imported_entry(self.class_name, self.entry, self.pos)
        self.scope = scope = self.entry.type.scope
        if scope is not None:
            scope.directives = env.directives

        if self.doc and Options.docstrings:
            scope.doc = embed_position(self.pos, self.doc)

        if has_body:
            self.body.analyse_declarations(scope)
            if self.in_pxd:
                scope.defined = 1
            else:
                scope.implemented = 1
        env.allocate_vtable_names(self.entry)

    def analyse_expressions(self, env):
        if self.body:
            scope = self.entry.type.scope
            self.body.analyse_expressions(scope)

    def generate_function_definitions(self, env, code):
        if self.body:
            self.generate_lambda_definitions(self.scope, code)
            self.body.generate_function_definitions(self.scope, code)

    def generate_execution_code(self, code):
        # This is needed to generate evaluation code for
        # default values of method arguments.
        if self.body:
            self.body.generate_execution_code(code)

    def annotate(self, code):
        if self.body:
            self.body.annotate(code)


class PropertyNode(StatNode):
    #  Definition of a property in an extension type.
    #
    #  name   string
    #  doc    EncodedString or None    Doc string
    #  body   StatListNode

    child_attrs = ["body"]

    def analyse_declarations(self, env):
        entry = env.declare_property(self.name, self.doc, self.pos)
        if entry:
            entry.scope.directives = env.directives
            self.body.analyse_declarations(entry.scope)

    def analyse_expressions(self, env):
        self.body.analyse_expressions(env)

    def generate_function_definitions(self, env, code):
        self.body.generate_function_definitions(env, code)

    def generate_execution_code(self, code):
        pass

    def annotate(self, code):
        self.body.annotate(code)


class GlobalNode(StatNode):
    # Global variable declaration.
    #
    # names    [string]

    child_attrs = []

    def analyse_declarations(self, env):
        for name in self.names:
            env.declare_global(name, self.pos)

    def analyse_expressions(self, env):
        pass

    def generate_execution_code(self, code):
        pass


class NonlocalNode(StatNode):
    # Nonlocal variable declaration via the 'nonlocal' keyword.
    #
    # names    [string]

    child_attrs = []

    def analyse_declarations(self, env):
        for name in self.names:
            env.declare_nonlocal(name, self.pos)

    def analyse_expressions(self, env):
        pass

    def generate_execution_code(self, code):
        pass


class ExprStatNode(StatNode):
    #  Expression used as a statement.
    #
    #  expr   ExprNode

    child_attrs = ["expr"]

    def analyse_declarations(self, env):
        import ExprNodes
        if isinstance(self.expr, ExprNodes.GeneralCallNode):
            func = self.expr.function.as_cython_attribute()
            if func == u'declare':
                args, kwds = self.expr.explicit_args_kwds()
                if len(args):
                    error(self.expr.pos, "Variable names must be specified.")
                for var, type_node in kwds.key_value_pairs:
                    type = type_node.analyse_as_type(env)
                    if type is None:
                        error(type_node.pos, "Unknown type")
                    else:
                        env.declare_var(var.value, type, var.pos, is_cdef = True)
                self.__class__ = PassStatNode

    def analyse_expressions(self, env):
        self.expr.result_is_used = False # hint that .result() may safely be left empty
        self.expr.analyse_expressions(env)

    def nogil_check(self, env):
        if self.expr.type.is_pyobject and self.expr.is_temp:
            self.gil_error()

    gil_message = "Discarding owned Python object"

    def generate_execution_code(self, code):
        self.expr.generate_evaluation_code(code)
        if not self.expr.is_temp and self.expr.result():
            code.putln("%s;" % self.expr.result())
        self.expr.generate_disposal_code(code)
        self.expr.free_temps(code)

    def generate_function_definitions(self, env, code):
        self.expr.generate_function_definitions(env, code)

    def annotate(self, code):
        self.expr.annotate(code)


class AssignmentNode(StatNode):
    #  Abstract base class for assignment nodes.
    #
    #  The analyse_expressions and generate_execution_code
    #  phases of assignments are split into two sub-phases
    #  each, to enable all the right hand sides of a
    #  parallel assignment to be evaluated before assigning
    #  to any of the left hand sides.

    def analyse_expressions(self, env):
        self.analyse_types(env)

#       def analyse_expressions(self, env):
#           self.analyse_expressions_1(env)
#           self.analyse_expressions_2(env)

    def generate_execution_code(self, code):
        self.generate_rhs_evaluation_code(code)
        self.generate_assignment_code(code)


class SingleAssignmentNode(AssignmentNode):
    #  The simplest case:
    #
    #    a = b
    #
    #  lhs      ExprNode      Left hand side
    #  rhs      ExprNode      Right hand side
    #  first    bool          Is this guaranteed the first assignment to lhs?

    child_attrs = ["lhs", "rhs"]
    first = False
    declaration_only = False

    def analyse_declarations(self, env):
        import ExprNodes

        # handle declarations of the form x = cython.foo()
        if isinstance(self.rhs, ExprNodes.CallNode):
            func_name = self.rhs.function.as_cython_attribute()
            if func_name:
                args, kwds = self.rhs.explicit_args_kwds()

                if func_name in ['declare', 'typedef']:
                    if len(args) > 2 or kwds is not None:
                        error(self.rhs.pos, "Can only declare one type at a time.")
                        return
                    type = args[0].analyse_as_type(env)
                    if type is None:
                        error(args[0].pos, "Unknown type")
                        return
                    lhs = self.lhs
                    if func_name == 'declare':
                        if isinstance(lhs, ExprNodes.NameNode):
                            vars = [(lhs.name, lhs.pos)]
                        elif isinstance(lhs, ExprNodes.TupleNode):
                            vars = [(var.name, var.pos) for var in lhs.args]
                        else:
                            error(lhs.pos, "Invalid declaration")
                            return
                        for var, pos in vars:
                            env.declare_var(var, type, pos, is_cdef = True)
                        if len(args) == 2:
                            # we have a value
                            self.rhs = args[1]
                        else:
                            self.declaration_only = True
                    else:
                        self.declaration_only = True
                        if not isinstance(lhs, ExprNodes.NameNode):
                            error(lhs.pos, "Invalid declaration.")
                        env.declare_typedef(lhs.name, type, self.pos, visibility='private')

                elif func_name in ['struct', 'union']:
                    self.declaration_only = True
                    if len(args) > 0 or kwds is None:
                        error(self.rhs.pos, "Struct or union members must be given by name.")
                        return
                    members = []
                    for member, type_node in kwds.key_value_pairs:
                        type = type_node.analyse_as_type(env)
                        if type is None:
                            error(type_node.pos, "Unknown type")
                        else:
                            members.append((member.value, type, member.pos))
                    if len(members) < len(kwds.key_value_pairs):
                        return
                    if not isinstance(self.lhs, ExprNodes.NameNode):
                        error(self.lhs.pos, "Invalid declaration.")
                    name = self.lhs.name
                    scope = StructOrUnionScope(name)
                    env.declare_struct_or_union(name, func_name, scope, False, self.rhs.pos)
                    for member, type, pos in members:
                        scope.declare_var(member, type, pos)

        if self.declaration_only:
            return
        else:
            self.lhs.analyse_target_declaration(env)

    def analyse_types(self, env, use_temp = 0):
        self.rhs.analyse_types(env)
        self.lhs.analyse_target_types(env)
        self.lhs.gil_assignment_check(env)
        self.rhs = self.rhs.coerce_to(self.lhs.type, env)
        if use_temp:
            self.rhs = self.rhs.coerce_to_temp(env)

    def generate_rhs_evaluation_code(self, code):
        self.rhs.generate_evaluation_code(code)

    def generate_assignment_code(self, code):
        self.lhs.generate_assignment_code(self.rhs, code)

    def generate_function_definitions(self, env, code):
        self.rhs.generate_function_definitions(env, code)

    def annotate(self, code):
        self.lhs.annotate(code)
        self.rhs.annotate(code)


class CascadedAssignmentNode(AssignmentNode):
    #  An assignment with multiple left hand sides:
    #
    #    a = b = c
    #
    #  lhs_list   [ExprNode]   Left hand sides
    #  rhs        ExprNode     Right hand sides
    #
    #  Used internally:
    #
    #  coerced_rhs_list   [ExprNode]   RHS coerced to type of each LHS

    child_attrs = ["lhs_list", "rhs", "coerced_rhs_list"]
    coerced_rhs_list = None

    def analyse_declarations(self, env):
        for lhs in self.lhs_list:
            lhs.analyse_target_declaration(env)

    def analyse_types(self, env, use_temp = 0):
        self.rhs.analyse_types(env)
        if not self.rhs.is_simple():
            if use_temp:
                self.rhs = self.rhs.coerce_to_temp(env)
            else:
                self.rhs = self.rhs.coerce_to_simple(env)
        from ExprNodes import CloneNode
        self.coerced_rhs_list = []
        for lhs in self.lhs_list:
            lhs.analyse_target_types(env)
            lhs.gil_assignment_check(env)
            rhs = CloneNode(self.rhs)
            rhs = rhs.coerce_to(lhs.type, env)
            self.coerced_rhs_list.append(rhs)

    def generate_rhs_evaluation_code(self, code):
        self.rhs.generate_evaluation_code(code)

    def generate_assignment_code(self, code):
        for i in range(len(self.lhs_list)):
            lhs = self.lhs_list[i]
            rhs = self.coerced_rhs_list[i]
            rhs.generate_evaluation_code(code)
            lhs.generate_assignment_code(rhs, code)
            # Assignment has disposed of the cloned RHS
        self.rhs.generate_disposal_code(code)
        self.rhs.free_temps(code)

    def generate_function_definitions(self, env, code):
        self.rhs.generate_function_definitions(env, code)

    def annotate(self, code):
        for i in range(len(self.lhs_list)):
            lhs = self.lhs_list[i].annotate(code)
            rhs = self.coerced_rhs_list[i].annotate(code)
        self.rhs.annotate(code)


class ParallelAssignmentNode(AssignmentNode):
    #  A combined packing/unpacking assignment:
    #
    #    a, b, c =  d, e, f
    #
    #  This has been rearranged by the parser into
    #
    #    a = d ; b = e ; c = f
    #
    #  but we must evaluate all the right hand sides
    #  before assigning to any of the left hand sides.
    #
    #  stats     [AssignmentNode]   The constituent assignments

    child_attrs = ["stats"]

    def analyse_declarations(self, env):
        for stat in self.stats:
            stat.analyse_declarations(env)

    def analyse_expressions(self, env):
        for stat in self.stats:
            stat.analyse_types(env, use_temp = 1)

#    def analyse_expressions(self, env):
#        for stat in self.stats:
#            stat.analyse_expressions_1(env, use_temp = 1)
#        for stat in self.stats:
#            stat.analyse_expressions_2(env)

    def generate_execution_code(self, code):
        for stat in self.stats:
            stat.generate_rhs_evaluation_code(code)
        for stat in self.stats:
            stat.generate_assignment_code(code)

    def generate_function_definitions(self, env, code):
        for stat in self.stats:
            stat.generate_function_definitions(env, code)

    def annotate(self, code):
        for stat in self.stats:
            stat.annotate(code)


class InPlaceAssignmentNode(AssignmentNode):
    #  An in place arithmetic operand:
    #
    #    a += b
    #    a -= b
    #    ...
    #
    #  lhs      ExprNode      Left hand side
    #  rhs      ExprNode      Right hand side
    #  op       char          one of "+-*/%^&|"
    #  dup     (ExprNode)     copy of lhs used for operation (auto-generated)
    #
    #  This code is a bit tricky because in order to obey Python
    #  semantics the sub-expressions (e.g. indices) of the lhs must
    #  not be evaluated twice. So we must re-use the values calculated
    #  in evaluation phase for the assignment phase as well.
    #  Fortunately, the type of the lhs node is fairly constrained
    #  (it must be a NameNode, AttributeNode, or IndexNode).

    child_attrs = ["lhs", "rhs"]

    def analyse_declarations(self, env):
        self.lhs.analyse_target_declaration(env)

    def analyse_types(self, env):
        self.rhs.analyse_types(env)
        self.lhs.analyse_target_types(env)

    def generate_execution_code(self, code):
        import ExprNodes
        self.rhs.generate_evaluation_code(code)
        self.lhs.generate_subexpr_evaluation_code(code)
        c_op = self.operator
        if c_op == "//":
            c_op = "/"
        elif c_op == "**":
            error(self.pos, "No C inplace power operator")
        if isinstance(self.lhs, ExprNodes.IndexNode) and self.lhs.is_buffer_access:
            if self.lhs.type.is_pyobject:
                error(self.pos, "In-place operators not allowed on object buffers in this release.")
            if c_op in ('/', '%') and self.lhs.type.is_int and not code.directives['cdivision']:
                error(self.pos, "In-place non-c divide operators not allowed on int buffers.")
            self.lhs.generate_buffer_setitem_code(self.rhs, code, c_op)
        else:
            # C++
            # TODO: make sure overload is declared
            code.putln("%s %s= %s;" % (self.lhs.result(), c_op, self.rhs.result()))
        self.lhs.generate_subexpr_disposal_code(code)
        self.lhs.free_subexpr_temps(code)
        self.rhs.generate_disposal_code(code)
        self.rhs.free_temps(code)

    def annotate(self, code):
        self.lhs.annotate(code)
        self.rhs.annotate(code)

    def create_binop_node(self):
        import ExprNodes
        return ExprNodes.binop_node(self.pos, self.operator, self.lhs, self.rhs)


class PrintStatNode(StatNode):
    #  print statement
    #
    #  arg_tuple         TupleNode
    #  stream            ExprNode or None (stdout)
    #  append_newline    boolean

    child_attrs = ["arg_tuple", "stream"]

    def analyse_expressions(self, env):
        if self.stream:
            self.stream.analyse_expressions(env)
            self.stream = self.stream.coerce_to_pyobject(env)
        self.arg_tuple.analyse_expressions(env)
        self.arg_tuple = self.arg_tuple.coerce_to_pyobject(env)
        env.use_utility_code(printing_utility_code)
        if len(self.arg_tuple.args) == 1 and self.append_newline:
            env.use_utility_code(printing_one_utility_code)

    nogil_check = Node.gil_error
    gil_message = "Python print statement"

    def generate_execution_code(self, code):
        if self.stream:
            self.stream.generate_evaluation_code(code)
            stream_result = self.stream.py_result()
        else:
            stream_result = '0'
        if len(self.arg_tuple.args) == 1 and self.append_newline:
            arg = self.arg_tuple.args[0]
            arg.generate_evaluation_code(code)

            code.putln(
                "if (__Pyx_PrintOne(%s, %s) < 0) %s" % (
                    stream_result,
                    arg.py_result(),
                    code.error_goto(self.pos)))
            arg.generate_disposal_code(code)
            arg.free_temps(code)
        else:
            self.arg_tuple.generate_evaluation_code(code)
            code.putln(
                "if (__Pyx_Print(%s, %s, %d) < 0) %s" % (
                    stream_result,
                    self.arg_tuple.py_result(),
                    self.append_newline,
                    code.error_goto(self.pos)))
            self.arg_tuple.generate_disposal_code(code)
            self.arg_tuple.free_temps(code)

        if self.stream:
            self.stream.generate_disposal_code(code)
            self.stream.free_temps(code)

    def generate_function_definitions(self, env, code):
        if self.stream:
            self.stream.generate_function_definitions(env, code)
        self.arg_tuple.generate_function_definitions(env, code)

    def annotate(self, code):
        if self.stream:
            self.stream.annotate(code)
        self.arg_tuple.annotate(code)


class ExecStatNode(StatNode):
    #  exec statement
    #
    #  args     [ExprNode]

    child_attrs = ["args"]

    def analyse_expressions(self, env):
        for i, arg in enumerate(self.args):
            arg.analyse_expressions(env)
            arg = arg.coerce_to_pyobject(env)
            self.args[i] = arg
        env.use_utility_code(Builtin.pyexec_utility_code)

    nogil_check = Node.gil_error
    gil_message = "Python exec statement"

    def generate_execution_code(self, code):
        args = []
        for arg in self.args:
            arg.generate_evaluation_code(code)
            args.append( arg.py_result() )
        args = tuple(args + ['0', '0'][:3-len(args)])
        temp_result = code.funcstate.allocate_temp(PyrexTypes.py_object_type, manage_ref=True)
        code.putln("%s = __Pyx_PyRun(%s, %s, %s);" % (
                (temp_result,) + args))
        for arg in self.args:
            arg.generate_disposal_code(code)
            arg.free_temps(code)
        code.putln(
            code.error_goto_if_null(temp_result, self.pos))
        code.put_gotref(temp_result)
        code.put_decref_clear(temp_result, py_object_type)
        code.funcstate.release_temp(temp_result)

    def annotate(self, code):
        for arg in self.args:
            arg.annotate(code)


class DelStatNode(StatNode):
    #  del statement
    #
    #  args     [ExprNode]

    child_attrs = ["args"]

    def analyse_declarations(self, env):
        for arg in self.args:
            arg.analyse_target_declaration(env)

    def analyse_expressions(self, env):
        for arg in self.args:
            arg.analyse_target_expression(env, None)
            if arg.type.is_pyobject:
                pass
            elif arg.type.is_ptr and arg.type.base_type.is_cpp_class:
                self.cpp_check(env)
            elif arg.type.is_cpp_class:
                error(arg.pos, "Deletion of non-heap C++ object")
            else:
                error(arg.pos, "Deletion of non-Python, non-C++ object")
            #arg.release_target_temp(env)

    def nogil_check(self, env):
        for arg in self.args:
            if arg.type.is_pyobject:
                self.gil_error()

    gil_message = "Deleting Python object"

    def generate_execution_code(self, code):
        for arg in self.args:
            if arg.type.is_pyobject:
                arg.generate_deletion_code(code)
            elif arg.type.is_ptr and arg.type.base_type.is_cpp_class:
                arg.generate_result_code(code)
                code.putln("delete %s;" % arg.result())
            # else error reported earlier

    def annotate(self, code):
        for arg in self.args:
            arg.annotate(code)


class PassStatNode(StatNode):
    #  pass statement

    child_attrs = []

    def analyse_expressions(self, env):
        pass

    def generate_execution_code(self, code):
        pass


class BreakStatNode(StatNode):

    child_attrs = []

    def analyse_expressions(self, env):
        pass

    def generate_execution_code(self, code):
        if not code.break_label:
            error(self.pos, "break statement not inside loop")
        else:
            code.put_goto(code.break_label)


class ContinueStatNode(StatNode):

    child_attrs = []

    def analyse_expressions(self, env):
        pass

    def generate_execution_code(self, code):
        if code.funcstate.in_try_finally:
            error(self.pos, "continue statement inside try of try...finally")
        elif not code.continue_label:
            error(self.pos, "continue statement not inside loop")
        else:
            code.put_goto(code.continue_label)


class ReturnStatNode(StatNode):
    #  return statement
    #
    #  value         ExprNode or None
    #  return_type   PyrexType

    child_attrs = ["value"]

    def analyse_expressions(self, env):
        return_type = env.return_type
        self.return_type = return_type
        if not return_type:
            error(self.pos, "Return not inside a function body")
            return
        if self.value:
            self.value.analyse_types(env)
            if return_type.is_void or return_type.is_returncode:
                error(self.value.pos,
                    "Return with value in void function")
            else:
                self.value = self.value.coerce_to(env.return_type, env)
        else:
            if (not return_type.is_void
                and not return_type.is_pyobject
                and not return_type.is_returncode):
                    error(self.pos, "Return value required")

    def nogil_check(self, env):
        if self.return_type.is_pyobject:
            self.gil_error()

    gil_message = "Returning Python object"

    def generate_execution_code(self, code):
        code.mark_pos(self.pos)
        if not self.return_type:
            # error reported earlier
            return
        if self.return_type.is_pyobject:
            code.put_xdecref(Naming.retval_cname,
                             self.return_type)
        if self.value:
            self.value.generate_evaluation_code(code)
            self.value.make_owned_reference(code)
            code.putln(
                "%s = %s;" % (
                    Naming.retval_cname,
                    self.value.result_as(self.return_type)))
            self.value.generate_post_assignment_code(code)
            self.value.free_temps(code)
        else:
            if self.return_type.is_pyobject:
                code.put_init_to_py_none(Naming.retval_cname, self.return_type)
            elif self.return_type.is_returncode:
                code.putln(
                    "%s = %s;" % (
                        Naming.retval_cname,
                        self.return_type.default_value))
        for cname, type in code.funcstate.temps_holding_reference():
            code.put_decref_clear(cname, type)
        code.put_goto(code.return_label)

    def generate_function_definitions(self, env, code):
        if self.value is not None:
            self.value.generate_function_definitions(env, code)

    def annotate(self, code):
        if self.value:
            self.value.annotate(code)


class RaiseStatNode(StatNode):
    #  raise statement
    #
    #  exc_type    ExprNode or None
    #  exc_value   ExprNode or None
    #  exc_tb      ExprNode or None

    child_attrs = ["exc_type", "exc_value", "exc_tb"]

    def analyse_expressions(self, env):
        if self.exc_type:
            self.exc_type.analyse_types(env)
            self.exc_type = self.exc_type.coerce_to_pyobject(env)
        if self.exc_value:
            self.exc_value.analyse_types(env)
            self.exc_value = self.exc_value.coerce_to_pyobject(env)
        if self.exc_tb:
            self.exc_tb.analyse_types(env)
            self.exc_tb = self.exc_tb.coerce_to_pyobject(env)
        # special cases for builtin exceptions
        self.builtin_exc_name = None
        if self.exc_type and not self.exc_value and not self.exc_tb:
            exc = self.exc_type
            import ExprNodes
            if isinstance(exc, ExprNodes.SimpleCallNode) and not exc.args:
                exc = exc.function # extract the exception type
            if exc.is_name and exc.entry.is_builtin:
                self.builtin_exc_name = exc.name
                if self.builtin_exc_name == 'MemoryError':
                    self.exc_type = None # has a separate implementation

    nogil_check = Node.gil_error
    gil_message = "Raising exception"

    def generate_execution_code(self, code):
        if self.builtin_exc_name == 'MemoryError':
            code.putln('PyErr_NoMemory(); %s' % code.error_goto(self.pos))
            return

        if self.exc_type:
            self.exc_type.generate_evaluation_code(code)
            type_code = self.exc_type.py_result()
        else:
            type_code = "0"
        if self.exc_value:
            self.exc_value.generate_evaluation_code(code)
            value_code = self.exc_value.py_result()
        else:
            value_code = "0"
        if self.exc_tb:
            self.exc_tb.generate_evaluation_code(code)
            tb_code = self.exc_tb.py_result()
        else:
            tb_code = "0"
        code.globalstate.use_utility_code(raise_utility_code)
        code.putln(
            "__Pyx_Raise(%s, %s, %s);" % (
                type_code,
                value_code,
                tb_code))
        for obj in (self.exc_type, self.exc_value, self.exc_tb):
            if obj:
                obj.generate_disposal_code(code)
                obj.free_temps(code)
        code.putln(
            code.error_goto(self.pos))

    def generate_function_definitions(self, env, code):
        if self.exc_type is not None:
            self.exc_type.generate_function_definitions(env, code)
        if self.exc_value is not None:
            self.exc_value.generate_function_definitions(env, code)
        if self.exc_tb is not None:
            self.exc_tb.generate_function_definitions(env, code)

    def annotate(self, code):
        if self.exc_type:
            self.exc_type.annotate(code)
        if self.exc_value:
            self.exc_value.annotate(code)
        if self.exc_tb:
            self.exc_tb.annotate(code)


class ReraiseStatNode(StatNode):

    child_attrs = []

    def analyse_expressions(self, env):
        env.use_utility_code(restore_exception_utility_code)

    nogil_check = Node.gil_error
    gil_message = "Raising exception"

    def generate_execution_code(self, code):
        vars = code.funcstate.exc_vars
        if vars:
            for varname in vars:
                code.put_giveref(varname)
            code.putln("__Pyx_ErrRestore(%s, %s, %s);" % tuple(vars))
            for varname in vars:
                code.put("%s = 0; " % varname)
            code.putln()
            code.putln(code.error_goto(self.pos))
        else:
            error(self.pos, "Reraise not inside except clause")


class AssertStatNode(StatNode):
    #  assert statement
    #
    #  cond    ExprNode
    #  value   ExprNode or None

    child_attrs = ["cond", "value"]

    def analyse_expressions(self, env):
        self.cond = self.cond.analyse_boolean_expression(env)
        if self.value:
            self.value.analyse_types(env)
            self.value = self.value.coerce_to_pyobject(env)

    nogil_check = Node.gil_error
    gil_message = "Raising exception"

    def generate_execution_code(self, code):
        code.putln("#ifndef CYTHON_WITHOUT_ASSERTIONS")
        self.cond.generate_evaluation_code(code)
        code.putln(
            "if (unlikely(!%s)) {" %
                self.cond.result())
        if self.value:
            self.value.generate_evaluation_code(code)
            code.putln(
                "PyErr_SetObject(PyExc_AssertionError, %s);" %
                    self.value.py_result())
            self.value.generate_disposal_code(code)
            self.value.free_temps(code)
        else:
            code.putln(
                "PyErr_SetNone(PyExc_AssertionError);")
        code.putln(
                code.error_goto(self.pos))
        code.putln(
            "}")
        self.cond.generate_disposal_code(code)
        self.cond.free_temps(code)
        code.putln("#endif")

    def generate_function_definitions(self, env, code):
        self.cond.generate_function_definitions(env, code)
        if self.value is not None:
            self.value.generate_function_definitions(env, code)

    def annotate(self, code):
        self.cond.annotate(code)
        if self.value:
            self.value.annotate(code)


class IfStatNode(StatNode):
    #  if statement
    #
    #  if_clauses   [IfClauseNode]
    #  else_clause  StatNode or None

    child_attrs = ["if_clauses", "else_clause"]

    def analyse_control_flow(self, env):
        env.start_branching(self.pos)
        for if_clause in self.if_clauses:
            if_clause.analyse_control_flow(env)
            env.next_branch(if_clause.end_pos())
        if self.else_clause:
            self.else_clause.analyse_control_flow(env)
        env.finish_branching(self.end_pos())

    def analyse_declarations(self, env):
        for if_clause in self.if_clauses:
            if_clause.analyse_declarations(env)
        if self.else_clause:
            self.else_clause.analyse_declarations(env)

    def analyse_expressions(self, env):
        for if_clause in self.if_clauses:
            if_clause.analyse_expressions(env)
        if self.else_clause:
            self.else_clause.analyse_expressions(env)

    def generate_execution_code(self, code):
        code.mark_pos(self.pos)
        end_label = code.new_label()
        for if_clause in self.if_clauses:
            if_clause.generate_execution_code(code, end_label)
        if self.else_clause:
            code.putln("/*else*/ {")
            self.else_clause.generate_execution_code(code)
            code.putln("}")
        code.put_label(end_label)

    def generate_function_definitions(self, env, code):
        for clause in self.if_clauses:
            clause.generate_function_definitions(env, code)
        if self.else_clause is not None:
            self.else_clause.generate_function_definitions(env, code)

    def annotate(self, code):
        for if_clause in self.if_clauses:
            if_clause.annotate(code)
        if self.else_clause:
            self.else_clause.annotate(code)


class IfClauseNode(Node):
    #  if or elif clause in an if statement
    #
    #  condition   ExprNode
    #  body        StatNode

    child_attrs = ["condition", "body"]

    def analyse_control_flow(self, env):
        self.body.analyse_control_flow(env)

    def analyse_declarations(self, env):
        self.body.analyse_declarations(env)

    def analyse_expressions(self, env):
        self.condition = \
            self.condition.analyse_temp_boolean_expression(env)
        self.body.analyse_expressions(env)

    def get_constant_condition_result(self):
        if self.condition.has_constant_result():
            return bool(self.condition.constant_result)
        else:
            return None

    def generate_execution_code(self, code, end_label):
        self.condition.generate_evaluation_code(code)
        code.putln(
            "if (%s) {" %
                self.condition.result())
        self.condition.generate_disposal_code(code)
        self.condition.free_temps(code)
        self.body.generate_execution_code(code)
        code.put_goto(end_label)
        code.putln("}")

    def generate_function_definitions(self, env, code):
        self.condition.generate_function_definitions(env, code)
        self.body.generate_function_definitions(env, code)

    def annotate(self, code):
        self.condition.annotate(code)
        self.body.annotate(code)


class SwitchCaseNode(StatNode):
    # Generated in the optimization of an if-elif-else node
    #
    # conditions    [ExprNode]
    # body          StatNode

    child_attrs = ['conditions', 'body']

    def generate_execution_code(self, code):
        for cond in self.conditions:
            code.mark_pos(cond.pos)
            cond.generate_evaluation_code(code)
            code.putln("case %s:" % cond.result())
        self.body.generate_execution_code(code)
        code.putln("break;")

    def generate_function_definitions(self, env, code):
        for cond in self.conditions:
            cond.generate_function_definitions(env, code)
        self.body.generate_function_definitions(env, code)

    def annotate(self, code):
        for cond in self.conditions:
            cond.annotate(code)
        self.body.annotate(code)

class SwitchStatNode(StatNode):
    # Generated in the optimization of an if-elif-else node
    #
    # test          ExprNode
    # cases         [SwitchCaseNode]
    # else_clause   StatNode or None

    child_attrs = ['test', 'cases', 'else_clause']

    def generate_execution_code(self, code):
        self.test.generate_evaluation_code(code)
        code.putln("switch (%s) {" % self.test.result())
        for case in self.cases:
            case.generate_execution_code(code)
        if self.else_clause is not None:
            code.putln("default:")
            self.else_clause.generate_execution_code(code)
            code.putln("break;")
        code.putln("}")

    def generate_function_definitions(self, env, code):
        self.test.generate_function_definitions(env, code)
        for case in self.cases:
            case.generate_function_definitions(env, code)
        if self.else_clause is not None:
            self.else_clause.generate_function_definitions(env, code)

    def annotate(self, code):
        self.test.annotate(code)
        for case in self.cases:
            case.annotate(code)
        if self.else_clause is not None:
            self.else_clause.annotate(code)

class LoopNode(object):

    def analyse_control_flow(self, env):
        env.start_branching(self.pos)
        self.body.analyse_control_flow(env)
        env.next_branch(self.body.end_pos())
        if self.else_clause:
            self.else_clause.analyse_control_flow(env)
        env.finish_branching(self.end_pos())


class WhileStatNode(LoopNode, StatNode):
    #  while statement
    #
    #  condition    ExprNode
    #  body         StatNode
    #  else_clause  StatNode

    child_attrs = ["condition", "body", "else_clause"]

    def analyse_declarations(self, env):
        self.body.analyse_declarations(env)
        if self.else_clause:
            self.else_clause.analyse_declarations(env)

    def analyse_expressions(self, env):
        self.condition = \
            self.condition.analyse_temp_boolean_expression(env)
        self.body.analyse_expressions(env)
        if self.else_clause:
            self.else_clause.analyse_expressions(env)

    def generate_execution_code(self, code):
        old_loop_labels = code.new_loop_labels()
        code.putln(
            "while (1) {")
        self.condition.generate_evaluation_code(code)
        self.condition.generate_disposal_code(code)
        code.putln(
            "if (!%s) break;" %
                self.condition.result())
        self.condition.free_temps(code)
        self.body.generate_execution_code(code)
        code.put_label(code.continue_label)
        code.putln("}")
        break_label = code.break_label
        code.set_loop_labels(old_loop_labels)
        if self.else_clause:
            code.putln("/*else*/ {")
            self.else_clause.generate_execution_code(code)
            code.putln("}")
        code.put_label(break_label)

    def generate_function_definitions(self, env, code):
        self.condition.generate_function_definitions(env, code)
        self.body.generate_function_definitions(env, code)
        if self.else_clause is not None:
            self.else_clause.generate_function_definitions(env, code)

    def annotate(self, code):
        self.condition.annotate(code)
        self.body.annotate(code)
        if self.else_clause:
            self.else_clause.annotate(code)


def ForStatNode(pos, **kw):
    if 'iterator' in kw:
        return ForInStatNode(pos, **kw)
    else:
        return ForFromStatNode(pos, **kw)

class ForInStatNode(LoopNode, StatNode):
    #  for statement
    #
    #  target        ExprNode
    #  iterator      IteratorNode
    #  body          StatNode
    #  else_clause   StatNode
    #  item          NextNode       used internally

    child_attrs = ["target", "iterator", "body", "else_clause"]
    item = None

    def analyse_declarations(self, env):
        self.target.analyse_target_declaration(env)
        self.body.analyse_declarations(env)
        if self.else_clause:
            self.else_clause.analyse_declarations(env)

    def analyse_expressions(self, env):
        import ExprNodes
        self.target.analyse_target_types(env)
        self.iterator.analyse_expressions(env)
        self.item = ExprNodes.NextNode(self.iterator, env)
        self.item = self.item.coerce_to(self.target.type, env)
        self.body.analyse_expressions(env)
        if self.else_clause:
            self.else_clause.analyse_expressions(env)

    def generate_execution_code(self, code):
        old_loop_labels = code.new_loop_labels()
        self.iterator.allocate_counter_temp(code)
        self.iterator.generate_evaluation_code(code)
        code.putln(
            "for (;;) {")
        self.item.generate_evaluation_code(code)
        self.target.generate_assignment_code(self.item, code)
        self.body.generate_execution_code(code)
        code.put_label(code.continue_label)
        code.putln(
            "}")
        break_label = code.break_label
        code.set_loop_labels(old_loop_labels)

        if self.else_clause:
            # in nested loops, the 'else' block can contain a
            # 'continue' statement for the outer loop, but we may need
            # to generate cleanup code before taking that path, so we
            # intercept it here
            orig_continue_label = code.continue_label
            code.continue_label = code.new_label('outer_continue')

            code.putln("/*else*/ {")
            self.else_clause.generate_execution_code(code)
            code.putln("}")

            if code.label_used(code.continue_label):
                code.put_goto(break_label)
                code.put_label(code.continue_label)
                self.iterator.generate_disposal_code(code)
                code.put_goto(orig_continue_label)
            code.set_loop_labels(old_loop_labels)

        if code.label_used(break_label):
            code.put_label(break_label)
        self.iterator.release_counter_temp(code)
        self.iterator.generate_disposal_code(code)
        self.iterator.free_temps(code)

    def generate_function_definitions(self, env, code):
        self.target.generate_function_definitions(env, code)
        self.iterator.generate_function_definitions(env, code)
        self.body.generate_function_definitions(env, code)
        if self.else_clause is not None:
            self.else_clause.generate_function_definitions(env, code)

    def annotate(self, code):
        self.target.annotate(code)
        self.iterator.annotate(code)
        self.body.annotate(code)
        if self.else_clause:
            self.else_clause.annotate(code)
        self.item.annotate(code)


class ForFromStatNode(LoopNode, StatNode):
    #  for name from expr rel name rel expr
    #
    #  target        NameNode
    #  bound1        ExprNode
    #  relation1     string
    #  relation2     string
    #  bound2        ExprNode
    #  step          ExprNode or None
    #  body          StatNode
    #  else_clause   StatNode or None
    #
    #  Used internally:
    #
    #  from_range         bool
    #  is_py_target       bool
    #  loopvar_node       ExprNode (usually a NameNode or temp node)
    #  py_loopvar_node    PyTempNode or None
    child_attrs = ["target", "bound1", "bound2", "step", "body", "else_clause"]

    is_py_target = False
    loopvar_node = None
    py_loopvar_node = None
    from_range = False

    gil_message = "For-loop using object bounds or target"

    def nogil_check(self, env):
        for x in (self.target, self.bound1, self.bound2):
            if x.type.is_pyobject:
                self.gil_error()

    def analyse_declarations(self, env):
        self.target.analyse_target_declaration(env)
        self.body.analyse_declarations(env)
        if self.else_clause:
            self.else_clause.analyse_declarations(env)

    def analyse_expressions(self, env):
        import ExprNodes
        self.target.analyse_target_types(env)
        self.bound1.analyse_types(env)
        self.bound2.analyse_types(env)
        if self.step is not None:
            if isinstance(self.step, ExprNodes.UnaryMinusNode):
                warning(self.step.pos, "Probable infinite loop in for-from-by statment. Consider switching the directions of the relations.", 2)
            self.step.analyse_types(env)

        target_type = self.target.type
        if self.target.type.is_numeric:
            loop_type = self.target.type
        else:
            loop_type = PyrexTypes.c_int_type
            if not self.bound1.type.is_pyobject:
                loop_type = PyrexTypes.widest_numeric_type(loop_type, self.bound1.type)
            if not self.bound2.type.is_pyobject:
                loop_type = PyrexTypes.widest_numeric_type(loop_type, self.bound2.type)
            if self.step is not None and not self.step.type.is_pyobject:
                loop_type = PyrexTypes.widest_numeric_type(loop_type, self.step.type)
        self.bound1 = self.bound1.coerce_to(loop_type, env)
        self.bound2 = self.bound2.coerce_to(loop_type, env)
        if not self.bound2.is_literal:
            self.bound2 = self.bound2.coerce_to_temp(env)
        if self.step is not None:
            self.step = self.step.coerce_to(loop_type, env)
            if not self.step.is_literal:
                self.step = self.step.coerce_to_temp(env)

        target_type = self.target.type
        if not (target_type.is_pyobject or target_type.is_numeric):
            error(self.target.pos,
                "for-from loop variable must be c numeric type or Python object")
        if target_type.is_numeric:
            self.is_py_target = False
            if isinstance(self.target, ExprNodes.IndexNode) and self.target.is_buffer_access:
                raise error(self.pos, "Buffer indexing not allowed as for loop target.")
            self.loopvar_node = self.target
            self.py_loopvar_node = None
        else:
            self.is_py_target = True
            c_loopvar_node = ExprNodes.TempNode(self.pos, loop_type, env)
            self.loopvar_node = c_loopvar_node
            self.py_loopvar_node = \
                ExprNodes.CloneNode(c_loopvar_node).coerce_to_pyobject(env)
        self.body.analyse_expressions(env)
        if self.else_clause:
            self.else_clause.analyse_expressions(env)

    def generate_execution_code(self, code):
        old_loop_labels = code.new_loop_labels()
        from_range = self.from_range
        self.bound1.generate_evaluation_code(code)
        self.bound2.generate_evaluation_code(code)
        offset, incop = self.relation_table[self.relation1]
        if self.step is not None:
            self.step.generate_evaluation_code(code)
            step = self.step.result()
            incop = "%s=%s" % (incop[0], step)
        import ExprNodes
        if isinstance(self.loopvar_node, ExprNodes.TempNode):
            self.loopvar_node.allocate(code)
        if isinstance(self.py_loopvar_node, ExprNodes.TempNode):
            self.py_loopvar_node.allocate(code)
        if from_range:
            loopvar_name = code.funcstate.allocate_temp(self.target.type, False)
        else:
            loopvar_name = self.loopvar_node.result()
        code.putln(
            "for (%s = %s%s; %s %s %s; %s%s) {" % (
                loopvar_name,
                self.bound1.result(), offset,
                loopvar_name, self.relation2, self.bound2.result(),
                loopvar_name, incop))
        if self.py_loopvar_node:
            self.py_loopvar_node.generate_evaluation_code(code)
            self.target.generate_assignment_code(self.py_loopvar_node, code)
        elif from_range:
            code.putln("%s = %s;" % (
                            self.target.result(), loopvar_name))
        self.body.generate_execution_code(code)
        code.put_label(code.continue_label)
        if self.py_loopvar_node:
            # This mess is to make for..from loops with python targets behave
            # exactly like those with C targets with regards to re-assignment
            # of the loop variable.
            import ExprNodes
            if self.target.entry.is_pyglobal:
                # We know target is a NameNode, this is the only ugly case.
                target_node = ExprNodes.PyTempNode(self.target.pos, None)
                target_node.allocate(code)
                interned_cname = code.intern_identifier(self.target.entry.name)
                code.globalstate.use_utility_code(ExprNodes.get_name_interned_utility_code)
                code.putln("%s = __Pyx_GetName(%s, %s); %s" % (
                                target_node.result(),
                                Naming.module_cname,
                                interned_cname,
                                code.error_goto_if_null(target_node.result(), self.target.pos)))
                code.put_gotref(target_node.result())
            else:
                target_node = self.target
            from_py_node = ExprNodes.CoerceFromPyTypeNode(self.loopvar_node.type, target_node, None)
            from_py_node.temp_code = loopvar_name
            from_py_node.generate_result_code(code)
            if self.target.entry.is_pyglobal:
                code.put_decref(target_node.result(), target_node.type)
                target_node.release(code)
        code.putln("}")
        if self.py_loopvar_node:
            # This is potentially wasteful, but we don't want the semantics to
            # depend on whether or not the loop is a python type.
            self.py_loopvar_node.generate_evaluation_code(code)
            self.target.generate_assignment_code(self.py_loopvar_node, code)
        if from_range:
            code.funcstate.release_temp(loopvar_name)
        break_label = code.break_label
        code.set_loop_labels(old_loop_labels)
        if self.else_clause:
            code.putln("/*else*/ {")
            self.else_clause.generate_execution_code(code)
            code.putln("}")
        code.put_label(break_label)
        self.bound1.generate_disposal_code(code)
        self.bound1.free_temps(code)
        self.bound2.generate_disposal_code(code)
        self.bound2.free_temps(code)
        if isinstance(self.loopvar_node, ExprNodes.TempNode):
            self.loopvar_node.release(code)
        if isinstance(self.py_loopvar_node, ExprNodes.TempNode):
            self.py_loopvar_node.release(code)
        if self.step is not None:
            self.step.generate_disposal_code(code)
            self.step.free_temps(code)

    relation_table = {
        # {relop : (initial offset, increment op)}
        '<=': ("",   "++"),
        '<' : ("+1", "++"),
        '>=': ("",   "--"),
        '>' : ("-1", "--")
    }

    def generate_function_definitions(self, env, code):
        self.target.generate_function_definitions(env, code)
        self.bound1.generate_function_definitions(env, code)
        self.bound2.generate_function_definitions(env, code)
        if self.step is not None:
            self.step.generate_function_definitions(env, code)
        self.body.generate_function_definitions(env, code)
        if self.else_clause is not None:
            self.else_clause.generate_function_definitions(env, code)

    def annotate(self, code):
        self.target.annotate(code)
        self.bound1.annotate(code)
        self.bound2.annotate(code)
        if self.step:
            self.step.annotate(code)
        self.body.annotate(code)
        if self.else_clause:
            self.else_clause.annotate(code)


class WithStatNode(StatNode):
    """
    Represents a Python with statement.

    This is only used at parse tree level; and is not present in
    analysis or generation phases.
    """
    #  manager          The with statement manager object
    #  target            Node (lhs expression)
    #  body             StatNode
    child_attrs = ["manager", "target", "body"]

class TryExceptStatNode(StatNode):
    #  try .. except statement
    #
    #  body             StatNode
    #  except_clauses   [ExceptClauseNode]
    #  else_clause      StatNode or None

    child_attrs = ["body", "except_clauses", "else_clause"]

    def analyse_control_flow(self, env):
        env.start_branching(self.pos)
        self.body.analyse_control_flow(env)
        successful_try = env.control_flow # grab this for later
        env.next_branch(self.body.end_pos())
        env.finish_branching(self.body.end_pos())

        env.start_branching(self.except_clauses[0].pos)
        for except_clause in self.except_clauses:
            except_clause.analyse_control_flow(env)
            env.next_branch(except_clause.end_pos())

        # the else cause it executed only when the try clause finishes
        env.control_flow.incoming = successful_try
        if self.else_clause:
            self.else_clause.analyse_control_flow(env)
        env.finish_branching(self.end_pos())

    def analyse_declarations(self, env):
        self.body.analyse_declarations(env)
        for except_clause in self.except_clauses:
            except_clause.analyse_declarations(env)
        if self.else_clause:
            self.else_clause.analyse_declarations(env)
        env.use_utility_code(reset_exception_utility_code)

    def analyse_expressions(self, env):
        self.body.analyse_expressions(env)
        default_clause_seen = 0
        for except_clause in self.except_clauses:
            except_clause.analyse_expressions(env)
            if default_clause_seen:
                error(except_clause.pos, "default 'except:' must be last")
            if not except_clause.pattern:
                default_clause_seen = 1
        self.has_default_clause = default_clause_seen
        if self.else_clause:
            self.else_clause.analyse_expressions(env)

    nogil_check = Node.gil_error
    gil_message = "Try-except statement"

    def generate_execution_code(self, code):
        old_return_label = code.return_label
        old_break_label = code.break_label
        old_continue_label = code.continue_label
        old_error_label = code.new_error_label()
        our_error_label = code.error_label
        except_end_label = code.new_label('exception_handled')
        except_error_label = code.new_label('except_error')
        except_return_label = code.new_label('except_return')
        try_return_label = code.new_label('try_return')
        try_break_label = code.new_label('try_break')
        try_continue_label = code.new_label('try_continue')
        try_end_label = code.new_label('try_end')

        exc_save_vars = [code.funcstate.allocate_temp(py_object_type, False)
                         for i in xrange(3)]
        code.putln("{")
        code.putln("__Pyx_ExceptionSave(%s);" %
                   ', '.join(['&%s' % var for var in exc_save_vars]))
        for var in exc_save_vars:
            code.put_xgotref(var)
        code.putln(
            "/*try:*/ {")
        code.return_label = try_return_label
        code.break_label = try_break_label
        code.continue_label = try_continue_label
        self.body.generate_execution_code(code)
        code.putln(
            "}")
        temps_to_clean_up = code.funcstate.all_free_managed_temps()
        code.error_label = except_error_label
        code.return_label = except_return_label
        if self.else_clause:
            code.putln(
                "/*else:*/ {")
            self.else_clause.generate_execution_code(code)
            code.putln(
                "}")
        for var in exc_save_vars:
            code.put_xdecref_clear(var, py_object_type)
        code.put_goto(try_end_label)
        if code.label_used(try_return_label):
            code.put_label(try_return_label)
            for var in exc_save_vars: code.put_xgiveref(var)
            code.putln("__Pyx_ExceptionReset(%s);" %
                       ', '.join(exc_save_vars))
            code.put_goto(old_return_label)
        code.put_label(our_error_label)
        for temp_name, type in temps_to_clean_up:
            code.put_xdecref_clear(temp_name, type)
        for except_clause in self.except_clauses:
            except_clause.generate_handling_code(code, except_end_label)

        error_label_used = code.label_used(except_error_label)
        if error_label_used or not self.has_default_clause:
            if error_label_used:
                code.put_label(except_error_label)
            for var in exc_save_vars: code.put_xgiveref(var)
            code.putln("__Pyx_ExceptionReset(%s);" %
                       ', '.join(exc_save_vars))
            code.put_goto(old_error_label)

        for exit_label, old_label in zip(
            [try_break_label, try_continue_label, except_return_label],
            [old_break_label, old_continue_label, old_return_label]):

            if code.label_used(exit_label):
                code.put_label(exit_label)
                for var in exc_save_vars: code.put_xgiveref(var)
                code.putln("__Pyx_ExceptionReset(%s);" %
                           ', '.join(exc_save_vars))
                code.put_goto(old_label)

        if code.label_used(except_end_label):
            code.put_label(except_end_label)
            for var in exc_save_vars: code.put_xgiveref(var)
            code.putln("__Pyx_ExceptionReset(%s);" %
                       ', '.join(exc_save_vars))
        code.put_label(try_end_label)
        code.putln("}")

        for cname in exc_save_vars:
            code.funcstate.release_temp(cname)

        code.return_label = old_return_label
        code.break_label = old_break_label
        code.continue_label = old_continue_label
        code.error_label = old_error_label

    def generate_function_definitions(self, env, code):
        self.body.generate_function_definitions(env, code)
        for except_clause in self.except_clauses:
            except_clause.generate_function_definitions(env, code)
        if self.else_clause is not None:
            self.else_clause.generate_function_definitions(env, code)

    def annotate(self, code):
        self.body.annotate(code)
        for except_node in self.except_clauses:
            except_node.annotate(code)
        if self.else_clause:
            self.else_clause.annotate(code)


class ExceptClauseNode(Node):
    #  Part of try ... except statement.
    #
    #  pattern        [ExprNode]
    #  target         ExprNode or None
    #  body           StatNode
    #  excinfo_target NameNode or None   optional target for exception info
    #  match_flag     string             result of exception match
    #  exc_value      ExcValueNode       used internally
    #  function_name  string             qualified name of enclosing function
    #  exc_vars       (string * 3)       local exception variables

    # excinfo_target is never set by the parser, but can be set by a transform
    # in order to extract more extensive information about the exception as a
    # sys.exc_info()-style tuple into a target variable

    child_attrs = ["pattern", "target", "body", "exc_value", "excinfo_target"]

    exc_value = None
    excinfo_target = None

    def analyse_declarations(self, env):
        if self.target:
            self.target.analyse_target_declaration(env)
        if self.excinfo_target is not None:
            self.excinfo_target.analyse_target_declaration(env)
        self.body.analyse_declarations(env)

    def analyse_expressions(self, env):
        import ExprNodes
        genv = env.global_scope()
        self.function_name = env.qualified_name
        if self.pattern:
            # normalise/unpack self.pattern into a list
            for i, pattern in enumerate(self.pattern):
                pattern.analyse_expressions(env)
                self.pattern[i] = pattern.coerce_to_pyobject(env)

        if self.target:
            self.exc_value = ExprNodes.ExcValueNode(self.pos, env)
            self.target.analyse_target_expression(env, self.exc_value)
        if self.excinfo_target is not None:
            import ExprNodes
            self.excinfo_tuple = ExprNodes.TupleNode(pos=self.pos, args=[
                ExprNodes.ExcValueNode(pos=self.pos, env=env) for x in range(3)])
            self.excinfo_tuple.analyse_expressions(env)
            self.excinfo_target.analyse_target_expression(env, self.excinfo_tuple)

        self.body.analyse_expressions(env)

    def generate_handling_code(self, code, end_label):
        code.mark_pos(self.pos)
        if self.pattern:
            exc_tests = []
            for pattern in self.pattern:
                pattern.generate_evaluation_code(code)
                exc_tests.append("PyErr_ExceptionMatches(%s)" % pattern.py_result())

            match_flag = code.funcstate.allocate_temp(PyrexTypes.c_int_type, False)
            code.putln(
                "%s = %s;" % (match_flag, ' || '.join(exc_tests)))
            for pattern in self.pattern:
                pattern.generate_disposal_code(code)
                pattern.free_temps(code)
            code.putln(
                "if (%s) {" %
                    match_flag)
            code.funcstate.release_temp(match_flag)
        else:
            code.putln("/*except:*/ {")

        if not getattr(self.body, 'stats', True) and \
                self.excinfo_target is None and self.target is None:
            # most simple case: no exception variable, empty body (pass)
            # => reset the exception state, done
            code.putln("PyErr_Restore(0,0,0);")
            code.put_goto(end_label)
            code.putln("}")
            return

        exc_vars = [code.funcstate.allocate_temp(py_object_type,
                                                 manage_ref=True)
                    for i in xrange(3)]
        code.putln('__Pyx_AddTraceback("%s");' % self.function_name)
        # We always have to fetch the exception value even if
        # there is no target, because this also normalises the
        # exception and stores it in the thread state.
        code.globalstate.use_utility_code(get_exception_utility_code)
        exc_args = "&%s, &%s, &%s" % tuple(exc_vars)
        code.putln("if (__Pyx_GetException(%s) < 0) %s" % (exc_args,
            code.error_goto(self.pos)))
        for x in exc_vars:
            code.put_gotref(x)
        if self.target:
            self.exc_value.set_var(exc_vars[1])
            self.exc_value.generate_evaluation_code(code)
            self.target.generate_assignment_code(self.exc_value, code)
        if self.excinfo_target is not None:
            for tempvar, node in zip(exc_vars, self.excinfo_tuple.args):
                node.set_var(tempvar)
            self.excinfo_tuple.generate_evaluation_code(code)
            self.excinfo_target.generate_assignment_code(self.excinfo_tuple, code)

        old_break_label, old_continue_label = code.break_label, code.continue_label
        code.break_label = code.new_label('except_break')
        code.continue_label = code.new_label('except_continue')

        old_exc_vars = code.funcstate.exc_vars
        code.funcstate.exc_vars = exc_vars
        self.body.generate_execution_code(code)
        code.funcstate.exc_vars = old_exc_vars
        for var in exc_vars:
            code.putln("__Pyx_DECREF(%s); %s = 0;" % (var, var))
        code.put_goto(end_label)

        if code.label_used(code.break_label):
            code.put_label(code.break_label)
            for var in exc_vars:
                code.putln("__Pyx_DECREF(%s); %s = 0;" % (var, var))
            code.put_goto(old_break_label)
        code.break_label = old_break_label

        if code.label_used(code.continue_label):
            code.put_label(code.continue_label)
            for var in exc_vars:
                code.putln("__Pyx_DECREF(%s); %s = 0;" % (var, var))
            code.put_goto(old_continue_label)
        code.continue_label = old_continue_label

        for temp in exc_vars:
            code.funcstate.release_temp(temp)

        code.putln(
            "}")

    def generate_function_definitions(self, env, code):
        if self.target is not None:
            self.target.generate_function_definitions(env, code)
        self.body.generate_function_definitions(env, code)

    def annotate(self, code):
        if self.pattern:
            for pattern in self.pattern:
                pattern.annotate(code)
        if self.target:
            self.target.annotate(code)
        self.body.annotate(code)


class TryFinallyStatNode(StatNode):
    #  try ... finally statement
    #
    #  body             StatNode
    #  finally_clause   StatNode
    #
    #  The plan is that we funnel all continue, break
    #  return and error gotos into the beginning of the
    #  finally block, setting a variable to remember which
    #  one we're doing. At the end of the finally block, we
    #  switch on the variable to figure out where to go.
    #  In addition, if we're doing an error, we save the
    #  exception on entry to the finally block and restore
    #  it on exit.

    child_attrs = ["body", "finally_clause"]

    preserve_exception = 1

    disallow_continue_in_try_finally = 0
    # There doesn't seem to be any point in disallowing
    # continue in the try block, since we have no problem
    # handling it.

    def create_analysed(pos, env, body, finally_clause):
        node = TryFinallyStatNode(pos, body=body, finally_clause=finally_clause)
        return node
    create_analysed = staticmethod(create_analysed)

    def analyse_control_flow(self, env):
        env.start_branching(self.pos)
        self.body.analyse_control_flow(env)
        env.next_branch(self.body.end_pos())
        env.finish_branching(self.body.end_pos())
        self.finally_clause.analyse_control_flow(env)

    def analyse_declarations(self, env):
        self.body.analyse_declarations(env)
        self.finally_clause.analyse_declarations(env)

    def analyse_expressions(self, env):
        self.body.analyse_expressions(env)
        self.finally_clause.analyse_expressions(env)

    nogil_check = Node.gil_error
    gil_message = "Try-finally statement"

    def generate_execution_code(self, code):
        old_error_label = code.error_label
        old_labels = code.all_new_labels()
        new_labels = code.get_all_labels()
        new_error_label = code.error_label
        catch_label = code.new_label()
        code.putln(
            "/*try:*/ {")
        if self.disallow_continue_in_try_finally:
            was_in_try_finally = code.funcstate.in_try_finally
            code.funcstate.in_try_finally = 1
        self.body.generate_execution_code(code)
        if self.disallow_continue_in_try_finally:
            code.funcstate.in_try_finally = was_in_try_finally
        code.putln(
            "}")
        temps_to_clean_up = code.funcstate.all_free_managed_temps()
        code.mark_pos(self.finally_clause.pos)
        code.putln(
            "/*finally:*/ {")
        cases_used = []
        error_label_used = 0
        for i, new_label in enumerate(new_labels):
            if new_label in code.labels_used:
                cases_used.append(i)
                if new_label == new_error_label:
                    error_label_used = 1
                    error_label_case = i
        if cases_used:
            code.putln(
                    "int __pyx_why;")
            if error_label_used and self.preserve_exception:
                code.putln(
                    "PyObject *%s, *%s, *%s;" % Naming.exc_vars)
                code.putln(
                    "int %s;" % Naming.exc_lineno_name)
                exc_var_init_zero = ''.join(["%s = 0; " % var for var in Naming.exc_vars])
                exc_var_init_zero += '%s = 0;' % Naming.exc_lineno_name
                code.putln(exc_var_init_zero)
            else:
                exc_var_init_zero = None
            code.use_label(catch_label)
            code.putln(
                    "__pyx_why = 0; goto %s;" % catch_label)
            for i in cases_used:
                new_label = new_labels[i]
                #if new_label and new_label != "<try>":
                if new_label == new_error_label and self.preserve_exception:
                    self.put_error_catcher(code,
                        new_error_label, i+1, catch_label, temps_to_clean_up)
                else:
                    code.put('%s: ' % new_label)
                    if exc_var_init_zero:
                        code.putln(exc_var_init_zero)
                    code.putln("__pyx_why = %s; goto %s;" % (
                            i+1,
                            catch_label))
            code.put_label(catch_label)
        code.set_all_labels(old_labels)
        if error_label_used:
            code.new_error_label()
            finally_error_label = code.error_label
        self.finally_clause.generate_execution_code(code)
        if error_label_used:
            if finally_error_label in code.labels_used and self.preserve_exception:
                over_label = code.new_label()
                code.put_goto(over_label);
                code.put_label(finally_error_label)
                code.putln("if (__pyx_why == %d) {" % (error_label_case + 1))
                for var in Naming.exc_vars:
                    code.putln("Py_XDECREF(%s);" % var)
                code.putln("}")
                code.put_goto(old_error_label)
                code.put_label(over_label)
            code.error_label = old_error_label
        if cases_used:
            code.putln(
                "switch (__pyx_why) {")
            for i in cases_used:
                old_label = old_labels[i]
                if old_label == old_error_label and self.preserve_exception:
                    self.put_error_uncatcher(code, i+1, old_error_label)
                else:
                    code.use_label(old_label)
                    code.putln(
                        "case %s: goto %s;" % (
                            i+1,
                            old_label))
            code.putln(
                "}")
        code.putln(
            "}")

    def generate_function_definitions(self, env, code):
        self.body.generate_function_definitions(env, code)
        self.finally_clause.generate_function_definitions(env, code)

    def put_error_catcher(self, code, error_label, i, catch_label, temps_to_clean_up):
        code.globalstate.use_utility_code(restore_exception_utility_code)
        code.putln(
            "%s: {" %
                error_label)
        code.putln(
                "__pyx_why = %s;" %
                    i)
        for temp_name, type in temps_to_clean_up:
            code.put_xdecref_clear(temp_name, type)
        code.putln(
                "__Pyx_ErrFetch(&%s, &%s, &%s);" %
                    Naming.exc_vars)
        code.putln(
                "%s = %s;" % (
                    Naming.exc_lineno_name, Naming.lineno_cname))
        code.put_goto(catch_label)
        code.putln("}")

    def put_error_uncatcher(self, code, i, error_label):
        code.globalstate.use_utility_code(restore_exception_utility_code)
        code.putln(
            "case %s: {" %
                i)
        code.putln(
                "__Pyx_ErrRestore(%s, %s, %s);" %
                    Naming.exc_vars)
        code.putln(
                "%s = %s;" % (
                    Naming.lineno_cname, Naming.exc_lineno_name))
        for var in Naming.exc_vars:
            code.putln(
                "%s = 0;" %
                    var)
        code.put_goto(error_label)
        code.putln(
            "}")

    def annotate(self, code):
        self.body.annotate(code)
        self.finally_clause.annotate(code)


class GILStatNode(TryFinallyStatNode):
    #  'with gil' or 'with nogil' statement
    #
    #   state   string   'gil' or 'nogil'

#    child_attrs = []

    preserve_exception = 0

    def __init__(self, pos, state, body):
        self.state = state
        TryFinallyStatNode.__init__(self, pos,
            body = body,
            finally_clause = GILExitNode(pos, state = state))

    def analyse_expressions(self, env):
        env.use_utility_code(force_init_threads_utility_code)
        was_nogil = env.nogil
        env.nogil = 1
        TryFinallyStatNode.analyse_expressions(self, env)
        env.nogil = was_nogil

    nogil_check = None

    def generate_execution_code(self, code):
        code.mark_pos(self.pos)
        code.putln("{")
        if self.state == 'gil':
            code.putln("#ifdef WITH_THREAD")
            code.putln("PyGILState_STATE _save = PyGILState_Ensure();")
            code.putln("#endif")
        else:
            code.putln("#ifdef WITH_THREAD")
            code.putln("PyThreadState *_save;")
            code.putln("#endif")
            code.putln("Py_UNBLOCK_THREADS")
        TryFinallyStatNode.generate_execution_code(self, code)
        code.putln("}")


class GILExitNode(StatNode):
    #  Used as the 'finally' block in a GILStatNode
    #
    #  state   string   'gil' or 'nogil'

    child_attrs = []

    def analyse_expressions(self, env):
        pass

    def generate_execution_code(self, code):
        if self.state == 'gil':
            code.putln("#ifdef WITH_THREAD")
            code.putln("PyGILState_Release(_save);")
            code.putln("#endif")
        else:
            code.putln("Py_BLOCK_THREADS")


class CImportStatNode(StatNode):
    #  cimport statement
    #
    #  module_name   string           Qualified name of module being imported
    #  as_name       string or None   Name specified in "as" clause, if any

    child_attrs = []

    def analyse_declarations(self, env):
        if not env.is_module_scope:
            error(self.pos, "cimport only allowed at module level")
            return
        module_scope = env.find_module(self.module_name, self.pos)
        if "." in self.module_name:
            names = [EncodedString(name) for name in self.module_name.split(".")]
            top_name = names[0]
            top_module_scope = env.context.find_submodule(top_name)
            module_scope = top_module_scope
            for name in names[1:]:
                submodule_scope = module_scope.find_submodule(name)
                module_scope.declare_module(name, submodule_scope, self.pos)
                module_scope = submodule_scope
            if self.as_name:
                env.declare_module(self.as_name, module_scope, self.pos)
            else:
                env.declare_module(top_name, top_module_scope, self.pos)
        else:
            name = self.as_name or self.module_name
            env.declare_module(name, module_scope, self.pos)

    def analyse_expressions(self, env):
        pass

    def generate_execution_code(self, code):
        pass


class FromCImportStatNode(StatNode):
    #  from ... cimport statement
    #
    #  module_name     string                        Qualified name of module
    #  imported_names  [(pos, name, as_name, kind)]  Names to be imported

    child_attrs = []

    def analyse_declarations(self, env):
        if not env.is_module_scope:
            error(self.pos, "cimport only allowed at module level")
            return
        module_scope = env.find_module(self.module_name, self.pos)
        env.add_imported_module(module_scope)
        for pos, name, as_name, kind in self.imported_names:
            if name == "*":
                for local_name, entry in module_scope.entries.items():
                    env.add_imported_entry(local_name, entry, pos)
            else:
                entry = module_scope.lookup(name)
                if entry:
                    if kind and not self.declaration_matches(entry, kind):
                        entry.redeclared(pos)
                else:
                    if kind == 'struct' or kind == 'union':
                        entry = module_scope.declare_struct_or_union(name,
                            kind = kind, scope = None, typedef_flag = 0, pos = pos)
                    elif kind == 'class':
                        entry = module_scope.declare_c_class(name, pos = pos,
                            module_name = self.module_name)
                    else:
                        submodule_scope = env.context.find_module(name, relative_to = module_scope, pos = self.pos)
                        if submodule_scope.parent_module is module_scope:
                            env.declare_module(as_name or name, submodule_scope, self.pos)
                        else:
                            error(pos, "Name '%s' not declared in module '%s'"
                                % (name, self.module_name))

                if entry:
                    local_name = as_name or name
                    env.add_imported_entry(local_name, entry, pos)

    def declaration_matches(self, entry, kind):
        if not entry.is_type:
            return 0
        type = entry.type
        if kind == 'class':
            if not type.is_extension_type:
                return 0
        else:
            if not type.is_struct_or_union:
                return 0
            if kind != type.kind:
                return 0
        return 1

    def analyse_expressions(self, env):
        pass

    def generate_execution_code(self, code):
        pass


class FromImportStatNode(StatNode):
    #  from ... import statement
    #
    #  module           ImportNode
    #  items            [(string, NameNode)]
    #  interned_items   [(string, NameNode, ExprNode)]
    #  item             PyTempNode            used internally
    #  import_star      boolean               used internally

    child_attrs = ["module"]
    import_star = 0

    def analyse_declarations(self, env):
        for name, target in self.items:
            if name == "*":
                if not env.is_module_scope:
                    error(self.pos, "import * only allowed at module level")
                    return
                env.has_import_star = 1
                self.import_star = 1
            else:
                target.analyse_target_declaration(env)

    def analyse_expressions(self, env):
        import ExprNodes
        self.module.analyse_expressions(env)
        self.item = ExprNodes.RawCNameExprNode(self.pos, py_object_type)
        self.interned_items = []
        for name, target in self.items:
            if name == '*':
                for _, entry in env.entries.items():
                    if not entry.is_type and entry.type.is_extension_type:
                        env.use_utility_code(ExprNodes.type_test_utility_code)
                        break
            else:
                entry =  env.lookup(target.name)
                # check whether or not entry is already cimported
                if (entry.is_type and entry.type.name == name
                    and hasattr(entry.type, 'module_name')):
                    if entry.type.module_name == self.module.module_name.value:
                        # cimported with absolute name
                        continue
                    try:
                        # cimported with relative name
                        module = env.find_module(self.module.module_name.value,
                                                 pos=None)
                        if entry.type.module_name == module.qualified_name:
                            continue
                    except AttributeError:
                        pass
                target.analyse_target_expression(env, None)
                if target.type is py_object_type:
                    coerced_item = None
                else:
                    coerced_item = self.item.coerce_to(target.type, env)
                self.interned_items.append((name, target, coerced_item))

    def generate_execution_code(self, code):
        self.module.generate_evaluation_code(code)
        if self.import_star:
            code.putln(
                'if (%s(%s) < 0) %s;' % (
                    Naming.import_star,
                    self.module.py_result(),
                    code.error_goto(self.pos)))
        item_temp = code.funcstate.allocate_temp(py_object_type, manage_ref=True)
        self.item.set_cname(item_temp)
        for name, target, coerced_item in self.interned_items:
            cname = code.intern_identifier(name)
            code.putln(
                '%s = PyObject_GetAttr(%s, %s); %s' % (
                    item_temp,
                    self.module.py_result(),
                    cname,
                    code.error_goto_if_null(item_temp, self.pos)))
            code.put_gotref(item_temp)
            if coerced_item is None:
                target.generate_assignment_code(self.item, code)
            else:
                coerced_item.allocate_temp_result(code)
                coerced_item.generate_result_code(code)
                target.generate_assignment_code(coerced_item, code)
            code.put_decref_clear(item_temp, py_object_type)
        code.funcstate.release_temp(item_temp)
        self.module.generate_disposal_code(code)
        self.module.free_temps(code)



#------------------------------------------------------------------------------------
#
#  Runtime support code
#
#------------------------------------------------------------------------------------

utility_function_predeclarations = \
"""
/* inline attribute */
#ifndef CYTHON_INLINE
  #if defined(__GNUC__)
    #define CYTHON_INLINE __inline__
  #elif defined(_MSC_VER)
    #define CYTHON_INLINE __inline
  #elif defined (__STDC_VERSION__) && __STDC_VERSION__ >= 199901L
    #define CYTHON_INLINE inline
  #else
    #define CYTHON_INLINE
  #endif
#endif

/* unused attribute */
#ifndef CYTHON_UNUSED
# if defined(__GNUC__)
#   if !(defined(__cplusplus)) || (__GNUC__ > 3 || (__GNUC__ == 3 && __GNUC_MINOR__ >= 4))
#     define CYTHON_UNUSED __attribute__ ((__unused__))
#   else
#     define CYTHON_UNUSED
#   endif
# elif defined(__ICC) || defined(__INTEL_COMPILER)
#   define CYTHON_UNUSED __attribute__ ((__unused__))
# else
#   define CYTHON_UNUSED
# endif
#endif

typedef struct {PyObject **p; char *s; const long n; const char* encoding; const char is_unicode; const char is_str; const char intern; } __Pyx_StringTabEntry; /*proto*/

"""

if Options.gcc_branch_hints:
    branch_prediction_macros = \
    """
#ifdef __GNUC__
/* Test for GCC > 2.95 */
#if __GNUC__ > 2 || (__GNUC__ == 2 && (__GNUC_MINOR__ > 95))
#define likely(x)   __builtin_expect(!!(x), 1)
#define unlikely(x) __builtin_expect(!!(x), 0)
#else /* __GNUC__ > 2 ... */
#define likely(x)   (x)
#define unlikely(x) (x)
#endif /* __GNUC__ > 2 ... */
#else /* __GNUC__ */
#define likely(x)   (x)
#define unlikely(x) (x)
#endif /* __GNUC__ */
    """
else:
    branch_prediction_macros = \
    """
#define likely(x)   (x)
#define unlikely(x) (x)
    """

#get_name_predeclaration = \
#"static PyObject *__Pyx_GetName(PyObject *dict, char *name); /*proto*/"

#get_name_interned_predeclaration = \
#"static PyObject *__Pyx_GetName(PyObject *dict, PyObject *name); /*proto*/"

#------------------------------------------------------------------------------------

printing_utility_code = UtilityCode(
proto = """
static int __Pyx_Print(PyObject*, PyObject *, int); /*proto*/
#if PY_MAJOR_VERSION >= 3
static PyObject* %s = 0;
static PyObject* %s = 0;
#endif
""" % (Naming.print_function, Naming.print_function_kwargs),
cleanup = """
#if PY_MAJOR_VERSION >= 3
Py_CLEAR(%s);
Py_CLEAR(%s);
#endif
""" % (Naming.print_function, Naming.print_function_kwargs),
impl = r"""
#if PY_MAJOR_VERSION < 3
static PyObject *__Pyx_GetStdout(void) {
    PyObject *f = PySys_GetObject((char *)"stdout");
    if (!f) {
        PyErr_SetString(PyExc_RuntimeError, "lost sys.stdout");
    }
    return f;
}

static int __Pyx_Print(PyObject* f, PyObject *arg_tuple, int newline) {
    PyObject* v;
    int i;

    if (!f) {
        if (!(f = __Pyx_GetStdout()))
            return -1;
    }
    for (i=0; i < PyTuple_GET_SIZE(arg_tuple); i++) {
        if (PyFile_SoftSpace(f, 1)) {
            if (PyFile_WriteString(" ", f) < 0)
                return -1;
        }
        v = PyTuple_GET_ITEM(arg_tuple, i);
        if (PyFile_WriteObject(v, f, Py_PRINT_RAW) < 0)
            return -1;
        if (PyString_Check(v)) {
            char *s = PyString_AsString(v);
            Py_ssize_t len = PyString_Size(v);
            if (len > 0 &&
                isspace(Py_CHARMASK(s[len-1])) &&
                s[len-1] != ' ')
                    PyFile_SoftSpace(f, 0);
        }
    }
    if (newline) {
        if (PyFile_WriteString("\n", f) < 0)
            return -1;
        PyFile_SoftSpace(f, 0);
    }
    return 0;
}

#else /* Python 3 has a print function */

static int __Pyx_Print(PyObject* stream, PyObject *arg_tuple, int newline) {
    PyObject* kwargs = 0;
    PyObject* result = 0;
    PyObject* end_string;
    if (unlikely(!%(PRINT_FUNCTION)s)) {
        %(PRINT_FUNCTION)s = __Pyx_GetAttrString(%(BUILTINS)s, "print");
        if (!%(PRINT_FUNCTION)s)
            return -1;
    }
    if (stream) {
        kwargs = PyDict_New();
        if (unlikely(!kwargs))
            return -1;
        if (unlikely(PyDict_SetItemString(kwargs, "file", stream) < 0))
            goto bad;
        if (!newline) {
            end_string = PyUnicode_FromStringAndSize(" ", 1);
            if (unlikely(!end_string))
                goto bad;
            if (PyDict_SetItemString(kwargs, "end", end_string) < 0) {
                Py_DECREF(end_string);
                goto bad;
            }
            Py_DECREF(end_string);
        }
    } else if (!newline) {
        if (unlikely(!%(PRINT_KWARGS)s)) {
            %(PRINT_KWARGS)s = PyDict_New();
            if (unlikely(!%(PRINT_KWARGS)s))
                return -1;
            end_string = PyUnicode_FromStringAndSize(" ", 1);
            if (unlikely(!end_string))
                return -1;
            if (PyDict_SetItemString(%(PRINT_KWARGS)s, "end", end_string) < 0) {
                Py_DECREF(end_string);
                return -1;
            }
            Py_DECREF(end_string);
        }
        kwargs = %(PRINT_KWARGS)s;
    }
    result = PyObject_Call(%(PRINT_FUNCTION)s, arg_tuple, kwargs);
    if (unlikely(kwargs) && (kwargs != %(PRINT_KWARGS)s))
        Py_DECREF(kwargs);
    if (!result)
        return -1;
    Py_DECREF(result);
    return 0;
bad:
    if (kwargs != %(PRINT_KWARGS)s)
        Py_XDECREF(kwargs);
    return -1;
}

#endif
""" % {'BUILTINS'       : Naming.builtins_cname,
       'PRINT_FUNCTION' : Naming.print_function,
       'PRINT_KWARGS'   : Naming.print_function_kwargs}
)


printing_one_utility_code = UtilityCode(
proto = """
static int __Pyx_PrintOne(PyObject* stream, PyObject *o); /*proto*/
""",
impl = r"""
#if PY_MAJOR_VERSION < 3

static int __Pyx_PrintOne(PyObject* f, PyObject *o) {
    if (!f) {
        if (!(f = __Pyx_GetStdout()))
            return -1;
    }
    if (PyFile_SoftSpace(f, 0)) {
        if (PyFile_WriteString(" ", f) < 0)
            return -1;
    }
    if (PyFile_WriteObject(o, f, Py_PRINT_RAW) < 0)
        return -1;
    if (PyFile_WriteString("\n", f) < 0)
        return -1;
    return 0;
    /* the line below is just to avoid compiler
     * compiler warnings about unused functions */
    return __Pyx_Print(f, NULL, 0);
}

#else /* Python 3 has a print function */

static int __Pyx_PrintOne(PyObject* stream, PyObject *o) {
    int res;
    PyObject* arg_tuple = PyTuple_New(1);
    if (unlikely(!arg_tuple))
        return -1;
    Py_INCREF(o);
    PyTuple_SET_ITEM(arg_tuple, 0, o);
    res = __Pyx_Print(stream, arg_tuple, 1);
    Py_DECREF(arg_tuple);
    return res;
}

#endif
""",
requires=[printing_utility_code])



#------------------------------------------------------------------------------------

# Exception raising code
#
# Exceptions are raised by __Pyx_Raise() and stored as plain
# type/value/tb in PyThreadState->curexc_*.  When being caught by an
# 'except' statement, curexc_* is moved over to exc_* by
# __Pyx_GetException()

restore_exception_utility_code = UtilityCode(
proto = """
static CYTHON_INLINE void __Pyx_ErrRestore(PyObject *type, PyObject *value, PyObject *tb); /*proto*/
static CYTHON_INLINE void __Pyx_ErrFetch(PyObject **type, PyObject **value, PyObject **tb); /*proto*/
""",
impl = """
static CYTHON_INLINE void __Pyx_ErrRestore(PyObject *type, PyObject *value, PyObject *tb) {
    PyObject *tmp_type, *tmp_value, *tmp_tb;
    PyThreadState *tstate = PyThreadState_GET();

    tmp_type = tstate->curexc_type;
    tmp_value = tstate->curexc_value;
    tmp_tb = tstate->curexc_traceback;
    tstate->curexc_type = type;
    tstate->curexc_value = value;
    tstate->curexc_traceback = tb;
    Py_XDECREF(tmp_type);
    Py_XDECREF(tmp_value);
    Py_XDECREF(tmp_tb);
}

static CYTHON_INLINE void __Pyx_ErrFetch(PyObject **type, PyObject **value, PyObject **tb) {
    PyThreadState *tstate = PyThreadState_GET();
    *type = tstate->curexc_type;
    *value = tstate->curexc_value;
    *tb = tstate->curexc_traceback;

    tstate->curexc_type = 0;
    tstate->curexc_value = 0;
    tstate->curexc_traceback = 0;
}

""")

# The following function is based on do_raise() from ceval.c. There
# are separate versions for Python2 and Python3 as exception handling
# has changed quite a lot between the two versions.

raise_utility_code = UtilityCode(
proto = """
static void __Pyx_Raise(PyObject *type, PyObject *value, PyObject *tb); /*proto*/
""",
impl = """
#if PY_MAJOR_VERSION < 3
static void __Pyx_Raise(PyObject *type, PyObject *value, PyObject *tb) {
    Py_XINCREF(type);
    Py_XINCREF(value);
    Py_XINCREF(tb);
    /* First, check the traceback argument, replacing None with NULL. */
    if (tb == Py_None) {
        Py_DECREF(tb);
        tb = 0;
    }
    else if (tb != NULL && !PyTraceBack_Check(tb)) {
        PyErr_SetString(PyExc_TypeError,
            "raise: arg 3 must be a traceback or None");
        goto raise_error;
    }
    /* Next, replace a missing value with None */
    if (value == NULL) {
        value = Py_None;
        Py_INCREF(value);
    }
    #if PY_VERSION_HEX < 0x02050000
    if (!PyClass_Check(type))
    #else
    if (!PyType_Check(type))
    #endif
    {
        /* Raising an instance.  The value should be a dummy. */
        if (value != Py_None) {
            PyErr_SetString(PyExc_TypeError,
                "instance exception may not have a separate value");
            goto raise_error;
        }
        /* Normalize to raise <class>, <instance> */
        Py_DECREF(value);
        value = type;
        #if PY_VERSION_HEX < 0x02050000
            if (PyInstance_Check(type)) {
                type = (PyObject*) ((PyInstanceObject*)type)->in_class;
                Py_INCREF(type);
            }
            else {
                type = 0;
                PyErr_SetString(PyExc_TypeError,
                    "raise: exception must be an old-style class or instance");
                goto raise_error;
            }
        #else
            type = (PyObject*) Py_TYPE(type);
            Py_INCREF(type);
            if (!PyType_IsSubtype((PyTypeObject *)type, (PyTypeObject *)PyExc_BaseException)) {
                PyErr_SetString(PyExc_TypeError,
                    "raise: exception class must be a subclass of BaseException");
                goto raise_error;
            }
        #endif
    }

    __Pyx_ErrRestore(type, value, tb);
    return;
raise_error:
    Py_XDECREF(value);
    Py_XDECREF(type);
    Py_XDECREF(tb);
    return;
}

#else /* Python 3+ */

static void __Pyx_Raise(PyObject *type, PyObject *value, PyObject *tb) {
    if (tb == Py_None) {
        tb = 0;
    } else if (tb && !PyTraceBack_Check(tb)) {
        PyErr_SetString(PyExc_TypeError,
            "raise: arg 3 must be a traceback or None");
        goto bad;
    }
    if (value == Py_None)
        value = 0;

    if (PyExceptionInstance_Check(type)) {
        if (value) {
            PyErr_SetString(PyExc_TypeError,
                "instance exception may not have a separate value");
            goto bad;
        }
        value = type;
        type = (PyObject*) Py_TYPE(value);
    } else if (!PyExceptionClass_Check(type)) {
        PyErr_SetString(PyExc_TypeError,
            "raise: exception class must be a subclass of BaseException");
        goto bad;
    }

    PyErr_SetObject(type, value);

    if (tb) {
        PyThreadState *tstate = PyThreadState_GET();
        PyObject* tmp_tb = tstate->curexc_traceback;
        if (tb != tmp_tb) {
            Py_INCREF(tb);
            tstate->curexc_traceback = tb;
            Py_XDECREF(tmp_tb);
        }
    }

bad:
    return;
}
#endif
""",
requires=[restore_exception_utility_code])

#------------------------------------------------------------------------------------

get_exception_utility_code = UtilityCode(
proto = """
static int __Pyx_GetException(PyObject **type, PyObject **value, PyObject **tb); /*proto*/
""",
impl = """
static int __Pyx_GetException(PyObject **type, PyObject **value, PyObject **tb) {
    PyObject *local_type, *local_value, *local_tb;
    PyObject *tmp_type, *tmp_value, *tmp_tb;
    PyThreadState *tstate = PyThreadState_GET();
    local_type = tstate->curexc_type;
    local_value = tstate->curexc_value;
    local_tb = tstate->curexc_traceback;
    tstate->curexc_type = 0;
    tstate->curexc_value = 0;
    tstate->curexc_traceback = 0;
    PyErr_NormalizeException(&local_type, &local_value, &local_tb);
    if (unlikely(tstate->curexc_type))
        goto bad;
    #if PY_MAJOR_VERSION >= 3
    if (unlikely(PyException_SetTraceback(local_value, local_tb) < 0))
        goto bad;
    #endif
    *type = local_type;
    *value = local_value;
    *tb = local_tb;
    Py_INCREF(local_type);
    Py_INCREF(local_value);
    Py_INCREF(local_tb);
    tmp_type = tstate->exc_type;
    tmp_value = tstate->exc_value;
    tmp_tb = tstate->exc_traceback;
    tstate->exc_type = local_type;
    tstate->exc_value = local_value;
    tstate->exc_traceback = local_tb;
    /* Make sure tstate is in a consistent state when we XDECREF
       these objects (XDECREF may run arbitrary code). */
    Py_XDECREF(tmp_type);
    Py_XDECREF(tmp_value);
    Py_XDECREF(tmp_tb);
    return 0;
bad:
    *type = 0;
    *value = 0;
    *tb = 0;
    Py_XDECREF(local_type);
    Py_XDECREF(local_value);
    Py_XDECREF(local_tb);
    return -1;
}

""")

#------------------------------------------------------------------------------------

get_exception_tuple_utility_code = UtilityCode(proto="""
static PyObject *__Pyx_GetExceptionTuple(void); /*proto*/
""",
# I doubt that calling __Pyx_GetException() here is correct as it moves
# the exception from tstate->curexc_* to tstate->exc_*, which prevents
# exception handlers later on from receiving it.
impl = """
static PyObject *__Pyx_GetExceptionTuple(void) {
    PyObject *type = NULL, *value = NULL, *tb = NULL;
    if (__Pyx_GetException(&type, &value, &tb) == 0) {
        PyObject* exc_info = PyTuple_New(3);
        if (exc_info) {
            Py_INCREF(type);
            Py_INCREF(value);
            Py_INCREF(tb);
            PyTuple_SET_ITEM(exc_info, 0, type);
            PyTuple_SET_ITEM(exc_info, 1, value);
            PyTuple_SET_ITEM(exc_info, 2, tb);
            return exc_info;
        }
    }
    return NULL;
}
""",
requires=[get_exception_utility_code])

#------------------------------------------------------------------------------------

reset_exception_utility_code = UtilityCode(
proto = """
static CYTHON_INLINE void __Pyx_ExceptionSave(PyObject **type, PyObject **value, PyObject **tb); /*proto*/
static void __Pyx_ExceptionReset(PyObject *type, PyObject *value, PyObject *tb); /*proto*/
""",
impl = """
static CYTHON_INLINE void __Pyx_ExceptionSave(PyObject **type, PyObject **value, PyObject **tb) {
    PyThreadState *tstate = PyThreadState_GET();
    *type = tstate->exc_type;
    *value = tstate->exc_value;
    *tb = tstate->exc_traceback;
    Py_XINCREF(*type);
    Py_XINCREF(*value);
    Py_XINCREF(*tb);
}

static void __Pyx_ExceptionReset(PyObject *type, PyObject *value, PyObject *tb) {
    PyObject *tmp_type, *tmp_value, *tmp_tb;
    PyThreadState *tstate = PyThreadState_GET();
    tmp_type = tstate->exc_type;
    tmp_value = tstate->exc_value;
    tmp_tb = tstate->exc_traceback;
    tstate->exc_type = type;
    tstate->exc_value = value;
    tstate->exc_traceback = tb;
    Py_XDECREF(tmp_type);
    Py_XDECREF(tmp_value);
    Py_XDECREF(tmp_tb);
}
""")

#------------------------------------------------------------------------------------

arg_type_test_utility_code = UtilityCode(
proto = """
static int __Pyx_ArgTypeTest(PyObject *obj, PyTypeObject *type, int none_allowed,
    const char *name, int exact); /*proto*/
""",
impl = """
static int __Pyx_ArgTypeTest(PyObject *obj, PyTypeObject *type, int none_allowed,
    const char *name, int exact)
{
    if (!type) {
        PyErr_Format(PyExc_SystemError, "Missing type object");
        return 0;
    }
    if (none_allowed && obj == Py_None) return 1;
    else if (exact) {
        if (Py_TYPE(obj) == type) return 1;
    }
    else {
        if (PyObject_TypeCheck(obj, type)) return 1;
    }
    PyErr_Format(PyExc_TypeError,
        "Argument '%s' has incorrect type (expected %s, got %s)",
        name, type->tp_name, Py_TYPE(obj)->tp_name);
    return 0;
}
""")

#------------------------------------------------------------------------------------
#
#  __Pyx_RaiseArgtupleInvalid raises the correct exception when too
#  many or too few positional arguments were found.  This handles
#  Py_ssize_t formatting correctly.

raise_argtuple_invalid_utility_code = UtilityCode(
proto = """
static void __Pyx_RaiseArgtupleInvalid(const char* func_name, int exact,
    Py_ssize_t num_min, Py_ssize_t num_max, Py_ssize_t num_found); /*proto*/
""",
impl = """
static void __Pyx_RaiseArgtupleInvalid(
    const char* func_name,
    int exact,
    Py_ssize_t num_min,
    Py_ssize_t num_max,
    Py_ssize_t num_found)
{
    Py_ssize_t num_expected;
    const char *number, *more_or_less;

    if (num_found < num_min) {
        num_expected = num_min;
        more_or_less = "at least";
    } else {
        num_expected = num_max;
        more_or_less = "at most";
    }
    if (exact) {
        more_or_less = "exactly";
    }
    number = (num_expected == 1) ? "" : "s";
    PyErr_Format(PyExc_TypeError,
        #if PY_VERSION_HEX < 0x02050000
            "%s() takes %s %d positional argument%s (%d given)",
        #else
            "%s() takes %s %zd positional argument%s (%zd given)",
        #endif
        func_name, more_or_less, num_expected, number, num_found);
}
""")

raise_keyword_required_utility_code = UtilityCode(
proto = """
static CYTHON_INLINE void __Pyx_RaiseKeywordRequired(const char* func_name, PyObject* kw_name); /*proto*/
""",
impl = """
static CYTHON_INLINE void __Pyx_RaiseKeywordRequired(
    const char* func_name,
    PyObject* kw_name)
{
    PyErr_Format(PyExc_TypeError,
        #if PY_MAJOR_VERSION >= 3
        "%s() needs keyword-only argument %U", func_name, kw_name);
        #else
        "%s() needs keyword-only argument %s", func_name,
        PyString_AS_STRING(kw_name));
        #endif
}
""")

raise_double_keywords_utility_code = UtilityCode(
proto = """
static void __Pyx_RaiseDoubleKeywordsError(
    const char* func_name, PyObject* kw_name); /*proto*/
""",
impl = """
static void __Pyx_RaiseDoubleKeywordsError(
    const char* func_name,
    PyObject* kw_name)
{
    PyErr_Format(PyExc_TypeError,
        #if PY_MAJOR_VERSION >= 3
        "%s() got multiple values for keyword argument '%U'", func_name, kw_name);
        #else
        "%s() got multiple values for keyword argument '%s'", func_name,
        PyString_AS_STRING(kw_name));
        #endif
}
""")

#------------------------------------------------------------------------------------
#
#  __Pyx_CheckKeywordStrings raises an error if non-string keywords
#  were passed to a function, or if any keywords were passed to a
#  function that does not accept them.

keyword_string_check_utility_code = UtilityCode(
proto = """
static CYTHON_INLINE int __Pyx_CheckKeywordStrings(PyObject *kwdict,
    const char* function_name, int kw_allowed); /*proto*/
""",
impl = """
static CYTHON_INLINE int __Pyx_CheckKeywordStrings(
    PyObject *kwdict,
    const char* function_name,
    int kw_allowed)
{
    PyObject* key = 0;
    Py_ssize_t pos = 0;
    while (PyDict_Next(kwdict, &pos, &key, 0)) {
        #if PY_MAJOR_VERSION < 3
        if (unlikely(!PyString_CheckExact(key)) && unlikely(!PyString_Check(key)))
        #else
        if (unlikely(!PyUnicode_CheckExact(key)) && unlikely(!PyUnicode_Check(key)))
        #endif
            goto invalid_keyword_type;
    }
    if ((!kw_allowed) && unlikely(key))
        goto invalid_keyword;
    return 1;
invalid_keyword_type:
    PyErr_Format(PyExc_TypeError,
        "%s() keywords must be strings", function_name);
    return 0;
invalid_keyword:
    PyErr_Format(PyExc_TypeError,
    #if PY_MAJOR_VERSION < 3
        "%s() got an unexpected keyword argument '%s'",
        function_name, PyString_AsString(key));
    #else
        "%s() got an unexpected keyword argument '%U'",
        function_name, key);
    #endif
    return 0;
}
""")

#------------------------------------------------------------------------------------
#
#  __Pyx_ParseOptionalKeywords copies the optional/unknown keyword
#  arguments from the kwds dict into kwds2.  If kwds2 is NULL, unknown
#  keywords will raise an invalid keyword error.
#
#  Three kinds of errors are checked: 1) non-string keywords, 2)
#  unexpected keywords and 3) overlap with positional arguments.
#
#  If num_posargs is greater 0, it denotes the number of positional
#  arguments that were passed and that must therefore not appear
#  amongst the keywords as well.
#
#  This method does not check for required keyword arguments.
#

parse_keywords_utility_code = UtilityCode(
proto = """
static int __Pyx_ParseOptionalKeywords(PyObject *kwds, PyObject **argnames[], \
    PyObject *kwds2, PyObject *values[], Py_ssize_t num_pos_args, \
    const char* function_name); /*proto*/
""",
impl = """
static int __Pyx_ParseOptionalKeywords(
    PyObject *kwds,
    PyObject **argnames[],
    PyObject *kwds2,
    PyObject *values[],
    Py_ssize_t num_pos_args,
    const char* function_name)
{
    PyObject *key = 0, *value = 0;
    Py_ssize_t pos = 0;
    PyObject*** name;
    PyObject*** first_kw_arg = argnames + num_pos_args;

    while (PyDict_Next(kwds, &pos, &key, &value)) {
        name = first_kw_arg;
        while (*name && (**name != key)) name++;
        if (*name) {
            values[name-argnames] = value;
        } else {
            #if PY_MAJOR_VERSION < 3
            if (unlikely(!PyString_CheckExact(key)) && unlikely(!PyString_Check(key))) {
            #else
            if (unlikely(!PyUnicode_CheckExact(key)) && unlikely(!PyUnicode_Check(key))) {
            #endif
                goto invalid_keyword_type;
            } else {
                for (name = first_kw_arg; *name; name++) {
                    #if PY_MAJOR_VERSION >= 3
                    if (PyUnicode_GET_SIZE(**name) == PyUnicode_GET_SIZE(key) &&
                        PyUnicode_Compare(**name, key) == 0) break;
                    #else
                    if (PyString_GET_SIZE(**name) == PyString_GET_SIZE(key) &&
                        _PyString_Eq(**name, key)) break;
                    #endif
                }
                if (*name) {
                    values[name-argnames] = value;
                } else {
                    /* unexpected keyword found */
                    for (name=argnames; name != first_kw_arg; name++) {
                        if (**name == key) goto arg_passed_twice;
                        #if PY_MAJOR_VERSION >= 3
                        if (PyUnicode_GET_SIZE(**name) == PyUnicode_GET_SIZE(key) &&
                            PyUnicode_Compare(**name, key) == 0) goto arg_passed_twice;
                        #else
                        if (PyString_GET_SIZE(**name) == PyString_GET_SIZE(key) &&
                            _PyString_Eq(**name, key)) goto arg_passed_twice;
                        #endif
                    }
                    if (kwds2) {
                        if (unlikely(PyDict_SetItem(kwds2, key, value))) goto bad;
                    } else {
                        goto invalid_keyword;
                    }
                }
            }
        }
    }
    return 0;
arg_passed_twice:
    __Pyx_RaiseDoubleKeywordsError(function_name, **name);
    goto bad;
invalid_keyword_type:
    PyErr_Format(PyExc_TypeError,
        "%s() keywords must be strings", function_name);
    goto bad;
invalid_keyword:
    PyErr_Format(PyExc_TypeError,
    #if PY_MAJOR_VERSION < 3
        "%s() got an unexpected keyword argument '%s'",
        function_name, PyString_AsString(key));
    #else
        "%s() got an unexpected keyword argument '%U'",
        function_name, key);
    #endif
bad:
    return -1;
}
""",
requires=[raise_double_keywords_utility_code])

#------------------------------------------------------------------------------------

traceback_utility_code = UtilityCode(
proto = """
static void __Pyx_AddTraceback(const char *funcname); /*proto*/
""",
impl = """
#include "compile.h"
#include "frameobject.h"
#include "traceback.h"

static void __Pyx_AddTraceback(const char *funcname) {
    PyObject *py_srcfile = 0;
    PyObject *py_funcname = 0;
    PyObject *py_globals = 0;
    PyCodeObject *py_code = 0;
    PyFrameObject *py_frame = 0;

    #if PY_MAJOR_VERSION < 3
    py_srcfile = PyString_FromString(%(FILENAME)s);
    #else
    py_srcfile = PyUnicode_FromString(%(FILENAME)s);
    #endif
    if (!py_srcfile) goto bad;
    if (%(CLINENO)s) {
        #if PY_MAJOR_VERSION < 3
        py_funcname = PyString_FromFormat( "%%s (%%s:%%d)", funcname, %(CFILENAME)s, %(CLINENO)s);
        #else
        py_funcname = PyUnicode_FromFormat( "%%s (%%s:%%d)", funcname, %(CFILENAME)s, %(CLINENO)s);
        #endif
    }
    else {
        #if PY_MAJOR_VERSION < 3
        py_funcname = PyString_FromString(funcname);
        #else
        py_funcname = PyUnicode_FromString(funcname);
        #endif
    }
    if (!py_funcname) goto bad;
    py_globals = PyModule_GetDict(%(GLOBALS)s);
    if (!py_globals) goto bad;
    py_code = PyCode_New(
        0,            /*int argcount,*/
        #if PY_MAJOR_VERSION >= 3
        0,            /*int kwonlyargcount,*/
        #endif
        0,            /*int nlocals,*/
        0,            /*int stacksize,*/
        0,            /*int flags,*/
        %(EMPTY_BYTES)s, /*PyObject *code,*/
        %(EMPTY_TUPLE)s,  /*PyObject *consts,*/
        %(EMPTY_TUPLE)s,  /*PyObject *names,*/
        %(EMPTY_TUPLE)s,  /*PyObject *varnames,*/
        %(EMPTY_TUPLE)s,  /*PyObject *freevars,*/
        %(EMPTY_TUPLE)s,  /*PyObject *cellvars,*/
        py_srcfile,   /*PyObject *filename,*/
        py_funcname,  /*PyObject *name,*/
        %(LINENO)s,   /*int firstlineno,*/
        %(EMPTY_BYTES)s  /*PyObject *lnotab*/
    );
    if (!py_code) goto bad;
    py_frame = PyFrame_New(
        PyThreadState_GET(), /*PyThreadState *tstate,*/
        py_code,             /*PyCodeObject *code,*/
        py_globals,          /*PyObject *globals,*/
        0                    /*PyObject *locals*/
    );
    if (!py_frame) goto bad;
    py_frame->f_lineno = %(LINENO)s;
    PyTraceBack_Here(py_frame);
bad:
    Py_XDECREF(py_srcfile);
    Py_XDECREF(py_funcname);
    Py_XDECREF(py_code);
    Py_XDECREF(py_frame);
}
""" % {
    'FILENAME': Naming.filename_cname,
    'LINENO':  Naming.lineno_cname,
    'CFILENAME': Naming.cfilenm_cname,
    'CLINENO':  Naming.clineno_cname,
    'GLOBALS': Naming.module_cname,
    'EMPTY_TUPLE' : Naming.empty_tuple,
    'EMPTY_BYTES' : Naming.empty_bytes,
})

#------------------------------------------------------------------------------------

unraisable_exception_utility_code = UtilityCode(
proto = """
static void __Pyx_WriteUnraisable(const char *name); /*proto*/
""",
impl = """
static void __Pyx_WriteUnraisable(const char *name) {
    PyObject *old_exc, *old_val, *old_tb;
    PyObject *ctx;
    __Pyx_ErrFetch(&old_exc, &old_val, &old_tb);
    #if PY_MAJOR_VERSION < 3
    ctx = PyString_FromString(name);
    #else
    ctx = PyUnicode_FromString(name);
    #endif
    __Pyx_ErrRestore(old_exc, old_val, old_tb);
    if (!ctx) {
        PyErr_WriteUnraisable(Py_None);
    } else {
        PyErr_WriteUnraisable(ctx);
        Py_DECREF(ctx);
    }
}
""",
requires=[restore_exception_utility_code])

#------------------------------------------------------------------------------------

set_vtable_utility_code = UtilityCode(
proto = """
static int __Pyx_SetVtable(PyObject *dict, void *vtable); /*proto*/
""",
impl = """
static int __Pyx_SetVtable(PyObject *dict, void *vtable) {
#if PY_VERSION_HEX >= 0x02070000 && !(PY_MAJOR_VERSION==3&&PY_MINOR_VERSION==0)
    PyObject *ob = PyCapsule_New(vtable, 0, 0);
#else
    PyObject *ob = PyCObject_FromVoidPtr(vtable, 0);
#endif
    if (!ob)
        goto bad;
    if (PyDict_SetItemString(dict, "__pyx_vtable__", ob) < 0)
        goto bad;
    Py_DECREF(ob);
    return 0;
bad:
    Py_XDECREF(ob);
    return -1;
}
""")

#------------------------------------------------------------------------------------

get_vtable_utility_code = UtilityCode(
proto = """
static void* __Pyx_GetVtable(PyObject *dict); /*proto*/
""",
impl = r"""
static void* __Pyx_GetVtable(PyObject *dict) {
    void* ptr;
    PyObject *ob = PyMapping_GetItemString(dict, (char *)"__pyx_vtable__");
    if (!ob)
        goto bad;
#if PY_VERSION_HEX >= 0x02070000 && !(PY_MAJOR_VERSION==3&&PY_MINOR_VERSION==0)
    ptr = PyCapsule_GetPointer(ob, 0);
#else
    ptr = PyCObject_AsVoidPtr(ob);
#endif
    if (!ptr && !PyErr_Occurred())
        PyErr_SetString(PyExc_RuntimeError, "invalid vtable found for imported type");
    Py_DECREF(ob);
    return ptr;
bad:
    Py_XDECREF(ob);
    return NULL;
}
""")

#------------------------------------------------------------------------------------

init_string_tab_utility_code = UtilityCode(
proto = """
static int __Pyx_InitStrings(__Pyx_StringTabEntry *t); /*proto*/
""",
impl = """
static int __Pyx_InitStrings(__Pyx_StringTabEntry *t) {
    while (t->p) {
        #if PY_MAJOR_VERSION < 3
        if (t->is_unicode) {
            *t->p = PyUnicode_DecodeUTF8(t->s, t->n - 1, NULL);
        } else if (t->intern) {
            *t->p = PyString_InternFromString(t->s);
        } else {
            *t->p = PyString_FromStringAndSize(t->s, t->n - 1);
        }
        #else  /* Python 3+ has unicode identifiers */
        if (t->is_unicode | t->is_str) {
            if (t->intern) {
                *t->p = PyUnicode_InternFromString(t->s);
            } else if (t->encoding) {
                *t->p = PyUnicode_Decode(t->s, t->n - 1, t->encoding, NULL);
            } else {
                *t->p = PyUnicode_FromStringAndSize(t->s, t->n - 1);
            }
        } else {
            *t->p = PyBytes_FromStringAndSize(t->s, t->n - 1);
        }
        #endif
        if (!*t->p)
            return -1;
        ++t;
    }
    return 0;
}
""")

#------------------------------------------------------------------------------------

force_init_threads_utility_code = UtilityCode(
proto="""
#ifndef __PYX_FORCE_INIT_THREADS
  #if PY_VERSION_HEX < 0x02040200
    #define __PYX_FORCE_INIT_THREADS 1
  #else
    #define __PYX_FORCE_INIT_THREADS 0
  #endif
#endif
""")

#------------------------------------------------------------------------------------

# Note that cPython ignores PyTrace_EXCEPTION,
# but maybe some other profilers don't.

profile_utility_code = UtilityCode(proto="""
#ifndef CYTHON_PROFILE
  #define CYTHON_PROFILE 1
#endif

#ifndef CYTHON_PROFILE_REUSE_FRAME
  #define CYTHON_PROFILE_REUSE_FRAME 0
#endif

#if CYTHON_PROFILE

  #include "compile.h"
  #include "frameobject.h"
  #include "traceback.h"

  #if CYTHON_PROFILE_REUSE_FRAME
    #define CYTHON_FRAME_MODIFIER static
    #define CYTHON_FRAME_DEL
  #else
    #define CYTHON_FRAME_MODIFIER
    #define CYTHON_FRAME_DEL Py_DECREF(%(FRAME)s)
  #endif

  #define __Pyx_TraceDeclarations                                  \\
  static PyCodeObject *%(FRAME_CODE)s = NULL;                      \\
  CYTHON_FRAME_MODIFIER PyFrameObject *%(FRAME)s = NULL;           \\
  int __Pyx_use_tracing = 0;

  #define __Pyx_TraceCall(funcname, srcfile, firstlineno)                            \\
  if (unlikely(PyThreadState_GET()->use_tracing && PyThreadState_GET()->c_profilefunc)) {      \\
      __Pyx_use_tracing = __Pyx_TraceSetupAndCall(&%(FRAME_CODE)s, &%(FRAME)s, funcname, srcfile, firstlineno);  \\
  }

  #define __Pyx_TraceException()                                                           \\
  if (unlikely(__Pyx_use_tracing( && PyThreadState_GET()->use_tracing && PyThreadState_GET()->c_profilefunc) {  \\
      PyObject *exc_info = __Pyx_GetExceptionTuple();                                      \\
      if (exc_info) {                                                                      \\
          PyThreadState_GET()->c_profilefunc(                                              \\
              PyThreadState_GET()->c_profileobj, %(FRAME)s, PyTrace_EXCEPTION, exc_info);  \\
          Py_DECREF(exc_info);                                                             \\
      }                                                                                    \\
  }

  #define __Pyx_TraceReturn(result)                                                  \\
  if (unlikely(__Pyx_use_tracing) && PyThreadState_GET()->use_tracing && PyThreadState_GET()->c_profilefunc) {  \\
      PyThreadState_GET()->c_profilefunc(                                            \\
          PyThreadState_GET()->c_profileobj, %(FRAME)s, PyTrace_RETURN, (PyObject*)result);     \\
      CYTHON_FRAME_DEL;                                                               \\
  }

  static PyCodeObject *__Pyx_createFrameCodeObject(const char *funcname, const char *srcfile, int firstlineno); /*proto*/
  static int __Pyx_TraceSetupAndCall(PyCodeObject** code, PyFrameObject** frame, const char *funcname, const char *srcfile, int firstlineno); /*proto*/

#else

  #define __Pyx_TraceDeclarations
  #define __Pyx_TraceCall(funcname, srcfile, firstlineno)
  #define __Pyx_TraceException()
  #define __Pyx_TraceReturn(result)

#endif /* CYTHON_PROFILE */
"""
% {
    "FRAME": Naming.frame_cname,
    "FRAME_CODE": Naming.frame_code_cname,
},
impl = """

#if CYTHON_PROFILE

static int __Pyx_TraceSetupAndCall(PyCodeObject** code,
                                   PyFrameObject** frame,
                                   const char *funcname,
                                   const char *srcfile,
                                   int firstlineno) {
    if (*frame == NULL || !CYTHON_PROFILE_REUSE_FRAME) {
        if (*code == NULL) {
            *code = __Pyx_createFrameCodeObject(funcname, srcfile, firstlineno);
            if (*code == NULL) return 0;
        }
        *frame = PyFrame_New(
            PyThreadState_GET(),            /*PyThreadState *tstate*/
            *code,                          /*PyCodeObject *code*/
            PyModule_GetDict(%(MODULE)s),      /*PyObject *globals*/
            0                               /*PyObject *locals*/
        );
        if (*frame == NULL) return 0;
    }
    else {
        (*frame)->f_tstate = PyThreadState_GET();
    }
    return PyThreadState_GET()->c_profilefunc(PyThreadState_GET()->c_profileobj, *frame, PyTrace_CALL, NULL) == 0;
}

static PyCodeObject *__Pyx_createFrameCodeObject(const char *funcname, const char *srcfile, int firstlineno) {
    PyObject *py_srcfile = 0;
    PyObject *py_funcname = 0;
    PyCodeObject *py_code = 0;

    #if PY_MAJOR_VERSION < 3
    py_funcname = PyString_FromString(funcname);
    py_srcfile = PyString_FromString(srcfile);
    #else
    py_funcname = PyUnicode_FromString(funcname);
    py_srcfile = PyUnicode_FromString(srcfile);
    #endif
    if (!py_funcname | !py_srcfile) goto bad;

    py_code = PyCode_New(
        0,                /*int argcount,*/
        #if PY_MAJOR_VERSION >= 3
        0,                /*int kwonlyargcount,*/
        #endif
        0,                /*int nlocals,*/
        0,                /*int stacksize,*/
        0,                /*int flags,*/
        %(EMPTY_BYTES)s,  /*PyObject *code,*/
        %(EMPTY_TUPLE)s,  /*PyObject *consts,*/
        %(EMPTY_TUPLE)s,  /*PyObject *names,*/
        %(EMPTY_TUPLE)s,  /*PyObject *varnames,*/
        %(EMPTY_TUPLE)s,  /*PyObject *freevars,*/
        %(EMPTY_TUPLE)s,  /*PyObject *cellvars,*/
        py_srcfile,       /*PyObject *filename,*/
        py_funcname,      /*PyObject *name,*/
        firstlineno,      /*int firstlineno,*/
        %(EMPTY_BYTES)s   /*PyObject *lnotab*/
    );

bad:
    Py_XDECREF(py_srcfile);
    Py_XDECREF(py_funcname);

    return py_code;
}

#endif /* CYTHON_PROFILE */
""" % {
    'EMPTY_TUPLE' : Naming.empty_tuple,
    'EMPTY_BYTES' : Naming.empty_bytes,
    "MODULE": Naming.module_cname,
})<|MERGE_RESOLUTION|>--- conflicted
+++ resolved
@@ -2983,11 +2983,6 @@
 
         # Generate closure function definitions
         self.body.generate_function_definitions(lenv, code)
-<<<<<<< HEAD
-        # generate lambda function definitions
-        self.generate_lambda_definitions(lenv, code)
-=======
->>>>>>> c99839d7
 
         # Generate C code for header and body of function
         code.enter_cfunc_scope()
