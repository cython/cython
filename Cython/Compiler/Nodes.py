--- conflicted
+++ resolved
@@ -8287,18 +8287,8 @@
         exc_args = "&%s, &%s, &%s" % tuple(exc_vars)
         code.putln("if (__Pyx_GetException(%s) < 0) %s" % (
             exc_args, code.error_goto(self.pos)))
-<<<<<<< HEAD
-        for n, var in enumerate(exc_vars):
-            if n == 2 and (not self.add_traceback or code.funcstate.has_except_star):
-                # we may not have got a traceback
-                put_gotref = code.put_xgotref
-            else:
-                put_gotref = code.put_gotref
-            put_gotref(var, py_object_type)
-=======
         for var in exc_vars:
             code.put_xgotref(var, py_object_type)
->>>>>>> c0a35567
         if self.target:
             self.exc_value.set_var(exc_vars[1])
             self.exc_value.generate_evaluation_code(code)
