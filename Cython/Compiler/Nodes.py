--- conflicted
+++ resolved
@@ -908,11 +908,8 @@
     default_value = None
     annotation = None
     is_dynamic = 0
-<<<<<<< HEAD
     defaults_class_key = None
-=======
     type_from_annotation = False
->>>>>>> b197288e
 
     def declared_name(self):
         return self.declarator.declared_name()
