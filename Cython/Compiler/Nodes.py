#
#   Parse tree nodes
#

from __future__ import absolute_import

import cython
cython.declare(sys=object, os=object, copy=object,
               Builtin=object, error=object, warning=object, Naming=object, PyrexTypes=object,
               py_object_type=object, ModuleScope=object, LocalScope=object, ClosureScope=object,
               StructOrUnionScope=object, PyClassScope=object,
               CppClassScope=object, UtilityCode=object, EncodedString=object,
               error_type=object, _py_int_types=object)

import sys, os, copy
from itertools import chain

from . import Builtin
from .Errors import error, warning, InternalError, CompileError
from . import Naming
from . import PyrexTypes
from . import TypeSlots
from .PyrexTypes import py_object_type, error_type
from .Symtab import (ModuleScope, LocalScope, ClosureScope,
                     StructOrUnionScope, PyClassScope, CppClassScope, TemplateScope)
from .Code import UtilityCode
from .StringEncoding import EncodedString
from . import Future
from . import Options
from . import DebugFlags
from .Pythran import has_np_pythran, pythran_type, is_pythran_buffer
from ..Utils import add_metaclass


if sys.version_info[0] >= 3:
    _py_int_types = int
else:
    _py_int_types = (int, long)


def relative_position(pos):
    return (pos[0].get_filenametable_entry(), pos[1])


def embed_position(pos, docstring):
    if not Options.embed_pos_in_docstring:
        return docstring
    pos_line = u'File: %s (starting at line %s)' % relative_position(pos)
    if docstring is None:
        # unicode string
        return EncodedString(pos_line)

    # make sure we can encode the filename in the docstring encoding
    # otherwise make the docstring a unicode string
    encoding = docstring.encoding
    if encoding is not None:
        try:
            pos_line.encode(encoding)
        except UnicodeEncodeError:
            encoding = None

    if not docstring:
        # reuse the string encoding of the original docstring
        doc = EncodedString(pos_line)
    else:
        doc = EncodedString(pos_line + u'\n' + docstring)
    doc.encoding = encoding
    return doc


def analyse_type_annotation(annotation, env, assigned_value=None):
    base_type = None
    is_ambiguous = False
    explicit_pytype = explicit_ctype = False
    if annotation.is_dict_literal:
        warning(annotation.pos,
                "Dicts should no longer be used as type annotations. Use 'cython.int' etc. directly.")
        for name, value in annotation.key_value_pairs:
            if not name.is_string_literal:
                continue
            if name.value in ('type', b'type'):
                explicit_pytype = True
                if not explicit_ctype:
                    annotation = value
            elif name.value in ('ctype', b'ctype'):
                explicit_ctype = True
                annotation = value
        if explicit_pytype and explicit_ctype:
            warning(annotation.pos, "Duplicate type declarations found in signature annotation")
    arg_type = annotation.analyse_as_type(env)
    if annotation.is_name and not annotation.cython_attribute and annotation.name in ('int', 'long', 'float'):
        # Map builtin numeric Python types to C types in safe cases.
        if assigned_value is not None and arg_type is not None and not arg_type.is_pyobject:
            assigned_type = assigned_value.infer_type(env)
            if assigned_type and assigned_type.is_pyobject:
                # C type seems unsafe, e.g. due to 'None' default value  => ignore annotation type
                is_ambiguous = True
                arg_type = None
        # ignore 'int' and require 'cython.int' to avoid unsafe integer declarations
        if arg_type in (PyrexTypes.c_long_type, PyrexTypes.c_int_type, PyrexTypes.c_float_type):
            arg_type = PyrexTypes.c_double_type if annotation.name == 'float' else py_object_type
    elif arg_type is not None and annotation.is_string_literal:
        warning(annotation.pos,
                "Strings should no longer be used for type declarations. Use 'cython.int' etc. directly.")
    if arg_type is not None:
        if explicit_pytype and not explicit_ctype and not arg_type.is_pyobject:
            warning(annotation.pos,
                    "Python type declaration in signature annotation does not refer to a Python type")
        base_type = CAnalysedBaseTypeNode(
            annotation.pos, type=arg_type, is_arg=True)
    elif is_ambiguous:
        warning(annotation.pos, "Ambiguous types in annotation, ignoring")
    else:
        warning(annotation.pos, "Unknown type declaration in annotation, ignoring")
    return base_type, arg_type


def write_func_call(func, codewriter_class):
    def f(*args, **kwds):
        if len(args) > 1 and isinstance(args[1], codewriter_class):
            # here we annotate the code with this function call
            # but only if new code is generated
            node, code = args[:2]
            marker = '                    /* %s -> %s.%s %s */' % (
                ' ' * code.call_level,
                node.__class__.__name__,
                func.__name__,
                node.pos[1:])
            pristine = code.buffer.stream.tell()
            code.putln(marker)
            start = code.buffer.stream.tell()
            code.call_level += 4
            res = func(*args, **kwds)
            code.call_level -= 4
            if start == code.buffer.stream.tell():
                # no code written => undo writing marker
                code.buffer.stream.truncate(pristine)
            else:
                marker = marker.replace('->', '<-', 1)
                code.putln(marker)
            return res
        else:
            return func(*args, **kwds)
    return f


class VerboseCodeWriter(type):
    # Set this as a metaclass to trace function calls in code.
    # This slows down code generation and makes much larger files.
    def __new__(cls, name, bases, attrs):
        from types import FunctionType
        from .Code import CCodeWriter
        attrs = dict(attrs)
        for mname, m in attrs.items():
            if isinstance(m, FunctionType):
                attrs[mname] = write_func_call(m, CCodeWriter)
        return super(VerboseCodeWriter, cls).__new__(cls, name, bases, attrs)


class CheckAnalysers(type):
    """Metaclass to check that type analysis functions return a node.
    """
    methods = set(['analyse_types',
                   'analyse_expressions',
                   'analyse_target_types'])

    def __new__(cls, name, bases, attrs):
        from types import FunctionType
        def check(name, func):
            def call(*args, **kwargs):
                retval = func(*args, **kwargs)
                if retval is None:
                    print('%s %s %s' % (name, args, kwargs))
                return retval
            return call

        attrs = dict(attrs)
        for mname, m in attrs.items():
            if isinstance(m, FunctionType) and mname in cls.methods:
                attrs[mname] = check(mname, m)
        return super(CheckAnalysers, cls).__new__(cls, name, bases, attrs)


def _with_metaclass(cls):
    if DebugFlags.debug_trace_code_generation:
        return add_metaclass(VerboseCodeWriter)(cls)
    #return add_metaclass(CheckAnalysers)(cls)
    return cls


@_with_metaclass
class Node(object):
    #  pos         (string, int, int)   Source file position
    #  is_name     boolean              Is a NameNode
    #  is_literal  boolean              Is a ConstNode

    is_name = 0
    is_none = 0
    is_nonecheck = 0
    is_literal = 0
    is_terminator = 0
    is_wrapper = False  # is a DefNode wrapper for a C function
    temps = None

    # All descendants should set child_attrs to a list of the attributes
    # containing nodes considered "children" in the tree. Each such attribute
    # can either contain a single node or a list of nodes. See Visitor.py.
    child_attrs = None

    cf_state = None

    # This may be an additional (or 'actual') type that will be checked when
    # this node is coerced to another type. This could be useful to set when
    # the actual type to which it can coerce is known, but you want to leave
    # the type a py_object_type
    coercion_type = None

    def __init__(self, pos, **kw):
        self.pos = pos
        self.__dict__.update(kw)

    gil_message = "Operation"

    nogil_check = None

    def gil_error(self, env=None):
        error(self.pos, "%s not allowed without gil" % self.gil_message)

    cpp_message = "Operation"

    def cpp_check(self, env):
        if not env.is_cpp():
            self.cpp_error()

    def cpp_error(self):
        error(self.pos, "%s only allowed in c++" % self.cpp_message)

    def clone_node(self):
        """Clone the node. This is defined as a shallow copy, except for member lists
           amongst the child attributes (from get_child_accessors) which are also
           copied. Lists containing child nodes are thus seen as a way for the node
           to hold multiple children directly; the list is not treated as a separate
           level in the tree."""
        result = copy.copy(self)
        for attrname in result.child_attrs:
            value = getattr(result, attrname)
            if isinstance(value, list):
                setattr(result, attrname, [x for x in value])
        return result


    #
    #  There are 3 phases of parse tree processing, applied in order to
    #  all the statements in a given scope-block:
    #
    #  (0) analyse_declarations
    #        Make symbol table entries for all declarations at the current
    #        level, both explicit (def, cdef, etc.) and implicit (assignment
    #        to an otherwise undeclared name).
    #
    #  (1) analyse_expressions
    #         Determine the result types of expressions and fill in the
    #         'type' attribute of each ExprNode. Insert coercion nodes into the
    #         tree where needed to convert to and from Python objects.
    #         Allocate temporary locals for intermediate results. Fill
    #         in the 'result_code' attribute of each ExprNode with a C code
    #         fragment.
    #
    #  (2) generate_code
    #         Emit C code for all declarations, statements and expressions.
    #         Recursively applies the 3 processing phases to the bodies of
    #         functions.
    #

    def analyse_declarations(self, env):
        pass

    def analyse_expressions(self, env):
        raise InternalError("analyse_expressions not implemented for %s" % \
            self.__class__.__name__)

    def generate_code(self, code):
        raise InternalError("generate_code not implemented for %s" % \
            self.__class__.__name__)

    def annotate(self, code):
        # mro does the wrong thing
        if isinstance(self, BlockNode):
            self.body.annotate(code)

    def end_pos(self):
        try:
            return self._end_pos
        except AttributeError:
            pos = self.pos
            if not self.child_attrs:
                self._end_pos = pos
                return pos
            for attr in self.child_attrs:
                child = getattr(self, attr)
                # Sometimes lists, sometimes nodes
                if child is None:
                    pass
                elif isinstance(child, list):
                    for c in child:
                        pos = max(pos, c.end_pos())
                else:
                    pos = max(pos, child.end_pos())
            self._end_pos = pos
            return pos

    def dump(self, level=0, filter_out=("pos",), cutoff=100, encountered=None):
        """Debug helper method that returns a recursive string representation of this node.
        """
        if cutoff == 0:
            return "<...nesting level cutoff...>"
        if encountered is None:
            encountered = set()
        if id(self) in encountered:
            return "<%s (0x%x) -- already output>" % (self.__class__.__name__, id(self))
        encountered.add(id(self))

        def dump_child(x, level):
            if isinstance(x, Node):
                return x.dump(level, filter_out, cutoff-1, encountered)
            elif isinstance(x, list):
                return "[%s]" % ", ".join([dump_child(item, level) for item in x])
            else:
                return repr(x)

        attrs = [(key, value) for key, value in self.__dict__.items() if key not in filter_out]
        if len(attrs) == 0:
            return "<%s (0x%x)>" % (self.__class__.__name__, id(self))
        else:
            indent = "  " * level
            res = "<%s (0x%x)\n" % (self.__class__.__name__, id(self))
            for key, value in attrs:
                res += "%s  %s: %s\n" % (indent, key, dump_child(value, level + 1))
            res += "%s>" % indent
            return res

    def dump_pos(self, mark_column=False, marker='(#)'):
        """Debug helper method that returns the source code context of this node as a string.
        """
        if not self.pos:
            return u''
        source_desc, line, col = self.pos
        contents = source_desc.get_lines(encoding='ASCII', error_handling='ignore')
        # line numbers start at 1
        lines = contents[max(0, line-3):line]
        current = lines[-1]
        if mark_column:
            current = current[:col] + marker + current[col:]
        lines[-1] = current.rstrip() + u'             # <<<<<<<<<<<<<<\n'
        lines += contents[line:line+2]
        return u'"%s":%d:%d\n%s\n' % (
            source_desc.get_escaped_description(), line, col, u''.join(lines))

class CompilerDirectivesNode(Node):
    """
    Sets compiler directives for the children nodes
    """
    #  directives     {string:value}  A dictionary holding the right value for
    #                                 *all* possible directives.
    #  body           Node
    child_attrs = ["body"]

    def analyse_declarations(self, env):
        old = env.directives
        env.directives = self.directives
        self.body.analyse_declarations(env)
        env.directives = old

    def analyse_expressions(self, env):
        old = env.directives
        env.directives = self.directives
        self.body = self.body.analyse_expressions(env)
        env.directives = old
        return self

    def generate_function_definitions(self, env, code):
        env_old = env.directives
        code_old = code.globalstate.directives
        code.globalstate.directives = self.directives
        self.body.generate_function_definitions(env, code)
        env.directives = env_old
        code.globalstate.directives = code_old

    def generate_execution_code(self, code):
        old = code.globalstate.directives
        code.globalstate.directives = self.directives
        self.body.generate_execution_code(code)
        code.globalstate.directives = old

    def annotate(self, code):
        old = code.globalstate.directives
        code.globalstate.directives = self.directives
        self.body.annotate(code)
        code.globalstate.directives = old

class BlockNode(object):
    #  Mixin class for nodes representing a declaration block.

    def generate_cached_builtins_decls(self, env, code):
        entries = env.global_scope().undeclared_cached_builtins
        for entry in entries:
            code.globalstate.add_cached_builtin_decl(entry)
        del entries[:]

    def generate_lambda_definitions(self, env, code):
        for node in env.lambda_defs:
            node.generate_function_definitions(env, code)

class StatListNode(Node):
    # stats     a list of StatNode

    child_attrs = ["stats"]

    @staticmethod
    def create_analysed(pos, env, *args, **kw):
        node = StatListNode(pos, *args, **kw)
        return node  # No node-specific analysis needed

    def analyse_declarations(self, env):
        #print "StatListNode.analyse_declarations" ###
        for stat in self.stats:
            stat.analyse_declarations(env)

    def analyse_expressions(self, env):
        #print "StatListNode.analyse_expressions" ###
        self.stats = [stat.analyse_expressions(env)
                      for stat in self.stats]
        return self

    def generate_function_definitions(self, env, code):
        #print "StatListNode.generate_function_definitions" ###
        for stat in self.stats:
            stat.generate_function_definitions(env, code)

    def generate_execution_code(self, code):
        #print "StatListNode.generate_execution_code" ###
        for stat in self.stats:
            code.mark_pos(stat.pos)
            stat.generate_execution_code(code)

    def annotate(self, code):
        for stat in self.stats:
            stat.annotate(code)


class StatNode(Node):
    #
    #  Code generation for statements is split into the following subphases:
    #
    #  (1) generate_function_definitions
    #        Emit C code for the definitions of any structs,
    #        unions, enums and functions defined in the current
    #        scope-block.
    #
    #  (2) generate_execution_code
    #        Emit C code for executable statements.
    #

    def generate_function_definitions(self, env, code):
        pass

    def generate_execution_code(self, code):
        raise InternalError("generate_execution_code not implemented for %s" % \
            self.__class__.__name__)


class CDefExternNode(StatNode):
    #  include_file       string or None
    #  verbatim_include   string or None
    #  body               StatListNode

    child_attrs = ["body"]

    def analyse_declarations(self, env):
        old_cinclude_flag = env.in_cinclude
        env.in_cinclude = 1
        self.body.analyse_declarations(env)
        env.in_cinclude = old_cinclude_flag

        if self.include_file or self.verbatim_include:
            # Determine whether include should be late
            stats = self.body.stats
            if not env.directives['preliminary_late_includes_cy28']:
                late = False
            elif not stats:
                # Special case: empty 'cdef extern' blocks are early
                late = False
            else:
                late = all(isinstance(node, CVarDefNode) for node in stats)
            env.add_include_file(self.include_file, self.verbatim_include, late)

    def analyse_expressions(self, env):
        return self

    def generate_execution_code(self, code):
        pass

    def annotate(self, code):
        self.body.annotate(code)


class CDeclaratorNode(Node):
    # Part of a C declaration.
    #
    # Processing during analyse_declarations phase:
    #
    #   analyse
    #      Returns (name, type) pair where name is the
    #      CNameDeclaratorNode of the name being declared
    #      and type is the type it is being declared as.
    #
    #  calling_convention  string   Calling convention of CFuncDeclaratorNode
    #                               for which this is a base

    child_attrs = []

    calling_convention = ""

    def analyse_templates(self):
        # Only C++ functions have templates.
        return None


class CNameDeclaratorNode(CDeclaratorNode):
    #  name    string             The Cython name being declared
    #  cname   string or None     C name, if specified
    #  default ExprNode or None   the value assigned on declaration

    child_attrs = ['default']

    default = None

    def analyse(self, base_type, env, nonempty=0, visibility=None, in_pxd=False):
        if nonempty and self.name == '':
            # May have mistaken the name for the type.
            if base_type.is_ptr or base_type.is_array or base_type.is_buffer:
                error(self.pos, "Missing argument name")
            elif base_type.is_void:
                error(self.pos, "Use spam() rather than spam(void) to declare a function with no arguments.")
            else:
                self.name = base_type.declaration_code("", for_display=1, pyrex=1)
                base_type = py_object_type

        if base_type.is_fused and env.fused_to_specific:
            base_type = base_type.specialize(env.fused_to_specific)

        self.type = base_type
        return self, base_type


class CPtrDeclaratorNode(CDeclaratorNode):
    # base     CDeclaratorNode

    child_attrs = ["base"]

    def analyse_templates(self):
        return self.base.analyse_templates()

    def analyse(self, base_type, env, nonempty=0, visibility=None, in_pxd=False):
        if base_type.is_pyobject:
            error(self.pos, "Pointer base type cannot be a Python object")
        ptr_type = PyrexTypes.c_ptr_type(base_type)
        return self.base.analyse(ptr_type, env, nonempty=nonempty, visibility=visibility, in_pxd=in_pxd)


class CReferenceDeclaratorNode(CDeclaratorNode):
    # base     CDeclaratorNode

    child_attrs = ["base"]

    def analyse_templates(self):
        return self.base.analyse_templates()

    def analyse(self, base_type, env, nonempty=0, visibility=None, in_pxd=False):
        if base_type.is_pyobject:
            error(self.pos, "Reference base type cannot be a Python object")
        ref_type = PyrexTypes.c_ref_type(base_type)
        return self.base.analyse(ref_type, env, nonempty=nonempty, visibility=visibility, in_pxd=in_pxd)


class CArrayDeclaratorNode(CDeclaratorNode):
    # base        CDeclaratorNode
    # dimension   ExprNode

    child_attrs = ["base", "dimension"]

    def analyse(self, base_type, env, nonempty=0, visibility=None, in_pxd=False):
        if (base_type.is_cpp_class and base_type.is_template_type()) or base_type.is_cfunction:
            from .ExprNodes import TupleNode
            if isinstance(self.dimension, TupleNode):
                args = self.dimension.args
            else:
                args = self.dimension,
            values = [v.analyse_as_type(env) for v in args]
            if None in values:
                ix = values.index(None)
                error(args[ix].pos, "Template parameter not a type")
                base_type = error_type
            else:
                base_type = base_type.specialize_here(self.pos, values)
            return self.base.analyse(base_type, env, nonempty=nonempty, visibility=visibility, in_pxd=in_pxd)
        if self.dimension:
            self.dimension = self.dimension.analyse_const_expression(env)
            if not self.dimension.type.is_int:
                error(self.dimension.pos, "Array dimension not integer")
            size = self.dimension.get_constant_c_result_code()
            if size is not None:
                try:
                    size = int(size)
                except ValueError:
                    # runtime constant?
                    pass
        else:
            size = None
        if not base_type.is_complete():
            error(self.pos, "Array element type '%s' is incomplete" % base_type)
        if base_type.is_pyobject:
            error(self.pos, "Array element cannot be a Python object")
        if base_type.is_cfunction:
            error(self.pos, "Array element cannot be a function")
        array_type = PyrexTypes.c_array_type(base_type, size)
        return self.base.analyse(array_type, env, nonempty=nonempty, visibility=visibility, in_pxd=in_pxd)


class CFuncDeclaratorNode(CDeclaratorNode):
    # base             CDeclaratorNode
    # args             [CArgDeclNode]
    # templates        [TemplatePlaceholderType]
    # has_varargs      boolean
    # exception_value  ConstNode
    # exception_check  boolean    True if PyErr_Occurred check needed
    # nogil            boolean    Can be called without gil
    # with_gil         boolean    Acquire gil around function body
    # is_const_method  boolean    Whether this is a const method

    child_attrs = ["base", "args", "exception_value"]

    overridable = 0
    optional_arg_count = 0
    is_const_method = 0
    templates = None

    def analyse_templates(self):
        if isinstance(self.base, CArrayDeclaratorNode):
            from .ExprNodes import TupleNode, NameNode
            template_node = self.base.dimension
            if isinstance(template_node, TupleNode):
                template_nodes = template_node.args
            elif isinstance(template_node, NameNode):
                template_nodes = [template_node]
            else:
                error(template_node.pos, "Template arguments must be a list of names")
                return None
            self.templates = []
            for template in template_nodes:
                if isinstance(template, NameNode):
                    self.templates.append(PyrexTypes.TemplatePlaceholderType(template.name))
                else:
                    error(template.pos, "Template arguments must be a list of names")
            self.base = self.base.base
            return self.templates
        else:
            return None

    def analyse(self, return_type, env, nonempty=0, directive_locals=None, visibility=None, in_pxd=False):
        if directive_locals is None:
            directive_locals = {}
        if nonempty:
            nonempty -= 1
        func_type_args = []
        for i, arg_node in enumerate(self.args):
            name_declarator, type = arg_node.analyse(
                env, nonempty=nonempty,
                is_self_arg=(i == 0 and env.is_c_class_scope and 'staticmethod' not in env.directives))
            name = name_declarator.name
            if name in directive_locals:
                type_node = directive_locals[name]
                other_type = type_node.analyse_as_type(env)
                if other_type is None:
                    error(type_node.pos, "Not a type")
                elif (type is not PyrexTypes.py_object_type
                      and not type.same_as(other_type)):
                    error(self.base.pos, "Signature does not agree with previous declaration")
                    error(type_node.pos, "Previous declaration here")
                else:
                    type = other_type
            if name_declarator.cname:
                error(self.pos, "Function argument cannot have C name specification")
            if i == 0 and env.is_c_class_scope and type.is_unspecified:
                # fix the type of self
                type = env.parent_type
            # Turn *[] argument into **
            if type.is_array:
                type = PyrexTypes.c_ptr_type(type.base_type)
            # Catch attempted C-style func(void) decl
            if type.is_void:
                error(arg_node.pos, "Use spam() rather than spam(void) to declare a function with no arguments.")
            func_type_args.append(
                PyrexTypes.CFuncTypeArg(name, type, arg_node.pos))
            if arg_node.default:
                self.optional_arg_count += 1
            elif self.optional_arg_count:
                error(self.pos, "Non-default argument follows default argument")

        exc_val = None
        exc_check = 0
        if self.exception_check == '+':
            env.add_include_file('ios')         # for std::ios_base::failure
            env.add_include_file('new')         # for std::bad_alloc
            env.add_include_file('stdexcept')
            env.add_include_file('typeinfo')    # for std::bad_cast
        if (return_type.is_pyobject
                and (self.exception_value or self.exception_check)
                and self.exception_check != '+'):
            error(self.pos, "Exception clause not allowed for function returning Python object")
        else:
            if self.exception_value is None and self.exception_check and self.exception_check != '+':
                # Use an explicit exception return value to speed up exception checks.
                # Even if it is not declared, we can use the default exception value of the return type,
                # unless the function is some kind of external function that we do not control.
                if return_type.exception_value is not None and (visibility != 'extern' and not in_pxd):
                    # Extension types are more difficult because the signature must match the base type signature.
                    if not env.is_c_class_scope:
                        from .ExprNodes import ConstNode
                        self.exception_value = ConstNode(
                            self.pos, value=return_type.exception_value, type=return_type)
            if self.exception_value:
                self.exception_value = self.exception_value.analyse_const_expression(env)
                if self.exception_check == '+':
                    exc_val_type = self.exception_value.type
                    if (not exc_val_type.is_error
                            and not exc_val_type.is_pyobject
                            and not (exc_val_type.is_cfunction
                                     and not exc_val_type.return_type.is_pyobject
                                     and not exc_val_type.args)):
                        error(self.exception_value.pos,
                              "Exception value must be a Python exception or cdef function with no arguments.")
                    exc_val = self.exception_value
                else:
                    self.exception_value = self.exception_value.coerce_to(
                        return_type, env).analyse_const_expression(env)
                    exc_val = self.exception_value.get_constant_c_result_code()
                    if exc_val is None:
                        raise InternalError(
                            "get_constant_c_result_code not implemented for %s" %
                            self.exception_value.__class__.__name__)
                    if not return_type.assignable_from(self.exception_value.type):
                        error(self.exception_value.pos,
                              "Exception value incompatible with function return type")
            exc_check = self.exception_check
        if return_type.is_cfunction:
            error(self.pos, "Function cannot return a function")
        func_type = PyrexTypes.CFuncType(
            return_type, func_type_args, self.has_varargs,
            optional_arg_count=self.optional_arg_count,
            exception_value=exc_val, exception_check=exc_check,
            calling_convention=self.base.calling_convention,
            nogil=self.nogil, with_gil=self.with_gil, is_overridable=self.overridable,
            is_const_method=self.is_const_method,
            templates=self.templates)

        if self.optional_arg_count:
            if func_type.is_fused:
                # This is a bit of a hack... When we need to create specialized CFuncTypes
                # on the fly because the cdef is defined in a pxd, we need to declare the specialized optional arg
                # struct
                def declare_opt_arg_struct(func_type, fused_cname):
                    self.declare_optional_arg_struct(func_type, env, fused_cname)

                func_type.declare_opt_arg_struct = declare_opt_arg_struct
            else:
                self.declare_optional_arg_struct(func_type, env)

        callspec = env.directives['callspec']
        if callspec:
            current = func_type.calling_convention
            if current and current != callspec:
                error(self.pos, "cannot have both '%s' and '%s' "
                      "calling conventions" % (current, callspec))
            func_type.calling_convention = callspec
        return self.base.analyse(func_type, env, visibility=visibility, in_pxd=in_pxd)

    def declare_optional_arg_struct(self, func_type, env, fused_cname=None):
        """
        Declares the optional argument struct (the struct used to hold the
        values for optional arguments). For fused cdef functions, this is
        deferred as analyse_declarations is called only once (on the fused
        cdef function).
        """
        scope = StructOrUnionScope()
        arg_count_member = '%sn' % Naming.pyrex_prefix
        scope.declare_var(arg_count_member, PyrexTypes.c_int_type, self.pos)

        for arg in func_type.args[len(func_type.args) - self.optional_arg_count:]:
            scope.declare_var(arg.name, arg.type, arg.pos, allow_pyobject=True, allow_memoryview=True)

        struct_cname = env.mangle(Naming.opt_arg_prefix, self.base.name)

        if fused_cname is not None:
            struct_cname = PyrexTypes.get_fused_cname(fused_cname, struct_cname)

        op_args_struct = env.global_scope().declare_struct_or_union(
            name=struct_cname,
            kind='struct',
            scope=scope,
            typedef_flag=0,
            pos=self.pos,
            cname=struct_cname)

        op_args_struct.defined_in_pxd = 1
        op_args_struct.used = 1

        func_type.op_arg_struct = PyrexTypes.c_ptr_type(op_args_struct.type)


class CConstDeclaratorNode(CDeclaratorNode):
    # base     CDeclaratorNode

    child_attrs = ["base"]

    def analyse(self, base_type, env, nonempty=0, visibility=None, in_pxd=False):
        if base_type.is_pyobject:
            error(self.pos,
                  "Const base type cannot be a Python object")
        const = PyrexTypes.c_const_type(base_type)
        return self.base.analyse(const, env, nonempty=nonempty, visibility=visibility, in_pxd=in_pxd)


class CArgDeclNode(Node):
    # Item in a function declaration argument list.
    #
    # base_type      CBaseTypeNode
    # declarator     CDeclaratorNode
    # not_none       boolean            Tagged with 'not None'
    # or_none        boolean            Tagged with 'or None'
    # accept_none    boolean            Resolved boolean for not_none/or_none
    # default        ExprNode or None
    # default_value  PyObjectConst      constant for default value
    # annotation     ExprNode or None   Py3 function arg annotation
    # is_self_arg    boolean            Is the "self" arg of an extension type method
    # is_type_arg    boolean            Is the "class" arg of an extension type classmethod
    # is_kw_only     boolean            Is a keyword-only argument
    # is_dynamic     boolean            Non-literal arg stored inside CyFunction

    child_attrs = ["base_type", "declarator", "default", "annotation"]

    is_self_arg = 0
    is_type_arg = 0
    is_generic = 1
    kw_only = 0
    not_none = 0
    or_none = 0
    type = None
    name_declarator = None
    default_value = None
    annotation = None
    is_dynamic = 0

    def analyse(self, env, nonempty=0, is_self_arg=False):
        if is_self_arg:
            self.base_type.is_self_arg = self.is_self_arg = True
        if self.type is None:
            # The parser may misinterpret names as types. We fix that here.
            if isinstance(self.declarator, CNameDeclaratorNode) and self.declarator.name == '':
                if nonempty:
                    if self.base_type.is_basic_c_type:
                        # char, short, long called "int"
                        type = self.base_type.analyse(env, could_be_name=True)
                        arg_name = type.empty_declaration_code()
                    else:
                        arg_name = self.base_type.name
                    self.declarator.name = EncodedString(arg_name)
                    self.base_type.name = None
                    self.base_type.is_basic_c_type = False
                could_be_name = True
            else:
                could_be_name = False
            self.base_type.is_arg = True
            base_type = self.base_type.analyse(env, could_be_name=could_be_name)
            if hasattr(self.base_type, 'arg_name') and self.base_type.arg_name:
                self.declarator.name = self.base_type.arg_name

            # The parser is unable to resolve the ambiguity of [] as part of the
            # type (e.g. in buffers) or empty declarator (as with arrays).
            # This is only arises for empty multi-dimensional arrays.
            if (base_type.is_array
                    and isinstance(self.base_type, TemplatedTypeNode)
                    and isinstance(self.declarator, CArrayDeclaratorNode)):
                declarator = self.declarator
                while isinstance(declarator.base, CArrayDeclaratorNode):
                    declarator = declarator.base
                declarator.base = self.base_type.array_declarator
                base_type = base_type.base_type

            # inject type declaration from annotations
            # this is called without 'env' by AdjustDefByDirectives transform before declaration analysis
            if self.annotation and env and env.directives['annotation_typing'] and self.base_type.name is None:
                arg_type = self.inject_type_from_annotations(env)
                if arg_type is not None:
                    base_type = arg_type
            return self.declarator.analyse(base_type, env, nonempty=nonempty)
        else:
            return self.name_declarator, self.type

    def inject_type_from_annotations(self, env):
        annotation = self.annotation
        if not annotation:
            return None
        base_type, arg_type = analyse_type_annotation(annotation, env, assigned_value=self.default)
        if base_type is not None:
            self.base_type = base_type
        return arg_type

    def calculate_default_value_code(self, code):
        if self.default_value is None:
            if self.default:
                if self.default.is_literal:
                    # will not output any code, just assign the result_code
                    self.default.generate_evaluation_code(code)
                    return self.type.cast_code(self.default.result())
                self.default_value = code.get_argument_default_const(self.type)
        return self.default_value

    def annotate(self, code):
        if self.default:
            self.default.annotate(code)

    def generate_assignment_code(self, code, target=None, overloaded_assignment=False):
        default = self.default
        if default is None or default.is_literal:
            return
        if target is None:
            target = self.calculate_default_value_code(code)
        default.generate_evaluation_code(code)
        default.make_owned_reference(code)
        result = default.result() if overloaded_assignment else default.result_as(self.type)
        code.putln("%s = %s;" % (target, result))
        if self.type.is_pyobject:
            code.put_giveref(default.result())
        default.generate_post_assignment_code(code)
        default.free_temps(code)


class CBaseTypeNode(Node):
    # Abstract base class for C base type nodes.
    #
    # Processing during analyse_declarations phase:
    #
    #   analyse
    #     Returns the type.

    def analyse_as_type(self, env):
        return self.analyse(env)


class CAnalysedBaseTypeNode(Node):
    # type            type

    child_attrs = []

    def analyse(self, env, could_be_name=False):
        return self.type


class CSimpleBaseTypeNode(CBaseTypeNode):
    # name             string
    # module_path      [string]     Qualifying name components
    # is_basic_c_type  boolean
    # signed           boolean
    # longness         integer
    # complex          boolean
    # is_self_arg      boolean      Is self argument of C method
    # ##is_type_arg      boolean      Is type argument of class method

    child_attrs = []
    arg_name = None   # in case the argument name was interpreted as a type
    module_path = []
    is_basic_c_type = False
    complex = False

    def analyse(self, env, could_be_name=False):
        # Return type descriptor.
        #print "CSimpleBaseTypeNode.analyse: is_self_arg =", self.is_self_arg ###
        type = None
        if self.is_basic_c_type:
            type = PyrexTypes.simple_c_type(self.signed, self.longness, self.name)
            if not type:
                error(self.pos, "Unrecognised type modifier combination")
        elif self.name == "object" and not self.module_path:
            type = py_object_type
        elif self.name is None:
            if self.is_self_arg and env.is_c_class_scope:
                #print "CSimpleBaseTypeNode.analyse: defaulting to parent type" ###
                type = env.parent_type
            ## elif self.is_type_arg and env.is_c_class_scope:
            ##     type = Builtin.type_type
            else:
                type = py_object_type
        else:
            if self.module_path:
                # Maybe it's a nested C++ class.
                scope = env
                for item in self.module_path:
                    entry = scope.lookup(item)
                    if entry is not None and entry.is_cpp_class:
                        scope = entry.type.scope
                    else:
                        scope = None
                        break

                if scope is None:
                    # Maybe it's a cimport.
                    scope = env.find_imported_module(self.module_path, self.pos)
                    if scope:
                        scope.fused_to_specific = env.fused_to_specific
            else:
                scope = env

            if scope:
                if scope.is_c_class_scope:
                    scope = scope.global_scope()

                type = scope.lookup_type(self.name)
                if type is not None:
                    pass
                elif could_be_name:
                    if self.is_self_arg and env.is_c_class_scope:
                        type = env.parent_type
                    ## elif self.is_type_arg and env.is_c_class_scope:
                    ##     type = Builtin.type_type
                    else:
                        type = py_object_type
                    self.arg_name = EncodedString(self.name)
                else:
                    if self.templates:
                        if not self.name in self.templates:
                            error(self.pos, "'%s' is not a type identifier" % self.name)
                        type = PyrexTypes.TemplatePlaceholderType(self.name)
                    else:
                        error(self.pos, "'%s' is not a type identifier" % self.name)
        if self.complex:
            if not type.is_numeric or type.is_complex:
                error(self.pos, "can only complexify c numeric types")
            type = PyrexTypes.CComplexType(type)
            type.create_declaration_utility_code(env)
        elif type is Builtin.complex_type:
            # Special case: optimise builtin complex type into C's
            # double complex.  The parser cannot do this (as for the
            # normal scalar types) as the user may have redeclared the
            # 'complex' type.  Testing for the exact type here works.
            type = PyrexTypes.c_double_complex_type
            type.create_declaration_utility_code(env)
            self.complex = True
        if type:
            return type
        else:
            return PyrexTypes.error_type

class MemoryViewSliceTypeNode(CBaseTypeNode):

    name = 'memoryview'
    child_attrs = ['base_type_node', 'axes']

    def analyse(self, env, could_be_name=False):

        base_type = self.base_type_node.analyse(env)
        if base_type.is_error: return base_type

        from . import MemoryView

        try:
            axes_specs = MemoryView.get_axes_specs(env, self.axes)
        except CompileError as e:
            error(e.position, e.message_only)
            self.type = PyrexTypes.ErrorType()
            return self.type

        if not MemoryView.validate_axes(self.pos, axes_specs):
            self.type = error_type
        else:
            self.type = PyrexTypes.MemoryViewSliceType(base_type, axes_specs)
            self.type.validate_memslice_dtype(self.pos)
            self.use_memview_utilities(env)

        return self.type

    def use_memview_utilities(self, env):
        from . import MemoryView
        env.use_utility_code(MemoryView.view_utility_code)


class CNestedBaseTypeNode(CBaseTypeNode):
    # For C++ classes that live inside other C++ classes.

    # name             string
    # base_type        CBaseTypeNode

    child_attrs = ['base_type']

    def analyse(self, env, could_be_name=None):
        base_type = self.base_type.analyse(env)
        if base_type is PyrexTypes.error_type:
            return PyrexTypes.error_type
        if not base_type.is_cpp_class:
            error(self.pos, "'%s' is not a valid type scope" % base_type)
            return PyrexTypes.error_type
        type_entry = base_type.scope.lookup_here(self.name)
        if not type_entry or not type_entry.is_type:
            error(self.pos, "'%s.%s' is not a type identifier" % (base_type, self.name))
            return PyrexTypes.error_type
        return type_entry.type


class TemplatedTypeNode(CBaseTypeNode):
    #  After parsing:
    #  positional_args  [ExprNode]        List of positional arguments
    #  keyword_args     DictNode          Keyword arguments
    #  base_type_node   CBaseTypeNode

    #  After analysis:
    #  type             PyrexTypes.BufferType or PyrexTypes.CppClassType  ...containing the right options

    child_attrs = ["base_type_node", "positional_args",
                   "keyword_args", "dtype_node"]

    dtype_node = None

    name = None

    def analyse(self, env, could_be_name=False, base_type=None):
        if base_type is None:
            base_type = self.base_type_node.analyse(env)
        if base_type.is_error: return base_type

        if base_type.is_cpp_class and base_type.is_template_type():
            # Templated class
            if self.keyword_args and self.keyword_args.key_value_pairs:
                error(self.pos, "c++ templates cannot take keyword arguments")
                self.type = PyrexTypes.error_type
            else:
                template_types = []
                for template_node in self.positional_args:
                    type = template_node.analyse_as_type(env)
                    if type is None:
                        error(template_node.pos, "unknown type in template argument")
                        type = error_type
                    template_types.append(type)
                self.type = base_type.specialize_here(self.pos, template_types)

        elif base_type.is_pyobject:
            # Buffer
            from . import Buffer

            options = Buffer.analyse_buffer_options(
                self.pos,
                env,
                self.positional_args,
                self.keyword_args,
                base_type.buffer_defaults)

            if sys.version_info[0] < 3:
                # Py 2.x enforces byte strings as keyword arguments ...
                options = dict([(name.encode('ASCII'), value)
                                for name, value in options.items()])

            self.type = PyrexTypes.BufferType(base_type, **options)
            if has_np_pythran(env) and is_pythran_buffer(self.type):
                self.type = PyrexTypes.PythranExpr(pythran_type(self.type), self.type)

        else:
            # Array
            empty_declarator = CNameDeclaratorNode(self.pos, name="", cname=None)
            if len(self.positional_args) > 1 or self.keyword_args.key_value_pairs:
                error(self.pos, "invalid array declaration")
                self.type = PyrexTypes.error_type
            else:
                # It would be nice to merge this class with CArrayDeclaratorNode,
                # but arrays are part of the declaration, not the type...
                if not self.positional_args:
                    dimension = None
                else:
                    dimension = self.positional_args[0]
                self.array_declarator = CArrayDeclaratorNode(
                    self.pos,
                    base=empty_declarator,
                    dimension=dimension)
                self.type = self.array_declarator.analyse(base_type, env)[1]

        if self.type.is_fused and env.fused_to_specific:
            self.type = self.type.specialize(env.fused_to_specific)

        return self.type


class CComplexBaseTypeNode(CBaseTypeNode):
    # base_type   CBaseTypeNode
    # declarator  CDeclaratorNode

    child_attrs = ["base_type", "declarator"]

    def analyse(self, env, could_be_name=False):
        base = self.base_type.analyse(env, could_be_name)
        _, type = self.declarator.analyse(base, env)
        return type


class CTupleBaseTypeNode(CBaseTypeNode):
    # components [CBaseTypeNode]

    child_attrs = ["components"]

    def analyse(self, env, could_be_name=False):
        component_types = []
        for c in self.components:
            type = c.analyse(env)
            if type.is_pyobject:
                error(c.pos, "Tuple types can't (yet) contain Python objects.")
                return error_type
            component_types.append(type)
        entry = env.declare_tuple_type(self.pos, component_types)
        entry.used = True
        return entry.type


class FusedTypeNode(CBaseTypeNode):
    """
    Represents a fused type in a ctypedef statement:

        ctypedef cython.fused_type(int, long, long long) integral

    name            str                     name of this fused type
    types           [CSimpleBaseTypeNode]   is the list of types to be fused
    """

    child_attrs = []

    def analyse_declarations(self, env):
        type = self.analyse(env)
        entry = env.declare_typedef(self.name, type, self.pos)

        # Omit the typedef declaration that self.declarator would produce
        entry.in_cinclude = True

    def analyse(self, env, could_be_name=False):
        types = []
        for type_node in self.types:
            type = type_node.analyse_as_type(env)

            if not type:
                error(type_node.pos, "Not a type")
                continue

            if type in types:
                error(type_node.pos, "Type specified multiple times")
            else:
                types.append(type)

        # if len(self.types) == 1:
        #     return types[0]

        return PyrexTypes.FusedType(types, name=self.name)


class CConstTypeNode(CBaseTypeNode):
    # base_type     CBaseTypeNode

    child_attrs = ["base_type"]

    def analyse(self, env, could_be_name=False):
        base = self.base_type.analyse(env, could_be_name)
        if base.is_pyobject:
            error(self.pos,
                  "Const base type cannot be a Python object")
        return PyrexTypes.c_const_type(base)


class CVarDefNode(StatNode):
    #  C variable definition or forward/extern function declaration.
    #
    #  visibility    'private' or 'public' or 'extern'
    #  base_type     CBaseTypeNode
    #  declarators   [CDeclaratorNode]
    #  in_pxd        boolean
    #  api           boolean
    #  overridable   boolean        whether it is a cpdef
    #  modifiers     ['inline']

    #  decorators    [cython.locals(...)] or None
    #  directive_locals { string : NameNode } locals defined by cython.locals(...)

    child_attrs = ["base_type", "declarators"]

    decorators = None
    directive_locals = None

    def analyse_declarations(self, env, dest_scope=None):
        if self.directive_locals is None:
            self.directive_locals = {}
        if not dest_scope:
            dest_scope = env
        self.dest_scope = dest_scope

        if self.declarators:
            templates = self.declarators[0].analyse_templates()
        else:
            templates = None
        if templates is not None:
            if self.visibility != 'extern':
                error(self.pos, "Only extern functions allowed")
            if len(self.declarators) > 1:
                error(self.declarators[1].pos, "Can't multiply declare template types")
            env = TemplateScope('func_template', env)
            env.directives = env.outer_scope.directives
            for template_param in templates:
                env.declare_type(template_param.name, template_param, self.pos)

        base_type = self.base_type.analyse(env)

        if base_type.is_fused and not self.in_pxd and (env.is_c_class_scope or
                                                       env.is_module_scope):
            error(self.pos, "Fused types not allowed here")
            return error_type

        self.entry = None
        visibility = self.visibility

        for declarator in self.declarators:

            if (len(self.declarators) > 1
                    and not isinstance(declarator, CNameDeclaratorNode)
                    and env.directives['warn.multiple_declarators']):
                warning(
                    declarator.pos,
                    "Non-trivial type declarators in shared declaration (e.g. mix of pointers and values). "
                    "Each pointer declaration should be on its own line.", 1)

            create_extern_wrapper = (self.overridable
                                     and self.visibility == 'extern'
                                     and env.is_module_scope)
            if create_extern_wrapper:
                declarator.overridable = False
            if isinstance(declarator, CFuncDeclaratorNode):
                name_declarator, type = declarator.analyse(
                    base_type, env, directive_locals=self.directive_locals, visibility=visibility, in_pxd=self.in_pxd)
            else:
                name_declarator, type = declarator.analyse(
                    base_type, env, visibility=visibility, in_pxd=self.in_pxd)
            if not type.is_complete():
                if not (self.visibility == 'extern' and type.is_array or type.is_memoryviewslice):
                    error(declarator.pos, "Variable type '%s' is incomplete" % type)
            if self.visibility == 'extern' and type.is_pyobject:
                error(declarator.pos, "Python object cannot be declared extern")
            name = name_declarator.name
            cname = name_declarator.cname
            if name == '':
                error(declarator.pos, "Missing name in declaration.")
                return
            if type.is_reference and self.visibility != 'extern':
                error(declarator.pos, "C++ references cannot be declared; use a pointer instead")
            if type.is_cfunction:
                if 'staticmethod' in env.directives:
                    type.is_static_method = True
                self.entry = dest_scope.declare_cfunction(
                    name, type, declarator.pos,
                    cname=cname, visibility=self.visibility, in_pxd=self.in_pxd,
                    api=self.api, modifiers=self.modifiers, overridable=self.overridable)
                if self.entry is not None:
                    self.entry.directive_locals = copy.copy(self.directive_locals)
                if create_extern_wrapper:
                    self.entry.type.create_to_py_utility_code(env)
                    self.entry.create_wrapper = True
            else:
                if self.directive_locals:
                    error(self.pos, "Decorators can only be followed by functions")
                self.entry = dest_scope.declare_var(
                    name, type, declarator.pos,
                    cname=cname, visibility=visibility, in_pxd=self.in_pxd,
                    api=self.api, is_cdef=1)
                if Options.docstrings:
                    self.entry.doc = embed_position(self.pos, self.doc)


class CStructOrUnionDefNode(StatNode):
    #  name          string
    #  cname         string or None
    #  kind          "struct" or "union"
    #  typedef_flag  boolean
    #  visibility    "public" or "private"
    #  api           boolean
    #  in_pxd        boolean
    #  attributes    [CVarDefNode] or None
    #  entry         Entry
    #  packed        boolean

    child_attrs = ["attributes"]

    def declare(self, env, scope=None):
        self.entry = env.declare_struct_or_union(
            self.name, self.kind, scope, self.typedef_flag, self.pos,
            self.cname, visibility=self.visibility, api=self.api,
            packed=self.packed)

    def analyse_declarations(self, env):
        scope = None
        if self.attributes is not None:
            scope = StructOrUnionScope(self.name)
        self.declare(env, scope)
        if self.attributes is not None:
            if self.in_pxd and not env.in_cinclude:
                self.entry.defined_in_pxd = 1
            for attr in self.attributes:
                attr.analyse_declarations(env, scope)
            if self.visibility != 'extern':
                for attr in scope.var_entries:
                    type = attr.type
                    while type.is_array:
                        type = type.base_type
                    if type == self.entry.type:
                        error(attr.pos, "Struct cannot contain itself as a member.")

    def analyse_expressions(self, env):
        return self

    def generate_execution_code(self, code):
        pass


class CppClassNode(CStructOrUnionDefNode, BlockNode):

    #  name          string
    #  cname         string or None
    #  visibility    "extern"
    #  in_pxd        boolean
    #  attributes    [CVarDefNode] or None
    #  entry         Entry
    #  base_classes  [CBaseTypeNode]
    #  templates     [(string, bool)] or None
    #  decorators    [DecoratorNode] or None

    decorators = None

    def declare(self, env):
        if self.templates is None:
            template_types = None
        else:
            template_types = [PyrexTypes.TemplatePlaceholderType(template_name, not required)
                              for template_name, required in self.templates]
            num_optional_templates = sum(not required for _, required in self.templates)
            if num_optional_templates and not all(required for _, required in self.templates[:-num_optional_templates]):
                error(self.pos, "Required template parameters must precede optional template parameters.")
        self.entry = env.declare_cpp_class(
            self.name, None, self.pos, self.cname,
            base_classes=[], visibility=self.visibility, templates=template_types)

    def analyse_declarations(self, env):
        if self.templates is None:
            template_types = template_names = None
        else:
            template_names = [template_name for template_name, _ in self.templates]
            template_types = [PyrexTypes.TemplatePlaceholderType(template_name, not required)
                              for template_name, required in self.templates]
        scope = None
        if self.attributes is not None:
            scope = CppClassScope(self.name, env, templates=template_names)
        def base_ok(base_class):
            if base_class.is_cpp_class or base_class.is_struct:
                return True
            else:
                error(self.pos, "Base class '%s' not a struct or class." % base_class)
        base_class_types = filter(base_ok, [b.analyse(scope or env) for b in self.base_classes])
        self.entry = env.declare_cpp_class(
            self.name, scope, self.pos,
            self.cname, base_class_types, visibility=self.visibility, templates=template_types)
        if self.entry is None:
            return
        self.entry.is_cpp_class = 1
        if scope is not None:
            scope.type = self.entry.type
        defined_funcs = []
        def func_attributes(attributes):
            for attr in attributes:
                if isinstance(attr, CFuncDefNode):
                    yield attr
                elif isinstance(attr, CompilerDirectivesNode):
                    for sub_attr in func_attributes(attr.body.stats):
                        yield sub_attr
        if self.attributes is not None:
            if self.in_pxd and not env.in_cinclude:
                self.entry.defined_in_pxd = 1
            for attr in self.attributes:
                declare = getattr(attr, 'declare', None)
                if declare:
                    attr.declare(scope)
                attr.analyse_declarations(scope)
            for func in func_attributes(self.attributes):
                defined_funcs.append(func)
                if self.templates is not None:
                    func.template_declaration = "template <typename %s>" % ", typename ".join(template_names)
        self.body = StatListNode(self.pos, stats=defined_funcs)
        self.scope = scope

    def analyse_expressions(self, env):
        self.body = self.body.analyse_expressions(self.entry.type.scope)
        return self

    def generate_function_definitions(self, env, code):
        self.body.generate_function_definitions(self.entry.type.scope, code)

    def generate_execution_code(self, code):
        self.body.generate_execution_code(code)

    def annotate(self, code):
        self.body.annotate(code)


class CEnumDefNode(StatNode):
    #  name           string or None
    #  cname          string or None
    #  items          [CEnumDefItemNode]
    #  typedef_flag   boolean
    #  visibility     "public" or "private" or "extern"
    #  api            boolean
    #  in_pxd         boolean
    #  create_wrapper boolean
    #  entry          Entry

    child_attrs = ["items"]

    def declare(self, env):
         self.entry = env.declare_enum(
             self.name, self.pos,
             cname=self.cname, typedef_flag=self.typedef_flag,
             visibility=self.visibility, api=self.api,
             create_wrapper=self.create_wrapper)

    def analyse_declarations(self, env):
        if self.items is not None:
            if self.in_pxd and not env.in_cinclude:
                self.entry.defined_in_pxd = 1
            for item in self.items:
                item.analyse_declarations(env, self.entry)

    def analyse_expressions(self, env):
        return self

    def generate_execution_code(self, code):
        if self.visibility == 'public' or self.api:
            code.mark_pos(self.pos)
            temp = code.funcstate.allocate_temp(PyrexTypes.py_object_type, manage_ref=True)
            for item in self.entry.enum_values:
                code.putln("%s = PyInt_FromLong(%s); %s" % (
                    temp,
                    item.cname,
                    code.error_goto_if_null(temp, item.pos)))
                code.put_gotref(temp)
                code.putln('if (PyDict_SetItemString(%s, "%s", %s) < 0) %s' % (
                    Naming.moddict_cname,
                    item.name,
                    temp,
                    code.error_goto(item.pos)))
                code.put_decref_clear(temp, PyrexTypes.py_object_type)
            code.funcstate.release_temp(temp)


class CEnumDefItemNode(StatNode):
    #  name     string
    #  cname    string or None
    #  value    ExprNode or None

    child_attrs = ["value"]

    def analyse_declarations(self, env, enum_entry):
        if self.value:
            self.value = self.value.analyse_const_expression(env)
            if not self.value.type.is_int:
                self.value = self.value.coerce_to(PyrexTypes.c_int_type, env)
                self.value = self.value.analyse_const_expression(env)
        entry = env.declare_const(
            self.name, enum_entry.type,
            self.value, self.pos, cname=self.cname,
            visibility=enum_entry.visibility, api=enum_entry.api,
            create_wrapper=enum_entry.create_wrapper and enum_entry.name is None)
        enum_entry.enum_values.append(entry)
        if enum_entry.name:
            enum_entry.type.values.append(entry.name)


class CTypeDefNode(StatNode):
    #  base_type    CBaseTypeNode
    #  declarator   CDeclaratorNode
    #  visibility   "public" or "private"
    #  api          boolean
    #  in_pxd       boolean

    child_attrs = ["base_type", "declarator"]

    def analyse_declarations(self, env):
        base = self.base_type.analyse(env)
        name_declarator, type = self.declarator.analyse(
            base, env, visibility=self.visibility, in_pxd=self.in_pxd)
        name = name_declarator.name
        cname = name_declarator.cname

        entry = env.declare_typedef(
            name, type, self.pos,
            cname=cname, visibility=self.visibility, api=self.api)

        if type.is_fused:
            entry.in_cinclude = True

        if self.in_pxd and not env.in_cinclude:
            entry.defined_in_pxd = 1

    def analyse_expressions(self, env):
        return self

    def generate_execution_code(self, code):
        pass


class FuncDefNode(StatNode, BlockNode):
    #  Base class for function definition nodes.
    #
    #  return_type     PyrexType
    #  #filename        string        C name of filename string const
    #  entry           Symtab.Entry
    #  needs_closure   boolean        Whether or not this function has inner functions/classes/yield
    #  needs_outer_scope boolean      Whether or not this function requires outer scope
    #  pymethdef_required boolean     Force Python method struct generation
    #  directive_locals { string : ExprNode } locals defined by cython.locals(...)
    #  directive_returns [ExprNode] type defined by cython.returns(...)
    #  star_arg      PyArgDeclNode or None  * argument
    #  starstar_arg  PyArgDeclNode or None  ** argument
    #
    #  is_async_def  boolean          is a Coroutine function
    #
    #  has_fused_arguments  boolean
    #       Whether this cdef function has fused parameters. This is needed
    #       by AnalyseDeclarationsTransform, so it can replace CFuncDefNodes
    #       with fused argument types with a FusedCFuncDefNode

    py_func = None
    needs_closure = False
    needs_outer_scope = False
    pymethdef_required = False
    is_generator = False
    is_generator_body = False
    is_async_def = False
    modifiers = []
    has_fused_arguments = False
    star_arg = None
    starstar_arg = None
    is_cyfunction = False
    code_object = None

    def analyse_default_values(self, env):
        default_seen = 0
        for arg in self.args:
            if arg.default:
                default_seen = 1
                if arg.is_generic:
                    arg.default = arg.default.analyse_types(env)
                    arg.default = arg.default.coerce_to(arg.type, env)
                else:
                    error(arg.pos, "This argument cannot have a default value")
                    arg.default = None
            elif arg.kw_only:
                default_seen = 1
            elif default_seen:
                error(arg.pos, "Non-default argument following default argument")

    def analyse_annotation(self, env, annotation):
        # Annotations can not only contain valid Python expressions but arbitrary type references.
        if annotation is None:
            return None
        if not env.directives['annotation_typing'] or annotation.analyse_as_type(env) is None:
            annotation = annotation.analyse_types(env)
        return annotation

    def analyse_annotations(self, env):
        for arg in self.args:
            if arg.annotation:
                arg.annotation = self.analyse_annotation(env, arg.annotation)

    def align_argument_type(self, env, arg):
        # @cython.locals()
        directive_locals = self.directive_locals
        orig_type = arg.type
        if arg.name in directive_locals:
            type_node = directive_locals[arg.name]
            other_type = type_node.analyse_as_type(env)
        elif isinstance(arg, CArgDeclNode) and arg.annotation and env.directives['annotation_typing']:
            type_node = arg.annotation
            other_type = arg.inject_type_from_annotations(env)
            if other_type is None:
                return arg
        else:
            return arg
        if other_type is None:
            error(type_node.pos, "Not a type")
        elif orig_type is not py_object_type and not orig_type.same_as(other_type):
            error(arg.base_type.pos, "Signature does not agree with previous declaration")
            error(type_node.pos, "Previous declaration here")
        else:
            arg.type = other_type
        return arg

    def need_gil_acquisition(self, lenv):
        return 0

    def create_local_scope(self, env):
        genv = env
        while genv.is_py_class_scope or genv.is_c_class_scope:
            genv = genv.outer_scope
        if self.needs_closure:
            lenv = ClosureScope(name=self.entry.name,
                                outer_scope=genv,
                                parent_scope=env,
                                scope_name=self.entry.cname)
        else:
            lenv = LocalScope(name=self.entry.name,
                              outer_scope=genv,
                              parent_scope=env)
        lenv.return_type = self.return_type
        type = self.entry.type
        if type.is_cfunction:
            lenv.nogil = type.nogil and not type.with_gil
        self.local_scope = lenv
        lenv.directives = env.directives
        return lenv

    def generate_function_body(self, env, code):
        self.body.generate_execution_code(code)

    def generate_function_definitions(self, env, code):
        from . import Buffer
        lenv = self.local_scope
        if lenv.is_closure_scope and not lenv.is_passthrough:
            outer_scope_cname = "%s->%s" % (Naming.cur_scope_cname,
                                            Naming.outer_scope_cname)
        else:
            outer_scope_cname = Naming.outer_scope_cname
        lenv.mangle_closure_cnames(outer_scope_cname)
        # Generate closure function definitions
        self.body.generate_function_definitions(lenv, code)
        # generate lambda function definitions
        self.generate_lambda_definitions(lenv, code)

        is_getbuffer_slot = (self.entry.name == "__getbuffer__" and
                             self.entry.scope.is_c_class_scope)
        is_releasebuffer_slot = (self.entry.name == "__releasebuffer__" and
                                 self.entry.scope.is_c_class_scope)
        is_buffer_slot = is_getbuffer_slot or is_releasebuffer_slot
        if is_buffer_slot:
            if 'cython_unused' not in self.modifiers:
                self.modifiers = self.modifiers + ['cython_unused']

        preprocessor_guard = self.get_preprocessor_guard()

        profile = code.globalstate.directives['profile']
        linetrace = code.globalstate.directives['linetrace']
        if profile or linetrace:
            code.globalstate.use_utility_code(
                UtilityCode.load_cached("Profile", "Profile.c"))

        # Generate C code for header and body of function
        code.enter_cfunc_scope(lenv)
        code.return_from_error_cleanup_label = code.new_label()
        code.funcstate.gil_owned = not lenv.nogil

        # ----- Top-level constants used by this function
        code.mark_pos(self.pos)
        self.generate_cached_builtins_decls(lenv, code)
        # ----- Function header
        code.putln("")

        if preprocessor_guard:
            code.putln(preprocessor_guard)

        with_pymethdef = (self.needs_assignment_synthesis(env, code) or
                          self.pymethdef_required)
        if self.py_func:
            self.py_func.generate_function_header(
                code, with_pymethdef=with_pymethdef, proto_only=True)
        self.generate_function_header(code, with_pymethdef=with_pymethdef)
        # ----- Local variable declarations
        # Find function scope
        cenv = env
        while cenv.is_py_class_scope or cenv.is_c_class_scope:
            cenv = cenv.outer_scope
        if self.needs_closure:
            code.put(lenv.scope_class.type.declaration_code(Naming.cur_scope_cname))
            code.putln(";")
        elif self.needs_outer_scope:
            if lenv.is_passthrough:
                code.put(lenv.scope_class.type.declaration_code(Naming.cur_scope_cname))
                code.putln(";")
            code.put(cenv.scope_class.type.declaration_code(Naming.outer_scope_cname))
            code.putln(";")
        self.generate_argument_declarations(lenv, code)

        for entry in lenv.var_entries:
            if not (entry.in_closure or entry.is_arg):
                code.put_var_declaration(entry)

        # Initialize the return variable __pyx_r
        init = ""
        if not self.return_type.is_void:
            if self.return_type.is_pyobject:
                init = " = NULL"
            elif self.return_type.is_memoryviewslice:
                init = ' = ' + self.return_type.literal_code(self.return_type.default_value)

            code.putln("%s%s;" % (
                self.return_type.declaration_code(Naming.retval_cname),
                init))

        tempvardecl_code = code.insertion_point()
        self.generate_keyword_list(code)

        # ----- GIL acquisition
        acquire_gil = self.acquire_gil

        # See if we need to acquire the GIL for variable declarations, or for
        # refnanny only

        # Closures are not currently possible for cdef nogil functions,
        # but check them anyway
        have_object_args = self.needs_closure or self.needs_outer_scope
        for arg in lenv.arg_entries:
            if arg.type.is_pyobject:
                have_object_args = True
                break

        used_buffer_entries = [entry for entry in lenv.buffer_entries if entry.used]

        acquire_gil_for_var_decls_only = (
            lenv.nogil and lenv.has_with_gil_block and
            (have_object_args or used_buffer_entries))

        acquire_gil_for_refnanny_only = (
            lenv.nogil and lenv.has_with_gil_block and not
            acquire_gil_for_var_decls_only)

        use_refnanny = not lenv.nogil or lenv.has_with_gil_block

        if acquire_gil or acquire_gil_for_var_decls_only:
            code.put_ensure_gil()
            code.funcstate.gil_owned = True
        elif lenv.nogil and lenv.has_with_gil_block:
            code.declare_gilstate()

        if profile or linetrace:
            if not self.is_generator:
                # generators are traced when iterated, not at creation
                tempvardecl_code.put_trace_declarations()
                code_object = self.code_object.calculate_result_code(code) if self.code_object else None
                code.put_trace_frame_init(code_object)

        # ----- Special check for getbuffer
        if is_getbuffer_slot:
            self.getbuffer_check(code)

        # ----- set up refnanny
        if use_refnanny:
            tempvardecl_code.put_declare_refcount_context()
            code.put_setup_refcount_context(
                self.entry.name, acquire_gil=acquire_gil_for_refnanny_only)

        # ----- Automatic lead-ins for certain special functions
        if is_getbuffer_slot:
            self.getbuffer_init(code)
        # ----- Create closure scope object
        if self.needs_closure:
            tp_slot = TypeSlots.ConstructorSlot("tp_new", '__new__')
            slot_func_cname = TypeSlots.get_slot_function(lenv.scope_class.type.scope, tp_slot)
            if not slot_func_cname:
                slot_func_cname = '%s->tp_new' % lenv.scope_class.type.typeptr_cname
            code.putln("%s = (%s)%s(%s, %s, NULL);" % (
                Naming.cur_scope_cname,
                lenv.scope_class.type.empty_declaration_code(),
                slot_func_cname,
                lenv.scope_class.type.typeptr_cname,
                Naming.empty_tuple))
            code.putln("if (unlikely(!%s)) {" % Naming.cur_scope_cname)
            # Scope unconditionally DECREFed on return.
            code.putln("%s = %s;" % (
                Naming.cur_scope_cname,
                lenv.scope_class.type.cast_code("Py_None")))
            code.put_incref("Py_None", py_object_type)
            code.putln(code.error_goto(self.pos))
            code.putln("} else {")
            code.put_gotref(Naming.cur_scope_cname)
            code.putln("}")
            # Note that it is unsafe to decref the scope at this point.
        if self.needs_outer_scope:
            if self.is_cyfunction:
                code.putln("%s = (%s) __Pyx_CyFunction_GetClosure(%s);" % (
                    outer_scope_cname,
                    cenv.scope_class.type.empty_declaration_code(),
                    Naming.self_cname))
            else:
                code.putln("%s = (%s) %s;" % (
                    outer_scope_cname,
                    cenv.scope_class.type.empty_declaration_code(),
                    Naming.self_cname))
            if lenv.is_passthrough:
                code.putln("%s = %s;" % (Naming.cur_scope_cname, outer_scope_cname))
            elif self.needs_closure:
                # inner closures own a reference to their outer parent
                code.put_incref(outer_scope_cname, cenv.scope_class.type)
                code.put_giveref(outer_scope_cname)
        # ----- Trace function call
        if profile or linetrace:
            # this looks a bit late, but if we don't get here due to a
            # fatal error before hand, it's not really worth tracing
            if not self.is_generator:
                # generators are traced when iterated, not at creation
                if self.is_wrapper:
                    trace_name = self.entry.name + " (wrapper)"
                else:
                    trace_name = self.entry.name
                code.put_trace_call(
                    trace_name, self.pos, nogil=not code.funcstate.gil_owned)
            code.funcstate.can_trace = True
        # ----- Fetch arguments
        self.generate_argument_parsing_code(env, code)
        # If an argument is assigned to in the body, we must
        # incref it to properly keep track of refcounts.
        is_cdef = isinstance(self, CFuncDefNode)
        for entry in lenv.arg_entries:
            if entry.type.is_pyobject:
                if (acquire_gil or len(entry.cf_assignments) > 1) and not entry.in_closure:
                    code.put_var_incref(entry)

            # Note: defaults are always incref-ed. For def functions, we
            #       we acquire arguments from object conversion, so we have
            #       new references. If we are a cdef function, we need to
            #       incref our arguments
            elif is_cdef and entry.type.is_memoryviewslice and len(entry.cf_assignments) > 1:
                code.put_incref_memoryviewslice(entry.cname, have_gil=code.funcstate.gil_owned)
        for entry in lenv.var_entries:
            if entry.is_arg and len(entry.cf_assignments) > 1 and not entry.in_closure:
                if entry.xdecref_cleanup:
                    code.put_var_xincref(entry)
                else:
                    code.put_var_incref(entry)

        # ----- Initialise local buffer auxiliary variables
        for entry in lenv.var_entries + lenv.arg_entries:
            if entry.type.is_buffer and entry.buffer_aux.buflocal_nd_var.used:
                Buffer.put_init_vars(entry, code)

        # ----- Check and convert arguments
        self.generate_argument_type_tests(code)
        # ----- Acquire buffer arguments
        for entry in lenv.arg_entries:
            if entry.type.is_buffer:
                Buffer.put_acquire_arg_buffer(entry, code, self.pos)

        if acquire_gil_for_var_decls_only:
            code.put_release_ensured_gil()
            code.funcstate.gil_owned = False

        # -------------------------
        # ----- Function body -----
        # -------------------------
        self.generate_function_body(env, code)

        code.mark_pos(self.pos, trace=False)
        code.putln("")
        code.putln("/* function exit code */")

        # ----- Default return value
        if not self.body.is_terminator:
            if self.return_type.is_pyobject:
                #if self.return_type.is_extension_type:
                #    lhs = "(PyObject *)%s" % Naming.retval_cname
                #else:
                lhs = Naming.retval_cname
                code.put_init_to_py_none(lhs, self.return_type)
            else:
                val = self.return_type.default_value
                if val and not self.return_type.is_memoryviewslice:
                    code.putln("%s = %s;" % (Naming.retval_cname, val))
                elif not self.return_type.is_void:
                    code.putln("__Pyx_pretend_to_initialize(&%s);" % Naming.retval_cname)
        # ----- Error cleanup
        if code.error_label in code.labels_used:
            if not self.body.is_terminator:
                code.put_goto(code.return_label)
            code.put_label(code.error_label)
            for cname, type in code.funcstate.all_managed_temps():
                code.put_xdecref(cname, type, have_gil=not lenv.nogil)

            # Clean up buffers -- this calls a Python function
            # so need to save and restore error state
            buffers_present = len(used_buffer_entries) > 0
            #memslice_entries = [e for e in lenv.entries.values() if e.type.is_memoryviewslice]
            if buffers_present:
                code.globalstate.use_utility_code(restore_exception_utility_code)
                code.putln("{ PyObject *__pyx_type, *__pyx_value, *__pyx_tb;")
                code.putln("__Pyx_PyThreadState_declare")
                code.putln("__Pyx_PyThreadState_assign")
                code.putln("__Pyx_ErrFetch(&__pyx_type, &__pyx_value, &__pyx_tb);")
                for entry in used_buffer_entries:
                    Buffer.put_release_buffer_code(code, entry)
                    #code.putln("%s = 0;" % entry.cname)
                code.putln("__Pyx_ErrRestore(__pyx_type, __pyx_value, __pyx_tb);}")

            if self.return_type.is_memoryviewslice:
                from . import MemoryView
                MemoryView.put_init_entry(Naming.retval_cname, code)
                err_val = Naming.retval_cname
            else:
                err_val = self.error_value()

            exc_check = self.caller_will_check_exceptions()
            if err_val is not None or exc_check:
                # TODO: Fix exception tracing (though currently unused by cProfile).
                # code.globalstate.use_utility_code(get_exception_tuple_utility_code)
                # code.put_trace_exception()

                if lenv.nogil and not lenv.has_with_gil_block:
                    code.putln("{")
                    code.put_ensure_gil()

                code.put_add_traceback(self.entry.qualified_name)

                if lenv.nogil and not lenv.has_with_gil_block:
                    code.put_release_ensured_gil()
                    code.putln("}")
            else:
                warning(self.entry.pos,
                        "Unraisable exception in function '%s'." %
                        self.entry.qualified_name, 0)
                code.put_unraisable(self.entry.qualified_name, lenv.nogil)
            default_retval = self.return_type.default_value
            if err_val is None and default_retval:
                err_val = default_retval
            if err_val is not None:
                if err_val != Naming.retval_cname:
                    code.putln("%s = %s;" % (Naming.retval_cname, err_val))
            elif not self.return_type.is_void:
                code.putln("__Pyx_pretend_to_initialize(&%s);" % Naming.retval_cname)

            if is_getbuffer_slot:
                self.getbuffer_error_cleanup(code)

            # If we are using the non-error cleanup section we should
            # jump past it if we have an error. The if-test below determine
            # whether this section is used.
            if buffers_present or is_getbuffer_slot or self.return_type.is_memoryviewslice:
                code.put_goto(code.return_from_error_cleanup_label)

        # ----- Non-error return cleanup
        code.put_label(code.return_label)
        for entry in used_buffer_entries:
            Buffer.put_release_buffer_code(code, entry)
        if is_getbuffer_slot:
            self.getbuffer_normal_cleanup(code)

        if self.return_type.is_memoryviewslice:
            # See if our return value is uninitialized on non-error return
            # from . import MemoryView
            # MemoryView.err_if_nogil_initialized_check(self.pos, env)
            cond = code.unlikely(self.return_type.error_condition(Naming.retval_cname))
            code.putln(
                'if (%s) {' % cond)
            if env.nogil:
                code.put_ensure_gil()
            code.putln(
                'PyErr_SetString(PyExc_TypeError, "Memoryview return value is not initialized");')
            if env.nogil:
                code.put_release_ensured_gil()
            code.putln(
                '}')

        # ----- Return cleanup for both error and no-error return
        code.put_label(code.return_from_error_cleanup_label)

        for entry in lenv.var_entries:
            if not entry.used or entry.in_closure:
                continue

            if entry.type.is_memoryviewslice:
                code.put_xdecref_memoryviewslice(entry.cname, have_gil=not lenv.nogil)
            elif entry.type.is_pyobject:
                if not entry.is_arg or len(entry.cf_assignments) > 1:
                    if entry.xdecref_cleanup:
                        code.put_var_xdecref(entry)
                    else:
                        code.put_var_decref(entry)

        # Decref any increfed args
        for entry in lenv.arg_entries:
            if entry.type.is_pyobject:
                if (acquire_gil or len(entry.cf_assignments) > 1) and not entry.in_closure:
                    code.put_var_decref(entry)
            elif (entry.type.is_memoryviewslice and
                  (not is_cdef or len(entry.cf_assignments) > 1)):
                # decref slices of def functions and acquired slices from cdef
                # functions, but not borrowed slices from cdef functions.
                code.put_xdecref_memoryviewslice(entry.cname,
                                                 have_gil=not lenv.nogil)
        if self.needs_closure:
            code.put_decref(Naming.cur_scope_cname, lenv.scope_class.type)

        # ----- Return
        # This code is duplicated in ModuleNode.generate_module_init_func
        if not lenv.nogil:
            default_retval = self.return_type.default_value
            err_val = self.error_value()
            if err_val is None and default_retval:
                err_val = default_retval  # FIXME: why is err_val not used?
            if self.return_type.is_pyobject:
                code.put_xgiveref(self.return_type.as_pyobject(Naming.retval_cname))

        if self.entry.is_special and self.entry.name == "__hash__":
            # Returning -1 for __hash__ is supposed to signal an error
            # We do as Python instances and coerce -1 into -2.
            code.putln("if (unlikely(%s == -1) && !PyErr_Occurred()) %s = -2;" % (
                Naming.retval_cname, Naming.retval_cname))

        if profile or linetrace:
            code.funcstate.can_trace = False
            if not self.is_generator:
                # generators are traced when iterated, not at creation
                if self.return_type.is_pyobject:
                    code.put_trace_return(
                        Naming.retval_cname, nogil=not code.funcstate.gil_owned)
                else:
                    code.put_trace_return(
                        "Py_None", nogil=not code.funcstate.gil_owned)

        if not lenv.nogil:
            # GIL holding function
            code.put_finish_refcount_context()

        if acquire_gil or (lenv.nogil and lenv.has_with_gil_block):
            # release the GIL (note that with-gil blocks acquire it on exit in their EnsureGILNode)
            code.put_release_ensured_gil()
            code.funcstate.gil_owned = False

        if not self.return_type.is_void:
            code.putln("return %s;" % Naming.retval_cname)

        code.putln("}")

        if preprocessor_guard:
            code.putln("#endif /*!(%s)*/" % preprocessor_guard)

        # ----- Go back and insert temp variable declarations
        tempvardecl_code.put_temp_declarations(code.funcstate)

        # ----- Python version
        code.exit_cfunc_scope()
        if self.py_func:
            self.py_func.generate_function_definitions(env, code)
        self.generate_wrapper_functions(code)

    def declare_argument(self, env, arg):
        if arg.type.is_void:
            error(arg.pos, "Invalid use of 'void'")
        elif not arg.type.is_complete() and not (arg.type.is_array or arg.type.is_memoryviewslice):
            error(arg.pos, "Argument type '%s' is incomplete" % arg.type)
        entry = env.declare_arg(arg.name, arg.type, arg.pos)
        if arg.annotation:
            entry.annotation = arg.annotation
        return entry

    def generate_arg_type_test(self, arg, code):
        # Generate type test for one argument.
        if arg.type.typeobj_is_available():
            code.globalstate.use_utility_code(
                UtilityCode.load_cached("ArgTypeTest", "FunctionArguments.c"))
            typeptr_cname = arg.type.typeptr_cname
            arg_code = "((PyObject *)%s)" % arg.entry.cname
            code.putln(
                'if (unlikely(!__Pyx_ArgTypeTest(%s, %s, %d, "%s", %s))) %s' % (
                    arg_code,
                    typeptr_cname,
                    arg.accept_none,
                    arg.name,
                    arg.type.is_builtin_type and arg.type.require_exact,
                    code.error_goto(arg.pos)))
        else:
            error(arg.pos, "Cannot test type of extern C class without type object name specification")

    def generate_arg_none_check(self, arg, code):
        # Generate None check for one argument.
        if arg.type.is_memoryviewslice:
            cname = "%s.memview" % arg.entry.cname
        else:
            cname = arg.entry.cname

        code.putln('if (unlikely(((PyObject *)%s) == Py_None)) {' % cname)
        code.putln('''PyErr_Format(PyExc_TypeError, "Argument '%%.%ds' must not be None", "%s"); %s''' % (
            max(200, len(arg.name)), arg.name,
            code.error_goto(arg.pos)))
        code.putln('}')

    def generate_wrapper_functions(self, code):
        pass

    def generate_execution_code(self, code):
        code.mark_pos(self.pos)
        # Evaluate and store argument default values
        for arg in self.args:
            if not arg.is_dynamic:
                arg.generate_assignment_code(code)

    #
    # Special code for the __getbuffer__ function
    #
    def _get_py_buffer_info(self):
        py_buffer = self.local_scope.arg_entries[1]
        try:
            # Check builtin definition of struct Py_buffer
            obj_type = py_buffer.type.base_type.scope.entries['obj'].type
        except (AttributeError, KeyError):
            # User code redeclared struct Py_buffer
            obj_type = None
        return py_buffer, obj_type

    # Old Python 3 used to support write-locks on buffer-like objects by
    # calling PyObject_GetBuffer() with a view==NULL parameter. This obscure
    # feature is obsolete, it was almost never used (only one instance in
    # `Modules/posixmodule.c` in Python 3.1) and it is now officially removed
    # (see bpo-14203). We add an extra check here to prevent legacy code from
    # from trying to use the feature and prevent segmentation faults.
    def getbuffer_check(self, code):
        py_buffer, _ = self._get_py_buffer_info()
        view = py_buffer.cname
        code.putln("if (%s == NULL) {" % view)
        code.putln("PyErr_SetString(PyExc_BufferError, "
                   "\"PyObject_GetBuffer: view==NULL argument is obsolete\");")
        code.putln("return -1;")
        code.putln("}")

    def getbuffer_init(self, code):
        py_buffer, obj_type = self._get_py_buffer_info()
        view = py_buffer.cname
        if obj_type and obj_type.is_pyobject:
            code.put_init_to_py_none("%s->obj" % view, obj_type)
            code.put_giveref("%s->obj" % view) # Do not refnanny object within structs
        else:
            code.putln("%s->obj = NULL;" % view)

    def getbuffer_error_cleanup(self, code):
        py_buffer, obj_type = self._get_py_buffer_info()
        view = py_buffer.cname
        if obj_type and obj_type.is_pyobject:
            code.putln("if (%s->obj != NULL) {" % view)
            code.put_gotref("%s->obj" % view)
            code.put_decref_clear("%s->obj" % view, obj_type)
            code.putln("}")
        else:
            code.putln("Py_CLEAR(%s->obj);" % view)

    def getbuffer_normal_cleanup(self, code):
        py_buffer, obj_type = self._get_py_buffer_info()
        view = py_buffer.cname
        if obj_type and obj_type.is_pyobject:
            code.putln("if (%s->obj == Py_None) {" % view)
            code.put_gotref("%s->obj" % view)
            code.put_decref_clear("%s->obj" % view, obj_type)
            code.putln("}")

    def get_preprocessor_guard(self):
        if not self.entry.is_special:
            return None
        name = self.entry.name
        slot = TypeSlots.method_name_to_slot.get(name)
        if not slot:
            return None
        if name == '__long__' and not self.entry.scope.lookup_here('__int__'):
            return None
        if name in ("__getbuffer__", "__releasebuffer__") and self.entry.scope.is_c_class_scope:
            return None
        return slot.preprocessor_guard_code()


class CFuncDefNode(FuncDefNode):
    #  C function definition.
    #
    #  modifiers     ['inline']
    #  visibility    'private' or 'public' or 'extern'
    #  base_type     CBaseTypeNode
    #  declarator    CDeclaratorNode
    #  cfunc_declarator  the CFuncDeclarator of this function
    #                    (this is also available through declarator or a
    #                     base thereof)
    #  body          StatListNode
    #  api           boolean
    #  decorators    [DecoratorNode]        list of decorators
    #
    #  with_gil      boolean    Acquire GIL around body
    #  type          CFuncType
    #  py_func       wrapper for calling from Python
    #  overridable   whether or not this is a cpdef function
    #  inline_in_pxd whether this is an inline function in a pxd file
    #  template_declaration  String or None   Used for c++ class methods
    #  is_const_method whether this is a const method
    #  is_static_method whether this is a static method
    #  is_c_class_method whether this is a cclass method

    child_attrs = ["base_type", "declarator", "body", "py_func_stat"]

    inline_in_pxd = False
    decorators = None
    directive_locals = None
    directive_returns = None
    override = None
    template_declaration = None
    is_const_method = False
    py_func_stat = None

    def unqualified_name(self):
        return self.entry.name

    @property
    def code_object(self):
        # share the CodeObject with the cpdef wrapper (if available)
        return self.py_func.code_object if self.py_func else None

    def analyse_declarations(self, env):
        self.is_c_class_method = env.is_c_class_scope
        if self.directive_locals is None:
            self.directive_locals = {}
        self.directive_locals.update(env.directives['locals'])
        if self.directive_returns is not None:
            base_type = self.directive_returns.analyse_as_type(env)
            if base_type is None:
                error(self.directive_returns.pos, "Not a type")
                base_type = PyrexTypes.error_type
        else:
            base_type = self.base_type.analyse(env)
        self.is_static_method = 'staticmethod' in env.directives and not env.lookup_here('staticmethod')
        # The 2 here is because we need both function and argument names.
        if isinstance(self.declarator, CFuncDeclaratorNode):
            name_declarator, type = self.declarator.analyse(
                base_type, env, nonempty=2 * (self.body is not None),
                directive_locals=self.directive_locals, visibility=self.visibility)
        else:
            name_declarator, type = self.declarator.analyse(
                base_type, env, nonempty=2 * (self.body is not None), visibility=self.visibility)
        if not type.is_cfunction:
            error(self.pos, "Suite attached to non-function declaration")
        # Remember the actual type according to the function header
        # written here, because the type in the symbol table entry
        # may be different if we're overriding a C method inherited
        # from the base type of an extension type.
        self.type = type
        type.is_overridable = self.overridable
        declarator = self.declarator
        while not hasattr(declarator, 'args'):
            declarator = declarator.base

        self.cfunc_declarator = declarator
        self.args = declarator.args

        opt_arg_count = self.cfunc_declarator.optional_arg_count
        if (self.visibility == 'public' or self.api) and opt_arg_count:
            error(self.cfunc_declarator.pos,
                  "Function with optional arguments may not be declared public or api")

        if type.exception_check == '+' and self.visibility != 'extern':
            warning(self.cfunc_declarator.pos,
                    "Only extern functions can throw C++ exceptions.")

        for formal_arg, type_arg in zip(self.args, type.args):
            self.align_argument_type(env, type_arg)
            formal_arg.type = type_arg.type
            formal_arg.name = type_arg.name
            formal_arg.cname = type_arg.cname

            self._validate_type_visibility(type_arg.type, type_arg.pos, env)

            if type_arg.type.is_fused:
                self.has_fused_arguments = True

            if type_arg.type.is_buffer and 'inline' in self.modifiers:
                warning(formal_arg.pos, "Buffer unpacking not optimized away.", 1)

            if type_arg.type.is_buffer or type_arg.type.is_pythran_expr:
                if self.type.nogil:
                    error(formal_arg.pos,
                          "Buffer may not be acquired without the GIL. Consider using memoryview slices instead.")
                elif 'inline' in self.modifiers:
                    warning(formal_arg.pos, "Buffer unpacking not optimized away.", 1)

        self._validate_type_visibility(type.return_type, self.pos, env)

        name = name_declarator.name
        cname = name_declarator.cname

        type.is_const_method = self.is_const_method
        type.is_static_method = self.is_static_method
        self.entry = env.declare_cfunction(
            name, type, self.pos,
            cname=cname, visibility=self.visibility, api=self.api,
            defining=self.body is not None, modifiers=self.modifiers,
            overridable=self.overridable)
        self.entry.inline_func_in_pxd = self.inline_in_pxd
        self.return_type = type.return_type
        if self.return_type.is_array and self.visibility != 'extern':
            error(self.pos, "Function cannot return an array")
        if self.return_type.is_cpp_class:
            self.return_type.check_nullary_constructor(self.pos, "used as a return value")

        if self.overridable and not env.is_module_scope and not self.is_static_method:
            if len(self.args) < 1 or not self.args[0].type.is_pyobject:
                # An error will be produced in the cdef function
                self.overridable = False

        self.declare_cpdef_wrapper(env)
        self.create_local_scope(env)

    def declare_cpdef_wrapper(self, env):
        if self.overridable:
            if self.is_static_method:
                # TODO(robertwb): Finish this up, perhaps via more function refactoring.
                error(self.pos, "static cpdef methods not yet supported")
            name = self.entry.name
            py_func_body = self.call_self_node(is_module_scope=env.is_module_scope)
            if self.is_static_method:
                from .ExprNodes import NameNode
                decorators = [DecoratorNode(self.pos, decorator=NameNode(self.pos, name='staticmethod'))]
                decorators[0].decorator.analyse_types(env)
            else:
                decorators = []
            self.py_func = DefNode(pos=self.pos,
                                   name=self.entry.name,
                                   args=self.args,
                                   star_arg=None,
                                   starstar_arg=None,
                                   doc=self.doc,
                                   body=py_func_body,
                                   decorators=decorators,
                                   is_wrapper=1)
            self.py_func.is_module_scope = env.is_module_scope
            self.py_func.analyse_declarations(env)
            self.py_func.entry.is_overridable = True
            self.py_func_stat = StatListNode(self.pos, stats=[self.py_func])
            self.py_func.type = PyrexTypes.py_object_type
            self.entry.as_variable = self.py_func.entry
            self.entry.used = self.entry.as_variable.used = True
            # Reset scope entry the above cfunction
            env.entries[name] = self.entry
            if (not self.entry.is_final_cmethod and
                    (not env.is_module_scope or Options.lookup_module_cpdef)):
                self.override = OverrideCheckNode(self.pos, py_func=self.py_func)
                self.body = StatListNode(self.pos, stats=[self.override, self.body])

    def _validate_type_visibility(self, type, pos, env):
        """
        Ensure that types used in cdef functions are public or api, or
        defined in a C header.
        """
        public_or_api = (self.visibility == 'public' or self.api)
        entry = getattr(type, 'entry', None)
        if public_or_api and entry and env.is_module_scope:
            if not (entry.visibility in ('public', 'extern') or
                    entry.api or entry.in_cinclude):
                error(pos, "Function declared public or api may not have private types")

    def call_self_node(self, omit_optional_args=0, is_module_scope=0):
        from . import ExprNodes
        args = self.type.args
        if omit_optional_args:
            args = args[:len(args) - self.type.optional_arg_count]
        arg_names = [arg.name for arg in args]
        if is_module_scope:
            cfunc = ExprNodes.NameNode(self.pos, name=self.entry.name)
            call_arg_names = arg_names
            skip_dispatch = Options.lookup_module_cpdef
        elif self.type.is_static_method:
            class_entry = self.entry.scope.parent_type.entry
            class_node = ExprNodes.NameNode(self.pos, name=class_entry.name)
            class_node.entry = class_entry
            cfunc = ExprNodes.AttributeNode(self.pos, obj=class_node, attribute=self.entry.name)
            # Calling static c(p)def methods on an instance disallowed.
            # TODO(robertwb): Support by passing self to check for override?
            skip_dispatch = True
        else:
            type_entry = self.type.args[0].type.entry
            type_arg = ExprNodes.NameNode(self.pos, name=type_entry.name)
            type_arg.entry = type_entry
            cfunc = ExprNodes.AttributeNode(self.pos, obj=type_arg, attribute=self.entry.name)
        skip_dispatch = not is_module_scope or Options.lookup_module_cpdef
        c_call = ExprNodes.SimpleCallNode(
            self.pos,
            function=cfunc,
            args=[ExprNodes.NameNode(self.pos, name=n) for n in arg_names],
            wrapper_call=skip_dispatch)
        return ReturnStatNode(pos=self.pos, return_type=PyrexTypes.py_object_type, value=c_call)

    def declare_arguments(self, env):
        for arg in self.type.args:
            if not arg.name:
                error(arg.pos, "Missing argument name")
            self.declare_argument(env, arg)

    def need_gil_acquisition(self, lenv):
        return self.type.with_gil

    def nogil_check(self, env):
        type = self.type
        with_gil = type.with_gil
        if type.nogil and not with_gil:
            if type.return_type.is_pyobject:
                error(self.pos,
                      "Function with Python return type cannot be declared nogil")
            for entry in self.local_scope.var_entries:
                if entry.type.is_pyobject and not entry.in_with_gil_block:
                    error(self.pos, "Function declared nogil has Python locals or temporaries")

    def analyse_expressions(self, env):
        self.local_scope.directives = env.directives
        if self.py_func_stat is not None:
            # this will also analyse the default values and the function name assignment
            self.py_func_stat = self.py_func_stat.analyse_expressions(env)
        elif self.py_func is not None:
            # this will also analyse the default values
            self.py_func = self.py_func.analyse_expressions(env)
        else:
            self.analyse_default_values(env)
            self.analyse_annotations(env)
        self.acquire_gil = self.need_gil_acquisition(self.local_scope)
        return self

    def needs_assignment_synthesis(self, env, code=None):
        return False

    def generate_function_header(self, code, with_pymethdef, with_opt_args=1, with_dispatch=1, cname=None):
        scope = self.local_scope
        arg_decls = []
        type = self.type
        for arg in type.args[:len(type.args)-type.optional_arg_count]:
            arg_decl = arg.declaration_code()
            entry = scope.lookup(arg.name)
            if not entry.cf_used:
                arg_decl = 'CYTHON_UNUSED %s' % arg_decl
            arg_decls.append(arg_decl)
        if with_dispatch and self.overridable:
            dispatch_arg = PyrexTypes.c_int_type.declaration_code(
                Naming.skip_dispatch_cname)
            if self.override:
                arg_decls.append(dispatch_arg)
            else:
                arg_decls.append('CYTHON_UNUSED %s' % dispatch_arg)
        if type.optional_arg_count and with_opt_args:
            arg_decls.append(type.op_arg_struct.declaration_code(Naming.optional_args_cname))
        if type.has_varargs:
            arg_decls.append("...")
        if not arg_decls:
            arg_decls = ["void"]
        if cname is None:
            cname = self.entry.func_cname
        entity = type.function_header_code(cname, ', '.join(arg_decls))
        if self.entry.visibility == 'private' and '::' not in cname:
            storage_class = "static "
        else:
            storage_class = ""
        dll_linkage = None
        modifiers = code.build_function_modifiers(self.entry.func_modifiers)

        header = self.return_type.declaration_code(entity, dll_linkage=dll_linkage)
        #print (storage_class, modifiers, header)
        needs_proto = self.is_c_class_method
        if self.template_declaration:
            if needs_proto:
                code.globalstate.parts['module_declarations'].putln(self.template_declaration)
            code.putln(self.template_declaration)
        if needs_proto:
            code.globalstate.parts['module_declarations'].putln(
                "%s%s%s; /* proto*/" % (storage_class, modifiers, header))
        code.putln("%s%s%s {" % (storage_class, modifiers, header))

    def generate_argument_declarations(self, env, code):
        scope = self.local_scope
        for arg in self.args:
            if arg.default:
                entry = scope.lookup(arg.name)
                if self.override or entry.cf_used:
                    result = arg.calculate_default_value_code(code)
                    code.putln('%s = %s;' % (
                        arg.type.declaration_code(arg.cname), result))

    def generate_keyword_list(self, code):
        pass

    def generate_argument_parsing_code(self, env, code):
        i = 0
        used = 0
        scope = self.local_scope
        if self.type.optional_arg_count:
            code.putln('if (%s) {' % Naming.optional_args_cname)
            for arg in self.args:
                if arg.default:
                    entry = scope.lookup(arg.name)
                    if self.override or entry.cf_used:
                        code.putln('if (%s->%sn > %s) {' %
                                   (Naming.optional_args_cname,
                                    Naming.pyrex_prefix, i))
                        declarator = arg.declarator
                        while not hasattr(declarator, 'name'):
                            declarator = declarator.base
                        code.putln('%s = %s->%s;' %
                                   (arg.cname, Naming.optional_args_cname,
                                    self.type.opt_arg_cname(declarator.name)))
                        used += 1
                    i += 1
            for _ in range(used):
                code.putln('}')
            code.putln('}')

        # Move arguments into closure if required
        def put_into_closure(entry):
            if entry.in_closure and not arg.default:
                code.putln('%s = %s;' % (entry.cname, entry.original_cname))
                code.put_var_incref(entry)
                code.put_var_giveref(entry)
        for arg in self.args:
            put_into_closure(scope.lookup_here(arg.name))


    def generate_argument_conversion_code(self, code):
        pass

    def generate_argument_type_tests(self, code):
        # Generate type tests for args whose type in a parent
        # class is a supertype of the declared type.
        for arg in self.type.args:
            if arg.needs_type_test:
                self.generate_arg_type_test(arg, code)
            elif arg.type.is_pyobject and not arg.accept_none:
                self.generate_arg_none_check(arg, code)

    def generate_execution_code(self, code):
        super(CFuncDefNode, self).generate_execution_code(code)
        if self.py_func_stat:
            self.py_func_stat.generate_execution_code(code)

    def error_value(self):
        if self.return_type.is_pyobject:
            return "0"
        else:
            #return None
            return self.entry.type.exception_value

    def caller_will_check_exceptions(self):
        return self.entry.type.exception_check

    def generate_wrapper_functions(self, code):
        # If the C signature of a function has changed, we need to generate
        # wrappers to put in the slots here.
        k = 0
        entry = self.entry
        func_type = entry.type
        while entry.prev_entry is not None:
            k += 1
            entry = entry.prev_entry
            entry.func_cname = "%s%swrap_%s" % (self.entry.func_cname, Naming.pyrex_prefix, k)
            code.putln()
            self.generate_function_header(
                code, 0,
                with_dispatch=entry.type.is_overridable,
                with_opt_args=entry.type.optional_arg_count,
                cname=entry.func_cname)
            if not self.return_type.is_void:
                code.put('return ')
            args = self.type.args
            arglist = [arg.cname for arg in args[:len(args)-self.type.optional_arg_count]]
            if entry.type.is_overridable:
                arglist.append(Naming.skip_dispatch_cname)
            elif func_type.is_overridable:
                arglist.append('0')
            if entry.type.optional_arg_count:
                arglist.append(Naming.optional_args_cname)
            elif func_type.optional_arg_count:
                arglist.append('NULL')
            code.putln('%s(%s);' % (self.entry.func_cname, ', '.join(arglist)))
            code.putln('}')


class PyArgDeclNode(Node):
    # Argument which must be a Python object (used
    # for * and ** arguments).
    #
    # name        string
    # entry       Symtab.Entry
    # annotation  ExprNode or None   Py3 argument annotation
    child_attrs = []
    is_self_arg = False
    is_type_arg = False

    def generate_function_definitions(self, env, code):
        self.entry.generate_function_definitions(env, code)


class DecoratorNode(Node):
    # A decorator
    #
    # decorator    NameNode or CallNode or AttributeNode
    child_attrs = ['decorator']


class DefNode(FuncDefNode):
    # A Python function definition.
    #
    # name          string                 the Python name of the function
    # lambda_name   string                 the internal name of a lambda 'function'
    # decorators    [DecoratorNode]        list of decorators
    # args          [CArgDeclNode]         formal arguments
    # doc           EncodedString or None
    # body          StatListNode
    # return_type_annotation
    #               ExprNode or None       the Py3 return type annotation
    #
    #  The following subnode is constructed internally
    #  when the def statement is inside a Python class definition.
    #
    #  fused_py_func        DefNode     The original fused cpdef DefNode
    #                                   (in case this is a specialization)
    #  specialized_cpdefs   [DefNode]   list of specialized cpdef DefNodes
    #  py_cfunc_node  PyCFunctionNode/InnerFunctionNode   The PyCFunction to create and assign
    #
    # decorator_indirection IndirectionNode Used to remove __Pyx_Method_ClassMethod for fused functions

    child_attrs = ["args", "star_arg", "starstar_arg", "body", "decorators", "return_type_annotation"]

    is_staticmethod = False
    is_classmethod = False

    lambda_name = None
    reqd_kw_flags_cname = "0"
    is_wrapper = 0
    no_assignment_synthesis = 0
    decorators = None
    return_type_annotation = None
    entry = None
    acquire_gil = 0
    self_in_stararg = 0
    py_cfunc_node = None
    requires_classobj = False
    defaults_struct = None # Dynamic kwrds structure name
    doc = None

    fused_py_func = False
    specialized_cpdefs = None
    py_wrapper = None
    py_wrapper_required = True
    func_cname = None

    defaults_getter = None

    def __init__(self, pos, **kwds):
        FuncDefNode.__init__(self, pos, **kwds)
        k = rk = r = 0
        for arg in self.args:
            if arg.kw_only:
                k += 1
                if not arg.default:
                    rk += 1
            if not arg.default:
                r += 1
        self.num_kwonly_args = k
        self.num_required_kw_args = rk
        self.num_required_args = r

    def as_cfunction(self, cfunc=None, scope=None, overridable=True, returns=None, except_val=None, modifiers=None):
        if self.star_arg:
            error(self.star_arg.pos, "cdef function cannot have star argument")
        if self.starstar_arg:
            error(self.starstar_arg.pos, "cdef function cannot have starstar argument")
        exception_value, exception_check = except_val or (None, False)

        if cfunc is None:
            cfunc_args = []
            for formal_arg in self.args:
                name_declarator, type = formal_arg.analyse(scope, nonempty=1)
                cfunc_args.append(PyrexTypes.CFuncTypeArg(name=name_declarator.name,
                                                          cname=None,
                                                          annotation=formal_arg.annotation,
                                                          type=py_object_type,
                                                          pos=formal_arg.pos))
            cfunc_type = PyrexTypes.CFuncType(return_type=py_object_type,
                                              args=cfunc_args,
                                              has_varargs=False,
                                              exception_value=None,
                                              exception_check=exception_check,
                                              nogil=False,
                                              with_gil=False,
                                              is_overridable=overridable)
            cfunc = CVarDefNode(self.pos, type=cfunc_type)
        else:
            if scope is None:
                scope = cfunc.scope
            cfunc_type = cfunc.type
            if len(self.args) != len(cfunc_type.args) or cfunc_type.has_varargs:
                error(self.pos, "wrong number of arguments")
                error(cfunc.pos, "previous declaration here")
            for i, (formal_arg, type_arg) in enumerate(zip(self.args, cfunc_type.args)):
                name_declarator, type = formal_arg.analyse(scope, nonempty=1,
                                                           is_self_arg=(i == 0 and scope.is_c_class_scope))
                if type is None or type is PyrexTypes.py_object_type:
                    formal_arg.type = type_arg.type
                    formal_arg.name_declarator = name_declarator

        if exception_value is None and cfunc_type.exception_value is not None:
            from .ExprNodes import ConstNode
            exception_value = ConstNode(
                self.pos, value=cfunc_type.exception_value, type=cfunc_type.return_type)
        declarator = CFuncDeclaratorNode(self.pos,
                                         base=CNameDeclaratorNode(self.pos, name=self.name, cname=None),
                                         args=self.args,
                                         has_varargs=False,
                                         exception_check=cfunc_type.exception_check,
                                         exception_value=exception_value,
                                         with_gil=cfunc_type.with_gil,
                                         nogil=cfunc_type.nogil)
        return CFuncDefNode(self.pos,
                            modifiers=modifiers or [],
                            base_type=CAnalysedBaseTypeNode(self.pos, type=cfunc_type.return_type),
                            declarator=declarator,
                            body=self.body,
                            doc=self.doc,
                            overridable=cfunc_type.is_overridable,
                            type=cfunc_type,
                            with_gil=cfunc_type.with_gil,
                            nogil=cfunc_type.nogil,
                            visibility='private',
                            api=False,
                            directive_locals=getattr(cfunc, 'directive_locals', {}),
                            directive_returns=returns)

    def is_cdef_func_compatible(self):
        """Determines if the function's signature is compatible with a
        cdef function.  This can be used before calling
        .as_cfunction() to see if that will be successful.
        """
        if self.needs_closure:
            return False
        if self.star_arg or self.starstar_arg:
            return False
        return True

    def analyse_declarations(self, env):
        if self.decorators:
            for decorator in self.decorators:
                func = decorator.decorator
                if func.is_name:
                    self.is_classmethod |= func.name == 'classmethod'
                    self.is_staticmethod |= func.name == 'staticmethod'

        if self.is_classmethod and env.lookup_here('classmethod'):
            # classmethod() was overridden - not much we can do here ...
            self.is_classmethod = False
        if self.is_staticmethod and env.lookup_here('staticmethod'):
            # staticmethod() was overridden - not much we can do here ...
            self.is_staticmethod = False

        if self.name == '__new__' and env.is_py_class_scope:
            self.is_staticmethod = 1

        self.analyse_argument_types(env)
        if self.name == '<lambda>':
            self.declare_lambda_function(env)
        else:
            self.declare_pyfunction(env)

        self.analyse_signature(env)
        self.return_type = self.entry.signature.return_type()
        # if a signature annotation provides a more specific return object type, use it
        if self.return_type is py_object_type and self.return_type_annotation:
            if env.directives['annotation_typing'] and not self.entry.is_special:
                _, return_type = analyse_type_annotation(self.return_type_annotation, env)
                if return_type and return_type.is_pyobject:
                    self.return_type = return_type

        self.create_local_scope(env)

        self.py_wrapper = DefNodeWrapper(
            self.pos,
            target=self,
            name=self.entry.name,
            args=self.args,
            star_arg=self.star_arg,
            starstar_arg=self.starstar_arg,
            return_type=self.return_type)
        self.py_wrapper.analyse_declarations(env)

    def analyse_argument_types(self, env):
        self.directive_locals = env.directives['locals']
        allow_none_for_extension_args = env.directives['allow_none_for_extension_args']

        f2s = env.fused_to_specific
        env.fused_to_specific = None

        for arg in self.args:
            if hasattr(arg, 'name'):
                name_declarator = None
            else:
                base_type = arg.base_type.analyse(env)
                # If we hare in pythran mode and we got a buffer supported by
                # Pythran, we change this node to a fused type
                if has_np_pythran(env) and base_type.is_pythran_expr:
                    base_type = PyrexTypes.FusedType([
                        base_type,
                        #PyrexTypes.PythranExpr(pythran_type(self.type, "numpy_texpr")),
                        base_type.org_buffer])
                name_declarator, type = \
                    arg.declarator.analyse(base_type, env)
                arg.name = name_declarator.name
                arg.type = type

                if type.is_fused:
                    self.has_fused_arguments = True

            self.align_argument_type(env, arg)
            if name_declarator and name_declarator.cname:
                error(self.pos, "Python function argument cannot have C name specification")
            arg.type = arg.type.as_argument_type()
            arg.hdr_type = None
            arg.needs_conversion = 0
            arg.needs_type_test = 0
            arg.is_generic = 1
            if arg.type.is_pyobject or arg.type.is_buffer or arg.type.is_memoryviewslice:
                if arg.or_none:
                    arg.accept_none = True
                elif arg.not_none:
                    arg.accept_none = False
                elif (arg.type.is_extension_type or arg.type.is_builtin_type
                        or arg.type.is_buffer or arg.type.is_memoryviewslice):
                    if arg.default and arg.default.constant_result is None:
                        # special case: def func(MyType obj = None)
                        arg.accept_none = True
                    else:
                        # default depends on compiler directive
                        arg.accept_none = allow_none_for_extension_args
                else:
                    # probably just a plain 'object'
                    arg.accept_none = True
            else:
                arg.accept_none = True # won't be used, but must be there
                if arg.not_none:
                    error(arg.pos, "Only Python type arguments can have 'not None'")
                if arg.or_none:
                    error(arg.pos, "Only Python type arguments can have 'or None'")
        env.fused_to_specific = f2s

        if has_np_pythran(env):
            self.np_args_idx = [i for i,a in enumerate(self.args) if a.type.is_numpy_buffer]
        else:
            self.np_args_idx = []

    def analyse_signature(self, env):
        if self.entry.is_special:
            if self.decorators:
                error(self.pos, "special functions of cdef classes cannot have decorators")
            self.entry.trivial_signature = len(self.args) == 1 and not (self.star_arg or self.starstar_arg)
        elif not env.directives['always_allow_keywords'] and not (self.star_arg or self.starstar_arg):
            # Use the simpler calling signature for zero- and one-argument functions.
            if self.entry.signature is TypeSlots.pyfunction_signature:
                if len(self.args) == 0:
                    self.entry.signature = TypeSlots.pyfunction_noargs
                elif len(self.args) == 1:
                    if self.args[0].default is None and not self.args[0].kw_only:
                        self.entry.signature = TypeSlots.pyfunction_onearg
            elif self.entry.signature is TypeSlots.pymethod_signature:
                if len(self.args) == 1:
                    self.entry.signature = TypeSlots.unaryfunc
                elif len(self.args) == 2:
                    if self.args[1].default is None and not self.args[1].kw_only:
                        self.entry.signature = TypeSlots.ibinaryfunc

        sig = self.entry.signature
        nfixed = sig.num_fixed_args()
        if (sig is TypeSlots.pymethod_signature and nfixed == 1
               and len(self.args) == 0 and self.star_arg):
            # this is the only case where a diverging number of
            # arguments is not an error - when we have no explicit
            # 'self' parameter as in method(*args)
            sig = self.entry.signature = TypeSlots.pyfunction_signature # self is not 'really' used
            self.self_in_stararg = 1
            nfixed = 0

        if self.is_staticmethod and env.is_c_class_scope:
            nfixed = 0
            self.self_in_stararg = True  # FIXME: why for staticmethods?

            self.entry.signature = sig = copy.copy(sig)
            sig.fixed_arg_format = "*"
            sig.is_staticmethod = True
            sig.has_generic_args = True

        if ((self.is_classmethod or self.is_staticmethod) and
                self.has_fused_arguments and env.is_c_class_scope):
            del self.decorator_indirection.stats[:]

        for i in range(min(nfixed, len(self.args))):
            arg = self.args[i]
            arg.is_generic = 0
            if sig.is_self_arg(i) and not self.is_staticmethod:
                if self.is_classmethod:
                    arg.is_type_arg = 1
                    arg.hdr_type = arg.type = Builtin.type_type
                else:
                    arg.is_self_arg = 1
                    arg.hdr_type = arg.type = env.parent_type
                arg.needs_conversion = 0
            else:
                arg.hdr_type = sig.fixed_arg_type(i)
                if not arg.type.same_as(arg.hdr_type):
                    if arg.hdr_type.is_pyobject and arg.type.is_pyobject:
                        arg.needs_type_test = 1
                    else:
                        arg.needs_conversion = 1
            if arg.needs_conversion:
                arg.hdr_cname = Naming.arg_prefix + arg.name
            else:
                arg.hdr_cname = Naming.var_prefix + arg.name

        if nfixed > len(self.args):
            self.bad_signature()
            return
        elif nfixed < len(self.args):
            if not sig.has_generic_args:
                self.bad_signature()
            for arg in self.args:
                if arg.is_generic and (arg.type.is_extension_type or arg.type.is_builtin_type):
                    arg.needs_type_test = 1

    def bad_signature(self):
        sig = self.entry.signature
        expected_str = "%d" % sig.num_fixed_args()
        if sig.has_generic_args:
            expected_str += " or more"
        name = self.name
        if name.startswith("__") and name.endswith("__"):
            desc = "Special method"
        else:
            desc = "Method"
        error(self.pos, "%s %s has wrong number of arguments (%d declared, %s expected)" % (
            desc, self.name, len(self.args), expected_str))

    def declare_pyfunction(self, env):
        #print "DefNode.declare_pyfunction:", self.name, "in", env ###
        name = self.name
        entry = env.lookup_here(name)
        if entry:
            if entry.is_final_cmethod and not env.parent_type.is_final_type:
                error(self.pos, "Only final types can have final Python (def/cpdef) methods")
            if entry.type.is_cfunction and not entry.is_builtin_cmethod and not self.is_wrapper:
                warning(self.pos, "Overriding cdef method with def method.", 5)
        entry = env.declare_pyfunction(name, self.pos, allow_redefine=not self.is_wrapper)
        self.entry = entry
        prefix = env.next_id(env.scope_prefix)
        self.entry.pyfunc_cname = Naming.pyfunc_prefix + prefix + name
        if Options.docstrings:
            entry.doc = embed_position(self.pos, self.doc)
            entry.doc_cname = Naming.funcdoc_prefix + prefix + name
            if entry.is_special:
                if entry.name in TypeSlots.invisible or not entry.doc or (
                        entry.name in '__getattr__' and env.directives['fast_getattr']):
                    entry.wrapperbase_cname = None
                else:
                    entry.wrapperbase_cname = Naming.wrapperbase_prefix + prefix + name
        else:
            entry.doc = None

    def declare_lambda_function(self, env):
        entry = env.declare_lambda_function(self.lambda_name, self.pos)
        entry.doc = None
        self.entry = entry
        self.entry.pyfunc_cname = entry.cname

    def declare_arguments(self, env):
        for arg in self.args:
            if not arg.name:
                error(arg.pos, "Missing argument name")
            if arg.needs_conversion:
                arg.entry = env.declare_var(arg.name, arg.type, arg.pos)
                if arg.type.is_pyobject:
                    arg.entry.init = "0"
            else:
                arg.entry = self.declare_argument(env, arg)
            arg.entry.is_arg = 1
            arg.entry.used = 1
            arg.entry.is_self_arg = arg.is_self_arg
        self.declare_python_arg(env, self.star_arg)
        self.declare_python_arg(env, self.starstar_arg)

    def declare_python_arg(self, env, arg):
        if arg:
            if env.directives['infer_types'] != False:
                type = PyrexTypes.unspecified_type
            else:
                type = py_object_type
            entry = env.declare_var(arg.name, type, arg.pos)
            entry.is_arg = 1
            entry.used = 1
            entry.init = "0"
            entry.xdecref_cleanup = 1
            arg.entry = entry

    def analyse_expressions(self, env):
        self.local_scope.directives = env.directives
        self.analyse_default_values(env)
        self.analyse_annotations(env)
        if self.return_type_annotation:
            self.return_type_annotation = self.analyse_annotation(env, self.return_type_annotation)

        if not self.needs_assignment_synthesis(env) and self.decorators:
            for decorator in self.decorators[::-1]:
                decorator.decorator = decorator.decorator.analyse_expressions(env)

        self.py_wrapper.prepare_argument_coercion(env)
        return self

    def needs_assignment_synthesis(self, env, code=None):
        if self.is_staticmethod:
            return True
        if self.specialized_cpdefs or self.entry.is_fused_specialized:
            return False
        if self.no_assignment_synthesis:
            return False
        if self.entry.is_special:
            return False
        if self.entry.is_anonymous:
            return True
        if env.is_module_scope or env.is_c_class_scope:
            if code is None:
                return self.local_scope.directives['binding']
            else:
                return code.globalstate.directives['binding']
        return env.is_py_class_scope or env.is_closure_scope

    def error_value(self):
        return self.entry.signature.error_value

    def caller_will_check_exceptions(self):
        return self.entry.signature.exception_check

    def generate_function_definitions(self, env, code):
        if self.defaults_getter:
            # defaults getter must never live in class scopes, it's always a module function
            self.defaults_getter.generate_function_definitions(env.global_scope(), code)

        # Before closure cnames are mangled
        if self.py_wrapper_required:
            # func_cname might be modified by @cname
            self.py_wrapper.func_cname = self.entry.func_cname
            self.py_wrapper.generate_function_definitions(env, code)
        FuncDefNode.generate_function_definitions(self, env, code)

    def generate_function_header(self, code, with_pymethdef, proto_only=0):
        if proto_only:
            if self.py_wrapper_required:
                self.py_wrapper.generate_function_header(
                    code, with_pymethdef, True)
            return
        arg_code_list = []
        if self.entry.signature.has_dummy_arg:
            self_arg = 'PyObject *%s' % Naming.self_cname
            if not self.needs_outer_scope:
                self_arg = 'CYTHON_UNUSED ' + self_arg
            arg_code_list.append(self_arg)

        def arg_decl_code(arg):
            entry = arg.entry
            if entry.in_closure:
                cname = entry.original_cname
            else:
                cname = entry.cname
            decl = entry.type.declaration_code(cname)
            if not entry.cf_used:
                decl = 'CYTHON_UNUSED ' + decl
            return decl

        for arg in self.args:
            arg_code_list.append(arg_decl_code(arg))
        if self.star_arg:
            arg_code_list.append(arg_decl_code(self.star_arg))
        if self.starstar_arg:
            arg_code_list.append(arg_decl_code(self.starstar_arg))
        if arg_code_list:
            arg_code = ', '.join(arg_code_list)
        else:
            arg_code = 'void'  # No arguments
        dc = self.return_type.declaration_code(self.entry.pyfunc_cname)

        decls_code = code.globalstate['decls']
        preprocessor_guard = self.get_preprocessor_guard()
        if preprocessor_guard:
            decls_code.putln(preprocessor_guard)
        decls_code.putln(
            "static %s(%s); /* proto */" % (dc, arg_code))
        if preprocessor_guard:
            decls_code.putln("#endif")
        code.putln("static %s(%s) {" % (dc, arg_code))

    def generate_argument_declarations(self, env, code):
        pass

    def generate_keyword_list(self, code):
        pass

    def generate_argument_parsing_code(self, env, code):
        # Move arguments into closure if required
        def put_into_closure(entry):
            if entry.in_closure:
                code.putln('%s = %s;' % (entry.cname, entry.original_cname))
                code.put_var_incref(entry)
                code.put_var_giveref(entry)
        for arg in self.args:
            put_into_closure(arg.entry)
        for arg in self.star_arg, self.starstar_arg:
            if arg:
                put_into_closure(arg.entry)

    def generate_argument_type_tests(self, code):
        pass


class DefNodeWrapper(FuncDefNode):
    # DefNode python wrapper code generator

    defnode = None
    target = None # Target DefNode

    def __init__(self, *args, **kwargs):
        FuncDefNode.__init__(self, *args, **kwargs)
        self.num_kwonly_args = self.target.num_kwonly_args
        self.num_required_kw_args = self.target.num_required_kw_args
        self.num_required_args = self.target.num_required_args
        self.self_in_stararg = self.target.self_in_stararg
        self.signature = None

    def analyse_declarations(self, env):
        target_entry = self.target.entry
        name = self.name
        prefix = env.next_id(env.scope_prefix)
        target_entry.func_cname = Naming.pywrap_prefix + prefix + name
        target_entry.pymethdef_cname = Naming.pymethdef_prefix + prefix + name

        self.signature = target_entry.signature

        self.np_args_idx = self.target.np_args_idx

    def prepare_argument_coercion(self, env):
        # This is only really required for Cython utility code at this time,
        # everything else can be done during code generation.  But we expand
        # all utility code here, simply because we cannot easily distinguish
        # different code types.
        for arg in self.args:
            if not arg.type.is_pyobject:
                if not arg.type.create_from_py_utility_code(env):
                    pass # will fail later
            elif arg.hdr_type and not arg.hdr_type.is_pyobject:
                if not arg.hdr_type.create_to_py_utility_code(env):
                    pass # will fail later

        if self.starstar_arg and not self.starstar_arg.entry.cf_used:
            # we will set the kwargs argument to NULL instead of a new dict
            # and must therefore correct the control flow state
            entry = self.starstar_arg.entry
            entry.xdecref_cleanup = 1
            for ass in entry.cf_assignments:
                if not ass.is_arg and ass.lhs.is_name:
                    ass.lhs.cf_maybe_null = True

    def signature_has_nongeneric_args(self):
        argcount = len(self.args)
        if argcount == 0 or (
                argcount == 1 and (self.args[0].is_self_arg or
                                   self.args[0].is_type_arg)):
            return 0
        return 1

    def signature_has_generic_args(self):
        return self.signature.has_generic_args

    def generate_function_body(self, code):
        args = []
        if self.signature.has_dummy_arg:
            args.append(Naming.self_cname)
        for arg in self.args:
            if arg.hdr_type and not (arg.type.is_memoryviewslice or
                                     arg.type.is_struct or
                                     arg.type.is_complex):
                args.append(arg.type.cast_code(arg.entry.cname))
            else:
                args.append(arg.entry.cname)
        if self.star_arg:
            args.append(self.star_arg.entry.cname)
        if self.starstar_arg:
            args.append(self.starstar_arg.entry.cname)
        args = ', '.join(args)
        if not self.return_type.is_void:
            code.put('%s = ' % Naming.retval_cname)
        code.putln('%s(%s);' % (
            self.target.entry.pyfunc_cname, args))

    def generate_function_definitions(self, env, code):
        lenv = self.target.local_scope
        # Generate C code for header and body of function
        code.mark_pos(self.pos)
        code.putln("")
        code.putln("/* Python wrapper */")
        preprocessor_guard = self.target.get_preprocessor_guard()
        if preprocessor_guard:
            code.putln(preprocessor_guard)

        code.enter_cfunc_scope(lenv)
        code.return_from_error_cleanup_label = code.new_label()

        with_pymethdef = (self.target.needs_assignment_synthesis(env, code) or
                          self.target.pymethdef_required)
        self.generate_function_header(code, with_pymethdef)
        self.generate_argument_declarations(lenv, code)
        tempvardecl_code = code.insertion_point()

        if self.return_type.is_pyobject:
            retval_init = ' = 0'
        else:
            retval_init = ''
        if not self.return_type.is_void:
            code.putln('%s%s;' % (
                self.return_type.declaration_code(Naming.retval_cname),
                retval_init))
        code.put_declare_refcount_context()
        code.put_setup_refcount_context('%s (wrapper)' % self.name)

        self.generate_argument_parsing_code(lenv, code)
        self.generate_argument_type_tests(code)
        self.generate_function_body(code)

        # ----- Go back and insert temp variable declarations
        tempvardecl_code.put_temp_declarations(code.funcstate)

        code.mark_pos(self.pos)
        code.putln("")
        code.putln("/* function exit code */")

        # ----- Error cleanup
        if code.error_label in code.labels_used:
            code.put_goto(code.return_label)
            code.put_label(code.error_label)
            for cname, type in code.funcstate.all_managed_temps():
                code.put_xdecref(cname, type)
            err_val = self.error_value()
            if err_val is not None:
                code.putln("%s = %s;" % (Naming.retval_cname, err_val))

        # ----- Non-error return cleanup
        code.put_label(code.return_label)
        for entry in lenv.var_entries:
            if entry.is_arg and entry.type.is_pyobject:
                code.put_var_decref(entry)

        code.put_finish_refcount_context()
        if not self.return_type.is_void:
            code.putln("return %s;" % Naming.retval_cname)
        code.putln('}')
        code.exit_cfunc_scope()
        if preprocessor_guard:
            code.putln("#endif /*!(%s)*/" % preprocessor_guard)

    def generate_function_header(self, code, with_pymethdef, proto_only=0):
        arg_code_list = []
        sig = self.signature

        if sig.has_dummy_arg or self.self_in_stararg:
            arg_code = "PyObject *%s" % Naming.self_cname
            if not sig.has_dummy_arg:
                arg_code = 'CYTHON_UNUSED ' + arg_code
            arg_code_list.append(arg_code)

        for arg in self.args:
            if not arg.is_generic:
                if arg.is_self_arg or arg.is_type_arg:
                    arg_code_list.append("PyObject *%s" % arg.hdr_cname)
                else:
                    arg_code_list.append(
                        arg.hdr_type.declaration_code(arg.hdr_cname))
        entry = self.target.entry
        if not entry.is_special and sig.method_flags() == [TypeSlots.method_noargs]:
            arg_code_list.append("CYTHON_UNUSED PyObject *unused")
        if entry.scope.is_c_class_scope and entry.name == "__ipow__":
            arg_code_list.append("CYTHON_UNUSED PyObject *unused")
        if sig.has_generic_args:
            arg_code_list.append(
                "PyObject *%s, PyObject *%s" % (
                    Naming.args_cname, Naming.kwds_cname))
        arg_code = ", ".join(arg_code_list)

        # Prevent warning: unused function '__pyx_pw_5numpy_7ndarray_1__getbuffer__'
        mf = ""
        if (entry.name in ("__getbuffer__", "__releasebuffer__")
                and entry.scope.is_c_class_scope):
            mf = "CYTHON_UNUSED "
            with_pymethdef = False

        dc = self.return_type.declaration_code(entry.func_cname)
        header = "static %s%s(%s)" % (mf, dc, arg_code)
        code.putln("%s; /*proto*/" % header)

        if proto_only:
            if self.target.fused_py_func:
                # If we are the specialized version of the cpdef, we still
                # want the prototype for the "fused cpdef", in case we're
                # checking to see if our method was overridden in Python
                self.target.fused_py_func.generate_function_header(
                    code, with_pymethdef, proto_only=True)
            return

        if (Options.docstrings and entry.doc and
                not self.target.fused_py_func and
                not entry.scope.is_property_scope and
                (not entry.is_special or entry.wrapperbase_cname)):
            # h_code = code.globalstate['h_code']
            docstr = entry.doc

            if docstr.is_unicode:
                docstr = docstr.as_utf8_string()

            code.putln(
                'static char %s[] = %s;' % (
                    entry.doc_cname,
                    docstr.as_c_string_literal()))

            if entry.is_special:
                code.putln('#if CYTHON_COMPILING_IN_CPYTHON')
                code.putln(
                    "struct wrapperbase %s;" % entry.wrapperbase_cname)
                code.putln('#endif')

        if with_pymethdef or self.target.fused_py_func:
            code.put(
                "static PyMethodDef %s = " % entry.pymethdef_cname)
            code.put_pymethoddef(self.target.entry, ";", allow_skip=False)
        code.putln("%s {" % header)

    def generate_argument_declarations(self, env, code):
        for arg in self.args:
            if arg.is_generic:
                if arg.needs_conversion:
                    code.putln("PyObject *%s = 0;" % arg.hdr_cname)
                else:
                    code.put_var_declaration(arg.entry)
        for entry in env.var_entries:
            if entry.is_arg:
                code.put_var_declaration(entry)

    def generate_argument_parsing_code(self, env, code):
        # Generate fast equivalent of PyArg_ParseTuple call for
        # generic arguments, if any, including args/kwargs
        old_error_label = code.new_error_label()
        our_error_label = code.error_label
        end_label = code.new_label("argument_unpacking_done")

        has_kwonly_args = self.num_kwonly_args > 0
        has_star_or_kw_args = self.star_arg is not None \
            or self.starstar_arg is not None or has_kwonly_args

        for arg in self.args:
            if not arg.type.is_pyobject:
                if not arg.type.create_from_py_utility_code(env):
                    pass  # will fail later

        if not self.signature_has_generic_args():
            if has_star_or_kw_args:
                error(self.pos, "This method cannot have * or keyword arguments")
            self.generate_argument_conversion_code(code)

        elif not self.signature_has_nongeneric_args():
            # func(*args) or func(**kw) or func(*args, **kw)
            self.generate_stararg_copy_code(code)

        else:
            self.generate_tuple_and_keyword_parsing_code(self.args, end_label, code)

        code.error_label = old_error_label
        if code.label_used(our_error_label):
            if not code.label_used(end_label):
                code.put_goto(end_label)
            code.put_label(our_error_label)
            if has_star_or_kw_args:
                self.generate_arg_decref(self.star_arg, code)
                if self.starstar_arg:
                    if self.starstar_arg.entry.xdecref_cleanup:
                        code.put_var_xdecref_clear(self.starstar_arg.entry)
                    else:
                        code.put_var_decref_clear(self.starstar_arg.entry)
            code.put_add_traceback(self.target.entry.qualified_name)
            code.put_finish_refcount_context()
            code.putln("return %s;" % self.error_value())
        if code.label_used(end_label):
            code.put_label(end_label)

    def generate_arg_xdecref(self, arg, code):
        if arg:
            code.put_var_xdecref_clear(arg.entry)

    def generate_arg_decref(self, arg, code):
        if arg:
            code.put_var_decref_clear(arg.entry)

    def generate_stararg_copy_code(self, code):
        if not self.star_arg:
            code.globalstate.use_utility_code(
                UtilityCode.load_cached("RaiseArgTupleInvalid", "FunctionArguments.c"))
            code.putln("if (unlikely(PyTuple_GET_SIZE(%s) > 0)) {" %
                       Naming.args_cname)
            code.put('__Pyx_RaiseArgtupleInvalid("%s", 1, 0, 0, PyTuple_GET_SIZE(%s)); return %s;' % (
                self.name, Naming.args_cname, self.error_value()))
            code.putln("}")

        if self.starstar_arg:
            if self.star_arg or not self.starstar_arg.entry.cf_used:
                kwarg_check = "unlikely(%s)" % Naming.kwds_cname
            else:
                kwarg_check = "%s" % Naming.kwds_cname
        else:
            kwarg_check = "unlikely(%s) && unlikely(PyDict_Size(%s) > 0)" % (
                Naming.kwds_cname, Naming.kwds_cname)
        code.globalstate.use_utility_code(
            UtilityCode.load_cached("KeywordStringCheck", "FunctionArguments.c"))
        code.putln(
            "if (%s && unlikely(!__Pyx_CheckKeywordStrings(%s, \"%s\", %d))) return %s;" % (
                kwarg_check, Naming.kwds_cname, self.name,
                bool(self.starstar_arg), self.error_value()))

        if self.starstar_arg and self.starstar_arg.entry.cf_used:
            if all(ref.node.allow_null for ref in self.starstar_arg.entry.cf_references):
                code.putln("if (%s) {" % kwarg_check)
                code.putln("%s = PyDict_Copy(%s); if (unlikely(!%s)) return %s;" % (
                    self.starstar_arg.entry.cname,
                    Naming.kwds_cname,
                    self.starstar_arg.entry.cname,
                    self.error_value()))
                code.put_gotref(self.starstar_arg.entry.cname)
                code.putln("} else {")
                code.putln("%s = NULL;" % (self.starstar_arg.entry.cname,))
                code.putln("}")
                self.starstar_arg.entry.xdecref_cleanup = 1
            else:
                code.put("%s = (%s) ? PyDict_Copy(%s) : PyDict_New(); " % (
                    self.starstar_arg.entry.cname,
                    Naming.kwds_cname,
                    Naming.kwds_cname))
                code.putln("if (unlikely(!%s)) return %s;" % (
                    self.starstar_arg.entry.cname, self.error_value()))
                self.starstar_arg.entry.xdecref_cleanup = 0
                code.put_gotref(self.starstar_arg.entry.cname)

        if self.self_in_stararg and not self.target.is_staticmethod:
            # need to create a new tuple with 'self' inserted as first item
            code.put("%s = PyTuple_New(PyTuple_GET_SIZE(%s)+1); if (unlikely(!%s)) " % (
                self.star_arg.entry.cname,
                Naming.args_cname,
                self.star_arg.entry.cname))
            if self.starstar_arg and self.starstar_arg.entry.cf_used:
                code.putln("{")
                code.put_xdecref_clear(self.starstar_arg.entry.cname, py_object_type)
                code.putln("return %s;" % self.error_value())
                code.putln("}")
            else:
                code.putln("return %s;" % self.error_value())
            code.put_gotref(self.star_arg.entry.cname)
            code.put_incref(Naming.self_cname, py_object_type)
            code.put_giveref(Naming.self_cname)
            code.putln("PyTuple_SET_ITEM(%s, 0, %s);" % (
                self.star_arg.entry.cname, Naming.self_cname))
            temp = code.funcstate.allocate_temp(PyrexTypes.c_py_ssize_t_type, manage_ref=False)
            code.putln("for (%s=0; %s < PyTuple_GET_SIZE(%s); %s++) {" % (
                temp, temp, Naming.args_cname, temp))
            code.putln("PyObject* item = PyTuple_GET_ITEM(%s, %s);" % (
                Naming.args_cname, temp))
            code.put_incref("item", py_object_type)
            code.put_giveref("item")
            code.putln("PyTuple_SET_ITEM(%s, %s+1, item);" % (
                self.star_arg.entry.cname, temp))
            code.putln("}")
            code.funcstate.release_temp(temp)
            self.star_arg.entry.xdecref_cleanup = 0
        elif self.star_arg:
            code.put_incref(Naming.args_cname, py_object_type)
            code.putln("%s = %s;" % (
                self.star_arg.entry.cname,
                Naming.args_cname))
            self.star_arg.entry.xdecref_cleanup = 0

    def generate_tuple_and_keyword_parsing_code(self, args, success_label, code):
        argtuple_error_label = code.new_label("argtuple_error")

        positional_args = []
        required_kw_only_args = []
        optional_kw_only_args = []
        for arg in args:
            if arg.is_generic:
                if arg.default:
                    if not arg.is_self_arg and not arg.is_type_arg:
                        if arg.kw_only:
                            optional_kw_only_args.append(arg)
                        else:
                            positional_args.append(arg)
                elif arg.kw_only:
                    required_kw_only_args.append(arg)
                elif not arg.is_self_arg and not arg.is_type_arg:
                    positional_args.append(arg)

        # sort required kw-only args before optional ones to avoid special
        # cases in the unpacking code
        kw_only_args = required_kw_only_args + optional_kw_only_args

        min_positional_args = self.num_required_args - self.num_required_kw_args
        if len(args) > 0 and (args[0].is_self_arg or args[0].is_type_arg):
            min_positional_args -= 1
        max_positional_args = len(positional_args)
        has_fixed_positional_count = not self.star_arg and \
            min_positional_args == max_positional_args
        has_kw_only_args = bool(kw_only_args)

        if self.starstar_arg or self.star_arg:
            self.generate_stararg_init_code(max_positional_args, code)

        code.putln('{')
        all_args = tuple(positional_args) + tuple(kw_only_args)
        code.putln("static PyObject **%s[] = {%s,0};" % (
            Naming.pykwdlist_cname,
            ','.join(['&%s' % code.intern_identifier(arg.name)
                      for arg in all_args])))

        # Before being converted and assigned to the target variables,
        # borrowed references to all unpacked argument values are
        # collected into a local PyObject* array called "values",
        # regardless if they were taken from default arguments,
        # positional arguments or keyword arguments.  Note that
        # C-typed default arguments are handled at conversion time,
        # so their array value is NULL in the end if no argument
        # was passed for them.
        self.generate_argument_values_setup_code(all_args, code)

        # --- optimised code when we receive keyword arguments
        code.putln("if (%s(%s)) {" % (
            (self.num_required_kw_args > 0) and "likely" or "unlikely",
            Naming.kwds_cname))
        self.generate_keyword_unpacking_code(
            min_positional_args, max_positional_args,
            has_fixed_positional_count, has_kw_only_args,
            all_args, argtuple_error_label, code)

        # --- optimised code when we do not receive any keyword arguments
        if (self.num_required_kw_args and min_positional_args > 0) or min_positional_args == max_positional_args:
            # Python raises arg tuple related errors first, so we must
            # check the length here
            if min_positional_args == max_positional_args and not self.star_arg:
                compare = '!='
            else:
                compare = '<'
            code.putln('} else if (PyTuple_GET_SIZE(%s) %s %d) {' % (
                Naming.args_cname, compare, min_positional_args))
            code.put_goto(argtuple_error_label)

        if self.num_required_kw_args:
            # pure error case: keywords required but not passed
            if max_positional_args > min_positional_args and not self.star_arg:
                code.putln('} else if (PyTuple_GET_SIZE(%s) > %d) {' % (
                    Naming.args_cname, max_positional_args))
                code.put_goto(argtuple_error_label)
            code.putln('} else {')
            for i, arg in enumerate(kw_only_args):
                if not arg.default:
                    pystring_cname = code.intern_identifier(arg.name)
                    # required keyword-only argument missing
                    code.globalstate.use_utility_code(
                        UtilityCode.load_cached("RaiseKeywordRequired", "FunctionArguments.c"))
                    code.put('__Pyx_RaiseKeywordRequired("%s", %s); ' % (
                        self.name,
                        pystring_cname))
                    code.putln(code.error_goto(self.pos))
                    break

        else:
            # optimised tuple unpacking code
            code.putln('} else {')
            if min_positional_args == max_positional_args:
                # parse the exact number of positional arguments from
                # the args tuple
                for i, arg in enumerate(positional_args):
                    code.putln("values[%d] = PyTuple_GET_ITEM(%s, %d);" % (i, Naming.args_cname, i))
            else:
                # parse the positional arguments from the variable length
                # args tuple and reject illegal argument tuple sizes
                code.putln('switch (PyTuple_GET_SIZE(%s)) {' % Naming.args_cname)
                if self.star_arg:
                    code.putln('default:')
                reversed_args = list(enumerate(positional_args))[::-1]
                for i, arg in reversed_args:
                    if i >= min_positional_args-1:
                        if i != reversed_args[0][0]:
                            code.putln('CYTHON_FALLTHROUGH;')
                        code.put('case %2d: ' % (i+1))
                    code.putln("values[%d] = PyTuple_GET_ITEM(%s, %d);" % (i, Naming.args_cname, i))
                if min_positional_args == 0:
                    code.putln('CYTHON_FALLTHROUGH;')
                    code.put('case  0: ')
                code.putln('break;')
                if self.star_arg:
                    if min_positional_args:
                        for i in range(min_positional_args-1, -1, -1):
                            code.putln('case %2d:' % i)
                        code.put_goto(argtuple_error_label)
                else:
                    code.put('default: ')
                    code.put_goto(argtuple_error_label)
                code.putln('}')

        code.putln('}') # end of the conditional unpacking blocks

        # Convert arg values to their final type and assign them.
        # Also inject non-Python default arguments, which do cannot
        # live in the values[] array.
        for i, arg in enumerate(all_args):
            self.generate_arg_assignment(arg, "values[%d]" % i, code)

        code.putln('}') # end of the whole argument unpacking block

        if code.label_used(argtuple_error_label):
            code.put_goto(success_label)
            code.put_label(argtuple_error_label)
            code.globalstate.use_utility_code(
                UtilityCode.load_cached("RaiseArgTupleInvalid", "FunctionArguments.c"))
            code.put('__Pyx_RaiseArgtupleInvalid("%s", %d, %d, %d, PyTuple_GET_SIZE(%s)); ' % (
                self.name, has_fixed_positional_count,
                min_positional_args, max_positional_args,
                Naming.args_cname))
            code.putln(code.error_goto(self.pos))

    def generate_arg_assignment(self, arg, item, code):
        if arg.type.is_pyobject:
            # Python default arguments were already stored in 'item' at the very beginning
            if arg.is_generic:
                item = PyrexTypes.typecast(arg.type, PyrexTypes.py_object_type, item)
            entry = arg.entry
            code.putln("%s = %s;" % (entry.cname, item))
        else:
            if arg.type.from_py_function:
                if arg.default:
                    # C-typed default arguments must be handled here
                    code.putln('if (%s) {' % item)
                code.putln(arg.type.from_py_call_code(
                    item, arg.entry.cname, arg.pos, code))
                if arg.default:
                    code.putln('} else {')
                    code.putln("%s = %s;" % (
                        arg.entry.cname,
                        arg.calculate_default_value_code(code)))
                    if arg.type.is_memoryviewslice:
                        code.put_incref_memoryviewslice(arg.entry.cname,
                                                        have_gil=True)
                    code.putln('}')
            else:
                error(arg.pos, "Cannot convert Python object argument to type '%s'" % arg.type)

    def generate_stararg_init_code(self, max_positional_args, code):
        if self.starstar_arg:
            self.starstar_arg.entry.xdecref_cleanup = 0
            code.putln('%s = PyDict_New(); if (unlikely(!%s)) return %s;' % (
                self.starstar_arg.entry.cname,
                self.starstar_arg.entry.cname,
                self.error_value()))
            code.put_gotref(self.starstar_arg.entry.cname)
        if self.star_arg:
            self.star_arg.entry.xdecref_cleanup = 0
            code.putln('if (PyTuple_GET_SIZE(%s) > %d) {' % (
                Naming.args_cname,
                max_positional_args))
            code.putln('%s = PyTuple_GetSlice(%s, %d, PyTuple_GET_SIZE(%s));' % (
                self.star_arg.entry.cname, Naming.args_cname,
                max_positional_args, Naming.args_cname))
            code.putln("if (unlikely(!%s)) {" % self.star_arg.entry.cname)
            if self.starstar_arg:
                code.put_decref_clear(self.starstar_arg.entry.cname, py_object_type)
            code.put_finish_refcount_context()
            code.putln('return %s;' % self.error_value())
            code.putln('}')
            code.put_gotref(self.star_arg.entry.cname)
            code.putln('} else {')
            code.put("%s = %s; " % (self.star_arg.entry.cname, Naming.empty_tuple))
            code.put_incref(Naming.empty_tuple, py_object_type)
            code.putln('}')

    def generate_argument_values_setup_code(self, args, code):
        max_args = len(args)
        # the 'values' array collects borrowed references to arguments
        # before doing any type coercion etc.
        code.putln("PyObject* values[%d] = {%s};" % (
            max_args, ','.join('0'*max_args)))

        if self.target.defaults_struct:
            code.putln('%s *%s = __Pyx_CyFunction_Defaults(%s, %s);' % (
                self.target.defaults_struct, Naming.dynamic_args_cname,
                self.target.defaults_struct, Naming.self_cname))

        # assign borrowed Python default values to the values array,
        # so that they can be overwritten by received arguments below
        for i, arg in enumerate(args):
            if arg.default and arg.type.is_pyobject:
                default_value = arg.calculate_default_value_code(code)
                code.putln('values[%d] = %s;' % (i, arg.type.as_pyobject(default_value)))

    def generate_keyword_unpacking_code(self, min_positional_args, max_positional_args,
                                        has_fixed_positional_count, has_kw_only_args,
                                        all_args, argtuple_error_label, code):
        code.putln('Py_ssize_t kw_args;')
        code.putln('const Py_ssize_t pos_args = PyTuple_GET_SIZE(%s);' % Naming.args_cname)
        # copy the values from the args tuple and check that it's not too long
        code.putln('switch (pos_args) {')
        if self.star_arg:
            code.putln('default:')
        for i in range(max_positional_args-1, -1, -1):
            code.put('case %2d: ' % (i+1))
            code.putln("values[%d] = PyTuple_GET_ITEM(%s, %d);" % (
                i, Naming.args_cname, i))
            code.putln('CYTHON_FALLTHROUGH;')
        code.putln('case  0: break;')
        if not self.star_arg:
            code.put('default: ') # more arguments than allowed
            code.put_goto(argtuple_error_label)
        code.putln('}')

        # The code above is very often (but not always) the same as
        # the optimised non-kwargs tuple unpacking code, so we keep
        # the code block above at the very top, before the following
        # 'external' PyDict_Size() call, to make it easy for the C
        # compiler to merge the two separate tuple unpacking
        # implementations into one when they turn out to be identical.

        # If we received kwargs, fill up the positional/required
        # arguments with values from the kw dict
        code.putln('kw_args = PyDict_Size(%s);' % Naming.kwds_cname)
        if self.num_required_args or max_positional_args > 0:
            last_required_arg = -1
            for i, arg in enumerate(all_args):
                if not arg.default:
                    last_required_arg = i
            if last_required_arg < max_positional_args:
                last_required_arg = max_positional_args-1
            if max_positional_args > 0:
                code.putln('switch (pos_args) {')
            for i, arg in enumerate(all_args[:last_required_arg+1]):
                if max_positional_args > 0 and i <= max_positional_args:
                    if i != 0:
                        code.putln('CYTHON_FALLTHROUGH;')
                    if self.star_arg and i == max_positional_args:
                        code.putln('default:')
                    else:
                        code.putln('case %2d:' % i)
                pystring_cname = code.intern_identifier(arg.name)
                if arg.default:
                    if arg.kw_only:
                        # optional kw-only args are handled separately below
                        continue
                    code.putln('if (kw_args > 0) {')
                    # don't overwrite default argument
                    code.putln('PyObject* value = __Pyx_PyDict_GetItemStr(%s, %s);' % (
                        Naming.kwds_cname, pystring_cname))
                    code.putln('if (value) { values[%d] = value; kw_args--; }' % i)
                    code.putln('}')
                else:
                    code.putln('if (likely((values[%d] = __Pyx_PyDict_GetItemStr(%s, %s)) != 0)) kw_args--;' % (
                        i, Naming.kwds_cname, pystring_cname))
                    if i < min_positional_args:
                        if i == 0:
                            # special case: we know arg 0 is missing
                            code.put('else ')
                            code.put_goto(argtuple_error_label)
                        else:
                            # print the correct number of values (args or
                            # kwargs) that were passed into positional
                            # arguments up to this point
                            code.putln('else {')
                            code.globalstate.use_utility_code(
                                UtilityCode.load_cached("RaiseArgTupleInvalid", "FunctionArguments.c"))
                            code.put('__Pyx_RaiseArgtupleInvalid("%s", %d, %d, %d, %d); ' % (
                                self.name, has_fixed_positional_count,
                                min_positional_args, max_positional_args, i))
                            code.putln(code.error_goto(self.pos))
                            code.putln('}')
                    elif arg.kw_only:
                        code.putln('else {')
                        code.globalstate.use_utility_code(
                            UtilityCode.load_cached("RaiseKeywordRequired", "FunctionArguments.c"))
                        code.put('__Pyx_RaiseKeywordRequired("%s", %s); ' % (
                            self.name, pystring_cname))
                        code.putln(code.error_goto(self.pos))
                        code.putln('}')
            if max_positional_args > 0:
                code.putln('}')

        if has_kw_only_args:
            # unpack optional keyword-only arguments separately because
            # checking for interned strings in a dict is faster than iterating
            self.generate_optional_kwonly_args_unpacking_code(all_args, code)

        code.putln('if (unlikely(kw_args > 0)) {')
        # non-positional/-required kw args left in dict: default args,
        # kw-only args, **kwargs or error
        #
        # This is sort of a catch-all: except for checking required
        # arguments, this will always do the right thing for unpacking
        # keyword arguments, so that we can concentrate on optimising
        # common cases above.
        if max_positional_args == 0:
            pos_arg_count = "0"
        elif self.star_arg:
            code.putln("const Py_ssize_t used_pos_args = (pos_args < %d) ? pos_args : %d;" % (
                max_positional_args, max_positional_args))
            pos_arg_count = "used_pos_args"
        else:
            pos_arg_count = "pos_args"
        code.globalstate.use_utility_code(
            UtilityCode.load_cached("ParseKeywords", "FunctionArguments.c"))
        code.putln('if (unlikely(__Pyx_ParseOptionalKeywords(%s, %s, %s, values, %s, "%s") < 0)) %s' % (
            Naming.kwds_cname,
            Naming.pykwdlist_cname,
            self.starstar_arg and self.starstar_arg.entry.cname or '0',
            pos_arg_count,
            self.name,
            code.error_goto(self.pos)))
        code.putln('}')

    def generate_optional_kwonly_args_unpacking_code(self, all_args, code):
        optional_args = []
        first_optional_arg = -1
        for i, arg in enumerate(all_args):
            if not arg.kw_only or not arg.default:
                continue
            if not optional_args:
                first_optional_arg = i
            optional_args.append(arg.name)
        if optional_args:
            if len(optional_args) > 1:
                # if we receive more than the named kwargs, we either have **kwargs
                # (in which case we must iterate anyway) or it's an error (which we
                # also handle during iteration) => skip this part if there are more
                code.putln('if (kw_args > 0 && %s(kw_args <= %d)) {' % (
                    not self.starstar_arg and 'likely' or '',
                    len(optional_args)))
                code.putln('Py_ssize_t index;')
                # not unrolling the loop here reduces the C code overhead
                code.putln('for (index = %d; index < %d && kw_args > 0; index++) {' % (
                    first_optional_arg, first_optional_arg + len(optional_args)))
            else:
                code.putln('if (kw_args == 1) {')
                code.putln('const Py_ssize_t index = %d;' % first_optional_arg)
            code.putln('PyObject* value = __Pyx_PyDict_GetItemStr(%s, *%s[index]);' % (
                Naming.kwds_cname, Naming.pykwdlist_cname))
            code.putln('if (value) { values[index] = value; kw_args--; }')
            if len(optional_args) > 1:
                code.putln('}')
            code.putln('}')

    def generate_argument_conversion_code(self, code):
        # Generate code to convert arguments from signature type to
        # declared type, if needed.  Also copies signature arguments
        # into closure fields.
        for arg in self.args:
            if arg.needs_conversion:
                self.generate_arg_conversion(arg, code)

    def generate_arg_conversion(self, arg, code):
        # Generate conversion code for one argument.
        old_type = arg.hdr_type
        new_type = arg.type
        if old_type.is_pyobject:
            if arg.default:
                code.putln("if (%s) {" % arg.hdr_cname)
            else:
                code.putln("assert(%s); {" % arg.hdr_cname)
            self.generate_arg_conversion_from_pyobject(arg, code)
            code.putln("}")
        elif new_type.is_pyobject:
            self.generate_arg_conversion_to_pyobject(arg, code)
        else:
            if new_type.assignable_from(old_type):
                code.putln("%s = %s;" % (arg.entry.cname, arg.hdr_cname))
            else:
                error(arg.pos, "Cannot convert 1 argument from '%s' to '%s'" % (old_type, new_type))

    def generate_arg_conversion_from_pyobject(self, arg, code):
        new_type = arg.type
        # copied from CoerceFromPyTypeNode
        if new_type.from_py_function:
            code.putln(new_type.from_py_call_code(
                arg.hdr_cname,
                arg.entry.cname,
                arg.pos,
                code,
            ))
        else:
            error(arg.pos, "Cannot convert Python object argument to type '%s'" % new_type)

    def generate_arg_conversion_to_pyobject(self, arg, code):
        old_type = arg.hdr_type
        func = old_type.to_py_function
        if func:
            code.putln("%s = %s(%s); %s" % (
                arg.entry.cname,
                func,
                arg.hdr_cname,
                code.error_goto_if_null(arg.entry.cname, arg.pos)))
            code.put_var_gotref(arg.entry)
        else:
            error(arg.pos, "Cannot convert argument of type '%s' to Python object" % old_type)

    def generate_argument_type_tests(self, code):
        # Generate type tests for args whose signature
        # type is PyObject * and whose declared type is
        # a subtype thereof.
        for arg in self.args:
            if arg.needs_type_test:
                self.generate_arg_type_test(arg, code)
            elif not arg.accept_none and (arg.type.is_pyobject or
                                          arg.type.is_buffer or
                                          arg.type.is_memoryviewslice):
                self.generate_arg_none_check(arg, code)

    def error_value(self):
        return self.signature.error_value


class GeneratorDefNode(DefNode):
    # Generator function node that creates a new generator instance when called.
    #
    # gbody          GeneratorBodyDefNode   the function implementing the generator
    #

    is_generator = True
    is_coroutine = False
    is_iterable_coroutine = False
    is_asyncgen = False
    gen_type_name = 'Generator'
    needs_closure = True

    child_attrs = DefNode.child_attrs + ["gbody"]

    def __init__(self, pos, **kwargs):
        # XXX: don't actually needs a body
        kwargs['body'] = StatListNode(pos, stats=[], is_terminator=True)
        super(GeneratorDefNode, self).__init__(pos, **kwargs)

    def analyse_declarations(self, env):
        super(GeneratorDefNode, self).analyse_declarations(env)
        self.gbody.local_scope = self.local_scope
        self.gbody.analyse_declarations(env)

    def generate_function_body(self, env, code):
        body_cname = self.gbody.entry.func_cname
        name = code.intern_identifier(self.name)
        qualname = code.intern_identifier(self.qualname)
        module_name = code.intern_identifier(self.module_name)

        code.putln('{')
        code.putln('__pyx_CoroutineObject *gen = __Pyx_%s_New('
                   '(__pyx_coroutine_body_t) %s, %s, (PyObject *) %s, %s, %s, %s); %s' % (
                       self.gen_type_name,
                       body_cname, self.code_object.calculate_result_code(code) if self.code_object else 'NULL',
                       Naming.cur_scope_cname, name, qualname, module_name,
                       code.error_goto_if_null('gen', self.pos)))
        code.put_decref(Naming.cur_scope_cname, py_object_type)
        if self.requires_classobj:
            classobj_cname = 'gen->classobj'
            code.putln('%s = __Pyx_CyFunction_GetClassObj(%s);' % (
                classobj_cname, Naming.self_cname))
            code.put_incref(classobj_cname, py_object_type)
            code.put_giveref(classobj_cname)
        code.put_finish_refcount_context()
        code.putln('return (PyObject *) gen;')
        code.putln('}')

    def generate_function_definitions(self, env, code):
        env.use_utility_code(UtilityCode.load_cached(self.gen_type_name, "Coroutine.c"))
        self.gbody.generate_function_header(code, proto=True)
        super(GeneratorDefNode, self).generate_function_definitions(env, code)
        self.gbody.generate_function_definitions(env, code)


class AsyncDefNode(GeneratorDefNode):
    gen_type_name = 'Coroutine'
    is_coroutine = True


class IterableAsyncDefNode(AsyncDefNode):
    gen_type_name = 'IterableCoroutine'
    is_iterable_coroutine = True


class AsyncGenNode(AsyncDefNode):
    gen_type_name = 'AsyncGen'
    is_asyncgen = True


class GeneratorBodyDefNode(DefNode):
    # Main code body of a generator implemented as a DefNode.
    #

    is_generator_body = True
    is_inlined = False
    is_async_gen_body = False
    inlined_comprehension_type = None  # container type for inlined comprehensions

    def __init__(self, pos=None, name=None, body=None, is_async_gen_body=False):
        super(GeneratorBodyDefNode, self).__init__(
            pos=pos, body=body, name=name, is_async_gen_body=is_async_gen_body,
            doc=None, args=[], star_arg=None, starstar_arg=None)

    def declare_generator_body(self, env):
        prefix = env.next_id(env.scope_prefix)
        name = env.next_id('generator')
        cname = Naming.genbody_prefix + prefix + name
        entry = env.declare_var(None, py_object_type, self.pos,
                                cname=cname, visibility='private')
        entry.func_cname = cname
        entry.qualified_name = EncodedString(self.name)
        self.entry = entry

    def analyse_declarations(self, env):
        self.analyse_argument_types(env)
        self.declare_generator_body(env)

    def generate_function_header(self, code, proto=False):
        header = "static PyObject *%s(__pyx_CoroutineObject *%s, CYTHON_UNUSED PyThreadState *%s, PyObject *%s)" % (
            self.entry.func_cname,
            Naming.generator_cname,
            Naming.local_tstate_cname,
            Naming.sent_value_cname)
        if proto:
            code.putln('%s; /* proto */' % header)
        else:
            code.putln('%s /* generator body */\n{' % header)

    def generate_function_definitions(self, env, code):
        lenv = self.local_scope

        # Generate closure function definitions
        self.body.generate_function_definitions(lenv, code)

        # Generate C code for header and body of function
        code.enter_cfunc_scope(lenv)
        code.return_from_error_cleanup_label = code.new_label()

        # ----- Top-level constants used by this function
        code.mark_pos(self.pos)
        self.generate_cached_builtins_decls(lenv, code)
        # ----- Function header
        code.putln("")
        self.generate_function_header(code)
        closure_init_code = code.insertion_point()
        # ----- Local variables
        code.putln("PyObject *%s = NULL;" % Naming.retval_cname)
        tempvardecl_code = code.insertion_point()
        code.put_declare_refcount_context()
        code.put_setup_refcount_context(self.entry.name or self.entry.qualified_name)
        profile = code.globalstate.directives['profile']
        linetrace = code.globalstate.directives['linetrace']
        if profile or linetrace:
            tempvardecl_code.put_trace_declarations()
            code.funcstate.can_trace = True
            code_object = self.code_object.calculate_result_code(code) if self.code_object else None
            code.put_trace_frame_init(code_object)

        # ----- Resume switch point.
        code.funcstate.init_closure_temps(lenv.scope_class.type.scope)
        resume_code = code.insertion_point()
        first_run_label = code.new_label('first_run')
        code.use_label(first_run_label)
        code.put_label(first_run_label)
        code.putln('%s' %
                   (code.error_goto_if_null(Naming.sent_value_cname, self.pos)))

        # ----- prepare target container for inlined comprehension
        if self.is_inlined and self.inlined_comprehension_type is not None:
            target_type = self.inlined_comprehension_type
            if target_type is Builtin.list_type:
                comp_init = 'PyList_New(0)'
            elif target_type is Builtin.set_type:
                comp_init = 'PySet_New(NULL)'
            elif target_type is Builtin.dict_type:
                comp_init = 'PyDict_New()'
            else:
                raise InternalError(
                    "invalid type of inlined comprehension: %s" % target_type)
            code.putln("%s = %s; %s" % (
                Naming.retval_cname, comp_init,
                code.error_goto_if_null(Naming.retval_cname, self.pos)))
            code.put_gotref(Naming.retval_cname)

        # ----- Function body
        self.generate_function_body(env, code)
        # ----- Closure initialization
        if lenv.scope_class.type.scope.var_entries:
            closure_init_code.putln('%s = %s;' % (
                lenv.scope_class.type.declaration_code(Naming.cur_scope_cname),
                lenv.scope_class.type.cast_code('%s->closure' %
                                                Naming.generator_cname)))
            # FIXME: this silences a potential "unused" warning => try to avoid unused closures in more cases
            code.putln("CYTHON_MAYBE_UNUSED_VAR(%s);" % Naming.cur_scope_cname)

        if profile or linetrace:
            code.funcstate.can_trace = False

        code.mark_pos(self.pos)
        code.putln("")
        code.putln("/* function exit code */")

        # on normal generator termination, we do not take the exception propagation
        # path: no traceback info is required and not creating it is much faster
        if not self.is_inlined and not self.body.is_terminator:
            if self.is_async_gen_body:
                code.globalstate.use_utility_code(
                    UtilityCode.load_cached("StopAsyncIteration", "Coroutine.c"))
            code.putln('PyErr_SetNone(%s);' % (
                '__Pyx_PyExc_StopAsyncIteration' if self.is_async_gen_body else 'PyExc_StopIteration'))
        # ----- Error cleanup
        if code.label_used(code.error_label):
            if not self.body.is_terminator:
                code.put_goto(code.return_label)
            code.put_label(code.error_label)
            if self.is_inlined and self.inlined_comprehension_type is not None:
                code.put_xdecref_clear(Naming.retval_cname, py_object_type)
            if Future.generator_stop in env.global_scope().context.future_directives:
                # PEP 479: turn accidental StopIteration exceptions into a RuntimeError
                code.globalstate.use_utility_code(UtilityCode.load_cached("pep479", "Coroutine.c"))
                code.putln("__Pyx_Generator_Replace_StopIteration(%d);" % bool(self.is_async_gen_body))
            for cname, type in code.funcstate.all_managed_temps():
                code.put_xdecref(cname, type)
            code.put_add_traceback(self.entry.qualified_name)

        # ----- Non-error return cleanup
        code.put_label(code.return_label)
        if self.is_inlined:
            code.put_xgiveref(Naming.retval_cname)
        else:
            code.put_xdecref_clear(Naming.retval_cname, py_object_type)
        code.putln("__Pyx_Coroutine_ResetAndClearException(%s);" % Naming.generator_cname)
        code.putln('%s->resume_label = -1;' % Naming.generator_cname)
        # clean up as early as possible to help breaking any reference cycles
        code.putln('__Pyx_Coroutine_clear((PyObject*)%s);' % Naming.generator_cname)
        if profile or linetrace:
            code.put_trace_return(Naming.retval_cname,
                                  nogil=not code.funcstate.gil_owned)
        code.put_finish_refcount_context()
        code.putln("return %s;" % Naming.retval_cname)
        code.putln("}")

        # ----- Go back and insert temp variable declarations
        tempvardecl_code.put_temp_declarations(code.funcstate)
        # ----- Generator resume code
        if profile or linetrace:
            resume_code.put_trace_call(self.entry.qualified_name, self.pos,
                                       nogil=not code.funcstate.gil_owned)
        resume_code.putln("switch (%s->resume_label) {" % (
                       Naming.generator_cname))

        resume_code.putln("case 0: goto %s;" % first_run_label)

        for i, label in code.yield_labels:
            resume_code.putln("case %d: goto %s;" % (i, label))
        resume_code.putln("default: /* CPython raises the right error here */")
        if profile or linetrace:
            resume_code.put_trace_return("Py_None",
                                         nogil=not code.funcstate.gil_owned)
        resume_code.put_finish_refcount_context()
        resume_code.putln("return NULL;")
        resume_code.putln("}")

        code.exit_cfunc_scope()


class OverrideCheckNode(StatNode):
    # A Node for dispatching to the def method if it
    # is overridden.
    #
    #  py_func
    #
    #  args
    #  func_temp
    #  body

    child_attrs = ['body']

    body = None

    def analyse_expressions(self, env):
        self.args = env.arg_entries
        if self.py_func.is_module_scope:
            first_arg = 0
        else:
            first_arg = 1
        from . import ExprNodes
        self.func_node = ExprNodes.RawCNameExprNode(self.pos, py_object_type)
        call_node = ExprNodes.SimpleCallNode(
            self.pos, function=self.func_node,
            args=[ExprNodes.NameNode(self.pos, name=arg.name)
                  for arg in self.args[first_arg:]])
        if env.return_type.is_void or env.return_type.is_returncode:
            self.body = StatListNode(self.pos, stats=[
                ExprStatNode(self.pos, expr=call_node),
                ReturnStatNode(self.pos, value=None)])
        else:
            self.body = ReturnStatNode(self.pos, value=call_node)
        self.body = self.body.analyse_expressions(env)
        return self

    def generate_execution_code(self, code):
        interned_attr_cname = code.intern_identifier(self.py_func.entry.name)
        # Check to see if we are an extension type
        if self.py_func.is_module_scope:
            self_arg = "((PyObject *)%s)" % Naming.module_cname
        else:
            self_arg = "((PyObject *)%s)" % self.args[0].cname
        code.putln("/* Check if called by wrapper */")
        code.putln("if (unlikely(%s)) ;" % Naming.skip_dispatch_cname)
        code.putln("/* Check if overridden in Python */")
        if self.py_func.is_module_scope:
            code.putln("else {")
        else:
            code.putln("else if (unlikely((Py_TYPE(%s)->tp_dictoffset != 0)"
                       " || (Py_TYPE(%s)->tp_flags & (Py_TPFLAGS_IS_ABSTRACT | Py_TPFLAGS_HEAPTYPE)))) {" % (
                self_arg, self_arg))

        code.putln("#if CYTHON_USE_DICT_VERSIONS && CYTHON_USE_PYTYPE_LOOKUP")
        # TODO: remove the object dict version check by 'inlining' the getattr implementation for methods.
        # This would allow checking the dict versions around _PyType_Lookup() if it returns a descriptor,
        # and would (tada!) make this check a pure type based thing instead of supporting only a single
        # instance at a time.
        code.putln("static PY_UINT64_T tp_dict_version = 0, obj_dict_version = 0;")
        code.putln("if (likely("
                   "Py_TYPE(%s)->tp_dict && "
                   "tp_dict_version == __PYX_GET_DICT_VERSION(Py_TYPE(%s)->tp_dict) && "
                   "(!Py_TYPE(%s)->tp_dictoffset || "
                   "obj_dict_version == __PYX_GET_DICT_VERSION(_PyObject_GetDictPtr(%s)))"
                   "));" % (
            self_arg, self_arg, self_arg, self_arg))
        code.putln("else {")
        code.putln("PY_UINT64_T type_dict_guard = (likely(Py_TYPE(%s)->tp_dict)) ? __PYX_GET_DICT_VERSION(Py_TYPE(%s)->tp_dict) : 0;" % (
            self_arg, self_arg))
        code.putln("#endif")

        func_node_temp = code.funcstate.allocate_temp(py_object_type, manage_ref=True)
        self.func_node.set_cname(func_node_temp)
        # need to get attribute manually--scope would return cdef method
        code.globalstate.use_utility_code(
            UtilityCode.load_cached("PyObjectGetAttrStr", "ObjectHandling.c"))
        err = code.error_goto_if_null(func_node_temp, self.pos)
        code.putln("%s = __Pyx_PyObject_GetAttrStr(%s, %s); %s" % (
            func_node_temp, self_arg, interned_attr_cname, err))
        code.put_gotref(func_node_temp)

        is_builtin_function_or_method = "PyCFunction_Check(%s)" % func_node_temp
        is_overridden = "(PyCFunction_GET_FUNCTION(%s) != (PyCFunction)%s)" % (
            func_node_temp, self.py_func.entry.func_cname)
        code.putln("if (!%s || %s) {" % (is_builtin_function_or_method, is_overridden))
        self.body.generate_execution_code(code)
        code.putln("}")

        # NOTE: it's not 100% sure that we catch the exact versions here that were used for the lookup,
        # but it is very unlikely that the versions change during lookup, and the type dict safe guard
        # should increase the chance of detecting such a case.
        code.putln("#if CYTHON_USE_DICT_VERSIONS && CYTHON_USE_PYTYPE_LOOKUP")
        code.putln("tp_dict_version = likely(Py_TYPE(%s)->tp_dict) ?"
                   " __PYX_GET_DICT_VERSION(Py_TYPE(%s)->tp_dict) : 0;" % (
            self_arg, self_arg))
        code.putln("obj_dict_version = likely(Py_TYPE(%s)->tp_dictoffset) ?"
                   " __PYX_GET_DICT_VERSION(_PyObject_GetDictPtr(%s)) : 0;" % (
            self_arg, self_arg))
        # Safety check that the type dict didn't change during the lookup.  Since CPython looks up the
        # attribute (descriptor) first in the type dict and then in the instance dict or through the
        # descriptor, the only really far-away lookup when we get here is one in the type dict. So we
        # double check the type dict version before and afterwards to guard against later changes of
        # the type dict during the lookup process.
        code.putln("if (unlikely(type_dict_guard != tp_dict_version)) {")
        code.putln("tp_dict_version = obj_dict_version = 0;")
        code.putln("}")
        code.putln("#endif")

        code.put_decref_clear(func_node_temp, PyrexTypes.py_object_type)
        code.funcstate.release_temp(func_node_temp)

        code.putln("#if CYTHON_USE_DICT_VERSIONS && CYTHON_USE_PYTYPE_LOOKUP")
        code.putln("}")
        code.putln("#endif")

        code.putln("}")


class ClassDefNode(StatNode, BlockNode):
    pass


class PyClassDefNode(ClassDefNode):
    #  A Python class definition.
    #
    #  name     EncodedString   Name of the class
    #  doc      string or None
    #  body     StatNode        Attribute definition code
    #  entry    Symtab.Entry
    #  scope    PyClassScope
    #  decorators    [DecoratorNode]        list of decorators or None
    #
    #  The following subnodes are constructed internally:
    #
    #  dict     DictNode   Class dictionary or Py3 namespace
    #  classobj ClassNode  Class object
    #  target   NameNode   Variable to assign class object to

    child_attrs = ["body", "dict", "metaclass", "mkw", "bases", "class_result",
                   "target", "class_cell", "decorators"]
    decorators = None
    class_result = None
    is_py3_style_class = False  # Python3 style class (kwargs)
    metaclass = None
    mkw = None

    def __init__(self, pos, name, bases, doc, body, decorators=None,
                 keyword_args=None, force_py3_semantics=False):
        StatNode.__init__(self, pos)
        self.name = name
        self.doc = doc
        self.body = body
        self.decorators = decorators
        self.bases = bases
        from . import ExprNodes
        if self.doc and Options.docstrings:
            doc = embed_position(self.pos, self.doc)
            doc_node = ExprNodes.StringNode(pos, value=doc)
        else:
            doc_node = None

        allow_py2_metaclass = not force_py3_semantics
        if keyword_args:
            allow_py2_metaclass = False
            self.is_py3_style_class = True
            if keyword_args.is_dict_literal:
                if keyword_args.key_value_pairs:
                    for i, item in list(enumerate(keyword_args.key_value_pairs))[::-1]:
                        if item.key.value == 'metaclass':
                            if self.metaclass is not None:
                                error(item.pos, "keyword argument 'metaclass' passed multiple times")
                            # special case: we already know the metaclass,
                            # so we don't need to do the "build kwargs,
                            # find metaclass" dance at runtime
                            self.metaclass = item.value
                            del keyword_args.key_value_pairs[i]
                    self.mkw = keyword_args
                else:
                    assert self.metaclass is not None
            else:
                # MergedDictNode
                self.mkw = ExprNodes.ProxyNode(keyword_args)

        if force_py3_semantics or self.bases or self.mkw or self.metaclass:
            if self.metaclass is None:
                if keyword_args and not keyword_args.is_dict_literal:
                    # **kwargs may contain 'metaclass' arg
                    mkdict = self.mkw
                else:
                    mkdict = None
                if (not mkdict and
                        self.bases.is_sequence_constructor and
                        not self.bases.args):
                    pass  # no base classes => no inherited metaclass
                else:
                    self.metaclass = ExprNodes.PyClassMetaclassNode(
                        pos, mkw=mkdict, bases=self.bases)
                needs_metaclass_calculation = False
            else:
                needs_metaclass_calculation = True

            self.dict = ExprNodes.PyClassNamespaceNode(
                pos, name=name, doc=doc_node,
                metaclass=self.metaclass, bases=self.bases, mkw=self.mkw)
            self.classobj = ExprNodes.Py3ClassNode(
                pos, name=name,
                bases=self.bases, dict=self.dict, doc=doc_node,
                metaclass=self.metaclass, mkw=self.mkw,
                calculate_metaclass=needs_metaclass_calculation,
                allow_py2_metaclass=allow_py2_metaclass)
        else:
            # no bases, no metaclass => old style class creation
            self.dict = ExprNodes.DictNode(pos, key_value_pairs=[])
            self.classobj = ExprNodes.ClassNode(
                pos, name=name,
                bases=bases, dict=self.dict, doc=doc_node)

        self.target = ExprNodes.NameNode(pos, name=name)
        self.class_cell = ExprNodes.ClassCellInjectorNode(self.pos)

    def as_cclass(self):
        """
        Return this node as if it were declared as an extension class
        """
        if self.is_py3_style_class:
            error(self.classobj.pos, "Python3 style class could not be represented as C class")
            return

        from . import ExprNodes
        return CClassDefNode(self.pos,
                             visibility='private',
                             module_name=None,
                             class_name=self.name,
                             bases=self.classobj.bases or ExprNodes.TupleNode(self.pos, args=[]),
                             decorators=self.decorators,
                             body=self.body,
                             in_pxd=False,
                             doc=self.doc)

    def create_scope(self, env):
        genv = env
        while genv.is_py_class_scope or genv.is_c_class_scope:
            genv = genv.outer_scope
        cenv = self.scope = PyClassScope(name=self.name, outer_scope=genv)
        return cenv

    def analyse_declarations(self, env):
        class_result = self.classobj
        if self.decorators:
            from .ExprNodes import SimpleCallNode
            for decorator in self.decorators[::-1]:
                class_result = SimpleCallNode(
                    decorator.pos,
                    function=decorator.decorator,
                    args=[class_result])
            self.decorators = None
        self.class_result = class_result
        self.class_result.analyse_declarations(env)
        self.target.analyse_target_declaration(env)
        cenv = self.create_scope(env)
        cenv.directives = env.directives
        cenv.class_obj_cname = self.target.entry.cname
        self.body.analyse_declarations(cenv)

    def analyse_expressions(self, env):
        if self.bases:
            self.bases = self.bases.analyse_expressions(env)
        if self.metaclass:
            self.metaclass = self.metaclass.analyse_expressions(env)
        if self.mkw:
            self.mkw = self.mkw.analyse_expressions(env)
        self.dict = self.dict.analyse_expressions(env)
        self.class_result = self.class_result.analyse_expressions(env)
        cenv = self.scope
        self.body = self.body.analyse_expressions(cenv)
        self.target.analyse_target_expression(env, self.classobj)
        self.class_cell = self.class_cell.analyse_expressions(cenv)
        return self

    def generate_function_definitions(self, env, code):
        self.generate_lambda_definitions(self.scope, code)
        self.body.generate_function_definitions(self.scope, code)

    def generate_execution_code(self, code):
        code.mark_pos(self.pos)
        code.pyclass_stack.append(self)
        cenv = self.scope
        if self.bases:
            self.bases.generate_evaluation_code(code)
        if self.mkw:
            self.mkw.generate_evaluation_code(code)
        if self.metaclass:
            self.metaclass.generate_evaluation_code(code)
        self.dict.generate_evaluation_code(code)
        cenv.namespace_cname = cenv.class_obj_cname = self.dict.result()
        self.class_cell.generate_evaluation_code(code)
        self.body.generate_execution_code(code)
        self.class_result.generate_evaluation_code(code)
        self.class_cell.generate_injection_code(
            code, self.class_result.result())
        self.class_cell.generate_disposal_code(code)
        cenv.namespace_cname = cenv.class_obj_cname = self.classobj.result()
        self.target.generate_assignment_code(self.class_result, code)
        self.dict.generate_disposal_code(code)
        self.dict.free_temps(code)
        if self.metaclass:
            self.metaclass.generate_disposal_code(code)
            self.metaclass.free_temps(code)
        if self.mkw:
            self.mkw.generate_disposal_code(code)
            self.mkw.free_temps(code)
        if self.bases:
            self.bases.generate_disposal_code(code)
            self.bases.free_temps(code)
        code.pyclass_stack.pop()

class CClassDefNode(ClassDefNode):
    #  An extension type definition.
    #
    #  visibility         'private' or 'public' or 'extern'
    #  typedef_flag       boolean
    #  api                boolean
    #  module_name        string or None    For import of extern type objects
    #  class_name         string            Unqualified name of class
    #  as_name            string or None    Name to declare as in this scope
    #  bases              TupleNode         Base class(es)
    #  objstruct_name     string or None    Specified C name of object struct
    #  typeobj_name       string or None    Specified C name of type object
    #  in_pxd             boolean           Is in a .pxd file
    #  decorators         [DecoratorNode]   list of decorators or None
    #  doc                string or None
    #  body               StatNode or None
    #  entry              Symtab.Entry
    #  base_type          PyExtensionType or None
    #  buffer_defaults_node DictNode or None Declares defaults for a buffer
    #  buffer_defaults_pos

    child_attrs = ["body"]
    buffer_defaults_node = None
    buffer_defaults_pos = None
    typedef_flag = False
    api = False
    objstruct_name = None
    typeobj_name = None
    decorators = None
    shadow = False

    def buffer_defaults(self, env):
        if not hasattr(self, '_buffer_defaults'):
            from . import Buffer
            if self.buffer_defaults_node:
                self._buffer_defaults = Buffer.analyse_buffer_options(
                    self.buffer_defaults_pos,
                    env, [], self.buffer_defaults_node,
                    need_complete=False)
            else:
                self._buffer_defaults = None
        return self._buffer_defaults

    def declare(self, env):
        if self.module_name and self.visibility != 'extern':
            module_path = self.module_name.split(".")
            home_scope = env.find_imported_module(module_path, self.pos)
            if not home_scope:
                return None
        else:
            home_scope = env

        self.entry = home_scope.declare_c_class(
            name=self.class_name,
            pos=self.pos,
            defining=0,
            implementing=0,
            module_name=self.module_name,
            base_type=None,
            objstruct_cname=self.objstruct_name,
            typeobj_cname=self.typeobj_name,
            visibility=self.visibility,
            typedef_flag=self.typedef_flag,
            api=self.api,
            buffer_defaults=self.buffer_defaults(env),
            shadow=self.shadow)

    def analyse_declarations(self, env):
        #print "CClassDefNode.analyse_declarations:", self.class_name
        #print "...visibility =", self.visibility
        #print "...module_name =", self.module_name

        if env.in_cinclude and not self.objstruct_name:
            error(self.pos, "Object struct name specification required for C class defined in 'extern from' block")
        if self.decorators:
            error(self.pos, "Decorators not allowed on cdef classes (used on type '%s')" % self.class_name)
        self.base_type = None
        # Now that module imports are cached, we need to
        # import the modules for extern classes.
        if self.module_name:
            self.module = None
            for module in env.cimported_modules:
                if module.name == self.module_name:
                    self.module = module
            if self.module is None:
                self.module = ModuleScope(self.module_name, None, env.context)
                self.module.has_extern_class = 1
                env.add_imported_module(self.module)

        if self.bases.args:
            base = self.bases.args[0]
            base_type = base.analyse_as_type(env)
            if base_type in (PyrexTypes.c_int_type, PyrexTypes.c_long_type, PyrexTypes.c_float_type):
                # Use the Python rather than C variant of these types.
                base_type = env.lookup(base_type.sign_and_name()).type
            if base_type is None:
                error(base.pos, "First base of '%s' is not an extension type" % self.class_name)
            elif base_type == PyrexTypes.py_object_type:
                base_class_scope = None
            elif not base_type.is_extension_type and \
                     not (base_type.is_builtin_type and base_type.objstruct_cname):
                error(base.pos, "'%s' is not an extension type" % base_type)
            elif not base_type.is_complete():
                error(base.pos, "Base class '%s' of type '%s' is incomplete" % (
                    base_type.name, self.class_name))
            elif base_type.scope and base_type.scope.directives and \
                     base_type.is_final_type:
                error(base.pos, "Base class '%s' of type '%s' is final" % (
                    base_type, self.class_name))
            elif base_type.is_builtin_type and \
                     base_type.name in ('tuple', 'str', 'bytes'):
                error(base.pos, "inheritance from PyVarObject types like '%s' is not currently supported"
                      % base_type.name)
            else:
                self.base_type = base_type
            if env.directives.get('freelist', 0) > 0 and base_type != PyrexTypes.py_object_type:
                warning(self.pos, "freelists cannot be used on subtypes, only the base class can manage them", 1)

        has_body = self.body is not None
        if has_body and self.base_type and not self.base_type.scope:
            # To properly initialize inherited attributes, the base type must
            # be analysed before this type.
            self.base_type.defered_declarations.append(lambda : self.analyse_declarations(env))
            return

        if self.module_name and self.visibility != 'extern':
            module_path = self.module_name.split(".")
            home_scope = env.find_imported_module(module_path, self.pos)
            if not home_scope:
                return
        else:
            home_scope = env

        if self.visibility == 'extern':
            if (self.module_name == '__builtin__' and
                    self.class_name in Builtin.builtin_types and
                    env.qualified_name[:8] != 'cpython.'): # allow overloaded names for cimporting from cpython
                warning(self.pos, "%s already a builtin Cython type" % self.class_name, 1)

        self.entry = home_scope.declare_c_class(
            name=self.class_name,
            pos=self.pos,
            defining=has_body and self.in_pxd,
            implementing=has_body and not self.in_pxd,
            module_name=self.module_name,
            base_type=self.base_type,
            objstruct_cname=self.objstruct_name,
            typeobj_cname=self.typeobj_name,
            visibility=self.visibility,
            typedef_flag=self.typedef_flag,
            api=self.api,
            buffer_defaults=self.buffer_defaults(env),
            shadow=self.shadow)

        if self.shadow:
            home_scope.lookup(self.class_name).as_variable = self.entry
        if home_scope is not env and self.visibility == 'extern':
            env.add_imported_entry(self.class_name, self.entry, self.pos)
        self.scope = scope = self.entry.type.scope
        if scope is not None:
            scope.directives = env.directives

        if self.doc and Options.docstrings:
            scope.doc = embed_position(self.pos, self.doc)

        if has_body:
            self.body.analyse_declarations(scope)
            dict_entry = self.scope.lookup_here("__dict__")
            if dict_entry and dict_entry.is_variable and (not scope.defined and not scope.implemented):
                dict_entry.getter_cname = self.scope.mangle_internal("__dict__getter")
                self.scope.declare_property("__dict__", dict_entry.doc, dict_entry.pos)
            if self.in_pxd:
                scope.defined = 1
            else:
                scope.implemented = 1

        if len(self.bases.args) > 1:
            if not has_body or self.in_pxd:
                error(self.bases.args[1].pos, "Only declare first base in declaration.")
            # At runtime, we check that the other bases are heap types
            # and that a __dict__ is added if required.
            for other_base in self.bases.args[1:]:
                if other_base.analyse_as_type(env):
                    error(other_base.pos, "Only one extension type base class allowed.")
            self.entry.type.early_init = 0
            from . import ExprNodes
            self.type_init_args = ExprNodes.TupleNode(
                self.pos,
                args=[ExprNodes.IdentifierStringNode(self.pos, value=self.class_name),
                      self.bases,
                      ExprNodes.DictNode(self.pos, key_value_pairs=[])])
        elif self.base_type:
            self.entry.type.early_init = self.base_type.is_external or self.base_type.early_init
            self.type_init_args = None
        else:
            self.entry.type.early_init = 1
            self.type_init_args = None

        env.allocate_vtable_names(self.entry)

        for thunk in self.entry.type.defered_declarations:
            thunk()

    def analyse_expressions(self, env):
        if self.body:
            scope = self.entry.type.scope
            self.body = self.body.analyse_expressions(scope)
        if self.type_init_args:
            self.type_init_args.analyse_expressions(env)
        return self

    def generate_function_definitions(self, env, code):
        if self.body:
            self.generate_lambda_definitions(self.scope, code)
            self.body.generate_function_definitions(self.scope, code)

    def generate_execution_code(self, code):
        # This is needed to generate evaluation code for
        # default values of method arguments.
        code.mark_pos(self.pos)
        if self.body:
            self.body.generate_execution_code(code)
        if not self.entry.type.early_init:
            if self.type_init_args:
                self.type_init_args.generate_evaluation_code(code)
                bases = "PyTuple_GET_ITEM(%s, 1)" % self.type_init_args.result()
                first_base = "((PyTypeObject*)PyTuple_GET_ITEM(%s, 0))" % bases
                # Let Python do the base types compatibility checking.
                trial_type = code.funcstate.allocate_temp(PyrexTypes.py_object_type, True)
                code.putln("%s = PyType_Type.tp_new(&PyType_Type, %s, NULL);" % (
                    trial_type, self.type_init_args.result()))
                code.putln(code.error_goto_if_null(trial_type, self.pos))
                code.put_gotref(trial_type)
                code.putln("if (((PyTypeObject*) %s)->tp_base != %s) {" % (
                    trial_type, first_base))
                code.putln("PyErr_Format(PyExc_TypeError, \"best base '%s' must be equal to first base '%s'\",")
                code.putln("             ((PyTypeObject*) %s)->tp_base->tp_name, %s->tp_name);" % (
                           trial_type, first_base))
                code.putln(code.error_goto(self.pos))
                code.putln("}")
                code.funcstate.release_temp(trial_type)
                code.put_incref(bases, PyrexTypes.py_object_type)
                code.put_giveref(bases)
                code.putln("%s.tp_bases = %s;" % (self.entry.type.typeobj_cname, bases))
                code.put_decref_clear(trial_type, PyrexTypes.py_object_type)
                self.type_init_args.generate_disposal_code(code)
                self.type_init_args.free_temps(code)

            self.generate_type_ready_code(self.entry, code, heap_type_bases=True)

    # Also called from ModuleNode for early init types.
    @classmethod
    def generate_type_ready_code(cls, entry, code, heap_type_bases=False):
        # Generate a call to PyType_Ready for an extension
        # type defined in this module.
        ext_type = entry.type
        typeobj_cname = ext_type.typeobj_cname
        scope = ext_type.scope
        if not scope:  # could be None if there was an error
            return
        if entry.visibility == 'extern':
            cls.generate_typeptr_assignment_code(ext_type, code)
            return

        # FIXME: copy types to heap and re-initialise to make methods pick up the right globals
        code.putln("__Pyx_INIT_ONCE(%s.tp_flags & Py_TPFLAGS_READY) {" % typeobj_cname)
        # Start of one-time type setup.
        for slot in TypeSlots.slot_table:
            slot.generate_dynamic_init_code(scope, code)
        if heap_type_bases:
            code.globalstate.use_utility_code(
                UtilityCode.load_cached('PyType_Ready', 'ExtensionTypes.c'))
            ready_cfunc = "__Pyx_PyType_Ready"
        else:
            ready_cfunc = "PyType_Ready"
        code.putln(
            "if (%s(&%s) < 0) %s" % (
                ready_cfunc,
                typeobj_cname,
                code.error_goto(entry.pos)))
        # Don't inherit tp_print from builtin types, restoring the
        # behavior of using tp_repr or tp_str instead.
        code.putln("%s.tp_print = 0;" % typeobj_cname)

        # Use specialised attribute lookup for types with generic lookup but no instance dict.
        getattr_slot_func = TypeSlots.get_slot_code_by_name(scope, 'tp_getattro')
        dictoffset_slot_func = TypeSlots.get_slot_code_by_name(scope, 'tp_dictoffset')
        if getattr_slot_func == '0' and dictoffset_slot_func == '0':
            if ext_type.is_final_type:
                py_cfunc = "__Pyx_PyObject_GenericGetAttrNoDict"  # grepable
                utility_func = "PyObject_GenericGetAttrNoDict"
            else:
                py_cfunc = "__Pyx_PyObject_GenericGetAttr"
                utility_func = "PyObject_GenericGetAttr"
            code.globalstate.use_utility_code(UtilityCode.load_cached(utility_func, "ObjectHandling.c"))

            code.putln("if ((CYTHON_USE_TYPE_SLOTS && CYTHON_USE_PYTYPE_LOOKUP) &&"
                       " likely(!%s.tp_dictoffset && %s.tp_getattro == PyObject_GenericGetAttr)) {" % (
                typeobj_cname, typeobj_cname))
            code.putln("%s.tp_getattro = %s;" % (
                typeobj_cname, py_cfunc))
            code.putln("}")

        # Fix special method docstrings. This is a bit of a hack, but
        # unless we let PyType_Ready create the slot wrappers we have
        # a significant performance hit. (See trac #561.)
        for func in entry.type.scope.pyfunc_entries:
            is_buffer = func.name in ('__getbuffer__', '__releasebuffer__')
            if (func.is_special and Options.docstrings and
                    func.wrapperbase_cname and not is_buffer):
                slot = TypeSlots.method_name_to_slot.get(func.name)
                preprocessor_guard = slot.preprocessor_guard_code() if slot else None
                if preprocessor_guard:
                    code.putln(preprocessor_guard)
                code.putln('#if CYTHON_COMPILING_IN_CPYTHON')
                code.putln("{")
                code.putln(
                    'PyObject *wrapper = PyObject_GetAttrString((PyObject *)&%s, "%s"); %s' % (
                        typeobj_cname,
                        func.name,
                        code.error_goto_if_null('wrapper', entry.pos)))
                code.putln(
                    "if (Py_TYPE(wrapper) == &PyWrapperDescr_Type) {")
                code.putln(
                    "%s = *((PyWrapperDescrObject *)wrapper)->d_base;" % (
                        func.wrapperbase_cname))
                code.putln(
                    "%s.doc = %s;" % (func.wrapperbase_cname, func.doc_cname))
                code.putln(
                    "((PyWrapperDescrObject *)wrapper)->d_base = &%s;" % (
                        func.wrapperbase_cname))
                code.putln("}")
                code.putln("}")
                code.putln('#endif')
                if preprocessor_guard:
                    code.putln('#endif')
        if ext_type.vtable_cname:
            code.globalstate.use_utility_code(
                UtilityCode.load_cached('SetVTable', 'ImportExport.c'))
            code.putln(
                "if (__Pyx_SetVtable(%s.tp_dict, %s) < 0) %s" % (
                    typeobj_cname,
                    ext_type.vtabptr_cname,
                    code.error_goto(entry.pos)))
            if heap_type_bases:
                code.globalstate.use_utility_code(
                    UtilityCode.load_cached('MergeVTables', 'ImportExport.c'))
                code.putln("if (__Pyx_MergeVtables(&%s) < 0) %s" % (
                    typeobj_cname,
                    code.error_goto(entry.pos)))
        weakref_entry = scope.lookup_here("__weakref__") if not scope.is_closure_class_scope else None
        if weakref_entry:
            if weakref_entry.type is py_object_type:
                tp_weaklistoffset = "%s.tp_weaklistoffset" % typeobj_cname
                if ext_type.typedef_flag:
                    objstruct = ext_type.objstruct_cname
                else:
                    objstruct = "struct %s" % ext_type.objstruct_cname
                code.putln("if (%s == 0) %s = offsetof(%s, %s);" % (
                    tp_weaklistoffset,
                    tp_weaklistoffset,
                    objstruct,
                    weakref_entry.cname))
            else:
                error(weakref_entry.pos, "__weakref__ slot must be of type 'object'")
        if scope.lookup_here("__reduce_cython__") if not scope.is_closure_class_scope else None:
            # Unfortunately, we cannot reliably detect whether a
            # superclass defined __reduce__ at compile time, so we must
            # do so at runtime.
            code.globalstate.use_utility_code(
                UtilityCode.load_cached('SetupReduce', 'ExtensionTypes.c'))
            code.putln('if (__Pyx_setup_reduce((PyObject*)&%s) < 0) %s' % (
                          typeobj_cname,
                          code.error_goto(entry.pos)))

        cls.generate_typeptr_assignment_code(ext_type, code)

        code.putln("}")  # INIT_ONCE!

        if not ext_type.scope.is_internal and not ext_type.scope.directives['internal']:
            # scope.is_internal is set for types defined by
            # Cython (such as closures), the 'internal'
            # directive is set by users
            code.putln(
                'if (PyObject_SetAttrString(%s, "%s", (PyObject *)&%s) < 0) %s' % (
                    Naming.module_cname,
                    scope.class_name,
                    typeobj_cname,
                    code.error_goto(entry.pos)))

<<<<<<< HEAD
    @staticmethod
    def generate_typeptr_assignment_code(ext_type, code):
=======
            # Fix special method docstrings. This is a bit of a hack, but
            # unless we let PyType_Ready create the slot wrappers we have
            # a significant performance hit. (See trac #561.)
            for func in entry.type.scope.pyfunc_entries:
                is_buffer = func.name in ('__getbuffer__', '__releasebuffer__')
                if (func.is_special and Options.docstrings and
                        func.wrapperbase_cname and not is_buffer):
                    slot = TypeSlots.method_name_to_slot.get(func.name)
                    preprocessor_guard = slot.preprocessor_guard_code() if slot else None
                    if preprocessor_guard:
                        code.putln(preprocessor_guard)
                    code.putln('#if CYTHON_COMPILING_IN_CPYTHON')
                    code.putln("{")
                    code.putln(
                        'PyObject *wrapper = PyObject_GetAttrString((PyObject *)&%s, "%s"); %s' % (
                            typeobj_cname,
                            func.name,
                            code.error_goto_if_null('wrapper', entry.pos)))
                    code.putln(
                        "if (Py_TYPE(wrapper) == &PyWrapperDescr_Type) {")
                    code.putln(
                        "%s = *((PyWrapperDescrObject *)wrapper)->d_base;" % (
                            func.wrapperbase_cname))
                    code.putln(
                        "%s.doc = %s;" % (func.wrapperbase_cname, func.doc_cname))
                    code.putln(
                        "((PyWrapperDescrObject *)wrapper)->d_base = &%s;" % (
                            func.wrapperbase_cname))
                    code.putln("}")
                    code.putln("}")
                    code.putln('#endif')
                    if preprocessor_guard:
                        code.putln('#endif')
            if type.vtable_cname:
                code.globalstate.use_utility_code(
                    UtilityCode.load_cached('SetVTable', 'ImportExport.c'))
                code.putln(
                    "if (__Pyx_SetVtable(%s.tp_dict, %s) < 0) %s" % (
                        typeobj_cname,
                        type.vtabptr_cname,
                        code.error_goto(entry.pos)))
                if heap_type_bases:
                    code.globalstate.use_utility_code(
                        UtilityCode.load_cached('MergeVTables', 'ImportExport.c'))
                    code.putln("if (__Pyx_MergeVtables(&%s) < 0) %s" % (
                        typeobj_cname,
                        code.error_goto(entry.pos)))
            if not type.scope.is_internal and not type.scope.directives['internal']:
                # scope.is_internal is set for types defined by
                # Cython (such as closures), the 'internal'
                # directive is set by users
                code.putln(
                    'if (PyObject_SetAttr(%s, %s, (PyObject *)&%s) < 0) %s' % (
                        Naming.module_cname,
                        code.intern_identifier(scope.class_name),
                        typeobj_cname,
                        code.error_goto(entry.pos)))
            weakref_entry = scope.lookup_here("__weakref__") if not scope.is_closure_class_scope else None
            if weakref_entry:
                if weakref_entry.type is py_object_type:
                    tp_weaklistoffset = "%s.tp_weaklistoffset" % typeobj_cname
                    if type.typedef_flag:
                        objstruct = type.objstruct_cname
                    else:
                        objstruct = "struct %s" % type.objstruct_cname
                    code.putln("if (%s == 0) %s = offsetof(%s, %s);" % (
                        tp_weaklistoffset,
                        tp_weaklistoffset,
                        objstruct,
                        weakref_entry.cname))
                else:
                    error(weakref_entry.pos, "__weakref__ slot must be of type 'object'")
            if scope.lookup_here("__reduce_cython__") if not scope.is_closure_class_scope else None:
                # Unfortunately, we cannot reliably detect whether a
                # superclass defined __reduce__ at compile time, so we must
                # do so at runtime.
                code.globalstate.use_utility_code(
                    UtilityCode.load_cached('SetupReduce', 'ExtensionTypes.c'))
                code.putln('if (__Pyx_setup_reduce((PyObject*)&%s) < 0) %s' % (
                              typeobj_cname,
                              code.error_goto(entry.pos)))
>>>>>>> 47c52132
        # Generate code to initialise the typeptr of an extension
        # type defined in this module to point to its type object.
        if ext_type.typeobj_cname:
            code.putln("%s = &%s;" % (
                ext_type.typeptr_cname, ext_type.typeobj_cname))

    def annotate(self, code):
        if self.type_init_args:
            self.type_init_args.annotate(code)
        if self.body:
            self.body.annotate(code)


class PropertyNode(StatNode):
    #  Definition of a property in an extension type.
    #
    #  name   string
    #  doc    EncodedString or None    Doc string
    #  entry  Symtab.Entry
    #  body   StatListNode

    child_attrs = ["body"]

    def analyse_declarations(self, env):
        self.entry = env.declare_property(self.name, self.doc, self.pos)
        self.entry.scope.directives = env.directives
        self.body.analyse_declarations(self.entry.scope)

    def analyse_expressions(self, env):
        self.body = self.body.analyse_expressions(env)
        return self

    def generate_function_definitions(self, env, code):
        self.body.generate_function_definitions(env, code)

    def generate_execution_code(self, code):
        pass

    def annotate(self, code):
        self.body.annotate(code)


class GlobalNode(StatNode):
    # Global variable declaration.
    #
    # names    [string]

    child_attrs = []

    def analyse_declarations(self, env):
        for name in self.names:
            env.declare_global(name, self.pos)

    def analyse_expressions(self, env):
        return self

    def generate_execution_code(self, code):
        pass


class NonlocalNode(StatNode):
    # Nonlocal variable declaration via the 'nonlocal' keyword.
    #
    # names    [string]

    child_attrs = []

    def analyse_declarations(self, env):
        for name in self.names:
            env.declare_nonlocal(name, self.pos)

    def analyse_expressions(self, env):
        return self

    def generate_execution_code(self, code):
        pass


class ExprStatNode(StatNode):
    #  Expression used as a statement.
    #
    #  expr   ExprNode

    child_attrs = ["expr"]

    def analyse_declarations(self, env):
        from . import ExprNodes
        expr = self.expr
        if isinstance(expr, ExprNodes.GeneralCallNode):
            func = expr.function.as_cython_attribute()
            if func == u'declare':
                args, kwds = expr.explicit_args_kwds()
                if len(args):
                    error(expr.pos, "Variable names must be specified.")
                for var, type_node in kwds.key_value_pairs:
                    type = type_node.analyse_as_type(env)
                    if type is None:
                        error(type_node.pos, "Unknown type")
                    else:
                        env.declare_var(var.value, type, var.pos, is_cdef=True)
                self.__class__ = PassStatNode
        elif getattr(expr, 'annotation', None) is not None:
            if expr.is_name:
                # non-code variable annotation, e.g. "name: type"
                expr.declare_from_annotation(env)
                self.__class__ = PassStatNode
            elif expr.is_attribute or expr.is_subscript:
                # unused expression with annotation, e.g. "a[0]: type" or "a.xyz : type"
                self.__class__ = PassStatNode

    def analyse_expressions(self, env):
        self.expr.result_is_used = False  # hint that .result() may safely be left empty
        self.expr = self.expr.analyse_expressions(env)
        # Repeat in case of node replacement.
        self.expr.result_is_used = False  # hint that .result() may safely be left empty
        return self

    def nogil_check(self, env):
        if self.expr.type.is_pyobject and self.expr.is_temp:
            self.gil_error()

    gil_message = "Discarding owned Python object"

    def generate_execution_code(self, code):
        code.mark_pos(self.pos)
        self.expr.result_is_used = False  # hint that .result() may safely be left empty
        self.expr.generate_evaluation_code(code)
        if not self.expr.is_temp and self.expr.result():
            result = self.expr.result()
            if not self.expr.type.is_void:
                result = "(void)(%s)" % result
            code.putln("%s;" % result)
        self.expr.generate_disposal_code(code)
        self.expr.free_temps(code)

    def generate_function_definitions(self, env, code):
        self.expr.generate_function_definitions(env, code)

    def annotate(self, code):
        self.expr.annotate(code)


class AssignmentNode(StatNode):
    #  Abstract base class for assignment nodes.
    #
    #  The analyse_expressions and generate_execution_code
    #  phases of assignments are split into two sub-phases
    #  each, to enable all the right hand sides of a
    #  parallel assignment to be evaluated before assigning
    #  to any of the left hand sides.

    def analyse_expressions(self, env):
        node = self.analyse_types(env)
        if isinstance(node, AssignmentNode) and not isinstance(node, ParallelAssignmentNode):
            if node.rhs.type.is_ptr and node.rhs.is_ephemeral():
                error(self.pos, "Storing unsafe C derivative of temporary Python reference")
        return node

#       def analyse_expressions(self, env):
#           self.analyse_expressions_1(env)
#           self.analyse_expressions_2(env)

    def generate_execution_code(self, code):
        code.mark_pos(self.pos)
        self.generate_rhs_evaluation_code(code)
        self.generate_assignment_code(code)


class SingleAssignmentNode(AssignmentNode):
    #  The simplest case:
    #
    #    a = b
    #
    #  lhs                      ExprNode      Left hand side
    #  rhs                      ExprNode      Right hand side
    #  first                    bool          Is this guaranteed the first assignment to lhs?
    #  is_overloaded_assignment bool          Is this assignment done via an overloaded operator=
    #  exception_check
    #  exception_value

    child_attrs = ["lhs", "rhs"]
    first = False
    is_overloaded_assignment = False
    declaration_only = False

    def analyse_declarations(self, env):
        from . import ExprNodes

        # handle declarations of the form x = cython.foo()
        if isinstance(self.rhs, ExprNodes.CallNode):
            func_name = self.rhs.function.as_cython_attribute()
            if func_name:
                args, kwds = self.rhs.explicit_args_kwds()
                if func_name in ['declare', 'typedef']:
                    if len(args) > 2:
                        error(args[2].pos, "Invalid positional argument.")
                        return
                    if kwds is not None:
                        kwdict = kwds.compile_time_value(None)
                        if func_name == 'typedef' or 'visibility' not in kwdict:
                            error(kwds.pos, "Invalid keyword argument.")
                            return
                        visibility = kwdict['visibility']
                    else:
                        visibility = 'private'
                    type = args[0].analyse_as_type(env)
                    if type is None:
                        error(args[0].pos, "Unknown type")
                        return
                    lhs = self.lhs
                    if func_name == 'declare':
                        if isinstance(lhs, ExprNodes.NameNode):
                            vars = [(lhs.name, lhs.pos)]
                        elif isinstance(lhs, ExprNodes.TupleNode):
                            vars = [(var.name, var.pos) for var in lhs.args]
                        else:
                            error(lhs.pos, "Invalid declaration")
                            return
                        for var, pos in vars:
                            env.declare_var(var, type, pos, is_cdef=True, visibility=visibility)
                        if len(args) == 2:
                            # we have a value
                            self.rhs = args[1]
                        else:
                            self.declaration_only = True
                    else:
                        self.declaration_only = True
                        if not isinstance(lhs, ExprNodes.NameNode):
                            error(lhs.pos, "Invalid declaration.")
                        env.declare_typedef(lhs.name, type, self.pos, visibility='private')

                elif func_name in ['struct', 'union']:
                    self.declaration_only = True
                    if len(args) > 0 or kwds is None:
                        error(self.rhs.pos, "Struct or union members must be given by name.")
                        return
                    members = []
                    for member, type_node in kwds.key_value_pairs:
                        type = type_node.analyse_as_type(env)
                        if type is None:
                            error(type_node.pos, "Unknown type")
                        else:
                            members.append((member.value, type, member.pos))
                    if len(members) < len(kwds.key_value_pairs):
                        return
                    if not isinstance(self.lhs, ExprNodes.NameNode):
                        error(self.lhs.pos, "Invalid declaration.")
                    name = self.lhs.name
                    scope = StructOrUnionScope(name)
                    env.declare_struct_or_union(name, func_name, scope, False, self.rhs.pos)
                    for member, type, pos in members:
                        scope.declare_var(member, type, pos)

                elif func_name == 'fused_type':
                    # dtype = cython.fused_type(...)
                    self.declaration_only = True
                    if kwds:
                        error(self.rhs.function.pos,
                              "fused_type does not take keyword arguments")

                    fusednode = FusedTypeNode(self.rhs.pos,
                                              name=self.lhs.name, types=args)
                    fusednode.analyse_declarations(env)

        if self.declaration_only:
            return
        else:
            self.lhs.analyse_target_declaration(env)

    def analyse_types(self, env, use_temp=0):
        from . import ExprNodes

        self.rhs = self.rhs.analyse_types(env)

        unrolled_assignment = self.unroll_rhs(env)
        if unrolled_assignment:
            return unrolled_assignment

        self.lhs = self.lhs.analyse_target_types(env)
        self.lhs.gil_assignment_check(env)
        unrolled_assignment = self.unroll_lhs(env)
        if unrolled_assignment:
            return unrolled_assignment

        if isinstance(self.lhs, ExprNodes.MemoryViewIndexNode):
            self.lhs.analyse_broadcast_operation(self.rhs)
            self.lhs = self.lhs.analyse_as_memview_scalar_assignment(self.rhs)
        elif self.lhs.type.is_array:
            if not isinstance(self.lhs, ExprNodes.SliceIndexNode):
                # cannot assign to C array, only to its full slice
                self.lhs = ExprNodes.SliceIndexNode(self.lhs.pos, base=self.lhs, start=None, stop=None)
                self.lhs = self.lhs.analyse_target_types(env)

        if self.lhs.type.is_cpp_class:
            op = env.lookup_operator_for_types(self.pos, '=', [self.lhs.type, self.rhs.type])
            if op:
                rhs = self.rhs
                self.is_overloaded_assignment = True
                self.exception_check = op.type.exception_check
                self.exception_value = op.type.exception_value
                if self.exception_check == '+' and self.exception_value is None:
                    env.use_utility_code(UtilityCode.load_cached("CppExceptionConversion", "CppSupport.cpp"))
            else:
                rhs = self.rhs.coerce_to(self.lhs.type, env)
        else:
            rhs = self.rhs.coerce_to(self.lhs.type, env)

        if use_temp or rhs.is_attribute or (
                not rhs.is_name and not rhs.is_literal and
                rhs.type.is_pyobject):
            # things like (cdef) attribute access are not safe (traverses pointers)
            rhs = rhs.coerce_to_temp(env)
        elif rhs.type.is_pyobject:
            rhs = rhs.coerce_to_simple(env)
        self.rhs = rhs
        return self

    def unroll(self, node, target_size, env):
        from . import ExprNodes, UtilNodes

        base = node
        start_node = stop_node = step_node = check_node = None

        if node.type.is_ctuple:
            slice_size = node.type.size

        elif node.type.is_ptr or node.type.is_array:
            while isinstance(node, ExprNodes.SliceIndexNode) and not (node.start or node.stop):
                base = node = node.base
            if isinstance(node, ExprNodes.SliceIndexNode):
                base = node.base
                start_node = node.start
                if start_node:
                    start_node = start_node.coerce_to(PyrexTypes.c_py_ssize_t_type, env)
                stop_node = node.stop
                if stop_node:
                    stop_node = stop_node.coerce_to(PyrexTypes.c_py_ssize_t_type, env)
                else:
                    if node.type.is_array and node.type.size:
                        stop_node = ExprNodes.IntNode(
                            self.pos, value=str(node.type.size),
                            constant_result=(node.type.size if isinstance(node.type.size, _py_int_types)
                                             else ExprNodes.constant_value_not_set))
                    else:
                        error(self.pos, "C array iteration requires known end index")
                        return
                step_node = None  #node.step
                if step_node:
                    step_node = step_node.coerce_to(PyrexTypes.c_py_ssize_t_type, env)

                # TODO: Factor out SliceIndexNode.generate_slice_guard_code() for use here.
                def get_const(node, none_value):
                    if node is None:
                        return none_value
                    elif node.has_constant_result():
                        return node.constant_result
                    else:
                        raise ValueError("Not a constant.")

                try:
                    slice_size = (get_const(stop_node, None) - get_const(start_node, 0)) / get_const(step_node, 1)
                except ValueError:
                    error(self.pos, "C array assignment currently requires known endpoints")
                    return

            elif node.type.is_array:
                slice_size = node.type.size
                if not isinstance(slice_size, _py_int_types):
                    return  # might still work when coercing to Python
            else:
                return

        else:
            return

        if slice_size != target_size:
            error(self.pos, "Assignment to/from slice of wrong length, expected %s, got %s" % (
                slice_size, target_size))
            return

        items = []
        base = UtilNodes.LetRefNode(base)
        refs = [base]
        if start_node and not start_node.is_literal:
            start_node = UtilNodes.LetRefNode(start_node)
            refs.append(start_node)
        if stop_node and not stop_node.is_literal:
            stop_node = UtilNodes.LetRefNode(stop_node)
            refs.append(stop_node)
        if step_node and not step_node.is_literal:
            step_node = UtilNodes.LetRefNode(step_node)
            refs.append(step_node)

        for ix in range(target_size):
            ix_node = ExprNodes.IntNode(self.pos, value=str(ix), constant_result=ix, type=PyrexTypes.c_py_ssize_t_type)
            if step_node is not None:
                if step_node.has_constant_result():
                    step_value = ix_node.constant_result * step_node.constant_result
                    ix_node = ExprNodes.IntNode(self.pos, value=str(step_value), constant_result=step_value)
                else:
                    ix_node = ExprNodes.MulNode(self.pos, operator='*', operand1=step_node, operand2=ix_node)
            if start_node is not None:
                if start_node.has_constant_result() and ix_node.has_constant_result():
                    index_value = ix_node.constant_result + start_node.constant_result
                    ix_node = ExprNodes.IntNode(self.pos, value=str(index_value), constant_result=index_value)
                else:
                    ix_node = ExprNodes.AddNode(
                        self.pos, operator='+', operand1=start_node, operand2=ix_node)
            items.append(ExprNodes.IndexNode(self.pos, base=base, index=ix_node.analyse_types(env)))
        return check_node, refs, items

    def unroll_assignments(self, refs, check_node, lhs_list, rhs_list, env):
        from . import UtilNodes
        assignments = []
        for lhs, rhs in zip(lhs_list, rhs_list):
            assignments.append(SingleAssignmentNode(self.pos, lhs=lhs, rhs=rhs, first=self.first))
        node = ParallelAssignmentNode(pos=self.pos, stats=assignments).analyse_expressions(env)
        if check_node:
            node = StatListNode(pos=self.pos, stats=[check_node, node])
        for ref in refs[::-1]:
            node = UtilNodes.LetNode(ref, node)
        return node

    def unroll_rhs(self, env):
        from . import ExprNodes
        if not isinstance(self.lhs, ExprNodes.TupleNode):
            return
        if any(arg.is_starred for arg in self.lhs.args):
            return

        unrolled = self.unroll(self.rhs, len(self.lhs.args), env)
        if not unrolled:
            return
        check_node, refs, rhs = unrolled
        return self.unroll_assignments(refs, check_node, self.lhs.args, rhs, env)

    def unroll_lhs(self, env):
        if self.lhs.type.is_ctuple:
            # Handled directly.
            return
        from . import ExprNodes
        if not isinstance(self.rhs, ExprNodes.TupleNode):
            return

        unrolled = self.unroll(self.lhs, len(self.rhs.args), env)
        if not unrolled:
            return
        check_node, refs, lhs = unrolled
        return self.unroll_assignments(refs, check_node, lhs, self.rhs.args, env)

    def generate_rhs_evaluation_code(self, code):
        self.rhs.generate_evaluation_code(code)

    def generate_assignment_code(self, code, overloaded_assignment=False):
        if self.is_overloaded_assignment:
            self.lhs.generate_assignment_code(
                self.rhs,
                code,
                overloaded_assignment=self.is_overloaded_assignment,
                exception_check=self.exception_check,
                exception_value=self.exception_value)
        else:
            self.lhs.generate_assignment_code(self.rhs, code)

    def generate_function_definitions(self, env, code):
        self.rhs.generate_function_definitions(env, code)

    def annotate(self, code):
        self.lhs.annotate(code)
        self.rhs.annotate(code)


class CascadedAssignmentNode(AssignmentNode):
    #  An assignment with multiple left hand sides:
    #
    #    a = b = c
    #
    #  lhs_list   [ExprNode]   Left hand sides
    #  rhs        ExprNode     Right hand sides
    #
    #  Used internally:
    #
    #  coerced_values       [ExprNode]   RHS coerced to all distinct LHS types
    #  cloned_values        [ExprNode]   cloned RHS value for each LHS
    #  assignment_overloads [Bool]       If each assignment uses a C++ operator=

    child_attrs = ["lhs_list", "rhs", "coerced_values", "cloned_values"]
    cloned_values = None
    coerced_values = None
    assignment_overloads = None

    def analyse_declarations(self, env):
        for lhs in self.lhs_list:
            lhs.analyse_target_declaration(env)

    def analyse_types(self, env, use_temp=0):
        from .ExprNodes import CloneNode, ProxyNode

        # collect distinct types used on the LHS
        lhs_types = set()
        for i, lhs in enumerate(self.lhs_list):
            lhs = self.lhs_list[i] = lhs.analyse_target_types(env)
            lhs.gil_assignment_check(env)
            lhs_types.add(lhs.type)

        rhs = self.rhs.analyse_types(env)
        # common special case: only one type needed on the LHS => coerce only once
        if len(lhs_types) == 1:
            # Avoid coercion for overloaded assignment operators.
            if next(iter(lhs_types)).is_cpp_class:
                op = env.lookup_operator('=', [lhs, self.rhs])
                if not op:
                    rhs = rhs.coerce_to(lhs_types.pop(), env)
            else:
                rhs = rhs.coerce_to(lhs_types.pop(), env)

        if not rhs.is_name and not rhs.is_literal and (
                use_temp or rhs.is_attribute or rhs.type.is_pyobject):
            rhs = rhs.coerce_to_temp(env)
        else:
            rhs = rhs.coerce_to_simple(env)
        self.rhs = ProxyNode(rhs) if rhs.is_temp else rhs

        # clone RHS and coerce it to all distinct LHS types
        self.coerced_values = []
        coerced_values = {}
        self.assignment_overloads = []
        for lhs in self.lhs_list:
            overloaded = lhs.type.is_cpp_class and env.lookup_operator('=', [lhs, self.rhs])
            self.assignment_overloads.append(overloaded)
            if lhs.type not in coerced_values and lhs.type != rhs.type:
                rhs = CloneNode(self.rhs)
                if not overloaded:
                    rhs = rhs.coerce_to(lhs.type, env)
                self.coerced_values.append(rhs)
                coerced_values[lhs.type] = rhs

        # clone coerced values for all LHS assignments
        self.cloned_values = []
        for lhs in self.lhs_list:
            rhs = coerced_values.get(lhs.type, self.rhs)
            self.cloned_values.append(CloneNode(rhs))
        return self

    def generate_rhs_evaluation_code(self, code):
        self.rhs.generate_evaluation_code(code)

    def generate_assignment_code(self, code, overloaded_assignment=False):
        # prepare all coercions
        for rhs in self.coerced_values:
            rhs.generate_evaluation_code(code)
        # assign clones to LHS
        for lhs, rhs, overload in zip(self.lhs_list, self.cloned_values, self.assignment_overloads):
            rhs.generate_evaluation_code(code)
            lhs.generate_assignment_code(rhs, code, overloaded_assignment=overload)
        # dispose of coerced values and original RHS
        for rhs_value in self.coerced_values:
            rhs_value.generate_disposal_code(code)
            rhs_value.free_temps(code)
        self.rhs.generate_disposal_code(code)
        self.rhs.free_temps(code)

    def generate_function_definitions(self, env, code):
        self.rhs.generate_function_definitions(env, code)

    def annotate(self, code):
        for rhs in self.coerced_values:
            rhs.annotate(code)
        for lhs, rhs in zip(self.lhs_list, self.cloned_values):
            lhs.annotate(code)
            rhs.annotate(code)
        self.rhs.annotate(code)


class ParallelAssignmentNode(AssignmentNode):
    #  A combined packing/unpacking assignment:
    #
    #    a, b, c =  d, e, f
    #
    #  This has been rearranged by the parser into
    #
    #    a = d ; b = e ; c = f
    #
    #  but we must evaluate all the right hand sides
    #  before assigning to any of the left hand sides.
    #
    #  stats     [AssignmentNode]   The constituent assignments

    child_attrs = ["stats"]

    def analyse_declarations(self, env):
        for stat in self.stats:
            stat.analyse_declarations(env)

    def analyse_expressions(self, env):
        self.stats = [stat.analyse_types(env, use_temp=1)
                      for stat in self.stats]
        return self

#    def analyse_expressions(self, env):
#        for stat in self.stats:
#            stat.analyse_expressions_1(env, use_temp=1)
#        for stat in self.stats:
#            stat.analyse_expressions_2(env)

    def generate_execution_code(self, code):
        code.mark_pos(self.pos)
        for stat in self.stats:
            stat.generate_rhs_evaluation_code(code)
        for stat in self.stats:
            stat.generate_assignment_code(code)

    def generate_function_definitions(self, env, code):
        for stat in self.stats:
            stat.generate_function_definitions(env, code)

    def annotate(self, code):
        for stat in self.stats:
            stat.annotate(code)


class InPlaceAssignmentNode(AssignmentNode):
    #  An in place arithmetic operand:
    #
    #    a += b
    #    a -= b
    #    ...
    #
    #  lhs      ExprNode      Left hand side
    #  rhs      ExprNode      Right hand side
    #  operator char          one of "+-*/%^&|"
    #
    #  This code is a bit tricky because in order to obey Python
    #  semantics the sub-expressions (e.g. indices) of the lhs must
    #  not be evaluated twice. So we must re-use the values calculated
    #  in evaluation phase for the assignment phase as well.
    #  Fortunately, the type of the lhs node is fairly constrained
    #  (it must be a NameNode, AttributeNode, or IndexNode).

    child_attrs = ["lhs", "rhs"]

    def analyse_declarations(self, env):
        self.lhs.analyse_target_declaration(env)

    def analyse_types(self, env):
        self.rhs = self.rhs.analyse_types(env)
        self.lhs = self.lhs.analyse_target_types(env)

        # When assigning to a fully indexed buffer or memoryview, coerce the rhs
        if self.lhs.is_memview_index or self.lhs.is_buffer_access:
            self.rhs = self.rhs.coerce_to(self.lhs.type, env)
        elif self.lhs.type.is_string and self.operator in '+-':
            # use pointer arithmetic for char* LHS instead of string concat
            self.rhs = self.rhs.coerce_to(PyrexTypes.c_py_ssize_t_type, env)
        return self

    def generate_execution_code(self, code):
        code.mark_pos(self.pos)
        lhs, rhs = self.lhs, self.rhs
        rhs.generate_evaluation_code(code)
        lhs.generate_subexpr_evaluation_code(code)
        c_op = self.operator
        if c_op == "//":
            c_op = "/"
        elif c_op == "**":
            error(self.pos, "No C inplace power operator")
        if lhs.is_buffer_access or lhs.is_memview_index:
            if lhs.type.is_pyobject:
                error(self.pos, "In-place operators not allowed on object buffers in this release.")
            if c_op in ('/', '%') and lhs.type.is_int and not code.globalstate.directives['cdivision']:
                error(self.pos, "In-place non-c divide operators not allowed on int buffers.")
            lhs.generate_buffer_setitem_code(rhs, code, c_op)
        elif lhs.is_memview_slice:
            error(self.pos, "Inplace operators not supported on memoryview slices")
        else:
            # C++
            # TODO: make sure overload is declared
            code.putln("%s %s= %s;" % (lhs.result(), c_op, rhs.result()))
        lhs.generate_subexpr_disposal_code(code)
        lhs.free_subexpr_temps(code)
        rhs.generate_disposal_code(code)
        rhs.free_temps(code)

    def annotate(self, code):
        self.lhs.annotate(code)
        self.rhs.annotate(code)

    def create_binop_node(self):
        from . import ExprNodes
        return ExprNodes.binop_node(self.pos, self.operator, self.lhs, self.rhs)


class PrintStatNode(StatNode):
    #  print statement
    #
    #  arg_tuple         TupleNode
    #  stream            ExprNode or None (stdout)
    #  append_newline    boolean

    child_attrs = ["arg_tuple", "stream"]

    def analyse_expressions(self, env):
        if self.stream:
            stream = self.stream.analyse_expressions(env)
            self.stream = stream.coerce_to_pyobject(env)
        arg_tuple = self.arg_tuple.analyse_expressions(env)
        self.arg_tuple = arg_tuple.coerce_to_pyobject(env)
        env.use_utility_code(printing_utility_code)
        if len(self.arg_tuple.args) == 1 and self.append_newline:
            env.use_utility_code(printing_one_utility_code)
        return self

    nogil_check = Node.gil_error
    gil_message = "Python print statement"

    def generate_execution_code(self, code):
        code.mark_pos(self.pos)
        if self.stream:
            self.stream.generate_evaluation_code(code)
            stream_result = self.stream.py_result()
        else:
            stream_result = '0'
        if len(self.arg_tuple.args) == 1 and self.append_newline:
            arg = self.arg_tuple.args[0]
            arg.generate_evaluation_code(code)

            code.putln(
                "if (__Pyx_PrintOne(%s, %s) < 0) %s" % (
                    stream_result,
                    arg.py_result(),
                    code.error_goto(self.pos)))
            arg.generate_disposal_code(code)
            arg.free_temps(code)
        else:
            self.arg_tuple.generate_evaluation_code(code)
            code.putln(
                "if (__Pyx_Print(%s, %s, %d) < 0) %s" % (
                    stream_result,
                    self.arg_tuple.py_result(),
                    self.append_newline,
                    code.error_goto(self.pos)))
            self.arg_tuple.generate_disposal_code(code)
            self.arg_tuple.free_temps(code)

        if self.stream:
            self.stream.generate_disposal_code(code)
            self.stream.free_temps(code)

    def generate_function_definitions(self, env, code):
        if self.stream:
            self.stream.generate_function_definitions(env, code)
        self.arg_tuple.generate_function_definitions(env, code)

    def annotate(self, code):
        if self.stream:
            self.stream.annotate(code)
        self.arg_tuple.annotate(code)


class ExecStatNode(StatNode):
    #  exec statement
    #
    #  args     [ExprNode]

    child_attrs = ["args"]

    def analyse_expressions(self, env):
        for i, arg in enumerate(self.args):
            arg = arg.analyse_expressions(env)
            arg = arg.coerce_to_pyobject(env)
            self.args[i] = arg
        env.use_utility_code(Builtin.pyexec_utility_code)
        return self

    nogil_check = Node.gil_error
    gil_message = "Python exec statement"

    def generate_execution_code(self, code):
        code.mark_pos(self.pos)
        args = []
        for arg in self.args:
            arg.generate_evaluation_code(code)
            args.append(arg.py_result())
        args = tuple(args + ['0', '0'][:3-len(args)])
        temp_result = code.funcstate.allocate_temp(PyrexTypes.py_object_type, manage_ref=True)
        code.putln("%s = __Pyx_PyExec3(%s, %s, %s);" % ((temp_result,) + args))
        for arg in self.args:
            arg.generate_disposal_code(code)
            arg.free_temps(code)
        code.putln(
            code.error_goto_if_null(temp_result, self.pos))
        code.put_gotref(temp_result)
        code.put_decref_clear(temp_result, py_object_type)
        code.funcstate.release_temp(temp_result)

    def annotate(self, code):
        for arg in self.args:
            arg.annotate(code)


class DelStatNode(StatNode):
    #  del statement
    #
    #  args     [ExprNode]

    child_attrs = ["args"]
    ignore_nonexisting = False

    def analyse_declarations(self, env):
        for arg in self.args:
            arg.analyse_target_declaration(env)

    def analyse_expressions(self, env):
        for i, arg in enumerate(self.args):
            arg = self.args[i] = arg.analyse_target_expression(env, None)
            if arg.type.is_pyobject or (arg.is_name and arg.type.is_memoryviewslice):
                if arg.is_name and arg.entry.is_cglobal:
                    error(arg.pos, "Deletion of global C variable")
            elif arg.type.is_ptr and arg.type.base_type.is_cpp_class:
                self.cpp_check(env)
            elif arg.type.is_cpp_class:
                error(arg.pos, "Deletion of non-heap C++ object")
            elif arg.is_subscript and arg.base.type is Builtin.bytearray_type:
                pass  # del ba[i]
            else:
                error(arg.pos, "Deletion of non-Python, non-C++ object")
            #arg.release_target_temp(env)
        return self

    def nogil_check(self, env):
        for arg in self.args:
            if arg.type.is_pyobject:
                self.gil_error()

    gil_message = "Deleting Python object"

    def generate_execution_code(self, code):
        code.mark_pos(self.pos)
        for arg in self.args:
            if (arg.type.is_pyobject or
                    arg.type.is_memoryviewslice or
                    arg.is_subscript and arg.base.type is Builtin.bytearray_type):
                arg.generate_deletion_code(
                    code, ignore_nonexisting=self.ignore_nonexisting)
            elif arg.type.is_ptr and arg.type.base_type.is_cpp_class:
                arg.generate_evaluation_code(code)
                code.putln("delete %s;" % arg.result())
                arg.generate_disposal_code(code)
            # else error reported earlier

    def annotate(self, code):
        for arg in self.args:
            arg.annotate(code)


class PassStatNode(StatNode):
    #  pass statement

    child_attrs = []

    def analyse_expressions(self, env):
        return self

    def generate_execution_code(self, code):
        pass


class IndirectionNode(StatListNode):
    """
    This adds an indirection so that the node can be shared and a subtree can
    be removed at any time by clearing self.stats.
    """

    def __init__(self, stats):
        super(IndirectionNode, self).__init__(stats[0].pos, stats=stats)


class BreakStatNode(StatNode):

    child_attrs = []
    is_terminator = True

    def analyse_expressions(self, env):
        return self

    def generate_execution_code(self, code):
        code.mark_pos(self.pos)
        if not code.break_label:
            error(self.pos, "break statement not inside loop")
        else:
            code.put_goto(code.break_label)


class ContinueStatNode(StatNode):

    child_attrs = []
    is_terminator = True

    def analyse_expressions(self, env):
        return self

    def generate_execution_code(self, code):
        if not code.continue_label:
            error(self.pos, "continue statement not inside loop")
            return
        code.mark_pos(self.pos)
        code.put_goto(code.continue_label)


class ReturnStatNode(StatNode):
    #  return statement
    #
    #  value         ExprNode or None
    #  return_type   PyrexType
    #  in_generator  return inside of generator => raise StopIteration
    #  in_async_gen  return inside of async generator

    child_attrs = ["value"]
    is_terminator = True
    in_generator = False
    in_async_gen = False

    # Whether we are in a parallel section
    in_parallel = False

    def analyse_expressions(self, env):
        return_type = env.return_type
        self.return_type = return_type
        if not return_type:
            error(self.pos, "Return not inside a function body")
            return self
        if self.value:
            if self.in_async_gen:
                error(self.pos, "Return with value in async generator")
            self.value = self.value.analyse_types(env)
            if return_type.is_void or return_type.is_returncode:
                error(self.value.pos, "Return with value in void function")
            else:
                self.value = self.value.coerce_to(env.return_type, env)
        else:
            if (not return_type.is_void
                    and not return_type.is_pyobject
                    and not return_type.is_returncode):
                error(self.pos, "Return value required")
        return self

    def nogil_check(self, env):
        if self.return_type.is_pyobject:
            self.gil_error()

    gil_message = "Returning Python object"

    def generate_execution_code(self, code):
        code.mark_pos(self.pos)
        if not self.return_type:
            # error reported earlier
            return

        value = self.value
        if self.return_type.is_pyobject:
            code.put_xdecref(Naming.retval_cname, self.return_type)
            if value and value.is_none:
                # Use specialised default handling for "return None".
                value = None

        if value:
            value.generate_evaluation_code(code)
            if self.return_type.is_memoryviewslice:
                from . import MemoryView
                MemoryView.put_acquire_memoryviewslice(
                    lhs_cname=Naming.retval_cname,
                    lhs_type=self.return_type,
                    lhs_pos=value.pos,
                    rhs=value,
                    code=code,
                    have_gil=self.in_nogil_context)
            elif self.in_generator:
                # return value == raise StopIteration(value), but uncatchable
                code.globalstate.use_utility_code(
                    UtilityCode.load_cached("ReturnWithStopIteration", "Coroutine.c"))
                code.putln("%s = NULL; __Pyx_ReturnWithStopIteration(%s);" % (
                    Naming.retval_cname,
                    value.py_result()))
                value.generate_disposal_code(code)
            else:
                value.make_owned_reference(code)
                code.putln("%s = %s;" % (
                    Naming.retval_cname,
                    value.result_as(self.return_type)))
            value.generate_post_assignment_code(code)
            value.free_temps(code)
        else:
            if self.return_type.is_pyobject:
                if self.in_generator:
                    if self.in_async_gen:
                        code.globalstate.use_utility_code(
                            UtilityCode.load_cached("StopAsyncIteration", "Coroutine.c"))
                        code.put("PyErr_SetNone(__Pyx_PyExc_StopAsyncIteration); ")
                    code.putln("%s = NULL;" % Naming.retval_cname)
                else:
                    code.put_init_to_py_none(Naming.retval_cname, self.return_type)
            elif self.return_type.is_returncode:
                self.put_return(code, self.return_type.default_value)

        for cname, type in code.funcstate.temps_holding_reference():
            code.put_decref_clear(cname, type)

        code.put_goto(code.return_label)

    def put_return(self, code, value):
        if self.in_parallel:
            code.putln_openmp("#pragma omp critical(__pyx_returning)")
        code.putln("%s = %s;" % (Naming.retval_cname, value))

    def generate_function_definitions(self, env, code):
        if self.value is not None:
            self.value.generate_function_definitions(env, code)

    def annotate(self, code):
        if self.value:
            self.value.annotate(code)


class RaiseStatNode(StatNode):
    #  raise statement
    #
    #  exc_type    ExprNode or None
    #  exc_value   ExprNode or None
    #  exc_tb      ExprNode or None
    #  cause       ExprNode or None

    child_attrs = ["exc_type", "exc_value", "exc_tb", "cause"]
    is_terminator = True

    def analyse_expressions(self, env):
        if self.exc_type:
            exc_type = self.exc_type.analyse_types(env)
            self.exc_type = exc_type.coerce_to_pyobject(env)
        if self.exc_value:
            exc_value = self.exc_value.analyse_types(env)
            self.exc_value = exc_value.coerce_to_pyobject(env)
        if self.exc_tb:
            exc_tb = self.exc_tb.analyse_types(env)
            self.exc_tb = exc_tb.coerce_to_pyobject(env)
        if self.cause:
            cause = self.cause.analyse_types(env)
            self.cause = cause.coerce_to_pyobject(env)
        # special cases for builtin exceptions
        self.builtin_exc_name = None
        if self.exc_type and not self.exc_value and not self.exc_tb:
            exc = self.exc_type
            from . import ExprNodes
            if (isinstance(exc, ExprNodes.SimpleCallNode) and
                    not (exc.args or (exc.arg_tuple is not None and exc.arg_tuple.args))):
                exc = exc.function  # extract the exception type
            if exc.is_name and exc.entry.is_builtin:
                self.builtin_exc_name = exc.name
                if self.builtin_exc_name == 'MemoryError':
                    self.exc_type = None # has a separate implementation
        return self

    nogil_check = Node.gil_error
    gil_message = "Raising exception"

    def generate_execution_code(self, code):
        code.mark_pos(self.pos)
        if self.builtin_exc_name == 'MemoryError':
            code.putln('PyErr_NoMemory(); %s' % code.error_goto(self.pos))
            return

        if self.exc_type:
            self.exc_type.generate_evaluation_code(code)
            type_code = self.exc_type.py_result()
            if self.exc_type.is_name:
                code.globalstate.use_entry_utility_code(self.exc_type.entry)
        else:
            type_code = "0"
        if self.exc_value:
            self.exc_value.generate_evaluation_code(code)
            value_code = self.exc_value.py_result()
        else:
            value_code = "0"
        if self.exc_tb:
            self.exc_tb.generate_evaluation_code(code)
            tb_code = self.exc_tb.py_result()
        else:
            tb_code = "0"
        if self.cause:
            self.cause.generate_evaluation_code(code)
            cause_code = self.cause.py_result()
        else:
            cause_code = "0"
        code.globalstate.use_utility_code(raise_utility_code)
        code.putln(
            "__Pyx_Raise(%s, %s, %s, %s);" % (
                type_code,
                value_code,
                tb_code,
                cause_code))
        for obj in (self.exc_type, self.exc_value, self.exc_tb, self.cause):
            if obj:
                obj.generate_disposal_code(code)
                obj.free_temps(code)
        code.putln(
            code.error_goto(self.pos))

    def generate_function_definitions(self, env, code):
        if self.exc_type is not None:
            self.exc_type.generate_function_definitions(env, code)
        if self.exc_value is not None:
            self.exc_value.generate_function_definitions(env, code)
        if self.exc_tb is not None:
            self.exc_tb.generate_function_definitions(env, code)
        if self.cause is not None:
            self.cause.generate_function_definitions(env, code)

    def annotate(self, code):
        if self.exc_type:
            self.exc_type.annotate(code)
        if self.exc_value:
            self.exc_value.annotate(code)
        if self.exc_tb:
            self.exc_tb.annotate(code)
        if self.cause:
            self.cause.annotate(code)


class ReraiseStatNode(StatNode):

    child_attrs = []
    is_terminator = True

    def analyse_expressions(self, env):
        return self

    nogil_check = Node.gil_error
    gil_message = "Raising exception"

    def generate_execution_code(self, code):
        code.mark_pos(self.pos)
        vars = code.funcstate.exc_vars
        if vars:
            code.globalstate.use_utility_code(restore_exception_utility_code)
            code.put_giveref(vars[0])
            code.put_giveref(vars[1])
            # fresh exceptions may not have a traceback yet (-> finally!)
            code.put_xgiveref(vars[2])
            code.putln("__Pyx_ErrRestoreWithState(%s, %s, %s);" % tuple(vars))
            for varname in vars:
                code.put("%s = 0; " % varname)
            code.putln()
            code.putln(code.error_goto(self.pos))
        else:
            code.globalstate.use_utility_code(
                UtilityCode.load_cached("ReRaiseException", "Exceptions.c"))
            code.putln("__Pyx_ReraiseException(); %s" % code.error_goto(self.pos))

class AssertStatNode(StatNode):
    #  assert statement
    #
    #  cond    ExprNode
    #  value   ExprNode or None

    child_attrs = ["cond", "value"]

    def analyse_expressions(self, env):
        self.cond = self.cond.analyse_boolean_expression(env)
        if self.value:
            value = self.value.analyse_types(env)
            if value.type is Builtin.tuple_type or not value.type.is_builtin_type:
                # prevent tuple values from being interpreted as argument value tuples
                from .ExprNodes import TupleNode
                value = TupleNode(value.pos, args=[value], slow=True)
                self.value = value.analyse_types(env, skip_children=True).coerce_to_pyobject(env)
            else:
                self.value = value.coerce_to_pyobject(env)
        return self

    nogil_check = Node.gil_error
    gil_message = "Raising exception"

    def generate_execution_code(self, code):
        code.putln("#ifndef CYTHON_WITHOUT_ASSERTIONS")
        code.putln("if (unlikely(!Py_OptimizeFlag)) {")
        code.mark_pos(self.pos)
        self.cond.generate_evaluation_code(code)
        code.putln(
            "if (unlikely(!%s)) {" % self.cond.result())
        if self.value:
            self.value.generate_evaluation_code(code)
            code.putln(
                "PyErr_SetObject(PyExc_AssertionError, %s);" % self.value.py_result())
            self.value.generate_disposal_code(code)
            self.value.free_temps(code)
        else:
            code.putln(
                "PyErr_SetNone(PyExc_AssertionError);")
        code.putln(
            code.error_goto(self.pos))
        code.putln(
            "}")
        self.cond.generate_disposal_code(code)
        self.cond.free_temps(code)
        code.putln(
            "}")
        code.putln("#endif")

    def generate_function_definitions(self, env, code):
        self.cond.generate_function_definitions(env, code)
        if self.value is not None:
            self.value.generate_function_definitions(env, code)

    def annotate(self, code):
        self.cond.annotate(code)
        if self.value:
            self.value.annotate(code)


class IfStatNode(StatNode):
    #  if statement
    #
    #  if_clauses   [IfClauseNode]
    #  else_clause  StatNode or None

    child_attrs = ["if_clauses", "else_clause"]

    def analyse_declarations(self, env):
        for if_clause in self.if_clauses:
            if_clause.analyse_declarations(env)
        if self.else_clause:
            self.else_clause.analyse_declarations(env)

    def analyse_expressions(self, env):
        self.if_clauses = [if_clause.analyse_expressions(env) for if_clause in self.if_clauses]
        if self.else_clause:
            self.else_clause = self.else_clause.analyse_expressions(env)
        return self

    def generate_execution_code(self, code):
        code.mark_pos(self.pos)
        end_label = code.new_label()
        last = len(self.if_clauses)
        if self.else_clause:
            # If the 'else' clause is 'unlikely', then set the preceding 'if' clause to 'likely' to reflect that.
            self._set_branch_hint(self.if_clauses[-1], self.else_clause, inverse=True)
        else:
            last -= 1  # avoid redundant goto at end of last if-clause
        for i, if_clause in enumerate(self.if_clauses):
            self._set_branch_hint(if_clause, if_clause.body)
            if_clause.generate_execution_code(code, end_label, is_last=i == last)
        if self.else_clause:
            code.mark_pos(self.else_clause.pos)
            code.putln("/*else*/ {")
            self.else_clause.generate_execution_code(code)
            code.putln("}")
        code.put_label(end_label)

    def _set_branch_hint(self, clause, statements_node, inverse=False):
        if not statements_node.is_terminator:
            return
        if not isinstance(statements_node, StatListNode) or not statements_node.stats:
            return
        # Anything that unconditionally raises exceptions should be considered unlikely.
        if isinstance(statements_node.stats[-1], (RaiseStatNode, ReraiseStatNode)):
            if len(statements_node.stats) > 1:
                # Allow simple statements before the 'raise', but no conditions, loops, etc.
                non_branch_nodes = (ExprStatNode, AssignmentNode, DelStatNode, GlobalNode, NonlocalNode)
                for node in statements_node.stats[:-1]:
                    if not isinstance(node, non_branch_nodes):
                        return
            clause.branch_hint = 'likely' if inverse else 'unlikely'

    def generate_function_definitions(self, env, code):
        for clause in self.if_clauses:
            clause.generate_function_definitions(env, code)
        if self.else_clause is not None:
            self.else_clause.generate_function_definitions(env, code)

    def annotate(self, code):
        for if_clause in self.if_clauses:
            if_clause.annotate(code)
        if self.else_clause:
            self.else_clause.annotate(code)


class IfClauseNode(Node):
    #  if or elif clause in an if statement
    #
    #  condition   ExprNode
    #  body        StatNode

    child_attrs = ["condition", "body"]
    branch_hint = None

    def analyse_declarations(self, env):
        self.body.analyse_declarations(env)

    def analyse_expressions(self, env):
        self.condition = self.condition.analyse_temp_boolean_expression(env)
        self.body = self.body.analyse_expressions(env)
        return self

    def generate_execution_code(self, code, end_label, is_last):
        self.condition.generate_evaluation_code(code)
        code.mark_pos(self.pos)
        condition = self.condition.result()
        if self.branch_hint:
            condition = '%s(%s)' % (self.branch_hint, condition)
        code.putln("if (%s) {" % condition)
        self.condition.generate_disposal_code(code)
        self.condition.free_temps(code)
        self.body.generate_execution_code(code)
        code.mark_pos(self.pos, trace=False)
        if not (is_last or self.body.is_terminator):
            code.put_goto(end_label)
        code.putln("}")

    def generate_function_definitions(self, env, code):
        self.condition.generate_function_definitions(env, code)
        self.body.generate_function_definitions(env, code)

    def annotate(self, code):
        self.condition.annotate(code)
        self.body.annotate(code)


class SwitchCaseNode(StatNode):
    # Generated in the optimization of an if-elif-else node
    #
    # conditions    [ExprNode]
    # body          StatNode

    child_attrs = ['conditions', 'body']

    def generate_execution_code(self, code):
        for cond in self.conditions:
            code.mark_pos(cond.pos)
            cond.generate_evaluation_code(code)
            code.putln("case %s:" % cond.result())
        self.body.generate_execution_code(code)
        code.mark_pos(self.pos, trace=False)
        code.putln("break;")

    def generate_function_definitions(self, env, code):
        for cond in self.conditions:
            cond.generate_function_definitions(env, code)
        self.body.generate_function_definitions(env, code)

    def annotate(self, code):
        for cond in self.conditions:
            cond.annotate(code)
        self.body.annotate(code)


class SwitchStatNode(StatNode):
    # Generated in the optimization of an if-elif-else node
    #
    # test          ExprNode
    # cases         [SwitchCaseNode]
    # else_clause   StatNode or None

    child_attrs = ['test', 'cases', 'else_clause']

    def generate_execution_code(self, code):
        self.test.generate_evaluation_code(code)
        code.mark_pos(self.pos)
        code.putln("switch (%s) {" % self.test.result())
        for case in self.cases:
            case.generate_execution_code(code)
        if self.else_clause is not None:
            code.putln("default:")
            self.else_clause.generate_execution_code(code)
            code.putln("break;")
        else:
            # Always generate a default clause to prevent C compiler warnings
            # about unmatched enum values (it was not the user who decided to
            # generate the switch statement, so shouldn't be bothered).
            code.putln("default: break;")
        code.putln("}")

    def generate_function_definitions(self, env, code):
        self.test.generate_function_definitions(env, code)
        for case in self.cases:
            case.generate_function_definitions(env, code)
        if self.else_clause is not None:
            self.else_clause.generate_function_definitions(env, code)

    def annotate(self, code):
        self.test.annotate(code)
        for case in self.cases:
            case.annotate(code)
        if self.else_clause is not None:
            self.else_clause.annotate(code)


class LoopNode(object):
    pass


class WhileStatNode(LoopNode, StatNode):
    #  while statement
    #
    #  condition    ExprNode
    #  body         StatNode
    #  else_clause  StatNode

    child_attrs = ["condition", "body", "else_clause"]

    def analyse_declarations(self, env):
        self.body.analyse_declarations(env)
        if self.else_clause:
            self.else_clause.analyse_declarations(env)

    def analyse_expressions(self, env):
        if self.condition:
            self.condition = self.condition.analyse_temp_boolean_expression(env)
        self.body = self.body.analyse_expressions(env)
        if self.else_clause:
            self.else_clause = self.else_clause.analyse_expressions(env)
        return self

    def generate_execution_code(self, code):
        code.mark_pos(self.pos)
        old_loop_labels = code.new_loop_labels()
        code.putln(
            "while (1) {")
        if self.condition:
            self.condition.generate_evaluation_code(code)
            self.condition.generate_disposal_code(code)
            code.putln(
                "if (!%s) break;" % self.condition.result())
            self.condition.free_temps(code)
        self.body.generate_execution_code(code)
        code.put_label(code.continue_label)
        code.putln("}")
        break_label = code.break_label
        code.set_loop_labels(old_loop_labels)
        if self.else_clause:
            code.mark_pos(self.else_clause.pos)
            code.putln("/*else*/ {")
            self.else_clause.generate_execution_code(code)
            code.putln("}")
        code.put_label(break_label)

    def generate_function_definitions(self, env, code):
        if self.condition:
            self.condition.generate_function_definitions(env, code)
        self.body.generate_function_definitions(env, code)
        if self.else_clause is not None:
            self.else_clause.generate_function_definitions(env, code)

    def annotate(self, code):
        if self.condition:
            self.condition.annotate(code)
        self.body.annotate(code)
        if self.else_clause:
            self.else_clause.annotate(code)


class DictIterationNextNode(Node):
    # Helper node for calling PyDict_Next() inside of a WhileStatNode
    # and checking the dictionary size for changes.  Created in
    # Optimize.py.
    child_attrs = ['dict_obj', 'expected_size', 'pos_index_var',
                   'coerced_key_var', 'coerced_value_var', 'coerced_tuple_var',
                   'key_target', 'value_target', 'tuple_target', 'is_dict_flag']

    coerced_key_var = key_ref = None
    coerced_value_var = value_ref = None
    coerced_tuple_var = tuple_ref = None

    def __init__(self, dict_obj, expected_size, pos_index_var,
                 key_target, value_target, tuple_target, is_dict_flag):
        Node.__init__(
            self, dict_obj.pos,
            dict_obj=dict_obj,
            expected_size=expected_size,
            pos_index_var=pos_index_var,
            key_target=key_target,
            value_target=value_target,
            tuple_target=tuple_target,
            is_dict_flag=is_dict_flag,
            is_temp=True,
            type=PyrexTypes.c_bint_type)

    def analyse_expressions(self, env):
        from . import ExprNodes
        self.dict_obj = self.dict_obj.analyse_types(env)
        self.expected_size = self.expected_size.analyse_types(env)
        if self.pos_index_var:
            self.pos_index_var = self.pos_index_var.analyse_types(env)
        if self.key_target:
            self.key_target = self.key_target.analyse_target_types(env)
            self.key_ref = ExprNodes.TempNode(self.key_target.pos, PyrexTypes.py_object_type)
            self.coerced_key_var = self.key_ref.coerce_to(self.key_target.type, env)
        if self.value_target:
            self.value_target = self.value_target.analyse_target_types(env)
            self.value_ref = ExprNodes.TempNode(self.value_target.pos, type=PyrexTypes.py_object_type)
            self.coerced_value_var = self.value_ref.coerce_to(self.value_target.type, env)
        if self.tuple_target:
            self.tuple_target = self.tuple_target.analyse_target_types(env)
            self.tuple_ref = ExprNodes.TempNode(self.tuple_target.pos, PyrexTypes.py_object_type)
            self.coerced_tuple_var = self.tuple_ref.coerce_to(self.tuple_target.type, env)
        self.is_dict_flag = self.is_dict_flag.analyse_types(env)
        return self

    def generate_function_definitions(self, env, code):
        self.dict_obj.generate_function_definitions(env, code)

    def generate_execution_code(self, code):
        code.globalstate.use_utility_code(UtilityCode.load_cached("dict_iter", "Optimize.c"))
        self.dict_obj.generate_evaluation_code(code)

        assignments = []
        temp_addresses = []
        for var, result, target in [(self.key_ref, self.coerced_key_var, self.key_target),
                                    (self.value_ref, self.coerced_value_var, self.value_target),
                                    (self.tuple_ref, self.coerced_tuple_var, self.tuple_target)]:
            if target is None:
                addr = 'NULL'
            else:
                assignments.append((var, result, target))
                var.allocate(code)
                addr = '&%s' % var.result()
            temp_addresses.append(addr)

        result_temp = code.funcstate.allocate_temp(PyrexTypes.c_int_type, False)
        code.putln("%s = __Pyx_dict_iter_next(%s, %s, &%s, %s, %s, %s, %s);" % (
            result_temp,
            self.dict_obj.py_result(),
            self.expected_size.result(),
            self.pos_index_var.result(),
            temp_addresses[0],
            temp_addresses[1],
            temp_addresses[2],
            self.is_dict_flag.result()
        ))
        code.putln("if (unlikely(%s == 0)) break;" % result_temp)
        code.putln(code.error_goto_if("%s == -1" % result_temp, self.pos))
        code.funcstate.release_temp(result_temp)

        # evaluate all coercions before the assignments
        for var, result, target in assignments:
            code.put_gotref(var.result())
        for var, result, target in assignments:
            result.generate_evaluation_code(code)
        for var, result, target in assignments:
            target.generate_assignment_code(result, code)
            var.release(code)


class SetIterationNextNode(Node):
    # Helper node for calling _PySet_NextEntry() inside of a WhileStatNode
    # and checking the set size for changes.  Created in Optimize.py.
    child_attrs = ['set_obj', 'expected_size', 'pos_index_var',
                   'coerced_value_var', 'value_target', 'is_set_flag']

    coerced_value_var = value_ref = None

    def __init__(self, set_obj, expected_size, pos_index_var, value_target, is_set_flag):
        Node.__init__(
            self, set_obj.pos,
            set_obj=set_obj,
            expected_size=expected_size,
            pos_index_var=pos_index_var,
            value_target=value_target,
            is_set_flag=is_set_flag,
            is_temp=True,
            type=PyrexTypes.c_bint_type)

    def analyse_expressions(self, env):
        from . import ExprNodes
        self.set_obj = self.set_obj.analyse_types(env)
        self.expected_size = self.expected_size.analyse_types(env)
        self.pos_index_var = self.pos_index_var.analyse_types(env)
        self.value_target = self.value_target.analyse_target_types(env)
        self.value_ref = ExprNodes.TempNode(self.value_target.pos, type=PyrexTypes.py_object_type)
        self.coerced_value_var = self.value_ref.coerce_to(self.value_target.type, env)
        self.is_set_flag = self.is_set_flag.analyse_types(env)
        return self

    def generate_function_definitions(self, env, code):
        self.set_obj.generate_function_definitions(env, code)

    def generate_execution_code(self, code):
        code.globalstate.use_utility_code(UtilityCode.load_cached("set_iter", "Optimize.c"))
        self.set_obj.generate_evaluation_code(code)

        value_ref = self.value_ref
        value_ref.allocate(code)

        result_temp = code.funcstate.allocate_temp(PyrexTypes.c_int_type, False)
        code.putln("%s = __Pyx_set_iter_next(%s, %s, &%s, &%s, %s);" % (
            result_temp,
            self.set_obj.py_result(),
            self.expected_size.result(),
            self.pos_index_var.result(),
            value_ref.result(),
            self.is_set_flag.result()
        ))
        code.putln("if (unlikely(%s == 0)) break;" % result_temp)
        code.putln(code.error_goto_if("%s == -1" % result_temp, self.pos))
        code.funcstate.release_temp(result_temp)

        # evaluate all coercions before the assignments
        code.put_gotref(value_ref.result())
        self.coerced_value_var.generate_evaluation_code(code)
        self.value_target.generate_assignment_code(self.coerced_value_var, code)
        value_ref.release(code)


def ForStatNode(pos, **kw):
    if 'iterator' in kw:
        if kw['iterator'].is_async:
            return AsyncForStatNode(pos, **kw)
        else:
            return ForInStatNode(pos, **kw)
    else:
        return ForFromStatNode(pos, **kw)


class _ForInStatNode(LoopNode, StatNode):
    #  Base class of 'for-in' statements.
    #
    #  target        ExprNode
    #  iterator      IteratorNode | AIterAwaitExprNode(AsyncIteratorNode)
    #  body          StatNode
    #  else_clause   StatNode
    #  item          NextNode | AwaitExprNode(AsyncNextNode)
    #  is_async      boolean        true for 'async for' statements

    child_attrs = ["target", "item", "iterator", "body", "else_clause"]
    item = None
    is_async = False

    def _create_item_node(self):
        raise NotImplementedError("must be implemented by subclasses")

    def analyse_declarations(self, env):
        self.target.analyse_target_declaration(env)
        self.body.analyse_declarations(env)
        if self.else_clause:
            self.else_clause.analyse_declarations(env)
        self._create_item_node()

    def analyse_expressions(self, env):
        self.target = self.target.analyse_target_types(env)
        self.iterator = self.iterator.analyse_expressions(env)
        self._create_item_node()  # must rewrap self.item after analysis
        self.item = self.item.analyse_expressions(env)
        if (not self.is_async and
                (self.iterator.type.is_ptr or self.iterator.type.is_array) and
                self.target.type.assignable_from(self.iterator.type)):
            # C array slice optimization.
            pass
        else:
            self.item = self.item.coerce_to(self.target.type, env)
        self.body = self.body.analyse_expressions(env)
        if self.else_clause:
            self.else_clause = self.else_clause.analyse_expressions(env)
        return self

    def generate_execution_code(self, code):
        code.mark_pos(self.pos)
        old_loop_labels = code.new_loop_labels()
        self.iterator.generate_evaluation_code(code)
        code.putln("for (;;) {")
        self.item.generate_evaluation_code(code)
        self.target.generate_assignment_code(self.item, code)
        self.body.generate_execution_code(code)
        code.mark_pos(self.pos)
        code.put_label(code.continue_label)
        code.putln("}")
        break_label = code.break_label
        code.set_loop_labels(old_loop_labels)

        if self.else_clause:
            # in nested loops, the 'else' block can contain a
            # 'continue' statement for the outer loop, but we may need
            # to generate cleanup code before taking that path, so we
            # intercept it here
            orig_continue_label = code.continue_label
            code.continue_label = code.new_label('outer_continue')

            code.putln("/*else*/ {")
            self.else_clause.generate_execution_code(code)
            code.putln("}")

            if code.label_used(code.continue_label):
                code.put_goto(break_label)
                code.mark_pos(self.pos)
                code.put_label(code.continue_label)
                self.iterator.generate_disposal_code(code)
                code.put_goto(orig_continue_label)
            code.set_loop_labels(old_loop_labels)

        code.mark_pos(self.pos)
        if code.label_used(break_label):
            code.put_label(break_label)
        self.iterator.generate_disposal_code(code)
        self.iterator.free_temps(code)

    def generate_function_definitions(self, env, code):
        self.target.generate_function_definitions(env, code)
        self.iterator.generate_function_definitions(env, code)
        self.body.generate_function_definitions(env, code)
        if self.else_clause is not None:
            self.else_clause.generate_function_definitions(env, code)

    def annotate(self, code):
        self.target.annotate(code)
        self.iterator.annotate(code)
        self.body.annotate(code)
        if self.else_clause:
            self.else_clause.annotate(code)
        self.item.annotate(code)


class ForInStatNode(_ForInStatNode):
    #  'for' statement

    is_async = False

    def _create_item_node(self):
        from .ExprNodes import NextNode
        self.item = NextNode(self.iterator)


class AsyncForStatNode(_ForInStatNode):
    #  'async for' statement
    #
    #  iterator      AIterAwaitExprNode(AsyncIteratorNode)
    #  item          AwaitIterNextExprNode(AsyncIteratorNode)

    is_async = True

    def __init__(self, pos, **kw):
        assert 'item' not in kw
        from . import ExprNodes
        # AwaitExprNodes must appear before running MarkClosureVisitor
        kw['item'] = ExprNodes.AwaitIterNextExprNode(kw['iterator'].pos, arg=None)
        _ForInStatNode.__init__(self, pos, **kw)

    def _create_item_node(self):
        from . import ExprNodes
        self.item.arg = ExprNodes.AsyncNextNode(self.iterator)


class ForFromStatNode(LoopNode, StatNode):
    #  for name from expr rel name rel expr
    #
    #  target        NameNode
    #  bound1        ExprNode
    #  relation1     string
    #  relation2     string
    #  bound2        ExprNode
    #  step          ExprNode or None
    #  body          StatNode
    #  else_clause   StatNode or None
    #
    #  Used internally:
    #
    #  from_range         bool
    #  is_py_target       bool
    #  loopvar_node       ExprNode (usually a NameNode or temp node)
    #  py_loopvar_node    PyTempNode or None
    child_attrs = ["target", "bound1", "bound2", "step", "body", "else_clause"]

    is_py_target = False
    loopvar_node = None
    py_loopvar_node = None
    from_range = False

    gil_message = "For-loop using object bounds or target"

    def nogil_check(self, env):
        for x in (self.target, self.bound1, self.bound2):
            if x.type.is_pyobject:
                self.gil_error()

    def analyse_declarations(self, env):
        self.target.analyse_target_declaration(env)
        self.body.analyse_declarations(env)
        if self.else_clause:
            self.else_clause.analyse_declarations(env)

    def analyse_expressions(self, env):
        from . import ExprNodes
        self.target = self.target.analyse_target_types(env)
        self.bound1 = self.bound1.analyse_types(env)
        self.bound2 = self.bound2.analyse_types(env)
        if self.step is not None:
            if isinstance(self.step, ExprNodes.UnaryMinusNode):
                warning(self.step.pos, "Probable infinite loop in for-from-by statement. "
                        "Consider switching the directions of the relations.", 2)
            self.step = self.step.analyse_types(env)

        self.set_up_loop(env)
        target_type = self.target.type
        if not (target_type.is_pyobject or target_type.is_numeric):
            error(self.target.pos, "for-from loop variable must be c numeric type or Python object")

        self.body = self.body.analyse_expressions(env)
        if self.else_clause:
            self.else_clause = self.else_clause.analyse_expressions(env)
        return self

    def set_up_loop(self, env):
        from . import ExprNodes

        target_type = self.target.type
        if target_type.is_numeric:
            loop_type = target_type
        else:
            if target_type.is_enum:
                warning(self.target.pos,
                        "Integer loops over enum values are fragile. Please cast to a safe integer type instead.")
            loop_type = PyrexTypes.c_long_type if target_type.is_pyobject else PyrexTypes.c_int_type
            if not self.bound1.type.is_pyobject:
                loop_type = PyrexTypes.widest_numeric_type(loop_type, self.bound1.type)
            if not self.bound2.type.is_pyobject:
                loop_type = PyrexTypes.widest_numeric_type(loop_type, self.bound2.type)
            if self.step is not None and not self.step.type.is_pyobject:
                loop_type = PyrexTypes.widest_numeric_type(loop_type, self.step.type)
        self.bound1 = self.bound1.coerce_to(loop_type, env)
        self.bound2 = self.bound2.coerce_to(loop_type, env)
        if not self.bound2.is_literal:
            self.bound2 = self.bound2.coerce_to_temp(env)
        if self.step is not None:
            self.step = self.step.coerce_to(loop_type, env)
            if not self.step.is_literal:
                self.step = self.step.coerce_to_temp(env)

        if target_type.is_numeric or target_type.is_enum:
            self.is_py_target = False
            if isinstance(self.target, ExprNodes.BufferIndexNode):
                raise error(self.pos, "Buffer or memoryview slicing/indexing not allowed as for-loop target.")
            self.loopvar_node = self.target
            self.py_loopvar_node = None
        else:
            self.is_py_target = True
            c_loopvar_node = ExprNodes.TempNode(self.pos, loop_type, env)
            self.loopvar_node = c_loopvar_node
            self.py_loopvar_node = ExprNodes.CloneNode(c_loopvar_node).coerce_to_pyobject(env)

    def generate_execution_code(self, code):
        code.mark_pos(self.pos)
        old_loop_labels = code.new_loop_labels()
        from_range = self.from_range
        self.bound1.generate_evaluation_code(code)
        self.bound2.generate_evaluation_code(code)
        offset, incop = self.relation_table[self.relation1]
        if self.step is not None:
            self.step.generate_evaluation_code(code)
            step = self.step.result()
            incop = "%s=%s" % (incop[0], step)  # e.g. '++' => '+= STEP'
        else:
            step = '1'

        from . import ExprNodes
        if isinstance(self.loopvar_node, ExprNodes.TempNode):
            self.loopvar_node.allocate(code)
        if isinstance(self.py_loopvar_node, ExprNodes.TempNode):
            self.py_loopvar_node.allocate(code)

        loopvar_type = PyrexTypes.c_long_type if self.target.type.is_enum else self.target.type

        if from_range and not self.is_py_target:
            loopvar_name = code.funcstate.allocate_temp(loopvar_type, False)
        else:
            loopvar_name = self.loopvar_node.result()
        if loopvar_type.is_int and not loopvar_type.signed and self.relation2[0] == '>':
            # Handle the case where the endpoint of an unsigned int iteration
            # is within step of 0.
            code.putln("for (%s = %s%s + %s; %s %s %s + %s; ) { %s%s;" % (
                loopvar_name,
                self.bound1.result(), offset, step,
                loopvar_name, self.relation2, self.bound2.result(), step,
                loopvar_name, incop))
        else:
            code.putln("for (%s = %s%s; %s %s %s; %s%s) {" % (
                loopvar_name,
                self.bound1.result(), offset,
                loopvar_name, self.relation2, self.bound2.result(),
                loopvar_name, incop))

        coerced_loopvar_node = self.py_loopvar_node
        if coerced_loopvar_node is None and from_range:
            coerced_loopvar_node = ExprNodes.RawCNameExprNode(self.target.pos, loopvar_type, loopvar_name)
        if coerced_loopvar_node is not None:
            coerced_loopvar_node.generate_evaluation_code(code)
            self.target.generate_assignment_code(coerced_loopvar_node, code)

        self.body.generate_execution_code(code)
        code.put_label(code.continue_label)

        if not from_range and self.py_loopvar_node:
            # This mess is to make for..from loops with python targets behave
            # exactly like those with C targets with regards to re-assignment
            # of the loop variable.
            if self.target.entry.is_pyglobal:
                # We know target is a NameNode, this is the only ugly case.
                target_node = ExprNodes.PyTempNode(self.target.pos, None)
                target_node.allocate(code)
                interned_cname = code.intern_identifier(self.target.entry.name)
                if self.target.entry.scope.is_module_scope:
                    code.globalstate.use_utility_code(
                        UtilityCode.load_cached("GetModuleGlobalName", "ObjectHandling.c"))
                    lookup_func = '__Pyx_GetModuleGlobalName(%s, %s); %s'
                else:
                    code.globalstate.use_utility_code(
                        UtilityCode.load_cached("GetNameInClass", "ObjectHandling.c"))
                    lookup_func = '__Pyx_GetNameInClass(%s, {}, %s); %s'.format(
                        self.target.entry.scope.namespace_cname)
                code.putln(lookup_func % (
                    target_node.result(),
                    interned_cname,
                    code.error_goto_if_null(target_node.result(), self.target.pos)))
                code.put_gotref(target_node.result())
            else:
                target_node = self.target
            from_py_node = ExprNodes.CoerceFromPyTypeNode(
                self.loopvar_node.type, target_node, self.target.entry.scope)
            from_py_node.temp_code = loopvar_name
            from_py_node.generate_result_code(code)
            if self.target.entry.is_pyglobal:
                code.put_decref(target_node.result(), target_node.type)
                target_node.release(code)

        code.putln("}")

        if not from_range and self.py_loopvar_node:
            # This is potentially wasteful, but we don't want the semantics to
            # depend on whether or not the loop is a python type.
            self.py_loopvar_node.generate_evaluation_code(code)
            self.target.generate_assignment_code(self.py_loopvar_node, code)
        if from_range and not self.is_py_target:
            code.funcstate.release_temp(loopvar_name)

        break_label = code.break_label
        code.set_loop_labels(old_loop_labels)
        if self.else_clause:
            code.putln("/*else*/ {")
            self.else_clause.generate_execution_code(code)
            code.putln("}")
        code.put_label(break_label)
        self.bound1.generate_disposal_code(code)
        self.bound1.free_temps(code)
        self.bound2.generate_disposal_code(code)
        self.bound2.free_temps(code)
        if isinstance(self.loopvar_node, ExprNodes.TempNode):
            self.loopvar_node.release(code)
        if isinstance(self.py_loopvar_node, ExprNodes.TempNode):
            self.py_loopvar_node.release(code)
        if self.step is not None:
            self.step.generate_disposal_code(code)
            self.step.free_temps(code)

    relation_table = {
        # {relop : (initial offset, increment op)}
        '<=': ("",   "++"),
        '<' : ("+1", "++"),
        '>=': ("",   "--"),
        '>' : ("-1", "--"),
    }

    def generate_function_definitions(self, env, code):
        self.target.generate_function_definitions(env, code)
        self.bound1.generate_function_definitions(env, code)
        self.bound2.generate_function_definitions(env, code)
        if self.step is not None:
            self.step.generate_function_definitions(env, code)
        self.body.generate_function_definitions(env, code)
        if self.else_clause is not None:
            self.else_clause.generate_function_definitions(env, code)

    def annotate(self, code):
        self.target.annotate(code)
        self.bound1.annotate(code)
        self.bound2.annotate(code)
        if self.step:
            self.step.annotate(code)
        self.body.annotate(code)
        if self.else_clause:
            self.else_clause.annotate(code)


class WithStatNode(StatNode):
    """
    Represents a Python with statement.

    Implemented by the WithTransform as follows:

        MGR = EXPR
        EXIT = MGR.__exit__
        VALUE = MGR.__enter__()
        EXC = True
        try:
            try:
                TARGET = VALUE  # optional
                BODY
            except:
                EXC = False
                if not EXIT(*EXCINFO):
                    raise
        finally:
            if EXC:
                EXIT(None, None, None)
            MGR = EXIT = VALUE = None
    """
    #  manager          The with statement manager object
    #  target           ExprNode  the target lhs of the __enter__() call
    #  body             StatNode
    #  enter_call       ExprNode  the call to the __enter__() method
    #  exit_var         String    the cname of the __exit__() method reference

    child_attrs = ["manager", "enter_call", "target", "body"]

    enter_call = None
    target_temp = None

    def analyse_declarations(self, env):
        self.manager.analyse_declarations(env)
        self.enter_call.analyse_declarations(env)
        self.body.analyse_declarations(env)

    def analyse_expressions(self, env):
        self.manager = self.manager.analyse_types(env)
        self.enter_call = self.enter_call.analyse_types(env)
        if self.target:
            # set up target_temp before descending into body (which uses it)
            from .ExprNodes import TempNode
            self.target_temp = TempNode(self.enter_call.pos, self.enter_call.type)
        self.body = self.body.analyse_expressions(env)
        return self

    def generate_function_definitions(self, env, code):
        self.manager.generate_function_definitions(env, code)
        self.enter_call.generate_function_definitions(env, code)
        self.body.generate_function_definitions(env, code)

    def generate_execution_code(self, code):
        code.mark_pos(self.pos)
        code.putln("/*with:*/ {")
        self.manager.generate_evaluation_code(code)
        self.exit_var = code.funcstate.allocate_temp(py_object_type, manage_ref=False)
        code.globalstate.use_utility_code(
            UtilityCode.load_cached("PyObjectLookupSpecial", "ObjectHandling.c"))
        code.putln("%s = __Pyx_PyObject_LookupSpecial(%s, %s); %s" % (
            self.exit_var,
            self.manager.py_result(),
            code.intern_identifier(EncodedString('__aexit__' if self.is_async else '__exit__')),
            code.error_goto_if_null(self.exit_var, self.pos),
            ))
        code.put_gotref(self.exit_var)

        # need to free exit_var in the face of exceptions during setup
        old_error_label = code.new_error_label()
        intermediate_error_label = code.error_label

        self.enter_call.generate_evaluation_code(code)
        if self.target:
            # The temp result will be cleaned up by the WithTargetAssignmentStatNode
            # after assigning its result to the target of the 'with' statement.
            self.target_temp.allocate(code)
            self.enter_call.make_owned_reference(code)
            code.putln("%s = %s;" % (self.target_temp.result(), self.enter_call.result()))
            self.enter_call.generate_post_assignment_code(code)
        else:
            self.enter_call.generate_disposal_code(code)
        self.enter_call.free_temps(code)

        self.manager.generate_disposal_code(code)
        self.manager.free_temps(code)

        code.error_label = old_error_label
        self.body.generate_execution_code(code)

        if code.label_used(intermediate_error_label):
            step_over_label = code.new_label()
            code.put_goto(step_over_label)
            code.put_label(intermediate_error_label)
            code.put_decref_clear(self.exit_var, py_object_type)
            code.put_goto(old_error_label)
            code.put_label(step_over_label)

        code.funcstate.release_temp(self.exit_var)
        code.putln('}')


class WithTargetAssignmentStatNode(AssignmentNode):
    # The target assignment of the 'with' statement value (return
    # value of the __enter__() call).
    #
    # This is a special cased assignment that properly cleans up the RHS.
    #
    # lhs       ExprNode      the assignment target
    # rhs       ExprNode      a (coerced) TempNode for the rhs (from WithStatNode)
    # with_node WithStatNode  the surrounding with-statement

    child_attrs = ["rhs", "lhs"]
    with_node = None
    rhs = None

    def analyse_declarations(self, env):
        self.lhs.analyse_target_declaration(env)

    def analyse_expressions(self, env):
        self.lhs = self.lhs.analyse_target_types(env)
        self.lhs.gil_assignment_check(env)
        self.rhs = self.with_node.target_temp.coerce_to(self.lhs.type, env)
        return self

    def generate_execution_code(self, code):
        self.rhs.generate_evaluation_code(code)
        self.lhs.generate_assignment_code(self.rhs, code)
        self.with_node.target_temp.release(code)

    def annotate(self, code):
        self.lhs.annotate(code)
        self.rhs.annotate(code)


class TryExceptStatNode(StatNode):
    #  try .. except statement
    #
    #  body             StatNode
    #  except_clauses   [ExceptClauseNode]
    #  else_clause      StatNode or None

    child_attrs = ["body", "except_clauses", "else_clause"]
    in_generator = False

    def analyse_declarations(self, env):
        self.body.analyse_declarations(env)
        for except_clause in self.except_clauses:
            except_clause.analyse_declarations(env)
        if self.else_clause:
            self.else_clause.analyse_declarations(env)

    def analyse_expressions(self, env):
        self.body = self.body.analyse_expressions(env)
        default_clause_seen = 0
        for i, except_clause in enumerate(self.except_clauses):
            except_clause = self.except_clauses[i] = except_clause.analyse_expressions(env)
            if default_clause_seen:
                error(except_clause.pos, "default 'except:' must be last")
            if not except_clause.pattern:
                default_clause_seen = 1
        self.has_default_clause = default_clause_seen
        if self.else_clause:
            self.else_clause = self.else_clause.analyse_expressions(env)
        return self

    nogil_check = Node.gil_error
    gil_message = "Try-except statement"

    def generate_execution_code(self, code):
        old_return_label = code.return_label
        old_break_label = code.break_label
        old_continue_label = code.continue_label
        old_error_label = code.new_error_label()
        our_error_label = code.error_label
        except_end_label = code.new_label('exception_handled')
        except_error_label = code.new_label('except_error')
        except_return_label = code.new_label('except_return')
        try_return_label = code.new_label('try_return')
        try_break_label = code.new_label('try_break') if old_break_label else None
        try_continue_label = code.new_label('try_continue') if old_continue_label else None
        try_end_label = code.new_label('try_end')

        exc_save_vars = [code.funcstate.allocate_temp(py_object_type, False)
                         for _ in range(3)]
        code.mark_pos(self.pos)
        code.putln("{")
        save_exc = code.insertion_point()
        code.putln(
            "/*try:*/ {")
        code.return_label = try_return_label
        code.break_label = try_break_label
        code.continue_label = try_continue_label
        self.body.generate_execution_code(code)
        code.mark_pos(self.pos, trace=False)
        code.putln(
            "}")
        temps_to_clean_up = code.funcstate.all_free_managed_temps()
        can_raise = code.label_used(our_error_label)

        if can_raise:
            # inject code before the try block to save away the exception state
            code.globalstate.use_utility_code(reset_exception_utility_code)
            if not self.in_generator:
                save_exc.putln("__Pyx_PyThreadState_declare")
                save_exc.putln("__Pyx_PyThreadState_assign")
            save_exc.putln("__Pyx_ExceptionSave(%s);" % (
                ', '.join(['&%s' % var for var in exc_save_vars])))
            for var in exc_save_vars:
                save_exc.put_xgotref(var)

            def restore_saved_exception():
                for name in exc_save_vars:
                    code.put_xgiveref(name)
                code.putln("__Pyx_ExceptionReset(%s);" %
                           ', '.join(exc_save_vars))
        else:
            # try block cannot raise exceptions, but we had to allocate the temps above,
            # so just keep the C compiler from complaining about them being unused
            mark_vars_used =  ["(void)%s;" % var for var in exc_save_vars]
            save_exc.putln("%s /* mark used */" % ' '.join(mark_vars_used))

            def restore_saved_exception():
                pass

        code.error_label = except_error_label
        code.return_label = except_return_label
        normal_case_terminates = self.body.is_terminator
        if self.else_clause:
            code.mark_pos(self.else_clause.pos)
            code.putln(
                "/*else:*/ {")
            self.else_clause.generate_execution_code(code)
            code.putln(
                "}")
            if not normal_case_terminates:
                normal_case_terminates = self.else_clause.is_terminator

        if can_raise:
            if not normal_case_terminates:
                for var in exc_save_vars:
                    code.put_xdecref_clear(var, py_object_type)
                code.put_goto(try_end_label)
            code.put_label(our_error_label)
            for temp_name, temp_type in temps_to_clean_up:
                code.put_xdecref_clear(temp_name, temp_type)

            outer_except = code.funcstate.current_except
            # Currently points to self, but the ExceptClauseNode would also be ok. Change if needed.
            code.funcstate.current_except = self
            for except_clause in self.except_clauses:
                except_clause.generate_handling_code(code, except_end_label)
            code.funcstate.current_except = outer_except

            if not self.has_default_clause:
                code.put_goto(except_error_label)

        for exit_label, old_label in [(except_error_label, old_error_label),
                                      (try_break_label, old_break_label),
                                      (try_continue_label, old_continue_label),
                                      (try_return_label, old_return_label),
                                      (except_return_label, old_return_label)]:
            if code.label_used(exit_label):
                if not normal_case_terminates and not code.label_used(try_end_label):
                    code.put_goto(try_end_label)
                code.put_label(exit_label)
                code.mark_pos(self.pos, trace=False)
                if can_raise:
                    restore_saved_exception()
                code.put_goto(old_label)

        if code.label_used(except_end_label):
            if not normal_case_terminates and not code.label_used(try_end_label):
                code.put_goto(try_end_label)
            code.put_label(except_end_label)
            if can_raise:
                restore_saved_exception()
        if code.label_used(try_end_label):
            code.put_label(try_end_label)
        code.putln("}")

        for cname in exc_save_vars:
            code.funcstate.release_temp(cname)

        code.return_label = old_return_label
        code.break_label = old_break_label
        code.continue_label = old_continue_label
        code.error_label = old_error_label

    def generate_function_definitions(self, env, code):
        self.body.generate_function_definitions(env, code)
        for except_clause in self.except_clauses:
            except_clause.generate_function_definitions(env, code)
        if self.else_clause is not None:
            self.else_clause.generate_function_definitions(env, code)

    def annotate(self, code):
        self.body.annotate(code)
        for except_node in self.except_clauses:
            except_node.annotate(code)
        if self.else_clause:
            self.else_clause.annotate(code)


class ExceptClauseNode(Node):
    #  Part of try ... except statement.
    #
    #  pattern        [ExprNode]
    #  target         ExprNode or None
    #  body           StatNode
    #  excinfo_target TupleNode(3*ResultRefNode) or None   optional target for exception info (not owned here!)
    #  match_flag     string             result of exception match
    #  exc_value      ExcValueNode       used internally
    #  function_name  string             qualified name of enclosing function
    #  exc_vars       (string * 3)       local exception variables
    #  is_except_as   bool               Py3-style "except ... as xyz"

    # excinfo_target is never set by the parser, but can be set by a transform
    # in order to extract more extensive information about the exception as a
    # sys.exc_info()-style tuple into a target variable

    child_attrs = ["pattern", "target", "body", "exc_value"]

    exc_value = None
    excinfo_target = None
    is_except_as = False

    def analyse_declarations(self, env):
        if self.target:
            self.target.analyse_target_declaration(env)
        self.body.analyse_declarations(env)

    def analyse_expressions(self, env):
        self.function_name = env.qualified_name
        if self.pattern:
            # normalise/unpack self.pattern into a list
            for i, pattern in enumerate(self.pattern):
                pattern = pattern.analyse_expressions(env)
                self.pattern[i] = pattern.coerce_to_pyobject(env)

        if self.target:
            from . import ExprNodes
            self.exc_value = ExprNodes.ExcValueNode(self.pos)
            self.target = self.target.analyse_target_expression(env, self.exc_value)

        self.body = self.body.analyse_expressions(env)
        return self

    def generate_handling_code(self, code, end_label):
        code.mark_pos(self.pos)

        if self.pattern:
            has_non_literals = not all(
                pattern.is_literal or pattern.is_simple() and not pattern.is_temp
                for pattern in self.pattern)

            if has_non_literals:
                # For non-trivial exception check expressions, hide the live exception from C-API calls.
                exc_vars = [code.funcstate.allocate_temp(py_object_type, manage_ref=True)
                            for _ in range(3)]
                code.globalstate.use_utility_code(UtilityCode.load_cached("PyErrFetchRestore", "Exceptions.c"))
                code.putln("__Pyx_ErrFetch(&%s, &%s, &%s);" % tuple(exc_vars))
                code.globalstate.use_utility_code(UtilityCode.load_cached("FastTypeChecks", "ModuleSetupCode.c"))
                exc_test_func = "__Pyx_PyErr_GivenExceptionMatches(%s, %%s)" % exc_vars[0]
            else:
                exc_vars = ()
                code.globalstate.use_utility_code(UtilityCode.load_cached("PyErrExceptionMatches", "Exceptions.c"))
                exc_test_func = "__Pyx_PyErr_ExceptionMatches(%s)"

            exc_tests = []
            for pattern in self.pattern:
                pattern.generate_evaluation_code(code)
                exc_tests.append(exc_test_func % pattern.py_result())

            match_flag = code.funcstate.allocate_temp(PyrexTypes.c_int_type, manage_ref=False)
            code.putln("%s = %s;" % (match_flag, ' || '.join(exc_tests)))
            for pattern in self.pattern:
                pattern.generate_disposal_code(code)
                pattern.free_temps(code)

            if has_non_literals:
                code.putln("__Pyx_ErrRestore(%s, %s, %s);" % tuple(exc_vars))
                code.putln(' '.join(["%s = 0;" % var for var in exc_vars]))
                for temp in exc_vars:
                    code.funcstate.release_temp(temp)

            code.putln(
                "if (%s) {" %
                    match_flag)
            code.funcstate.release_temp(match_flag)
        else:
            code.putln("/*except:*/ {")

        if (not getattr(self.body, 'stats', True)
                and self.excinfo_target is None
                and self.target is None):
            # most simple case: no exception variable, empty body (pass)
            # => reset the exception state, done
            code.globalstate.use_utility_code(UtilityCode.load_cached("PyErrFetchRestore", "Exceptions.c"))
            code.putln("__Pyx_ErrRestore(0,0,0);")
            code.put_goto(end_label)
            code.putln("}")
            return

        exc_vars = [code.funcstate.allocate_temp(py_object_type, manage_ref=True)
                    for _ in range(3)]
        code.put_add_traceback(self.function_name)
        # We always have to fetch the exception value even if
        # there is no target, because this also normalises the
        # exception and stores it in the thread state.
        code.globalstate.use_utility_code(get_exception_utility_code)
        exc_args = "&%s, &%s, &%s" % tuple(exc_vars)
        code.putln("if (__Pyx_GetException(%s) < 0) %s" % (
            exc_args, code.error_goto(self.pos)))
        for var in exc_vars:
            code.put_gotref(var)
        if self.target:
            self.exc_value.set_var(exc_vars[1])
            self.exc_value.generate_evaluation_code(code)
            self.target.generate_assignment_code(self.exc_value, code)
        if self.excinfo_target is not None:
            for tempvar, node in zip(exc_vars, self.excinfo_target.args):
                node.set_var(tempvar)

        old_break_label, old_continue_label = code.break_label, code.continue_label
        code.break_label = code.new_label('except_break')
        code.continue_label = code.new_label('except_continue')

        old_exc_vars = code.funcstate.exc_vars
        code.funcstate.exc_vars = exc_vars
        self.body.generate_execution_code(code)
        code.funcstate.exc_vars = old_exc_vars

        if not self.body.is_terminator:
            for var in exc_vars:
                code.put_decref_clear(var, py_object_type)
            code.put_goto(end_label)

        for new_label, old_label in [(code.break_label, old_break_label),
                                     (code.continue_label, old_continue_label)]:
            if code.label_used(new_label):
                code.put_label(new_label)
                for var in exc_vars:
                    code.put_decref_clear(var, py_object_type)
                code.put_goto(old_label)
        code.break_label = old_break_label
        code.continue_label = old_continue_label

        for temp in exc_vars:
            code.funcstate.release_temp(temp)

        code.putln(
            "}")

    def generate_function_definitions(self, env, code):
        if self.target is not None:
            self.target.generate_function_definitions(env, code)
        self.body.generate_function_definitions(env, code)

    def annotate(self, code):
        if self.pattern:
            for pattern in self.pattern:
                pattern.annotate(code)
        if self.target:
            self.target.annotate(code)
        self.body.annotate(code)


class TryFinallyStatNode(StatNode):
    #  try ... finally statement
    #
    #  body             StatNode
    #  finally_clause   StatNode
    #  finally_except_clause  deep-copy of finally_clause for exception case
    #  in_generator     inside of generator => must store away current exception also in return case
    #
    #  Each of the continue, break, return and error gotos runs
    #  into its own deep-copy of the finally block code.
    #  In addition, if we're doing an error, we save the
    #  exception on entry to the finally block and restore
    #  it on exit.

    child_attrs = ["body", "finally_clause", "finally_except_clause"]

    preserve_exception = 1

    # handle exception case, in addition to return/break/continue
    handle_error_case = True
    func_return_type = None
    finally_except_clause = None

    is_try_finally_in_nogil = False
    in_generator = False

    @staticmethod
    def create_analysed(pos, env, body, finally_clause):
        node = TryFinallyStatNode(pos, body=body, finally_clause=finally_clause)
        return node

    def analyse_declarations(self, env):
        self.body.analyse_declarations(env)
        self.finally_except_clause = copy.deepcopy(self.finally_clause)
        self.finally_except_clause.analyse_declarations(env)
        self.finally_clause.analyse_declarations(env)

    def analyse_expressions(self, env):
        self.body = self.body.analyse_expressions(env)
        self.finally_clause = self.finally_clause.analyse_expressions(env)
        self.finally_except_clause = self.finally_except_clause.analyse_expressions(env)
        if env.return_type and not env.return_type.is_void:
            self.func_return_type = env.return_type
        return self

    nogil_check = Node.gil_error
    gil_message = "Try-finally statement"

    def generate_execution_code(self, code):
        code.mark_pos(self.pos)
        old_error_label = code.error_label
        old_labels = code.all_new_labels()
        new_labels = code.get_all_labels()
        new_error_label = code.error_label
        if not self.handle_error_case:
            code.error_label = old_error_label
        catch_label = code.new_label()

        code.putln("/*try:*/ {")
        was_in_try_finally = code.funcstate.in_try_finally
        code.funcstate.in_try_finally = 1

        self.body.generate_execution_code(code)

        code.funcstate.in_try_finally = was_in_try_finally
        code.putln("}")
        code.set_all_labels(old_labels)

        temps_to_clean_up = code.funcstate.all_free_managed_temps()
        code.mark_pos(self.finally_clause.pos)
        code.putln("/*finally:*/ {")

        def fresh_finally_clause(_next=[self.finally_clause]):
            # generate the original subtree once and always keep a fresh copy
            node = _next[0]
            node_copy = copy.deepcopy(node)
            if node is self.finally_clause:
                _next[0] = node_copy
            else:
                node = node_copy
            return node

        preserve_error = self.preserve_exception and code.label_used(new_error_label)
        needs_success_cleanup = not self.finally_clause.is_terminator

        if not self.body.is_terminator:
            code.putln('/*normal exit:*/{')
            fresh_finally_clause().generate_execution_code(code)
            if not self.finally_clause.is_terminator:
                code.put_goto(catch_label)
            code.putln('}')

        if preserve_error:
            code.put_label(new_error_label)
            code.putln('/*exception exit:*/{')
            if not self.in_generator:
                code.putln("__Pyx_PyThreadState_declare")
            if self.is_try_finally_in_nogil:
                code.declare_gilstate()
            if needs_success_cleanup:
                exc_lineno_cnames = tuple([
                    code.funcstate.allocate_temp(PyrexTypes.c_int_type, manage_ref=False)
                    for _ in range(2)])
                exc_filename_cname = code.funcstate.allocate_temp(
                    PyrexTypes.CPtrType(PyrexTypes.c_const_type(PyrexTypes.c_char_type)),
                    manage_ref=False)
            else:
                exc_lineno_cnames = exc_filename_cname = None
            exc_vars = tuple([
                code.funcstate.allocate_temp(py_object_type, manage_ref=False)
                for _ in range(6)])
            self.put_error_catcher(
                code, temps_to_clean_up, exc_vars, exc_lineno_cnames, exc_filename_cname)
            finally_old_labels = code.all_new_labels()

            code.putln('{')
            old_exc_vars = code.funcstate.exc_vars
            code.funcstate.exc_vars = exc_vars[:3]
            self.finally_except_clause.generate_execution_code(code)
            code.funcstate.exc_vars = old_exc_vars
            code.putln('}')

            if needs_success_cleanup:
                self.put_error_uncatcher(code, exc_vars, exc_lineno_cnames, exc_filename_cname)
                if exc_lineno_cnames:
                    for cname in exc_lineno_cnames:
                        code.funcstate.release_temp(cname)
                if exc_filename_cname:
                    code.funcstate.release_temp(exc_filename_cname)
                code.put_goto(old_error_label)

            for new_label, old_label in zip(code.get_all_labels(), finally_old_labels):
                if not code.label_used(new_label):
                    continue
                code.put_label(new_label)
                self.put_error_cleaner(code, exc_vars)
                code.put_goto(old_label)

            for cname in exc_vars:
                code.funcstate.release_temp(cname)
            code.putln('}')

        code.set_all_labels(old_labels)
        return_label = code.return_label
        exc_vars = ()

        for i, (new_label, old_label) in enumerate(zip(new_labels, old_labels)):
            if not code.label_used(new_label):
                continue
            if new_label == new_error_label and preserve_error:
                continue  # handled above

            code.putln('%s: {' % new_label)
            ret_temp = None
            if old_label == return_label:
                # return actually raises an (uncatchable) exception in generators that we must preserve
                if self.in_generator:
                    exc_vars = tuple([
                        code.funcstate.allocate_temp(py_object_type, manage_ref=False)
                        for _ in range(6)])
                    self.put_error_catcher(code, [], exc_vars)
                if not self.finally_clause.is_terminator:
                    # store away return value for later reuse
                    if (self.func_return_type and
                            not self.is_try_finally_in_nogil and
                            not isinstance(self.finally_clause, GILExitNode)):
                        ret_temp = code.funcstate.allocate_temp(
                            self.func_return_type, manage_ref=False)
                        code.putln("%s = %s;" % (ret_temp, Naming.retval_cname))
                        if self.func_return_type.is_pyobject:
                            code.putln("%s = 0;" % Naming.retval_cname)

            fresh_finally_clause().generate_execution_code(code)

            if old_label == return_label:
                if ret_temp:
                    code.putln("%s = %s;" % (Naming.retval_cname, ret_temp))
                    if self.func_return_type.is_pyobject:
                        code.putln("%s = 0;" % ret_temp)
                    code.funcstate.release_temp(ret_temp)
                    ret_temp = None
                if self.in_generator:
                    self.put_error_uncatcher(code, exc_vars)

            if not self.finally_clause.is_terminator:
                code.put_goto(old_label)
            code.putln('}')

        # End finally
        code.put_label(catch_label)
        code.putln(
            "}")

    def generate_function_definitions(self, env, code):
        self.body.generate_function_definitions(env, code)
        self.finally_clause.generate_function_definitions(env, code)

    def put_error_catcher(self, code, temps_to_clean_up, exc_vars,
                          exc_lineno_cnames=None, exc_filename_cname=None):
        code.globalstate.use_utility_code(restore_exception_utility_code)
        code.globalstate.use_utility_code(get_exception_utility_code)
        code.globalstate.use_utility_code(swap_exception_utility_code)

        if self.is_try_finally_in_nogil:
            code.put_ensure_gil(declare_gilstate=False)
        code.putln("__Pyx_PyThreadState_assign")

        code.putln(' '.join(["%s = 0;" % var for var in exc_vars]))
        for temp_name, type in temps_to_clean_up:
            code.put_xdecref_clear(temp_name, type)

        # not using preprocessor here to avoid warnings about
        # unused utility functions and/or temps
        code.putln("if (PY_MAJOR_VERSION >= 3)"
                   " __Pyx_ExceptionSwap(&%s, &%s, &%s);" % exc_vars[3:])
        code.putln("if ((PY_MAJOR_VERSION < 3) ||"
                   # if __Pyx_GetException() fails in Py3,
                   # store the newly raised exception instead
                   " unlikely(__Pyx_GetException(&%s, &%s, &%s) < 0)) "
                   "__Pyx_ErrFetch(&%s, &%s, &%s);" % (exc_vars[:3] * 2))
        for var in exc_vars:
            code.put_xgotref(var)
        if exc_lineno_cnames:
            code.putln("%s = %s; %s = %s; %s = %s;" % (
                exc_lineno_cnames[0], Naming.lineno_cname,
                exc_lineno_cnames[1], Naming.clineno_cname,
                exc_filename_cname, Naming.filename_cname))

        if self.is_try_finally_in_nogil:
            code.put_release_ensured_gil()

    def put_error_uncatcher(self, code, exc_vars, exc_lineno_cnames=None, exc_filename_cname=None):
        code.globalstate.use_utility_code(restore_exception_utility_code)
        code.globalstate.use_utility_code(reset_exception_utility_code)

        if self.is_try_finally_in_nogil:
            code.put_ensure_gil(declare_gilstate=False)

        # not using preprocessor here to avoid warnings about
        # unused utility functions and/or temps
        code.putln("if (PY_MAJOR_VERSION >= 3) {")
        for var in exc_vars[3:]:
            code.put_xgiveref(var)
        code.putln("__Pyx_ExceptionReset(%s, %s, %s);" % exc_vars[3:])
        code.putln("}")
        for var in exc_vars[:3]:
            code.put_xgiveref(var)
        code.putln("__Pyx_ErrRestore(%s, %s, %s);" % exc_vars[:3])

        if self.is_try_finally_in_nogil:
            code.put_release_ensured_gil()

        code.putln(' '.join(["%s = 0;" % var for var in exc_vars]))
        if exc_lineno_cnames:
            code.putln("%s = %s; %s = %s; %s = %s;" % (
                Naming.lineno_cname, exc_lineno_cnames[0],
                Naming.clineno_cname, exc_lineno_cnames[1],
                Naming.filename_cname, exc_filename_cname))

    def put_error_cleaner(self, code, exc_vars):
        code.globalstate.use_utility_code(reset_exception_utility_code)
        if self.is_try_finally_in_nogil:
            code.put_ensure_gil(declare_gilstate=False)

        # not using preprocessor here to avoid warnings about
        # unused utility functions and/or temps
        code.putln("if (PY_MAJOR_VERSION >= 3) {")
        for var in exc_vars[3:]:
            code.put_xgiveref(var)
        code.putln("__Pyx_ExceptionReset(%s, %s, %s);" % exc_vars[3:])
        code.putln("}")
        for var in exc_vars[:3]:
            code.put_xdecref_clear(var, py_object_type)
        if self.is_try_finally_in_nogil:
            code.put_release_ensured_gil()
        code.putln(' '.join(["%s = 0;"]*3) % exc_vars[3:])

    def annotate(self, code):
        self.body.annotate(code)
        self.finally_clause.annotate(code)


class NogilTryFinallyStatNode(TryFinallyStatNode):
    """
    A try/finally statement that may be used in nogil code sections.
    """

    preserve_exception = False
    nogil_check = None


class GILStatNode(NogilTryFinallyStatNode):
    #  'with gil' or 'with nogil' statement
    #
    #   state   string   'gil' or 'nogil'

    state_temp = None

    def __init__(self, pos, state, body):
        self.state = state
        self.create_state_temp_if_needed(pos, state, body)
        TryFinallyStatNode.__init__(
            self, pos,
            body=body,
            finally_clause=GILExitNode(
                pos, state=state, state_temp=self.state_temp))

    def create_state_temp_if_needed(self, pos, state, body):
        from .ParseTreeTransforms import YieldNodeCollector
        collector = YieldNodeCollector()
        collector.visitchildren(body)
        if not collector.yields:
            return

        if state == 'gil':
            temp_type = PyrexTypes.c_gilstate_type
        else:
            temp_type = PyrexTypes.c_threadstate_ptr_type
        from . import ExprNodes
        self.state_temp = ExprNodes.TempNode(pos, temp_type)

    def analyse_declarations(self, env):
        env._in_with_gil_block = (self.state == 'gil')
        if self.state == 'gil':
            env.has_with_gil_block = True

        return super(GILStatNode, self).analyse_declarations(env)

    def analyse_expressions(self, env):
        env.use_utility_code(
            UtilityCode.load_cached("ForceInitThreads", "ModuleSetupCode.c"))
        was_nogil = env.nogil
        env.nogil = self.state == 'nogil'
        node = TryFinallyStatNode.analyse_expressions(self, env)
        env.nogil = was_nogil
        return node

    def generate_execution_code(self, code):
        code.mark_pos(self.pos)
        code.begin_block()
        if self.state_temp:
            self.state_temp.allocate(code)
            variable = self.state_temp.result()
        else:
            variable = None

        old_gil_config = code.funcstate.gil_owned
        if self.state == 'gil':
            code.put_ensure_gil(variable=variable)
            code.funcstate.gil_owned = True
        else:
            code.put_release_gil(variable=variable)
            code.funcstate.gil_owned = False

        TryFinallyStatNode.generate_execution_code(self, code)

        if self.state_temp:
            self.state_temp.release(code)

        code.funcstate.gil_owned = old_gil_config
        code.end_block()


class GILExitNode(StatNode):
    """
    Used as the 'finally' block in a GILStatNode

    state   string   'gil' or 'nogil'
    """

    child_attrs = []
    state_temp = None

    def analyse_expressions(self, env):
        return self

    def generate_execution_code(self, code):
        if self.state_temp:
            variable = self.state_temp.result()
        else:
            variable = None

        if self.state == 'gil':
            code.put_release_ensured_gil(variable)
        else:
            code.put_acquire_gil(variable)


class EnsureGILNode(GILExitNode):
    """
    Ensure the GIL in nogil functions for cleanup before returning.
    """

    def generate_execution_code(self, code):
        code.put_ensure_gil(declare_gilstate=False)


def cython_view_utility_code():
    from . import MemoryView
    return MemoryView.view_utility_code


utility_code_for_cimports = {
    # utility code (or inlining c) in a pxd (or pyx) file.
    # TODO: Consider a generic user-level mechanism for importing
    'cpython.array'         : lambda : UtilityCode.load_cached("ArrayAPI", "arrayarray.h"),
    'cpython.array.array'   : lambda : UtilityCode.load_cached("ArrayAPI", "arrayarray.h"),
    'cython.view'           : cython_view_utility_code,
}

utility_code_for_imports = {
    # utility code used when special modules are imported.
    # TODO: Consider a generic user-level mechanism for importing
    'asyncio': ("__Pyx_patch_asyncio", "PatchAsyncIO", "Coroutine.c"),
    'inspect': ("__Pyx_patch_inspect", "PatchInspect", "Coroutine.c"),
}


class CImportStatNode(StatNode):
    #  cimport statement
    #
    #  module_name   string           Qualified name of module being imported
    #  as_name       string or None   Name specified in "as" clause, if any
    #  is_absolute   bool             True for absolute imports, False otherwise

    child_attrs = []
    is_absolute = False

    def analyse_declarations(self, env):
        if not env.is_module_scope:
            error(self.pos, "cimport only allowed at module level")
            return
        module_scope = env.find_module(
            self.module_name, self.pos, relative_level=0 if self.is_absolute else -1)
        if "." in self.module_name:
            names = [EncodedString(name) for name in self.module_name.split(".")]
            top_name = names[0]
            top_module_scope = env.context.find_submodule(top_name)
            module_scope = top_module_scope
            for name in names[1:]:
                submodule_scope = module_scope.find_submodule(name)
                module_scope.declare_module(name, submodule_scope, self.pos)
                module_scope = submodule_scope
            if self.as_name:
                env.declare_module(self.as_name, module_scope, self.pos)
            else:
                env.add_imported_module(module_scope)
                env.declare_module(top_name, top_module_scope, self.pos)
        else:
            name = self.as_name or self.module_name
            env.declare_module(name, module_scope, self.pos)
        if self.module_name in utility_code_for_cimports:
            env.use_utility_code(utility_code_for_cimports[self.module_name]())

    def analyse_expressions(self, env):
        return self

    def generate_execution_code(self, code):
        pass


class FromCImportStatNode(StatNode):
    #  from ... cimport statement
    #
    #  module_name     string                        Qualified name of module
    #  relative_level  int or None                   Relative import: number of dots before module_name
    #  imported_names  [(pos, name, as_name, kind)]  Names to be imported

    child_attrs = []
    module_name = None
    relative_level = None
    imported_names = None

    def analyse_declarations(self, env):
        if not env.is_module_scope:
            error(self.pos, "cimport only allowed at module level")
            return
        if self.relative_level and self.relative_level > env.qualified_name.count('.'):
            error(self.pos, "relative cimport beyond main package is not allowed")
            return
        module_scope = env.find_module(self.module_name, self.pos, relative_level=self.relative_level)
        module_name = module_scope.qualified_name
        env.add_imported_module(module_scope)
        for pos, name, as_name, kind in self.imported_names:
            if name == "*":
                for local_name, entry in list(module_scope.entries.items()):
                    env.add_imported_entry(local_name, entry, pos)
            else:
                entry = module_scope.lookup(name)
                if entry:
                    if kind and not self.declaration_matches(entry, kind):
                        entry.redeclared(pos)
                    entry.used = 1
                else:
                    if kind == 'struct' or kind == 'union':
                        entry = module_scope.declare_struct_or_union(
                            name, kind=kind, scope=None, typedef_flag=0, pos=pos)
                    elif kind == 'class':
                        entry = module_scope.declare_c_class(name, pos=pos, module_name=module_name)
                    else:
                        submodule_scope = env.context.find_module(
                            name, relative_to=module_scope, pos=self.pos, absolute_fallback=False)
                        if submodule_scope.parent_module is module_scope:
                            env.declare_module(as_name or name, submodule_scope, self.pos)
                        else:
                            error(pos, "Name '%s' not declared in module '%s'" % (name, module_name))

                if entry:
                    local_name = as_name or name
                    env.add_imported_entry(local_name, entry, pos)

        if module_name.startswith('cpython') or module_name.startswith('cython'): # enough for now
            if module_name in utility_code_for_cimports:
                env.use_utility_code(utility_code_for_cimports[module_name]())
            for _, name, _, _ in self.imported_names:
                fqname = '%s.%s' % (module_name, name)
                if fqname in utility_code_for_cimports:
                    env.use_utility_code(utility_code_for_cimports[fqname]())

    def declaration_matches(self, entry, kind):
        if not entry.is_type:
            return 0
        type = entry.type
        if kind == 'class':
            if not type.is_extension_type:
                return 0
        else:
            if not type.is_struct_or_union:
                return 0
            if kind != type.kind:
                return 0
        return 1

    def analyse_expressions(self, env):
        return self

    def generate_execution_code(self, code):
        pass


class FromImportStatNode(StatNode):
    #  from ... import statement
    #
    #  module           ImportNode
    #  items            [(string, NameNode)]
    #  interned_items   [(string, NameNode, ExprNode)]
    #  item             PyTempNode            used internally
    #  import_star      boolean               used internally

    child_attrs = ["module"]
    import_star = 0

    def analyse_declarations(self, env):
        for name, target in self.items:
            if name == "*":
                if not env.is_module_scope:
                    error(self.pos, "import * only allowed at module level")
                    return
                env.has_import_star = 1
                self.import_star = 1
            else:
                target.analyse_target_declaration(env)

    def analyse_expressions(self, env):
        from . import ExprNodes
        self.module = self.module.analyse_expressions(env)
        self.item = ExprNodes.RawCNameExprNode(self.pos, py_object_type)
        self.interned_items = []
        for name, target in self.items:
            if name == '*':
                for _, entry in env.entries.items():
                    if not entry.is_type and entry.type.is_extension_type:
                        env.use_utility_code(UtilityCode.load_cached("ExtTypeTest", "ObjectHandling.c"))
                        break
            else:
                entry = env.lookup(target.name)
                # check whether or not entry is already cimported
                if (entry.is_type and entry.type.name == name
                        and hasattr(entry.type, 'module_name')):
                    if entry.type.module_name == self.module.module_name.value:
                        # cimported with absolute name
                        continue
                    try:
                        # cimported with relative name
                        module = env.find_module(self.module.module_name.value, pos=self.pos,
                                                 relative_level=self.module.level)
                        if entry.type.module_name == module.qualified_name:
                            continue
                    except AttributeError:
                        pass
                target = target.analyse_target_expression(env, None)  # FIXME?
                if target.type is py_object_type:
                    coerced_item = None
                else:
                    coerced_item = self.item.coerce_to(target.type, env)
                self.interned_items.append((name, target, coerced_item))
        return self

    def generate_execution_code(self, code):
        code.mark_pos(self.pos)
        self.module.generate_evaluation_code(code)
        if self.import_star:
            code.putln(
                'if (%s(%s) < 0) %s;' % (
                    Naming.import_star,
                    self.module.py_result(),
                    code.error_goto(self.pos)))
        item_temp = code.funcstate.allocate_temp(py_object_type, manage_ref=True)
        self.item.set_cname(item_temp)
        if self.interned_items:
            code.globalstate.use_utility_code(
                UtilityCode.load_cached("ImportFrom", "ImportExport.c"))
        for name, target, coerced_item in self.interned_items:
            code.putln(
                '%s = __Pyx_ImportFrom(%s, %s); %s' % (
                    item_temp,
                    self.module.py_result(),
                    code.intern_identifier(name),
                    code.error_goto_if_null(item_temp, self.pos)))
            code.put_gotref(item_temp)
            if coerced_item is None:
                target.generate_assignment_code(self.item, code)
            else:
                coerced_item.allocate_temp_result(code)
                coerced_item.generate_result_code(code)
                target.generate_assignment_code(coerced_item, code)
            code.put_decref_clear(item_temp, py_object_type)
        code.funcstate.release_temp(item_temp)
        self.module.generate_disposal_code(code)
        self.module.free_temps(code)


class ParallelNode(Node):
    """
    Base class for cython.parallel constructs.
    """

    nogil_check = None


class ParallelStatNode(StatNode, ParallelNode):
    """
    Base class for 'with cython.parallel.parallel():' and 'for i in prange():'.

    assignments     { Entry(var) : (var.pos, inplace_operator_or_None) }
                    assignments to variables in this parallel section

    parent          parent ParallelStatNode or None
    is_parallel     indicates whether this node is OpenMP parallel
                    (true for #pragma omp parallel for and
                              #pragma omp parallel)

    is_parallel is true for:

        #pragma omp parallel
        #pragma omp parallel for

    sections, but NOT for

        #pragma omp for

    We need this to determine the sharing attributes.

    privatization_insertion_point   a code insertion point used to make temps
                                    private (esp. the "nsteps" temp)

    args         tuple          the arguments passed to the parallel construct
    kwargs       DictNode       the keyword arguments passed to the parallel
                                construct (replaced by its compile time value)
    """

    child_attrs = ['body', 'num_threads']

    body = None

    is_prange = False
    is_nested_prange = False

    error_label_used = False

    num_threads = None
    chunksize = None

    parallel_exc = (
        Naming.parallel_exc_type,
        Naming.parallel_exc_value,
        Naming.parallel_exc_tb,
    )

    parallel_pos_info = (
        Naming.parallel_filename,
        Naming.parallel_lineno,
        Naming.parallel_clineno,
    )

    pos_info = (
        Naming.filename_cname,
        Naming.lineno_cname,
        Naming.clineno_cname,
    )

    critical_section_counter = 0

    def __init__(self, pos, **kwargs):
        super(ParallelStatNode, self).__init__(pos, **kwargs)

        # All assignments in this scope
        self.assignments = kwargs.get('assignments') or {}

        # All seen closure cnames and their temporary cnames
        self.seen_closure_vars = set()

        # Dict of variables that should be declared (first|last|)private or
        # reduction { Entry: (op, lastprivate) }.
        # If op is not None, it's a reduction.
        self.privates = {}

        # [NameNode]
        self.assigned_nodes = []

    def analyse_declarations(self, env):
        self.body.analyse_declarations(env)

        self.num_threads = None

        if self.kwargs:
            # Try to find num_threads and chunksize keyword arguments
            pairs = []
            seen = set()
            for dictitem in self.kwargs.key_value_pairs:
                if dictitem.key.value in seen:
                    error(self.pos, "Duplicate keyword argument found: %s" % dictitem.key.value)
                seen.add(dictitem.key.value)
                if dictitem.key.value == 'num_threads':
                    if not dictitem.value.is_none:
                       self.num_threads = dictitem.value
                elif self.is_prange and dictitem.key.value == 'chunksize':
                    if not dictitem.value.is_none:
                        self.chunksize = dictitem.value
                else:
                    pairs.append(dictitem)

            self.kwargs.key_value_pairs = pairs

            try:
                self.kwargs = self.kwargs.compile_time_value(env)
            except Exception as e:
                error(self.kwargs.pos, "Only compile-time values may be "
                                       "supplied as keyword arguments")
        else:
            self.kwargs = {}

        for kw, val in self.kwargs.items():
            if kw not in self.valid_keyword_arguments:
                error(self.pos, "Invalid keyword argument: %s" % kw)
            else:
                setattr(self, kw, val)

    def analyse_expressions(self, env):
        if self.num_threads:
            self.num_threads = self.num_threads.analyse_expressions(env)

        if self.chunksize:
            self.chunksize = self.chunksize.analyse_expressions(env)

        self.body = self.body.analyse_expressions(env)
        self.analyse_sharing_attributes(env)

        if self.num_threads is not None:
            if self.parent and self.parent.num_threads is not None and not self.parent.is_prange:
                error(self.pos, "num_threads already declared in outer section")
            elif self.parent and not self.parent.is_prange:
                error(self.pos, "num_threads must be declared in the parent parallel section")
            elif (self.num_threads.type.is_int and
                    self.num_threads.is_literal and
                    self.num_threads.compile_time_value(env) <= 0):
                error(self.pos, "argument to num_threads must be greater than 0")

            if not self.num_threads.is_simple() or self.num_threads.type.is_pyobject:
                self.num_threads = self.num_threads.coerce_to(
                    PyrexTypes.c_int_type, env).coerce_to_temp(env)
        return self

    def analyse_sharing_attributes(self, env):
        """
        Analyse the privates for this block and set them in self.privates.
        This should be called in a post-order fashion during the
        analyse_expressions phase
        """
        for entry, (pos, op) in self.assignments.items():

            if self.is_prange and not self.is_parallel:
                # closely nested prange in a with parallel block, disallow
                # assigning to privates in the with parallel block (we
                # consider it too implicit and magicky for users)
                if entry in self.parent.assignments:
                    error(pos, "Cannot assign to private of outer parallel block")
                    continue

            if not self.is_prange and op:
                # Again possible, but considered to magicky
                error(pos, "Reductions not allowed for parallel blocks")
                continue

            # By default all variables should have the same values as if
            # executed sequentially
            lastprivate = True
            self.propagate_var_privatization(entry, pos, op, lastprivate)

    def propagate_var_privatization(self, entry, pos, op, lastprivate):
        """
        Propagate the sharing attributes of a variable. If the privatization is
        determined by a parent scope, done propagate further.

        If we are a prange, we propagate our sharing attributes outwards to
        other pranges. If we are a prange in parallel block and the parallel
        block does not determine the variable private, we propagate to the
        parent of the parent. Recursion stops at parallel blocks, as they have
        no concept of lastprivate or reduction.

        So the following cases propagate:

            sum is a reduction for all loops:

                for i in prange(n):
                    for j in prange(n):
                        for k in prange(n):
                            sum += i * j * k

            sum is a reduction for both loops, local_var is private to the
            parallel with block:

                for i in prange(n):
                    with parallel:
                        local_var = ... # private to the parallel
                        for j in prange(n):
                            sum += i * j

        Nested with parallel blocks are disallowed, because they wouldn't
        allow you to propagate lastprivates or reductions:

            #pragma omp parallel for lastprivate(i)
            for i in prange(n):

                sum = 0

                #pragma omp parallel private(j, sum)
                with parallel:

                    #pragma omp parallel
                    with parallel:

                        #pragma omp for lastprivate(j) reduction(+:sum)
                        for j in prange(n):
                            sum += i

                    # sum and j are well-defined here

                # sum and j are undefined here

            # sum and j are undefined here
        """
        self.privates[entry] = (op, lastprivate)

        if entry.type.is_memoryviewslice:
            error(pos, "Memoryview slices can only be shared in parallel sections")
            return

        if self.is_prange:
            if not self.is_parallel and entry not in self.parent.assignments:
                # Parent is a parallel with block
                parent = self.parent.parent
            else:
                parent = self.parent

            # We don't need to propagate privates, only reductions and
            # lastprivates
            if parent and (op or lastprivate):
                parent.propagate_var_privatization(entry, pos, op, lastprivate)

    def _allocate_closure_temp(self, code, entry):
        """
        Helper function that allocate a temporary for a closure variable that
        is assigned to.
        """
        if self.parent:
            return self.parent._allocate_closure_temp(code, entry)

        if entry.cname in self.seen_closure_vars:
            return entry.cname

        cname = code.funcstate.allocate_temp(entry.type, True)

        # Add both the actual cname and the temp cname, as the actual cname
        # will be replaced with the temp cname on the entry
        self.seen_closure_vars.add(entry.cname)
        self.seen_closure_vars.add(cname)

        self.modified_entries.append((entry, entry.cname))
        code.putln("%s = %s;" % (cname, entry.cname))
        entry.cname = cname

    def initialize_privates_to_nan(self, code, exclude=None):
        first = True

        for entry, (op, lastprivate) in sorted(self.privates.items()):
            if not op and (not exclude or entry != exclude):
                invalid_value = entry.type.invalid_value()

                if invalid_value:
                    if first:
                        code.putln("/* Initialize private variables to "
                                   "invalid values */")
                        first = False
                    code.putln("%s = %s;" % (entry.cname,
                                             entry.type.cast_code(invalid_value)))

    def evaluate_before_block(self, code, expr):
        c = self.begin_of_parallel_control_block_point_after_decls
        # we need to set the owner to ourselves temporarily, as
        # allocate_temp may generate a comment in the middle of our pragma
        # otherwise when DebugFlags.debug_temp_code_comments is in effect
        owner = c.funcstate.owner
        c.funcstate.owner = c
        expr.generate_evaluation_code(c)
        c.funcstate.owner = owner

        return expr.result()

    def put_num_threads(self, code):
        """
        Write self.num_threads if set as the num_threads OpenMP directive
        """
        if self.num_threads is not None:
            code.put(" num_threads(%s)" % self.evaluate_before_block(code, self.num_threads))


    def declare_closure_privates(self, code):
        """
        If a variable is in a scope object, we need to allocate a temp and
        assign the value from the temp to the variable in the scope object
        after the parallel section. This kind of copying should be done only
        in the outermost parallel section.
        """
        self.modified_entries = []

        for entry in sorted(self.assignments):
            if entry.from_closure or entry.in_closure:
                self._allocate_closure_temp(code, entry)

    def release_closure_privates(self, code):
        """
        Release any temps used for variables in scope objects. As this is the
        outermost parallel block, we don't need to delete the cnames from
        self.seen_closure_vars.
        """
        for entry, original_cname in self.modified_entries:
            code.putln("%s = %s;" % (original_cname, entry.cname))
            code.funcstate.release_temp(entry.cname)
            entry.cname = original_cname

    def privatize_temps(self, code, exclude_temps=()):
        """
        Make any used temporaries private. Before the relevant code block
        code.start_collecting_temps() should have been called.
        """
        if self.is_parallel:
            c = self.privatization_insertion_point

            self.temps = temps = code.funcstate.stop_collecting_temps()
            privates, firstprivates = [], []
            for temp, type in sorted(temps):
                if type.is_pyobject or type.is_memoryviewslice:
                    firstprivates.append(temp)
                else:
                    privates.append(temp)

            if privates:
                c.put(" private(%s)" % ", ".join(privates))
            if firstprivates:
                c.put(" firstprivate(%s)" % ", ".join(firstprivates))

            if self.breaking_label_used:
                shared_vars = [Naming.parallel_why]
                if self.error_label_used:
                    shared_vars.extend(self.parallel_exc)
                    c.put(" private(%s, %s, %s)" % self.pos_info)

                c.put(" shared(%s)" % ', '.join(shared_vars))

    def cleanup_temps(self, code):
        # Now clean up any memoryview slice and object temporaries
        if self.is_parallel and not self.is_nested_prange:
            code.putln("/* Clean up any temporaries */")
            for temp, type in sorted(self.temps):
                if type.is_memoryviewslice:
                    code.put_xdecref_memoryviewslice(temp, have_gil=False)
                elif type.is_pyobject:
                    code.put_xdecref(temp, type)
                    code.putln("%s = NULL;" % temp)

    def setup_parallel_control_flow_block(self, code):
        """
        Sets up a block that surrounds the parallel block to determine
        how the parallel section was exited. Any kind of return is
        trapped (break, continue, return, exceptions). This is the idea:

        {
            int why = 0;

            #pragma omp parallel
            {
                return # -> goto new_return_label;
                goto end_parallel;

            new_return_label:
                why = 3;
                goto end_parallel;

            end_parallel:;
                #pragma omp flush(why) # we need to flush for every iteration
            }

            if (why == 3)
                goto old_return_label;
        }
        """
        self.old_loop_labels = code.new_loop_labels()
        self.old_error_label = code.new_error_label()
        self.old_return_label = code.return_label
        code.return_label = code.new_label(name="return")

        code.begin_block() # parallel control flow block
        self.begin_of_parallel_control_block_point = code.insertion_point()
        self.begin_of_parallel_control_block_point_after_decls = code.insertion_point()

        self.undef_builtin_expect_apple_gcc_bug(code)

    def begin_parallel_block(self, code):
        """
        Each OpenMP thread in a parallel section that contains a with gil block
        must have the thread-state initialized. The call to
        PyGILState_Release() then deallocates our threadstate. If we wouldn't
        do this, each with gil block would allocate and deallocate one, thereby
        losing exception information before it can be saved before leaving the
        parallel section.
        """
        self.begin_of_parallel_block = code.insertion_point()

    def end_parallel_block(self, code):
        """
        To ensure all OpenMP threads have thread states, we ensure the GIL
        in each thread (which creates a thread state if it doesn't exist),
        after which we release the GIL.
        On exit, reacquire the GIL and release the thread state.

        If compiled without OpenMP support (at the C level), then we still have
        to acquire the GIL to decref any object temporaries.
        """
        if self.error_label_used:
            begin_code = self.begin_of_parallel_block
            end_code = code

            begin_code.putln("#ifdef _OPENMP")
            begin_code.put_ensure_gil(declare_gilstate=True)
            begin_code.putln("Py_BEGIN_ALLOW_THREADS")
            begin_code.putln("#endif /* _OPENMP */")

            end_code.putln("#ifdef _OPENMP")
            end_code.putln("Py_END_ALLOW_THREADS")
            end_code.putln("#else")
            end_code.put_safe("{\n")
            end_code.put_ensure_gil()
            end_code.putln("#endif /* _OPENMP */")
            self.cleanup_temps(end_code)
            end_code.put_release_ensured_gil()
            end_code.putln("#ifndef _OPENMP")
            end_code.put_safe("}\n")
            end_code.putln("#endif /* _OPENMP */")

    def trap_parallel_exit(self, code, should_flush=False):
        """
        Trap any kind of return inside a parallel construct. 'should_flush'
        indicates whether the variable should be flushed, which is needed by
        prange to skip the loop. It also indicates whether we need to register
        a continue (we need this for parallel blocks, but not for prange
        loops, as it is a direct jump there).

        It uses the same mechanism as try/finally:
            1 continue
            2 break
            3 return
            4 error
        """
        save_lastprivates_label = code.new_label()
        dont_return_label = code.new_label()

        self.any_label_used = False
        self.breaking_label_used = False
        self.error_label_used = False

        self.parallel_private_temps = []

        all_labels = code.get_all_labels()

        # Figure this out before starting to generate any code
        for label in all_labels:
            if code.label_used(label):
                self.breaking_label_used = (self.breaking_label_used or
                                            label != code.continue_label)
                self.any_label_used = True

        if self.any_label_used:
            code.put_goto(dont_return_label)

        for i, label in enumerate(all_labels):
            if not code.label_used(label):
                continue

            is_continue_label = label == code.continue_label

            code.put_label(label)

            if not (should_flush and is_continue_label):
                if label == code.error_label:
                    self.error_label_used = True
                    self.fetch_parallel_exception(code)

                code.putln("%s = %d;" % (Naming.parallel_why, i + 1))

            if (self.breaking_label_used and self.is_prange and not
                    is_continue_label):
                code.put_goto(save_lastprivates_label)
            else:
                code.put_goto(dont_return_label)

        if self.any_label_used:
            if self.is_prange and self.breaking_label_used:
                # Don't rely on lastprivate, save our lastprivates
                code.put_label(save_lastprivates_label)
                self.save_parallel_vars(code)

            code.put_label(dont_return_label)

            if should_flush and self.breaking_label_used:
                code.putln_openmp("#pragma omp flush(%s)" % Naming.parallel_why)

    def save_parallel_vars(self, code):
        """
        The following shenanigans are instated when we break, return or
        propagate errors from a prange. In this case we cannot rely on
        lastprivate() to do its job, as no iterations may have executed yet
        in the last thread, leaving the values undefined. It is most likely
        that the breaking thread has well-defined values of the lastprivate
        variables, so we keep those values.
        """
        section_name = "__pyx_parallel_lastprivates%d" % self.critical_section_counter
        code.putln_openmp("#pragma omp critical(%s)" % section_name)
        ParallelStatNode.critical_section_counter += 1

        code.begin_block() # begin critical section

        c = self.begin_of_parallel_control_block_point

        temp_count = 0
        for entry, (op, lastprivate) in sorted(self.privates.items()):
            if not lastprivate or entry.type.is_pyobject:
                continue

            type_decl = entry.type.empty_declaration_code()
            temp_cname = "__pyx_parallel_temp%d" % temp_count
            private_cname = entry.cname

            temp_count += 1

            invalid_value = entry.type.invalid_value()
            if invalid_value:
                init = ' = ' + entry.type.cast_code(invalid_value)
            else:
                init = ''
            # Declare the parallel private in the outer block
            c.putln("%s %s%s;" % (type_decl, temp_cname, init))

            # Initialize before escaping
            code.putln("%s = %s;" % (temp_cname, private_cname))

            self.parallel_private_temps.append((temp_cname, private_cname))

        code.end_block() # end critical section

    def fetch_parallel_exception(self, code):
        """
        As each OpenMP thread may raise an exception, we need to fetch that
        exception from the threadstate and save it for after the parallel
        section where it can be re-raised in the master thread.

        Although it would seem that __pyx_filename, __pyx_lineno and
        __pyx_clineno are only assigned to under exception conditions (i.e.,
        when we have the GIL), and thus should be allowed to be shared without
        any race condition, they are in fact subject to the same race
        conditions that they were previously when they were global variables
        and functions were allowed to release the GIL:

            thread A                thread B
                acquire
                set lineno
                release
                                        acquire
                                        set lineno
                                        release
                acquire
                fetch exception
                release
                                        skip the fetch

                deallocate threadstate  deallocate threadstate
        """
        code.begin_block()
        code.put_ensure_gil(declare_gilstate=True)

        code.putln_openmp("#pragma omp flush(%s)" % Naming.parallel_exc_type)
        code.putln(
            "if (!%s) {" % Naming.parallel_exc_type)

        code.putln("__Pyx_ErrFetchWithState(&%s, &%s, &%s);" % self.parallel_exc)
        pos_info = chain(*zip(self.parallel_pos_info, self.pos_info))
        code.funcstate.uses_error_indicator = True
        code.putln("%s = %s; %s = %s; %s = %s;" % tuple(pos_info))
        code.put_gotref(Naming.parallel_exc_type)

        code.putln(
            "}")

        code.put_release_ensured_gil()
        code.end_block()

    def restore_parallel_exception(self, code):
        "Re-raise a parallel exception"
        code.begin_block()
        code.put_ensure_gil(declare_gilstate=True)

        code.put_giveref(Naming.parallel_exc_type)
        code.putln("__Pyx_ErrRestoreWithState(%s, %s, %s);" % self.parallel_exc)
        pos_info = chain(*zip(self.pos_info, self.parallel_pos_info))
        code.putln("%s = %s; %s = %s; %s = %s;" % tuple(pos_info))

        code.put_release_ensured_gil()
        code.end_block()

    def restore_labels(self, code):
        """
        Restore all old labels. Call this before the 'else' clause to for
        loops and always before ending the parallel control flow block.
        """
        code.set_all_labels(self.old_loop_labels + (self.old_return_label,
                                                    self.old_error_label))

    def end_parallel_control_flow_block(
            self, code, break_=False, continue_=False, return_=False):
        """
        This ends the parallel control flow block and based on how the parallel
        section was exited, takes the corresponding action. The break_ and
        continue_ parameters indicate whether these should be propagated
        outwards:

            for i in prange(...):
                with cython.parallel.parallel():
                    continue

        Here break should be trapped in the parallel block, and propagated to
        the for loop.
        """
        c = self.begin_of_parallel_control_block_point

        # Firstly, always prefer errors over returning, continue or break
        if self.error_label_used:
            c.putln("const char *%s = NULL; int %s = 0, %s = 0;" % self.parallel_pos_info)
            c.putln("PyObject *%s = NULL, *%s = NULL, *%s = NULL;" % self.parallel_exc)

            code.putln(
                "if (%s) {" % Naming.parallel_exc_type)
            code.putln("/* This may have been overridden by a continue, "
                       "break or return in another thread. Prefer the error. */")
            code.putln("%s = 4;" % Naming.parallel_why)
            code.putln(
                "}")

        if continue_:
            any_label_used = self.any_label_used
        else:
            any_label_used = self.breaking_label_used

        if any_label_used:
            # __pyx_parallel_why is used, declare and initialize
            c.putln("int %s;" % Naming.parallel_why)
            c.putln("%s = 0;" % Naming.parallel_why)

            code.putln(
                "if (%s) {" % Naming.parallel_why)

            for temp_cname, private_cname in self.parallel_private_temps:
                code.putln("%s = %s;" % (private_cname, temp_cname))

            code.putln("switch (%s) {" % Naming.parallel_why)
            if continue_:
                code.put("    case 1: ")
                code.put_goto(code.continue_label)

            if break_:
                code.put("    case 2: ")
                code.put_goto(code.break_label)

            if return_:
                code.put("    case 3: ")
                code.put_goto(code.return_label)

            if self.error_label_used:
                code.globalstate.use_utility_code(restore_exception_utility_code)
                code.putln("    case 4:")
                self.restore_parallel_exception(code)
                code.put_goto(code.error_label)

            code.putln("}") # end switch
            code.putln(
                "}") # end if

        code.end_block() # end parallel control flow block
        self.redef_builtin_expect_apple_gcc_bug(code)

    # FIXME: improve with version number for OS X Lion
    buggy_platform_macro_condition = "(defined(__APPLE__) || defined(__OSX__))"
    have_expect_condition = "(defined(__GNUC__) && " \
                             "(__GNUC__ > 2 || (__GNUC__ == 2 && (__GNUC_MINOR__ > 95))))"
    redef_condition = "(%s && %s)" % (buggy_platform_macro_condition, have_expect_condition)

    def undef_builtin_expect_apple_gcc_bug(self, code):
        """
        A bug on OS X Lion disallows __builtin_expect macros. This code avoids them
        """
        if not self.parent:
            code.undef_builtin_expect(self.redef_condition)

    def redef_builtin_expect_apple_gcc_bug(self, code):
        if not self.parent:
            code.redef_builtin_expect(self.redef_condition)


class ParallelWithBlockNode(ParallelStatNode):
    """
    This node represents a 'with cython.parallel.parallel():' block
    """

    valid_keyword_arguments = ['num_threads']

    num_threads = None

    def analyse_declarations(self, env):
        super(ParallelWithBlockNode, self).analyse_declarations(env)
        if self.args:
            error(self.pos, "cython.parallel.parallel() does not take "
                            "positional arguments")

    def generate_execution_code(self, code):
        self.declare_closure_privates(code)
        self.setup_parallel_control_flow_block(code)

        code.putln("#ifdef _OPENMP")
        code.put("#pragma omp parallel ")

        if self.privates:
            privates = [e.cname for e in self.privates
                        if not e.type.is_pyobject]
            code.put('private(%s)' % ', '.join(sorted(privates)))

        self.privatization_insertion_point = code.insertion_point()
        self.put_num_threads(code)
        code.putln("")

        code.putln("#endif /* _OPENMP */")

        code.begin_block()  # parallel block
        self.begin_parallel_block(code)
        self.initialize_privates_to_nan(code)
        code.funcstate.start_collecting_temps()
        self.body.generate_execution_code(code)
        self.trap_parallel_exit(code)
        self.privatize_temps(code)
        self.end_parallel_block(code)
        code.end_block()  # end parallel block

        continue_ = code.label_used(code.continue_label)
        break_ = code.label_used(code.break_label)
        return_ = code.label_used(code.return_label)

        self.restore_labels(code)
        self.end_parallel_control_flow_block(code, break_=break_,
                                             continue_=continue_,
                                             return_=return_)
        self.release_closure_privates(code)


class ParallelRangeNode(ParallelStatNode):
    """
    This node represents a 'for i in cython.parallel.prange():' construct.

    target       NameNode       the target iteration variable
    else_clause  Node or None   the else clause of this loop
    """

    child_attrs = ['body', 'target', 'else_clause', 'args', 'num_threads',
                   'chunksize']

    body = target = else_clause = args = None

    start = stop = step = None

    is_prange = True

    nogil = None
    schedule = None

    valid_keyword_arguments = ['schedule', 'nogil', 'num_threads', 'chunksize']

    def __init__(self, pos, **kwds):
        super(ParallelRangeNode, self).__init__(pos, **kwds)
        # Pretend to be a ForInStatNode for control flow analysis
        self.iterator = PassStatNode(pos)

    def analyse_declarations(self, env):
        super(ParallelRangeNode, self).analyse_declarations(env)
        self.target.analyse_target_declaration(env)
        if self.else_clause is not None:
            self.else_clause.analyse_declarations(env)

        if not self.args or len(self.args) > 3:
            error(self.pos, "Invalid number of positional arguments to prange")
            return

        if len(self.args) == 1:
            self.stop, = self.args
        elif len(self.args) == 2:
            self.start, self.stop = self.args
        else:
            self.start, self.stop, self.step = self.args

        if hasattr(self.schedule, 'decode'):
            self.schedule = self.schedule.decode('ascii')

        if self.schedule not in (None, 'static', 'dynamic', 'guided', 'runtime'):
            error(self.pos, "Invalid schedule argument to prange: %s" % (self.schedule,))

    def analyse_expressions(self, env):
        was_nogil = env.nogil
        if self.nogil:
            env.nogil = True

        if self.target is None:
            error(self.pos, "prange() can only be used as part of a for loop")
            return self

        self.target = self.target.analyse_target_types(env)

        if not self.target.type.is_numeric:
            # Not a valid type, assume one for now anyway

            if not self.target.type.is_pyobject:
                # nogil_check will catch the is_pyobject case
                error(self.target.pos,
                      "Must be of numeric type, not %s" % self.target.type)

            self.index_type = PyrexTypes.c_py_ssize_t_type
        else:
            self.index_type = self.target.type
            if not self.index_type.signed:
                warning(self.target.pos,
                        "Unsigned index type not allowed before OpenMP 3.0",
                        level=2)

        # Setup start, stop and step, allocating temps if needed
        self.names = 'start', 'stop', 'step'
        start_stop_step = self.start, self.stop, self.step

        for node, name in zip(start_stop_step, self.names):
            if node is not None:
                node.analyse_types(env)
                if not node.type.is_numeric:
                    error(node.pos, "%s argument must be numeric" % name)
                    continue

                if not node.is_literal:
                    node = node.coerce_to_temp(env)
                    setattr(self, name, node)

                # As we range from 0 to nsteps, computing the index along the
                # way, we need a fitting type for 'i' and 'nsteps'
                self.index_type = PyrexTypes.widest_numeric_type(
                    self.index_type, node.type)

        if self.else_clause is not None:
            self.else_clause = self.else_clause.analyse_expressions(env)

        # Although not actually an assignment in this scope, it should be
        # treated as such to ensure it is unpacked if a closure temp, and to
        # ensure lastprivate behaviour and propagation. If the target index is
        # not a NameNode, it won't have an entry, and an error was issued by
        # ParallelRangeTransform
        if hasattr(self.target, 'entry'):
            self.assignments[self.target.entry] = self.target.pos, None

        node = super(ParallelRangeNode, self).analyse_expressions(env)

        if node.chunksize:
            if not node.schedule:
                error(node.chunksize.pos,
                      "Must provide schedule with chunksize")
            elif node.schedule == 'runtime':
                error(node.chunksize.pos,
                      "Chunksize not valid for the schedule runtime")
            elif (node.chunksize.type.is_int and
                  node.chunksize.is_literal and
                  node.chunksize.compile_time_value(env) <= 0):
                error(node.chunksize.pos, "Chunksize must not be negative")

            node.chunksize = node.chunksize.coerce_to(
                PyrexTypes.c_int_type, env).coerce_to_temp(env)

        if node.nogil:
            env.nogil = was_nogil

        node.is_nested_prange = node.parent and node.parent.is_prange
        if node.is_nested_prange:
            parent = node
            while parent.parent and parent.parent.is_prange:
                parent = parent.parent

            parent.assignments.update(node.assignments)
            parent.privates.update(node.privates)
            parent.assigned_nodes.extend(node.assigned_nodes)
        return node

    def nogil_check(self, env):
        names = 'start', 'stop', 'step', 'target'
        nodes = self.start, self.stop, self.step, self.target
        for name, node in zip(names, nodes):
            if node is not None and node.type.is_pyobject:
                error(node.pos, "%s may not be a Python object "
                                "as we don't have the GIL" % name)

    def generate_execution_code(self, code):
        """
        Generate code in the following steps

            1)  copy any closure variables determined thread-private
                into temporaries

            2)  allocate temps for start, stop and step

            3)  generate a loop that calculates the total number of steps,
                which then computes the target iteration variable for every step:

                    for i in prange(start, stop, step):
                        ...

                becomes

                    nsteps = (stop - start) / step;
                    i = start;

                    #pragma omp parallel for lastprivate(i)
                    for (temp = 0; temp < nsteps; temp++) {
                        i = start + step * temp;
                        ...
                    }

                Note that accumulation of 'i' would have a data dependency
                between iterations.

                Also, you can't do this

                    for (i = start; i < stop; i += step)
                        ...

                as the '<' operator should become '>' for descending loops.
                'for i from x < i < y:' does not suffer from this problem
                as the relational operator is known at compile time!

            4) release our temps and write back any private closure variables
        """
        self.declare_closure_privates(code)

        # This can only be a NameNode
        target_index_cname = self.target.entry.cname

        # This will be used as the dict to format our code strings, holding
        # the start, stop , step, temps and target cnames
        fmt_dict = {
            'target': target_index_cname,
            'target_type': self.target.type.empty_declaration_code()
        }

        # Setup start, stop and step, allocating temps if needed
        start_stop_step = self.start, self.stop, self.step
        defaults = '0', '0', '1'
        for node, name, default in zip(start_stop_step, self.names, defaults):
            if node is None:
                result = default
            elif node.is_literal:
                result = node.get_constant_c_result_code()
            else:
                node.generate_evaluation_code(code)
                result = node.result()

            fmt_dict[name] = result

        fmt_dict['i'] = code.funcstate.allocate_temp(self.index_type, False)
        fmt_dict['nsteps'] = code.funcstate.allocate_temp(self.index_type, False)

        # TODO: check if the step is 0 and if so, raise an exception in a
        # 'with gil' block. For now, just abort
        code.putln("if (%(step)s == 0) abort();" % fmt_dict)

        self.setup_parallel_control_flow_block(code) # parallel control flow block

        self.control_flow_var_code_point = code.insertion_point()

        # Note: nsteps is private in an outer scope if present
        code.putln("%(nsteps)s = (%(stop)s - %(start)s + %(step)s - %(step)s/abs(%(step)s)) / %(step)s;" % fmt_dict)

        # The target iteration variable might not be initialized, do it only if
        # we are executing at least 1 iteration, otherwise we should leave the
        # target unaffected. The target iteration variable is firstprivate to
        # shut up compiler warnings caused by lastprivate, as the compiler
        # erroneously believes that nsteps may be <= 0, leaving the private
        # target index uninitialized
        code.putln("if (%(nsteps)s > 0)" % fmt_dict)
        code.begin_block() # if block
        self.generate_loop(code, fmt_dict)
        code.end_block() # end if block

        self.restore_labels(code)

        if self.else_clause:
            if self.breaking_label_used:
                code.put("if (%s < 2)" % Naming.parallel_why)

            code.begin_block() # else block
            code.putln("/* else */")
            self.else_clause.generate_execution_code(code)
            code.end_block() # end else block

        # ------ cleanup ------
        self.end_parallel_control_flow_block(code) # end parallel control flow block

        # And finally, release our privates and write back any closure
        # variables
        for temp in start_stop_step + (self.chunksize, self.num_threads):
            if temp is not None:
                temp.generate_disposal_code(code)
                temp.free_temps(code)

        code.funcstate.release_temp(fmt_dict['i'])
        code.funcstate.release_temp(fmt_dict['nsteps'])

        self.release_closure_privates(code)

    def generate_loop(self, code, fmt_dict):
        if self.is_nested_prange:
            code.putln("#if 0")
        else:
            code.putln("#ifdef _OPENMP")

        if not self.is_parallel:
            code.put("#pragma omp for")
            self.privatization_insertion_point = code.insertion_point()
            reduction_codepoint = self.parent.privatization_insertion_point
        else:
            code.put("#pragma omp parallel")
            self.privatization_insertion_point = code.insertion_point()
            reduction_codepoint = self.privatization_insertion_point
            code.putln("")
            code.putln("#endif /* _OPENMP */")

            code.begin_block() # pragma omp parallel begin block

            # Initialize the GIL if needed for this thread
            self.begin_parallel_block(code)

            if self.is_nested_prange:
                code.putln("#if 0")
            else:
                code.putln("#ifdef _OPENMP")
            code.put("#pragma omp for")

        for entry, (op, lastprivate) in sorted(self.privates.items()):
            # Don't declare the index variable as a reduction
            if op and op in "+*-&^|" and entry != self.target.entry:
                if entry.type.is_pyobject:
                    error(self.pos, "Python objects cannot be reductions")
                else:
                    #code.put(" reduction(%s:%s)" % (op, entry.cname))
                    # This is the only way reductions + nesting works in gcc4.5
                    reduction_codepoint.put(
                                " reduction(%s:%s)" % (op, entry.cname))
            else:
                if entry == self.target.entry:
                    code.put(" firstprivate(%s)" % entry.cname)
                    code.put(" lastprivate(%s)" % entry.cname)
                    continue

                if not entry.type.is_pyobject:
                    if lastprivate:
                        private = 'lastprivate'
                    else:
                        private = 'private'

                    code.put(" %s(%s)" % (private, entry.cname))

        if self.schedule:
            if self.chunksize:
                chunksize = ", %s" % self.evaluate_before_block(code, self.chunksize)
            else:
                chunksize = ""

            code.put(" schedule(%s%s)" % (self.schedule, chunksize))

        self.put_num_threads(reduction_codepoint)

        code.putln("")
        code.putln("#endif /* _OPENMP */")

        code.put("for (%(i)s = 0; %(i)s < %(nsteps)s; %(i)s++)" % fmt_dict)
        code.begin_block()  # for loop block

        guard_around_body_codepoint = code.insertion_point()

        # Start if guard block around the body. This may be unnecessary, but
        # at least it doesn't spoil indentation
        code.begin_block()

        code.putln("%(target)s = (%(target_type)s)(%(start)s + %(step)s * %(i)s);" % fmt_dict)
        self.initialize_privates_to_nan(code, exclude=self.target.entry)

        if self.is_parallel:
            code.funcstate.start_collecting_temps()

        self.body.generate_execution_code(code)
        self.trap_parallel_exit(code, should_flush=True)
        self.privatize_temps(code)

        if self.breaking_label_used:
            # Put a guard around the loop body in case return, break or
            # exceptions might be used
            guard_around_body_codepoint.putln("if (%s < 2)" % Naming.parallel_why)

        code.end_block()  # end guard around loop body
        code.end_block()  # end for loop block

        if self.is_parallel:
            # Release the GIL and deallocate the thread state
            self.end_parallel_block(code)
            code.end_block()  # pragma omp parallel end block


class CnameDecoratorNode(StatNode):
    """
    This node is for the cname decorator in CythonUtilityCode:

        @cname('the_cname')
        cdef func(...):
            ...

    In case of a cdef class the cname specifies the objstruct_cname.

    node        the node to which the cname decorator is applied
    cname       the cname the node should get
    """

    child_attrs = ['node']

    def analyse_declarations(self, env):
        self.node.analyse_declarations(env)

        node = self.node
        if isinstance(node, CompilerDirectivesNode):
            node = node.body.stats[0]

        self.is_function = isinstance(node, FuncDefNode)
        is_struct_or_enum = isinstance(node, (CStructOrUnionDefNode, CEnumDefNode))
        e = node.entry

        if self.is_function:
            e.cname = self.cname
            e.func_cname = self.cname
            e.used = True
            if e.pyfunc_cname and '.' in e.pyfunc_cname:
                e.pyfunc_cname = self.mangle(e.pyfunc_cname)
        elif is_struct_or_enum:
            e.cname = e.type.cname = self.cname
        else:
            scope = node.scope

            e.cname = self.cname
            e.type.objstruct_cname = self.cname + '_obj'
            e.type.typeobj_cname = Naming.typeobj_prefix + self.cname
            e.type.typeptr_cname = self.cname + '_type'
            e.type.scope.namespace_cname = e.type.typeptr_cname

            e.as_variable.cname = e.type.typeptr_cname

            scope.scope_prefix = self.cname + "_"

            for name, entry in scope.entries.items():
                if entry.func_cname:
                    entry.func_cname = self.mangle(entry.cname)
                if entry.pyfunc_cname:
                    entry.pyfunc_cname = self.mangle(entry.pyfunc_cname)

    def mangle(self, cname):
        if '.' in cname:
            # remove __pyx_base from func_cname
            cname = cname.split('.')[-1]
        return '%s_%s' % (self.cname, cname)

    def analyse_expressions(self, env):
        self.node = self.node.analyse_expressions(env)
        return self

    def generate_function_definitions(self, env, code):
        "Ensure a prototype for every @cname method in the right place"
        if self.is_function and env.is_c_class_scope:
            # method in cdef class, generate a prototype in the header
            h_code = code.globalstate['utility_code_proto']

            if isinstance(self.node, DefNode):
                self.node.generate_function_header(
                    h_code, with_pymethdef=False, proto_only=True)
            else:
                from . import ModuleNode
                entry = self.node.entry
                cname = entry.cname
                entry.cname = entry.func_cname

                ModuleNode.generate_cfunction_declaration(
                    entry,
                    env.global_scope(),
                    h_code,
                    definition=True)

                entry.cname = cname

        self.node.generate_function_definitions(env, code)

    def generate_execution_code(self, code):
        self.node.generate_execution_code(code)


#------------------------------------------------------------------------------------
#
#  Runtime support code
#
#------------------------------------------------------------------------------------

if Options.gcc_branch_hints:
    branch_prediction_macros = """
/* Test for GCC > 2.95 */
#if defined(__GNUC__) \
    && (__GNUC__ > 2 || (__GNUC__ == 2 && (__GNUC_MINOR__ > 95)))
  #define likely(x)   __builtin_expect(!!(x), 1)
  #define unlikely(x) __builtin_expect(!!(x), 0)
#else /* !__GNUC__ or GCC < 2.95 */
  #define likely(x)   (x)
  #define unlikely(x) (x)
#endif /* __GNUC__ */
"""
else:
    branch_prediction_macros = """
#define likely(x)   (x)
#define unlikely(x) (x)
"""

#------------------------------------------------------------------------------------

printing_utility_code = UtilityCode.load_cached("Print", "Printing.c")
printing_one_utility_code = UtilityCode.load_cached("PrintOne", "Printing.c")

#------------------------------------------------------------------------------------

# Exception raising code
#
# Exceptions are raised by __Pyx_Raise() and stored as plain
# type/value/tb in PyThreadState->curexc_*.  When being caught by an
# 'except' statement, curexc_* is moved over to exc_* by
# __Pyx_GetException()

restore_exception_utility_code = UtilityCode.load_cached("PyErrFetchRestore", "Exceptions.c")
raise_utility_code = UtilityCode.load_cached("RaiseException", "Exceptions.c")
get_exception_utility_code = UtilityCode.load_cached("GetException", "Exceptions.c")
swap_exception_utility_code = UtilityCode.load_cached("SwapException", "Exceptions.c")
reset_exception_utility_code = UtilityCode.load_cached("SaveResetException", "Exceptions.c")
traceback_utility_code = UtilityCode.load_cached("AddTraceback", "Exceptions.c")

#------------------------------------------------------------------------------------

get_exception_tuple_utility_code = UtilityCode(
    proto="""
static PyObject *__Pyx_GetExceptionTuple(PyThreadState *__pyx_tstate); /*proto*/
""",
    # I doubt that calling __Pyx_GetException() here is correct as it moves
    # the exception from tstate->curexc_* to tstate->exc_*, which prevents
    # exception handlers later on from receiving it.
    # NOTE: "__pyx_tstate" may be used by __Pyx_GetException() macro
    impl = """
static PyObject *__Pyx_GetExceptionTuple(CYTHON_UNUSED PyThreadState *__pyx_tstate) {
    PyObject *type = NULL, *value = NULL, *tb = NULL;
    if (__Pyx_GetException(&type, &value, &tb) == 0) {
        PyObject* exc_info = PyTuple_New(3);
        if (exc_info) {
            Py_INCREF(type);
            Py_INCREF(value);
            Py_INCREF(tb);
            PyTuple_SET_ITEM(exc_info, 0, type);
            PyTuple_SET_ITEM(exc_info, 1, value);
            PyTuple_SET_ITEM(exc_info, 2, tb);
            return exc_info;
        }
    }
    return NULL;
}
""",
    requires=[get_exception_utility_code])<|MERGE_RESOLUTION|>--- conflicted
+++ resolved
@@ -4909,7 +4909,7 @@
         # Fix special method docstrings. This is a bit of a hack, but
         # unless we let PyType_Ready create the slot wrappers we have
         # a significant performance hit. (See trac #561.)
-        for func in entry.type.scope.pyfunc_entries:
+        for func in ext_type.scope.pyfunc_entries:
             is_buffer = func.name in ('__getbuffer__', '__releasebuffer__')
             if (func.is_special and Options.docstrings and
                     func.wrapperbase_cname and not is_buffer):
@@ -4975,8 +4975,8 @@
             code.globalstate.use_utility_code(
                 UtilityCode.load_cached('SetupReduce', 'ExtensionTypes.c'))
             code.putln('if (__Pyx_setup_reduce((PyObject*)&%s) < 0) %s' % (
-                          typeobj_cname,
-                          code.error_goto(entry.pos)))
+                typeobj_cname,
+                code.error_goto(entry.pos)))
 
         cls.generate_typeptr_assignment_code(ext_type, code)
 
@@ -4987,98 +4987,14 @@
             # Cython (such as closures), the 'internal'
             # directive is set by users
             code.putln(
-                'if (PyObject_SetAttrString(%s, "%s", (PyObject *)&%s) < 0) %s' % (
+                'if (PyObject_SetAttr(%s, %s, (PyObject *)&%s) < 0) %s' % (
                     Naming.module_cname,
-                    scope.class_name,
+                    code.intern_identifier(scope.class_name),
                     typeobj_cname,
                     code.error_goto(entry.pos)))
 
-<<<<<<< HEAD
     @staticmethod
     def generate_typeptr_assignment_code(ext_type, code):
-=======
-            # Fix special method docstrings. This is a bit of a hack, but
-            # unless we let PyType_Ready create the slot wrappers we have
-            # a significant performance hit. (See trac #561.)
-            for func in entry.type.scope.pyfunc_entries:
-                is_buffer = func.name in ('__getbuffer__', '__releasebuffer__')
-                if (func.is_special and Options.docstrings and
-                        func.wrapperbase_cname and not is_buffer):
-                    slot = TypeSlots.method_name_to_slot.get(func.name)
-                    preprocessor_guard = slot.preprocessor_guard_code() if slot else None
-                    if preprocessor_guard:
-                        code.putln(preprocessor_guard)
-                    code.putln('#if CYTHON_COMPILING_IN_CPYTHON')
-                    code.putln("{")
-                    code.putln(
-                        'PyObject *wrapper = PyObject_GetAttrString((PyObject *)&%s, "%s"); %s' % (
-                            typeobj_cname,
-                            func.name,
-                            code.error_goto_if_null('wrapper', entry.pos)))
-                    code.putln(
-                        "if (Py_TYPE(wrapper) == &PyWrapperDescr_Type) {")
-                    code.putln(
-                        "%s = *((PyWrapperDescrObject *)wrapper)->d_base;" % (
-                            func.wrapperbase_cname))
-                    code.putln(
-                        "%s.doc = %s;" % (func.wrapperbase_cname, func.doc_cname))
-                    code.putln(
-                        "((PyWrapperDescrObject *)wrapper)->d_base = &%s;" % (
-                            func.wrapperbase_cname))
-                    code.putln("}")
-                    code.putln("}")
-                    code.putln('#endif')
-                    if preprocessor_guard:
-                        code.putln('#endif')
-            if type.vtable_cname:
-                code.globalstate.use_utility_code(
-                    UtilityCode.load_cached('SetVTable', 'ImportExport.c'))
-                code.putln(
-                    "if (__Pyx_SetVtable(%s.tp_dict, %s) < 0) %s" % (
-                        typeobj_cname,
-                        type.vtabptr_cname,
-                        code.error_goto(entry.pos)))
-                if heap_type_bases:
-                    code.globalstate.use_utility_code(
-                        UtilityCode.load_cached('MergeVTables', 'ImportExport.c'))
-                    code.putln("if (__Pyx_MergeVtables(&%s) < 0) %s" % (
-                        typeobj_cname,
-                        code.error_goto(entry.pos)))
-            if not type.scope.is_internal and not type.scope.directives['internal']:
-                # scope.is_internal is set for types defined by
-                # Cython (such as closures), the 'internal'
-                # directive is set by users
-                code.putln(
-                    'if (PyObject_SetAttr(%s, %s, (PyObject *)&%s) < 0) %s' % (
-                        Naming.module_cname,
-                        code.intern_identifier(scope.class_name),
-                        typeobj_cname,
-                        code.error_goto(entry.pos)))
-            weakref_entry = scope.lookup_here("__weakref__") if not scope.is_closure_class_scope else None
-            if weakref_entry:
-                if weakref_entry.type is py_object_type:
-                    tp_weaklistoffset = "%s.tp_weaklistoffset" % typeobj_cname
-                    if type.typedef_flag:
-                        objstruct = type.objstruct_cname
-                    else:
-                        objstruct = "struct %s" % type.objstruct_cname
-                    code.putln("if (%s == 0) %s = offsetof(%s, %s);" % (
-                        tp_weaklistoffset,
-                        tp_weaklistoffset,
-                        objstruct,
-                        weakref_entry.cname))
-                else:
-                    error(weakref_entry.pos, "__weakref__ slot must be of type 'object'")
-            if scope.lookup_here("__reduce_cython__") if not scope.is_closure_class_scope else None:
-                # Unfortunately, we cannot reliably detect whether a
-                # superclass defined __reduce__ at compile time, so we must
-                # do so at runtime.
-                code.globalstate.use_utility_code(
-                    UtilityCode.load_cached('SetupReduce', 'ExtensionTypes.c'))
-                code.putln('if (__Pyx_setup_reduce((PyObject*)&%s) < 0) %s' % (
-                              typeobj_cname,
-                              code.error_goto(entry.pos)))
->>>>>>> 47c52132
         # Generate code to initialise the typeptr of an extension
         # type defined in this module to point to its type object.
         if ext_type.typeobj_cname:
