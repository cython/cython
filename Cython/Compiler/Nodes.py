--- conflicted
+++ resolved
@@ -17,15 +17,9 @@
 import Naming
 import PyrexTypes
 import TypeSlots
-<<<<<<< HEAD
-from PyrexTypes import py_object_type, error_type, CTypedefType, CFuncType
+from PyrexTypes import py_object_type, error_type, CFuncType
 from Symtab import ModuleScope, LocalScope, ClosureScope, \
-    StructOrUnionScope, PyClassScope, CClassScope
-=======
-from PyrexTypes import py_object_type, error_type, CFuncType
-from Symtab import ModuleScope, LocalScope, GeneratorLocalScope, \
     StructOrUnionScope, PyClassScope, CClassScope, CppClassScope
->>>>>>> 36f20ec7
 from Cython.Utils import open_new_file, replace_suffix
 from Code import UtilityCode
 from StringEncoding import EncodedString, escape_byte_string, split_string_literal
