#
#   Parse tree nodes
#

from __future__ import absolute_import

import cython

cython.declare(sys=object, os=object, copy=object,
               Builtin=object, error=object, warning=object, Naming=object, PyrexTypes=object,
               py_object_type=object, ModuleScope=object, LocalScope=object, ClosureScope=object,
               StructOrUnionScope=object, PyClassScope=object,
               CppClassScope=object, UtilityCode=object, EncodedString=object,
               error_type=object, _py_int_types=object)

import sys, os, copy
from itertools import chain

from . import Builtin
from .Errors import error, warning, InternalError, CompileError, CannotSpecialize
from . import Naming
from . import PyrexTypes
from . import TypeSlots
from .PyrexTypes import py_object_type, error_type
from .Symtab import (ModuleScope, LocalScope, ClosureScope, PropertyScope,
                     StructOrUnionScope, PyClassScope, CppClassScope, TemplateScope,
                     CppScopedEnumScope, punycodify_name)
from .Code import UtilityCode
from .StringEncoding import EncodedString
from . import Future
from . import Options
from . import DebugFlags
from .Pythran import has_np_pythran, pythran_type, is_pythran_buffer
from ..Utils import add_metaclass


if sys.version_info[0] >= 3:
    _py_int_types = int
else:
    _py_int_types = (int, long)


IMPLICIT_CLASSMETHODS = {"__init_subclass__", "__class_getitem__"}


def relative_position(pos):
    return (pos[0].get_filenametable_entry(), pos[1])


def embed_position(pos, docstring):
    if not Options.embed_pos_in_docstring:
        return docstring
    pos_line = u'File: %s (starting at line %s)' % relative_position(pos)
    if docstring is None:
        # unicode string
        return EncodedString(pos_line)

    # make sure we can encode the filename in the docstring encoding
    # otherwise make the docstring a unicode string
    encoding = docstring.encoding
    if encoding is not None:
        try:
            pos_line.encode(encoding)
        except UnicodeEncodeError:
            encoding = None

    if not docstring:
        # reuse the string encoding of the original docstring
        doc = EncodedString(pos_line)
    else:
        doc = EncodedString(pos_line + u'\n' + docstring)
    doc.encoding = encoding
    return doc


def write_func_call(func, codewriter_class):
    def f(*args, **kwds):
        if len(args) > 1 and isinstance(args[1], codewriter_class):
            # here we annotate the code with this function call
            # but only if new code is generated
            node, code = args[:2]
            marker = '                    /* %s -> %s.%s %s */' % (
                ' ' * code.call_level,
                node.__class__.__name__,
                func.__name__,
                node.pos[1:],
            )
            insertion_point = code.insertion_point()
            start = code.buffer.stream.tell()
            code.call_level += 4
            res = func(*args, **kwds)
            code.call_level -= 4
            if start != code.buffer.stream.tell():
                code.putln(marker.replace('->', '<-', 1))
                insertion_point.putln(marker)
            return res
        else:
            return func(*args, **kwds)
    return f


class VerboseCodeWriter(type):
    # Set this as a metaclass to trace function calls in code.
    # This slows down code generation and makes much larger files.
    def __new__(cls, name, bases, attrs):
        from types import FunctionType
        from .Code import CCodeWriter
        attrs = dict(attrs)
        for mname, m in attrs.items():
            if isinstance(m, FunctionType):
                attrs[mname] = write_func_call(m, CCodeWriter)
        return super(VerboseCodeWriter, cls).__new__(cls, name, bases, attrs)


class CheckAnalysers(type):
    """Metaclass to check that type analysis functions return a node.
    """
    methods = frozenset({
        'analyse_types',
        'analyse_expressions',
        'analyse_target_types',
    })

    def __new__(cls, name, bases, attrs):
        from types import FunctionType
        def check(name, func):
            def call(*args, **kwargs):
                retval = func(*args, **kwargs)
                if retval is None:
                    print('%s %s %s' % (name, args, kwargs))
                return retval
            return call

        attrs = dict(attrs)
        for mname, m in attrs.items():
            if isinstance(m, FunctionType) and mname in cls.methods:
                attrs[mname] = check(mname, m)
        return super(CheckAnalysers, cls).__new__(cls, name, bases, attrs)


def _with_metaclass(cls):
    if DebugFlags.debug_trace_code_generation:
        return add_metaclass(VerboseCodeWriter)(cls)
    #return add_metaclass(CheckAnalysers)(cls)
    return cls


@_with_metaclass
class Node(object):
    #  pos         (string, int, int)   Source file position
    #  is_name     boolean              Is a NameNode
    #  is_literal  boolean              Is a ConstNode

    is_name = 0
    is_none = 0
    is_nonecheck = 0
    is_literal = 0
    is_terminator = 0
    is_wrapper = False  # is a DefNode wrapper for a C function
    is_cproperty = False
    temps = None

    # All descendants should set child_attrs to a list of the attributes
    # containing nodes considered "children" in the tree. Each such attribute
    # can either contain a single node or a list of nodes. See Visitor.py.
    child_attrs = None

    # Subset of attributes that are evaluated in the outer scope (e.g. function default arguments).
    outer_attrs = None

    cf_state = None

    # This may be an additional (or 'actual') type that will be checked when
    # this node is coerced to another type. This could be useful to set when
    # the actual type to which it can coerce is known, but you want to leave
    # the type a py_object_type
    coercion_type = None

    def __init__(self, pos, **kw):
        self.pos = pos
        self.__dict__.update(kw)

    gil_message = "Operation"

    nogil_check = None
    in_nogil_context = False  # For use only during code generation.

    def gil_error(self, env=None):
        error(self.pos, "%s not allowed without gil" % self.gil_message)

    cpp_message = "Operation"

    def cpp_check(self, env):
        if not env.is_cpp():
            self.cpp_error()

    def cpp_error(self):
        error(self.pos, "%s only allowed in c++" % self.cpp_message)

    def clone_node(self):
        """Clone the node. This is defined as a shallow copy, except for member lists
           amongst the child attributes (from get_child_accessors) which are also
           copied. Lists containing child nodes are thus seen as a way for the node
           to hold multiple children directly; the list is not treated as a separate
           level in the tree."""
        result = copy.copy(self)
        for attrname in result.child_attrs:
            value = getattr(result, attrname)
            if isinstance(value, list):
                setattr(result, attrname, [x for x in value])
        return result


    #
    #  There are 3 main phases of parse tree processing, applied in order to
    #  all the statements in a given scope-block:
    #
    #  (0) analyse_declarations
    #        Make symbol table entries for all declarations at the current
    #        level, both explicit (def, cdef, etc.) and implicit (assignment
    #        to an otherwise undeclared name).
    #
    #  (1) analyse_expressions
    #         Determine the result types of expressions and fill in the
    #         'type' attribute of each ExprNode. Insert coercion nodes into the
    #         tree where needed to convert to and from Python objects.
    #         Replace tree nodes with more appropriate implementations found by
    #         the type analysis.
    #
    #  (2) generate_code
    #         Emit C code for all declarations, statements and expressions.
    #
    #  These phases are triggered by tree transformations.
    #  See the full pipeline in Pipeline.py.
    #

    def analyse_declarations(self, env):
        pass

    def analyse_expressions(self, env):
        raise InternalError("analyse_expressions not implemented for %s" %
            self.__class__.__name__)

    def generate_code(self, code):
        raise InternalError("generate_code not implemented for %s" %
            self.__class__.__name__)

    def annotate(self, code):
        # mro does the wrong thing
        if isinstance(self, BlockNode):
            self.body.annotate(code)

    def end_pos(self):
        try:
            return self._end_pos
        except AttributeError:
            pos = self.pos
            if not self.child_attrs:
                self._end_pos = pos
                return pos
            for attr in self.child_attrs:
                child = getattr(self, attr)
                # Sometimes lists, sometimes nodes
                if child is None:
                    pass
                elif isinstance(child, list):
                    for c in child:
                        pos = max(pos, c.end_pos())
                else:
                    pos = max(pos, child.end_pos())
            self._end_pos = pos
            return pos

    def dump(self, level=0, filter_out=("pos",), cutoff=100, encountered=None):
        """Debug helper method that returns a recursive string representation of this node.
        """
        if cutoff == 0:
            return "<...nesting level cutoff...>"
        if encountered is None:
            encountered = set()
        if id(self) in encountered:
            return "<%s (0x%x) -- already output>" % (self.__class__.__name__, id(self))
        encountered.add(id(self))

        def dump_child(x, level):
            if isinstance(x, Node):
                return x.dump(level, filter_out, cutoff-1, encountered)
            elif isinstance(x, list):
                return "[%s]" % ", ".join([dump_child(item, level) for item in x])
            else:
                return repr(x)

        attrs = [(key, value) for key, value in self.__dict__.items() if key not in filter_out]
        if len(attrs) == 0:
            return "<%s (0x%x)>" % (self.__class__.__name__, id(self))
        else:
            indent = "  " * level
            res = "<%s (0x%x)\n" % (self.__class__.__name__, id(self))
            for key, value in attrs:
                res += "%s  %s: %s\n" % (indent, key, dump_child(value, level + 1))
            res += "%s>" % indent
            return res

    def dump_pos(self, mark_column=False, marker='(#)'):
        """Debug helper method that returns the source code context of this node as a string.
        """
        if not self.pos:
            return u''
        source_desc, line, col = self.pos
        contents = source_desc.get_lines(encoding='ASCII', error_handling='ignore')
        # line numbers start at 1
        lines = contents[max(0, line-3):line]
        current = lines[-1]
        if mark_column:
            current = current[:col] + marker + current[col:]
        lines[-1] = current.rstrip() + u'             # <<<<<<<<<<<<<<\n'
        lines += contents[line:line+2]
        return u'"%s":%d:%d\n%s\n' % (
            source_desc.get_escaped_description(), line, col, u''.join(lines))

class CompilerDirectivesNode(Node):
    """
    Sets compiler directives for the children nodes
    """
    #  directives     {string:value}  A dictionary holding the right value for
    #                                 *all* possible directives.
    #  body           Node
    child_attrs = ["body"]

    def analyse_declarations(self, env):
        old = env.directives
        env.directives = self.directives
        self.body.analyse_declarations(env)
        env.directives = old

    def analyse_expressions(self, env):
        old = env.directives
        env.directives = self.directives
        self.body = self.body.analyse_expressions(env)
        env.directives = old
        return self

    def generate_function_definitions(self, env, code):
        env_old = env.directives
        code_old = code.globalstate.directives
        code.globalstate.directives = self.directives
        self.body.generate_function_definitions(env, code)
        env.directives = env_old
        code.globalstate.directives = code_old

    def generate_execution_code(self, code):
        old = code.globalstate.directives
        code.globalstate.directives = self.directives
        self.body.generate_execution_code(code)
        code.globalstate.directives = old

    def annotate(self, code):
        old = code.globalstate.directives
        code.globalstate.directives = self.directives
        self.body.annotate(code)
        code.globalstate.directives = old

class BlockNode(object):
    #  Mixin class for nodes representing a declaration block.

    def generate_cached_builtins_decls(self, env, code):
        entries = env.global_scope().undeclared_cached_builtins
        for entry in entries:
            code.globalstate.add_cached_builtin_decl(entry)
        del entries[:]

    def generate_lambda_definitions(self, env, code):
        for node in env.lambda_defs:
            node.generate_function_definitions(env, code)

class StatListNode(Node):
    # stats     a list of StatNode

    child_attrs = ["stats"]

    @staticmethod
    def create_analysed(pos, env, *args, **kw):
        node = StatListNode(pos, *args, **kw)
        return node  # No node-specific analysis needed

    def analyse_declarations(self, env):
        #print "StatListNode.analyse_declarations" ###
        for stat in self.stats:
            stat.analyse_declarations(env)

    def analyse_expressions(self, env):
        #print "StatListNode.analyse_expressions" ###
        self.stats = [stat.analyse_expressions(env)
                      for stat in self.stats]
        return self

    def generate_function_definitions(self, env, code):
        #print "StatListNode.generate_function_definitions" ###
        for stat in self.stats:
            stat.generate_function_definitions(env, code)

    def generate_execution_code(self, code):
        #print "StatListNode.generate_execution_code" ###
        for stat in self.stats:
            code.mark_pos(stat.pos)
            stat.generate_execution_code(code)

    def annotate(self, code):
        for stat in self.stats:
            stat.annotate(code)


class StatNode(Node):
    #
    #  Code generation for statements is split into the following subphases:
    #
    #  (1) generate_function_definitions
    #        Emit C code for the definitions of any structs,
    #        unions, enums and functions defined in the current
    #        scope-block.
    #
    #  (2) generate_execution_code
    #        Emit C code for executable statements.
    #

    def generate_function_definitions(self, env, code):
        pass

    def generate_execution_code(self, code):
        raise InternalError("generate_execution_code not implemented for %s" %
            self.__class__.__name__)


class CDefExternNode(StatNode):
    #  include_file       string or None
    #  verbatim_include   string or None
    #  body               StatListNode

    child_attrs = ["body"]

    def analyse_declarations(self, env):
        old_cinclude_flag = env.in_cinclude
        env.in_cinclude = 1
        self.body.analyse_declarations(env)
        env.in_cinclude = old_cinclude_flag

        if self.include_file or self.verbatim_include:
            # Determine whether include should be late
            stats = self.body.stats
            if not env.directives['preliminary_late_includes_cy28']:
                late = False
            elif not stats:
                # Special case: empty 'cdef extern' blocks are early
                late = False
            else:
                late = all(isinstance(node, CVarDefNode) for node in stats)
            env.add_include_file(self.include_file, self.verbatim_include, late)

    def analyse_expressions(self, env):
        # Allow C properties, inline methods, etc. also in external types.
        self.body = self.body.analyse_expressions(env)
        return self

    def generate_function_definitions(self, env, code):
        self.body.generate_function_definitions(env, code)

    def generate_execution_code(self, code):
        pass

    def annotate(self, code):
        self.body.annotate(code)


class CDeclaratorNode(Node):
    # Part of a C declaration.
    #
    # Processing during analyse_declarations phase:
    #
    #   analyse
    #      Returns (name, type) pair where name is the
    #      CNameDeclaratorNode of the name being declared
    #      and type is the type it is being declared as.
    #
    #  calling_convention  string   Calling convention of CFuncDeclaratorNode
    #                               for which this is a base

    child_attrs = []

    calling_convention = ""

    def declared_name(self):
        return None

    def analyse_templates(self):
        # Only C++ functions have templates.
        return None


class CNameDeclaratorNode(CDeclaratorNode):
    #  name    string             The Cython name being declared
    #  cname   string or None     C name, if specified
    #  default ExprNode or None   the value assigned on declaration

    child_attrs = ['default']

    default = None

    def declared_name(self):
        return self.name

    def analyse(self, base_type, env, nonempty=0, visibility=None, in_pxd=False):
        if nonempty and self.name == '':
            # May have mistaken the name for the type.
            if base_type.is_ptr or base_type.is_array or base_type.is_buffer:
                error(self.pos, "Missing argument name")
            elif base_type.is_void:
                error(self.pos, "Use spam() rather than spam(void) to declare a function with no arguments.")
            else:
                self.name = base_type.declaration_code("", for_display=1, pyrex=1)
                base_type = py_object_type

        if base_type.is_fused and env.fused_to_specific:
            try:
                base_type = base_type.specialize(env.fused_to_specific)
            except CannotSpecialize:
                error(self.pos,
                      "'%s' cannot be specialized since its type is not a fused argument to this function" %
                      self.name)

        self.type = base_type
        return self, base_type


class CPtrDeclaratorNode(CDeclaratorNode):
    # base     CDeclaratorNode

    child_attrs = ["base"]

    def declared_name(self):
        return self.base.declared_name()

    def analyse_templates(self):
        return self.base.analyse_templates()

    def analyse(self, base_type, env, nonempty=0, visibility=None, in_pxd=False):
        if base_type.is_pyobject:
            error(self.pos, "Pointer base type cannot be a Python object")
        ptr_type = PyrexTypes.c_ptr_type(base_type)
        return self.base.analyse(ptr_type, env, nonempty=nonempty, visibility=visibility, in_pxd=in_pxd)


class _CReferenceDeclaratorBaseNode(CDeclaratorNode):
    child_attrs = ["base"]

    def declared_name(self):
        return self.base.declared_name()

    def analyse_templates(self):
        return self.base.analyse_templates()


class CReferenceDeclaratorNode(_CReferenceDeclaratorBaseNode):
    def analyse(self, base_type, env, nonempty=0, visibility=None, in_pxd=False):
        if base_type.is_pyobject:
            error(self.pos, "Reference base type cannot be a Python object")
        ref_type = PyrexTypes.c_ref_type(base_type)
        return self.base.analyse(ref_type, env, nonempty=nonempty, visibility=visibility, in_pxd=in_pxd)


class CppRvalueReferenceDeclaratorNode(_CReferenceDeclaratorBaseNode):
    def analyse(self, base_type, env, nonempty=0, visibility=None, in_pxd=False):
        if base_type.is_pyobject:
            error(self.pos, "Rvalue-reference base type cannot be a Python object")
        ref_type = PyrexTypes.cpp_rvalue_ref_type(base_type)
        return self.base.analyse(ref_type, env, nonempty=nonempty, visibility=visibility, in_pxd=in_pxd)


class CArrayDeclaratorNode(CDeclaratorNode):
    # base        CDeclaratorNode
    # dimension   ExprNode

    child_attrs = ["base", "dimension"]

    def analyse(self, base_type, env, nonempty=0, visibility=None, in_pxd=False):
        if (base_type.is_cpp_class and base_type.is_template_type()) or base_type.is_cfunction:
            from .ExprNodes import TupleNode
            if isinstance(self.dimension, TupleNode):
                args = self.dimension.args
            else:
                args = self.dimension,
            values = [v.analyse_as_type(env) for v in args]
            if None in values:
                ix = values.index(None)
                error(args[ix].pos, "Template parameter not a type")
                base_type = error_type
            else:
                base_type = base_type.specialize_here(self.pos, values)
            return self.base.analyse(base_type, env, nonempty=nonempty, visibility=visibility, in_pxd=in_pxd)
        if self.dimension:
            self.dimension = self.dimension.analyse_const_expression(env)
            if not self.dimension.type.is_int:
                error(self.dimension.pos, "Array dimension not integer")
            size = self.dimension.get_constant_c_result_code()
            if size is not None:
                try:
                    size = int(size)
                except ValueError:
                    # runtime constant?
                    pass
        else:
            size = None
        if not base_type.is_complete():
            error(self.pos, "Array element type '%s' is incomplete" % base_type)
        if base_type.is_pyobject:
            error(self.pos, "Array element cannot be a Python object")
        if base_type.is_cfunction:
            error(self.pos, "Array element cannot be a function")
        array_type = PyrexTypes.c_array_type(base_type, size)
        return self.base.analyse(array_type, env, nonempty=nonempty, visibility=visibility, in_pxd=in_pxd)


class CFuncDeclaratorNode(CDeclaratorNode):
    # base             CDeclaratorNode
    # args             [CArgDeclNode]
    # templates        [TemplatePlaceholderType]
    # has_varargs      boolean
    # exception_value  ConstNode
    # exception_check  boolean    True if PyErr_Occurred check needed
    # nogil            boolean    Can be called without gil
    # with_gil         boolean    Acquire gil around function body
    # is_const_method  boolean    Whether this is a const method

    child_attrs = ["base", "args", "exception_value"]

    overridable = 0
    optional_arg_count = 0
    is_const_method = 0
    templates = None

    def declared_name(self):
        return self.base.declared_name()

    def analyse_templates(self):
        if isinstance(self.base, CArrayDeclaratorNode):
            from .ExprNodes import TupleNode, NameNode
            template_node = self.base.dimension
            if isinstance(template_node, TupleNode):
                template_nodes = template_node.args
            elif isinstance(template_node, NameNode):
                template_nodes = [template_node]
            else:
                error(template_node.pos, "Template arguments must be a list of names")
                return None
            self.templates = []
            for template in template_nodes:
                if isinstance(template, NameNode):
                    self.templates.append(PyrexTypes.TemplatePlaceholderType(template.name))
                else:
                    error(template.pos, "Template arguments must be a list of names")
            self.base = self.base.base
            return self.templates
        else:
            return None

    def analyse(self, return_type, env, nonempty=0, directive_locals=None, visibility=None, in_pxd=False):
        if directive_locals is None:
            directive_locals = {}
        if nonempty:
            nonempty -= 1
        func_type_args = []
        for i, arg_node in enumerate(self.args):
            name_declarator, type = arg_node.analyse(
                env, nonempty=nonempty,
                is_self_arg=(i == 0 and env.is_c_class_scope and 'staticmethod' not in env.directives))
            name = name_declarator.name
            if name in directive_locals:
                type_node = directive_locals[name]
                other_type = type_node.analyse_as_type(env)
                if other_type is None:
                    error(type_node.pos, "Not a type")
                elif (type is not PyrexTypes.py_object_type
                      and not type.same_as(other_type)):
                    error(self.base.pos, "Signature does not agree with previous declaration")
                    error(type_node.pos, "Previous declaration here")
                else:
                    type = other_type
            if name_declarator.cname:
                error(self.pos, "Function argument cannot have C name specification")
            if i == 0 and env.is_c_class_scope and type.is_unspecified:
                # fix the type of self
                type = env.parent_type
            # Turn *[] argument into **
            if type.is_array:
                type = PyrexTypes.c_ptr_type(type.base_type)
            # Catch attempted C-style func(void) decl
            if type.is_void:
                error(arg_node.pos, "Use spam() rather than spam(void) to declare a function with no arguments.")
            func_type_args.append(
                PyrexTypes.CFuncTypeArg(name, type, arg_node.pos))
            if arg_node.default:
                self.optional_arg_count += 1
            elif self.optional_arg_count:
                error(self.pos, "Non-default argument follows default argument")

        exc_val = None
        exc_check = 0
        if self.exception_check == '+':
            env.add_include_file('ios')         # for std::ios_base::failure
            env.add_include_file('new')         # for std::bad_alloc
            env.add_include_file('stdexcept')
            env.add_include_file('typeinfo')    # for std::bad_cast
        if (return_type.is_pyobject
                and (self.exception_value or self.exception_check)
                and self.exception_check != '+'):
            error(self.pos, "Exception clause not allowed for function returning Python object")
        else:
            if self.exception_value is None and self.exception_check and self.exception_check != '+':
                # Use an explicit exception return value to speed up exception checks.
                # Even if it is not declared, we can use the default exception value of the return type,
                # unless the function is some kind of external function that we do not control.
                if return_type.exception_value is not None and (visibility != 'extern' and not in_pxd):
                    # Extension types are more difficult because the signature must match the base type signature.
                    if not env.is_c_class_scope:
                        from .ExprNodes import ConstNode
                        self.exception_value = ConstNode(
                            self.pos, value=return_type.exception_value, type=return_type)
            if self.exception_value:
                if self.exception_check == '+':
                    self.exception_value = self.exception_value.analyse_const_expression(env)
                    exc_val_type = self.exception_value.type
                    if (not exc_val_type.is_error
                            and not exc_val_type.is_pyobject
                            and not (exc_val_type.is_cfunction
                                     and not exc_val_type.return_type.is_pyobject
                                     and not exc_val_type.args)
                            and not (exc_val_type == PyrexTypes.c_char_type
                                     and self.exception_value.value == '*')):
                        error(self.exception_value.pos,
                              "Exception value must be a Python exception or cdef function with no arguments or *.")
                    exc_val = self.exception_value
                else:
                    self.exception_value = self.exception_value.analyse_types(env).coerce_to(
                        return_type, env).analyse_const_expression(env)
                    exc_val = self.exception_value.get_constant_c_result_code()
                    if exc_val is None:
                        error(self.exception_value.pos, "Exception value must be constant")
                    if not return_type.assignable_from(self.exception_value.type):
                        error(self.exception_value.pos,
                              "Exception value incompatible with function return type")
                    if (visibility != 'extern'
                            and (return_type.is_int or return_type.is_float)
                            and self.exception_value.has_constant_result()):
                        try:
                            type_default_value = float(return_type.default_value)
                        except ValueError:
                            pass
                        else:
                            if self.exception_value.constant_result == type_default_value:
                                warning(self.pos, "Ambiguous exception value, same as default return value: %r" %
                                        self.exception_value.constant_result)
            exc_check = self.exception_check
        if return_type.is_cfunction:
            error(self.pos, "Function cannot return a function")
        func_type = PyrexTypes.CFuncType(
            return_type, func_type_args, self.has_varargs,
            optional_arg_count=self.optional_arg_count,
            exception_value=exc_val, exception_check=exc_check,
            calling_convention=self.base.calling_convention,
            nogil=self.nogil, with_gil=self.with_gil, is_overridable=self.overridable,
            is_const_method=self.is_const_method,
            templates=self.templates)

        if self.optional_arg_count:
            if func_type.is_fused:
                # This is a bit of a hack... When we need to create specialized CFuncTypes
                # on the fly because the cdef is defined in a pxd, we need to declare the specialized optional arg
                # struct
                def declare_opt_arg_struct(func_type, fused_cname):
                    self.declare_optional_arg_struct(func_type, env, fused_cname)

                func_type.declare_opt_arg_struct = declare_opt_arg_struct
            else:
                self.declare_optional_arg_struct(func_type, env)

        callspec = env.directives['callspec']
        if callspec:
            current = func_type.calling_convention
            if current and current != callspec:
                error(self.pos, "cannot have both '%s' and '%s' "
                      "calling conventions" % (current, callspec))
            func_type.calling_convention = callspec

        if func_type.return_type.is_rvalue_reference:
            warning(self.pos, "Rvalue-reference as function return type not supported", 1)
        for arg in func_type.args:
            if arg.type.is_rvalue_reference and not arg.is_forwarding_reference():
                warning(self.pos, "Rvalue-reference as function argument not supported", 1)

        return self.base.analyse(func_type, env, visibility=visibility, in_pxd=in_pxd)

    def declare_optional_arg_struct(self, func_type, env, fused_cname=None):
        """
        Declares the optional argument struct (the struct used to hold the
        values for optional arguments). For fused cdef functions, this is
        deferred as analyse_declarations is called only once (on the fused
        cdef function).
        """
        scope = StructOrUnionScope()
        arg_count_member = '%sn' % Naming.pyrex_prefix
        scope.declare_var(arg_count_member, PyrexTypes.c_int_type, self.pos)

        for arg in func_type.args[len(func_type.args) - self.optional_arg_count:]:
            scope.declare_var(arg.name, arg.type, arg.pos, allow_pyobject=True, allow_memoryview=True)

        struct_cname = env.mangle(Naming.opt_arg_prefix, self.base.name)

        if fused_cname is not None:
            struct_cname = PyrexTypes.get_fused_cname(fused_cname, struct_cname)

        op_args_struct = env.global_scope().declare_struct_or_union(
            name=struct_cname,
            kind='struct',
            scope=scope,
            typedef_flag=0,
            pos=self.pos,
            cname=struct_cname)

        op_args_struct.defined_in_pxd = 1
        op_args_struct.used = 1

        func_type.op_arg_struct = PyrexTypes.c_ptr_type(op_args_struct.type)


class CConstDeclaratorNode(CDeclaratorNode):
    # base     CDeclaratorNode

    child_attrs = ["base"]

    def analyse(self, base_type, env, nonempty=0, visibility=None, in_pxd=False):
        if base_type.is_pyobject:
            error(self.pos,
                  "Const base type cannot be a Python object")
        const = PyrexTypes.c_const_type(base_type)
        return self.base.analyse(const, env, nonempty=nonempty, visibility=visibility, in_pxd=in_pxd)


class CArgDeclNode(Node):
    # Item in a function declaration argument list.
    #
    # base_type      CBaseTypeNode
    # declarator     CDeclaratorNode
    # not_none       boolean            Tagged with 'not None'
    # or_none        boolean            Tagged with 'or None'
    # accept_none    boolean            Resolved boolean for not_none/or_none
    # default        ExprNode or None
    # default_value  PyObjectConst      constant for default value
    # annotation     ExprNode or None   Py3 function arg annotation
    # is_self_arg    boolean            Is the "self" arg of an extension type method
    # is_type_arg    boolean            Is the "class" arg of an extension type classmethod
    # kw_only        boolean            Is a keyword-only argument
    # is_dynamic     boolean            Non-literal arg stored inside CyFunction
    # pos_only       boolean            Is a positional-only argument
    #
    # name_cstring                         property that converts the name to a cstring taking care of unicode
    #                                      and quoting it

    child_attrs = ["base_type", "declarator", "default", "annotation"]
    outer_attrs = ["default", "annotation"]

    is_self_arg = 0
    is_type_arg = 0
    is_generic = 1
    kw_only = 0
    pos_only = 0
    not_none = 0
    or_none = 0
    type = None
    name_declarator = None
    default_value = None
    annotation = None
    is_dynamic = 0

    def declared_name(self):
        return self.declarator.declared_name()

    @property
    def name_cstring(self):
        return self.name.as_c_string_literal()

    @property
    def hdr_cname(self):
        # done lazily - needs self.entry to be set to get the class-mangled
        # name, which means it has to be generated relatively late
        if self.needs_conversion:
            return punycodify_name(Naming.arg_prefix + self.entry.name)
        else:
            return punycodify_name(Naming.var_prefix + self.entry.name)


    def analyse(self, env, nonempty=0, is_self_arg=False):
        if is_self_arg:
            self.base_type.is_self_arg = self.is_self_arg = True
        if self.type is None:
            # The parser may misinterpret names as types. We fix that here.
            if isinstance(self.declarator, CNameDeclaratorNode) and self.declarator.name == '':
                if nonempty:
                    if self.base_type.is_basic_c_type:
                        # char, short, long called "int"
                        type = self.base_type.analyse(env, could_be_name=True)
                        arg_name = type.empty_declaration_code()
                    else:
                        arg_name = self.base_type.name
                    self.declarator.name = EncodedString(arg_name)
                    self.base_type.name = None
                    self.base_type.is_basic_c_type = False
                could_be_name = True
            else:
                could_be_name = False
            self.base_type.is_arg = True
            base_type = self.base_type.analyse(env, could_be_name=could_be_name)
            base_arg_name = getattr(self.base_type, 'arg_name', None)
            if base_arg_name:
                self.declarator.name = base_arg_name

            # The parser is unable to resolve the ambiguity of [] as part of the
            # type (e.g. in buffers) or empty declarator (as with arrays).
            # This is only arises for empty multi-dimensional arrays.
            if (base_type.is_array
                    and isinstance(self.base_type, TemplatedTypeNode)
                    and isinstance(self.declarator, CArrayDeclaratorNode)):
                declarator = self.declarator
                while isinstance(declarator.base, CArrayDeclaratorNode):
                    declarator = declarator.base
                declarator.base = self.base_type.array_declarator
                base_type = base_type.base_type

            # inject type declaration from annotations
            # this is called without 'env' by AdjustDefByDirectives transform before declaration analysis
            if (self.annotation and env and env.directives['annotation_typing']
                    # CSimpleBaseTypeNode has a name attribute; CAnalysedBaseTypeNode
                    # (and maybe other options) doesn't
                    and getattr(self.base_type, "name", None) is None):
                arg_type = self.inject_type_from_annotations(env)
                if arg_type is not None:
                    base_type = arg_type
            return self.declarator.analyse(base_type, env, nonempty=nonempty)
        else:
            return self.name_declarator, self.type

    def inject_type_from_annotations(self, env):
        annotation = self.annotation
        if not annotation:
            return None
        base_type, arg_type = annotation.analyse_type_annotation(env, assigned_value=self.default)
        if base_type is not None:
            self.base_type = base_type
        return arg_type

    def calculate_default_value_code(self, code):
        if self.default_value is None:
            if self.default:
                if self.default.is_literal:
                    # will not output any code, just assign the result_code
                    self.default.generate_evaluation_code(code)
                    return self.type.cast_code(self.default.result())
                self.default_value = code.get_argument_default_const(self.type)
        return self.default_value

    def annotate(self, code):
        if self.default:
            self.default.annotate(code)

    def generate_assignment_code(self, code, target=None, overloaded_assignment=False):
        default = self.default
        if default is None or default.is_literal:
            return
        if target is None:
            target = self.calculate_default_value_code(code)
        default.generate_evaluation_code(code)
        default.make_owned_reference(code)
        result = default.result() if overloaded_assignment else default.result_as(self.type)
        code.putln("%s = %s;" % (target, result))
        code.put_giveref(default.result(), self.type)
        default.generate_post_assignment_code(code)
        default.free_temps(code)


class CBaseTypeNode(Node):
    # Abstract base class for C base type nodes.
    #
    # Processing during analyse_declarations phase:
    #
    #   analyse
    #     Returns the type.

    def analyse_as_type(self, env):
        return self.analyse(env)


class CAnalysedBaseTypeNode(Node):
    # type            type

    child_attrs = []

    def analyse(self, env, could_be_name=False):
        return self.type


class CSimpleBaseTypeNode(CBaseTypeNode):
    # name             string
    # module_path      [string]     Qualifying name components
    # is_basic_c_type  boolean
    # signed           boolean
    # longness         integer
    # complex          boolean
    # is_self_arg      boolean      Is self argument of C method
    # ##is_type_arg      boolean      Is type argument of class method

    child_attrs = []
    arg_name = None   # in case the argument name was interpreted as a type
    module_path = []
    is_basic_c_type = False
    complex = False

    def analyse(self, env, could_be_name=False):
        # Return type descriptor.
        #print "CSimpleBaseTypeNode.analyse: is_self_arg =", self.is_self_arg ###
        type = None
        if self.is_basic_c_type:
            type = PyrexTypes.simple_c_type(self.signed, self.longness, self.name)
            if not type:
                error(self.pos, "Unrecognised type modifier combination")
        elif self.name == "object" and not self.module_path:
            type = py_object_type
        elif self.name is None:
            if self.is_self_arg and env.is_c_class_scope:
                #print "CSimpleBaseTypeNode.analyse: defaulting to parent type" ###
                type = env.parent_type
            ## elif self.is_type_arg and env.is_c_class_scope:
            ##     type = Builtin.type_type
            else:
                type = py_object_type
        else:
            if self.module_path:
                # Maybe it's a nested C++ class.
                scope = env
                for item in self.module_path:
                    entry = scope.lookup(item)
                    if entry is not None and (
                        entry.is_cpp_class or
                        entry.is_type and entry.type.is_cpp_class
                    ):
                        scope = entry.type.scope
                    else:
                        scope = None
                        break

                if scope is None:
                    # Maybe it's a cimport.
                    scope = env.find_imported_module(self.module_path, self.pos)
            else:
                scope = env

            if scope:
                if scope.is_c_class_scope:
                    scope = scope.global_scope()

                type = scope.lookup_type(self.name)
                if type is not None:
                    pass
                elif could_be_name:
                    if self.is_self_arg and env.is_c_class_scope:
                        type = env.parent_type
                    ## elif self.is_type_arg and env.is_c_class_scope:
                    ##     type = Builtin.type_type
                    else:
                        type = py_object_type
                    self.arg_name = EncodedString(self.name)
                else:
                    if self.templates:
                        if self.name not in self.templates:
                            error(self.pos, "'%s' is not a type identifier" % self.name)
                        type = PyrexTypes.TemplatePlaceholderType(self.name)
                    else:
                        error(self.pos, "'%s' is not a type identifier" % self.name)
        if type and type.is_fused and env.fused_to_specific:
            type = type.specialize(env.fused_to_specific)
        if self.complex:
            if not type.is_numeric or type.is_complex:
                error(self.pos, "can only complexify c numeric types")
            type = PyrexTypes.CComplexType(type)
            type.create_declaration_utility_code(env)
        elif type is Builtin.complex_type:
            # Special case: optimise builtin complex type into C's
            # double complex.  The parser cannot do this (as for the
            # normal scalar types) as the user may have redeclared the
            # 'complex' type.  Testing for the exact type here works.
            type = PyrexTypes.c_double_complex_type
            type.create_declaration_utility_code(env)
            self.complex = True
        if type:
            return type
        else:
            return PyrexTypes.error_type

class MemoryViewSliceTypeNode(CBaseTypeNode):

    name = 'memoryview'
    child_attrs = ['base_type_node', 'axes']

    def analyse(self, env, could_be_name=False):

        base_type = self.base_type_node.analyse(env)
        if base_type.is_error: return base_type

        from . import MemoryView

        try:
            axes_specs = MemoryView.get_axes_specs(env, self.axes)
        except CompileError as e:
            error(e.position, e.message_only)
            self.type = PyrexTypes.ErrorType()
            return self.type

        if not MemoryView.validate_axes(self.pos, axes_specs):
            self.type = error_type
        else:
            self.type = PyrexTypes.MemoryViewSliceType(base_type, axes_specs)
            self.type.validate_memslice_dtype(self.pos)
            self.use_memview_utilities(env)

        return self.type

    def use_memview_utilities(self, env):
        from . import MemoryView
        env.use_utility_code(MemoryView.view_utility_code)


class CNestedBaseTypeNode(CBaseTypeNode):
    # For C++ classes that live inside other C++ classes.

    # name             string
    # base_type        CBaseTypeNode

    child_attrs = ['base_type']

    def analyse(self, env, could_be_name=None):
        base_type = self.base_type.analyse(env)
        if base_type is PyrexTypes.error_type:
            return PyrexTypes.error_type
        if not base_type.is_cpp_class:
            error(self.pos, "'%s' is not a valid type scope" % base_type)
            return PyrexTypes.error_type
        type_entry = base_type.scope.lookup_here(self.name)
        if not type_entry or not type_entry.is_type:
            error(self.pos, "'%s.%s' is not a type identifier" % (base_type, self.name))
            return PyrexTypes.error_type
        return type_entry.type


class TemplatedTypeNode(CBaseTypeNode):
    #  After parsing:
    #  positional_args  [ExprNode]        List of positional arguments
    #  keyword_args     DictNode          Keyword arguments
    #  base_type_node   CBaseTypeNode

    #  After analysis:
    #  type             PyrexTypes.BufferType or PyrexTypes.CppClassType  ...containing the right options

    child_attrs = ["base_type_node", "positional_args",
                   "keyword_args", "dtype_node"]

    dtype_node = None

    name = None

    def analyse(self, env, could_be_name=False, base_type=None):
        if base_type is None:
            base_type = self.base_type_node.analyse(env)
        if base_type.is_error: return base_type

        if base_type.is_cpp_class and base_type.is_template_type():
            # Templated class
            if self.keyword_args and self.keyword_args.key_value_pairs:
                error(self.pos, "c++ templates cannot take keyword arguments")
                self.type = PyrexTypes.error_type
            else:
                template_types = []
                for template_node in self.positional_args:
                    type = template_node.analyse_as_type(env)
                    if type is None:
                        error(template_node.pos, "unknown type in template argument")
                        type = error_type
                    template_types.append(type)
                self.type = base_type.specialize_here(self.pos, template_types)

        elif base_type.is_pyobject:
            # Buffer
            from . import Buffer

            options = Buffer.analyse_buffer_options(
                self.pos,
                env,
                self.positional_args,
                self.keyword_args,
                base_type.buffer_defaults)

            if sys.version_info[0] < 3:
                # Py 2.x enforces byte strings as keyword arguments ...
                options = dict([(name.encode('ASCII'), value)
                                for name, value in options.items()])

            self.type = PyrexTypes.BufferType(base_type, **options)
            if has_np_pythran(env) and is_pythran_buffer(self.type):
                self.type = PyrexTypes.PythranExpr(pythran_type(self.type), self.type)

        else:
            # Array
            empty_declarator = CNameDeclaratorNode(self.pos, name="", cname=None)
            if len(self.positional_args) > 1 or self.keyword_args.key_value_pairs:
                error(self.pos, "invalid array declaration")
                self.type = PyrexTypes.error_type
            else:
                # It would be nice to merge this class with CArrayDeclaratorNode,
                # but arrays are part of the declaration, not the type...
                if not self.positional_args:
                    dimension = None
                else:
                    dimension = self.positional_args[0]
                self.array_declarator = CArrayDeclaratorNode(
                    self.pos,
                    base=empty_declarator,
                    dimension=dimension)
                self.type = self.array_declarator.analyse(base_type, env)[1]

        if self.type.is_fused and env.fused_to_specific:
            try:
                self.type = self.type.specialize(env.fused_to_specific)
            except CannotSpecialize:
                error(self.pos,
                      "'%s' cannot be specialized since its type is not a fused argument to this function" %
                      self.name)

        return self.type


class CComplexBaseTypeNode(CBaseTypeNode):
    # base_type   CBaseTypeNode
    # declarator  CDeclaratorNode

    child_attrs = ["base_type", "declarator"]

    def analyse(self, env, could_be_name=False):
        base = self.base_type.analyse(env, could_be_name)
        _, type = self.declarator.analyse(base, env)
        return type


class CTupleBaseTypeNode(CBaseTypeNode):
    # components [CBaseTypeNode]

    child_attrs = ["components"]

    def analyse(self, env, could_be_name=False):
        component_types = []
        for c in self.components:
            type = c.analyse(env)
            if type.is_pyobject:
                error(c.pos, "Tuple types can't (yet) contain Python objects.")
                return error_type
            component_types.append(type)
        entry = env.declare_tuple_type(self.pos, component_types)
        entry.used = True
        return entry.type


class FusedTypeNode(CBaseTypeNode):
    """
    Represents a fused type in a ctypedef statement:

        ctypedef cython.fused_type(int, long, long long) integral

    name            str                     name of this fused type
    types           [CSimpleBaseTypeNode]   is the list of types to be fused
    """

    child_attrs = []

    def analyse_declarations(self, env):
        type = self.analyse(env)
        entry = env.declare_typedef(self.name, type, self.pos)

        # Omit the typedef declaration that self.declarator would produce
        entry.in_cinclude = True

    def analyse(self, env, could_be_name=False):
        types = []
        for type_node in self.types:
            type = type_node.analyse_as_type(env)

            if not type:
                error(type_node.pos, "Not a type")
                continue

            if type in types:
                error(type_node.pos, "Type specified multiple times")
            else:
                types.append(type)

        # if len(self.types) == 1:
        #     return types[0]

        return PyrexTypes.FusedType(types, name=self.name)


class CConstOrVolatileTypeNode(CBaseTypeNode):
    # base_type     CBaseTypeNode
    # is_const      boolean
    # is_volatile   boolean

    child_attrs = ["base_type"]

    def analyse(self, env, could_be_name=False):
        base = self.base_type.analyse(env, could_be_name)
        if base.is_pyobject:
            error(self.pos,
                  "Const/volatile base type cannot be a Python object")
        return PyrexTypes.c_const_or_volatile_type(base, self.is_const, self.is_volatile)


class CVarDefNode(StatNode):
    #  C variable definition or forward/extern function declaration.
    #
    #  visibility    'private' or 'public' or 'extern'
    #  base_type     CBaseTypeNode
    #  declarators   [CDeclaratorNode]
    #  in_pxd        boolean
    #  api           boolean
    #  overridable   boolean        whether it is a cpdef
    #  modifiers     ['inline']

    #  decorators    [cython.locals(...)] or None
    #  directive_locals { string : NameNode } locals defined by cython.locals(...)

    child_attrs = ["base_type", "declarators"]

    decorators = None
    directive_locals = None

    def analyse_declarations(self, env, dest_scope=None):
        if self.directive_locals is None:
            self.directive_locals = {}
        if not dest_scope:
            dest_scope = env
        self.dest_scope = dest_scope

        if self.declarators:
            templates = self.declarators[0].analyse_templates()
        else:
            templates = None
        if templates is not None:
            if self.visibility != 'extern':
                error(self.pos, "Only extern functions allowed")
            if len(self.declarators) > 1:
                error(self.declarators[1].pos, "Can't multiply declare template types")
            env = TemplateScope('func_template', env)
            env.directives = env.outer_scope.directives
            for template_param in templates:
                env.declare_type(template_param.name, template_param, self.pos)

        base_type = self.base_type.analyse(env)

        if base_type.is_fused and not self.in_pxd and (env.is_c_class_scope or
                                                       env.is_module_scope):
            error(self.pos, "Fused types not allowed here")
            return error_type

        self.entry = None
        visibility = self.visibility

        for declarator in self.declarators:

            if (len(self.declarators) > 1
                    and not isinstance(declarator, CNameDeclaratorNode)
                    and env.directives['warn.multiple_declarators']):
                warning(
                    declarator.pos,
                    "Non-trivial type declarators in shared declaration (e.g. mix of pointers and values). "
                    "Each pointer declaration should be on its own line.", 1)

            create_extern_wrapper = (self.overridable
                                     and self.visibility == 'extern'
                                     and env.is_module_scope)
            if create_extern_wrapper:
                declarator.overridable = False
            if isinstance(declarator, CFuncDeclaratorNode):
                name_declarator, type = declarator.analyse(
                    base_type, env, directive_locals=self.directive_locals, visibility=visibility, in_pxd=self.in_pxd)
            else:
                name_declarator, type = declarator.analyse(
                    base_type, env, visibility=visibility, in_pxd=self.in_pxd)
            if not type.is_complete():
                if not (self.visibility == 'extern' and type.is_array or type.is_memoryviewslice):
                    error(declarator.pos, "Variable type '%s' is incomplete" % type)
            if self.visibility == 'extern' and type.is_pyobject:
                error(declarator.pos, "Python object cannot be declared extern")
            name = name_declarator.name
            cname = name_declarator.cname
            if name == '':
                error(declarator.pos, "Missing name in declaration.")
                return
            if type.is_reference and self.visibility != 'extern':
                error(declarator.pos, "C++ references cannot be declared; use a pointer instead")
            if type.is_rvalue_reference and self.visibility != 'extern':
                error(declarator.pos, "C++ rvalue-references cannot be declared")
            if type.is_cfunction:
                if 'staticmethod' in env.directives:
                    type.is_static_method = True
                self.entry = dest_scope.declare_cfunction(
                    name, type, declarator.pos,
                    cname=cname, visibility=self.visibility, in_pxd=self.in_pxd,
                    api=self.api, modifiers=self.modifiers, overridable=self.overridable)
                if self.entry is not None:
                    self.entry.directive_locals = copy.copy(self.directive_locals)
                if create_extern_wrapper:
                    self.entry.type.create_to_py_utility_code(env)
                    self.entry.create_wrapper = True
            else:
                if self.overridable:
                    warning(self.pos, "cpdef variables will not be supported in Cython 3; "
                            "currently they are no different from cdef variables", 2)
                if self.directive_locals:
                    error(self.pos, "Decorators can only be followed by functions")
                self.entry = dest_scope.declare_var(
                    name, type, declarator.pos,
                    cname=cname, visibility=visibility, in_pxd=self.in_pxd,
                    api=self.api, is_cdef=1)
                if Options.docstrings:
                    self.entry.doc = embed_position(self.pos, self.doc)


class CStructOrUnionDefNode(StatNode):
    #  name          string
    #  cname         string or None
    #  kind          "struct" or "union"
    #  typedef_flag  boolean
    #  visibility    "public" or "private"
    #  api           boolean
    #  in_pxd        boolean
    #  attributes    [CVarDefNode] or None
    #  entry         Entry
    #  packed        boolean

    child_attrs = ["attributes"]

    def declare(self, env, scope=None):
        self.entry = env.declare_struct_or_union(
            self.name, self.kind, scope, self.typedef_flag, self.pos,
            self.cname, visibility=self.visibility, api=self.api,
            packed=self.packed)

    def analyse_declarations(self, env):
        scope = None
        if self.attributes is not None:
            scope = StructOrUnionScope(self.name)
        self.declare(env, scope)
        if self.attributes is not None:
            if self.in_pxd and not env.in_cinclude:
                self.entry.defined_in_pxd = 1
            for attr in self.attributes:
                attr.analyse_declarations(env, scope)
            if self.visibility != 'extern':
                for attr in scope.var_entries:
                    type = attr.type
                    while type.is_array:
                        type = type.base_type
                    if type == self.entry.type:
                        error(attr.pos, "Struct cannot contain itself as a member.")

    def analyse_expressions(self, env):
        return self

    def generate_execution_code(self, code):
        pass


class CppClassNode(CStructOrUnionDefNode, BlockNode):

    #  name          string
    #  cname         string or None
    #  visibility    "extern"
    #  in_pxd        boolean
    #  attributes    [CVarDefNode] or None
    #  entry         Entry
    #  base_classes  [CBaseTypeNode]
    #  templates     [(string, bool)] or None
    #  decorators    [DecoratorNode] or None

    decorators = None

    def declare(self, env):
        if self.templates is None:
            template_types = None
        else:
            template_types = [PyrexTypes.TemplatePlaceholderType(template_name, not required)
                              for template_name, required in self.templates]
            num_optional_templates = sum(not required for _, required in self.templates)
            if num_optional_templates and not all(required for _, required in self.templates[:-num_optional_templates]):
                error(self.pos, "Required template parameters must precede optional template parameters.")
        self.entry = env.declare_cpp_class(
            self.name, None, self.pos, self.cname,
            base_classes=[], visibility=self.visibility, templates=template_types)

    def analyse_declarations(self, env):
        if self.templates is None:
            template_types = template_names = None
        else:
            template_names = [template_name for template_name, _ in self.templates]
            template_types = [PyrexTypes.TemplatePlaceholderType(template_name, not required)
                              for template_name, required in self.templates]
        scope = None
        if self.attributes is not None:
            scope = CppClassScope(self.name, env, templates=template_names)
        def base_ok(base_class):
            if base_class.is_cpp_class or base_class.is_struct:
                return True
            else:
                error(self.pos, "Base class '%s' not a struct or class." % base_class)
        base_class_types = filter(base_ok, [b.analyse(scope or env) for b in self.base_classes])
        self.entry = env.declare_cpp_class(
            self.name, scope, self.pos,
            self.cname, base_class_types, visibility=self.visibility, templates=template_types)
        if self.entry is None:
            return
        self.entry.is_cpp_class = 1
        if scope is not None:
            scope.type = self.entry.type
        defined_funcs = []
        def func_attributes(attributes):
            for attr in attributes:
                if isinstance(attr, CFuncDefNode):
                    yield attr
                elif isinstance(attr, CompilerDirectivesNode):
                    for sub_attr in func_attributes(attr.body.stats):
                        yield sub_attr
        if self.attributes is not None:
            if self.in_pxd and not env.in_cinclude:
                self.entry.defined_in_pxd = 1
            for attr in self.attributes:
                declare = getattr(attr, 'declare', None)
                if declare:
                    attr.declare(scope)
                attr.analyse_declarations(scope)
            for func in func_attributes(self.attributes):
                defined_funcs.append(func)
                if self.templates is not None:
                    func.template_declaration = "template <typename %s>" % ", typename ".join(template_names)
        self.body = StatListNode(self.pos, stats=defined_funcs)
        self.scope = scope

    def analyse_expressions(self, env):
        self.body = self.body.analyse_expressions(self.entry.type.scope)
        return self

    def generate_function_definitions(self, env, code):
        self.body.generate_function_definitions(self.entry.type.scope, code)

    def generate_execution_code(self, code):
        self.body.generate_execution_code(code)

    def annotate(self, code):
        self.body.annotate(code)


class CEnumDefNode(StatNode):
    #  name               string or None
    #  cname              string or None
    #  scoped             boolean                Is a C++ scoped enum
    #  underlying_type    CSimpleBaseTypeNode    The underlying value type (int or C++ type)
    #  items              [CEnumDefItemNode]
    #  typedef_flag       boolean
    #  visibility         "public" or "private" or "extern"
    #  api                boolean
    #  in_pxd             boolean
    #  create_wrapper     boolean
    #  entry              Entry
    #  doc                EncodedString or None    Doc string

    child_attrs = ["items", "underlying_type"]
    doc = None

    def declare(self, env):
        doc = None
        if Options.docstrings:
            doc = embed_position(self.pos, self.doc)

        self.entry = env.declare_enum(
            self.name, self.pos,
            cname=self.cname,
            scoped=self.scoped,
            typedef_flag=self.typedef_flag,
            visibility=self.visibility, api=self.api,
            create_wrapper=self.create_wrapper, doc=doc)

    def analyse_declarations(self, env):
        scope = None
        underlying_type = self.underlying_type.analyse(env)

        if not underlying_type.is_int:
            error(self.underlying_type.pos, "underlying type is not an integral type")

        self.entry.type.underlying_type = underlying_type

        if self.scoped and self.items is not None:
            scope = CppScopedEnumScope(self.name, env)
            scope.type = self.entry.type
        else:
            scope = env

        if self.items is not None:
            if self.in_pxd and not env.in_cinclude:
                self.entry.defined_in_pxd = 1
            for item in self.items:
                item.analyse_declarations(scope, self.entry)

    def analyse_expressions(self, env):
        return self

    def generate_execution_code(self, code):
        if self.scoped:
            return  # nothing to do here for C++ enums
        if self.visibility == 'public' or self.api:
            code.mark_pos(self.pos)
            temp = code.funcstate.allocate_temp(PyrexTypes.py_object_type, manage_ref=True)
            for item in self.entry.enum_values:
                code.putln("%s = PyInt_FromLong(%s); %s" % (
                    temp,
                    item.cname,
                    code.error_goto_if_null(temp, item.pos)))
                code.put_gotref(temp, PyrexTypes.py_object_type)
                code.putln('if (PyDict_SetItemString(%s, "%s", %s) < 0) %s' % (
                    Naming.moddict_cname,
                    item.name,
                    temp,
                    code.error_goto(item.pos)))
                code.put_decref_clear(temp, PyrexTypes.py_object_type)
            code.funcstate.release_temp(temp)


class CEnumDefItemNode(StatNode):
    #  name     string
    #  cname    string or None
    #  value    ExprNode or None

    child_attrs = ["value"]

    def analyse_declarations(self, env, enum_entry):
        if self.value:
            self.value = self.value.analyse_const_expression(env)
            if not self.value.type.is_int:
                self.value = self.value.coerce_to(PyrexTypes.c_int_type, env)
                self.value = self.value.analyse_const_expression(env)

        if enum_entry.type.is_cpp_enum:
            cname = "%s::%s" % (enum_entry.cname, self.name)
        else:
            cname = self.cname

        entry = env.declare_const(
            self.name, enum_entry.type,
            self.value, self.pos, cname=cname,
            visibility=enum_entry.visibility, api=enum_entry.api,
            create_wrapper=enum_entry.create_wrapper and enum_entry.name is None)
        enum_entry.enum_values.append(entry)
        if enum_entry.name:
            enum_entry.type.values.append(entry.name)


class CTypeDefNode(StatNode):
    #  base_type    CBaseTypeNode
    #  declarator   CDeclaratorNode
    #  visibility   "public" or "private"
    #  api          boolean
    #  in_pxd       boolean

    child_attrs = ["base_type", "declarator"]

    def analyse_declarations(self, env):
        base = self.base_type.analyse(env)
        name_declarator, type = self.declarator.analyse(
            base, env, visibility=self.visibility, in_pxd=self.in_pxd)
        name = name_declarator.name
        cname = name_declarator.cname

        entry = env.declare_typedef(
            name, type, self.pos,
            cname=cname, visibility=self.visibility, api=self.api)

        if type.is_fused:
            entry.in_cinclude = True

        if self.in_pxd and not env.in_cinclude:
            entry.defined_in_pxd = 1

    def analyse_expressions(self, env):
        return self

    def generate_execution_code(self, code):
        pass


class FuncDefNode(StatNode, BlockNode):
    #  Base class for function definition nodes.
    #
    #  return_type     PyrexType
    #  #filename        string        C name of filename string const
    #  entry           Symtab.Entry
    #  needs_closure   boolean        Whether or not this function has inner functions/classes/yield
    #  needs_outer_scope boolean      Whether or not this function requires outer scope
    #  pymethdef_required boolean     Force Python method struct generation
    #  directive_locals { string : ExprNode } locals defined by cython.locals(...)
    #  directive_returns [ExprNode] type defined by cython.returns(...)
    #  star_arg      PyArgDeclNode or None  * argument
    #  starstar_arg  PyArgDeclNode or None  ** argument
    #
    #  is_async_def  boolean          is a Coroutine function
    #
    #  has_fused_arguments  boolean
    #       Whether this cdef function has fused parameters. This is needed
    #       by AnalyseDeclarationsTransform, so it can replace CFuncDefNodes
    #       with fused argument types with a FusedCFuncDefNode

    py_func = None
    needs_closure = False
    needs_outer_scope = False
    pymethdef_required = False
    is_generator = False
    is_coroutine = False
    is_asyncgen = False
    is_generator_body = False
    is_async_def = False
    modifiers = []
    has_fused_arguments = False
    star_arg = None
    starstar_arg = None
    is_cyfunction = False
    code_object = None
    return_type_annotation = None

    def analyse_default_values(self, env):
        default_seen = 0
        for arg in self.args:
            if arg.default:
                default_seen = 1
                if arg.is_generic:
                    arg.default = arg.default.analyse_types(env)
                    arg.default = arg.default.coerce_to(arg.type, env)
                else:
                    error(arg.pos, "This argument cannot have a default value")
                    arg.default = None
            elif arg.kw_only:
                default_seen = 1
            elif default_seen:
                error(arg.pos, "Non-default argument following default argument")

    def analyse_annotations(self, env):
        for arg in self.args:
            if arg.annotation:
                arg.annotation = arg.annotation.analyse_types(env)
        if self.return_type_annotation:
            self.return_type_annotation = self.return_type_annotation.analyse_types(env)

    def align_argument_type(self, env, arg):
        # @cython.locals()
        directive_locals = self.directive_locals
        orig_type = arg.type
        if arg.name in directive_locals:
            type_node = directive_locals[arg.name]
            other_type = type_node.analyse_as_type(env)
        elif isinstance(arg, CArgDeclNode) and arg.annotation and env.directives['annotation_typing']:
            type_node = arg.annotation
            other_type = arg.inject_type_from_annotations(env)
            if other_type is None:
                return arg
        else:
            return arg
        if other_type is None:
            error(type_node.pos, "Not a type")
        elif orig_type is not py_object_type and not orig_type.same_as(other_type):
            error(arg.base_type.pos, "Signature does not agree with previous declaration")
            error(type_node.pos, "Previous declaration here")
        else:
            arg.type = other_type
            if arg.type.is_complex:
                # utility code for complex types is special-cased and also important to ensure that it's run
                arg.type.create_declaration_utility_code(env)
        return arg

    def need_gil_acquisition(self, lenv):
        return 0

    def create_local_scope(self, env):
        genv = env
        while genv.is_py_class_scope or genv.is_c_class_scope:
            genv = genv.outer_scope
        if self.needs_closure:
            lenv = ClosureScope(name=self.entry.name,
                                outer_scope=genv,
                                parent_scope=env,
                                scope_name=self.entry.cname)
        else:
            lenv = LocalScope(name=self.entry.name,
                              outer_scope=genv,
                              parent_scope=env)
        lenv.return_type = self.return_type
        type = self.entry.type
        if type.is_cfunction:
            lenv.nogil = type.nogil and not type.with_gil
        self.local_scope = lenv
        lenv.directives = env.directives
        return lenv

    def generate_function_body(self, env, code):
        self.body.generate_execution_code(code)

    def generate_function_definitions(self, env, code):
        from . import Buffer

        lenv = self.local_scope
        if lenv.is_closure_scope and not lenv.is_passthrough:
            outer_scope_cname = "%s->%s" % (Naming.cur_scope_cname,
                                            Naming.outer_scope_cname)
        else:
            outer_scope_cname = Naming.outer_scope_cname
        lenv.mangle_closure_cnames(outer_scope_cname)
        # Generate closure function definitions
        self.body.generate_function_definitions(lenv, code)
        # generate lambda function definitions
        self.generate_lambda_definitions(lenv, code)

        is_getbuffer_slot = (self.entry.name == "__getbuffer__" and
                             self.entry.scope.is_c_class_scope)
        is_releasebuffer_slot = (self.entry.name == "__releasebuffer__" and
                                 self.entry.scope.is_c_class_scope)
        is_buffer_slot = is_getbuffer_slot or is_releasebuffer_slot
        if is_buffer_slot:
            if 'cython_unused' not in self.modifiers:
                self.modifiers = self.modifiers + ['cython_unused']

        preprocessor_guard = self.get_preprocessor_guard()

        profile = code.globalstate.directives['profile']
        linetrace = code.globalstate.directives['linetrace']
        if profile or linetrace:
            if linetrace:
                code.use_fast_gil_utility_code()
            code.globalstate.use_utility_code(
                UtilityCode.load_cached("Profile", "Profile.c"))

        # Generate C code for header and body of function
        code.enter_cfunc_scope(lenv)
        code.return_from_error_cleanup_label = code.new_label()
        code.funcstate.gil_owned = not lenv.nogil

        # ----- Top-level constants used by this function
        code.mark_pos(self.pos)
        self.generate_cached_builtins_decls(lenv, code)
        # ----- Function header
        code.putln("")

        if preprocessor_guard:
            code.putln(preprocessor_guard)

        with_pymethdef = (self.needs_assignment_synthesis(env, code) or
                          self.pymethdef_required)
        if self.py_func:
            self.py_func.generate_function_header(
                code, with_pymethdef=with_pymethdef, proto_only=True)
        self.generate_function_header(code, with_pymethdef=with_pymethdef)
        # ----- Local variable declarations
        # Find function scope
        cenv = env
        while cenv.is_py_class_scope or cenv.is_c_class_scope:
            cenv = cenv.outer_scope
        if self.needs_closure:
            code.put(lenv.scope_class.type.declaration_code(Naming.cur_scope_cname))
            code.putln(";")
        elif self.needs_outer_scope:
            if lenv.is_passthrough:
                code.put(lenv.scope_class.type.declaration_code(Naming.cur_scope_cname))
                code.putln(";")
            code.put(cenv.scope_class.type.declaration_code(Naming.outer_scope_cname))
            code.putln(";")
        self.generate_argument_declarations(lenv, code)

        for entry in lenv.var_entries:
            if not (entry.in_closure or entry.is_arg):
                code.put_var_declaration(entry)

        # Initialize the return variable __pyx_r
        init = ""
        return_type = self.return_type
        if not return_type.is_void:
            if return_type.is_pyobject:
                init = " = NULL"
            elif return_type.is_memoryviewslice:
                init = ' = ' + return_type.literal_code(return_type.default_value)

            code.putln("%s%s;" % (
                return_type.declaration_code(Naming.retval_cname),
                init))

        tempvardecl_code = code.insertion_point()
        self.generate_keyword_list(code)

        # ----- GIL acquisition
        acquire_gil = self.acquire_gil

        # See if we need to acquire the GIL for variable declarations, or for
        # refnanny only

        # Closures are not currently possible for cdef nogil functions,
        # but check them anyway
        have_object_args = self.needs_closure or self.needs_outer_scope
        for arg in lenv.arg_entries:
            if arg.type.is_pyobject:
                have_object_args = True
                break

        used_buffer_entries = [entry for entry in lenv.buffer_entries if entry.used]

        acquire_gil_for_var_decls_only = (
            lenv.nogil and lenv.has_with_gil_block and
            (have_object_args or used_buffer_entries))

        acquire_gil_for_refnanny_only = (
            lenv.nogil and lenv.has_with_gil_block and not
            acquire_gil_for_var_decls_only)

        use_refnanny = not lenv.nogil or lenv.has_with_gil_block

        gilstate_decl = None
        if acquire_gil or acquire_gil_for_var_decls_only:
            code.put_ensure_gil()
            code.funcstate.gil_owned = True
        else:
            gilstate_decl = code.insertion_point()

        if profile or linetrace:
            if not self.is_generator:
                # generators are traced when iterated, not at creation
                tempvardecl_code.put_trace_declarations()
                code_object = self.code_object.calculate_result_code(code) if self.code_object else None
                code.put_trace_frame_init(code_object)

        # ----- Special check for getbuffer
        if is_getbuffer_slot:
            self.getbuffer_check(code)

        # ----- set up refnanny
        if use_refnanny:
            tempvardecl_code.put_declare_refcount_context()
            code.put_setup_refcount_context(
                self.entry.name, acquire_gil=acquire_gil_for_refnanny_only)

        # ----- Automatic lead-ins for certain special functions
        if is_getbuffer_slot:
            self.getbuffer_init(code)
        # ----- Create closure scope object
        if self.needs_closure:
            tp_slot = TypeSlots.ConstructorSlot("tp_new", '__new__')
            slot_func_cname = TypeSlots.get_slot_function(lenv.scope_class.type.scope, tp_slot)
            if not slot_func_cname:
                slot_func_cname = '%s->tp_new' % lenv.scope_class.type.typeptr_cname
            code.putln("%s = (%s)%s(%s, %s, NULL);" % (
                Naming.cur_scope_cname,
                lenv.scope_class.type.empty_declaration_code(),
                slot_func_cname,
                lenv.scope_class.type.typeptr_cname,
                Naming.empty_tuple))
            code.putln("if (unlikely(!%s)) {" % Naming.cur_scope_cname)
            # Scope unconditionally DECREFed on return.
            code.putln("%s = %s;" % (
                Naming.cur_scope_cname,
                lenv.scope_class.type.cast_code("Py_None")))
            code.put_incref("Py_None", py_object_type)
            code.putln(code.error_goto(self.pos))
            code.putln("} else {")
            code.put_gotref(Naming.cur_scope_cname, lenv.scope_class.type)
            code.putln("}")
            # Note that it is unsafe to decref the scope at this point.
        if self.needs_outer_scope:
            if self.is_cyfunction:
                code.putln("%s = (%s) __Pyx_CyFunction_GetClosure(%s);" % (
                    outer_scope_cname,
                    cenv.scope_class.type.empty_declaration_code(),
                    Naming.self_cname))
            else:
                code.putln("%s = (%s) %s;" % (
                    outer_scope_cname,
                    cenv.scope_class.type.empty_declaration_code(),
                    Naming.self_cname))
            if lenv.is_passthrough:
                code.putln("%s = %s;" % (Naming.cur_scope_cname, outer_scope_cname))
            elif self.needs_closure:
                # inner closures own a reference to their outer parent
                code.put_incref(outer_scope_cname, cenv.scope_class.type)
                code.put_giveref(outer_scope_cname, cenv.scope_class.type)
        # ----- Trace function call
        if profile or linetrace:
            # this looks a bit late, but if we don't get here due to a
            # fatal error before hand, it's not really worth tracing
            if not self.is_generator:
                # generators are traced when iterated, not at creation
                if self.is_wrapper:
                    trace_name = self.entry.name + " (wrapper)"
                else:
                    trace_name = self.entry.name
                code.put_trace_call(
                    trace_name, self.pos, nogil=not code.funcstate.gil_owned)
            code.funcstate.can_trace = True
        # ----- Fetch arguments
        self.generate_argument_parsing_code(env, code)
        # If an argument is assigned to in the body, we must
        # incref it to properly keep track of refcounts.
        is_cdef = isinstance(self, CFuncDefNode)
        for entry in lenv.arg_entries:
            if not entry.type.is_memoryviewslice:
                if (acquire_gil or entry.cf_is_reassigned) and not entry.in_closure:
                    code.put_var_incref(entry)
            # Note: defaults are always incref-ed. For def functions, we
            #       we acquire arguments from object conversion, so we have
            #       new references. If we are a cdef function, we need to
            #       incref our arguments
            elif is_cdef and entry.cf_is_reassigned:
                code.put_var_incref_memoryviewslice(entry,
                                    have_gil=code.funcstate.gil_owned)
        for entry in lenv.var_entries:
            if entry.is_arg and entry.cf_is_reassigned and not entry.in_closure:
                if entry.xdecref_cleanup:
                    code.put_var_xincref(entry)
                else:
                    code.put_var_incref(entry)

        # ----- Initialise local buffer auxiliary variables
        for entry in lenv.var_entries + lenv.arg_entries:
            if entry.type.is_buffer and entry.buffer_aux.buflocal_nd_var.used:
                Buffer.put_init_vars(entry, code)

        # ----- Check and convert arguments
        self.generate_argument_type_tests(code)
        # ----- Acquire buffer arguments
        for entry in lenv.arg_entries:
            if entry.type.is_buffer:
                Buffer.put_acquire_arg_buffer(entry, code, self.pos)

        if acquire_gil_for_var_decls_only:
            code.put_release_ensured_gil()
            code.funcstate.gil_owned = False

        # -------------------------
        # ----- Function body -----
        # -------------------------
        self.generate_function_body(env, code)

        code.mark_pos(self.pos, trace=False)
        code.putln("")
        code.putln("/* function exit code */")

        gil_owned = {
            'success': code.funcstate.gil_owned,
            'error': code.funcstate.gil_owned,
            'gil_state_declared': gilstate_decl is None,
        }
        def assure_gil(code_path, code=code):
            if not gil_owned[code_path]:
                if not gil_owned['gil_state_declared']:
                    gilstate_decl.declare_gilstate()
                    gil_owned['gil_state_declared'] = True
                code.put_ensure_gil(declare_gilstate=False)
                gil_owned[code_path] = True

        # ----- Default return value
        return_type = self.return_type
        if not self.body.is_terminator:
            if return_type.is_pyobject:
                #if return_type.is_extension_type:
                #    lhs = "(PyObject *)%s" % Naming.retval_cname
                #else:
                lhs = Naming.retval_cname
                assure_gil('success')
                code.put_init_to_py_none(lhs, return_type)
            elif not return_type.is_memoryviewslice:
                # memory view structs receive their default value on initialisation
                val = return_type.default_value
                if val:
                    code.putln("%s = %s;" % (Naming.retval_cname, val))
                elif not return_type.is_void:
                    code.putln("__Pyx_pretend_to_initialize(&%s);" % Naming.retval_cname)

        # ----- Error cleanup
        if code.label_used(code.error_label):
            if not self.body.is_terminator:
                code.put_goto(code.return_label)
            code.put_label(code.error_label)
            for cname, type in code.funcstate.all_managed_temps():
                assure_gil('error')
                code.put_xdecref(cname, type, have_gil=gil_owned['error'])

            # Clean up buffers -- this calls a Python function
            # so need to save and restore error state
            buffers_present = len(used_buffer_entries) > 0
            #memslice_entries = [e for e in lenv.entries.values() if e.type.is_memoryviewslice]
            if buffers_present:
                code.globalstate.use_utility_code(restore_exception_utility_code)
                code.putln("{ PyObject *__pyx_type, *__pyx_value, *__pyx_tb;")
                code.putln("__Pyx_PyThreadState_declare")
                assure_gil('error')
                code.putln("__Pyx_PyThreadState_assign")
                code.putln("__Pyx_ErrFetch(&__pyx_type, &__pyx_value, &__pyx_tb);")
                for entry in used_buffer_entries:
                    Buffer.put_release_buffer_code(code, entry)
                    #code.putln("%s = 0;" % entry.cname)
                code.putln("__Pyx_ErrRestore(__pyx_type, __pyx_value, __pyx_tb);}")

            if return_type.is_memoryviewslice:
                from . import MemoryView
                MemoryView.put_init_entry(Naming.retval_cname, code)
                err_val = Naming.retval_cname
            else:
                err_val = self.error_value()

            exc_check = self.caller_will_check_exceptions()
            if err_val is not None or exc_check:
                # TODO: Fix exception tracing (though currently unused by cProfile).
                # code.globalstate.use_utility_code(get_exception_tuple_utility_code)
                # code.put_trace_exception()

                assure_gil('error')
                code.put_add_traceback(self.entry.qualified_name)
            else:
                warning(self.entry.pos,
                        "Unraisable exception in function '%s'." %
                        self.entry.qualified_name, 0)
                assure_gil('error')
                code.put_unraisable(self.entry.qualified_name)
            default_retval = return_type.default_value
            if err_val is None and default_retval:
                err_val = default_retval
            if err_val is not None:
                if err_val != Naming.retval_cname:
                    code.putln("%s = %s;" % (Naming.retval_cname, err_val))
            elif not return_type.is_void:
                code.putln("__Pyx_pretend_to_initialize(&%s);" % Naming.retval_cname)

            if is_getbuffer_slot:
                assure_gil('error')
                self.getbuffer_error_cleanup(code)

            def align_error_path_gil_to_success_path(code=code.insertion_point()):
                # align error and success GIL state when both join
                if gil_owned['success']:
                    assure_gil('error', code=code)
                elif gil_owned['error']:
                    code.put_release_ensured_gil()
                    gil_owned['error'] = False
                assert gil_owned['error'] == gil_owned['success'], "%s: error path %s != success path %s" % (
                    self.pos, gil_owned['error'], gil_owned['success'])

            # If we are using the non-error cleanup section we should
            # jump past it if we have an error. The if-test below determine
            # whether this section is used.
            if buffers_present or is_getbuffer_slot or return_type.is_memoryviewslice:
                # In the buffer cases, we already called assure_gil('error') and own the GIL.
                assert gil_owned['error'] or return_type.is_memoryviewslice
                code.put_goto(code.return_from_error_cleanup_label)
            else:
                # Adapt the GIL state to the success path right now.
                align_error_path_gil_to_success_path()
        else:
            # No error path, no need to adapt the GIL state.
            def align_error_path_gil_to_success_path(): pass

        # ----- Non-error return cleanup
        if code.label_used(code.return_label) or not code.label_used(code.error_label):
            code.put_label(code.return_label)

            for entry in used_buffer_entries:
                assure_gil('success')
                Buffer.put_release_buffer_code(code, entry)
            if is_getbuffer_slot:
                assure_gil('success')
                self.getbuffer_normal_cleanup(code)

            if return_type.is_memoryviewslice:
                # See if our return value is uninitialized on non-error return
                # from . import MemoryView
                # MemoryView.err_if_nogil_initialized_check(self.pos, env)
                cond = code.unlikely(return_type.error_condition(Naming.retval_cname))
                code.putln(
                    'if (%s) {' % cond)
                if not gil_owned['success']:
                    code.put_ensure_gil()
                code.putln(
                    'PyErr_SetString(PyExc_TypeError, "Memoryview return value is not initialized");')
                if not gil_owned['success']:
                    code.put_release_ensured_gil()
                code.putln(
                    '}')

        # ----- Return cleanup for both error and no-error return
        if code.label_used(code.return_from_error_cleanup_label):
            align_error_path_gil_to_success_path()
            code.put_label(code.return_from_error_cleanup_label)

        for entry in lenv.var_entries:
            if not entry.used or entry.in_closure:
                continue

            if entry.type.is_pyobject:
                if entry.is_arg and not entry.cf_is_reassigned:
                    continue
            if entry.type.needs_refcounting:
                assure_gil('success')
            # FIXME ideally use entry.xdecref_cleanup but this currently isn't reliable
            code.put_var_xdecref(entry, have_gil=gil_owned['success'])

        # Decref any increfed args
        for entry in lenv.arg_entries:
            if entry.type.is_memoryviewslice:
                # decref slices of def functions and acquired slices from cdef
                # functions, but not borrowed slices from cdef functions.
                if is_cdef and not entry.cf_is_reassigned:
                    continue
            else:
                if entry.in_closure:
                    continue
                if not acquire_gil and not entry.cf_is_reassigned:
                    continue
                if entry.type.needs_refcounting:
                    assure_gil('success')

            # FIXME use entry.xdecref_cleanup - del arg seems to be the problem
            code.put_var_xdecref(entry, have_gil=gil_owned['success'])
        if self.needs_closure:
            assure_gil('success')
            code.put_decref(Naming.cur_scope_cname, lenv.scope_class.type)

        # ----- Return
        # This code is duplicated in ModuleNode.generate_module_init_func
        if not lenv.nogil:
            default_retval = return_type.default_value
            err_val = self.error_value()
            if err_val is None and default_retval:
                err_val = default_retval  # FIXME: why is err_val not used?
            code.put_xgiveref(Naming.retval_cname, return_type)

        if self.entry.is_special and self.entry.name == "__hash__":
            # Returning -1 for __hash__ is supposed to signal an error
            # We do as Python instances and coerce -1 into -2.
            assure_gil('success')  # in special methods, the GIL is owned anyway
            code.putln("if (unlikely(%s == -1) && !PyErr_Occurred()) %s = -2;" % (
                Naming.retval_cname, Naming.retval_cname))

        if profile or linetrace:
            code.funcstate.can_trace = False
            if not self.is_generator:
                # generators are traced when iterated, not at creation
                if return_type.is_pyobject:
                    code.put_trace_return(
                        Naming.retval_cname, nogil=not gil_owned['success'])
                else:
                    code.put_trace_return(
                        "Py_None", nogil=not gil_owned['success'])

        if use_refnanny:
            code.put_finish_refcount_context(nogil=not gil_owned['success'])

        if acquire_gil or (lenv.nogil and gil_owned['success']):
            # release the GIL (note that with-gil blocks acquire it on exit in their EnsureGILNode)
            code.put_release_ensured_gil()
            code.funcstate.gil_owned = False

        if not return_type.is_void:
            code.putln("return %s;" % Naming.retval_cname)

        code.putln("}")

        if preprocessor_guard:
            code.putln("#endif /*!(%s)*/" % preprocessor_guard)

        # ----- Go back and insert temp variable declarations
        tempvardecl_code.put_temp_declarations(code.funcstate)

        # ----- Python version
        code.exit_cfunc_scope()
        if self.py_func:
            self.py_func.generate_function_definitions(env, code)
        self.generate_wrapper_functions(code)

    def declare_argument(self, env, arg):
        if arg.type.is_void:
            error(arg.pos, "Invalid use of 'void'")
        elif not arg.type.is_complete() and not (arg.type.is_array or arg.type.is_memoryviewslice):
            error(arg.pos, "Argument type '%s' is incomplete" % arg.type)
        entry = env.declare_arg(arg.name, arg.type, arg.pos)
        if arg.annotation:
            entry.annotation = arg.annotation
        return entry

    def generate_arg_type_test(self, arg, code):
        # Generate type test for one argument.
        if arg.type.typeobj_is_available():
            code.globalstate.use_utility_code(
                UtilityCode.load_cached("ArgTypeTest", "FunctionArguments.c"))
            typeptr_cname = arg.type.typeptr_cname
            arg_code = "((PyObject *)%s)" % arg.entry.cname
            code.putln(
                'if (unlikely(!__Pyx_ArgTypeTest(%s, %s, %d, %s, %s))) %s' % (
                    arg_code,
                    typeptr_cname,
                    arg.accept_none,
                    arg.name_cstring,
                    arg.type.is_builtin_type and arg.type.require_exact,
                    code.error_goto(arg.pos)))
        else:
            error(arg.pos, "Cannot test type of extern C class without type object name specification")

    def generate_arg_none_check(self, arg, code):
        # Generate None check for one argument.
        if arg.type.is_memoryviewslice:
            cname = "%s.memview" % arg.entry.cname
        else:
            cname = arg.entry.cname

        code.putln('if (unlikely(((PyObject *)%s) == Py_None)) {' % cname)
        code.putln('''PyErr_Format(PyExc_TypeError, "Argument '%%.%ds' must not be None", %s); %s''' % (
            max(200, len(arg.name_cstring)), arg.name_cstring,
            code.error_goto(arg.pos)))
        code.putln('}')

    def generate_wrapper_functions(self, code):
        pass

    def generate_execution_code(self, code):
        code.mark_pos(self.pos)
        # Evaluate and store argument default values
        for arg in self.args:
            if not arg.is_dynamic:
                arg.generate_assignment_code(code)

    #
    # Special code for the __getbuffer__ function
    #
    def _get_py_buffer_info(self):
        py_buffer = self.local_scope.arg_entries[1]
        try:
            # Check builtin definition of struct Py_buffer
            obj_type = py_buffer.type.base_type.scope.entries['obj'].type
        except (AttributeError, KeyError):
            # User code redeclared struct Py_buffer
            obj_type = None
        return py_buffer, obj_type

    # Old Python 3 used to support write-locks on buffer-like objects by
    # calling PyObject_GetBuffer() with a view==NULL parameter. This obscure
    # feature is obsolete, it was almost never used (only one instance in
    # `Modules/posixmodule.c` in Python 3.1) and it is now officially removed
    # (see bpo-14203). We add an extra check here to prevent legacy code from
    # from trying to use the feature and prevent segmentation faults.
    def getbuffer_check(self, code):
        py_buffer, _ = self._get_py_buffer_info()
        view = py_buffer.cname
        code.putln("if (unlikely(%s == NULL)) {" % view)
        code.putln("PyErr_SetString(PyExc_BufferError, "
                   "\"PyObject_GetBuffer: view==NULL argument is obsolete\");")
        code.putln("return -1;")
        code.putln("}")

    def getbuffer_init(self, code):
        py_buffer, obj_type = self._get_py_buffer_info()
        view = py_buffer.cname
        if obj_type and obj_type.is_pyobject:
            code.put_init_to_py_none("%s->obj" % view, obj_type)
            code.put_giveref("%s->obj" % view, obj_type)  # Do not refnanny object within structs
        else:
            code.putln("%s->obj = NULL;" % view)

    def getbuffer_error_cleanup(self, code):
        py_buffer, obj_type = self._get_py_buffer_info()
        view = py_buffer.cname
        if obj_type and obj_type.is_pyobject:
            code.putln("if (%s->obj != NULL) {" % view)
            code.put_gotref("%s->obj" % view, obj_type)
            code.put_decref_clear("%s->obj" % view, obj_type)
            code.putln("}")
        else:
            code.putln("Py_CLEAR(%s->obj);" % view)

    def getbuffer_normal_cleanup(self, code):
        py_buffer, obj_type = self._get_py_buffer_info()
        view = py_buffer.cname
        if obj_type and obj_type.is_pyobject:
            code.putln("if (%s->obj == Py_None) {" % view)
            code.put_gotref("%s->obj" % view, obj_type)
            code.put_decref_clear("%s->obj" % view, obj_type)
            code.putln("}")

    def get_preprocessor_guard(self):
        if not self.entry.is_special:
            return None
        name = self.entry.name
        slot = TypeSlots.method_name_to_slot.get(name)
        if not slot:
            return None
        if name == '__long__' and not self.entry.scope.lookup_here('__int__'):
            return None
        if name in ("__getbuffer__", "__releasebuffer__") and self.entry.scope.is_c_class_scope:
            return None
        return slot.preprocessor_guard_code()


class CFuncDefNode(FuncDefNode):
    #  C function definition.
    #
    #  modifiers     ['inline']
    #  visibility    'private' or 'public' or 'extern'
    #  base_type     CBaseTypeNode
    #  declarator    CDeclaratorNode
    #  cfunc_declarator  the CFuncDeclarator of this function
    #                    (this is also available through declarator or a
    #                     base thereof)
    #  body          StatListNode
    #  api           boolean
    #  decorators    [DecoratorNode]        list of decorators
    #
    #  with_gil      boolean    Acquire GIL around body
    #  type          CFuncType
    #  py_func       wrapper for calling from Python
    #  overridable   whether or not this is a cpdef function
    #  inline_in_pxd whether this is an inline function in a pxd file
    #  template_declaration  String or None   Used for c++ class methods
    #  is_const_method whether this is a const method
    #  is_static_method whether this is a static method
    #  is_c_class_method whether this is a cclass method

    child_attrs = ["base_type", "declarator", "body", "decorators", "py_func_stat"]
    outer_attrs = ["decorators", "py_func_stat"]

    inline_in_pxd = False
    decorators = None
    directive_locals = None
    directive_returns = None
    override = None
    template_declaration = None
    is_const_method = False
    py_func_stat = None

    def unqualified_name(self):
        return self.entry.name

    def declared_name(self):
        return self.declarator.declared_name()

    @property
    def code_object(self):
        # share the CodeObject with the cpdef wrapper (if available)
        return self.py_func.code_object if self.py_func else None

    def analyse_declarations(self, env):
        self.is_c_class_method = env.is_c_class_scope
        if self.directive_locals is None:
            self.directive_locals = {}
        self.directive_locals.update(env.directives.get('locals', {}))
        if self.directive_returns is not None:
            base_type = self.directive_returns.analyse_as_type(env)
            if base_type is None:
                error(self.directive_returns.pos, "Not a type")
                base_type = PyrexTypes.error_type
        else:
            base_type = self.base_type.analyse(env)
        self.is_static_method = 'staticmethod' in env.directives and not env.lookup_here('staticmethod')
        # The 2 here is because we need both function and argument names.
        if isinstance(self.declarator, CFuncDeclaratorNode):
            name_declarator, typ = self.declarator.analyse(
                base_type, env, nonempty=2 * (self.body is not None),
                directive_locals=self.directive_locals, visibility=self.visibility)
        else:
            name_declarator, typ = self.declarator.analyse(
                base_type, env, nonempty=2 * (self.body is not None), visibility=self.visibility)
        if not typ.is_cfunction:
            error(self.pos, "Suite attached to non-function declaration")
        # Remember the actual type according to the function header
        # written here, because the type in the symbol table entry
        # may be different if we're overriding a C method inherited
        # from the base type of an extension type.
        self.type = typ
        typ.is_overridable = self.overridable
        declarator = self.declarator
        while not hasattr(declarator, 'args'):
            declarator = declarator.base

        self.cfunc_declarator = declarator
        self.args = declarator.args

        opt_arg_count = self.cfunc_declarator.optional_arg_count
        if (self.visibility == 'public' or self.api) and opt_arg_count:
            error(self.cfunc_declarator.pos,
                  "Function with optional arguments may not be declared public or api")

        if typ.exception_check == '+' and self.visibility != 'extern':
            warning(self.cfunc_declarator.pos,
                    "Only extern functions can throw C++ exceptions.")

        for formal_arg, type_arg in zip(self.args, typ.args):
            self.align_argument_type(env, type_arg)
            formal_arg.type = type_arg.type
            formal_arg.name = type_arg.name
            formal_arg.cname = type_arg.cname

            self._validate_type_visibility(type_arg.type, type_arg.pos, env)

            if type_arg.type.is_fused:
                self.has_fused_arguments = True

            if type_arg.type.is_buffer and 'inline' in self.modifiers:
                warning(formal_arg.pos, "Buffer unpacking not optimized away.", 1)

            if type_arg.type.is_buffer or type_arg.type.is_pythran_expr:
                if self.type.nogil:
                    error(formal_arg.pos,
                          "Buffer may not be acquired without the GIL. Consider using memoryview slices instead.")
                elif 'inline' in self.modifiers:
                    warning(formal_arg.pos, "Buffer unpacking not optimized away.", 1)

        self._validate_type_visibility(typ.return_type, self.pos, env)

        name = name_declarator.name
        cname = name_declarator.cname

        typ.is_const_method = self.is_const_method
        typ.is_static_method = self.is_static_method

        self.entry = env.declare_cfunction(
            name, typ, self.pos,
            cname=cname, visibility=self.visibility, api=self.api,
            defining=self.body is not None, modifiers=self.modifiers,
            overridable=self.overridable)
        self.entry.inline_func_in_pxd = self.inline_in_pxd
        self.return_type = typ.return_type
        if self.return_type.is_array and self.visibility != 'extern':
            error(self.pos, "Function cannot return an array")
        if self.return_type.is_cpp_class:
            self.return_type.check_nullary_constructor(self.pos, "used as a return value")

        if self.overridable and not env.is_module_scope and not self.is_static_method:
            if len(self.args) < 1 or not self.args[0].type.is_pyobject:
                # An error will be produced in the cdef function
                self.overridable = False

        self.declare_cpdef_wrapper(env)
        self.create_local_scope(env)

    def declare_cpdef_wrapper(self, env):
        if not self.overridable:
            return
        if self.is_static_method:
            # TODO(robertwb): Finish this up, perhaps via more function refactoring.
            error(self.pos, "static cpdef methods not yet supported")

        name = self.entry.name
        py_func_body = self.call_self_node(is_module_scope=env.is_module_scope)
        if self.is_static_method:
            from .ExprNodes import NameNode
            decorators = [DecoratorNode(self.pos, decorator=NameNode(self.pos, name=EncodedString('staticmethod')))]
            decorators[0].decorator.analyse_types(env)
        else:
            decorators = []
        self.py_func = DefNode(pos=self.pos,
                               name=self.entry.name,
                               args=self.args,
                               star_arg=None,
                               starstar_arg=None,
                               doc=self.doc,
                               body=py_func_body,
                               decorators=decorators,
                               is_wrapper=1)
        self.py_func.is_module_scope = env.is_module_scope
        self.py_func.analyse_declarations(env)
        self.py_func.entry.is_overridable = True
        self.py_func_stat = StatListNode(self.pos, stats=[self.py_func])
        self.py_func.type = PyrexTypes.py_object_type
        self.entry.as_variable = self.py_func.entry
        self.entry.used = self.entry.as_variable.used = True
        # Reset scope entry the above cfunction
        env.entries[name] = self.entry
        if (not self.entry.is_final_cmethod and
                (not env.is_module_scope or Options.lookup_module_cpdef)):
            if self.override:
                # This is a hack: we shouldn't create the wrapper twice, but we do for fused functions.
                assert self.entry.is_fused_specialized  # should not happen for non-fused cpdef functions
                self.override.py_func = self.py_func
            else:
                self.override = OverrideCheckNode(self.pos, py_func=self.py_func)
                self.body = StatListNode(self.pos, stats=[self.override, self.body])

    def _validate_type_visibility(self, type, pos, env):
        """
        Ensure that types used in cdef functions are public or api, or
        defined in a C header.
        """
        public_or_api = (self.visibility == 'public' or self.api)
        entry = getattr(type, 'entry', None)
        if public_or_api and entry and env.is_module_scope:
            if not (entry.visibility in ('public', 'extern') or
                    entry.api or entry.in_cinclude):
                error(pos, "Function declared public or api may not have private types")

    def call_self_node(self, omit_optional_args=0, is_module_scope=0):
        from . import ExprNodes
        args = self.type.args
        if omit_optional_args:
            args = args[:len(args) - self.type.optional_arg_count]
        arg_names = [arg.name for arg in args]
        if is_module_scope:
            cfunc = ExprNodes.NameNode(self.pos, name=self.entry.name)
            call_arg_names = arg_names
            skip_dispatch = Options.lookup_module_cpdef
        elif self.type.is_static_method:
            class_entry = self.entry.scope.parent_type.entry
            class_node = ExprNodes.NameNode(self.pos, name=class_entry.name)
            class_node.entry = class_entry
            cfunc = ExprNodes.AttributeNode(self.pos, obj=class_node, attribute=self.entry.name)
            # Calling static c(p)def methods on an instance disallowed.
            # TODO(robertwb): Support by passing self to check for override?
            skip_dispatch = True
        else:
            type_entry = self.type.args[0].type.entry
            type_arg = ExprNodes.NameNode(self.pos, name=type_entry.name)
            type_arg.entry = type_entry
            cfunc = ExprNodes.AttributeNode(self.pos, obj=type_arg, attribute=self.entry.name)
        skip_dispatch = not is_module_scope or Options.lookup_module_cpdef
        c_call = ExprNodes.SimpleCallNode(
            self.pos,
            function=cfunc,
            args=[ExprNodes.NameNode(self.pos, name=n) for n in arg_names],
            wrapper_call=skip_dispatch)
        return ReturnStatNode(pos=self.pos, return_type=PyrexTypes.py_object_type, value=c_call)

    def declare_arguments(self, env):
        for arg in self.type.args:
            if not arg.name:
                error(arg.pos, "Missing argument name")
            self.declare_argument(env, arg)

    def need_gil_acquisition(self, lenv):
        return self.type.with_gil

    def nogil_check(self, env):
        type = self.type
        with_gil = type.with_gil
        if type.nogil and not with_gil:
            if type.return_type.is_pyobject:
                error(self.pos,
                      "Function with Python return type cannot be declared nogil")
            for entry in self.local_scope.var_entries:
                if entry.type.is_pyobject and not entry.in_with_gil_block:
                    error(self.pos, "Function declared nogil has Python locals or temporaries")

    def analyse_expressions(self, env):
        self.local_scope.directives = env.directives
        if self.py_func_stat is not None:
            # this will also analyse the default values and the function name assignment
            self.py_func_stat = self.py_func_stat.analyse_expressions(env)
        elif self.py_func is not None:
            # this will also analyse the default values
            self.py_func = self.py_func.analyse_expressions(env)
        else:
            self.analyse_default_values(env)
            self.analyse_annotations(env)
        self.acquire_gil = self.need_gil_acquisition(self.local_scope)
        return self

    def needs_assignment_synthesis(self, env, code=None):
        return False

    def generate_function_header(self, code, with_pymethdef, with_opt_args=1, with_dispatch=1, cname=None):
        scope = self.local_scope
        arg_decls = []
        type = self.type
        for arg in type.args[:len(type.args)-type.optional_arg_count]:
            arg_decl = arg.declaration_code()
            entry = scope.lookup(arg.name)
            if not entry.cf_used:
                arg_decl = 'CYTHON_UNUSED %s' % arg_decl
            arg_decls.append(arg_decl)
        if with_dispatch and self.overridable:
            dispatch_arg = PyrexTypes.c_int_type.declaration_code(
                Naming.skip_dispatch_cname)
            if self.override:
                arg_decls.append(dispatch_arg)
            else:
                arg_decls.append('CYTHON_UNUSED %s' % dispatch_arg)
        if type.optional_arg_count and with_opt_args:
            arg_decls.append(type.op_arg_struct.declaration_code(Naming.optional_args_cname))
        if type.has_varargs:
            arg_decls.append("...")
        if not arg_decls:
            arg_decls = ["void"]
        if cname is None:
            cname = self.entry.func_cname
        entity = type.function_header_code(cname, ', '.join(arg_decls))
        if self.entry.visibility == 'private' and '::' not in cname:
            storage_class = "static "
        else:
            storage_class = ""
        dll_linkage = None
        modifiers = code.build_function_modifiers(self.entry.func_modifiers)

        header = self.return_type.declaration_code(entity, dll_linkage=dll_linkage)
        #print (storage_class, modifiers, header)
        needs_proto = self.is_c_class_method or self.entry.is_cproperty
        if self.template_declaration:
            if needs_proto:
                code.globalstate.parts['module_declarations'].putln(self.template_declaration)
            code.putln(self.template_declaration)
        if needs_proto:
            code.globalstate.parts['module_declarations'].putln(
                "%s%s%s; /* proto*/" % (storage_class, modifiers, header))
        code.putln("%s%s%s {" % (storage_class, modifiers, header))

    def generate_argument_declarations(self, env, code):
        scope = self.local_scope
        for arg in self.args:
            if arg.default:
                entry = scope.lookup(arg.name)
                if self.override or entry.cf_used:
                    result = arg.calculate_default_value_code(code)
                    code.putln('%s = %s;' % (
                        arg.type.declaration_code(arg.cname), result))

    def generate_keyword_list(self, code):
        pass

    def generate_argument_parsing_code(self, env, code):
        i = 0
        used = 0
        scope = self.local_scope
        if self.type.optional_arg_count:
            code.putln('if (%s) {' % Naming.optional_args_cname)
            for arg in self.args:
                if arg.default:
                    entry = scope.lookup(arg.name)
                    if self.override or entry.cf_used:
                        code.putln('if (%s->%sn > %s) {' %
                                   (Naming.optional_args_cname,
                                    Naming.pyrex_prefix, i))
                        declarator = arg.declarator
                        while not hasattr(declarator, 'name'):
                            declarator = declarator.base
                        code.putln('%s = %s->%s;' %
                                   (arg.cname, Naming.optional_args_cname,
                                    self.type.opt_arg_cname(declarator.name)))
                        used += 1
                    i += 1
            for _ in range(used):
                code.putln('}')
            code.putln('}')

        # Move arguments into closure if required
        def put_into_closure(entry):
            if entry.in_closure and not arg.default:
                code.putln('%s = %s;' % (entry.cname, entry.original_cname))
                code.put_var_incref(entry)
                code.put_var_giveref(entry)
        for arg in self.args:
            put_into_closure(scope.lookup_here(arg.name))


    def generate_argument_conversion_code(self, code):
        pass

    def generate_argument_type_tests(self, code):
        # Generate type tests for args whose type in a parent
        # class is a supertype of the declared type.
        for arg in self.type.args:
            if arg.needs_type_test:
                self.generate_arg_type_test(arg, code)
            elif arg.type.is_pyobject and not arg.accept_none:
                self.generate_arg_none_check(arg, code)

    def generate_execution_code(self, code):
        if code.globalstate.directives['linetrace']:
            code.mark_pos(self.pos)
            code.putln("")  # generate line tracing code
        super(CFuncDefNode, self).generate_execution_code(code)
        if self.py_func_stat:
            self.py_func_stat.generate_execution_code(code)

    def error_value(self):
        if self.return_type.is_pyobject:
            return "0"
        else:
            #return None
            return self.entry.type.exception_value

    def caller_will_check_exceptions(self):
        return self.entry.type.exception_check

    def generate_wrapper_functions(self, code):
        # If the C signature of a function has changed, we need to generate
        # wrappers to put in the slots here.
        k = 0
        entry = self.entry
        func_type = entry.type
        while entry.prev_entry is not None:
            k += 1
            entry = entry.prev_entry
            entry.func_cname = "%s%swrap_%s" % (self.entry.func_cname, Naming.pyrex_prefix, k)
            code.putln()
            self.generate_function_header(
                code, 0,
                with_dispatch=entry.type.is_overridable,
                with_opt_args=entry.type.optional_arg_count,
                cname=entry.func_cname)
            if not self.return_type.is_void:
                code.put('return ')
            args = self.type.args
            arglist = [arg.cname for arg in args[:len(args)-self.type.optional_arg_count]]
            if entry.type.is_overridable:
                arglist.append(Naming.skip_dispatch_cname)
            elif func_type.is_overridable:
                arglist.append('0')
            if entry.type.optional_arg_count:
                arglist.append(Naming.optional_args_cname)
            elif func_type.optional_arg_count:
                arglist.append('NULL')
            code.putln('%s(%s);' % (self.entry.func_cname, ', '.join(arglist)))
            code.putln('}')


class PyArgDeclNode(Node):
    # Argument which must be a Python object (used
    # for * and ** arguments).
    #
    # name        string
    # entry       Symtab.Entry
    # annotation  ExprNode or None   Py3 argument annotation
    child_attrs = []
    is_self_arg = False
    is_type_arg = False

    def generate_function_definitions(self, env, code):
        self.entry.generate_function_definitions(env, code)


class DecoratorNode(Node):
    # A decorator
    #
    # decorator    NameNode or CallNode or AttributeNode
    child_attrs = ['decorator']


class DefNode(FuncDefNode):
    # A Python function definition.
    #
    # name          string                 the Python name of the function
    # lambda_name   string                 the internal name of a lambda 'function'
    # decorators    [DecoratorNode]        list of decorators
    # args          [CArgDeclNode]         formal arguments
    # doc           EncodedString or None
    # body          StatListNode
    # return_type_annotation
    #               ExprNode or None       the Py3 return type annotation
    #
    #  The following subnode is constructed internally
    #  when the def statement is inside a Python class definition.
    #
    #  fused_py_func        DefNode     The original fused cpdef DefNode
    #                                   (in case this is a specialization)
    #  specialized_cpdefs   [DefNode]   list of specialized cpdef DefNodes
    #  py_cfunc_node  PyCFunctionNode/InnerFunctionNode   The PyCFunction to create and assign
    #
    # decorator_indirection IndirectionNode Used to remove __Pyx_Method_ClassMethod for fused functions

    child_attrs = ["args", "star_arg", "starstar_arg", "body", "decorators", "return_type_annotation"]
    outer_attrs = ["decorators", "return_type_annotation"]

    is_staticmethod = False
    is_classmethod = False

    lambda_name = None
    reqd_kw_flags_cname = "0"
    is_wrapper = 0
    no_assignment_synthesis = 0
    decorators = None
    return_type_annotation = None
    entry = None
    acquire_gil = 0
    self_in_stararg = 0
    py_cfunc_node = None
    requires_classobj = False
    defaults_struct = None  # Dynamic kwrds structure name
    doc = None

    fused_py_func = False
    specialized_cpdefs = None
    py_wrapper = None
    py_wrapper_required = True
    func_cname = None

    defaults_getter = None

    def __init__(self, pos, **kwds):
        FuncDefNode.__init__(self, pos, **kwds)
        p = k = rk = r = 0
        for arg in self.args:
            if arg.pos_only:
                p += 1
            if arg.kw_only:
                k += 1
                if not arg.default:
                    rk += 1
            if not arg.default:
                r += 1
        self.num_posonly_args = p
        self.num_kwonly_args = k
        self.num_required_kw_args = rk
        self.num_required_args = r

    def as_cfunction(self, cfunc=None, scope=None, overridable=True, returns=None, except_val=None, modifiers=None,
                     nogil=False, with_gil=False):
        if self.star_arg:
            error(self.star_arg.pos, "cdef function cannot have star argument")
        if self.starstar_arg:
            error(self.starstar_arg.pos, "cdef function cannot have starstar argument")
        exception_value, exception_check = except_val or (None, False)

        if cfunc is None:
            cfunc_args = []
            for formal_arg in self.args:
                name_declarator, type = formal_arg.analyse(scope, nonempty=1)
                cfunc_args.append(PyrexTypes.CFuncTypeArg(name=name_declarator.name,
                                                          cname=None,
                                                          annotation=formal_arg.annotation,
                                                          type=py_object_type,
                                                          pos=formal_arg.pos))
            cfunc_type = PyrexTypes.CFuncType(return_type=py_object_type,
                                              args=cfunc_args,
                                              has_varargs=False,
                                              exception_value=None,
                                              exception_check=exception_check,
                                              nogil=nogil,
                                              with_gil=with_gil,
                                              is_overridable=overridable)
            cfunc = CVarDefNode(self.pos, type=cfunc_type)
        else:
            if scope is None:
                scope = cfunc.scope
            cfunc_type = cfunc.type
            if len(self.args) != len(cfunc_type.args) or cfunc_type.has_varargs:
                error(self.pos, "wrong number of arguments")
                error(cfunc.pos, "previous declaration here")
            for i, (formal_arg, type_arg) in enumerate(zip(self.args, cfunc_type.args)):
                name_declarator, type = formal_arg.analyse(scope, nonempty=1,
                                                           is_self_arg=(i == 0 and scope.is_c_class_scope))
                if type is None or type is PyrexTypes.py_object_type:
                    formal_arg.type = type_arg.type
                    formal_arg.name_declarator = name_declarator

        if exception_value is None and cfunc_type.exception_value is not None:
            from .ExprNodes import ConstNode
            exception_value = ConstNode(
                self.pos, value=cfunc_type.exception_value, type=cfunc_type.return_type)
        declarator = CFuncDeclaratorNode(self.pos,
                                         base=CNameDeclaratorNode(self.pos, name=self.name, cname=None),
                                         args=self.args,
                                         has_varargs=False,
                                         exception_check=cfunc_type.exception_check,
                                         exception_value=exception_value,
                                         with_gil=cfunc_type.with_gil,
                                         nogil=cfunc_type.nogil)
        return CFuncDefNode(self.pos,
                            modifiers=modifiers or [],
                            base_type=CAnalysedBaseTypeNode(self.pos, type=cfunc_type.return_type),
                            declarator=declarator,
                            body=self.body,
                            doc=self.doc,
                            overridable=cfunc_type.is_overridable,
                            type=cfunc_type,
                            with_gil=cfunc_type.with_gil,
                            nogil=cfunc_type.nogil,
                            visibility='private',
                            api=False,
                            directive_locals=getattr(cfunc, 'directive_locals', {}),
                            directive_returns=returns)

    def is_cdef_func_compatible(self):
        """Determines if the function's signature is compatible with a
        cdef function.  This can be used before calling
        .as_cfunction() to see if that will be successful.
        """
        if self.needs_closure:
            return False
        if self.star_arg or self.starstar_arg:
            return False
        return True

    def analyse_declarations(self, env):
        if self.decorators:
            for decorator in self.decorators:
                func = decorator.decorator
                if func.is_name:
                    self.is_classmethod |= func.name == 'classmethod'
                    self.is_staticmethod |= func.name == 'staticmethod'

        if self.is_classmethod and env.lookup_here('classmethod'):
            # classmethod() was overridden - not much we can do here ...
            self.is_classmethod = False
        if self.is_staticmethod and env.lookup_here('staticmethod'):
            # staticmethod() was overridden - not much we can do here ...
            self.is_staticmethod = False

        if env.is_py_class_scope or env.is_c_class_scope:
            if self.name == '__new__' and env.is_py_class_scope:
                self.is_staticmethod = True
            elif self.name == '__init_subclass__' and env.is_c_class_scope:
                error(self.pos, "'__init_subclass__' is not supported by extension class")
            elif self.name in IMPLICIT_CLASSMETHODS and not self.is_classmethod:
                self.is_classmethod = True
                # TODO: remove the need to generate a real decorator here, is_classmethod=True should suffice.
                from .ExprNodes import NameNode
                self.decorators = self.decorators or []
                self.decorators.insert(0, DecoratorNode(
                    self.pos, decorator=NameNode(self.pos, name=EncodedString('classmethod'))))

        self.analyse_argument_types(env)
        if self.name == '<lambda>':
            self.declare_lambda_function(env)
        else:
            self.declare_pyfunction(env)

        self.analyse_signature(env)
        self.return_type = self.entry.signature.return_type()
        # if a signature annotation provides a more specific return object type, use it
        if self.return_type is py_object_type and self.return_type_annotation:
            if env.directives['annotation_typing'] and not self.entry.is_special:
                _, return_type = self.return_type_annotation.analyse_type_annotation(env)
                if return_type and return_type.is_pyobject:
                    self.return_type = return_type

        self.create_local_scope(env)

        self.py_wrapper = DefNodeWrapper(
            self.pos,
            target=self,
            name=self.entry.name,
            args=self.args,
            star_arg=self.star_arg,
            starstar_arg=self.starstar_arg,
            return_type=self.return_type)
        self.py_wrapper.analyse_declarations(env)

    def analyse_argument_types(self, env):
        self.directive_locals = env.directives.get('locals', {})
        allow_none_for_extension_args = env.directives['allow_none_for_extension_args']

        f2s = env.fused_to_specific
        env.fused_to_specific = None

        for arg in self.args:
            if hasattr(arg, 'name'):
                name_declarator = None
            else:
                base_type = arg.base_type.analyse(env)
                # If we hare in pythran mode and we got a buffer supported by
                # Pythran, we change this node to a fused type
                if has_np_pythran(env) and base_type.is_pythran_expr:
                    base_type = PyrexTypes.FusedType([
                        base_type,
                        #PyrexTypes.PythranExpr(pythran_type(self.type, "numpy_texpr")),
                        base_type.org_buffer])
                name_declarator, type = \
                    arg.declarator.analyse(base_type, env)
                arg.name = name_declarator.name
                arg.type = type

            self.align_argument_type(env, arg)
            if name_declarator and name_declarator.cname:
                error(self.pos, "Python function argument cannot have C name specification")
            arg.type = arg.type.as_argument_type()
            arg.hdr_type = None
            arg.needs_conversion = 0
            arg.needs_type_test = 0
            arg.is_generic = 1
            if arg.type.is_pyobject or arg.type.is_buffer or arg.type.is_memoryviewslice:
                if arg.or_none:
                    arg.accept_none = True
                elif arg.not_none:
                    arg.accept_none = False
                elif (arg.type.is_extension_type or arg.type.is_builtin_type
                        or arg.type.is_buffer or arg.type.is_memoryviewslice):
                    if arg.default and arg.default.constant_result is None:
                        # special case: def func(MyType obj = None)
                        arg.accept_none = True
                    else:
                        # default depends on compiler directive
                        arg.accept_none = allow_none_for_extension_args
                else:
                    # probably just a plain 'object'
                    arg.accept_none = True
            else:
                arg.accept_none = True  # won't be used, but must be there
                if arg.not_none:
                    error(arg.pos, "Only Python type arguments can have 'not None'")
                if arg.or_none:
                    error(arg.pos, "Only Python type arguments can have 'or None'")

            if arg.type.is_fused:
                self.has_fused_arguments = True
        env.fused_to_specific = f2s

        if has_np_pythran(env):
            self.np_args_idx = [i for i,a in enumerate(self.args) if a.type.is_numpy_buffer]
        else:
            self.np_args_idx = []

    def analyse_signature(self, env):
        if self.entry.is_special:
            if self.decorators:
                error(self.pos, "special functions of cdef classes cannot have decorators")
            self.entry.trivial_signature = len(self.args) == 1 and not (self.star_arg or self.starstar_arg)
        elif not (self.star_arg or self.starstar_arg) and (
                not env.directives['always_allow_keywords']
                or all([arg.pos_only for arg in self.args])):
            # Use the simpler calling signature for zero- and one-argument pos-only functions.
            if self.entry.signature is TypeSlots.pyfunction_signature:
                if len(self.args) == 0:
                    self.entry.signature = TypeSlots.pyfunction_noargs
                elif len(self.args) == 1:
                    if self.args[0].default is None and not self.args[0].kw_only:
                        self.entry.signature = TypeSlots.pyfunction_onearg
            elif self.entry.signature is TypeSlots.pymethod_signature:
                if len(self.args) == 1:
                    self.entry.signature = TypeSlots.unaryfunc
                elif len(self.args) == 2:
                    if self.args[1].default is None and not self.args[1].kw_only:
                        self.entry.signature = TypeSlots.ibinaryfunc

        sig = self.entry.signature
        nfixed = sig.num_fixed_args()
        if (sig is TypeSlots.pymethod_signature and nfixed == 1
               and len(self.args) == 0 and self.star_arg):
            # this is the only case where a diverging number of
            # arguments is not an error - when we have no explicit
            # 'self' parameter as in method(*args)
            sig = self.entry.signature = TypeSlots.pyfunction_signature  # self is not 'really' used
            self.self_in_stararg = 1
            nfixed = 0

        if self.is_staticmethod and env.is_c_class_scope:
            nfixed = 0
            self.self_in_stararg = True  # FIXME: why for staticmethods?

            self.entry.signature = sig = copy.copy(sig)
            sig.fixed_arg_format = "*"
            sig.is_staticmethod = True
            sig.has_generic_args = True

        if ((self.is_classmethod or self.is_staticmethod) and
                self.has_fused_arguments and env.is_c_class_scope):
            del self.decorator_indirection.stats[:]

        for i in range(min(nfixed, len(self.args))):
            arg = self.args[i]
            arg.is_generic = 0
            if sig.is_self_arg(i) and not self.is_staticmethod:
                if self.is_classmethod:
                    arg.is_type_arg = 1
                    arg.hdr_type = arg.type = Builtin.type_type
                else:
                    arg.is_self_arg = 1
                    arg.hdr_type = arg.type = env.parent_type
                arg.needs_conversion = 0
            else:
                arg.hdr_type = sig.fixed_arg_type(i)
                if not arg.type.same_as(arg.hdr_type):
                    if arg.hdr_type.is_pyobject and arg.type.is_pyobject:
                        arg.needs_type_test = 1
                    else:
                        arg.needs_conversion = 1

        if nfixed > len(self.args):
            self.bad_signature()
            return
        elif nfixed < len(self.args):
            if not sig.has_generic_args:
                self.bad_signature()
            for arg in self.args:
                if arg.is_generic and (arg.type.is_extension_type or arg.type.is_builtin_type):
                    arg.needs_type_test = 1

        # Decide whether to use METH_FASTCALL
        # 1. If we use METH_NOARGS or METH_O, keep that. We can only change
        #    METH_VARARGS to METH_FASTCALL
        # 2. Special methods like __call__ always use the METH_VARGARGS
        #    calling convention
        mf = sig.method_flags()
        if mf and TypeSlots.method_varargs in mf and not self.entry.is_special:
            # 3. If the function uses the full args tuple, it's more
            #    efficient to use METH_VARARGS. This happens when the function
            #    takes *args but no other positional arguments (apart from
            #    possibly self). We don't do the analogous check for keyword
            #    arguments since the kwargs dict is copied anyway.
            if self.star_arg:
                uses_args_tuple = True
                for arg in self.args:
                    if (arg.is_generic and not arg.kw_only and
                            not arg.is_self_arg and not arg.is_type_arg):
                        # Other positional argument
                        uses_args_tuple = False
            else:
                uses_args_tuple = False

            if not uses_args_tuple:
                sig = self.entry.signature = sig.with_fastcall()

    def bad_signature(self):
        sig = self.entry.signature
        expected_str = "%d" % sig.num_fixed_args()
        if sig.has_generic_args:
            expected_str += " or more"
        name = self.name
        if name.startswith("__") and name.endswith("__"):
            desc = "Special method"
        else:
            desc = "Method"
        error(self.pos, "%s %s has wrong number of arguments (%d declared, %s expected)" % (
            desc, self.name, len(self.args), expected_str))

    def declare_pyfunction(self, env):
        #print "DefNode.declare_pyfunction:", self.name, "in", env ###
        name = self.name
        entry = env.lookup_here(name)
        if entry:
            if entry.is_final_cmethod and not env.parent_type.is_final_type:
                error(self.pos, "Only final types can have final Python (def/cpdef) methods")
            if entry.type.is_cfunction and not entry.is_builtin_cmethod and not self.is_wrapper:
                warning(self.pos, "Overriding cdef method with def method.", 5)
        entry = env.declare_pyfunction(name, self.pos, allow_redefine=not self.is_wrapper)
        self.entry = entry
        prefix = env.next_id(env.scope_prefix)
        self.entry.pyfunc_cname = punycodify_name(Naming.pyfunc_prefix + prefix + name)
        if Options.docstrings:
            entry.doc = embed_position(self.pos, self.doc)
            entry.doc_cname = punycodify_name(Naming.funcdoc_prefix + prefix + name)
            if entry.is_special:
                if entry.name in TypeSlots.invisible or not entry.doc or (
                        entry.name in '__getattr__' and env.directives['fast_getattr']):
                    entry.wrapperbase_cname = None
                else:
                    entry.wrapperbase_cname = punycodify_name(Naming.wrapperbase_prefix + prefix + name)
        else:
            entry.doc = None

    def declare_lambda_function(self, env):
        entry = env.declare_lambda_function(self.lambda_name, self.pos)
        entry.doc = None
        self.entry = entry
        self.entry.pyfunc_cname = entry.cname

    def declare_arguments(self, env):
        for arg in self.args:
            if not arg.name:
                error(arg.pos, "Missing argument name")
            if arg.needs_conversion:
                arg.entry = env.declare_var(arg.name, arg.type, arg.pos)
                if arg.type.is_pyobject:
                    arg.entry.init = "0"
            else:
                arg.entry = self.declare_argument(env, arg)
            arg.entry.is_arg = 1
            arg.entry.used = 1
            arg.entry.is_self_arg = arg.is_self_arg
        self.declare_python_arg(env, self.star_arg)
        self.declare_python_arg(env, self.starstar_arg)

    def declare_python_arg(self, env, arg):
        if arg:
            if env.directives['infer_types'] != False:
                type = PyrexTypes.unspecified_type
            else:
                type = py_object_type
            entry = env.declare_var(arg.name, type, arg.pos)
            entry.is_arg = 1
            entry.used = 1
            entry.init = "0"
            entry.xdecref_cleanup = 1
            arg.entry = entry

    def analyse_expressions(self, env):
        self.local_scope.directives = env.directives
        self.analyse_default_values(env)
        self.analyse_annotations(env)

        if not self.needs_assignment_synthesis(env) and self.decorators:
            for decorator in self.decorators[::-1]:
                decorator.decorator = decorator.decorator.analyse_expressions(env)

        self.py_wrapper.prepare_argument_coercion(env)
        return self

    def needs_assignment_synthesis(self, env, code=None):
        if self.is_staticmethod:
            return True
        if self.specialized_cpdefs or self.entry.is_fused_specialized:
            return False
        if self.no_assignment_synthesis:
            return False
        if self.entry.is_special:
            return False
        if self.entry.is_anonymous:
            return True
        if env.is_module_scope or env.is_c_class_scope:
            if code is None:
                return self.local_scope.directives['binding']
            else:
                return code.globalstate.directives['binding']
        return env.is_py_class_scope or env.is_closure_scope

    def error_value(self):
        return self.entry.signature.error_value

    def caller_will_check_exceptions(self):
        return self.entry.signature.exception_check

    def generate_function_definitions(self, env, code):
        if self.defaults_getter:
            # defaults getter must never live in class scopes, it's always a module function
            self.defaults_getter.generate_function_definitions(env.global_scope(), code)

        # Before closure cnames are mangled
        if self.py_wrapper_required:
            # func_cname might be modified by @cname
            self.py_wrapper.func_cname = self.entry.func_cname
            self.py_wrapper.generate_function_definitions(env, code)
        FuncDefNode.generate_function_definitions(self, env, code)

    def generate_function_header(self, code, with_pymethdef, proto_only=0):
        if proto_only:
            if self.py_wrapper_required:
                self.py_wrapper.generate_function_header(
                    code, with_pymethdef, True)
            return
        arg_code_list = []
        if self.entry.signature.has_dummy_arg:
            self_arg = 'PyObject *%s' % Naming.self_cname
            if not self.needs_outer_scope:
                self_arg = 'CYTHON_UNUSED ' + self_arg
            arg_code_list.append(self_arg)

        def arg_decl_code(arg):
            entry = arg.entry
            if entry.in_closure:
                cname = entry.original_cname
            else:
                cname = entry.cname
            decl = entry.type.declaration_code(cname)
            if not entry.cf_used:
                decl = 'CYTHON_UNUSED ' + decl
            return decl

        for arg in self.args:
            arg_code_list.append(arg_decl_code(arg))
        if self.star_arg:
            arg_code_list.append(arg_decl_code(self.star_arg))
        if self.starstar_arg:
            arg_code_list.append(arg_decl_code(self.starstar_arg))
        if arg_code_list:
            arg_code = ', '.join(arg_code_list)
        else:
            arg_code = 'void'  # No arguments
        dc = self.return_type.declaration_code(self.entry.pyfunc_cname)

        decls_code = code.globalstate['decls']
        preprocessor_guard = self.get_preprocessor_guard()
        if preprocessor_guard:
            decls_code.putln(preprocessor_guard)
        decls_code.putln(
            "static %s(%s); /* proto */" % (dc, arg_code))
        if preprocessor_guard:
            decls_code.putln("#endif")
        code.putln("static %s(%s) {" % (dc, arg_code))

    def generate_argument_declarations(self, env, code):
        pass

    def generate_keyword_list(self, code):
        pass

    def generate_argument_parsing_code(self, env, code):
        # Move arguments into closure if required
        def put_into_closure(entry):
            if entry.in_closure:
                code.putln('%s = %s;' % (entry.cname, entry.original_cname))
                if entry.xdecref_cleanup:
                    # mostly applies to the starstar arg - this can sometimes be NULL
                    # so must be xincrefed instead
                    code.put_var_xincref(entry)
                    code.put_var_xgiveref(entry)
                else:
                    code.put_var_incref(entry)
                    code.put_var_giveref(entry)
        for arg in self.args:
            put_into_closure(arg.entry)
        for arg in self.star_arg, self.starstar_arg:
            if arg:
                put_into_closure(arg.entry)

    def generate_argument_type_tests(self, code):
        pass


class DefNodeWrapper(FuncDefNode):
    # DefNode python wrapper code generator

    defnode = None
    target = None  # Target DefNode

    def __init__(self, *args, **kwargs):
        FuncDefNode.__init__(self, *args, **kwargs)
        self.num_posonly_args = self.target.num_posonly_args
        self.num_kwonly_args = self.target.num_kwonly_args
        self.num_required_kw_args = self.target.num_required_kw_args
        self.num_required_args = self.target.num_required_args
        self.self_in_stararg = self.target.self_in_stararg
        self.signature = None

    def analyse_declarations(self, env):
        target_entry = self.target.entry
        name = self.name
        prefix = env.next_id(env.scope_prefix)
        target_entry.func_cname = punycodify_name(Naming.pywrap_prefix + prefix + name)
        target_entry.pymethdef_cname = punycodify_name(Naming.pymethdef_prefix + prefix + name)

        self.signature = target_entry.signature

        self.np_args_idx = self.target.np_args_idx

    def prepare_argument_coercion(self, env):
        # This is only really required for Cython utility code at this time,
        # everything else can be done during code generation.  But we expand
        # all utility code here, simply because we cannot easily distinguish
        # different code types.
        for arg in self.args:
            if not arg.type.is_pyobject:
                if not arg.type.create_from_py_utility_code(env):
                    pass  # will fail later
            elif arg.hdr_type and not arg.hdr_type.is_pyobject:
                if not arg.hdr_type.create_to_py_utility_code(env):
                    pass  # will fail later

        if self.starstar_arg and not self.starstar_arg.entry.cf_used:
            # we will set the kwargs argument to NULL instead of a new dict
            # and must therefore correct the control flow state
            entry = self.starstar_arg.entry
            entry.xdecref_cleanup = 1
            for ass in entry.cf_assignments:
                if not ass.is_arg and ass.lhs.is_name:
                    ass.lhs.cf_maybe_null = True

    def signature_has_nongeneric_args(self):
        argcount = len(self.args)
        if argcount == 0 or (
                argcount == 1 and (self.args[0].is_self_arg or
                                   self.args[0].is_type_arg)):
            return 0
        return 1

    def signature_has_generic_args(self):
        return self.signature.has_generic_args

    def generate_function_body(self, code):
        args = []
        if self.signature.has_dummy_arg:
            args.append(Naming.self_cname)
        for arg in self.args:
            if arg.hdr_type and arg.type.is_cpp_class:
                # it's safe to move converted C++ types because they aren't
                # used again afterwards
                code.globalstate.use_utility_code(
                    UtilityCode.load_cached("MoveIfSupported", "CppSupport.cpp"))
                args.append("__PYX_STD_MOVE_IF_SUPPORTED(%s)" % arg.entry.cname)
            elif arg.hdr_type and not (arg.type.is_memoryviewslice or
                                     arg.type.is_struct or
                                     arg.type.is_complex):
                args.append(arg.type.cast_code(arg.entry.cname))
            else:
                args.append(arg.entry.cname)
        if self.star_arg:
            args.append(self.star_arg.entry.cname)
        if self.starstar_arg:
            args.append(self.starstar_arg.entry.cname)
        args = ', '.join(args)
        if not self.return_type.is_void:
            code.put('%s = ' % Naming.retval_cname)
        code.putln('%s(%s);' % (
            self.target.entry.pyfunc_cname, args))

    def generate_function_definitions(self, env, code):
        lenv = self.target.local_scope
        # Generate C code for header and body of function
        code.mark_pos(self.pos)
        code.putln("")
        code.putln("/* Python wrapper */")
        preprocessor_guard = self.target.get_preprocessor_guard()
        if preprocessor_guard:
            code.putln(preprocessor_guard)

        code.enter_cfunc_scope(lenv)
        code.return_from_error_cleanup_label = code.new_label()

        with_pymethdef = (self.target.needs_assignment_synthesis(env, code) or
                          self.target.pymethdef_required)
        self.generate_function_header(code, with_pymethdef)
        self.generate_argument_declarations(lenv, code)
        tempvardecl_code = code.insertion_point()

        if self.return_type.is_pyobject:
            retval_init = ' = 0'
        else:
            retval_init = ''
        if not self.return_type.is_void:
            code.putln('%s%s;' % (
                self.return_type.declaration_code(Naming.retval_cname),
                retval_init))
        code.put_declare_refcount_context()
        code.put_setup_refcount_context(EncodedString('%s (wrapper)' % self.name))

        self.generate_argument_parsing_code(lenv, code)
        self.generate_argument_type_tests(code)
        self.generate_function_body(code)

        # ----- Go back and insert temp variable declarations
        tempvardecl_code.put_temp_declarations(code.funcstate)

        code.mark_pos(self.pos)
        code.putln("")
        code.putln("/* function exit code */")

        # ----- Error cleanup
        if code.error_label in code.labels_used:
            code.put_goto(code.return_label)
            code.put_label(code.error_label)
            for cname, type in code.funcstate.all_managed_temps():
                code.put_xdecref(cname, type)
            err_val = self.error_value()
            if err_val is not None:
                code.putln("%s = %s;" % (Naming.retval_cname, err_val))

        # ----- Non-error return cleanup
        code.put_label(code.return_label)
        for entry in lenv.var_entries:
            if entry.is_arg and entry.type.is_pyobject:
                if entry.xdecref_cleanup:
                    code.put_var_xdecref(entry)
                else:
                    code.put_var_decref(entry)

        code.put_finish_refcount_context()
        if not self.return_type.is_void:
            code.putln("return %s;" % Naming.retval_cname)
        code.putln('}')
        code.exit_cfunc_scope()
        if preprocessor_guard:
            code.putln("#endif /*!(%s)*/" % preprocessor_guard)

    def generate_function_header(self, code, with_pymethdef, proto_only=0):
        arg_code_list = []
        sig = self.signature

        if sig.has_dummy_arg or self.self_in_stararg:
            arg_code = "PyObject *%s" % Naming.self_cname
            if not sig.has_dummy_arg:
                arg_code = 'CYTHON_UNUSED ' + arg_code
            arg_code_list.append(arg_code)

        for arg in self.args:
            if not arg.is_generic:
                if arg.is_self_arg or arg.is_type_arg:
                    arg_code_list.append("PyObject *%s" % arg.hdr_cname)
                else:
                    arg_code_list.append(
                        arg.hdr_type.declaration_code(arg.hdr_cname))
        entry = self.target.entry
        if not entry.is_special and sig.method_flags() == [TypeSlots.method_noargs]:
            arg_code_list.append("CYTHON_UNUSED PyObject *unused")
        if entry.scope.is_c_class_scope and entry.name == "__ipow__":
            arg_code_list.append("CYTHON_UNUSED PyObject *unused")
        if sig.has_generic_args:
            varargs_args = "PyObject *%s, PyObject *%s" % (
                    Naming.args_cname, Naming.kwds_cname)
            if sig.use_fastcall:
                fastcall_args = "PyObject *const *%s, Py_ssize_t %s, PyObject *%s" % (
                        Naming.args_cname, Naming.nargs_cname, Naming.kwds_cname)
                arg_code_list.append(
                    "\n#if CYTHON_METH_FASTCALL\n%s\n#else\n%s\n#endif\n" % (
                        fastcall_args, varargs_args))
            else:
                arg_code_list.append(varargs_args)
        arg_code = ", ".join(arg_code_list)

        # Prevent warning: unused function '__pyx_pw_5numpy_7ndarray_1__getbuffer__'
        mf = ""
        if (entry.name in ("__getbuffer__", "__releasebuffer__")
                and entry.scope.is_c_class_scope):
            mf = "CYTHON_UNUSED "
            with_pymethdef = False

        dc = self.return_type.declaration_code(entry.func_cname)
        header = "static %s%s(%s)" % (mf, dc, arg_code)
        code.putln("%s; /*proto*/" % header)

        if proto_only:
            if self.target.fused_py_func:
                # If we are the specialized version of the cpdef, we still
                # want the prototype for the "fused cpdef", in case we're
                # checking to see if our method was overridden in Python
                self.target.fused_py_func.generate_function_header(
                    code, with_pymethdef, proto_only=True)
            return

        if (Options.docstrings and entry.doc and
                not self.target.fused_py_func and
                not entry.scope.is_property_scope and
                (not entry.is_special or entry.wrapperbase_cname)):
            # h_code = code.globalstate['h_code']
            docstr = entry.doc

            if docstr.is_unicode:
                docstr = docstr.as_utf8_string()

            if not (entry.is_special and entry.name in ('__getbuffer__', '__releasebuffer__')):
                code.putln('PyDoc_STRVAR(%s, %s);' % (
                    entry.doc_cname,
                    docstr.as_c_string_literal()))

            if entry.is_special:
                code.putln('#if CYTHON_COMPILING_IN_CPYTHON')
                code.putln(
                    "struct wrapperbase %s;" % entry.wrapperbase_cname)
                code.putln('#endif')

        if with_pymethdef or self.target.fused_py_func:
            code.put(
                "static PyMethodDef %s = " % entry.pymethdef_cname)
            code.put_pymethoddef(self.target.entry, ";", allow_skip=False)
        code.putln("%s {" % header)

    def generate_argument_declarations(self, env, code):
        for arg in self.args:
            if arg.is_generic:
                if arg.needs_conversion:
                    code.putln("PyObject *%s = 0;" % arg.hdr_cname)
                else:
                    code.put_var_declaration(arg.entry)
        for entry in env.var_entries:
            if entry.is_arg:
                code.put_var_declaration(entry)

        # Assign nargs variable as len(args), but avoid an "unused" warning in the few cases where we don't need it.
        if self.signature_has_generic_args():
            nargs_code = "CYTHON_UNUSED const Py_ssize_t %s = PyTuple_GET_SIZE(%s);" % (
                        Naming.nargs_cname, Naming.args_cname)
            if self.signature.use_fastcall:
                code.putln("#if !CYTHON_METH_FASTCALL")
                code.putln(nargs_code)
                code.putln("#endif")
            else:
                code.putln(nargs_code)

        # Array containing the values of keyword arguments when using METH_FASTCALL.
        code.globalstate.use_utility_code(
            UtilityCode.load_cached("fastcall", "FunctionArguments.c"))
        code.putln('CYTHON_UNUSED PyObject *const *%s = __Pyx_KwValues_%s(%s, %s);' % (
            Naming.kwvalues_cname, self.signature.fastvar, Naming.args_cname, Naming.nargs_cname))

    def generate_argument_parsing_code(self, env, code):
        # Generate fast equivalent of PyArg_ParseTuple call for
        # generic arguments, if any, including args/kwargs
        old_error_label = code.new_error_label()
        our_error_label = code.error_label
        end_label = code.new_label("argument_unpacking_done")

        has_kwonly_args = self.num_kwonly_args > 0
        has_star_or_kw_args = self.star_arg is not None \
            or self.starstar_arg is not None or has_kwonly_args

        for arg in self.args:
            if not arg.type.is_pyobject:
                if not arg.type.create_from_py_utility_code(env):
                    pass  # will fail later

        if not self.signature_has_generic_args():
            if has_star_or_kw_args:
                error(self.pos, "This method cannot have * or keyword arguments")
            self.generate_argument_conversion_code(code)

        elif not self.signature_has_nongeneric_args():
            # func(*args) or func(**kw) or func(*args, **kw)
            # possibly with a "self" argument but no other non-star
            # arguments
            self.generate_stararg_copy_code(code)

        else:
            self.generate_tuple_and_keyword_parsing_code(self.args, end_label, code)

        code.error_label = old_error_label
        if code.label_used(our_error_label):
            if not code.label_used(end_label):
                code.put_goto(end_label)
            code.put_label(our_error_label)
            if has_star_or_kw_args:
                self.generate_arg_decref(self.star_arg, code)
                if self.starstar_arg:
                    if self.starstar_arg.entry.xdecref_cleanup:
                        code.put_var_xdecref_clear(self.starstar_arg.entry)
                    else:
                        code.put_var_decref_clear(self.starstar_arg.entry)
            code.put_add_traceback(self.target.entry.qualified_name)
            code.put_finish_refcount_context()
            code.putln("return %s;" % self.error_value())
        if code.label_used(end_label):
            code.put_label(end_label)

    def generate_arg_xdecref(self, arg, code):
        if arg:
            code.put_var_xdecref_clear(arg.entry)

    def generate_arg_decref(self, arg, code):
        if arg:
            code.put_var_decref_clear(arg.entry)

    def generate_stararg_copy_code(self, code):
        if not self.star_arg:
            code.globalstate.use_utility_code(
                UtilityCode.load_cached("RaiseArgTupleInvalid", "FunctionArguments.c"))
            code.putln("if (unlikely(%s > 0)) {" % Naming.nargs_cname)
            code.put('__Pyx_RaiseArgtupleInvalid(%s, 1, 0, 0, %s); return %s;' % (
                self.name.as_c_string_literal(), Naming.nargs_cname, self.error_value()))
            code.putln("}")

        if self.starstar_arg:
            if self.star_arg or not self.starstar_arg.entry.cf_used:
                kwarg_check = "unlikely(%s)" % Naming.kwds_cname
            else:
                kwarg_check = "%s" % Naming.kwds_cname
        else:
            kwarg_check = "unlikely(%s) && __Pyx_NumKwargs_%s(%s)" % (
                Naming.kwds_cname, self.signature.fastvar, Naming.kwds_cname)
        code.globalstate.use_utility_code(
            UtilityCode.load_cached("KeywordStringCheck", "FunctionArguments.c"))
        code.putln(
            "if (%s && unlikely(!__Pyx_CheckKeywordStrings(%s, %s, %d))) return %s;" % (
                kwarg_check, Naming.kwds_cname, self.name.as_c_string_literal(),
                bool(self.starstar_arg), self.error_value()))

        if self.starstar_arg and self.starstar_arg.entry.cf_used:
            code.putln("if (%s) {" % kwarg_check)
            code.putln("%s = __Pyx_KwargsAsDict_%s(%s, %s);" % (
                self.starstar_arg.entry.cname,
                self.signature.fastvar,
                Naming.kwds_cname,
                Naming.kwvalues_cname))
            code.putln("if (unlikely(!%s)) return %s;" % (
                self.starstar_arg.entry.cname, self.error_value()))
            code.put_gotref(self.starstar_arg.entry.cname, py_object_type)
            code.putln("} else {")
            allow_null = all(ref.node.allow_null for ref in self.starstar_arg.entry.cf_references)
            if allow_null:
                code.putln("%s = NULL;" % (self.starstar_arg.entry.cname,))
            else:
                code.putln("%s = PyDict_New();" % (self.starstar_arg.entry.cname,))
                code.putln("if (unlikely(!%s)) return %s;" % (
                    self.starstar_arg.entry.cname, self.error_value()))
                code.put_var_gotref(self.starstar_arg.entry)
            self.starstar_arg.entry.xdecref_cleanup = allow_null
            code.putln("}")

        if self.self_in_stararg and not self.target.is_staticmethod:
            assert not self.signature.use_fastcall
            # need to create a new tuple with 'self' inserted as first item
            code.put("%s = PyTuple_New(%s + 1); if (unlikely(!%s)) " % (
                self.star_arg.entry.cname,
                Naming.nargs_cname,
                self.star_arg.entry.cname))
            if self.starstar_arg and self.starstar_arg.entry.cf_used:
                code.putln("{")
                code.put_var_xdecref_clear(self.starstar_arg.entry)
                code.putln("return %s;" % self.error_value())
                code.putln("}")
            else:
                code.putln("return %s;" % self.error_value())
            code.put_var_gotref(self.star_arg.entry)
            code.put_incref(Naming.self_cname, py_object_type)
            code.put_giveref(Naming.self_cname, py_object_type)
            code.putln("PyTuple_SET_ITEM(%s, 0, %s);" % (
                self.star_arg.entry.cname, Naming.self_cname))
            temp = code.funcstate.allocate_temp(PyrexTypes.c_py_ssize_t_type, manage_ref=False)
            code.putln("for (%s=0; %s < %s; %s++) {" % (
                temp, temp, Naming.nargs_cname, temp))
            code.putln("PyObject* item = PyTuple_GET_ITEM(%s, %s);" % (
                Naming.args_cname, temp))
            code.put_incref("item", py_object_type)
            code.put_giveref("item", py_object_type)
            code.putln("PyTuple_SET_ITEM(%s, %s+1, item);" % (
                self.star_arg.entry.cname, temp))
            code.putln("}")
            code.funcstate.release_temp(temp)
            self.star_arg.entry.xdecref_cleanup = 0
        elif self.star_arg:
            assert not self.signature.use_fastcall
            code.put_incref(Naming.args_cname, py_object_type)
            code.putln("%s = %s;" % (
                self.star_arg.entry.cname,
                Naming.args_cname))
            self.star_arg.entry.xdecref_cleanup = 0

    def generate_tuple_and_keyword_parsing_code(self, args, success_label, code):
        code.globalstate.use_utility_code(
            UtilityCode.load_cached("fastcall", "FunctionArguments.c"))

        self_name_csafe = self.name.as_c_string_literal()

        argtuple_error_label = code.new_label("argtuple_error")

        positional_args = []
        required_kw_only_args = []
        optional_kw_only_args = []
        num_pos_only_args = 0
        for arg in args:
            if arg.is_generic:
                if arg.default:
                    if not arg.is_self_arg and not arg.is_type_arg:
                        if arg.kw_only:
                            optional_kw_only_args.append(arg)
                        else:
                            positional_args.append(arg)
                elif arg.kw_only:
                    required_kw_only_args.append(arg)
                elif not arg.is_self_arg and not arg.is_type_arg:
                    positional_args.append(arg)
                if arg.pos_only:
                    num_pos_only_args += 1

        # sort required kw-only args before optional ones to avoid special
        # cases in the unpacking code
        kw_only_args = required_kw_only_args + optional_kw_only_args

        min_positional_args = self.num_required_args - self.num_required_kw_args
        if len(args) > 0 and (args[0].is_self_arg or args[0].is_type_arg):
            min_positional_args -= 1
        max_positional_args = len(positional_args)
        has_fixed_positional_count = not self.star_arg and \
            min_positional_args == max_positional_args
        has_kw_only_args = bool(kw_only_args)

        if self.starstar_arg or self.star_arg:
            self.generate_stararg_init_code(max_positional_args, code)

        code.putln('{')
        all_args = tuple(positional_args) + tuple(kw_only_args)
        non_posonly_args = [arg for arg in all_args if not arg.pos_only]
        non_pos_args_id = ','.join(
            ['&%s' % code.intern_identifier(arg.entry.name) for arg in non_posonly_args] + ['0'])
        code.putln("#if CYTHON_USE_MODULE_STATE")
        code.putln("PyObject **%s[] = {%s};" % (
            Naming.pykwdlist_cname,
            non_pos_args_id))
        code.putln("#else")
        code.putln("static PyObject **%s[] = {%s};" % (
            Naming.pykwdlist_cname,
            non_pos_args_id))
        code.putln("#endif")

        # Before being converted and assigned to the target variables,
        # borrowed references to all unpacked argument values are
        # collected into a local PyObject* array called "values",
        # regardless if they were taken from default arguments,
        # positional arguments or keyword arguments.  Note that
        # C-typed default arguments are handled at conversion time,
        # so their array value is NULL in the end if no argument
        # was passed for them.
        self.generate_argument_values_setup_code(all_args, code)

        # If all args are positional-only, we can raise an error
        # straight away if we receive a non-empty kw-dict.
        # This requires a PyDict_Size call.  This call is wasteful
        # for functions which do accept kw-args, so we do not generate
        # the PyDict_Size call unless all args are positional-only.
        accept_kwd_args = non_posonly_args or self.starstar_arg
        if accept_kwd_args:
            kw_unpacking_condition = Naming.kwds_cname
        else:
            kw_unpacking_condition = "%s && __Pyx_NumKwargs_%s(%s) > 0" % (
                Naming.kwds_cname, self.signature.fastvar, Naming.kwds_cname)

        if self.num_required_kw_args > 0:
            kw_unpacking_condition = "likely(%s)" % kw_unpacking_condition

        # --- optimised code when we receive keyword arguments
        code.putln("if (%s) {" % kw_unpacking_condition)

        if accept_kwd_args:
            self.generate_keyword_unpacking_code(
                min_positional_args, max_positional_args,
                has_fixed_positional_count, has_kw_only_args, all_args, argtuple_error_label, code)
        else:
            # Here we do not accept kw-args but we are passed a non-empty kw-dict.
            # We call ParseOptionalKeywords which will raise an appropriate error if
            # the kw-args dict passed is non-empty (which it will be, since kw_unpacking_condition is true)
            code.globalstate.use_utility_code(
                UtilityCode.load_cached("ParseKeywords", "FunctionArguments.c"))
            code.putln('if (likely(__Pyx_ParseOptionalKeywords(%s, %s, %s, %s, %s, %s, %s) < 0)) %s' % (
                Naming.kwds_cname,
                Naming.kwvalues_cname,
                Naming.pykwdlist_cname,
                self.starstar_arg.entry.cname if self.starstar_arg else 0,
                'values',
                0,
                self_name_csafe,
                code.error_goto(self.pos)))

        # --- optimised code when we do not receive any keyword arguments
        if (self.num_required_kw_args and min_positional_args > 0) or min_positional_args == max_positional_args:
            # Python raises arg tuple related errors first, so we must
            # check the length here
            if min_positional_args == max_positional_args and not self.star_arg:
                compare = '!='
            else:
                compare = '<'
            code.putln('} else if (unlikely(%s %s %d)) {' % (
                Naming.nargs_cname, compare, min_positional_args))
            code.put_goto(argtuple_error_label)

        if self.num_required_kw_args:
            # pure error case: keywords required but not passed
            if max_positional_args > min_positional_args and not self.star_arg:
                code.putln('} else if (unlikely(%s > %d)) {' % (
                    Naming.nargs_cname, max_positional_args))
                code.put_goto(argtuple_error_label)
            code.putln('} else {')
            for i, arg in enumerate(kw_only_args):
                if not arg.default:
                    pystring_cname = code.intern_identifier(arg.entry.name)
                    # required keyword-only argument missing
                    code.globalstate.use_utility_code(
                        UtilityCode.load_cached("RaiseKeywordRequired", "FunctionArguments.c"))
                    code.put('__Pyx_RaiseKeywordRequired("%s", %s); ' % (
                        self.name,
                        pystring_cname))
                    code.putln(code.error_goto(self.pos))
                    break

        else:
            # optimised tuple unpacking code
            code.putln('} else {')
            if min_positional_args == max_positional_args:
                # parse the exact number of positional arguments from
                # the args tuple
                for i, arg in enumerate(positional_args):
                    code.putln("values[%d] = __Pyx_Arg_%s(%s, %d);" % (
                            i, self.signature.fastvar, Naming.args_cname, i))
            else:
                # parse the positional arguments from the variable length
                # args tuple and reject illegal argument tuple sizes
                code.putln('switch (%s) {' % Naming.nargs_cname)
                if self.star_arg:
                    code.putln('default:')
                reversed_args = list(enumerate(positional_args))[::-1]
                for i, arg in reversed_args:
                    if i >= min_positional_args-1:
                        if i != reversed_args[0][0]:
                            code.putln('CYTHON_FALLTHROUGH;')
                        code.put('case %2d: ' % (i+1))
                    code.putln("values[%d] = __Pyx_Arg_%s(%s, %d);" % (
                            i, self.signature.fastvar, Naming.args_cname, i))
                if min_positional_args == 0:
                    code.putln('CYTHON_FALLTHROUGH;')
                    code.put('case  0: ')
                code.putln('break;')
                if self.star_arg:
                    if min_positional_args:
                        for i in range(min_positional_args-1, -1, -1):
                            code.putln('case %2d:' % i)
                        code.put_goto(argtuple_error_label)
                else:
                    code.put('default: ')
                    code.put_goto(argtuple_error_label)
                code.putln('}')

        code.putln('}')  # end of the conditional unpacking blocks

        # Convert arg values to their final type and assign them.
        # Also inject non-Python default arguments, which do cannot
        # live in the values[] array.
        for i, arg in enumerate(all_args):
            self.generate_arg_assignment(arg, "values[%d]" % i, code)

        code.putln('}')  # end of the whole argument unpacking block

        if code.label_used(argtuple_error_label):
            code.put_goto(success_label)
            code.put_label(argtuple_error_label)
            code.globalstate.use_utility_code(
                UtilityCode.load_cached("RaiseArgTupleInvalid", "FunctionArguments.c"))
            code.put('__Pyx_RaiseArgtupleInvalid(%s, %d, %d, %d, %s); ' % (
                self_name_csafe, has_fixed_positional_count,
                min_positional_args, max_positional_args,
                Naming.nargs_cname))
            code.putln(code.error_goto(self.pos))

    def generate_arg_assignment(self, arg, item, code):
        if arg.type.is_pyobject:
            # Python default arguments were already stored in 'item' at the very beginning
            if arg.is_generic:
                item = PyrexTypes.typecast(arg.type, PyrexTypes.py_object_type, item)
            entry = arg.entry
            code.putln("%s = %s;" % (entry.cname, item))
        else:
            if arg.type.from_py_function:
                if arg.default:
                    # C-typed default arguments must be handled here
                    code.putln('if (%s) {' % item)
                code.putln(arg.type.from_py_call_code(
                    item, arg.entry.cname, arg.pos, code))
                if arg.default:
                    code.putln('} else {')
                    code.putln("%s = %s;" % (
                        arg.entry.cname,
                        arg.calculate_default_value_code(code)))
                    if arg.type.is_memoryviewslice:
                        code.put_var_incref_memoryviewslice(arg.entry, have_gil=True)
                    code.putln('}')
            else:
                error(arg.pos, "Cannot convert Python object argument to type '%s'" % arg.type)

    def generate_stararg_init_code(self, max_positional_args, code):
        if self.starstar_arg:
            self.starstar_arg.entry.xdecref_cleanup = 0
            code.putln('%s = PyDict_New(); if (unlikely(!%s)) return %s;' % (
                self.starstar_arg.entry.cname,
                self.starstar_arg.entry.cname,
                self.error_value()))
            code.put_var_gotref(self.starstar_arg.entry)
        if self.star_arg:
            self.star_arg.entry.xdecref_cleanup = 0
            if max_positional_args == 0:
                # If there are no positional arguments, use the args tuple
                # directly
                assert not self.signature.use_fastcall
                code.put_incref(Naming.args_cname, py_object_type)
                code.putln("%s = %s;" % (self.star_arg.entry.cname, Naming.args_cname))
            else:
                # It is possible that this is a slice of "negative" length,
                # as in args[5:3]. That's not a problem, the function below
                # handles that efficiently and returns the empty tuple.
                code.putln('%s = __Pyx_ArgsSlice_%s(%s, %d, %s);' % (
                    self.star_arg.entry.cname, self.signature.fastvar,
                    Naming.args_cname, max_positional_args, Naming.nargs_cname))
                code.putln("if (unlikely(!%s)) {" %
                           self.star_arg.entry.type.nullcheck_string(self.star_arg.entry.cname))
                if self.starstar_arg:
                    code.put_var_decref_clear(self.starstar_arg.entry)
                code.put_finish_refcount_context()
                code.putln('return %s;' % self.error_value())
                code.putln('}')
                code.put_var_gotref(self.star_arg.entry)

    def generate_argument_values_setup_code(self, args, code):
        max_args = len(args)
        # the 'values' array collects borrowed references to arguments
        # before doing any type coercion etc.
        code.putln("PyObject* values[%d] = {%s};" % (
            max_args, ','.join('0'*max_args)))

        if self.target.defaults_struct:
            code.putln('%s *%s = __Pyx_CyFunction_Defaults(%s, %s);' % (
                self.target.defaults_struct, Naming.dynamic_args_cname,
                self.target.defaults_struct, Naming.self_cname))

        # assign borrowed Python default values to the values array,
        # so that they can be overwritten by received arguments below
        for i, arg in enumerate(args):
            if arg.default and arg.type.is_pyobject:
                default_value = arg.calculate_default_value_code(code)
                code.putln('values[%d] = %s;' % (i, arg.type.as_pyobject(default_value)))

    def generate_keyword_unpacking_code(self, min_positional_args, max_positional_args,
                                        has_fixed_positional_count,
                                        has_kw_only_args, all_args, argtuple_error_label, code):
        # First we count how many arguments must be passed as positional
        num_required_posonly_args = num_pos_only_args = 0
        for i, arg in enumerate(all_args):
            if arg.pos_only:
                num_pos_only_args += 1
                if not arg.default:
                    num_required_posonly_args += 1

        code.putln('Py_ssize_t kw_args;')
        # copy the values from the args tuple and check that it's not too long
        code.putln('switch (%s) {' % Naming.nargs_cname)
        if self.star_arg:
            code.putln('default:')

        for i in range(max_positional_args-1, num_required_posonly_args-1, -1):
            code.put('case %2d: ' % (i+1))
            code.putln("values[%d] = __Pyx_Arg_%s(%s, %d);" % (
                i, self.signature.fastvar, Naming.args_cname, i))
            code.putln('CYTHON_FALLTHROUGH;')
        if num_required_posonly_args > 0:
            code.put('case %2d: ' % num_required_posonly_args)
            for i in range(num_required_posonly_args-1, -1, -1):
                code.putln("values[%d] = __Pyx_Arg_%s(%s, %d);" % (
                    i, self.signature.fastvar, Naming.args_cname, i))
            code.putln('break;')
        for i in range(num_required_posonly_args-2, -1, -1):
            code.put('case %2d: ' % (i+1))
            code.putln('CYTHON_FALLTHROUGH;')

        code.put('case  0: ')
        if num_required_posonly_args == 0:
            code.putln('break;')
        else:
            # catch-all for not enough pos-only args passed
            code.put_goto(argtuple_error_label)
        if not self.star_arg:
            code.put('default: ')  # more arguments than allowed
            code.put_goto(argtuple_error_label)
        code.putln('}')

        # The code above is very often (but not always) the same as
        # the optimised non-kwargs tuple unpacking code, so we keep
        # the code block above at the very top, before the following
        # 'external' PyDict_Size() call, to make it easy for the C
        # compiler to merge the two separate tuple unpacking
        # implementations into one when they turn out to be identical.

        # If we received kwargs, fill up the positional/required
        # arguments with values from the kw dict
        self_name_csafe = self.name.as_c_string_literal()

        code.putln('kw_args = __Pyx_NumKwargs_%s(%s);' % (
                self.signature.fastvar, Naming.kwds_cname))
        if self.num_required_args or max_positional_args > 0:
            last_required_arg = -1
            for i, arg in enumerate(all_args):
                if not arg.default:
                    last_required_arg = i
            if last_required_arg < max_positional_args:
                last_required_arg = max_positional_args-1
            if max_positional_args > num_pos_only_args:
                code.putln('switch (%s) {' % Naming.nargs_cname)
            for i, arg in enumerate(all_args[num_pos_only_args:last_required_arg+1], num_pos_only_args):
                if max_positional_args > num_pos_only_args and i <= max_positional_args:
                    if i != num_pos_only_args:
                        code.putln('CYTHON_FALLTHROUGH;')
                    if self.star_arg and i == max_positional_args:
                        code.putln('default:')
                    else:
                        code.putln('case %2d:' % i)
                pystring_cname = code.intern_identifier(arg.entry.name)
                if arg.default:
                    if arg.kw_only:
                        # optional kw-only args are handled separately below
                        continue
                    code.putln('if (kw_args > 0) {')
                    # don't overwrite default argument
                    code.putln('PyObject* value = __Pyx_GetKwValue_%s(%s, %s, %s);' % (
                        self.signature.fastvar, Naming.kwds_cname, Naming.kwvalues_cname, pystring_cname))
                    code.putln('if (value) { values[%d] = value; kw_args--; }' % i)
                    code.putln('else if (unlikely(PyErr_Occurred())) %s' % code.error_goto(self.pos))
                    code.putln('}')
                else:
                    code.putln('if (likely((values[%d] = __Pyx_GetKwValue_%s(%s, %s, %s)) != 0)) kw_args--;' % (
                        i, self.signature.fastvar, Naming.kwds_cname, Naming.kwvalues_cname, pystring_cname))
                    code.putln('else if (unlikely(PyErr_Occurred())) %s' % code.error_goto(self.pos))
                    if i < min_positional_args:
                        if i == 0:
                            # special case: we know arg 0 is missing
                            code.put('else ')
                            code.put_goto(argtuple_error_label)
                        else:
                            # print the correct number of values (args or
                            # kwargs) that were passed into positional
                            # arguments up to this point
                            code.putln('else {')
                            code.globalstate.use_utility_code(
                                UtilityCode.load_cached("RaiseArgTupleInvalid", "FunctionArguments.c"))
                            code.put('__Pyx_RaiseArgtupleInvalid(%s, %d, %d, %d, %d); ' % (
                                self_name_csafe, has_fixed_positional_count,
                                min_positional_args, max_positional_args, i))
                            code.putln(code.error_goto(self.pos))
                            code.putln('}')
                    elif arg.kw_only:
                        code.putln('else {')
                        code.globalstate.use_utility_code(
                            UtilityCode.load_cached("RaiseKeywordRequired", "FunctionArguments.c"))
                        code.put('__Pyx_RaiseKeywordRequired(%s, %s); ' % (
                            self_name_csafe, pystring_cname))
                        code.putln(code.error_goto(self.pos))
                        code.putln('}')
            if max_positional_args > num_pos_only_args:
                code.putln('}')

        if has_kw_only_args:
            # unpack optional keyword-only arguments separately because
            # checking for interned strings in a dict is faster than iterating
            self.generate_optional_kwonly_args_unpacking_code(all_args, code)

        code.putln('if (unlikely(kw_args > 0)) {')
        # non-positional/-required kw args left in dict: default args,
        # kw-only args, **kwargs or error
        #
        # This is sort of a catch-all: except for checking required
        # arguments, this will always do the right thing for unpacking
        # keyword arguments, so that we can concentrate on optimising
        # common cases above.
        #
        # ParseOptionalKeywords() needs to know how many of the arguments
        # that could be passed as keywords have in fact been passed as
        # positional args.
        if num_pos_only_args > 0:
            # There are positional-only arguments which we don't want to count,
            # since they cannot be keyword arguments.  Subtract the number of
            # pos-only arguments from the number of positional arguments we got.
            # If we get a negative number then none of the keyword arguments were
            # passed as positional args.
            code.putln('const Py_ssize_t kwd_pos_args = (unlikely(%s < %d)) ? 0 : %s - %d;' % (
                Naming.nargs_cname, num_pos_only_args,
                Naming.nargs_cname, num_pos_only_args,
            ))
        elif max_positional_args > 0:
            code.putln('const Py_ssize_t kwd_pos_args = %s;' % Naming.nargs_cname)

        if max_positional_args == 0:
            pos_arg_count = "0"
        elif self.star_arg:
            # If there is a *arg, the number of used positional args could be larger than
            # the number of possible keyword arguments.  But ParseOptionalKeywords() uses the
            # number of positional args as an index into the keyword argument name array,
            # if this is larger than the number of kwd args we get a segfault.  So round
            # this down to max_positional_args - num_pos_only_args (= num possible kwd args).
            code.putln("const Py_ssize_t used_pos_args = (kwd_pos_args < %d) ? kwd_pos_args : %d;" % (
                max_positional_args - num_pos_only_args, max_positional_args - num_pos_only_args))
            pos_arg_count = "used_pos_args"
        else:
            pos_arg_count = "kwd_pos_args"
        if num_pos_only_args < len(all_args):
            values_array = 'values + %d' % num_pos_only_args
        else:
            values_array = 'values'
        code.globalstate.use_utility_code(
            UtilityCode.load_cached("ParseKeywords", "FunctionArguments.c"))
        code.putln('if (unlikely(__Pyx_ParseOptionalKeywords(%s, %s, %s, %s, %s, %s, %s) < 0)) %s' % (
            Naming.kwds_cname,
            Naming.kwvalues_cname,
            Naming.pykwdlist_cname,
            self.starstar_arg and self.starstar_arg.entry.cname or '0',
            values_array,
            pos_arg_count,
            self_name_csafe,
            code.error_goto(self.pos)))
        code.putln('}')

    def generate_optional_kwonly_args_unpacking_code(self, all_args, code):
        optional_args = []
        first_optional_arg = -1
        num_posonly_args = 0
        for i, arg in enumerate(all_args):
            if arg.pos_only:
                num_posonly_args += 1
            if not arg.kw_only or not arg.default:
                continue
            if not optional_args:
                first_optional_arg = i
            optional_args.append(arg.name)
        if num_posonly_args > 0:
            posonly_correction = '-%d' % num_posonly_args
        else:
            posonly_correction = ''
        if optional_args:
            if len(optional_args) > 1:
                # if we receive more than the named kwargs, we either have **kwargs
                # (in which case we must iterate anyway) or it's an error (which we
                # also handle during iteration) => skip this part if there are more
                code.putln('if (kw_args > 0 && %s(kw_args <= %d)) {' % (
                    not self.starstar_arg and 'likely' or '',
                    len(optional_args)))
                code.putln('Py_ssize_t index;')
                # not unrolling the loop here reduces the C code overhead
                code.putln('for (index = %d; index < %d && kw_args > 0; index++) {' % (
                    first_optional_arg, first_optional_arg + len(optional_args)))
            else:
                code.putln('if (kw_args == 1) {')
                code.putln('const Py_ssize_t index = %d;' % first_optional_arg)
            code.putln('PyObject* value = __Pyx_GetKwValue_%s(%s, %s, *%s[index%s]);' % (
                self.signature.fastvar,
                Naming.kwds_cname,
                Naming.kwvalues_cname,
                Naming.pykwdlist_cname,
                posonly_correction))
            code.putln('if (value) { values[index] = value; kw_args--; }')
            code.putln('else if (unlikely(PyErr_Occurred())) %s' % code.error_goto(self.pos))
            if len(optional_args) > 1:
                code.putln('}')
            code.putln('}')

    def generate_argument_conversion_code(self, code):
        # Generate code to convert arguments from signature type to
        # declared type, if needed.  Also copies signature arguments
        # into closure fields.
        for arg in self.args:
            if arg.needs_conversion:
                self.generate_arg_conversion(arg, code)

    def generate_arg_conversion(self, arg, code):
        # Generate conversion code for one argument.
        old_type = arg.hdr_type
        new_type = arg.type
        if old_type.is_pyobject:
            if arg.default:
                code.putln("if (%s) {" % arg.hdr_cname)
            else:
                code.putln("assert(%s); {" % arg.hdr_cname)
            self.generate_arg_conversion_from_pyobject(arg, code)
            code.putln("}")
        elif new_type.is_pyobject:
            self.generate_arg_conversion_to_pyobject(arg, code)
        else:
            if new_type.assignable_from(old_type):
                code.putln("%s = %s;" % (arg.entry.cname, arg.hdr_cname))
            else:
                error(arg.pos, "Cannot convert 1 argument from '%s' to '%s'" % (old_type, new_type))

    def generate_arg_conversion_from_pyobject(self, arg, code):
        new_type = arg.type
        # copied from CoerceFromPyTypeNode
        if new_type.from_py_function:
            code.putln(new_type.from_py_call_code(
                arg.hdr_cname,
                arg.entry.cname,
                arg.pos,
                code,
            ))
        else:
            error(arg.pos, "Cannot convert Python object argument to type '%s'" % new_type)

    def generate_arg_conversion_to_pyobject(self, arg, code):
        old_type = arg.hdr_type
        func = old_type.to_py_function
        if func:
            code.putln("%s = %s(%s); %s" % (
                arg.entry.cname,
                func,
                arg.hdr_cname,
                code.error_goto_if_null(arg.entry.cname, arg.pos)))
            code.put_var_gotref(arg.entry)
        else:
            error(arg.pos, "Cannot convert argument of type '%s' to Python object" % old_type)

    def generate_argument_type_tests(self, code):
        # Generate type tests for args whose signature
        # type is PyObject * and whose declared type is
        # a subtype thereof.
        for arg in self.args:
            if arg.needs_type_test:
                self.generate_arg_type_test(arg, code)
            elif not arg.accept_none and (arg.type.is_pyobject or
                                          arg.type.is_buffer or
                                          arg.type.is_memoryviewslice):
                self.generate_arg_none_check(arg, code)

    def error_value(self):
        return self.signature.error_value


class GeneratorDefNode(DefNode):
    # Generator function node that creates a new generator instance when called.
    #
    # gbody          GeneratorBodyDefNode   the function implementing the generator
    #

    is_generator = True
    is_iterable_coroutine = False
    gen_type_name = 'Generator'
    needs_closure = True

    child_attrs = DefNode.child_attrs + ["gbody"]

    def __init__(self, pos, **kwargs):
        # XXX: don't actually needs a body
        kwargs['body'] = StatListNode(pos, stats=[], is_terminator=True)
        super(GeneratorDefNode, self).__init__(pos, **kwargs)

    def analyse_declarations(self, env):
        super(GeneratorDefNode, self).analyse_declarations(env)
        self.gbody.local_scope = self.local_scope
        self.gbody.analyse_declarations(env)

    def generate_function_body(self, env, code):
        body_cname = self.gbody.entry.func_cname
        name = code.intern_identifier(self.name)
        qualname = code.intern_identifier(self.qualname)
        module_name = code.intern_identifier(self.module_name)

        code.putln('{')
        code.putln('__pyx_CoroutineObject *gen = __Pyx_%s_New('
                   '(__pyx_coroutine_body_t) %s, %s, (PyObject *) %s, %s, %s, %s); %s' % (
                       self.gen_type_name,
                       body_cname, self.code_object.calculate_result_code(code) if self.code_object else 'NULL',
                       Naming.cur_scope_cname, name, qualname, module_name,
                       code.error_goto_if_null('gen', self.pos)))
        code.put_decref(Naming.cur_scope_cname, py_object_type)
        if self.requires_classobj:
            classobj_cname = 'gen->classobj'
            code.putln('%s = __Pyx_CyFunction_GetClassObj(%s);' % (
                classobj_cname, Naming.self_cname))
            code.put_incref(classobj_cname, py_object_type)
            code.put_giveref(classobj_cname, py_object_type)
        code.put_finish_refcount_context()
        code.putln('return (PyObject *) gen;')
        code.putln('}')

    def generate_function_definitions(self, env, code):
        env.use_utility_code(UtilityCode.load_cached(self.gen_type_name, "Coroutine.c"))
        self.gbody.generate_function_header(code, proto=True)
        super(GeneratorDefNode, self).generate_function_definitions(env, code)
        self.gbody.generate_function_definitions(env, code)


class AsyncDefNode(GeneratorDefNode):
    gen_type_name = 'Coroutine'
    is_coroutine = True


class IterableAsyncDefNode(AsyncDefNode):
    gen_type_name = 'IterableCoroutine'
    is_iterable_coroutine = True


class AsyncGenNode(AsyncDefNode):
    gen_type_name = 'AsyncGen'
    is_asyncgen = True


class GeneratorBodyDefNode(DefNode):
    # Main code body of a generator implemented as a DefNode.
    #

    is_generator_body = True
    is_inlined = False
    is_async_gen_body = False
    inlined_comprehension_type = None  # container type for inlined comprehensions

    def __init__(self, pos=None, name=None, body=None, is_async_gen_body=False):
        super(GeneratorBodyDefNode, self).__init__(
            pos=pos, body=body, name=name, is_async_gen_body=is_async_gen_body,
            doc=None, args=[], star_arg=None, starstar_arg=None)

    def declare_generator_body(self, env):
        prefix = env.next_id(env.scope_prefix)
        name = env.next_id('generator')
        cname = Naming.genbody_prefix + prefix + name
        entry = env.declare_var(None, py_object_type, self.pos,
                                cname=cname, visibility='private')
        entry.func_cname = cname
        entry.qualified_name = EncodedString(self.name)
        self.entry = entry

    def analyse_declarations(self, env):
        self.analyse_argument_types(env)
        self.declare_generator_body(env)

    def generate_function_header(self, code, proto=False):
        header = "static PyObject *%s(__pyx_CoroutineObject *%s, CYTHON_UNUSED PyThreadState *%s, PyObject *%s)" % (
            self.entry.func_cname,
            Naming.generator_cname,
            Naming.local_tstate_cname,
            Naming.sent_value_cname)
        if proto:
            code.putln('%s; /* proto */' % header)
        else:
            code.putln('%s /* generator body */\n{' % header)

    def generate_function_definitions(self, env, code):
        lenv = self.local_scope

        # Generate closure function definitions
        self.body.generate_function_definitions(lenv, code)

        # Generate C code for header and body of function
        code.enter_cfunc_scope(lenv)
        code.return_from_error_cleanup_label = code.new_label()

        # ----- Top-level constants used by this function
        code.mark_pos(self.pos)
        self.generate_cached_builtins_decls(lenv, code)
        # ----- Function header
        code.putln("")
        self.generate_function_header(code)
        closure_init_code = code.insertion_point()
        # ----- Local variables
        code.putln("PyObject *%s = NULL;" % Naming.retval_cname)
        tempvardecl_code = code.insertion_point()
        code.put_declare_refcount_context()
        code.put_setup_refcount_context(self.entry.name or self.entry.qualified_name)
        profile = code.globalstate.directives['profile']
        linetrace = code.globalstate.directives['linetrace']
        if profile or linetrace:
            tempvardecl_code.put_trace_declarations()
            code.funcstate.can_trace = True
            code_object = self.code_object.calculate_result_code(code) if self.code_object else None
            code.put_trace_frame_init(code_object)

        # ----- Resume switch point.
        code.funcstate.init_closure_temps(lenv.scope_class.type.scope)
        resume_code = code.insertion_point()
        first_run_label = code.new_label('first_run')
        code.use_label(first_run_label)
        code.put_label(first_run_label)
        code.putln('%s' %
                   (code.error_goto_if_null(Naming.sent_value_cname, self.pos)))

        # ----- prepare target container for inlined comprehension
        if self.is_inlined and self.inlined_comprehension_type is not None:
            target_type = self.inlined_comprehension_type
            if target_type is Builtin.list_type:
                comp_init = 'PyList_New(0)'
            elif target_type is Builtin.set_type:
                comp_init = 'PySet_New(NULL)'
            elif target_type is Builtin.dict_type:
                comp_init = 'PyDict_New()'
            else:
                raise InternalError(
                    "invalid type of inlined comprehension: %s" % target_type)
            code.putln("%s = %s; %s" % (
                Naming.retval_cname, comp_init,
                code.error_goto_if_null(Naming.retval_cname, self.pos)))
            code.put_gotref(Naming.retval_cname, py_object_type)

        # ----- Function body
        self.generate_function_body(env, code)
        # ----- Closure initialization
        if lenv.scope_class.type.scope.var_entries:
            closure_init_code.putln('%s = %s;' % (
                lenv.scope_class.type.declaration_code(Naming.cur_scope_cname),
                lenv.scope_class.type.cast_code('%s->closure' %
                                                Naming.generator_cname)))
            # FIXME: this silences a potential "unused" warning => try to avoid unused closures in more cases
            code.putln("CYTHON_MAYBE_UNUSED_VAR(%s);" % Naming.cur_scope_cname)

        if profile or linetrace:
            code.funcstate.can_trace = False

        code.mark_pos(self.pos)
        code.putln("")
        code.putln("/* function exit code */")

        # on normal generator termination, we do not take the exception propagation
        # path: no traceback info is required and not creating it is much faster
        if not self.is_inlined and not self.body.is_terminator:
            if self.is_async_gen_body:
                code.globalstate.use_utility_code(
                    UtilityCode.load_cached("StopAsyncIteration", "Coroutine.c"))
            code.putln('PyErr_SetNone(%s);' % (
                '__Pyx_PyExc_StopAsyncIteration' if self.is_async_gen_body else 'PyExc_StopIteration'))
        # ----- Error cleanup
        if code.label_used(code.error_label):
            if not self.body.is_terminator:
                code.put_goto(code.return_label)
            code.put_label(code.error_label)
            if self.is_inlined and self.inlined_comprehension_type is not None:
                code.put_xdecref_clear(Naming.retval_cname, py_object_type)
            if Future.generator_stop in env.global_scope().context.future_directives:
                # PEP 479: turn accidental StopIteration exceptions into a RuntimeError
                code.globalstate.use_utility_code(UtilityCode.load_cached("pep479", "Coroutine.c"))
                code.putln("__Pyx_Generator_Replace_StopIteration(%d);" % bool(self.is_async_gen_body))
            for cname, type in code.funcstate.all_managed_temps():
                code.put_xdecref(cname, type)
            code.put_add_traceback(self.entry.qualified_name)

        # ----- Non-error return cleanup
        code.put_label(code.return_label)
        if self.is_inlined:
            code.put_xgiveref(Naming.retval_cname, py_object_type)
        else:
            code.put_xdecref_clear(Naming.retval_cname, py_object_type)
        # For Py3.7, clearing is already done below.
        code.putln("#if !CYTHON_USE_EXC_INFO_STACK")
        code.putln("__Pyx_Coroutine_ResetAndClearException(%s);" % Naming.generator_cname)
        code.putln("#endif")
        code.putln('%s->resume_label = -1;' % Naming.generator_cname)
        # clean up as early as possible to help breaking any reference cycles
        code.putln('__Pyx_Coroutine_clear((PyObject*)%s);' % Naming.generator_cname)
        if profile or linetrace:
            code.put_trace_return(Naming.retval_cname,
                                  nogil=not code.funcstate.gil_owned)
        code.put_finish_refcount_context()
        code.putln("return %s;" % Naming.retval_cname)
        code.putln("}")

        # ----- Go back and insert temp variable declarations
        tempvardecl_code.put_temp_declarations(code.funcstate)
        # ----- Generator resume code
        if profile or linetrace:
            resume_code.put_trace_call(self.entry.qualified_name, self.pos,
                                       nogil=not code.funcstate.gil_owned)
        resume_code.putln("switch (%s->resume_label) {" % (
                       Naming.generator_cname))

        resume_code.putln("case 0: goto %s;" % first_run_label)

        for i, label in code.yield_labels:
            resume_code.putln("case %d: goto %s;" % (i, label))
        resume_code.putln("default: /* CPython raises the right error here */")
        if profile or linetrace:
            resume_code.put_trace_return("Py_None",
                                         nogil=not code.funcstate.gil_owned)
        resume_code.put_finish_refcount_context()
        resume_code.putln("return NULL;")
        resume_code.putln("}")

        code.exit_cfunc_scope()


class OverrideCheckNode(StatNode):
    # A Node for dispatching to the def method if it
    # is overridden.
    #
    #  py_func
    #
    #  args
    #  func_temp
    #  body

    child_attrs = ['body']

    body = None

    def analyse_expressions(self, env):
        self.args = env.arg_entries
        if self.py_func.is_module_scope:
            first_arg = 0
        else:
            first_arg = 1
        from . import ExprNodes
        self.func_node = ExprNodes.RawCNameExprNode(self.pos, py_object_type)
        call_node = ExprNodes.SimpleCallNode(
            self.pos, function=self.func_node,
            args=[ExprNodes.NameNode(self.pos, name=arg.name)
                  for arg in self.args[first_arg:]])
        if env.return_type.is_void or env.return_type.is_returncode:
            self.body = StatListNode(self.pos, stats=[
                ExprStatNode(self.pos, expr=call_node),
                ReturnStatNode(self.pos, value=None)])
        else:
            self.body = ReturnStatNode(self.pos, value=call_node)
        self.body = self.body.analyse_expressions(env)
        return self

    def generate_execution_code(self, code):
        # For fused functions, look up the dispatch function, not the specialisation.
        method_entry = self.py_func.fused_py_func.entry if self.py_func.fused_py_func else self.py_func.entry
        interned_attr_cname = code.intern_identifier(method_entry.name)

        # Check to see if we are an extension type
        if self.py_func.is_module_scope:
            self_arg = "((PyObject *)%s)" % Naming.module_cname
        else:
            self_arg = "((PyObject *)%s)" % self.args[0].cname
        code.putln("/* Check if called by wrapper */")
        code.putln("if (unlikely(%s)) ;" % Naming.skip_dispatch_cname)
        code.putln("/* Check if overridden in Python */")
        if self.py_func.is_module_scope:
            code.putln("else {")
        else:
            code.putln("else if (unlikely((Py_TYPE(%s)->tp_dictoffset != 0) || "
                       "__Pyx_PyType_HasFeature(Py_TYPE(%s), (Py_TPFLAGS_IS_ABSTRACT | Py_TPFLAGS_HEAPTYPE)))) {" % (
                self_arg, self_arg))

        code.putln("#if CYTHON_USE_DICT_VERSIONS && CYTHON_USE_PYTYPE_LOOKUP && CYTHON_USE_TYPE_SLOTS")
        code.globalstate.use_utility_code(
            UtilityCode.load_cached("PyDictVersioning", "ObjectHandling.c"))
        # TODO: remove the object dict version check by 'inlining' the getattr implementation for methods.
        # This would allow checking the dict versions around _PyType_Lookup() if it returns a descriptor,
        # and would (tada!) make this check a pure type based thing instead of supporting only a single
        # instance at a time.
        code.putln("static PY_UINT64_T %s = __PYX_DICT_VERSION_INIT, %s = __PYX_DICT_VERSION_INIT;" % (
            Naming.tp_dict_version_temp, Naming.obj_dict_version_temp))
        code.putln("if (unlikely(!__Pyx_object_dict_version_matches(%s, %s, %s))) {" % (
            self_arg, Naming.tp_dict_version_temp, Naming.obj_dict_version_temp))
        code.putln("PY_UINT64_T %s = __Pyx_get_tp_dict_version(%s);" % (
            Naming.type_dict_guard_temp, self_arg))
        code.putln("#endif")

        func_node_temp = code.funcstate.allocate_temp(py_object_type, manage_ref=True)
        self.func_node.set_cname(func_node_temp)
        # need to get attribute manually--scope would return cdef method
        code.globalstate.use_utility_code(
            UtilityCode.load_cached("PyObjectGetAttrStr", "ObjectHandling.c"))
        err = code.error_goto_if_null(func_node_temp, self.pos)
        code.putln("%s = __Pyx_PyObject_GetAttrStr(%s, %s); %s" % (
            func_node_temp, self_arg, interned_attr_cname, err))
        code.put_gotref(func_node_temp, py_object_type)

        is_overridden = "(PyCFunction_GET_FUNCTION(%s) != (PyCFunction)(void*)%s)" % (
            func_node_temp, method_entry.func_cname)
        code.putln("#ifdef __Pyx_CyFunction_USED")
        code.putln("if (!__Pyx_IsCyOrPyCFunction(%s)" % func_node_temp)
        code.putln("#else")
        code.putln("if (!PyCFunction_Check(%s)" % func_node_temp)
        code.putln("#endif")
        code.putln("        || %s) {" % is_overridden)
        self.body.generate_execution_code(code)
        code.putln("}")

        # NOTE: it's not 100% sure that we catch the exact versions here that were used for the lookup,
        # but it is very unlikely that the versions change during lookup, and the type dict safe guard
        # should increase the chance of detecting such a case.
        code.putln("#if CYTHON_USE_DICT_VERSIONS && CYTHON_USE_PYTYPE_LOOKUP && CYTHON_USE_TYPE_SLOTS")
        code.putln("%s = __Pyx_get_tp_dict_version(%s);" % (
            Naming.tp_dict_version_temp, self_arg))
        code.putln("%s = __Pyx_get_object_dict_version(%s);" % (
            Naming.obj_dict_version_temp, self_arg))
        # Safety check that the type dict didn't change during the lookup.  Since CPython looks up the
        # attribute (descriptor) first in the type dict and then in the instance dict or through the
        # descriptor, the only really far-away lookup when we get here is one in the type dict. So we
        # double check the type dict version before and afterwards to guard against later changes of
        # the type dict during the lookup process.
        code.putln("if (unlikely(%s != %s)) {" % (
            Naming.type_dict_guard_temp, Naming.tp_dict_version_temp))
        code.putln("%s = %s = __PYX_DICT_VERSION_INIT;" % (
            Naming.tp_dict_version_temp, Naming.obj_dict_version_temp))
        code.putln("}")
        code.putln("#endif")

        code.put_decref_clear(func_node_temp, PyrexTypes.py_object_type)
        code.funcstate.release_temp(func_node_temp)

        code.putln("#if CYTHON_USE_DICT_VERSIONS && CYTHON_USE_PYTYPE_LOOKUP && CYTHON_USE_TYPE_SLOTS")
        code.putln("}")
        code.putln("#endif")

        code.putln("}")


class ClassDefNode(StatNode, BlockNode):
    pass


class PyClassDefNode(ClassDefNode):
    #  A Python class definition.
    #
    #  name     EncodedString   Name of the class
    #  doc      string or None  The class docstring
    #  body     StatNode        Attribute definition code
    #  entry    Symtab.Entry
    #  scope    PyClassScope
    #  decorators    [DecoratorNode]        list of decorators or None
    #  bases    ExprNode        Expression that evaluates to a tuple of base classes
    #
    #  The following subnodes are constructed internally:
    #
    #  doc_node NameNode   '__doc__' name that is made available to the class body
    #  dict     DictNode   Class dictionary or Py3 namespace
    #  classobj ClassNode  Class object
    #  target   NameNode   Variable to assign class object to
    #  orig_bases  None or ExprNode  "bases" before transformation by PEP560 __mro_entries__,
    #                                used to create the __orig_bases__ attribute

    child_attrs = ["doc_node", "body", "dict", "metaclass", "mkw", "bases", "class_result",
                   "target", "class_cell", "decorators", "orig_bases"]
    decorators = None
    class_result = None
    is_py3_style_class = False  # Python3 style class (kwargs)
    metaclass = None
    mkw = None
    doc_node = None
    orig_bases = None

    def __init__(self, pos, name, bases, doc, body, decorators=None,
                 keyword_args=None, force_py3_semantics=False):
        StatNode.__init__(self, pos)
        self.name = name
        self.doc = doc
        self.body = body
        self.decorators = decorators
        self.bases = bases
        from . import ExprNodes
        if self.doc and Options.docstrings:
            doc = embed_position(self.pos, self.doc)
            doc_node = ExprNodes.StringNode(pos, value=doc)
            self.doc_node = ExprNodes.NameNode(name=EncodedString('__doc__'), type=py_object_type, pos=pos)
        else:
            doc_node = None

        allow_py2_metaclass = not force_py3_semantics
        if keyword_args:
            allow_py2_metaclass = False
            self.is_py3_style_class = True
            if keyword_args.is_dict_literal:
                if keyword_args.key_value_pairs:
                    for i, item in list(enumerate(keyword_args.key_value_pairs))[::-1]:
                        if item.key.value == 'metaclass':
                            if self.metaclass is not None:
                                error(item.pos, "keyword argument 'metaclass' passed multiple times")
                            # special case: we already know the metaclass,
                            # so we don't need to do the "build kwargs,
                            # find metaclass" dance at runtime
                            self.metaclass = item.value
                            del keyword_args.key_value_pairs[i]
                    self.mkw = keyword_args
                else:
                    assert self.metaclass is not None
            else:
                # MergedDictNode
                self.mkw = ExprNodes.ProxyNode(keyword_args)

        if force_py3_semantics or self.bases or self.mkw or self.metaclass:
            if self.metaclass is None:
                if keyword_args and not keyword_args.is_dict_literal:
                    # **kwargs may contain 'metaclass' arg
                    mkdict = self.mkw
                else:
                    mkdict = None
                if (not mkdict and
                        self.bases.is_sequence_constructor and
                        not self.bases.args):
                    pass  # no base classes => no inherited metaclass
                else:
                    self.metaclass = ExprNodes.PyClassMetaclassNode(
                        pos, class_def_node=self)
                needs_metaclass_calculation = False
            else:
                needs_metaclass_calculation = True

            self.dict = ExprNodes.PyClassNamespaceNode(
                pos, name=name, doc=doc_node, class_def_node=self)
            self.classobj = ExprNodes.Py3ClassNode(
                pos, name=name, class_def_node=self, doc=doc_node,
                calculate_metaclass=needs_metaclass_calculation,
                allow_py2_metaclass=allow_py2_metaclass,
                force_type=force_py3_semantics,
            )
        else:
            # no bases, no metaclass => old style class creation
            self.dict = ExprNodes.DictNode(pos, key_value_pairs=[])
            self.classobj = ExprNodes.ClassNode(
                pos, name=name, class_def_node=self, doc=doc_node)

        self.target = ExprNodes.NameNode(pos, name=name)
        self.class_cell = ExprNodes.ClassCellInjectorNode(self.pos)

    def as_cclass(self):
        """
        Return this node as if it were declared as an extension class
        """
        if self.is_py3_style_class:
            error(self.classobj.pos, "Python3 style class could not be represented as C class")
            return

        from . import ExprNodes
        return CClassDefNode(self.pos,
                             visibility='private',
                             module_name=None,
                             class_name=self.name,
                             bases=self.bases or ExprNodes.TupleNode(self.pos, args=[]),
                             decorators=self.decorators,
                             body=self.body,
                             in_pxd=False,
                             doc=self.doc)

    def create_scope(self, env):
        genv = env
        while genv.is_py_class_scope or genv.is_c_class_scope:
            genv = genv.outer_scope
        cenv = self.scope = PyClassScope(name=self.name, outer_scope=genv)
        return cenv

    def analyse_declarations(self, env):
        class_result = self.classobj
        if self.decorators:
            from .ExprNodes import SimpleCallNode
            for decorator in self.decorators[::-1]:
                class_result = SimpleCallNode(
                    decorator.pos,
                    function=decorator.decorator,
                    args=[class_result])
            self.decorators = None
        self.class_result = class_result
        if self.bases:
            self.bases.analyse_declarations(env)
        if self.mkw:
            self.mkw.analyse_declarations(env)
        self.class_result.analyse_declarations(env)
        self.target.analyse_target_declaration(env)
        cenv = self.create_scope(env)
        cenv.directives = env.directives
        cenv.class_obj_cname = self.target.entry.cname
        if self.doc_node:
            self.doc_node.analyse_target_declaration(cenv)
        self.body.analyse_declarations(cenv)
        self.class_result.analyse_annotations(cenv)

    update_bases_functype = PyrexTypes.CFuncType(
        PyrexTypes.py_object_type, [
            PyrexTypes.CFuncTypeArg("bases",  PyrexTypes.py_object_type, None)
        ])

    def analyse_expressions(self, env):
        if self.bases and not (self.bases.is_sequence_constructor and len(self.bases.args) == 0):
            from .ExprNodes import PythonCapiCallNode, CloneNode
            # handle the Python 3.7 __mro_entries__ transformation
            orig_bases = self.bases.analyse_expressions(env)
            self.bases = PythonCapiCallNode(orig_bases.pos,
                function_name="__Pyx_PEP560_update_bases",
                func_type=self.update_bases_functype,
                utility_code=UtilityCode.load_cached('Py3UpdateBases', 'ObjectHandling.c'),
                args=[CloneNode(orig_bases)])
            self.orig_bases = orig_bases
        if self.bases:
            self.bases = self.bases.analyse_expressions(env)
        if self.mkw:
            self.mkw = self.mkw.analyse_expressions(env)
        if self.metaclass:
            self.metaclass = self.metaclass.analyse_expressions(env)
        self.dict = self.dict.analyse_expressions(env)
        self.class_result = self.class_result.analyse_expressions(env)
        cenv = self.scope
        self.body = self.body.analyse_expressions(cenv)
        self.target.analyse_target_expression(env, self.classobj)
        self.class_cell = self.class_cell.analyse_expressions(cenv)
        return self

    def generate_function_definitions(self, env, code):
        self.generate_lambda_definitions(self.scope, code)
        self.body.generate_function_definitions(self.scope, code)

    def generate_execution_code(self, code):
        code.mark_pos(self.pos)
        code.pyclass_stack.append(self)
        cenv = self.scope
        if self.orig_bases:
            self.orig_bases.generate_evaluation_code(code)
        if self.bases:
            self.bases.generate_evaluation_code(code)
        if self.mkw:
            self.mkw.generate_evaluation_code(code)
        if self.metaclass:
            self.metaclass.generate_evaluation_code(code)
        self.dict.generate_evaluation_code(code)
        if self.orig_bases:
            # update __orig_bases__ if needed
            code.putln("if (%s != %s) {" % (self.bases.result(), self.orig_bases.result()))
            code.putln(
                code.error_goto_if_neg('PyDict_SetItemString(%s, "__orig_bases__", %s)' % (
                    self.dict.result(), self.orig_bases.result()),
                    self.pos
            ))
            code.putln("}")
            self.orig_bases.generate_disposal_code(code)
            self.orig_bases.free_temps(code)
        cenv.namespace_cname = cenv.class_obj_cname = self.dict.result()

        class_cell = self.class_cell
        if class_cell is not None and not class_cell.is_active:
            class_cell = None

        if class_cell is not None:
            class_cell.generate_evaluation_code(code)
        self.body.generate_execution_code(code)
        self.class_result.generate_evaluation_code(code)
        if class_cell is not None:
            class_cell.generate_injection_code(
                code, self.class_result.result())
        if class_cell is not None:
            class_cell.generate_disposal_code(code)
            class_cell.free_temps(code)

        cenv.namespace_cname = cenv.class_obj_cname = self.classobj.result()
        self.target.generate_assignment_code(self.class_result, code)
        self.dict.generate_disposal_code(code)
        self.dict.free_temps(code)
        if self.metaclass:
            self.metaclass.generate_disposal_code(code)
            self.metaclass.free_temps(code)
        if self.mkw:
            self.mkw.generate_disposal_code(code)
            self.mkw.free_temps(code)
        if self.bases:
            self.bases.generate_disposal_code(code)
            self.bases.free_temps(code)
        code.pyclass_stack.pop()


class CClassDefNode(ClassDefNode):
    #  An extension type definition.
    #
    #  visibility         'private' or 'public' or 'extern'
    #  typedef_flag       boolean
    #  api                boolean
    #  module_name        string or None    For import of extern type objects
    #  class_name         string            Unqualified name of class
    #  as_name            string or None    Name to declare as in this scope
    #  bases              TupleNode         Base class(es)
    #  objstruct_name     string or None    Specified C name of object struct
    #  typeobj_name       string or None    Specified C name of type object
    #  check_size         'warn', 'error', 'ignore'     What to do if tp_basicsize does not match
    #  in_pxd             boolean           Is in a .pxd file
    #  decorators         [DecoratorNode]   list of decorators or None
    #  doc                string or None
    #  body               StatNode or None
    #  entry              Symtab.Entry
    #  base_type          PyExtensionType or None
    #  buffer_defaults_node DictNode or None Declares defaults for a buffer
    #  buffer_defaults_pos

    child_attrs = ["body"]
    buffer_defaults_node = None
    buffer_defaults_pos = None
    typedef_flag = False
    api = False
    objstruct_name = None
    typeobj_name = None
    check_size = None
    decorators = None
    shadow = False

    @property
    def punycode_class_name(self):
        return punycodify_name(self.class_name)

    def buffer_defaults(self, env):
        if not hasattr(self, '_buffer_defaults'):
            from . import Buffer
            if self.buffer_defaults_node:
                self._buffer_defaults = Buffer.analyse_buffer_options(
                    self.buffer_defaults_pos,
                    env, [], self.buffer_defaults_node,
                    need_complete=False)
            else:
                self._buffer_defaults = None
        return self._buffer_defaults

    def declare(self, env):
        if self.module_name and self.visibility != 'extern':
            module_path = self.module_name.split(".")
            home_scope = env.find_imported_module(module_path, self.pos)
            if not home_scope:
                return None
        else:
            home_scope = env

        self.entry = home_scope.declare_c_class(
            name=self.class_name,
            pos=self.pos,
            defining=0,
            implementing=0,
            module_name=self.module_name,
            base_type=None,
            objstruct_cname=self.objstruct_name,
            typeobj_cname=self.typeobj_name,
            visibility=self.visibility,
            typedef_flag=self.typedef_flag,
            check_size = self.check_size,
            api=self.api,
            buffer_defaults=self.buffer_defaults(env),
            shadow=self.shadow)

    def analyse_declarations(self, env):
        #print "CClassDefNode.analyse_declarations:", self.class_name
        #print "...visibility =", self.visibility
        #print "...module_name =", self.module_name

        if env.in_cinclude and not self.objstruct_name:
            error(self.pos, "Object struct name specification required for C class defined in 'extern from' block")
        if self.decorators:
            error(self.pos, "Decorators not allowed on cdef classes (used on type '%s')" % self.class_name)
        self.base_type = None
        # Now that module imports are cached, we need to
        # import the modules for extern classes.
        if self.module_name:
            self.module = None
            for module in env.cimported_modules:
                if module.name == self.module_name:
                    self.module = module
            if self.module is None:
                self.module = ModuleScope(self.module_name, None, env.context)
                self.module.has_extern_class = 1
                env.add_imported_module(self.module)

        if self.bases.args:
            base = self.bases.args[0]
            base_type = base.analyse_as_type(env)
            if base_type in (PyrexTypes.c_int_type, PyrexTypes.c_long_type, PyrexTypes.c_float_type):
                # Use the Python rather than C variant of these types.
                base_type = env.lookup(base_type.sign_and_name()).type
            if base_type is None:
                error(base.pos, "First base of '%s' is not an extension type" % self.class_name)
            elif base_type == PyrexTypes.py_object_type:
                base_class_scope = None
            elif not base_type.is_extension_type and \
                     not (base_type.is_builtin_type and base_type.objstruct_cname):
                error(base.pos, "'%s' is not an extension type" % base_type)
            elif not base_type.is_complete():
                error(base.pos, "Base class '%s' of type '%s' is incomplete" % (
                    base_type.name, self.class_name))
            elif base_type.scope and base_type.scope.directives and \
                     base_type.is_final_type:
                error(base.pos, "Base class '%s' of type '%s' is final" % (
                    base_type, self.class_name))
            elif base_type.is_builtin_type and \
                     base_type.name in ('tuple', 'str', 'bytes'):
                error(base.pos, "inheritance from PyVarObject types like '%s' is not currently supported"
                      % base_type.name)
            else:
                self.base_type = base_type
            if env.directives.get('freelist', 0) > 0 and base_type != PyrexTypes.py_object_type:
                warning(self.pos, "freelists cannot be used on subtypes, only the base class can manage them", 1)

        has_body = self.body is not None
        if has_body and self.base_type and not self.base_type.scope:
            # To properly initialize inherited attributes, the base type must
            # be analysed before this type.
            self.base_type.defered_declarations.append(lambda : self.analyse_declarations(env))
            return

        if self.module_name and self.visibility != 'extern':
            module_path = self.module_name.split(".")
            home_scope = env.find_imported_module(module_path, self.pos)
            if not home_scope:
                return
        else:
            home_scope = env

        if self.visibility == 'extern':
            if (self.module_name == '__builtin__' and
                    self.class_name in Builtin.builtin_types and
                    env.qualified_name[:8] != 'cpython.'):  # allow overloaded names for cimporting from cpython
                warning(self.pos, "%s already a builtin Cython type" % self.class_name, 1)

        self.entry = home_scope.declare_c_class(
            name=self.class_name,
            pos=self.pos,
            defining=has_body and self.in_pxd,
            implementing=has_body and not self.in_pxd,
            module_name=self.module_name,
            base_type=self.base_type,
            objstruct_cname=self.objstruct_name,
            typeobj_cname=self.typeobj_name,
            check_size=self.check_size,
            visibility=self.visibility,
            typedef_flag=self.typedef_flag,
            api=self.api,
            buffer_defaults=self.buffer_defaults(env),
            shadow=self.shadow)

        if self.shadow:
            home_scope.lookup(self.class_name).as_variable = self.entry
        if home_scope is not env and self.visibility == 'extern':
            env.add_imported_entry(self.class_name, self.entry, self.pos)
        self.scope = scope = self.entry.type.scope
        if scope is not None:
            scope.directives = env.directives

        if self.doc and Options.docstrings:
            scope.doc = embed_position(self.pos, self.doc)

        if has_body:
            self.body.analyse_declarations(scope)
            dict_entry = self.scope.lookup_here("__dict__")
            if dict_entry and dict_entry.is_variable and (not scope.defined and not scope.implemented):
                dict_entry.getter_cname = self.scope.mangle_internal("__dict__getter")
                self.scope.declare_property("__dict__", dict_entry.doc, dict_entry.pos)
            if self.in_pxd:
                scope.defined = 1
            else:
                scope.implemented = 1

        if len(self.bases.args) > 1:
            if not has_body or self.in_pxd:
                error(self.bases.args[1].pos, "Only declare first base in declaration.")
            # At runtime, we check that the other bases are heap types
            # and that a __dict__ is added if required.
            for other_base in self.bases.args[1:]:
                if other_base.analyse_as_type(env):
                    error(other_base.pos, "Only one extension type base class allowed.")
            self.entry.type.early_init = 0
            from . import ExprNodes
            self.type_init_args = ExprNodes.TupleNode(
                self.pos,
                args=[ExprNodes.IdentifierStringNode(self.pos, value=self.class_name),
                      self.bases,
                      ExprNodes.DictNode(self.pos, key_value_pairs=[])])
        elif self.base_type:
            self.entry.type.early_init = self.base_type.is_external or self.base_type.early_init
            self.type_init_args = None
        else:
            self.entry.type.early_init = 1
            self.type_init_args = None

        env.allocate_vtable_names(self.entry)

        for thunk in self.entry.type.defered_declarations:
            thunk()

    def analyse_expressions(self, env):
        if self.body:
            scope = self.entry.type.scope
            self.body = self.body.analyse_expressions(scope)
        if self.type_init_args:
            self.type_init_args.analyse_expressions(env)
        return self

    def generate_function_definitions(self, env, code):
        if self.body:
            self.generate_lambda_definitions(self.scope, code)
            self.body.generate_function_definitions(self.scope, code)

    def generate_execution_code(self, code):
        # This is needed to generate evaluation code for
        # default values of method arguments.
        code.mark_pos(self.pos)
        if not self.entry.type.early_init:
            bases = None
            if self.type_init_args:
                # Extract bases tuple and validate 'best base' by actually calling 'type()'.
                bases = code.funcstate.allocate_temp(PyrexTypes.py_object_type, manage_ref=True)

                self.type_init_args.generate_evaluation_code(code)
                code.putln("%s = PyTuple_GET_ITEM(%s, 1);" % (bases, self.type_init_args.result()))
                code.put_incref(bases, PyrexTypes.py_object_type)

                first_base = "((PyTypeObject*)PyTuple_GET_ITEM(%s, 0))" % bases
                # Let Python do the base types compatibility checking.
                trial_type = code.funcstate.allocate_temp(PyrexTypes.py_object_type, manage_ref=True)
                code.putln("%s = PyType_Type.tp_new(&PyType_Type, %s, NULL);" % (
                    trial_type, self.type_init_args.result()))
                code.putln(code.error_goto_if_null(trial_type, self.pos))
                code.put_gotref(trial_type, py_object_type)
                code.putln("if (((PyTypeObject*) %s)->tp_base != %s) {" % (
                    trial_type, first_base))
                code.putln("__Pyx_TypeName base_name = __Pyx_PyType_GetName(((PyTypeObject*) %s)->tp_base);" % trial_type)
                code.putln("__Pyx_TypeName type_name = __Pyx_PyType_GetName(%s);" % first_base)
                code.putln("PyErr_Format(PyExc_TypeError, "
                    "\"best base '\" __Pyx_FMT_TYPENAME \"' must be equal to first base '\" __Pyx_FMT_TYPENAME \"'\",")
                code.putln("             base_name, type_name);")
                code.putln("__Pyx_DECREF_TypeName(base_name);")
                code.putln("__Pyx_DECREF_TypeName(type_name);")
                code.putln(code.error_goto(self.pos))
                code.putln("}")

                code.put_decref_clear(trial_type, PyrexTypes.py_object_type)
                code.funcstate.release_temp(trial_type)

                self.type_init_args.generate_disposal_code(code)
                self.type_init_args.free_temps(code)

<<<<<<< HEAD
            self.generate_type_ready_code(self.entry, code, bases_tuple_cname=bases, check_heap_type_bases=True)
            if bases is not None:
                code.put_decref_clear(bases, PyrexTypes.py_object_type)
                code.funcstate.release_temp(bases)

=======
            self.generate_type_ready_code(self.entry, code)
>>>>>>> 0f4a15d9
        if self.body:
            self.body.generate_execution_code(code)

    # Also called from ModuleNode for early init types.
    @staticmethod
<<<<<<< HEAD
    def generate_type_ready_code(entry, code, bases_tuple_cname=None, check_heap_type_bases=False):
=======
    def generate_type_ready_code(entry, code):
>>>>>>> 0f4a15d9
        # Generate a call to PyType_Ready for an extension
        # type defined in this module.
        type = entry.type
        typeptr_cname = type.typeptr_cname
        scope = type.scope
        if not scope:  # could be None if there was an error
            return
        if entry.visibility == 'extern':
            # Generate code to initialise the typeptr of an external extension
            # type defined in this module to point to its type object.
            if type.typeobj_cname:
                # FIXME: this should not normally be set :-?
                assert not type.typeobj_cname
                code.putln("%s = &%s;" % (
                    type.typeptr_cname,
                    type.typeobj_cname,
                ))
            return
        # TODO: remove 'else:' and dedent
        else:
            assert typeptr_cname
            assert type.typeobj_cname
            typespec_cname = "%s_spec" % type.typeobj_cname
            code.putln("#if CYTHON_USE_TYPE_SPECS")
            tuple_temp = None
            if not bases_tuple_cname and scope.parent_type.base_type:
                tuple_temp = code.funcstate.allocate_temp(py_object_type, manage_ref=True)
                code.putln("%s = PyTuple_Pack(1, (PyObject *)%s); %s" % (
                    tuple_temp,
                    scope.parent_type.base_type.typeptr_cname,
                    code.error_goto_if_null(tuple_temp, entry.pos),
                ))
                code.put_gotref(tuple_temp, py_object_type)

            if bases_tuple_cname or tuple_temp:
                if check_heap_type_bases:
                    code.globalstate.use_utility_code(
                        UtilityCode.load_cached('ValidateBasesTuple', 'ExtensionTypes.c'))
                    code.put_error_if_neg(entry.pos, "__Pyx_validate_bases_tuple(%s.name, %s, %s)" % (
                        typespec_cname,
                        TypeSlots.get_slot_by_name("tp_dictoffset").slot_code(scope),
                        bases_tuple_cname or tuple_temp,
                    ))

                code.putln("%s = (PyTypeObject *) __Pyx_PyType_FromModuleAndSpec(%s, &%s, %s);" % (
                    typeptr_cname,
                    Naming.module_cname,
                    typespec_cname,
                    bases_tuple_cname or tuple_temp,
                ))
                if tuple_temp:
                    code.put_xdecref_clear(tuple_temp, type=py_object_type)
                    code.funcstate.release_temp(tuple_temp)
                code.putln(code.error_goto_if_null(typeptr_cname, entry.pos))
            else:
                code.putln(
                    "%s = (PyTypeObject *) __Pyx_PyType_FromModuleAndSpec(%s, &%s, NULL); %s" % (
                        typeptr_cname,
                        Naming.module_cname,
                        typespec_cname,
                        code.error_goto_if_null(typeptr_cname, entry.pos),
                    ))

            # The buffer interface is not currently supported by PyType_FromSpec().
            buffer_slot = TypeSlots.get_slot_by_name("tp_as_buffer")
            if not buffer_slot.is_empty(scope):
                code.putln("#if !CYTHON_COMPILING_IN_LIMITED_API")
                code.putln("%s->%s = %s;" % (
                    typeptr_cname,
                    buffer_slot.slot_name,
                    buffer_slot.slot_code(scope),
                ))
                # Still need to inherit buffer methods since PyType_Ready() didn't do it for us.
                for buffer_method_name in ("__getbuffer__", "__releasebuffer__"):
                    buffer_slot = TypeSlots.get_slot_by_method_name(buffer_method_name)
                    if buffer_slot.slot_code(scope) == "0" and not TypeSlots.get_base_slot_function(scope, buffer_slot):
                        code.putln("if (!%s->tp_as_buffer->%s &&"
                                   " %s->tp_base->tp_as_buffer &&"
                                   " %s->tp_base->tp_as_buffer->%s) {" % (
                            typeptr_cname, buffer_slot.slot_name,
                            typeptr_cname,
                            typeptr_cname, buffer_slot.slot_name,
                        ))
                        code.putln("%s->tp_as_buffer->%s = %s->tp_base->tp_as_buffer->%s;" % (
                            typeptr_cname, buffer_slot.slot_name,
                            typeptr_cname, buffer_slot.slot_name,
                        ))
                        code.putln("}")
                code.putln("#else")
                code.putln("#warning The buffer protocol is not supported in the Limited C-API.")
                code.putln("#endif")

            code.globalstate.use_utility_code(
                UtilityCode.load_cached("FixUpExtensionType", "ExtensionTypes.c"))
            code.put_error_if_neg(entry.pos, "__Pyx_fix_up_extension_type_from_spec(&%s, %s)" % (
                typespec_cname, typeptr_cname))

            code.putln("#else")
            if bases_tuple_cname:
                code.put_incref(bases_tuple_cname, py_object_type)
                code.put_giveref(bases_tuple_cname, py_object_type)
                code.putln("%s.tp_bases = %s;" % (type.typeobj_cname, bases_tuple_cname))
            code.putln("%s = &%s;" % (
                typeptr_cname,
                type.typeobj_cname,
            ))
            code.putln("#endif")  # if CYTHON_USE_TYPE_SPECS

            code.putln("#if !CYTHON_COMPILING_IN_LIMITED_API")
            # FIXME: these still need to get initialised even with the limited-API
            for slot in TypeSlots.slot_table:
                slot.generate_dynamic_init_code(scope, code)
<<<<<<< HEAD
            code.putln("#endif")

            code.putln("#if !CYTHON_USE_TYPE_SPECS")
            if check_heap_type_bases:
                code.globalstate.use_utility_code(
                    UtilityCode.load_cached('PyType_Ready', 'ExtensionTypes.c'))
                readyfunc = "__Pyx_PyType_Ready"
            else:
                readyfunc = "PyType_Ready"
            code.put_error_if_neg(entry.pos, "%s(%s)" % (readyfunc, typeptr_cname))
            code.putln("#endif")

=======
            code.globalstate.use_utility_code(
                UtilityCode.load_cached('PyType_Ready', 'ExtensionTypes.c'))
            code.putln(
                "if (__Pyx_PyType_Ready(&%s) < 0) %s" % (
                    typeobj_cname,
                    code.error_goto(entry.pos)))
>>>>>>> 0f4a15d9
            # Don't inherit tp_print from builtin types in Python 2, restoring the
            # behavior of using tp_repr or tp_str instead.
            # ("tp_print" was renamed to "tp_vectorcall_offset" in Py3.8b1)
            code.putln("#if PY_MAJOR_VERSION < 3")
            code.putln("%s->tp_print = 0;" % typeptr_cname)
            code.putln("#endif")

            # Use specialised attribute lookup for types with generic lookup but no instance dict.
            getattr_slot_func = TypeSlots.get_slot_code_by_name(scope, 'tp_getattro')
            dictoffset_slot_func = TypeSlots.get_slot_code_by_name(scope, 'tp_dictoffset')
            if getattr_slot_func == '0' and dictoffset_slot_func == '0':
                code.putln("#if !CYTHON_COMPILING_IN_LIMITED_API")  # FIXME
                if type.is_final_type:
                    py_cfunc = "__Pyx_PyObject_GenericGetAttrNoDict"  # grepable
                    utility_func = "PyObject_GenericGetAttrNoDict"
                else:
                    py_cfunc = "__Pyx_PyObject_GenericGetAttr"
                    utility_func = "PyObject_GenericGetAttr"
                code.globalstate.use_utility_code(UtilityCode.load_cached(utility_func, "ObjectHandling.c"))

                code.putln("if ((CYTHON_USE_TYPE_SLOTS && CYTHON_USE_PYTYPE_LOOKUP) &&"
                           " likely(!%s->tp_dictoffset && %s->tp_getattro == PyObject_GenericGetAttr)) {" % (
                    typeptr_cname, typeptr_cname))
                code.putln("%s->tp_getattro = %s;" % (
                    typeptr_cname, py_cfunc))
                code.putln("}")
                code.putln("#endif")  # if !CYTHON_COMPILING_IN_LIMITED_API

            # Fix special method docstrings. This is a bit of a hack, but
            # unless we let PyType_Ready create the slot wrappers we have
            # a significant performance hit. (See trac #561.)
            for func in entry.type.scope.pyfunc_entries:
                is_buffer = func.name in ('__getbuffer__', '__releasebuffer__')
                if (func.is_special and Options.docstrings and
                        func.wrapperbase_cname and not is_buffer):
                    slot = TypeSlots.method_name_to_slot.get(func.name)
                    preprocessor_guard = slot.preprocessor_guard_code() if slot else None
                    if preprocessor_guard:
                        code.putln(preprocessor_guard)
                    code.putln('#if CYTHON_COMPILING_IN_CPYTHON')
                    code.putln("{")
                    code.putln(
                        'PyObject *wrapper = PyObject_GetAttrString((PyObject *)%s, "%s"); %s' % (
                            typeptr_cname,
                            func.name,
                            code.error_goto_if_null('wrapper', entry.pos)))
                    code.putln(
                        "if (__Pyx_IS_TYPE(wrapper, &PyWrapperDescr_Type)) {")
                    code.putln(
                        "%s = *((PyWrapperDescrObject *)wrapper)->d_base;" % (
                            func.wrapperbase_cname))
                    code.putln(
                        "%s.doc = %s;" % (func.wrapperbase_cname, func.doc_cname))
                    code.putln(
                        "((PyWrapperDescrObject *)wrapper)->d_base = &%s;" % (
                            func.wrapperbase_cname))
                    code.putln("}")
                    code.putln("}")
                    code.putln('#endif')
                    if preprocessor_guard:
                        code.putln('#endif')
            if type.vtable_cname:
                code.globalstate.use_utility_code(
                    UtilityCode.load_cached('SetVTable', 'ImportExport.c'))
<<<<<<< HEAD
                code.put_error_if_neg(entry.pos, "__Pyx_SetVtable(%s, %s)" % (
                    typeptr_cname,
                    type.vtabptr_cname,
                ))
                if bases_tuple_cname:
                    code.globalstate.use_utility_code(
                        UtilityCode.load_cached('MergeVTables', 'ImportExport.c'))
                    code.put_error_if_neg(entry.pos, "__Pyx_MergeVtables(%s)" % typeptr_cname)
=======
                code.putln("#if CYTHON_COMPILING_IN_LIMITED_API")
                code.putln(
                    "if (__Pyx_SetVtable(%s, %s) < 0) %s" % (
                        typeobj_cname,
                        type.vtabptr_cname,
                        code.error_goto(entry.pos)))
                code.putln("#else")
                code.putln(
                    "if (__Pyx_SetVtable(%s.tp_dict, %s) < 0) %s" % (
                        typeobj_cname,
                        type.vtabptr_cname,
                        code.error_goto(entry.pos)))
                code.putln("#endif")
                code.globalstate.use_utility_code(
                    UtilityCode.load_cached('MergeVTables', 'ImportExport.c'))
                code.putln("if (__Pyx_MergeVtables(&%s) < 0) %s" % (
                    typeobj_cname,
                    code.error_goto(entry.pos)))
>>>>>>> 0f4a15d9
            if not type.scope.is_internal and not type.scope.directives.get('internal'):
                # scope.is_internal is set for types defined by
                # Cython (such as closures), the 'internal'
                # directive is set by users
                code.put_error_if_neg(entry.pos, "PyObject_SetAttr(%s, %s, (PyObject *) %s)" % (
                    Naming.module_cname,
                    code.intern_identifier(scope.class_name),
                    typeptr_cname,
                ))
            weakref_entry = scope.lookup_here("__weakref__") if not scope.is_closure_class_scope else None
            if weakref_entry:
                if weakref_entry.type is py_object_type:
                    tp_weaklistoffset = "%s->tp_weaklistoffset" % typeptr_cname
                    if type.typedef_flag:
                        objstruct = type.objstruct_cname
                    else:
                        objstruct = "struct %s" % type.objstruct_cname
                    code.putln("if (%s == 0) %s = offsetof(%s, %s);" % (
                        tp_weaklistoffset,
                        tp_weaklistoffset,
                        objstruct,
                        weakref_entry.cname))
                else:
                    error(weakref_entry.pos, "__weakref__ slot must be of type 'object'")
            if scope.lookup_here("__reduce_cython__") if not scope.is_closure_class_scope else None:
                # Unfortunately, we cannot reliably detect whether a
                # superclass defined __reduce__ at compile time, so we must
                # do so at runtime.
                code.globalstate.use_utility_code(
                    UtilityCode.load_cached('SetupReduce', 'ExtensionTypes.c'))
                code.putln("#if !CYTHON_COMPILING_IN_LIMITED_API")  # FIXME
                code.put_error_if_neg(entry.pos, "__Pyx_setup_reduce((PyObject *) %s)" % typeptr_cname)
                code.putln("#endif")

    def annotate(self, code):
        if self.type_init_args:
            self.type_init_args.annotate(code)
        if self.body:
            self.body.annotate(code)


class PropertyNode(StatNode):
    #  Definition of a property in an extension type.
    #
    #  name   string
    #  doc    EncodedString or None    Doc string
    #  entry  Symtab.Entry             The Entry of the property attribute
    #  body   StatListNode

    child_attrs = ["body"]

    def analyse_declarations(self, env):
        self.entry = env.declare_property(self.name, self.doc, self.pos)
        self.body.analyse_declarations(self.entry.scope)

    def analyse_expressions(self, env):
        self.body = self.body.analyse_expressions(env)
        return self

    def generate_function_definitions(self, env, code):
        self.body.generate_function_definitions(env, code)

    def generate_execution_code(self, code):
        pass

    def annotate(self, code):
        self.body.annotate(code)


class CPropertyNode(StatNode):
    """Definition of a C property, backed by a CFuncDefNode getter.
    """
    #  name   string
    #  doc    EncodedString or None        Doc string of the property
    #  entry  Symtab.Entry                 The Entry of the property attribute
    #  body   StatListNode[CFuncDefNode]   (for compatibility with PropertyNode)

    child_attrs = ["body"]
    is_cproperty = True

    @property
    def cfunc(self):
        stats = self.body.stats
        assert stats and isinstance(stats[0], CFuncDefNode), stats
        return stats[0]

    def analyse_declarations(self, env):
        scope = PropertyScope(self.name, class_scope=env)
        self.body.analyse_declarations(scope)
        entry = self.entry = env.declare_property(
            self.name, self.doc, self.pos, ctype=self.cfunc.return_type, property_scope=scope)
        entry.getter_cname = self.cfunc.entry.cname

    def analyse_expressions(self, env):
        self.body = self.body.analyse_expressions(env)
        return self

    def generate_function_definitions(self, env, code):
        self.body.generate_function_definitions(env, code)

    def generate_execution_code(self, code):
        pass

    def annotate(self, code):
        self.body.annotate(code)


class GlobalNode(StatNode):
    # Global variable declaration.
    #
    # names    [string]

    child_attrs = []

    def analyse_declarations(self, env):
        for name in self.names:
            env.declare_global(name, self.pos)

    def analyse_expressions(self, env):
        return self

    def generate_execution_code(self, code):
        pass


class NonlocalNode(StatNode):
    # Nonlocal variable declaration via the 'nonlocal' keyword.
    #
    # names    [string]

    child_attrs = []

    def analyse_declarations(self, env):
        for name in self.names:
            env.declare_nonlocal(name, self.pos)

    def analyse_expressions(self, env):
        return self

    def generate_execution_code(self, code):
        pass


class ExprStatNode(StatNode):
    #  Expression used as a statement.
    #
    #  expr   ExprNode

    child_attrs = ["expr"]

    def analyse_declarations(self, env):
        from . import ExprNodes
        expr = self.expr
        if isinstance(expr, ExprNodes.GeneralCallNode):
            func = expr.function.as_cython_attribute()
            if func == u'declare':
                args, kwds = expr.explicit_args_kwds()
                if len(args):
                    error(expr.pos, "Variable names must be specified.")
                for var, type_node in kwds.key_value_pairs:
                    type = type_node.analyse_as_type(env)
                    if type is None:
                        error(type_node.pos, "Unknown type")
                    else:
                        env.declare_var(var.value, type, var.pos, is_cdef=True)
                self.__class__ = PassStatNode
        elif getattr(expr, 'annotation', None) is not None:
            if expr.is_name:
                # non-code variable annotation, e.g. "name: type"
                expr.declare_from_annotation(env)
                self.__class__ = PassStatNode
            elif expr.is_attribute or expr.is_subscript:
                # unused expression with annotation, e.g. "a[0]: type" or "a.xyz : type"
                self.__class__ = PassStatNode

    def analyse_expressions(self, env):
        self.expr.result_is_used = False  # hint that .result() may safely be left empty
        self.expr = self.expr.analyse_expressions(env)
        # Repeat in case of node replacement.
        self.expr.result_is_used = False  # hint that .result() may safely be left empty
        return self

    def nogil_check(self, env):
        if self.expr.type.is_pyobject and self.expr.is_temp:
            self.gil_error()

    gil_message = "Discarding owned Python object"

    def generate_execution_code(self, code):
        code.mark_pos(self.pos)
        self.expr.result_is_used = False  # hint that .result() may safely be left empty
        self.expr.generate_evaluation_code(code)
        if not self.expr.is_temp and self.expr.result():
            result = self.expr.result()
            if not self.expr.type.is_void:
                result = "(void)(%s)" % result
            code.putln("%s;" % result)
        self.expr.generate_disposal_code(code)
        self.expr.free_temps(code)

    def generate_function_definitions(self, env, code):
        self.expr.generate_function_definitions(env, code)

    def annotate(self, code):
        self.expr.annotate(code)


class AssignmentNode(StatNode):
    #  Abstract base class for assignment nodes.
    #
    #  The analyse_expressions and generate_execution_code
    #  phases of assignments are split into two sub-phases
    #  each, to enable all the right hand sides of a
    #  parallel assignment to be evaluated before assigning
    #  to any of the left hand sides.

    def analyse_expressions(self, env):
        node = self.analyse_types(env)
        if isinstance(node, AssignmentNode) and not isinstance(node, ParallelAssignmentNode):
            if node.rhs.type.is_ptr and node.rhs.is_ephemeral():
                error(self.pos, "Storing unsafe C derivative of temporary Python reference")
        return node

#       def analyse_expressions(self, env):
#           self.analyse_expressions_1(env)
#           self.analyse_expressions_2(env)

    def generate_execution_code(self, code):
        code.mark_pos(self.pos)
        self.generate_rhs_evaluation_code(code)
        self.generate_assignment_code(code)


class SingleAssignmentNode(AssignmentNode):
    #  The simplest case:
    #
    #    a = b
    #
    #  lhs                      ExprNode      Left hand side
    #  rhs                      ExprNode      Right hand side
    #  first                    bool          Is this guaranteed the first assignment to lhs?
    #  is_overloaded_assignment bool          Is this assignment done via an overloaded operator=
    #  exception_check
    #  exception_value

    child_attrs = ["lhs", "rhs"]
    first = False
    is_overloaded_assignment = False
    declaration_only = False

    def analyse_declarations(self, env):
        from . import ExprNodes

        # handle declarations of the form x = cython.foo()
        if isinstance(self.rhs, ExprNodes.CallNode):
            func_name = self.rhs.function.as_cython_attribute()
            if func_name:
                args, kwds = self.rhs.explicit_args_kwds()
                if func_name in ['declare', 'typedef']:
                    if len(args) > 2:
                        error(args[2].pos, "Invalid positional argument.")
                        return
                    if kwds is not None:
                        kwdict = kwds.compile_time_value(None)
                        if func_name == 'typedef' or 'visibility' not in kwdict:
                            error(kwds.pos, "Invalid keyword argument.")
                            return
                        visibility = kwdict['visibility']
                    else:
                        visibility = 'private'
                    type = args[0].analyse_as_type(env)
                    if type is None:
                        error(args[0].pos, "Unknown type")
                        return
                    lhs = self.lhs
                    if func_name == 'declare':
                        if isinstance(lhs, ExprNodes.NameNode):
                            vars = [(lhs.name, lhs.pos)]
                        elif isinstance(lhs, ExprNodes.TupleNode):
                            vars = [(var.name, var.pos) for var in lhs.args]
                        else:
                            error(lhs.pos, "Invalid declaration")
                            return
                        for var, pos in vars:
                            env.declare_var(var, type, pos, is_cdef=True, visibility=visibility)
                        if len(args) == 2:
                            # we have a value
                            self.rhs = args[1]
                        else:
                            self.declaration_only = True
                    else:
                        self.declaration_only = True
                        if not isinstance(lhs, ExprNodes.NameNode):
                            error(lhs.pos, "Invalid declaration.")
                        env.declare_typedef(lhs.name, type, self.pos, visibility='private')

                elif func_name in ['struct', 'union']:
                    self.declaration_only = True
                    if len(args) > 0 or kwds is None:
                        error(self.rhs.pos, "Struct or union members must be given by name.")
                        return
                    members = []
                    for member, type_node in kwds.key_value_pairs:
                        type = type_node.analyse_as_type(env)
                        if type is None:
                            error(type_node.pos, "Unknown type")
                        else:
                            members.append((member.value, type, member.pos))
                    if len(members) < len(kwds.key_value_pairs):
                        return
                    if not isinstance(self.lhs, ExprNodes.NameNode):
                        error(self.lhs.pos, "Invalid declaration.")
                    name = self.lhs.name
                    scope = StructOrUnionScope(name)
                    env.declare_struct_or_union(name, func_name, scope, False, self.rhs.pos)
                    for member, type, pos in members:
                        scope.declare_var(member, type, pos)

                elif func_name == 'fused_type':
                    # dtype = cython.fused_type(...)
                    self.declaration_only = True
                    if kwds:
                        error(self.rhs.function.pos,
                              "fused_type does not take keyword arguments")

                    fusednode = FusedTypeNode(self.rhs.pos,
                                              name=self.lhs.name, types=args)
                    fusednode.analyse_declarations(env)

        if self.declaration_only:
            return
        else:
            self.lhs.analyse_target_declaration(env)

    def analyse_types(self, env, use_temp=0):
        from . import ExprNodes

        self.rhs = self.rhs.analyse_types(env)

        unrolled_assignment = self.unroll_rhs(env)
        if unrolled_assignment:
            return unrolled_assignment

        self.lhs = self.lhs.analyse_target_types(env)
        self.lhs.gil_assignment_check(env)
        unrolled_assignment = self.unroll_lhs(env)
        if unrolled_assignment:
            return unrolled_assignment

        if isinstance(self.lhs, ExprNodes.MemoryViewIndexNode):
            self.lhs.analyse_broadcast_operation(self.rhs)
            self.lhs = self.lhs.analyse_as_memview_scalar_assignment(self.rhs)
        elif self.lhs.type.is_array:
            if not isinstance(self.lhs, ExprNodes.SliceIndexNode):
                # cannot assign to C array, only to its full slice
                self.lhs = ExprNodes.SliceIndexNode(self.lhs.pos, base=self.lhs, start=None, stop=None)
                self.lhs = self.lhs.analyse_target_types(env)

        if self.lhs.type.is_cpp_class:
            op = env.lookup_operator_for_types(self.pos, '=', [self.lhs.type, self.rhs.type])
            if op:
                rhs = self.rhs
                self.is_overloaded_assignment = True
                self.exception_check = op.type.exception_check
                self.exception_value = op.type.exception_value
                if self.exception_check == '+' and self.exception_value is None:
                    env.use_utility_code(UtilityCode.load_cached("CppExceptionConversion", "CppSupport.cpp"))
            else:
                rhs = self.rhs.coerce_to(self.lhs.type, env)
        else:
            rhs = self.rhs.coerce_to(self.lhs.type, env)

        if use_temp or rhs.is_attribute or (
                not rhs.is_name and not rhs.is_literal and
                rhs.type.is_pyobject):
            # things like (cdef) attribute access are not safe (traverses pointers)
            rhs = rhs.coerce_to_temp(env)
        elif rhs.type.is_pyobject:
            rhs = rhs.coerce_to_simple(env)
        self.rhs = rhs
        return self

    def unroll(self, node, target_size, env):
        from . import ExprNodes, UtilNodes

        base = node
        start_node = stop_node = step_node = check_node = None

        if node.type.is_ctuple:
            slice_size = node.type.size

        elif node.type.is_ptr or node.type.is_array:
            while isinstance(node, ExprNodes.SliceIndexNode) and not (node.start or node.stop):
                base = node = node.base
            if isinstance(node, ExprNodes.SliceIndexNode):
                base = node.base
                start_node = node.start
                if start_node:
                    start_node = start_node.coerce_to(PyrexTypes.c_py_ssize_t_type, env)
                stop_node = node.stop
                if stop_node:
                    stop_node = stop_node.coerce_to(PyrexTypes.c_py_ssize_t_type, env)
                else:
                    if node.type.is_array and node.type.size:
                        stop_node = ExprNodes.IntNode(
                            self.pos, value=str(node.type.size),
                            constant_result=(node.type.size if isinstance(node.type.size, _py_int_types)
                                             else ExprNodes.constant_value_not_set))
                    else:
                        error(self.pos, "C array iteration requires known end index")
                        return
                step_node = None  #node.step
                if step_node:
                    step_node = step_node.coerce_to(PyrexTypes.c_py_ssize_t_type, env)

                # TODO: Factor out SliceIndexNode.generate_slice_guard_code() for use here.
                def get_const(node, none_value):
                    if node is None:
                        return none_value
                    elif node.has_constant_result():
                        return node.constant_result
                    else:
                        raise ValueError("Not a constant.")

                try:
                    slice_size = (get_const(stop_node, None) - get_const(start_node, 0)) / get_const(step_node, 1)
                except ValueError:
                    error(self.pos, "C array assignment currently requires known endpoints")
                    return

            elif node.type.is_array:
                slice_size = node.type.size
                if not isinstance(slice_size, _py_int_types):
                    return  # might still work when coercing to Python
            else:
                return

        else:
            return

        if slice_size != target_size:
            error(self.pos, "Assignment to/from slice of wrong length, expected %s, got %s" % (
                slice_size, target_size))
            return

        items = []
        base = UtilNodes.LetRefNode(base)
        refs = [base]
        if start_node and not start_node.is_literal:
            start_node = UtilNodes.LetRefNode(start_node)
            refs.append(start_node)
        if stop_node and not stop_node.is_literal:
            stop_node = UtilNodes.LetRefNode(stop_node)
            refs.append(stop_node)
        if step_node and not step_node.is_literal:
            step_node = UtilNodes.LetRefNode(step_node)
            refs.append(step_node)

        for ix in range(target_size):
            ix_node = ExprNodes.IntNode(self.pos, value=str(ix), constant_result=ix, type=PyrexTypes.c_py_ssize_t_type)
            if step_node is not None:
                if step_node.has_constant_result():
                    step_value = ix_node.constant_result * step_node.constant_result
                    ix_node = ExprNodes.IntNode(self.pos, value=str(step_value), constant_result=step_value)
                else:
                    ix_node = ExprNodes.MulNode(self.pos, operator='*', operand1=step_node, operand2=ix_node)
            if start_node is not None:
                if start_node.has_constant_result() and ix_node.has_constant_result():
                    index_value = ix_node.constant_result + start_node.constant_result
                    ix_node = ExprNodes.IntNode(self.pos, value=str(index_value), constant_result=index_value)
                else:
                    ix_node = ExprNodes.AddNode(
                        self.pos, operator='+', operand1=start_node, operand2=ix_node)
            items.append(ExprNodes.IndexNode(self.pos, base=base, index=ix_node.analyse_types(env)))
        return check_node, refs, items

    def unroll_assignments(self, refs, check_node, lhs_list, rhs_list, env):
        from . import UtilNodes
        assignments = []
        for lhs, rhs in zip(lhs_list, rhs_list):
            assignments.append(SingleAssignmentNode(self.pos, lhs=lhs, rhs=rhs, first=self.first))
        node = ParallelAssignmentNode(pos=self.pos, stats=assignments).analyse_expressions(env)
        if check_node:
            node = StatListNode(pos=self.pos, stats=[check_node, node])
        for ref in refs[::-1]:
            node = UtilNodes.LetNode(ref, node)
        return node

    def unroll_rhs(self, env):
        from . import ExprNodes
        if not isinstance(self.lhs, ExprNodes.TupleNode):
            return
        if any(arg.is_starred for arg in self.lhs.args):
            return

        unrolled = self.unroll(self.rhs, len(self.lhs.args), env)
        if not unrolled:
            return
        check_node, refs, rhs = unrolled
        return self.unroll_assignments(refs, check_node, self.lhs.args, rhs, env)

    def unroll_lhs(self, env):
        if self.lhs.type.is_ctuple:
            # Handled directly.
            return
        from . import ExprNodes
        if not isinstance(self.rhs, ExprNodes.TupleNode):
            return

        unrolled = self.unroll(self.lhs, len(self.rhs.args), env)
        if not unrolled:
            return
        check_node, refs, lhs = unrolled
        return self.unroll_assignments(refs, check_node, lhs, self.rhs.args, env)

    def generate_rhs_evaluation_code(self, code):
        self.rhs.generate_evaluation_code(code)

    def generate_assignment_code(self, code, overloaded_assignment=False):
        if self.is_overloaded_assignment:
            self.lhs.generate_assignment_code(
                self.rhs,
                code,
                overloaded_assignment=self.is_overloaded_assignment,
                exception_check=self.exception_check,
                exception_value=self.exception_value)
        else:
            self.lhs.generate_assignment_code(self.rhs, code)

    def generate_function_definitions(self, env, code):
        self.rhs.generate_function_definitions(env, code)

    def annotate(self, code):
        self.lhs.annotate(code)
        self.rhs.annotate(code)


class CascadedAssignmentNode(AssignmentNode):
    #  An assignment with multiple left hand sides:
    #
    #    a = b = c
    #
    #  lhs_list   [ExprNode]   Left hand sides
    #  rhs        ExprNode     Right hand sides
    #
    #  Used internally:
    #
    #  coerced_values       [ExprNode]   RHS coerced to all distinct LHS types
    #  cloned_values        [ExprNode]   cloned RHS value for each LHS
    #  assignment_overloads [Bool]       If each assignment uses a C++ operator=

    child_attrs = ["lhs_list", "rhs", "coerced_values", "cloned_values"]
    cloned_values = None
    coerced_values = None
    assignment_overloads = None

    def analyse_declarations(self, env):
        for lhs in self.lhs_list:
            lhs.analyse_target_declaration(env)

    def analyse_types(self, env, use_temp=0):
        from .ExprNodes import CloneNode, ProxyNode

        # collect distinct types used on the LHS
        lhs_types = set()
        for i, lhs in enumerate(self.lhs_list):
            lhs = self.lhs_list[i] = lhs.analyse_target_types(env)
            lhs.gil_assignment_check(env)
            lhs_types.add(lhs.type)

        rhs = self.rhs.analyse_types(env)
        # common special case: only one type needed on the LHS => coerce only once
        if len(lhs_types) == 1:
            # Avoid coercion for overloaded assignment operators.
            if next(iter(lhs_types)).is_cpp_class:
                op = env.lookup_operator('=', [lhs, self.rhs])
                if not op:
                    rhs = rhs.coerce_to(lhs_types.pop(), env)
            else:
                rhs = rhs.coerce_to(lhs_types.pop(), env)

        if not rhs.is_name and not rhs.is_literal and (
                use_temp or rhs.is_attribute or rhs.type.is_pyobject):
            rhs = rhs.coerce_to_temp(env)
        else:
            rhs = rhs.coerce_to_simple(env)
        self.rhs = ProxyNode(rhs) if rhs.is_temp else rhs

        # clone RHS and coerce it to all distinct LHS types
        self.coerced_values = []
        coerced_values = {}
        self.assignment_overloads = []
        for lhs in self.lhs_list:
            overloaded = lhs.type.is_cpp_class and env.lookup_operator('=', [lhs, self.rhs])
            self.assignment_overloads.append(overloaded)
            if lhs.type not in coerced_values and lhs.type != rhs.type:
                rhs = CloneNode(self.rhs)
                if not overloaded:
                    rhs = rhs.coerce_to(lhs.type, env)
                self.coerced_values.append(rhs)
                coerced_values[lhs.type] = rhs

        # clone coerced values for all LHS assignments
        self.cloned_values = []
        for lhs in self.lhs_list:
            rhs = coerced_values.get(lhs.type, self.rhs)
            self.cloned_values.append(CloneNode(rhs))
        return self

    def generate_rhs_evaluation_code(self, code):
        self.rhs.generate_evaluation_code(code)

    def generate_assignment_code(self, code, overloaded_assignment=False):
        # prepare all coercions
        for rhs in self.coerced_values:
            rhs.generate_evaluation_code(code)
        # assign clones to LHS
        for lhs, rhs, overload in zip(self.lhs_list, self.cloned_values, self.assignment_overloads):
            rhs.generate_evaluation_code(code)
            lhs.generate_assignment_code(rhs, code, overloaded_assignment=overload)
        # dispose of coerced values and original RHS
        for rhs_value in self.coerced_values:
            rhs_value.generate_disposal_code(code)
            rhs_value.free_temps(code)
        self.rhs.generate_disposal_code(code)
        self.rhs.free_temps(code)

    def generate_function_definitions(self, env, code):
        self.rhs.generate_function_definitions(env, code)

    def annotate(self, code):
        for rhs in self.coerced_values:
            rhs.annotate(code)
        for lhs, rhs in zip(self.lhs_list, self.cloned_values):
            lhs.annotate(code)
            rhs.annotate(code)
        self.rhs.annotate(code)


class ParallelAssignmentNode(AssignmentNode):
    #  A combined packing/unpacking assignment:
    #
    #    a, b, c =  d, e, f
    #
    #  This has been rearranged by the parser into
    #
    #    a = d ; b = e ; c = f
    #
    #  but we must evaluate all the right hand sides
    #  before assigning to any of the left hand sides.
    #
    #  stats     [AssignmentNode]   The constituent assignments

    child_attrs = ["stats"]

    def analyse_declarations(self, env):
        for stat in self.stats:
            stat.analyse_declarations(env)

    def analyse_expressions(self, env):
        self.stats = [stat.analyse_types(env, use_temp=1)
                      for stat in self.stats]
        return self

#    def analyse_expressions(self, env):
#        for stat in self.stats:
#            stat.analyse_expressions_1(env, use_temp=1)
#        for stat in self.stats:
#            stat.analyse_expressions_2(env)

    def generate_execution_code(self, code):
        code.mark_pos(self.pos)
        for stat in self.stats:
            stat.generate_rhs_evaluation_code(code)
        for stat in self.stats:
            stat.generate_assignment_code(code)

    def generate_function_definitions(self, env, code):
        for stat in self.stats:
            stat.generate_function_definitions(env, code)

    def annotate(self, code):
        for stat in self.stats:
            stat.annotate(code)


class InPlaceAssignmentNode(AssignmentNode):
    #  An in place arithmetic operand:
    #
    #    a += b
    #    a -= b
    #    ...
    #
    #  lhs      ExprNode      Left hand side
    #  rhs      ExprNode      Right hand side
    #  operator char          one of "+-*/%^&|"
    #
    #  This code is a bit tricky because in order to obey Python
    #  semantics the sub-expressions (e.g. indices) of the lhs must
    #  not be evaluated twice. So we must re-use the values calculated
    #  in evaluation phase for the assignment phase as well.
    #  Fortunately, the type of the lhs node is fairly constrained
    #  (it must be a NameNode, AttributeNode, or IndexNode).

    child_attrs = ["lhs", "rhs"]

    def analyse_declarations(self, env):
        self.lhs.analyse_target_declaration(env)

    def analyse_types(self, env):
        self.rhs = self.rhs.analyse_types(env)
        self.lhs = self.lhs.analyse_target_types(env)

        # When assigning to a fully indexed buffer or memoryview, coerce the rhs
        if self.lhs.is_memview_index or self.lhs.is_buffer_access:
            self.rhs = self.rhs.coerce_to(self.lhs.type, env)
        elif self.lhs.type.is_string and self.operator in '+-':
            # use pointer arithmetic for char* LHS instead of string concat
            self.rhs = self.rhs.coerce_to(PyrexTypes.c_py_ssize_t_type, env)
        return self

    def generate_execution_code(self, code):
        code.mark_pos(self.pos)
        lhs, rhs = self.lhs, self.rhs
        rhs.generate_evaluation_code(code)
        lhs.generate_subexpr_evaluation_code(code)
        c_op = self.operator
        if c_op == "//":
            c_op = "/"
        elif c_op == "**":
            error(self.pos, "No C inplace power operator")
        if lhs.is_buffer_access or lhs.is_memview_index:
            if lhs.type.is_pyobject:
                error(self.pos, "In-place operators not allowed on object buffers in this release.")
            if c_op in ('/', '%') and lhs.type.is_int and not code.globalstate.directives['cdivision']:
                error(self.pos, "In-place non-c divide operators not allowed on int buffers.")
            lhs.generate_buffer_setitem_code(rhs, code, c_op)
        elif lhs.is_memview_slice:
            error(self.pos, "Inplace operators not supported on memoryview slices")
        else:
            # C++
            # TODO: make sure overload is declared
            code.putln("%s %s= %s;" % (lhs.result(), c_op, rhs.result()))
        lhs.generate_subexpr_disposal_code(code)
        lhs.free_subexpr_temps(code)
        rhs.generate_disposal_code(code)
        rhs.free_temps(code)

    def annotate(self, code):
        self.lhs.annotate(code)
        self.rhs.annotate(code)

    def create_binop_node(self):
        from . import ExprNodes
        return ExprNodes.binop_node(self.pos, self.operator, self.lhs, self.rhs)


class PrintStatNode(StatNode):
    #  print statement
    #
    #  arg_tuple         TupleNode
    #  stream            ExprNode or None (stdout)
    #  append_newline    boolean

    child_attrs = ["arg_tuple", "stream"]

    def analyse_expressions(self, env):
        if self.stream:
            stream = self.stream.analyse_expressions(env)
            self.stream = stream.coerce_to_pyobject(env)
        arg_tuple = self.arg_tuple.analyse_expressions(env)
        self.arg_tuple = arg_tuple.coerce_to_pyobject(env)
        env.use_utility_code(printing_utility_code)
        if len(self.arg_tuple.args) == 1 and self.append_newline:
            env.use_utility_code(printing_one_utility_code)
        return self

    nogil_check = Node.gil_error
    gil_message = "Python print statement"

    def generate_execution_code(self, code):
        code.mark_pos(self.pos)
        if self.stream:
            self.stream.generate_evaluation_code(code)
            stream_result = self.stream.py_result()
        else:
            stream_result = '0'
        if len(self.arg_tuple.args) == 1 and self.append_newline:
            arg = self.arg_tuple.args[0]
            arg.generate_evaluation_code(code)

            code.putln(
                "if (__Pyx_PrintOne(%s, %s) < 0) %s" % (
                    stream_result,
                    arg.py_result(),
                    code.error_goto(self.pos)))
            arg.generate_disposal_code(code)
            arg.free_temps(code)
        else:
            self.arg_tuple.generate_evaluation_code(code)
            code.putln(
                "if (__Pyx_Print(%s, %s, %d) < 0) %s" % (
                    stream_result,
                    self.arg_tuple.py_result(),
                    self.append_newline,
                    code.error_goto(self.pos)))
            self.arg_tuple.generate_disposal_code(code)
            self.arg_tuple.free_temps(code)

        if self.stream:
            self.stream.generate_disposal_code(code)
            self.stream.free_temps(code)

    def generate_function_definitions(self, env, code):
        if self.stream:
            self.stream.generate_function_definitions(env, code)
        self.arg_tuple.generate_function_definitions(env, code)

    def annotate(self, code):
        if self.stream:
            self.stream.annotate(code)
        self.arg_tuple.annotate(code)


class ExecStatNode(StatNode):
    #  exec statement
    #
    #  args     [ExprNode]

    child_attrs = ["args"]

    def analyse_expressions(self, env):
        for i, arg in enumerate(self.args):
            arg = arg.analyse_expressions(env)
            arg = arg.coerce_to_pyobject(env)
            self.args[i] = arg
        env.use_utility_code(Builtin.pyexec_utility_code)
        return self

    nogil_check = Node.gil_error
    gil_message = "Python exec statement"

    def generate_execution_code(self, code):
        code.mark_pos(self.pos)
        args = []
        for arg in self.args:
            arg.generate_evaluation_code(code)
            args.append(arg.py_result())
        args = tuple(args + ['0', '0'][:3-len(args)])
        temp_result = code.funcstate.allocate_temp(PyrexTypes.py_object_type, manage_ref=True)
        code.putln("%s = __Pyx_PyExec3(%s, %s, %s);" % ((temp_result,) + args))
        for arg in self.args:
            arg.generate_disposal_code(code)
            arg.free_temps(code)
        code.putln(
            code.error_goto_if_null(temp_result, self.pos))
        code.put_gotref(temp_result, py_object_type)
        code.put_decref_clear(temp_result, py_object_type)
        code.funcstate.release_temp(temp_result)

    def annotate(self, code):
        for arg in self.args:
            arg.annotate(code)


class DelStatNode(StatNode):
    #  del statement
    #
    #  args     [ExprNode]

    child_attrs = ["args"]
    ignore_nonexisting = False

    def analyse_declarations(self, env):
        for arg in self.args:
            arg.analyse_target_declaration(env)

    def analyse_expressions(self, env):
        for i, arg in enumerate(self.args):
            arg = self.args[i] = arg.analyse_target_expression(env, None)
            if arg.type.is_pyobject or (arg.is_name and arg.type.is_memoryviewslice):
                if arg.is_name and arg.entry.is_cglobal:
                    error(arg.pos, "Deletion of global C variable")
            elif arg.type.is_ptr and arg.type.base_type.is_cpp_class:
                self.cpp_check(env)
            elif arg.type.is_cpp_class:
                error(arg.pos, "Deletion of non-heap C++ object")
            elif arg.is_subscript and arg.base.type is Builtin.bytearray_type:
                pass  # del ba[i]
            else:
                error(arg.pos, "Deletion of non-Python, non-C++ object")
            #arg.release_target_temp(env)
        return self

    def nogil_check(self, env):
        for arg in self.args:
            if arg.type.is_pyobject:
                self.gil_error()

    gil_message = "Deleting Python object"

    def generate_execution_code(self, code):
        code.mark_pos(self.pos)
        for arg in self.args:
            if (arg.type.is_pyobject or
                    arg.type.is_memoryviewslice or
                    arg.is_subscript and arg.base.type is Builtin.bytearray_type):
                arg.generate_deletion_code(
                    code, ignore_nonexisting=self.ignore_nonexisting)
            elif arg.type.is_ptr and arg.type.base_type.is_cpp_class:
                arg.generate_evaluation_code(code)
                code.putln("delete %s;" % arg.result())
                arg.generate_disposal_code(code)
                arg.free_temps(code)
            # else error reported earlier

    def annotate(self, code):
        for arg in self.args:
            arg.annotate(code)


class PassStatNode(StatNode):
    #  pass statement

    child_attrs = []

    def analyse_expressions(self, env):
        return self

    def generate_execution_code(self, code):
        pass


class IndirectionNode(StatListNode):
    """
    This adds an indirection so that the node can be shared and a subtree can
    be removed at any time by clearing self.stats.
    """

    def __init__(self, stats):
        super(IndirectionNode, self).__init__(stats[0].pos, stats=stats)


class BreakStatNode(StatNode):

    child_attrs = []
    is_terminator = True

    def analyse_expressions(self, env):
        return self

    def generate_execution_code(self, code):
        code.mark_pos(self.pos)
        if not code.break_label:
            error(self.pos, "break statement not inside loop")
        else:
            code.put_goto(code.break_label)


class ContinueStatNode(StatNode):

    child_attrs = []
    is_terminator = True

    def analyse_expressions(self, env):
        return self

    def generate_execution_code(self, code):
        if not code.continue_label:
            error(self.pos, "continue statement not inside loop")
            return
        code.mark_pos(self.pos)
        code.put_goto(code.continue_label)


class ReturnStatNode(StatNode):
    #  return statement
    #
    #  value         ExprNode or None
    #  return_type   PyrexType
    #  in_generator  return inside of generator => raise StopIteration
    #  in_async_gen  return inside of async generator

    child_attrs = ["value"]
    is_terminator = True
    in_generator = False
    in_async_gen = False

    # Whether we are in a parallel section
    in_parallel = False

    def analyse_expressions(self, env):
        return_type = env.return_type
        self.return_type = return_type
        if not return_type:
            error(self.pos, "Return not inside a function body")
            return self
        if self.value:
            if self.in_async_gen:
                error(self.pos, "Return with value in async generator")
            self.value = self.value.analyse_types(env)
            if return_type.is_void or return_type.is_returncode:
                error(self.value.pos, "Return with value in void function")
            else:
                self.value = self.value.coerce_to(env.return_type, env)
        else:
            if (not return_type.is_void
                    and not return_type.is_pyobject
                    and not return_type.is_returncode):
                error(self.pos, "Return value required")
        return self

    def nogil_check(self, env):
        if self.return_type.is_pyobject:
            self.gil_error()

    gil_message = "Returning Python object"

    def generate_execution_code(self, code):
        code.mark_pos(self.pos)
        if not self.return_type:
            # error reported earlier
            return

        value = self.value
        if self.return_type.is_pyobject:
            code.put_xdecref(Naming.retval_cname, self.return_type)
            if value and value.is_none:
                # Use specialised default handling for "return None".
                value = None

        if value:
            value.generate_evaluation_code(code)
            if self.return_type.is_memoryviewslice:
                from . import MemoryView
                MemoryView.put_acquire_memoryviewslice(
                    lhs_cname=Naming.retval_cname,
                    lhs_type=self.return_type,
                    lhs_pos=value.pos,
                    rhs=value,
                    code=code,
                    have_gil=self.in_nogil_context)
                value.generate_post_assignment_code(code)
            elif self.in_generator:
                # return value == raise StopIteration(value), but uncatchable
                code.globalstate.use_utility_code(
                    UtilityCode.load_cached("ReturnWithStopIteration", "Coroutine.c"))
                code.putln("%s = NULL; __Pyx_ReturnWithStopIteration(%s);" % (
                    Naming.retval_cname,
                    value.py_result()))
                value.generate_disposal_code(code)
            else:
                value.make_owned_reference(code)
                code.putln("%s = %s;" % (
                    Naming.retval_cname,
                    value.result_as(self.return_type)))
                value.generate_post_assignment_code(code)
            value.free_temps(code)
        else:
            if self.return_type.is_pyobject:
                if self.in_generator:
                    if self.in_async_gen:
                        code.globalstate.use_utility_code(
                            UtilityCode.load_cached("StopAsyncIteration", "Coroutine.c"))
                        code.put("PyErr_SetNone(__Pyx_PyExc_StopAsyncIteration); ")
                    code.putln("%s = NULL;" % Naming.retval_cname)
                else:
                    code.put_init_to_py_none(Naming.retval_cname, self.return_type)
            elif self.return_type.is_returncode:
                self.put_return(code, self.return_type.default_value)

        for cname, type in code.funcstate.temps_holding_reference():
            code.put_decref_clear(cname, type)

        code.put_goto(code.return_label)

    def put_return(self, code, value):
        if self.in_parallel:
            code.putln_openmp("#pragma omp critical(__pyx_returning)")
        code.putln("%s = %s;" % (Naming.retval_cname, value))

    def generate_function_definitions(self, env, code):
        if self.value is not None:
            self.value.generate_function_definitions(env, code)

    def annotate(self, code):
        if self.value:
            self.value.annotate(code)


class RaiseStatNode(StatNode):
    #  raise statement
    #
    #  exc_type    ExprNode or None
    #  exc_value   ExprNode or None
    #  exc_tb      ExprNode or None
    #  cause       ExprNode or None

    child_attrs = ["exc_type", "exc_value", "exc_tb", "cause"]
    is_terminator = True
    builtin_exc_name = None
    wrap_tuple_value = False

    def analyse_expressions(self, env):
        if self.exc_type:
            exc_type = self.exc_type.analyse_types(env)
            self.exc_type = exc_type.coerce_to_pyobject(env)
        if self.exc_value:
            exc_value = self.exc_value.analyse_types(env)
            if self.wrap_tuple_value:
                if exc_value.type is Builtin.tuple_type or not exc_value.type.is_builtin_type:
                    # prevent tuple values from being interpreted as argument value tuples
                    from .ExprNodes import TupleNode
                    exc_value = TupleNode(exc_value.pos, args=[exc_value.coerce_to_pyobject(env)], slow=True)
                    exc_value = exc_value.analyse_types(env, skip_children=True)
            self.exc_value = exc_value.coerce_to_pyobject(env)
        if self.exc_tb:
            exc_tb = self.exc_tb.analyse_types(env)
            self.exc_tb = exc_tb.coerce_to_pyobject(env)
        if self.cause:
            cause = self.cause.analyse_types(env)
            self.cause = cause.coerce_to_pyobject(env)
        # special cases for builtin exceptions
        if self.exc_type and not self.exc_value and not self.exc_tb:
            exc = self.exc_type
            from . import ExprNodes
            if (isinstance(exc, ExprNodes.SimpleCallNode) and
                    not (exc.args or (exc.arg_tuple is not None and exc.arg_tuple.args))):
                exc = exc.function  # extract the exception type
            if exc.is_name and exc.entry.is_builtin:
                self.builtin_exc_name = exc.name
                if self.builtin_exc_name == 'MemoryError':
                    self.exc_type = None  # has a separate implementation
        return self

    nogil_check = Node.gil_error
    gil_message = "Raising exception"

    def generate_execution_code(self, code):
        code.mark_pos(self.pos)
        if self.builtin_exc_name == 'MemoryError':
            code.putln('PyErr_NoMemory(); %s' % code.error_goto(self.pos))
            return

        if self.exc_type:
            self.exc_type.generate_evaluation_code(code)
            type_code = self.exc_type.py_result()
            if self.exc_type.is_name:
                code.globalstate.use_entry_utility_code(self.exc_type.entry)
        else:
            type_code = "0"
        if self.exc_value:
            self.exc_value.generate_evaluation_code(code)
            value_code = self.exc_value.py_result()
        else:
            value_code = "0"
        if self.exc_tb:
            self.exc_tb.generate_evaluation_code(code)
            tb_code = self.exc_tb.py_result()
        else:
            tb_code = "0"
        if self.cause:
            self.cause.generate_evaluation_code(code)
            cause_code = self.cause.py_result()
        else:
            cause_code = "0"
        code.globalstate.use_utility_code(raise_utility_code)
        code.putln(
            "__Pyx_Raise(%s, %s, %s, %s);" % (
                type_code,
                value_code,
                tb_code,
                cause_code))
        for obj in (self.exc_type, self.exc_value, self.exc_tb, self.cause):
            if obj:
                obj.generate_disposal_code(code)
                obj.free_temps(code)
        code.putln(
            code.error_goto(self.pos))

    def generate_function_definitions(self, env, code):
        if self.exc_type is not None:
            self.exc_type.generate_function_definitions(env, code)
        if self.exc_value is not None:
            self.exc_value.generate_function_definitions(env, code)
        if self.exc_tb is not None:
            self.exc_tb.generate_function_definitions(env, code)
        if self.cause is not None:
            self.cause.generate_function_definitions(env, code)

    def annotate(self, code):
        if self.exc_type:
            self.exc_type.annotate(code)
        if self.exc_value:
            self.exc_value.annotate(code)
        if self.exc_tb:
            self.exc_tb.annotate(code)
        if self.cause:
            self.cause.annotate(code)


class ReraiseStatNode(StatNode):

    child_attrs = []
    is_terminator = True

    def analyse_expressions(self, env):
        return self

    nogil_check = Node.gil_error
    gil_message = "Raising exception"

    def generate_execution_code(self, code):
        code.mark_pos(self.pos)
        vars = code.funcstate.exc_vars
        if vars:
            code.globalstate.use_utility_code(restore_exception_utility_code)
            code.put_giveref(vars[0], py_object_type)
            code.put_giveref(vars[1], py_object_type)
            # fresh exceptions may not have a traceback yet (-> finally!)
            code.put_xgiveref(vars[2], py_object_type)
            code.putln("__Pyx_ErrRestoreWithState(%s, %s, %s);" % tuple(vars))
            for varname in vars:
                code.put("%s = 0; " % varname)
            code.putln()
            code.putln(code.error_goto(self.pos))
        else:
            code.globalstate.use_utility_code(
                UtilityCode.load_cached("ReRaiseException", "Exceptions.c"))
            code.putln("__Pyx_ReraiseException(); %s" % code.error_goto(self.pos))


class AssertStatNode(StatNode):
    #  assert statement
    #
    #  condition    ExprNode
    #  value        ExprNode or None
    #  exception    (Raise/GIL)StatNode   created from 'value' in PostParse transform

    child_attrs = ["condition", "value", "exception"]
    exception = None

    def analyse_declarations(self, env):
        assert self.value is None, "Message should have been replaced in PostParse()"
        assert self.exception is not None, "Message should have been replaced in PostParse()"
        self.exception.analyse_declarations(env)

    def analyse_expressions(self, env):
        self.condition = self.condition.analyse_temp_boolean_expression(env)
        self.exception = self.exception.analyse_expressions(env)
        return self

    def generate_execution_code(self, code):
        code.putln("#ifndef CYTHON_WITHOUT_ASSERTIONS")
        code.putln("if (unlikely(!Py_OptimizeFlag)) {")
        code.mark_pos(self.pos)
        self.condition.generate_evaluation_code(code)
        code.putln(
            "if (unlikely(!%s)) {" % self.condition.result())
        self.exception.generate_execution_code(code)
        code.putln(
            "}")
        self.condition.generate_disposal_code(code)
        self.condition.free_temps(code)
        code.putln(
            "}")
        code.putln("#else")
        # avoid unused labels etc.
        code.putln("if ((1)); else %s" % code.error_goto(self.pos, used=False))
        code.putln("#endif")

    def generate_function_definitions(self, env, code):
        self.condition.generate_function_definitions(env, code)
        self.exception.generate_function_definitions(env, code)

    def annotate(self, code):
        self.condition.annotate(code)
        self.exception.annotate(code)


class IfStatNode(StatNode):
    #  if statement
    #
    #  if_clauses   [IfClauseNode]
    #  else_clause  StatNode or None

    child_attrs = ["if_clauses", "else_clause"]

    def analyse_declarations(self, env):
        for if_clause in self.if_clauses:
            if_clause.analyse_declarations(env)
        if self.else_clause:
            self.else_clause.analyse_declarations(env)

    def analyse_expressions(self, env):
        self.if_clauses = [if_clause.analyse_expressions(env) for if_clause in self.if_clauses]
        if self.else_clause:
            self.else_clause = self.else_clause.analyse_expressions(env)
        return self

    def generate_execution_code(self, code):
        code.mark_pos(self.pos)
        end_label = code.new_label()
        last = len(self.if_clauses)
        if not self.else_clause:
            last -= 1  # avoid redundant goto at end of last if-clause
        for i, if_clause in enumerate(self.if_clauses):
            if_clause.generate_execution_code(code, end_label, is_last=i == last)
        if self.else_clause:
            code.mark_pos(self.else_clause.pos)
            code.putln("/*else*/ {")
            self.else_clause.generate_execution_code(code)
            code.putln("}")
        code.put_label(end_label)

    def generate_function_definitions(self, env, code):
        for clause in self.if_clauses:
            clause.generate_function_definitions(env, code)
        if self.else_clause is not None:
            self.else_clause.generate_function_definitions(env, code)

    def annotate(self, code):
        for if_clause in self.if_clauses:
            if_clause.annotate(code)
        if self.else_clause:
            self.else_clause.annotate(code)


class IfClauseNode(Node):
    #  if or elif clause in an if statement
    #
    #  condition   ExprNode
    #  body        StatNode

    child_attrs = ["condition", "body"]
    branch_hint = None

    def analyse_declarations(self, env):
        self.body.analyse_declarations(env)

    def analyse_expressions(self, env):
        self.condition = self.condition.analyse_temp_boolean_expression(env)
        self.body = self.body.analyse_expressions(env)
        return self

    def generate_execution_code(self, code, end_label, is_last):
        self.condition.generate_evaluation_code(code)
        code.mark_pos(self.pos)
        condition = self.condition.result()
        if self.branch_hint:
            condition = '%s(%s)' % (self.branch_hint, condition)
        code.putln("if (%s) {" % condition)
        self.condition.generate_disposal_code(code)
        self.condition.free_temps(code)
        self.body.generate_execution_code(code)
        code.mark_pos(self.pos, trace=False)
        if not (is_last or self.body.is_terminator):
            code.put_goto(end_label)
        code.putln("}")

    def generate_function_definitions(self, env, code):
        self.condition.generate_function_definitions(env, code)
        self.body.generate_function_definitions(env, code)

    def annotate(self, code):
        self.condition.annotate(code)
        self.body.annotate(code)


class SwitchCaseNode(StatNode):
    # Generated in the optimization of an if-elif-else node
    #
    # conditions    [ExprNode]
    # body          StatNode

    child_attrs = ['conditions', 'body']

    def generate_condition_evaluation_code(self, code):
        for cond in self.conditions:
            cond.generate_evaluation_code(code)

    def generate_execution_code(self, code):
        num_conditions = len(self.conditions)
        line_tracing_enabled = code.globalstate.directives['linetrace']
        for i, cond in enumerate(self.conditions, 1):
            code.putln("case %s:" % cond.result())
            code.mark_pos(cond.pos)  # Tracing code must appear *after* the 'case' statement.
            if line_tracing_enabled and i < num_conditions:
                # Allow fall-through after the line tracing code.
                code.putln('CYTHON_FALLTHROUGH;')
        self.body.generate_execution_code(code)
        code.mark_pos(self.pos, trace=False)
        code.putln("break;")

    def generate_function_definitions(self, env, code):
        for cond in self.conditions:
            cond.generate_function_definitions(env, code)
        self.body.generate_function_definitions(env, code)

    def annotate(self, code):
        for cond in self.conditions:
            cond.annotate(code)
        self.body.annotate(code)


class SwitchStatNode(StatNode):
    # Generated in the optimization of an if-elif-else node
    #
    # test          ExprNode
    # cases         [SwitchCaseNode]
    # else_clause   StatNode or None

    child_attrs = ['test', 'cases', 'else_clause']

    def generate_execution_code(self, code):
        self.test.generate_evaluation_code(code)
        # Make sure all conditions are evaluated before going into the switch() statement.
        # This is required in order to prevent any execution code from leaking into the space between the cases.
        for case in self.cases:
            case.generate_condition_evaluation_code(code)
        code.mark_pos(self.pos)
        code.putln("switch (%s) {" % self.test.result())
        for case in self.cases:
            case.generate_execution_code(code)
        if self.else_clause is not None:
            code.putln("default:")
            self.else_clause.generate_execution_code(code)
            code.putln("break;")
        else:
            # Always generate a default clause to prevent C compiler warnings
            # about unmatched enum values (it was not the user who decided to
            # generate the switch statement, so shouldn't be bothered).
            code.putln("default: break;")
        code.putln("}")
        self.test.generate_disposal_code(code)
        self.test.free_temps(code)

    def generate_function_definitions(self, env, code):
        self.test.generate_function_definitions(env, code)
        for case in self.cases:
            case.generate_function_definitions(env, code)
        if self.else_clause is not None:
            self.else_clause.generate_function_definitions(env, code)

    def annotate(self, code):
        self.test.annotate(code)
        for case in self.cases:
            case.annotate(code)
        if self.else_clause is not None:
            self.else_clause.annotate(code)


class LoopNode(object):
    pass


class WhileStatNode(LoopNode, StatNode):
    #  while statement
    #
    #  condition    ExprNode
    #  body         StatNode
    #  else_clause  StatNode

    child_attrs = ["condition", "body", "else_clause"]

    def analyse_declarations(self, env):
        self.body.analyse_declarations(env)
        if self.else_clause:
            self.else_clause.analyse_declarations(env)

    def analyse_expressions(self, env):
        if self.condition:
            self.condition = self.condition.analyse_temp_boolean_expression(env)
        self.body = self.body.analyse_expressions(env)
        if self.else_clause:
            self.else_clause = self.else_clause.analyse_expressions(env)
        return self

    def generate_execution_code(self, code):
        code.mark_pos(self.pos)
        old_loop_labels = code.new_loop_labels()
        code.putln(
            "while (1) {")
        if self.condition:
            self.condition.generate_evaluation_code(code)
            self.condition.generate_disposal_code(code)
            code.putln(
                "if (!%s) break;" % self.condition.result())
            self.condition.free_temps(code)
        self.body.generate_execution_code(code)
        code.put_label(code.continue_label)
        code.putln("}")
        break_label = code.break_label
        code.set_loop_labels(old_loop_labels)
        if self.else_clause:
            code.mark_pos(self.else_clause.pos)
            code.putln("/*else*/ {")
            self.else_clause.generate_execution_code(code)
            code.putln("}")
        code.put_label(break_label)

    def generate_function_definitions(self, env, code):
        if self.condition:
            self.condition.generate_function_definitions(env, code)
        self.body.generate_function_definitions(env, code)
        if self.else_clause is not None:
            self.else_clause.generate_function_definitions(env, code)

    def annotate(self, code):
        if self.condition:
            self.condition.annotate(code)
        self.body.annotate(code)
        if self.else_clause:
            self.else_clause.annotate(code)


class DictIterationNextNode(Node):
    # Helper node for calling PyDict_Next() inside of a WhileStatNode
    # and checking the dictionary size for changes.  Created in
    # Optimize.py.
    child_attrs = ['dict_obj', 'expected_size', 'pos_index_var',
                   'coerced_key_var', 'coerced_value_var', 'coerced_tuple_var',
                   'key_target', 'value_target', 'tuple_target', 'is_dict_flag']

    coerced_key_var = key_ref = None
    coerced_value_var = value_ref = None
    coerced_tuple_var = tuple_ref = None

    def __init__(self, dict_obj, expected_size, pos_index_var,
                 key_target, value_target, tuple_target, is_dict_flag):
        Node.__init__(
            self, dict_obj.pos,
            dict_obj=dict_obj,
            expected_size=expected_size,
            pos_index_var=pos_index_var,
            key_target=key_target,
            value_target=value_target,
            tuple_target=tuple_target,
            is_dict_flag=is_dict_flag,
            is_temp=True,
            type=PyrexTypes.c_bint_type)

    def analyse_expressions(self, env):
        from . import ExprNodes
        self.dict_obj = self.dict_obj.analyse_types(env)
        self.expected_size = self.expected_size.analyse_types(env)
        if self.pos_index_var:
            self.pos_index_var = self.pos_index_var.analyse_types(env)
        if self.key_target:
            self.key_target = self.key_target.analyse_target_types(env)
            self.key_ref = ExprNodes.TempNode(self.key_target.pos, PyrexTypes.py_object_type)
            self.coerced_key_var = self.key_ref.coerce_to(self.key_target.type, env)
        if self.value_target:
            self.value_target = self.value_target.analyse_target_types(env)
            self.value_ref = ExprNodes.TempNode(self.value_target.pos, type=PyrexTypes.py_object_type)
            self.coerced_value_var = self.value_ref.coerce_to(self.value_target.type, env)
        if self.tuple_target:
            self.tuple_target = self.tuple_target.analyse_target_types(env)
            self.tuple_ref = ExprNodes.TempNode(self.tuple_target.pos, PyrexTypes.py_object_type)
            self.coerced_tuple_var = self.tuple_ref.coerce_to(self.tuple_target.type, env)
        self.is_dict_flag = self.is_dict_flag.analyse_types(env)
        return self

    def generate_function_definitions(self, env, code):
        self.dict_obj.generate_function_definitions(env, code)

    def generate_execution_code(self, code):
        code.globalstate.use_utility_code(UtilityCode.load_cached("dict_iter", "Optimize.c"))
        self.dict_obj.generate_evaluation_code(code)

        assignments = []
        temp_addresses = []
        for var, result, target in [(self.key_ref, self.coerced_key_var, self.key_target),
                                    (self.value_ref, self.coerced_value_var, self.value_target),
                                    (self.tuple_ref, self.coerced_tuple_var, self.tuple_target)]:
            if target is None:
                addr = 'NULL'
            else:
                assignments.append((var, result, target))
                var.allocate(code)
                addr = '&%s' % var.result()
            temp_addresses.append(addr)

        result_temp = code.funcstate.allocate_temp(PyrexTypes.c_int_type, False)
        code.putln("%s = __Pyx_dict_iter_next(%s, %s, &%s, %s, %s, %s, %s);" % (
            result_temp,
            self.dict_obj.py_result(),
            self.expected_size.result(),
            self.pos_index_var.result(),
            temp_addresses[0],
            temp_addresses[1],
            temp_addresses[2],
            self.is_dict_flag.result()
        ))
        code.putln("if (unlikely(%s == 0)) break;" % result_temp)
        code.putln(code.error_goto_if("%s == -1" % result_temp, self.pos))
        code.funcstate.release_temp(result_temp)

        # evaluate all coercions before the assignments
        for var, result, target in assignments:
            var.generate_gotref(code)
        for var, result, target in assignments:
            result.generate_evaluation_code(code)
        for var, result, target in assignments:
            target.generate_assignment_code(result, code)
            var.release(code)


class SetIterationNextNode(Node):
    # Helper node for calling _PySet_NextEntry() inside of a WhileStatNode
    # and checking the set size for changes.  Created in Optimize.py.
    child_attrs = ['set_obj', 'expected_size', 'pos_index_var',
                   'coerced_value_var', 'value_target', 'is_set_flag']

    coerced_value_var = value_ref = None

    def __init__(self, set_obj, expected_size, pos_index_var, value_target, is_set_flag):
        Node.__init__(
            self, set_obj.pos,
            set_obj=set_obj,
            expected_size=expected_size,
            pos_index_var=pos_index_var,
            value_target=value_target,
            is_set_flag=is_set_flag,
            is_temp=True,
            type=PyrexTypes.c_bint_type)

    def analyse_expressions(self, env):
        from . import ExprNodes
        self.set_obj = self.set_obj.analyse_types(env)
        self.expected_size = self.expected_size.analyse_types(env)
        self.pos_index_var = self.pos_index_var.analyse_types(env)
        self.value_target = self.value_target.analyse_target_types(env)
        self.value_ref = ExprNodes.TempNode(self.value_target.pos, type=PyrexTypes.py_object_type)
        self.coerced_value_var = self.value_ref.coerce_to(self.value_target.type, env)
        self.is_set_flag = self.is_set_flag.analyse_types(env)
        return self

    def generate_function_definitions(self, env, code):
        self.set_obj.generate_function_definitions(env, code)

    def generate_execution_code(self, code):
        code.globalstate.use_utility_code(UtilityCode.load_cached("set_iter", "Optimize.c"))
        self.set_obj.generate_evaluation_code(code)

        value_ref = self.value_ref
        value_ref.allocate(code)

        result_temp = code.funcstate.allocate_temp(PyrexTypes.c_int_type, False)
        code.putln("%s = __Pyx_set_iter_next(%s, %s, &%s, &%s, %s);" % (
            result_temp,
            self.set_obj.py_result(),
            self.expected_size.result(),
            self.pos_index_var.result(),
            value_ref.result(),
            self.is_set_flag.result()
        ))
        code.putln("if (unlikely(%s == 0)) break;" % result_temp)
        code.putln(code.error_goto_if("%s == -1" % result_temp, self.pos))
        code.funcstate.release_temp(result_temp)

        # evaluate all coercions before the assignments
        value_ref.generate_gotref(code)
        self.coerced_value_var.generate_evaluation_code(code)
        self.value_target.generate_assignment_code(self.coerced_value_var, code)
        value_ref.release(code)


def ForStatNode(pos, **kw):
    if 'iterator' in kw:
        if kw['iterator'].is_async:
            return AsyncForStatNode(pos, **kw)
        else:
            return ForInStatNode(pos, **kw)
    else:
        return ForFromStatNode(pos, **kw)


class _ForInStatNode(LoopNode, StatNode):
    #  Base class of 'for-in' statements.
    #
    #  target        ExprNode
    #  iterator      IteratorNode | AIterAwaitExprNode(AsyncIteratorNode)
    #  body          StatNode
    #  else_clause   StatNode
    #  item          NextNode | AwaitExprNode(AsyncNextNode)
    #  is_async      boolean        true for 'async for' statements

    child_attrs = ["target", "item", "iterator", "body", "else_clause"]
    item = None
    is_async = False

    def _create_item_node(self):
        raise NotImplementedError("must be implemented by subclasses")

    def analyse_declarations(self, env):
        self.target.analyse_target_declaration(env)
        self.body.analyse_declarations(env)
        if self.else_clause:
            self.else_clause.analyse_declarations(env)
        self._create_item_node()

    def analyse_expressions(self, env):
        self.target = self.target.analyse_target_types(env)
        self.iterator = self.iterator.analyse_expressions(env)
        self._create_item_node()  # must rewrap self.item after analysis
        self.item = self.item.analyse_expressions(env)
        if (not self.is_async and
                (self.iterator.type.is_ptr or self.iterator.type.is_array) and
                self.target.type.assignable_from(self.iterator.type)):
            # C array slice optimization.
            pass
        else:
            self.item = self.item.coerce_to(self.target.type, env)
        self.body = self.body.analyse_expressions(env)
        if self.else_clause:
            self.else_clause = self.else_clause.analyse_expressions(env)
        return self

    def generate_execution_code(self, code):
        code.mark_pos(self.pos)
        old_loop_labels = code.new_loop_labels()
        self.iterator.generate_evaluation_code(code)
        code.putln("for (;;) {")
        self.item.generate_evaluation_code(code)
        self.target.generate_assignment_code(self.item, code)
        self.body.generate_execution_code(code)
        code.mark_pos(self.pos)
        code.put_label(code.continue_label)
        code.putln("}")
        break_label = code.break_label
        code.set_loop_labels(old_loop_labels)

        if self.else_clause:
            # in nested loops, the 'else' block can contain a
            # 'continue' statement for the outer loop, but we may need
            # to generate cleanup code before taking that path, so we
            # intercept it here
            orig_continue_label = code.continue_label
            code.continue_label = code.new_label('outer_continue')

            code.putln("/*else*/ {")
            self.else_clause.generate_execution_code(code)
            code.putln("}")

            if code.label_used(code.continue_label):
                code.put_goto(break_label)
                code.mark_pos(self.pos)
                code.put_label(code.continue_label)
                self.iterator.generate_disposal_code(code)
                code.put_goto(orig_continue_label)
            code.set_loop_labels(old_loop_labels)

        code.mark_pos(self.pos)
        if code.label_used(break_label):
            code.put_label(break_label)
        self.iterator.generate_disposal_code(code)
        self.iterator.free_temps(code)

    def generate_function_definitions(self, env, code):
        self.target.generate_function_definitions(env, code)
        self.iterator.generate_function_definitions(env, code)
        self.body.generate_function_definitions(env, code)
        if self.else_clause is not None:
            self.else_clause.generate_function_definitions(env, code)

    def annotate(self, code):
        self.target.annotate(code)
        self.iterator.annotate(code)
        self.body.annotate(code)
        if self.else_clause:
            self.else_clause.annotate(code)
        self.item.annotate(code)


class ForInStatNode(_ForInStatNode):
    #  'for' statement

    is_async = False

    def _create_item_node(self):
        from .ExprNodes import NextNode
        self.item = NextNode(self.iterator)


class AsyncForStatNode(_ForInStatNode):
    #  'async for' statement
    #
    #  iterator      AIterAwaitExprNode(AsyncIteratorNode)
    #  item          AwaitIterNextExprNode(AsyncIteratorNode)

    is_async = True

    def __init__(self, pos, **kw):
        assert 'item' not in kw
        from . import ExprNodes
        # AwaitExprNodes must appear before running MarkClosureVisitor
        kw['item'] = ExprNodes.AwaitIterNextExprNode(kw['iterator'].pos, arg=None)
        _ForInStatNode.__init__(self, pos, **kw)

    def _create_item_node(self):
        from . import ExprNodes
        self.item.arg = ExprNodes.AsyncNextNode(self.iterator)


class ForFromStatNode(LoopNode, StatNode):
    #  for name from expr rel name rel expr
    #
    #  target        NameNode
    #  bound1        ExprNode
    #  relation1     string
    #  relation2     string
    #  bound2        ExprNode
    #  step          ExprNode or None
    #  body          StatNode
    #  else_clause   StatNode or None
    #
    #  Used internally:
    #
    #  from_range         bool
    #  is_py_target       bool
    #  loopvar_node       ExprNode (usually a NameNode or temp node)
    #  py_loopvar_node    PyTempNode or None
    child_attrs = ["target", "bound1", "bound2", "step", "body", "else_clause"]

    is_py_target = False
    loopvar_node = None
    py_loopvar_node = None
    from_range = False

    gil_message = "For-loop using object bounds or target"

    def nogil_check(self, env):
        for x in (self.target, self.bound1, self.bound2):
            if x.type.is_pyobject:
                self.gil_error()

    def analyse_declarations(self, env):
        self.target.analyse_target_declaration(env)
        self.body.analyse_declarations(env)
        if self.else_clause:
            self.else_clause.analyse_declarations(env)

    def analyse_expressions(self, env):
        from . import ExprNodes
        self.target = self.target.analyse_target_types(env)
        self.bound1 = self.bound1.analyse_types(env)
        self.bound2 = self.bound2.analyse_types(env)
        if self.step is not None:
            if isinstance(self.step, ExprNodes.UnaryMinusNode):
                warning(self.step.pos, "Probable infinite loop in for-from-by statement. "
                        "Consider switching the directions of the relations.", 2)
            self.step = self.step.analyse_types(env)

        self.set_up_loop(env)
        target_type = self.target.type
        if not (target_type.is_pyobject or target_type.is_numeric):
            error(self.target.pos, "for-from loop variable must be c numeric type or Python object")

        self.body = self.body.analyse_expressions(env)
        if self.else_clause:
            self.else_clause = self.else_clause.analyse_expressions(env)
        return self

    def set_up_loop(self, env):
        from . import ExprNodes

        target_type = self.target.type
        if target_type.is_numeric:
            loop_type = target_type
        else:
            if target_type.is_enum:
                warning(self.target.pos,
                        "Integer loops over enum values are fragile. Please cast to a safe integer type instead.")
            loop_type = PyrexTypes.c_long_type if target_type.is_pyobject else PyrexTypes.c_int_type
            if not self.bound1.type.is_pyobject:
                loop_type = PyrexTypes.widest_numeric_type(loop_type, self.bound1.type)
            if not self.bound2.type.is_pyobject:
                loop_type = PyrexTypes.widest_numeric_type(loop_type, self.bound2.type)
            if self.step is not None and not self.step.type.is_pyobject:
                loop_type = PyrexTypes.widest_numeric_type(loop_type, self.step.type)
        self.bound1 = self.bound1.coerce_to(loop_type, env)
        self.bound2 = self.bound2.coerce_to(loop_type, env)
        if not self.bound2.is_literal:
            self.bound2 = self.bound2.coerce_to_temp(env)
        if self.step is not None:
            self.step = self.step.coerce_to(loop_type, env)
            if not self.step.is_literal:
                self.step = self.step.coerce_to_temp(env)

        if target_type.is_numeric or target_type.is_enum:
            self.is_py_target = False
            if isinstance(self.target, ExprNodes.BufferIndexNode):
                raise error(self.pos, "Buffer or memoryview slicing/indexing not allowed as for-loop target.")
            self.loopvar_node = self.target
            self.py_loopvar_node = None
        else:
            self.is_py_target = True
            c_loopvar_node = ExprNodes.TempNode(self.pos, loop_type, env)
            self.loopvar_node = c_loopvar_node
            self.py_loopvar_node = ExprNodes.CloneNode(c_loopvar_node).coerce_to_pyobject(env)

    def generate_execution_code(self, code):
        code.mark_pos(self.pos)
        old_loop_labels = code.new_loop_labels()
        from_range = self.from_range
        self.bound1.generate_evaluation_code(code)
        self.bound2.generate_evaluation_code(code)
        offset, incop = self.relation_table[self.relation1]
        if self.step is not None:
            self.step.generate_evaluation_code(code)
            step = self.step.result()
            incop = "%s=%s" % (incop[0], step)  # e.g. '++' => '+= STEP'
        else:
            step = '1'

        from . import ExprNodes
        if isinstance(self.loopvar_node, ExprNodes.TempNode):
            self.loopvar_node.allocate(code)
        if isinstance(self.py_loopvar_node, ExprNodes.TempNode):
            self.py_loopvar_node.allocate(code)

        loopvar_type = PyrexTypes.c_long_type if self.target.type.is_enum else self.target.type

        if from_range and not self.is_py_target:
            loopvar_name = code.funcstate.allocate_temp(loopvar_type, False)
        else:
            loopvar_name = self.loopvar_node.result()
        if loopvar_type.is_int and not loopvar_type.signed and self.relation2[0] == '>':
            # Handle the case where the endpoint of an unsigned int iteration
            # is within step of 0.
            code.putln("for (%s = %s%s + %s; %s %s %s + %s; ) { %s%s;" % (
                loopvar_name,
                self.bound1.result(), offset, step,
                loopvar_name, self.relation2, self.bound2.result(), step,
                loopvar_name, incop))
        else:
            code.putln("for (%s = %s%s; %s %s %s; %s%s) {" % (
                loopvar_name,
                self.bound1.result(), offset,
                loopvar_name, self.relation2, self.bound2.result(),
                loopvar_name, incop))

        coerced_loopvar_node = self.py_loopvar_node
        if coerced_loopvar_node is None and from_range:
            coerced_loopvar_node = ExprNodes.RawCNameExprNode(self.target.pos, loopvar_type, loopvar_name)
        if coerced_loopvar_node is not None:
            coerced_loopvar_node.generate_evaluation_code(code)
            self.target.generate_assignment_code(coerced_loopvar_node, code)

        self.body.generate_execution_code(code)
        code.put_label(code.continue_label)

        if not from_range and self.py_loopvar_node:
            # This mess is to make for..from loops with python targets behave
            # exactly like those with C targets with regards to re-assignment
            # of the loop variable.
            if self.target.entry.is_pyglobal:
                # We know target is a NameNode, this is the only ugly case.
                target_node = ExprNodes.PyTempNode(self.target.pos, None)
                target_node.allocate(code)
                interned_cname = code.intern_identifier(self.target.entry.name)
                if self.target.entry.scope.is_module_scope:
                    code.globalstate.use_utility_code(
                        UtilityCode.load_cached("GetModuleGlobalName", "ObjectHandling.c"))
                    lookup_func = '__Pyx_GetModuleGlobalName(%s, %s); %s'
                else:
                    code.globalstate.use_utility_code(
                        UtilityCode.load_cached("GetNameInClass", "ObjectHandling.c"))
                    lookup_func = '__Pyx_GetNameInClass(%s, {}, %s); %s'.format(
                        self.target.entry.scope.namespace_cname)
                code.putln(lookup_func % (
                    target_node.result(),
                    interned_cname,
                    code.error_goto_if_null(target_node.result(), self.target.pos)))
                target_node.generate_gotref(code)
            else:
                target_node = self.target
            from_py_node = ExprNodes.CoerceFromPyTypeNode(
                self.loopvar_node.type, target_node, self.target.entry.scope)
            from_py_node.temp_code = loopvar_name
            from_py_node.generate_result_code(code)
            if self.target.entry.is_pyglobal:
                code.put_decref(target_node.result(), target_node.type)
                target_node.release(code)

        code.putln("}")

        if not from_range and self.py_loopvar_node:
            # This is potentially wasteful, but we don't want the semantics to
            # depend on whether or not the loop is a python type.
            self.py_loopvar_node.generate_evaluation_code(code)
            self.target.generate_assignment_code(self.py_loopvar_node, code)
        if from_range and not self.is_py_target:
            code.funcstate.release_temp(loopvar_name)

        break_label = code.break_label
        code.set_loop_labels(old_loop_labels)
        if self.else_clause:
            code.putln("/*else*/ {")
            self.else_clause.generate_execution_code(code)
            code.putln("}")
        code.put_label(break_label)
        self.bound1.generate_disposal_code(code)
        self.bound1.free_temps(code)
        self.bound2.generate_disposal_code(code)
        self.bound2.free_temps(code)
        if isinstance(self.loopvar_node, ExprNodes.TempNode):
            self.loopvar_node.release(code)
        if isinstance(self.py_loopvar_node, ExprNodes.TempNode):
            self.py_loopvar_node.release(code)
        if self.step is not None:
            self.step.generate_disposal_code(code)
            self.step.free_temps(code)

    relation_table = {
        # {relop : (initial offset, increment op)}
        '<=': ("",   "++"),
        '<' : ("+1", "++"),
        '>=': ("",   "--"),
        '>' : ("-1", "--"),
    }

    def generate_function_definitions(self, env, code):
        self.target.generate_function_definitions(env, code)
        self.bound1.generate_function_definitions(env, code)
        self.bound2.generate_function_definitions(env, code)
        if self.step is not None:
            self.step.generate_function_definitions(env, code)
        self.body.generate_function_definitions(env, code)
        if self.else_clause is not None:
            self.else_clause.generate_function_definitions(env, code)

    def annotate(self, code):
        self.target.annotate(code)
        self.bound1.annotate(code)
        self.bound2.annotate(code)
        if self.step:
            self.step.annotate(code)
        self.body.annotate(code)
        if self.else_clause:
            self.else_clause.annotate(code)


class WithStatNode(StatNode):
    """
    Represents a Python with statement.

    Implemented by the WithTransform as follows:

        MGR = EXPR
        EXIT = MGR.__exit__
        VALUE = MGR.__enter__()
        EXC = True
        try:
            try:
                TARGET = VALUE  # optional
                BODY
            except:
                EXC = False
                if not EXIT(*EXCINFO):
                    raise
        finally:
            if EXC:
                EXIT(None, None, None)
            MGR = EXIT = VALUE = None
    """
    #  manager          The with statement manager object
    #  target           ExprNode  the target lhs of the __enter__() call
    #  body             StatNode
    #  enter_call       ExprNode  the call to the __enter__() method
    #  exit_var         String    the cname of the __exit__() method reference

    child_attrs = ["manager", "enter_call", "target", "body"]

    enter_call = None
    target_temp = None

    def analyse_declarations(self, env):
        self.manager.analyse_declarations(env)
        self.enter_call.analyse_declarations(env)
        self.body.analyse_declarations(env)

    def analyse_expressions(self, env):
        self.manager = self.manager.analyse_types(env)
        self.enter_call = self.enter_call.analyse_types(env)
        if self.target:
            # set up target_temp before descending into body (which uses it)
            from .ExprNodes import TempNode
            self.target_temp = TempNode(self.enter_call.pos, self.enter_call.type)
        self.body = self.body.analyse_expressions(env)
        return self

    def generate_function_definitions(self, env, code):
        self.manager.generate_function_definitions(env, code)
        self.enter_call.generate_function_definitions(env, code)
        self.body.generate_function_definitions(env, code)

    def generate_execution_code(self, code):
        code.mark_pos(self.pos)
        code.putln("/*with:*/ {")
        self.manager.generate_evaluation_code(code)
        self.exit_var = code.funcstate.allocate_temp(py_object_type, manage_ref=False)
        code.globalstate.use_utility_code(
            UtilityCode.load_cached("PyObjectLookupSpecial", "ObjectHandling.c"))
        code.putln("%s = __Pyx_PyObject_LookupSpecial(%s, %s); %s" % (
            self.exit_var,
            self.manager.py_result(),
            code.intern_identifier(EncodedString('__aexit__' if self.is_async else '__exit__')),
            code.error_goto_if_null(self.exit_var, self.pos),
            ))
        code.put_gotref(self.exit_var, py_object_type)

        # need to free exit_var in the face of exceptions during setup
        old_error_label = code.new_error_label()
        intermediate_error_label = code.error_label

        self.enter_call.generate_evaluation_code(code)
        if self.target:
            # The temp result will be cleaned up by the WithTargetAssignmentStatNode
            # after assigning its result to the target of the 'with' statement.
            self.target_temp.allocate(code)
            self.enter_call.make_owned_reference(code)
            code.putln("%s = %s;" % (self.target_temp.result(), self.enter_call.result()))
            self.enter_call.generate_post_assignment_code(code)
        else:
            self.enter_call.generate_disposal_code(code)
        self.enter_call.free_temps(code)

        self.manager.generate_disposal_code(code)
        self.manager.free_temps(code)

        code.error_label = old_error_label
        self.body.generate_execution_code(code)

        if code.label_used(intermediate_error_label):
            step_over_label = code.new_label()
            code.put_goto(step_over_label)
            code.put_label(intermediate_error_label)
            code.put_decref_clear(self.exit_var, py_object_type)
            code.put_goto(old_error_label)
            code.put_label(step_over_label)

        code.funcstate.release_temp(self.exit_var)
        code.putln('}')


class WithTargetAssignmentStatNode(AssignmentNode):
    # The target assignment of the 'with' statement value (return
    # value of the __enter__() call).
    #
    # This is a special cased assignment that properly cleans up the RHS.
    #
    # lhs       ExprNode      the assignment target
    # rhs       ExprNode      a (coerced) TempNode for the rhs (from WithStatNode)
    # with_node WithStatNode  the surrounding with-statement

    child_attrs = ["rhs", "lhs"]
    with_node = None
    rhs = None

    def analyse_declarations(self, env):
        self.lhs.analyse_target_declaration(env)

    def analyse_expressions(self, env):
        self.lhs = self.lhs.analyse_target_types(env)
        self.lhs.gil_assignment_check(env)
        self.rhs = self.with_node.target_temp.coerce_to(self.lhs.type, env)
        return self

    def generate_execution_code(self, code):
        self.rhs.generate_evaluation_code(code)
        self.lhs.generate_assignment_code(self.rhs, code)
        self.with_node.target_temp.release(code)

    def annotate(self, code):
        self.lhs.annotate(code)
        self.rhs.annotate(code)


class TryExceptStatNode(StatNode):
    #  try .. except statement
    #
    #  body             StatNode
    #  except_clauses   [ExceptClauseNode]
    #  else_clause      StatNode or None

    child_attrs = ["body", "except_clauses", "else_clause"]
    in_generator = False

    def analyse_declarations(self, env):
        self.body.analyse_declarations(env)
        for except_clause in self.except_clauses:
            except_clause.analyse_declarations(env)
        if self.else_clause:
            self.else_clause.analyse_declarations(env)

    def analyse_expressions(self, env):
        self.body = self.body.analyse_expressions(env)
        default_clause_seen = 0
        for i, except_clause in enumerate(self.except_clauses):
            except_clause = self.except_clauses[i] = except_clause.analyse_expressions(env)
            if default_clause_seen:
                error(except_clause.pos, "default 'except:' must be last")
            if not except_clause.pattern:
                default_clause_seen = 1
        self.has_default_clause = default_clause_seen
        if self.else_clause:
            self.else_clause = self.else_clause.analyse_expressions(env)
        return self

    nogil_check = Node.gil_error
    gil_message = "Try-except statement"

    def generate_execution_code(self, code):
        code.mark_pos(self.pos)  # before changing the error label, in case of tracing errors
        code.putln("{")

        old_return_label = code.return_label
        old_break_label = code.break_label
        old_continue_label = code.continue_label
        old_error_label = code.new_error_label()
        our_error_label = code.error_label
        except_end_label = code.new_label('exception_handled')
        except_error_label = code.new_label('except_error')
        except_return_label = code.new_label('except_return')
        try_return_label = code.new_label('try_return')
        try_break_label = code.new_label('try_break') if old_break_label else None
        try_continue_label = code.new_label('try_continue') if old_continue_label else None
        try_end_label = code.new_label('try_end')

        exc_save_vars = [code.funcstate.allocate_temp(py_object_type, False)
                         for _ in range(3)]
        save_exc = code.insertion_point()
        code.putln(
            "/*try:*/ {")
        code.return_label = try_return_label
        code.break_label = try_break_label
        code.continue_label = try_continue_label
        self.body.generate_execution_code(code)
        code.mark_pos(self.pos, trace=False)
        code.putln(
            "}")
        temps_to_clean_up = code.funcstate.all_free_managed_temps()
        can_raise = code.label_used(our_error_label)

        if can_raise:
            # inject code before the try block to save away the exception state
            code.globalstate.use_utility_code(reset_exception_utility_code)
            if not self.in_generator:
                save_exc.putln("__Pyx_PyThreadState_declare")
                save_exc.putln("__Pyx_PyThreadState_assign")
            save_exc.putln("__Pyx_ExceptionSave(%s);" % (
                ', '.join(['&%s' % var for var in exc_save_vars])))
            for var in exc_save_vars:
                save_exc.put_xgotref(var, py_object_type)

            def restore_saved_exception():
                for name in exc_save_vars:
                    code.put_xgiveref(name, py_object_type)
                code.putln("__Pyx_ExceptionReset(%s);" %
                           ', '.join(exc_save_vars))
        else:
            # try block cannot raise exceptions, but we had to allocate the temps above,
            # so just keep the C compiler from complaining about them being unused
            mark_vars_used = ["(void)%s;" % var for var in exc_save_vars]
            save_exc.putln("%s /* mark used */" % ' '.join(mark_vars_used))

            def restore_saved_exception():
                pass

        code.error_label = except_error_label
        code.return_label = except_return_label
        normal_case_terminates = self.body.is_terminator
        if self.else_clause:
            code.mark_pos(self.else_clause.pos)
            code.putln(
                "/*else:*/ {")
            self.else_clause.generate_execution_code(code)
            code.putln(
                "}")
            if not normal_case_terminates:
                normal_case_terminates = self.else_clause.is_terminator

        if can_raise:
            if not normal_case_terminates:
                for var in exc_save_vars:
                    code.put_xdecref_clear(var, py_object_type)
                code.put_goto(try_end_label)
            code.put_label(our_error_label)
            for temp_name, temp_type in temps_to_clean_up:
                code.put_xdecref_clear(temp_name, temp_type)

            outer_except = code.funcstate.current_except
            # Currently points to self, but the ExceptClauseNode would also be ok. Change if needed.
            code.funcstate.current_except = self
            for except_clause in self.except_clauses:
                except_clause.generate_handling_code(code, except_end_label)
            code.funcstate.current_except = outer_except

            if not self.has_default_clause:
                code.put_goto(except_error_label)

        for exit_label, old_label in [(except_error_label, old_error_label),
                                      (try_break_label, old_break_label),
                                      (try_continue_label, old_continue_label),
                                      (try_return_label, old_return_label),
                                      (except_return_label, old_return_label)]:
            if code.label_used(exit_label):
                if not normal_case_terminates and not code.label_used(try_end_label):
                    code.put_goto(try_end_label)
                code.put_label(exit_label)
                code.mark_pos(self.pos, trace=False)
                if can_raise:
                    restore_saved_exception()
                code.put_goto(old_label)

        if code.label_used(except_end_label):
            if not normal_case_terminates and not code.label_used(try_end_label):
                code.put_goto(try_end_label)
            code.put_label(except_end_label)
            if can_raise:
                restore_saved_exception()
        if code.label_used(try_end_label):
            code.put_label(try_end_label)
        code.putln("}")

        for cname in exc_save_vars:
            code.funcstate.release_temp(cname)

        code.return_label = old_return_label
        code.break_label = old_break_label
        code.continue_label = old_continue_label
        code.error_label = old_error_label

    def generate_function_definitions(self, env, code):
        self.body.generate_function_definitions(env, code)
        for except_clause in self.except_clauses:
            except_clause.generate_function_definitions(env, code)
        if self.else_clause is not None:
            self.else_clause.generate_function_definitions(env, code)

    def annotate(self, code):
        self.body.annotate(code)
        for except_node in self.except_clauses:
            except_node.annotate(code)
        if self.else_clause:
            self.else_clause.annotate(code)


class ExceptClauseNode(Node):
    #  Part of try ... except statement.
    #
    #  pattern        [ExprNode]
    #  target         ExprNode or None
    #  body           StatNode
    #  excinfo_target TupleNode(3*ResultRefNode) or None   optional target for exception info (not owned here!)
    #  match_flag     string             result of exception match
    #  exc_value      ExcValueNode       used internally
    #  function_name  string             qualified name of enclosing function
    #  exc_vars       (string * 3)       local exception variables
    #  is_except_as   bool               Py3-style "except ... as xyz"

    # excinfo_target is never set by the parser, but can be set by a transform
    # in order to extract more extensive information about the exception as a
    # sys.exc_info()-style tuple into a target variable

    child_attrs = ["pattern", "target", "body", "exc_value"]

    exc_value = None
    excinfo_target = None
    is_except_as = False

    def analyse_declarations(self, env):
        if self.target:
            self.target.analyse_target_declaration(env)
        self.body.analyse_declarations(env)

    def analyse_expressions(self, env):
        self.function_name = env.qualified_name
        if self.pattern:
            # normalise/unpack self.pattern into a list
            for i, pattern in enumerate(self.pattern):
                pattern = pattern.analyse_expressions(env)
                self.pattern[i] = pattern.coerce_to_pyobject(env)

        if self.target:
            from . import ExprNodes
            self.exc_value = ExprNodes.ExcValueNode(self.pos)
            self.target = self.target.analyse_target_expression(env, self.exc_value)

        self.body = self.body.analyse_expressions(env)
        return self

    def generate_handling_code(self, code, end_label):
        code.mark_pos(self.pos)

        if self.pattern:
            has_non_literals = not all(
                pattern.is_literal or pattern.is_simple() and not pattern.is_temp
                for pattern in self.pattern)

            if has_non_literals:
                # For non-trivial exception check expressions, hide the live exception from C-API calls.
                exc_vars = [code.funcstate.allocate_temp(py_object_type, manage_ref=True)
                            for _ in range(3)]
                code.globalstate.use_utility_code(UtilityCode.load_cached("PyErrFetchRestore", "Exceptions.c"))
                code.putln("__Pyx_ErrFetch(&%s, &%s, &%s);" % tuple(exc_vars))
                exc_type = exc_vars[0]
            else:
                exc_vars = exc_type = None

            for pattern in self.pattern:
                pattern.generate_evaluation_code(code)
            patterns = [pattern.py_result() for pattern in self.pattern]

            exc_tests = []
            if exc_type:
                code.globalstate.use_utility_code(
                    UtilityCode.load_cached("FastTypeChecks", "ModuleSetupCode.c"))
                if len(patterns) == 2:
                    exc_tests.append("__Pyx_PyErr_GivenExceptionMatches2(%s, %s, %s)" % (
                        exc_type, patterns[0], patterns[1],
                    ))
                else:
                    exc_tests.extend(
                        "__Pyx_PyErr_GivenExceptionMatches(%s, %s)" % (exc_type, pattern)
                        for pattern in patterns
                    )
            elif len(patterns) == 2:
                code.globalstate.use_utility_code(
                    UtilityCode.load_cached("FastTypeChecks", "ModuleSetupCode.c"))
                exc_tests.append("__Pyx_PyErr_ExceptionMatches2(%s, %s)" % (
                    patterns[0], patterns[1],
                ))
            else:
                code.globalstate.use_utility_code(
                    UtilityCode.load_cached("PyErrExceptionMatches", "Exceptions.c"))
                exc_tests.extend(
                    "__Pyx_PyErr_ExceptionMatches(%s)" % pattern
                    for pattern in patterns
                )

            match_flag = code.funcstate.allocate_temp(PyrexTypes.c_int_type, manage_ref=False)
            code.putln("%s = %s;" % (match_flag, ' || '.join(exc_tests)))
            for pattern in self.pattern:
                pattern.generate_disposal_code(code)
                pattern.free_temps(code)

            if exc_vars:
                code.putln("__Pyx_ErrRestore(%s, %s, %s);" % tuple(exc_vars))
                code.putln(' '.join(["%s = 0;" % var for var in exc_vars]))
                for temp in exc_vars:
                    code.funcstate.release_temp(temp)

            code.putln(
                "if (%s) {" %
                    match_flag)
            code.funcstate.release_temp(match_flag)
        else:
            code.putln("/*except:*/ {")

        if (not getattr(self.body, 'stats', True)
                and self.excinfo_target is None
                and self.target is None):
            # most simple case: no exception variable, empty body (pass)
            # => reset the exception state, done
            code.globalstate.use_utility_code(UtilityCode.load_cached("PyErrFetchRestore", "Exceptions.c"))
            code.putln("__Pyx_ErrRestore(0,0,0);")
            code.put_goto(end_label)
            code.putln("}")
            return

        exc_vars = [code.funcstate.allocate_temp(py_object_type, manage_ref=True)
                    for _ in range(3)]
        code.put_add_traceback(self.function_name)
        # We always have to fetch the exception value even if
        # there is no target, because this also normalises the
        # exception and stores it in the thread state.
        code.globalstate.use_utility_code(get_exception_utility_code)
        exc_args = "&%s, &%s, &%s" % tuple(exc_vars)
        code.putln("if (__Pyx_GetException(%s) < 0) %s" % (
            exc_args, code.error_goto(self.pos)))
        for var in exc_vars:
            code.put_gotref(var, py_object_type)
        if self.target:
            self.exc_value.set_var(exc_vars[1])
            self.exc_value.generate_evaluation_code(code)
            self.target.generate_assignment_code(self.exc_value, code)
        if self.excinfo_target is not None:
            for tempvar, node in zip(exc_vars, self.excinfo_target.args):
                node.set_var(tempvar)

        old_break_label, old_continue_label = code.break_label, code.continue_label
        code.break_label = code.new_label('except_break')
        code.continue_label = code.new_label('except_continue')

        old_exc_vars = code.funcstate.exc_vars
        code.funcstate.exc_vars = exc_vars
        self.body.generate_execution_code(code)
        code.funcstate.exc_vars = old_exc_vars

        if not self.body.is_terminator:
            for var in exc_vars:
                # FIXME: XDECREF() is needed to allow re-raising (which clears the exc_vars),
                # but I don't think it's the right solution.
                code.put_xdecref_clear(var, py_object_type)
            code.put_goto(end_label)

        for new_label, old_label in [(code.break_label, old_break_label),
                                     (code.continue_label, old_continue_label)]:
            if code.label_used(new_label):
                code.put_label(new_label)
                for var in exc_vars:
                    code.put_decref_clear(var, py_object_type)
                code.put_goto(old_label)
        code.break_label = old_break_label
        code.continue_label = old_continue_label

        for temp in exc_vars:
            code.funcstate.release_temp(temp)

        code.putln(
            "}")

    def generate_function_definitions(self, env, code):
        if self.target is not None:
            self.target.generate_function_definitions(env, code)
        self.body.generate_function_definitions(env, code)

    def annotate(self, code):
        if self.pattern:
            for pattern in self.pattern:
                pattern.annotate(code)
        if self.target:
            self.target.annotate(code)
        self.body.annotate(code)


class TryFinallyStatNode(StatNode):
    #  try ... finally statement
    #
    #  body             StatNode
    #  finally_clause   StatNode
    #  finally_except_clause  deep-copy of finally_clause for exception case
    #  in_generator     inside of generator => must store away current exception also in return case
    #
    #  Each of the continue, break, return and error gotos runs
    #  into its own deep-copy of the finally block code.
    #  In addition, if we're doing an error, we save the
    #  exception on entry to the finally block and restore
    #  it on exit.

    child_attrs = ["body", "finally_clause", "finally_except_clause"]

    preserve_exception = 1

    # handle exception case, in addition to return/break/continue
    handle_error_case = True
    func_return_type = None
    finally_except_clause = None

    is_try_finally_in_nogil = False
    in_generator = False

    @staticmethod
    def create_analysed(pos, env, body, finally_clause):
        node = TryFinallyStatNode(pos, body=body, finally_clause=finally_clause)
        return node

    def analyse_declarations(self, env):
        self.body.analyse_declarations(env)
        self.finally_except_clause = copy.deepcopy(self.finally_clause)
        self.finally_except_clause.analyse_declarations(env)
        self.finally_clause.analyse_declarations(env)

    def analyse_expressions(self, env):
        self.body = self.body.analyse_expressions(env)
        self.finally_clause = self.finally_clause.analyse_expressions(env)
        self.finally_except_clause = self.finally_except_clause.analyse_expressions(env)
        if env.return_type and not env.return_type.is_void:
            self.func_return_type = env.return_type
        return self

    nogil_check = Node.gil_error
    gil_message = "Try-finally statement"

    def generate_execution_code(self, code):
        code.mark_pos(self.pos)  # before changing the error label, in case of tracing errors
        code.putln("/*try:*/ {")

        old_error_label = code.error_label
        old_labels = code.all_new_labels()
        new_labels = code.get_all_labels()
        new_error_label = code.error_label
        if not self.handle_error_case:
            code.error_label = old_error_label
        catch_label = code.new_label()

        was_in_try_finally = code.funcstate.in_try_finally
        code.funcstate.in_try_finally = 1

        self.body.generate_execution_code(code)

        code.funcstate.in_try_finally = was_in_try_finally
        code.putln("}")

        temps_to_clean_up = code.funcstate.all_free_managed_temps()
        code.mark_pos(self.finally_clause.pos)
        code.putln("/*finally:*/ {")

        # Reset labels only after writing out a potential line trace call for correct nogil error handling.
        code.set_all_labels(old_labels)

        def fresh_finally_clause(_next=[self.finally_clause]):
            # generate the original subtree once and always keep a fresh copy
            node = _next[0]
            node_copy = copy.deepcopy(node)
            if node is self.finally_clause:
                _next[0] = node_copy
            else:
                node = node_copy
            return node

        preserve_error = self.preserve_exception and code.label_used(new_error_label)
        needs_success_cleanup = not self.finally_clause.is_terminator

        if not self.body.is_terminator:
            code.putln('/*normal exit:*/{')
            fresh_finally_clause().generate_execution_code(code)
            if not self.finally_clause.is_terminator:
                code.put_goto(catch_label)
            code.putln('}')

        if preserve_error:
            code.put_label(new_error_label)
            code.putln('/*exception exit:*/{')
            if not self.in_generator:
                code.putln("__Pyx_PyThreadState_declare")
            if self.is_try_finally_in_nogil:
                code.declare_gilstate()
            if needs_success_cleanup:
                exc_lineno_cnames = tuple([
                    code.funcstate.allocate_temp(PyrexTypes.c_int_type, manage_ref=False)
                    for _ in range(2)])
                exc_filename_cname = code.funcstate.allocate_temp(
                    PyrexTypes.CPtrType(PyrexTypes.c_const_type(PyrexTypes.c_char_type)),
                    manage_ref=False)
            else:
                exc_lineno_cnames = exc_filename_cname = None
            exc_vars = tuple([
                code.funcstate.allocate_temp(py_object_type, manage_ref=False)
                for _ in range(6)])
            self.put_error_catcher(
                code, temps_to_clean_up, exc_vars, exc_lineno_cnames, exc_filename_cname)
            finally_old_labels = code.all_new_labels()

            code.putln('{')
            old_exc_vars = code.funcstate.exc_vars
            code.funcstate.exc_vars = exc_vars[:3]
            self.finally_except_clause.generate_execution_code(code)
            code.funcstate.exc_vars = old_exc_vars
            code.putln('}')

            if needs_success_cleanup:
                self.put_error_uncatcher(code, exc_vars, exc_lineno_cnames, exc_filename_cname)
                if exc_lineno_cnames:
                    for cname in exc_lineno_cnames:
                        code.funcstate.release_temp(cname)
                if exc_filename_cname:
                    code.funcstate.release_temp(exc_filename_cname)
                code.put_goto(old_error_label)

            for new_label, old_label in zip(code.get_all_labels(), finally_old_labels):
                if not code.label_used(new_label):
                    continue
                code.put_label(new_label)
                self.put_error_cleaner(code, exc_vars)
                code.put_goto(old_label)

            for cname in exc_vars:
                code.funcstate.release_temp(cname)
            code.putln('}')

        code.set_all_labels(old_labels)
        return_label = code.return_label
        exc_vars = ()

        for i, (new_label, old_label) in enumerate(zip(new_labels, old_labels)):
            if not code.label_used(new_label):
                continue
            if new_label == new_error_label and preserve_error:
                continue  # handled above

            code.putln('%s: {' % new_label)
            ret_temp = None
            if old_label == return_label:
                # return actually raises an (uncatchable) exception in generators that we must preserve
                if self.in_generator:
                    exc_vars = tuple([
                        code.funcstate.allocate_temp(py_object_type, manage_ref=False)
                        for _ in range(6)])
                    self.put_error_catcher(code, [], exc_vars)
                if not self.finally_clause.is_terminator:
                    # store away return value for later reuse
                    if (self.func_return_type and
                            not self.is_try_finally_in_nogil and
                            not isinstance(self.finally_clause, GILExitNode)):
                        ret_temp = code.funcstate.allocate_temp(
                            self.func_return_type, manage_ref=False)
                        code.putln("%s = %s;" % (ret_temp, Naming.retval_cname))
                        if self.func_return_type.is_pyobject:
                            code.putln("%s = 0;" % Naming.retval_cname)

            fresh_finally_clause().generate_execution_code(code)

            if old_label == return_label:
                if ret_temp:
                    code.putln("%s = %s;" % (Naming.retval_cname, ret_temp))
                    if self.func_return_type.is_pyobject:
                        code.putln("%s = 0;" % ret_temp)
                    code.funcstate.release_temp(ret_temp)
                if self.in_generator:
                    self.put_error_uncatcher(code, exc_vars)
                    for cname in exc_vars:
                        code.funcstate.release_temp(cname)

            if not self.finally_clause.is_terminator:
                code.put_goto(old_label)
            code.putln('}')

        # End finally
        code.put_label(catch_label)
        code.putln(
            "}")

    def generate_function_definitions(self, env, code):
        self.body.generate_function_definitions(env, code)
        self.finally_clause.generate_function_definitions(env, code)

    def put_error_catcher(self, code, temps_to_clean_up, exc_vars,
                          exc_lineno_cnames=None, exc_filename_cname=None):
        code.globalstate.use_utility_code(restore_exception_utility_code)
        code.globalstate.use_utility_code(get_exception_utility_code)
        code.globalstate.use_utility_code(swap_exception_utility_code)

        if self.is_try_finally_in_nogil:
            code.put_ensure_gil(declare_gilstate=False)
        code.putln("__Pyx_PyThreadState_assign")

        code.putln(' '.join(["%s = 0;" % var for var in exc_vars]))
        for temp_name, type in temps_to_clean_up:
            code.put_xdecref_clear(temp_name, type)

        # not using preprocessor here to avoid warnings about
        # unused utility functions and/or temps
        code.putln("if (PY_MAJOR_VERSION >= 3)"
                   " __Pyx_ExceptionSwap(&%s, &%s, &%s);" % exc_vars[3:])
        code.putln("if ((PY_MAJOR_VERSION < 3) ||"
                   # if __Pyx_GetException() fails in Py3,
                   # store the newly raised exception instead
                   " unlikely(__Pyx_GetException(&%s, &%s, &%s) < 0)) "
                   "__Pyx_ErrFetch(&%s, &%s, &%s);" % (exc_vars[:3] * 2))
        for var in exc_vars:
            code.put_xgotref(var, py_object_type)
        if exc_lineno_cnames:
            code.putln("%s = %s; %s = %s; %s = %s;" % (
                exc_lineno_cnames[0], Naming.lineno_cname,
                exc_lineno_cnames[1], Naming.clineno_cname,
                exc_filename_cname, Naming.filename_cname))

        if self.is_try_finally_in_nogil:
            code.put_release_ensured_gil()

    def put_error_uncatcher(self, code, exc_vars, exc_lineno_cnames=None, exc_filename_cname=None):
        code.globalstate.use_utility_code(restore_exception_utility_code)
        code.globalstate.use_utility_code(reset_exception_utility_code)

        if self.is_try_finally_in_nogil:
            code.put_ensure_gil(declare_gilstate=False)

        # not using preprocessor here to avoid warnings about
        # unused utility functions and/or temps
        code.putln("if (PY_MAJOR_VERSION >= 3) {")
        for var in exc_vars[3:]:
            code.put_xgiveref(var, py_object_type)
        code.putln("__Pyx_ExceptionReset(%s, %s, %s);" % exc_vars[3:])
        code.putln("}")
        for var in exc_vars[:3]:
            code.put_xgiveref(var, py_object_type)
        code.putln("__Pyx_ErrRestore(%s, %s, %s);" % exc_vars[:3])

        if self.is_try_finally_in_nogil:
            code.put_release_ensured_gil()

        code.putln(' '.join(["%s = 0;" % var for var in exc_vars]))
        if exc_lineno_cnames:
            code.putln("%s = %s; %s = %s; %s = %s;" % (
                Naming.lineno_cname, exc_lineno_cnames[0],
                Naming.clineno_cname, exc_lineno_cnames[1],
                Naming.filename_cname, exc_filename_cname))

    def put_error_cleaner(self, code, exc_vars):
        code.globalstate.use_utility_code(reset_exception_utility_code)
        if self.is_try_finally_in_nogil:
            code.put_ensure_gil(declare_gilstate=False)

        # not using preprocessor here to avoid warnings about
        # unused utility functions and/or temps
        code.putln("if (PY_MAJOR_VERSION >= 3) {")
        for var in exc_vars[3:]:
            code.put_xgiveref(var, py_object_type)
        code.putln("__Pyx_ExceptionReset(%s, %s, %s);" % exc_vars[3:])
        code.putln("}")
        for var in exc_vars[:3]:
            code.put_xdecref_clear(var, py_object_type)
        if self.is_try_finally_in_nogil:
            code.put_release_ensured_gil()
        code.putln(' '.join(["%s = 0;"]*3) % exc_vars[3:])

    def annotate(self, code):
        self.body.annotate(code)
        self.finally_clause.annotate(code)


class NogilTryFinallyStatNode(TryFinallyStatNode):
    """
    A try/finally statement that may be used in nogil code sections.
    """

    preserve_exception = False
    nogil_check = None


class GILStatNode(NogilTryFinallyStatNode):
    #  'with gil' or 'with nogil' statement
    #
    #   state   string   'gil' or 'nogil'

    child_attrs = ["condition"] + NogilTryFinallyStatNode.child_attrs
    state_temp = None

    def __init__(self, pos, state, body, condition=None):
        self.state = state
        self.condition = condition
        self.create_state_temp_if_needed(pos, state, body)
        TryFinallyStatNode.__init__(
            self, pos,
            body=body,
            finally_clause=GILExitNode(
                pos, state=state, state_temp=self.state_temp))

    def create_state_temp_if_needed(self, pos, state, body):
        from .ParseTreeTransforms import YieldNodeCollector
        collector = YieldNodeCollector()
        collector.visitchildren(body)
        if not collector.yields:
            return

        if state == 'gil':
            temp_type = PyrexTypes.c_gilstate_type
        else:
            temp_type = PyrexTypes.c_threadstate_ptr_type
        from . import ExprNodes
        self.state_temp = ExprNodes.TempNode(pos, temp_type)

    def analyse_declarations(self, env):
        env._in_with_gil_block = (self.state == 'gil')
        if self.state == 'gil':
            env.has_with_gil_block = True

        if self.condition is not None:
            self.condition.analyse_declarations(env)

        return super(GILStatNode, self).analyse_declarations(env)

    def analyse_expressions(self, env):
        env.use_utility_code(
            UtilityCode.load_cached("ForceInitThreads", "ModuleSetupCode.c"))

        if self.condition is not None:
            self.condition = self.condition.analyse_expressions(env)

        was_nogil = env.nogil
        env.nogil = self.state == 'nogil'
        node = TryFinallyStatNode.analyse_expressions(self, env)
        env.nogil = was_nogil
        return node

    def generate_execution_code(self, code):
        code.mark_pos(self.pos)
        code.begin_block()
        if self.state_temp:
            self.state_temp.allocate(code)
            variable = self.state_temp.result()
        else:
            variable = None

        old_gil_config = code.funcstate.gil_owned
        if self.state == 'gil':
            code.put_ensure_gil(variable=variable)
            code.funcstate.gil_owned = True
        else:
            code.put_release_gil(variable=variable)
            code.funcstate.gil_owned = False

        TryFinallyStatNode.generate_execution_code(self, code)

        if self.state_temp:
            self.state_temp.release(code)

        code.funcstate.gil_owned = old_gil_config
        code.end_block()


class GILExitNode(StatNode):
    """
    Used as the 'finally' block in a GILStatNode

    state   string   'gil' or 'nogil'
    """

    child_attrs = []
    state_temp = None

    def analyse_expressions(self, env):
        return self

    def generate_execution_code(self, code):
        if self.state_temp:
            variable = self.state_temp.result()
        else:
            variable = None

        if self.state == 'gil':
            code.put_release_ensured_gil(variable)
        else:
            code.put_acquire_gil(variable)


class EnsureGILNode(GILExitNode):
    """
    Ensure the GIL in nogil functions for cleanup before returning.
    """

    def generate_execution_code(self, code):
        code.put_ensure_gil(declare_gilstate=False)


def cython_view_utility_code():
    from . import MemoryView
    return MemoryView.view_utility_code


utility_code_for_cimports = {
    # utility code (or inlining c) in a pxd (or pyx) file.
    # TODO: Consider a generic user-level mechanism for importing
    'cpython.array'         : lambda : UtilityCode.load_cached("ArrayAPI", "arrayarray.h"),
    'cpython.array.array'   : lambda : UtilityCode.load_cached("ArrayAPI", "arrayarray.h"),
    'cython.view'           : cython_view_utility_code,
}

utility_code_for_imports = {
    # utility code used when special modules are imported.
    # TODO: Consider a generic user-level mechanism for importing
    'asyncio': ("__Pyx_patch_asyncio", "PatchAsyncIO", "Coroutine.c"),
    'inspect': ("__Pyx_patch_inspect", "PatchInspect", "Coroutine.c"),
}

def cimport_numpy_check(node, code):
    # shared code between CImportStatNode and FromCImportStatNode
    # check to ensure that import_array is called
    for mod in code.globalstate.module_node.scope.cimported_modules:
        if mod.name != node.module_name:
            continue
        # there are sometimes several cimported modules with the same name
        # so complete the loop if necessary
        import_array = mod.lookup_here("import_array")
        _import_array = mod.lookup_here("_import_array")
        # at least one entry used
        used = (import_array and import_array.used) or (_import_array and _import_array.used)
        if ((import_array or _import_array)  # at least one entry found
                and not used):
            # sanity check that this is actually numpy and not a user pxd called "numpy"
            if _import_array and _import_array.type.is_cfunction:
                # warning is mainly for the sake of testing
                warning(node.pos, "'numpy.import_array()' has been added automatically "
                        "since 'numpy' was cimported but 'numpy.import_array' was not called.", 0)
                from .Code import TempitaUtilityCode
                code.globalstate.use_utility_code(
                         TempitaUtilityCode.load_cached("NumpyImportArray", "NumpyImportArray.c",
                                            context = {'err_goto': code.error_goto(node.pos)})
                    )
                return  # no need to continue once the utility code is added



class CImportStatNode(StatNode):
    #  cimport statement
    #
    #  module_name   string           Qualified name of module being imported
    #  as_name       string or None   Name specified in "as" clause, if any
    #  is_absolute   bool             True for absolute imports, False otherwise

    child_attrs = []
    is_absolute = False

    def analyse_declarations(self, env):
        if not env.is_module_scope:
            error(self.pos, "cimport only allowed at module level")
            return
        module_scope = env.find_module(
            self.module_name, self.pos, relative_level=0 if self.is_absolute else -1)
        if "." in self.module_name:
            names = [EncodedString(name) for name in self.module_name.split(".")]
            top_name = names[0]
            top_module_scope = env.context.find_submodule(top_name)
            module_scope = top_module_scope
            for name in names[1:]:
                submodule_scope = module_scope.find_submodule(name)
                module_scope.declare_module(name, submodule_scope, self.pos)
                module_scope = submodule_scope
            if self.as_name:
                env.declare_module(self.as_name, module_scope, self.pos)
            else:
                env.add_imported_module(module_scope)
                env.declare_module(top_name, top_module_scope, self.pos)
        else:
            name = self.as_name or self.module_name
            env.declare_module(name, module_scope, self.pos)
        if self.module_name in utility_code_for_cimports:
            env.use_utility_code(utility_code_for_cimports[self.module_name]())

    def analyse_expressions(self, env):
        return self

    def generate_execution_code(self, code):
        if self.module_name == "numpy":
            cimport_numpy_check(self, code)


class FromCImportStatNode(StatNode):
    #  from ... cimport statement
    #
    #  module_name     string                        Qualified name of module
    #  relative_level  int or None                   Relative import: number of dots before module_name
    #  imported_names  [(pos, name, as_name, kind)]  Names to be imported

    child_attrs = []
    module_name = None
    relative_level = None
    imported_names = None

    def analyse_declarations(self, env):
        if not env.is_module_scope:
            error(self.pos, "cimport only allowed at module level")
            return
        if self.relative_level and self.relative_level > env.qualified_name.count('.'):
            error(self.pos, "relative cimport beyond main package is not allowed")
            return
        module_scope = env.find_module(self.module_name, self.pos, relative_level=self.relative_level)
        module_name = module_scope.qualified_name
        env.add_imported_module(module_scope)
        for pos, name, as_name, kind in self.imported_names:
            if name == "*":
                for local_name, entry in list(module_scope.entries.items()):
                    env.add_imported_entry(local_name, entry, pos)
            else:
                entry = module_scope.lookup(name)
                if entry:
                    if kind and not self.declaration_matches(entry, kind):
                        entry.redeclared(pos)
                    entry.used = 1
                else:
                    if kind == 'struct' or kind == 'union':
                        entry = module_scope.declare_struct_or_union(
                            name, kind=kind, scope=None, typedef_flag=0, pos=pos)
                    elif kind == 'class':
                        entry = module_scope.declare_c_class(name, pos=pos, module_name=module_name)
                    else:
                        submodule_scope = env.context.find_module(
                            name, relative_to=module_scope, pos=self.pos, absolute_fallback=False)
                        if submodule_scope.parent_module is module_scope:
                            env.declare_module(as_name or name, submodule_scope, self.pos)
                        else:
                            error(pos, "Name '%s' not declared in module '%s'" % (name, module_name))

                if entry:
                    local_name = as_name or name
                    env.add_imported_entry(local_name, entry, pos)

        if module_name.startswith('cpython') or module_name.startswith('cython'):  # enough for now
            if module_name in utility_code_for_cimports:
                env.use_utility_code(utility_code_for_cimports[module_name]())
            for _, name, _, _ in self.imported_names:
                fqname = '%s.%s' % (module_name, name)
                if fqname in utility_code_for_cimports:
                    env.use_utility_code(utility_code_for_cimports[fqname]())

    def declaration_matches(self, entry, kind):
        if not entry.is_type:
            return 0
        type = entry.type
        if kind == 'class':
            if not type.is_extension_type:
                return 0
        else:
            if not type.is_struct_or_union:
                return 0
            if kind != type.kind:
                return 0
        return 1

    def analyse_expressions(self, env):
        return self

    def generate_execution_code(self, code):
        if self.module_name == "numpy":
            cimport_numpy_check(self, code)


class FromImportStatNode(StatNode):
    #  from ... import statement
    #
    #  module           ImportNode
    #  items            [(string, NameNode)]
    #  interned_items   [(string, NameNode, ExprNode)]
    #  item             PyTempNode            used internally
    #  import_star      boolean               used internally

    child_attrs = ["module"]
    import_star = 0

    def analyse_declarations(self, env):
        for name, target in self.items:
            if name == "*":
                if not env.is_module_scope:
                    error(self.pos, "import * only allowed at module level")
                    return
                env.has_import_star = 1
                self.import_star = 1
            else:
                target.analyse_target_declaration(env)

    def analyse_expressions(self, env):
        from . import ExprNodes
        self.module = self.module.analyse_expressions(env)
        self.item = ExprNodes.RawCNameExprNode(self.pos, py_object_type)
        self.interned_items = []
        for name, target in self.items:
            if name == '*':
                for _, entry in env.entries.items():
                    if not entry.is_type and entry.type.is_extension_type:
                        env.use_utility_code(UtilityCode.load_cached("ExtTypeTest", "ObjectHandling.c"))
                        break
            else:
                entry = env.lookup(target.name)
                # check whether or not entry is already cimported
                if (entry.is_type and entry.type.name == name
                        and hasattr(entry.type, 'module_name')):
                    if entry.type.module_name == self.module.module_name.value:
                        # cimported with absolute name
                        continue
                    try:
                        # cimported with relative name
                        module = env.find_module(self.module.module_name.value, pos=self.pos,
                                                 relative_level=self.module.level)
                        if entry.type.module_name == module.qualified_name:
                            continue
                    except AttributeError:
                        pass
                target = target.analyse_target_expression(env, None)  # FIXME?
                if target.type is py_object_type:
                    coerced_item = None
                else:
                    coerced_item = self.item.coerce_to(target.type, env)
                self.interned_items.append((name, target, coerced_item))
        return self

    def generate_execution_code(self, code):
        code.mark_pos(self.pos)
        self.module.generate_evaluation_code(code)
        if self.import_star:
            code.putln(
                'if (%s(%s) < 0) %s;' % (
                    Naming.import_star,
                    self.module.py_result(),
                    code.error_goto(self.pos)))
        item_temp = code.funcstate.allocate_temp(py_object_type, manage_ref=True)
        self.item.set_cname(item_temp)
        if self.interned_items:
            code.globalstate.use_utility_code(
                UtilityCode.load_cached("ImportFrom", "ImportExport.c"))
        for name, target, coerced_item in self.interned_items:
            code.putln(
                '%s = __Pyx_ImportFrom(%s, %s); %s' % (
                    item_temp,
                    self.module.py_result(),
                    code.intern_identifier(name),
                    code.error_goto_if_null(item_temp, self.pos)))
            code.put_gotref(item_temp, py_object_type)
            if coerced_item is None:
                target.generate_assignment_code(self.item, code)
            else:
                coerced_item.allocate_temp_result(code)
                coerced_item.generate_result_code(code)
                target.generate_assignment_code(coerced_item, code)
            code.put_decref_clear(item_temp, py_object_type)
        code.funcstate.release_temp(item_temp)
        self.module.generate_disposal_code(code)
        self.module.free_temps(code)


class ParallelNode(Node):
    """
    Base class for cython.parallel constructs.
    """

    nogil_check = None


class ParallelStatNode(StatNode, ParallelNode):
    """
    Base class for 'with cython.parallel.parallel():' and 'for i in prange():'.

    assignments     { Entry(var) : (var.pos, inplace_operator_or_None) }
                    assignments to variables in this parallel section

    parent          parent ParallelStatNode or None
    is_parallel     indicates whether this node is OpenMP parallel
                    (true for #pragma omp parallel for and
                              #pragma omp parallel)

    is_parallel is true for:

        #pragma omp parallel
        #pragma omp parallel for

    sections, but NOT for

        #pragma omp for

    We need this to determine the sharing attributes.

    privatization_insertion_point   a code insertion point used to make temps
                                    private (esp. the "nsteps" temp)

    args         tuple          the arguments passed to the parallel construct
    kwargs       DictNode       the keyword arguments passed to the parallel
                                construct (replaced by its compile time value)
    """

    child_attrs = ['body', 'num_threads']

    body = None

    is_prange = False
    is_nested_prange = False

    error_label_used = False

    num_threads = None
    chunksize = None

    parallel_exc = (
        Naming.parallel_exc_type,
        Naming.parallel_exc_value,
        Naming.parallel_exc_tb,
    )

    parallel_pos_info = (
        Naming.parallel_filename,
        Naming.parallel_lineno,
        Naming.parallel_clineno,
    )

    pos_info = (
        Naming.filename_cname,
        Naming.lineno_cname,
        Naming.clineno_cname,
    )

    critical_section_counter = 0

    def __init__(self, pos, **kwargs):
        super(ParallelStatNode, self).__init__(pos, **kwargs)

        # All assignments in this scope
        self.assignments = kwargs.get('assignments') or {}

        # All seen closure cnames and their temporary cnames
        self.seen_closure_vars = set()

        # Dict of variables that should be declared (first|last|)private or
        # reduction { Entry: (op, lastprivate) }.
        # If op is not None, it's a reduction.
        self.privates = {}

        # [NameNode]
        self.assigned_nodes = []

    def analyse_declarations(self, env):
        self.body.analyse_declarations(env)

        self.num_threads = None

        if self.kwargs:
            # Try to find num_threads and chunksize keyword arguments
            pairs = []
            seen = set()
            for dictitem in self.kwargs.key_value_pairs:
                if dictitem.key.value in seen:
                    error(self.pos, "Duplicate keyword argument found: %s" % dictitem.key.value)
                seen.add(dictitem.key.value)
                if dictitem.key.value == 'num_threads':
                    if not dictitem.value.is_none:
                        self.num_threads = dictitem.value
                elif self.is_prange and dictitem.key.value == 'chunksize':
                    if not dictitem.value.is_none:
                        self.chunksize = dictitem.value
                else:
                    pairs.append(dictitem)

            self.kwargs.key_value_pairs = pairs

            try:
                self.kwargs = self.kwargs.compile_time_value(env)
            except Exception as e:
                error(self.kwargs.pos, "Only compile-time values may be "
                                       "supplied as keyword arguments")
        else:
            self.kwargs = {}

        for kw, val in self.kwargs.items():
            if kw not in self.valid_keyword_arguments:
                error(self.pos, "Invalid keyword argument: %s" % kw)
            else:
                setattr(self, kw, val)

    def analyse_expressions(self, env):
        if self.num_threads:
            self.num_threads = self.num_threads.analyse_expressions(env)

        if self.chunksize:
            self.chunksize = self.chunksize.analyse_expressions(env)

        self.body = self.body.analyse_expressions(env)
        self.analyse_sharing_attributes(env)

        if self.num_threads is not None:
            if self.parent and self.parent.num_threads is not None and not self.parent.is_prange:
                error(self.pos, "num_threads already declared in outer section")
            elif self.parent and not self.parent.is_prange:
                error(self.pos, "num_threads must be declared in the parent parallel section")
            elif (self.num_threads.type.is_int and
                    self.num_threads.is_literal and
                    self.num_threads.compile_time_value(env) <= 0):
                error(self.pos, "argument to num_threads must be greater than 0")

            if not self.num_threads.is_simple() or self.num_threads.type.is_pyobject:
                self.num_threads = self.num_threads.coerce_to(
                    PyrexTypes.c_int_type, env).coerce_to_temp(env)
        return self

    def analyse_sharing_attributes(self, env):
        """
        Analyse the privates for this block and set them in self.privates.
        This should be called in a post-order fashion during the
        analyse_expressions phase
        """
        for entry, (pos, op) in self.assignments.items():

            if self.is_prange and not self.is_parallel:
                # closely nested prange in a with parallel block, disallow
                # assigning to privates in the with parallel block (we
                # consider it too implicit and magicky for users)
                if entry in self.parent.assignments:
                    error(pos, "Cannot assign to private of outer parallel block")
                    continue

            if not self.is_prange and op:
                # Again possible, but considered to magicky
                error(pos, "Reductions not allowed for parallel blocks")
                continue

            # By default all variables should have the same values as if
            # executed sequentially
            lastprivate = True
            self.propagate_var_privatization(entry, pos, op, lastprivate)

    def propagate_var_privatization(self, entry, pos, op, lastprivate):
        """
        Propagate the sharing attributes of a variable. If the privatization is
        determined by a parent scope, done propagate further.

        If we are a prange, we propagate our sharing attributes outwards to
        other pranges. If we are a prange in parallel block and the parallel
        block does not determine the variable private, we propagate to the
        parent of the parent. Recursion stops at parallel blocks, as they have
        no concept of lastprivate or reduction.

        So the following cases propagate:

            sum is a reduction for all loops:

                for i in prange(n):
                    for j in prange(n):
                        for k in prange(n):
                            sum += i * j * k

            sum is a reduction for both loops, local_var is private to the
            parallel with block:

                for i in prange(n):
                    with parallel:
                        local_var = ... # private to the parallel
                        for j in prange(n):
                            sum += i * j

        Nested with parallel blocks are disallowed, because they wouldn't
        allow you to propagate lastprivates or reductions:

            #pragma omp parallel for lastprivate(i)
            for i in prange(n):

                sum = 0

                #pragma omp parallel private(j, sum)
                with parallel:

                    #pragma omp parallel
                    with parallel:

                        #pragma omp for lastprivate(j) reduction(+:sum)
                        for j in prange(n):
                            sum += i

                    # sum and j are well-defined here

                # sum and j are undefined here

            # sum and j are undefined here
        """
        self.privates[entry] = (op, lastprivate)

        if entry.type.is_memoryviewslice:
            error(pos, "Memoryview slices can only be shared in parallel sections")
            return

        if self.is_prange:
            if not self.is_parallel and entry not in self.parent.assignments:
                # Parent is a parallel with block
                parent = self.parent.parent
            else:
                parent = self.parent

            # We don't need to propagate privates, only reductions and
            # lastprivates
            if parent and (op or lastprivate):
                parent.propagate_var_privatization(entry, pos, op, lastprivate)

    def _allocate_closure_temp(self, code, entry):
        """
        Helper function that allocate a temporary for a closure variable that
        is assigned to.
        """
        if self.parent:
            return self.parent._allocate_closure_temp(code, entry)

        if entry.cname in self.seen_closure_vars:
            return entry.cname

        cname = code.funcstate.allocate_temp(entry.type, True)

        # Add both the actual cname and the temp cname, as the actual cname
        # will be replaced with the temp cname on the entry
        self.seen_closure_vars.add(entry.cname)
        self.seen_closure_vars.add(cname)

        self.modified_entries.append((entry, entry.cname))
        code.putln("%s = %s;" % (cname, entry.cname))
        entry.cname = cname

    def initialize_privates_to_nan(self, code, exclude=None):
        first = True

        for entry, (op, lastprivate) in sorted(self.privates.items()):
            if not op and (not exclude or entry != exclude):
                invalid_value = entry.type.invalid_value()

                if invalid_value:
                    if first:
                        code.putln("/* Initialize private variables to "
                                   "invalid values */")
                        first = False
                    code.putln("%s = %s;" % (entry.cname,
                                             entry.type.cast_code(invalid_value)))

    def evaluate_before_block(self, code, expr):
        c = self.begin_of_parallel_control_block_point_after_decls
        # we need to set the owner to ourselves temporarily, as
        # allocate_temp may generate a comment in the middle of our pragma
        # otherwise when DebugFlags.debug_temp_code_comments is in effect
        owner = c.funcstate.owner
        c.funcstate.owner = c
        expr.generate_evaluation_code(c)
        c.funcstate.owner = owner

        return expr.result()

    def put_num_threads(self, code):
        """
        Write self.num_threads if set as the num_threads OpenMP directive
        """
        if self.num_threads is not None:
            code.put(" num_threads(%s)" % self.evaluate_before_block(code, self.num_threads))


    def declare_closure_privates(self, code):
        """
        If a variable is in a scope object, we need to allocate a temp and
        assign the value from the temp to the variable in the scope object
        after the parallel section. This kind of copying should be done only
        in the outermost parallel section.
        """
        self.modified_entries = []

        for entry in sorted(self.assignments):
            if entry.from_closure or entry.in_closure:
                self._allocate_closure_temp(code, entry)

    def release_closure_privates(self, code):
        """
        Release any temps used for variables in scope objects. As this is the
        outermost parallel block, we don't need to delete the cnames from
        self.seen_closure_vars.
        """
        for entry, original_cname in self.modified_entries:
            code.putln("%s = %s;" % (original_cname, entry.cname))
            code.funcstate.release_temp(entry.cname)
            entry.cname = original_cname

    def privatize_temps(self, code, exclude_temps=()):
        """
        Make any used temporaries private. Before the relevant code block
        code.start_collecting_temps() should have been called.
        """
        c = self.privatization_insertion_point
        self.privatization_insertion_point = None

        if self.is_parallel:
            self.temps = temps = code.funcstate.stop_collecting_temps()
            privates, firstprivates = [], []
            for temp, type in sorted(temps):
                if type.is_pyobject or type.is_memoryviewslice:
                    firstprivates.append(temp)
                else:
                    privates.append(temp)

            if privates:
                c.put(" private(%s)" % ", ".join(privates))
            if firstprivates:
                c.put(" firstprivate(%s)" % ", ".join(firstprivates))

            if self.breaking_label_used:
                shared_vars = [Naming.parallel_why]
                if self.error_label_used:
                    shared_vars.extend(self.parallel_exc)
                    c.put(" private(%s, %s, %s)" % self.pos_info)

                c.put(" shared(%s)" % ', '.join(shared_vars))

    def cleanup_temps(self, code):
        # Now clean up any memoryview slice and object temporaries
        if self.is_parallel and not self.is_nested_prange:
            code.putln("/* Clean up any temporaries */")
            for temp, type in sorted(self.temps):
                code.put_xdecref_clear(temp, type, have_gil=False)

    def setup_parallel_control_flow_block(self, code):
        """
        Sets up a block that surrounds the parallel block to determine
        how the parallel section was exited. Any kind of return is
        trapped (break, continue, return, exceptions). This is the idea:

        {
            int why = 0;

            #pragma omp parallel
            {
                return # -> goto new_return_label;
                goto end_parallel;

            new_return_label:
                why = 3;
                goto end_parallel;

            end_parallel:;
                #pragma omp flush(why) # we need to flush for every iteration
            }

            if (why == 3)
                goto old_return_label;
        }
        """
        self.old_loop_labels = code.new_loop_labels()
        self.old_error_label = code.new_error_label()
        self.old_return_label = code.return_label
        code.return_label = code.new_label(name="return")

        code.begin_block()  # parallel control flow block
        self.begin_of_parallel_control_block_point = code.insertion_point()
        self.begin_of_parallel_control_block_point_after_decls = code.insertion_point()

        self.undef_builtin_expect_apple_gcc_bug(code)

    def begin_parallel_block(self, code):
        """
        Each OpenMP thread in a parallel section that contains a with gil block
        must have the thread-state initialized. The call to
        PyGILState_Release() then deallocates our threadstate. If we wouldn't
        do this, each with gil block would allocate and deallocate one, thereby
        losing exception information before it can be saved before leaving the
        parallel section.
        """
        self.begin_of_parallel_block = code.insertion_point()

    def end_parallel_block(self, code):
        """
        To ensure all OpenMP threads have thread states, we ensure the GIL
        in each thread (which creates a thread state if it doesn't exist),
        after which we release the GIL.
        On exit, reacquire the GIL and release the thread state.

        If compiled without OpenMP support (at the C level), then we still have
        to acquire the GIL to decref any object temporaries.
        """
        begin_code = self.begin_of_parallel_block
        self.begin_of_parallel_block = None

        if self.error_label_used:
            end_code = code

            begin_code.putln("#ifdef _OPENMP")
            begin_code.put_ensure_gil(declare_gilstate=True)
            begin_code.putln("Py_BEGIN_ALLOW_THREADS")
            begin_code.putln("#endif /* _OPENMP */")

            end_code.putln("#ifdef _OPENMP")
            end_code.putln("Py_END_ALLOW_THREADS")
            end_code.putln("#else")
            end_code.put_safe("{\n")
            end_code.put_ensure_gil()
            end_code.putln("#endif /* _OPENMP */")
            self.cleanup_temps(end_code)
            end_code.put_release_ensured_gil()
            end_code.putln("#ifndef _OPENMP")
            end_code.put_safe("}\n")
            end_code.putln("#endif /* _OPENMP */")

    def trap_parallel_exit(self, code, should_flush=False):
        """
        Trap any kind of return inside a parallel construct. 'should_flush'
        indicates whether the variable should be flushed, which is needed by
        prange to skip the loop. It also indicates whether we need to register
        a continue (we need this for parallel blocks, but not for prange
        loops, as it is a direct jump there).

        It uses the same mechanism as try/finally:
            1 continue
            2 break
            3 return
            4 error
        """
        save_lastprivates_label = code.new_label()
        dont_return_label = code.new_label()

        self.any_label_used = False
        self.breaking_label_used = False
        self.error_label_used = False

        self.parallel_private_temps = []

        all_labels = code.get_all_labels()

        # Figure this out before starting to generate any code
        for label in all_labels:
            if code.label_used(label):
                self.breaking_label_used = (self.breaking_label_used or
                                            label != code.continue_label)
                self.any_label_used = True

        if self.any_label_used:
            code.put_goto(dont_return_label)

        for i, label in enumerate(all_labels):
            if not code.label_used(label):
                continue

            is_continue_label = label == code.continue_label

            code.put_label(label)

            if not (should_flush and is_continue_label):
                if label == code.error_label:
                    self.error_label_used = True
                    self.fetch_parallel_exception(code)

                code.putln("%s = %d;" % (Naming.parallel_why, i + 1))

            if (self.breaking_label_used and self.is_prange and not
                    is_continue_label):
                code.put_goto(save_lastprivates_label)
            else:
                code.put_goto(dont_return_label)

        if self.any_label_used:
            if self.is_prange and self.breaking_label_used:
                # Don't rely on lastprivate, save our lastprivates
                code.put_label(save_lastprivates_label)
                self.save_parallel_vars(code)

            code.put_label(dont_return_label)

            if should_flush and self.breaking_label_used:
                code.putln_openmp("#pragma omp flush(%s)" % Naming.parallel_why)

    def save_parallel_vars(self, code):
        """
        The following shenanigans are instated when we break, return or
        propagate errors from a prange. In this case we cannot rely on
        lastprivate() to do its job, as no iterations may have executed yet
        in the last thread, leaving the values undefined. It is most likely
        that the breaking thread has well-defined values of the lastprivate
        variables, so we keep those values.
        """
        section_name = "__pyx_parallel_lastprivates%d" % self.critical_section_counter
        code.putln_openmp("#pragma omp critical(%s)" % section_name)
        ParallelStatNode.critical_section_counter += 1

        code.begin_block()  # begin critical section

        c = self.begin_of_parallel_control_block_point

        temp_count = 0
        for entry, (op, lastprivate) in sorted(self.privates.items()):
            if not lastprivate or entry.type.is_pyobject:
                continue

            type_decl = entry.type.empty_declaration_code()
            temp_cname = "__pyx_parallel_temp%d" % temp_count
            private_cname = entry.cname

            temp_count += 1

            invalid_value = entry.type.invalid_value()
            if invalid_value:
                init = ' = ' + entry.type.cast_code(invalid_value)
            else:
                init = ''
            # Declare the parallel private in the outer block
            c.putln("%s %s%s;" % (type_decl, temp_cname, init))

            # Initialize before escaping
            code.putln("%s = %s;" % (temp_cname, private_cname))

            self.parallel_private_temps.append((temp_cname, private_cname))

        code.end_block()  # end critical section

    def fetch_parallel_exception(self, code):
        """
        As each OpenMP thread may raise an exception, we need to fetch that
        exception from the threadstate and save it for after the parallel
        section where it can be re-raised in the master thread.

        Although it would seem that __pyx_filename, __pyx_lineno and
        __pyx_clineno are only assigned to under exception conditions (i.e.,
        when we have the GIL), and thus should be allowed to be shared without
        any race condition, they are in fact subject to the same race
        conditions that they were previously when they were global variables
        and functions were allowed to release the GIL:

            thread A                thread B
                acquire
                set lineno
                release
                                        acquire
                                        set lineno
                                        release
                acquire
                fetch exception
                release
                                        skip the fetch

                deallocate threadstate  deallocate threadstate
        """
        code.begin_block()
        code.put_ensure_gil(declare_gilstate=True)

        code.putln_openmp("#pragma omp flush(%s)" % Naming.parallel_exc_type)
        code.putln(
            "if (!%s) {" % Naming.parallel_exc_type)

        code.putln("__Pyx_ErrFetchWithState(&%s, &%s, &%s);" % self.parallel_exc)
        pos_info = chain(*zip(self.parallel_pos_info, self.pos_info))
        code.funcstate.uses_error_indicator = True
        code.putln("%s = %s; %s = %s; %s = %s;" % tuple(pos_info))
        code.put_gotref(Naming.parallel_exc_type, py_object_type)

        code.putln(
            "}")

        code.put_release_ensured_gil()
        code.end_block()

    def restore_parallel_exception(self, code):
        "Re-raise a parallel exception"
        code.begin_block()
        code.put_ensure_gil(declare_gilstate=True)

        code.put_giveref(Naming.parallel_exc_type, py_object_type)
        code.putln("__Pyx_ErrRestoreWithState(%s, %s, %s);" % self.parallel_exc)
        pos_info = chain(*zip(self.pos_info, self.parallel_pos_info))
        code.putln("%s = %s; %s = %s; %s = %s;" % tuple(pos_info))

        code.put_release_ensured_gil()
        code.end_block()

    def restore_labels(self, code):
        """
        Restore all old labels. Call this before the 'else' clause to for
        loops and always before ending the parallel control flow block.
        """
        code.set_all_labels(self.old_loop_labels + (self.old_return_label,
                                                    self.old_error_label))

    def end_parallel_control_flow_block(
            self, code, break_=False, continue_=False, return_=False):
        """
        This ends the parallel control flow block and based on how the parallel
        section was exited, takes the corresponding action. The break_ and
        continue_ parameters indicate whether these should be propagated
        outwards:

            for i in prange(...):
                with cython.parallel.parallel():
                    continue

        Here break should be trapped in the parallel block, and propagated to
        the for loop.
        """
        c = self.begin_of_parallel_control_block_point
        self.begin_of_parallel_control_block_point = None
        self.begin_of_parallel_control_block_point_after_decls = None

        if self.num_threads is not None:
            # FIXME: is it the right place? should not normally produce code.
            self.num_threads.generate_disposal_code(code)
            self.num_threads.free_temps(code)

        # Firstly, always prefer errors over returning, continue or break
        if self.error_label_used:
            c.putln("const char *%s = NULL; int %s = 0, %s = 0;" % self.parallel_pos_info)
            c.putln("PyObject *%s = NULL, *%s = NULL, *%s = NULL;" % self.parallel_exc)

            code.putln(
                "if (%s) {" % Naming.parallel_exc_type)
            code.putln("/* This may have been overridden by a continue, "
                       "break or return in another thread. Prefer the error. */")
            code.putln("%s = 4;" % Naming.parallel_why)
            code.putln(
                "}")

        if continue_:
            any_label_used = self.any_label_used
        else:
            any_label_used = self.breaking_label_used

        if any_label_used:
            # __pyx_parallel_why is used, declare and initialize
            c.putln("int %s;" % Naming.parallel_why)
            c.putln("%s = 0;" % Naming.parallel_why)

            code.putln(
                "if (%s) {" % Naming.parallel_why)

            for temp_cname, private_cname in self.parallel_private_temps:
                code.putln("%s = %s;" % (private_cname, temp_cname))

            code.putln("switch (%s) {" % Naming.parallel_why)
            if continue_:
                code.put("    case 1: ")
                code.put_goto(code.continue_label)

            if break_:
                code.put("    case 2: ")
                code.put_goto(code.break_label)

            if return_:
                code.put("    case 3: ")
                code.put_goto(code.return_label)

            if self.error_label_used:
                code.globalstate.use_utility_code(restore_exception_utility_code)
                code.putln("    case 4:")
                self.restore_parallel_exception(code)
                code.put_goto(code.error_label)

            code.putln("}")  # end switch
            code.putln(
                "}")  # end if

        code.end_block()  # end parallel control flow block
        self.redef_builtin_expect_apple_gcc_bug(code)

    # FIXME: improve with version number for OS X Lion
    buggy_platform_macro_condition = "(defined(__APPLE__) || defined(__OSX__))"
    have_expect_condition = "(defined(__GNUC__) && " \
                             "(__GNUC__ > 2 || (__GNUC__ == 2 && (__GNUC_MINOR__ > 95))))"
    redef_condition = "(%s && %s)" % (buggy_platform_macro_condition, have_expect_condition)

    def undef_builtin_expect_apple_gcc_bug(self, code):
        """
        A bug on OS X Lion disallows __builtin_expect macros. This code avoids them
        """
        if not self.parent:
            code.undef_builtin_expect(self.redef_condition)

    def redef_builtin_expect_apple_gcc_bug(self, code):
        if not self.parent:
            code.redef_builtin_expect(self.redef_condition)


class ParallelWithBlockNode(ParallelStatNode):
    """
    This node represents a 'with cython.parallel.parallel():' block
    """

    valid_keyword_arguments = ['num_threads']

    num_threads = None

    def analyse_declarations(self, env):
        super(ParallelWithBlockNode, self).analyse_declarations(env)
        if self.args:
            error(self.pos, "cython.parallel.parallel() does not take "
                            "positional arguments")

    def generate_execution_code(self, code):
        self.declare_closure_privates(code)
        self.setup_parallel_control_flow_block(code)

        code.putln("#ifdef _OPENMP")
        code.put("#pragma omp parallel ")

        if self.privates:
            privates = [e.cname for e in self.privates
                        if not e.type.is_pyobject]
            code.put('private(%s)' % ', '.join(sorted(privates)))

        self.privatization_insertion_point = code.insertion_point()
        self.put_num_threads(code)
        code.putln("")

        code.putln("#endif /* _OPENMP */")

        code.begin_block()  # parallel block
        self.begin_parallel_block(code)
        self.initialize_privates_to_nan(code)
        code.funcstate.start_collecting_temps()
        self.body.generate_execution_code(code)
        self.trap_parallel_exit(code)
        self.privatize_temps(code)
        self.end_parallel_block(code)
        code.end_block()  # end parallel block

        continue_ = code.label_used(code.continue_label)
        break_ = code.label_used(code.break_label)
        return_ = code.label_used(code.return_label)

        self.restore_labels(code)
        self.end_parallel_control_flow_block(code, break_=break_,
                                             continue_=continue_,
                                             return_=return_)
        self.release_closure_privates(code)


class ParallelRangeNode(ParallelStatNode):
    """
    This node represents a 'for i in cython.parallel.prange():' construct.

    target       NameNode       the target iteration variable
    else_clause  Node or None   the else clause of this loop
    """

    child_attrs = ['body', 'target', 'else_clause', 'args', 'num_threads',
                   'chunksize']

    body = target = else_clause = args = None

    start = stop = step = None

    is_prange = True

    nogil = None
    schedule = None

    valid_keyword_arguments = ['schedule', 'nogil', 'num_threads', 'chunksize']

    def __init__(self, pos, **kwds):
        super(ParallelRangeNode, self).__init__(pos, **kwds)
        # Pretend to be a ForInStatNode for control flow analysis
        self.iterator = PassStatNode(pos)

    def analyse_declarations(self, env):
        super(ParallelRangeNode, self).analyse_declarations(env)
        self.target.analyse_target_declaration(env)
        if self.else_clause is not None:
            self.else_clause.analyse_declarations(env)

        if not self.args or len(self.args) > 3:
            error(self.pos, "Invalid number of positional arguments to prange")
            return

        if len(self.args) == 1:
            self.stop, = self.args
        elif len(self.args) == 2:
            self.start, self.stop = self.args
        else:
            self.start, self.stop, self.step = self.args

        if self.schedule not in (None, 'static', 'dynamic', 'guided', 'runtime'):
            error(self.pos, "Invalid schedule argument to prange: %s" % (self.schedule,))

    def analyse_expressions(self, env):
        was_nogil = env.nogil
        if self.nogil:
            env.nogil = True

        if self.target is None:
            error(self.pos, "prange() can only be used as part of a for loop")
            return self

        self.target = self.target.analyse_target_types(env)

        if not self.target.type.is_numeric:
            # Not a valid type, assume one for now anyway

            if not self.target.type.is_pyobject:
                # nogil_check will catch the is_pyobject case
                error(self.target.pos,
                      "Must be of numeric type, not %s" % self.target.type)

            self.index_type = PyrexTypes.c_py_ssize_t_type
        else:
            self.index_type = self.target.type
            if not self.index_type.signed:
                warning(self.target.pos,
                        "Unsigned index type not allowed before OpenMP 3.0",
                        level=2)

        # Setup start, stop and step, allocating temps if needed
        self.names = 'start', 'stop', 'step'
        start_stop_step = self.start, self.stop, self.step

        for node, name in zip(start_stop_step, self.names):
            if node is not None:
                node.analyse_types(env)
                if not node.type.is_numeric:
                    error(node.pos, "%s argument must be numeric" % name)
                    continue

                if not node.is_literal:
                    node = node.coerce_to_temp(env)
                    setattr(self, name, node)

                # As we range from 0 to nsteps, computing the index along the
                # way, we need a fitting type for 'i' and 'nsteps'
                self.index_type = PyrexTypes.widest_numeric_type(
                    self.index_type, node.type)

        if self.else_clause is not None:
            self.else_clause = self.else_clause.analyse_expressions(env)

        # Although not actually an assignment in this scope, it should be
        # treated as such to ensure it is unpacked if a closure temp, and to
        # ensure lastprivate behaviour and propagation. If the target index is
        # not a NameNode, it won't have an entry, and an error was issued by
        # ParallelRangeTransform
        target_entry = getattr(self.target, 'entry', None)
        if target_entry:
            self.assignments[self.target.entry] = self.target.pos, None

        node = super(ParallelRangeNode, self).analyse_expressions(env)

        if node.chunksize:
            if not node.schedule:
                error(node.chunksize.pos,
                      "Must provide schedule with chunksize")
            elif node.schedule == 'runtime':
                error(node.chunksize.pos,
                      "Chunksize not valid for the schedule runtime")
            elif (node.chunksize.type.is_int and
                  node.chunksize.is_literal and
                  node.chunksize.compile_time_value(env) <= 0):
                error(node.chunksize.pos, "Chunksize must not be negative")

            node.chunksize = node.chunksize.coerce_to(
                PyrexTypes.c_int_type, env).coerce_to_temp(env)

        if node.nogil:
            env.nogil = was_nogil

        node.is_nested_prange = node.parent and node.parent.is_prange
        if node.is_nested_prange:
            parent = node
            while parent.parent and parent.parent.is_prange:
                parent = parent.parent

            parent.assignments.update(node.assignments)
            parent.privates.update(node.privates)
            parent.assigned_nodes.extend(node.assigned_nodes)
        return node

    def nogil_check(self, env):
        names = 'start', 'stop', 'step', 'target'
        nodes = self.start, self.stop, self.step, self.target
        for name, node in zip(names, nodes):
            if node is not None and node.type.is_pyobject:
                error(node.pos, "%s may not be a Python object "
                                "as we don't have the GIL" % name)

    def generate_execution_code(self, code):
        """
        Generate code in the following steps

            1)  copy any closure variables determined thread-private
                into temporaries

            2)  allocate temps for start, stop and step

            3)  generate a loop that calculates the total number of steps,
                which then computes the target iteration variable for every step:

                    for i in prange(start, stop, step):
                        ...

                becomes

                    nsteps = (stop - start) / step;
                    i = start;

                    #pragma omp parallel for lastprivate(i)
                    for (temp = 0; temp < nsteps; temp++) {
                        i = start + step * temp;
                        ...
                    }

                Note that accumulation of 'i' would have a data dependency
                between iterations.

                Also, you can't do this

                    for (i = start; i < stop; i += step)
                        ...

                as the '<' operator should become '>' for descending loops.
                'for i from x < i < y:' does not suffer from this problem
                as the relational operator is known at compile time!

            4) release our temps and write back any private closure variables
        """
        self.declare_closure_privates(code)

        # This can only be a NameNode
        target_index_cname = self.target.entry.cname

        # This will be used as the dict to format our code strings, holding
        # the start, stop , step, temps and target cnames
        fmt_dict = {
            'target': target_index_cname,
            'target_type': self.target.type.empty_declaration_code()
        }

        # Setup start, stop and step, allocating temps if needed
        start_stop_step = self.start, self.stop, self.step
        defaults = '0', '0', '1'
        for node, name, default in zip(start_stop_step, self.names, defaults):
            if node is None:
                result = default
            elif node.is_literal:
                result = node.get_constant_c_result_code()
            else:
                node.generate_evaluation_code(code)
                result = node.result()

            fmt_dict[name] = result

        fmt_dict['i'] = code.funcstate.allocate_temp(self.index_type, False)
        fmt_dict['nsteps'] = code.funcstate.allocate_temp(self.index_type, False)

        # TODO: check if the step is 0 and if so, raise an exception in a
        # 'with gil' block. For now, just abort
        if self.step is not None and self.step.has_constant_result() and self.step.constant_result == 0:
            error(node.pos, "Iteration with step 0 is invalid.")
        elif not fmt_dict['step'].isdigit() or int(fmt_dict['step']) == 0:
            code.putln("if (((%(step)s) == 0)) abort();" % fmt_dict)

        self.setup_parallel_control_flow_block(code)  # parallel control flow block

        # Note: nsteps is private in an outer scope if present
        code.putln("%(nsteps)s = (%(stop)s - %(start)s + %(step)s - %(step)s/abs(%(step)s)) / %(step)s;" % fmt_dict)

        # The target iteration variable might not be initialized, do it only if
        # we are executing at least 1 iteration, otherwise we should leave the
        # target unaffected. The target iteration variable is firstprivate to
        # shut up compiler warnings caused by lastprivate, as the compiler
        # erroneously believes that nsteps may be <= 0, leaving the private
        # target index uninitialized
        code.putln("if (%(nsteps)s > 0)" % fmt_dict)
        code.begin_block()  # if block
        self.generate_loop(code, fmt_dict)
        code.end_block()  # end if block

        self.restore_labels(code)

        if self.else_clause:
            if self.breaking_label_used:
                code.put("if (%s < 2)" % Naming.parallel_why)

            code.begin_block()  # else block
            code.putln("/* else */")
            self.else_clause.generate_execution_code(code)
            code.end_block()  # end else block

        # ------ cleanup ------
        self.end_parallel_control_flow_block(code)  # end parallel control flow block

        # And finally, release our privates and write back any closure
        # variables
        for temp in start_stop_step + (self.chunksize,):
            if temp is not None:
                temp.generate_disposal_code(code)
                temp.free_temps(code)

        code.funcstate.release_temp(fmt_dict['i'])
        code.funcstate.release_temp(fmt_dict['nsteps'])

        self.release_closure_privates(code)

    def generate_loop(self, code, fmt_dict):
        if self.is_nested_prange:
            code.putln("#if 0")
        else:
            code.putln("#ifdef _OPENMP")

        if not self.is_parallel:
            code.put("#pragma omp for")
            self.privatization_insertion_point = code.insertion_point()
            reduction_codepoint = self.parent.privatization_insertion_point
        else:
            code.put("#pragma omp parallel")
            self.privatization_insertion_point = code.insertion_point()
            reduction_codepoint = self.privatization_insertion_point
            code.putln("")
            code.putln("#endif /* _OPENMP */")

            code.begin_block()  # pragma omp parallel begin block

            # Initialize the GIL if needed for this thread
            self.begin_parallel_block(code)

            if self.is_nested_prange:
                code.putln("#if 0")
            else:
                code.putln("#ifdef _OPENMP")
            code.put("#pragma omp for")

        for entry, (op, lastprivate) in sorted(self.privates.items()):
            # Don't declare the index variable as a reduction
            if op and op in "+*-&^|" and entry != self.target.entry:
                if entry.type.is_pyobject:
                    error(self.pos, "Python objects cannot be reductions")
                else:
                    #code.put(" reduction(%s:%s)" % (op, entry.cname))
                    # This is the only way reductions + nesting works in gcc4.5
                    reduction_codepoint.put(
                                " reduction(%s:%s)" % (op, entry.cname))
            else:
                if entry == self.target.entry:
                    code.put(" firstprivate(%s)" % entry.cname)
                    code.put(" lastprivate(%s)" % entry.cname)
                    continue

                if not entry.type.is_pyobject:
                    if lastprivate:
                        private = 'lastprivate'
                    else:
                        private = 'private'

                    code.put(" %s(%s)" % (private, entry.cname))

        if self.schedule:
            if self.chunksize:
                chunksize = ", %s" % self.evaluate_before_block(code, self.chunksize)
            else:
                chunksize = ""

            code.put(" schedule(%s%s)" % (self.schedule, chunksize))

        self.put_num_threads(reduction_codepoint)

        code.putln("")
        code.putln("#endif /* _OPENMP */")

        code.put("for (%(i)s = 0; %(i)s < %(nsteps)s; %(i)s++)" % fmt_dict)
        code.begin_block()  # for loop block

        guard_around_body_codepoint = code.insertion_point()

        # Start if guard block around the body. This may be unnecessary, but
        # at least it doesn't spoil indentation
        code.begin_block()

        code.putln("%(target)s = (%(target_type)s)(%(start)s + %(step)s * %(i)s);" % fmt_dict)
        self.initialize_privates_to_nan(code, exclude=self.target.entry)

        if self.is_parallel and not self.is_nested_prange:
            # nested pranges are not omp'ified, temps go to outer loops
            code.funcstate.start_collecting_temps()

        self.body.generate_execution_code(code)
        self.trap_parallel_exit(code, should_flush=True)
        if self.is_parallel and not self.is_nested_prange:
            # nested pranges are not omp'ified, temps go to outer loops
            self.privatize_temps(code)

        if self.breaking_label_used:
            # Put a guard around the loop body in case return, break or
            # exceptions might be used
            guard_around_body_codepoint.putln("if (%s < 2)" % Naming.parallel_why)

        code.end_block()  # end guard around loop body
        code.end_block()  # end for loop block

        if self.is_parallel:
            # Release the GIL and deallocate the thread state
            self.end_parallel_block(code)
            code.end_block()  # pragma omp parallel end block


class CnameDecoratorNode(StatNode):
    """
    This node is for the cname decorator in CythonUtilityCode:

        @cname('the_cname')
        cdef func(...):
            ...

    In case of a cdef class the cname specifies the objstruct_cname.

    node        the node to which the cname decorator is applied
    cname       the cname the node should get
    """

    child_attrs = ['node']

    def analyse_declarations(self, env):
        self.node.analyse_declarations(env)

        node = self.node
        if isinstance(node, CompilerDirectivesNode):
            node = node.body.stats[0]

        self.is_function = isinstance(node, FuncDefNode)
        is_struct_or_enum = isinstance(node, (CStructOrUnionDefNode, CEnumDefNode))
        e = node.entry

        if self.is_function:
            e.cname = self.cname
            e.func_cname = self.cname
            e.used = True
            if e.pyfunc_cname and '.' in e.pyfunc_cname:
                e.pyfunc_cname = self.mangle(e.pyfunc_cname)
        elif is_struct_or_enum:
            e.cname = e.type.cname = self.cname
        else:
            scope = node.scope

            e.cname = self.cname
            e.type.objstruct_cname = self.cname + '_obj'
            e.type.typeobj_cname = Naming.typeobj_prefix + self.cname
            e.type.typeptr_cname = self.cname + '_type'
            e.type.scope.namespace_cname = e.type.typeptr_cname

            e.as_variable.cname = e.type.typeptr_cname

            scope.scope_prefix = self.cname + "_"

            for name, entry in scope.entries.items():
                if entry.func_cname:
                    entry.func_cname = self.mangle(entry.cname)
                if entry.pyfunc_cname:
                    entry.pyfunc_cname = self.mangle(entry.pyfunc_cname)

    def mangle(self, cname):
        if '.' in cname:
            # remove __pyx_base from func_cname
            cname = cname.split('.')[-1]
        return '%s_%s' % (self.cname, cname)

    def analyse_expressions(self, env):
        self.node = self.node.analyse_expressions(env)
        return self

    def generate_function_definitions(self, env, code):
        "Ensure a prototype for every @cname method in the right place"
        if self.is_function and env.is_c_class_scope:
            # method in cdef class, generate a prototype in the header
            h_code = code.globalstate['utility_code_proto']

            if isinstance(self.node, DefNode):
                self.node.generate_function_header(
                    h_code, with_pymethdef=False, proto_only=True)
            else:
                from . import ModuleNode
                entry = self.node.entry
                cname = entry.cname
                entry.cname = entry.func_cname

                ModuleNode.generate_cfunction_declaration(
                    entry,
                    env.global_scope(),
                    h_code,
                    definition=True)

                entry.cname = cname

        self.node.generate_function_definitions(env, code)

    def generate_execution_code(self, code):
        self.node.generate_execution_code(code)


#------------------------------------------------------------------------------------
#
#  Runtime support code
#
#------------------------------------------------------------------------------------

if Options.gcc_branch_hints:
    branch_prediction_macros = """
/* Test for GCC > 2.95 */
#if defined(__GNUC__) \
    && (__GNUC__ > 2 || (__GNUC__ == 2 && (__GNUC_MINOR__ > 95)))
  #define likely(x)   __builtin_expect(!!(x), 1)
  #define unlikely(x) __builtin_expect(!!(x), 0)
#else /* !__GNUC__ or GCC < 2.95 */
  #define likely(x)   (x)
  #define unlikely(x) (x)
#endif /* __GNUC__ */
"""
else:
    branch_prediction_macros = """
#define likely(x)   (x)
#define unlikely(x) (x)
"""

#------------------------------------------------------------------------------------

printing_utility_code = UtilityCode.load_cached("Print", "Printing.c")
printing_one_utility_code = UtilityCode.load_cached("PrintOne", "Printing.c")

#------------------------------------------------------------------------------------

# Exception raising code
#
# Exceptions are raised by __Pyx_Raise() and stored as plain
# type/value/tb in PyThreadState->curexc_*.  When being caught by an
# 'except' statement, curexc_* is moved over to exc_* by
# __Pyx_GetException()

restore_exception_utility_code = UtilityCode.load_cached("PyErrFetchRestore", "Exceptions.c")
raise_utility_code = UtilityCode.load_cached("RaiseException", "Exceptions.c")
get_exception_utility_code = UtilityCode.load_cached("GetException", "Exceptions.c")
swap_exception_utility_code = UtilityCode.load_cached("SwapException", "Exceptions.c")
reset_exception_utility_code = UtilityCode.load_cached("SaveResetException", "Exceptions.c")
traceback_utility_code = UtilityCode.load_cached("AddTraceback", "Exceptions.c")

#------------------------------------------------------------------------------------

get_exception_tuple_utility_code = UtilityCode(
    proto="""
static PyObject *__Pyx_GetExceptionTuple(PyThreadState *__pyx_tstate); /*proto*/
""",
    # I doubt that calling __Pyx_GetException() here is correct as it moves
    # the exception from tstate->curexc_* to tstate->exc_*, which prevents
    # exception handlers later on from receiving it.
    # NOTE: "__pyx_tstate" may be used by __Pyx_GetException() macro
    impl = """
static PyObject *__Pyx_GetExceptionTuple(CYTHON_UNUSED PyThreadState *__pyx_tstate) {
    PyObject *type = NULL, *value = NULL, *tb = NULL;
    if (__Pyx_GetException(&type, &value, &tb) == 0) {
        PyObject* exc_info = PyTuple_New(3);
        if (exc_info) {
            Py_INCREF(type);
            Py_INCREF(value);
            Py_INCREF(tb);
            PyTuple_SET_ITEM(exc_info, 0, type);
            PyTuple_SET_ITEM(exc_info, 1, value);
            PyTuple_SET_ITEM(exc_info, 2, tb);
            return exc_info;
        }
    }
    return NULL;
}
""",
    requires=[get_exception_utility_code])<|MERGE_RESOLUTION|>--- conflicted
+++ resolved
@@ -5267,25 +5267,17 @@
                 self.type_init_args.generate_disposal_code(code)
                 self.type_init_args.free_temps(code)
 
-<<<<<<< HEAD
             self.generate_type_ready_code(self.entry, code, bases_tuple_cname=bases, check_heap_type_bases=True)
             if bases is not None:
                 code.put_decref_clear(bases, PyrexTypes.py_object_type)
                 code.funcstate.release_temp(bases)
 
-=======
-            self.generate_type_ready_code(self.entry, code)
->>>>>>> 0f4a15d9
         if self.body:
             self.body.generate_execution_code(code)
 
     # Also called from ModuleNode for early init types.
     @staticmethod
-<<<<<<< HEAD
     def generate_type_ready_code(entry, code, bases_tuple_cname=None, check_heap_type_bases=False):
-=======
-    def generate_type_ready_code(entry, code):
->>>>>>> 0f4a15d9
         # Generate a call to PyType_Ready for an extension
         # type defined in this module.
         type = entry.type
@@ -5398,27 +5390,14 @@
             # FIXME: these still need to get initialised even with the limited-API
             for slot in TypeSlots.slot_table:
                 slot.generate_dynamic_init_code(scope, code)
-<<<<<<< HEAD
             code.putln("#endif")
 
             code.putln("#if !CYTHON_USE_TYPE_SPECS")
-            if check_heap_type_bases:
-                code.globalstate.use_utility_code(
-                    UtilityCode.load_cached('PyType_Ready', 'ExtensionTypes.c'))
-                readyfunc = "__Pyx_PyType_Ready"
-            else:
-                readyfunc = "PyType_Ready"
-            code.put_error_if_neg(entry.pos, "%s(%s)" % (readyfunc, typeptr_cname))
-            code.putln("#endif")
-
-=======
             code.globalstate.use_utility_code(
                 UtilityCode.load_cached('PyType_Ready', 'ExtensionTypes.c'))
-            code.putln(
-                "if (__Pyx_PyType_Ready(&%s) < 0) %s" % (
-                    typeobj_cname,
-                    code.error_goto(entry.pos)))
->>>>>>> 0f4a15d9
+            code.put_error_if_neg(entry.pos, "__Pyx_PyType_Ready(%s)" % typeptr_cname)
+            code.putln("#endif")
+
             # Don't inherit tp_print from builtin types in Python 2, restoring the
             # behavior of using tp_repr or tp_str instead.
             # ("tp_print" was renamed to "tp_vectorcall_offset" in Py3.8b1)
@@ -5480,10 +5459,10 @@
                     code.putln('#endif')
                     if preprocessor_guard:
                         code.putln('#endif')
+
             if type.vtable_cname:
                 code.globalstate.use_utility_code(
                     UtilityCode.load_cached('SetVTable', 'ImportExport.c'))
-<<<<<<< HEAD
                 code.put_error_if_neg(entry.pos, "__Pyx_SetVtable(%s, %s)" % (
                     typeptr_cname,
                     type.vtabptr_cname,
@@ -5492,26 +5471,7 @@
                     code.globalstate.use_utility_code(
                         UtilityCode.load_cached('MergeVTables', 'ImportExport.c'))
                     code.put_error_if_neg(entry.pos, "__Pyx_MergeVtables(%s)" % typeptr_cname)
-=======
-                code.putln("#if CYTHON_COMPILING_IN_LIMITED_API")
-                code.putln(
-                    "if (__Pyx_SetVtable(%s, %s) < 0) %s" % (
-                        typeobj_cname,
-                        type.vtabptr_cname,
-                        code.error_goto(entry.pos)))
-                code.putln("#else")
-                code.putln(
-                    "if (__Pyx_SetVtable(%s.tp_dict, %s) < 0) %s" % (
-                        typeobj_cname,
-                        type.vtabptr_cname,
-                        code.error_goto(entry.pos)))
-                code.putln("#endif")
-                code.globalstate.use_utility_code(
-                    UtilityCode.load_cached('MergeVTables', 'ImportExport.c'))
-                code.putln("if (__Pyx_MergeVtables(&%s) < 0) %s" % (
-                    typeobj_cname,
-                    code.error_goto(entry.pos)))
->>>>>>> 0f4a15d9
+
             if not type.scope.is_internal and not type.scope.directives.get('internal'):
                 # scope.is_internal is set for types defined by
                 # Cython (such as closures), the 'internal'
@@ -5521,6 +5481,7 @@
                     code.intern_identifier(scope.class_name),
                     typeptr_cname,
                 ))
+
             weakref_entry = scope.lookup_here("__weakref__") if not scope.is_closure_class_scope else None
             if weakref_entry:
                 if weakref_entry.type is py_object_type:
@@ -5536,6 +5497,7 @@
                         weakref_entry.cname))
                 else:
                     error(weakref_entry.pos, "__weakref__ slot must be of type 'object'")
+
             if scope.lookup_here("__reduce_cython__") if not scope.is_closure_class_scope else None:
                 # Unfortunately, we cannot reliably detect whether a
                 # superclass defined __reduce__ at compile time, so we must
