--- conflicted
+++ resolved
@@ -732,25 +732,18 @@
                     #   however that is hard to do with the current implementation so it lives here
                     #   for now.
                     if not env.is_c_class_scope and not isinstance(self.base, CPtrDeclaratorNode):
-<<<<<<< HEAD
                         fused_exception_value = return_type.exception_value is PyrexTypes.fused_type_exception_value_placeholder
                         if not fused_exception_value:
                             from .ExprNodes import ConstNode
                             self.exception_value = ConstNode.for_type(
-                                self.pos, value=str(return_type.exception_value), type=return_type)
+                                self.pos, value=str(return_type.exception_value), type=return_type,
+                                constant_result=return_type.exception_value)
                         else:
                             from .UtilNodes import SpecializableExceptionValueNode
                             self.exception_value = SpecializableExceptionValueNode(
                                 self.pos, value=None, type=return_type)
 
             if self.exception_value:
-=======
-                        from .ExprNodes import ConstNode
-                        self.exception_value = ConstNode.for_type(
-                            self.pos, value=str(return_type.exception_value), type=return_type,
-                            constant_result=return_type.exception_value)
-            if self.exception_value is not None:
->>>>>>> e49988c5
                 if self.exception_check == '+':
                     self.exception_value = self.exception_value.analyse_const_expression(env)
                     exc_val_type = self.exception_value.type
